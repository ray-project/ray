// Copyright 2017 The Ray Authors.
//
// Licensed under the Apache License, Version 2.0 (the "License");
// you may not use this file except in compliance with the License.
// You may obtain a copy of the License at
//
//  http://www.apache.org/licenses/LICENSE-2.0
//
// Unless required by applicable law or agreed to in writing, software
// distributed under the License is distributed on an "AS IS" BASIS,
// WITHOUT WARRANTIES OR CONDITIONS OF ANY KIND, either express or implied.
// See the License for the specific language governing permissions and
// limitations under the License.

#include "ray/core_worker/core_worker.h"

#include "boost/fiber/all.hpp"
#include "ray/common/ray_config.h"
#include "ray/common/task/task_util.h"
#include "ray/core_worker/context.h"
#include "ray/core_worker/transport/direct_actor_transport.h"
#include "ray/core_worker/transport/raylet_transport.h"
#include "ray/gcs/gcs_client/service_based_gcs_client.h"
#include "ray/util/util.h"

namespace {

// Duration between internal book-keeping heartbeats.
const int kInternalHeartbeatMillis = 1000;

void BuildCommonTaskSpec(
    ray::TaskSpecBuilder &builder, const JobID &job_id, const TaskID &task_id,
    const TaskID &current_task_id, const int task_index, const TaskID &caller_id,
    const ray::rpc::Address &address, const ray::RayFunction &function,
    const std::vector<ray::TaskArg> &args, uint64_t num_returns,
    const std::unordered_map<std::string, double> &required_resources,
    const std::unordered_map<std::string, double> &required_placement_resources,
    std::vector<ObjectID> *return_ids) {
  // Build common task spec.
  builder.SetCommonTaskSpec(task_id, function.GetLanguage(),
                            function.GetFunctionDescriptor(), job_id, current_task_id,
                            task_index, caller_id, address, num_returns,
                            required_resources, required_placement_resources);
  // Set task arguments.
  for (const auto &arg : args) {
    if (arg.IsPassedByReference()) {
      builder.AddByRefArg(arg.GetReference());
    } else {
      builder.AddByValueArg(arg.GetValue());
    }
  }

  // Compute return IDs.
  return_ids->resize(num_returns);
  for (size_t i = 0; i < num_returns; i++) {
    (*return_ids)[i] = ObjectID::ForTaskReturn(
        task_id, i + 1, static_cast<int>(ray::TaskTransportType::DIRECT));
  }
}

// Group object ids according the the corresponding store providers.
void GroupObjectIdsByStoreProvider(const std::vector<ObjectID> &object_ids,
                                   absl::flat_hash_set<ObjectID> *plasma_object_ids,
                                   absl::flat_hash_set<ObjectID> *memory_object_ids) {
  for (const auto &object_id : object_ids) {
    if (object_id.IsDirectCallType()) {
      memory_object_ids->insert(object_id);
    } else {
      plasma_object_ids->insert(object_id);
    }
  }
}

}  // namespace

namespace ray {

std::unique_ptr<CoreWorkerProcess> CoreWorkerProcess::instance_;

thread_local std::weak_ptr<CoreWorker> CoreWorkerProcess::current_core_worker_;

void CoreWorkerProcess::Initialize(const CoreWorkerOptions &options) {
  RAY_CHECK(!instance_) << "The process is already initialized for core worker.";
  instance_ = std::unique_ptr<CoreWorkerProcess>(new CoreWorkerProcess(options));
}

void CoreWorkerProcess::Shutdown() {
  if (!instance_) {
    return;
  }
  RAY_CHECK(instance_->options_.worker_type == WorkerType::DRIVER)
      << "The `Shutdown` interface is for driver only.";
  RAY_CHECK(instance_->global_worker_);
  instance_->global_worker_->Disconnect();
  instance_->global_worker_->Shutdown();
  instance_->RemoveWorker(instance_->global_worker_);
  instance_.reset();
}

bool CoreWorkerProcess::IsInitialized() { return instance_ != nullptr; }

CoreWorkerProcess::CoreWorkerProcess(const CoreWorkerOptions &options)
    : options_(options),
      global_worker_id_(
          options.worker_type == WorkerType::DRIVER
              ? ComputeDriverIdFromJob(options_.job_id)
              : (options_.num_workers == 1 ? WorkerID::FromRandom() : WorkerID::Nil())) {
  // Initialize logging if log_dir is passed. Otherwise, it must be initialized
  // and cleaned up by the caller.
  if (options_.log_dir != "") {
    std::stringstream app_name;
    app_name << LanguageString(options_.language) << "-core-"
             << WorkerTypeString(options_.worker_type);
    if (!global_worker_id_.IsNil()) {
      app_name << "-" << global_worker_id_;
    }
    RayLog::StartRayLog(app_name.str(), RayLogLevel::INFO, options_.log_dir);
    if (options_.install_failure_signal_handler) {
      RayLog::InstallFailureSignalHandler();
    }
  }

  RAY_CHECK(options_.num_workers > 0);
  if (options_.worker_type == WorkerType::DRIVER) {
    // Driver process can only contain one worker.
    RAY_CHECK(options_.num_workers == 1);
  }

  RAY_LOG(INFO) << "Constructing CoreWorkerProcess. pid: " << getpid();

  if (options_.num_workers == 1) {
    // We need to create the worker instance here if:
    // 1. This is a driver process. In this case, the driver is ready to use right after
    // the CoreWorkerProcess::Initialize.
    // 2. This is a Python worker process. In this case, Python will invoke some core
    // worker APIs before `CoreWorkerProcess::RunTaskExecutionLoop` is called. So we need
    // to create the worker instance here. One example of invocations is
    // https://github.com/ray-project/ray/blob/45ce40e5d44801193220d2c546be8de0feeef988/python/ray/worker.py#L1281.
    if (options_.worker_type == WorkerType::DRIVER ||
        options_.language == Language::PYTHON) {
      CreateWorker();
    }
  }
}

CoreWorkerProcess::~CoreWorkerProcess() {
  RAY_LOG(INFO) << "Destructing CoreWorkerProcess. pid: " << getpid();
  {
    // Check that all `CoreWorker` instances have been removed.
    absl::ReaderMutexLock lock(&worker_map_mutex_);
    RAY_CHECK(workers_.empty());
  }
  if (options_.log_dir != "") {
    RayLog::ShutDownRayLog();
  }
}

void CoreWorkerProcess::EnsureInitialized() {
  RAY_CHECK(instance_) << "The core worker process is not initialized yet or already "
                       << "shutdown.";
}

CoreWorker &CoreWorkerProcess::GetCoreWorker() {
  EnsureInitialized();
  if (instance_->options_.num_workers == 1) {
    return *instance_->global_worker_;
  }
  auto ptr = current_core_worker_.lock();
  RAY_CHECK(ptr != nullptr)
      << "The current thread is not bound with a core worker instance.";
  return *ptr;
}

void CoreWorkerProcess::SetCurrentThreadWorkerId(const WorkerID &worker_id) {
  EnsureInitialized();
  if (instance_->options_.num_workers == 1) {
    RAY_CHECK(instance_->global_worker_->GetWorkerID() == worker_id);
    return;
  }
  current_core_worker_ = instance_->GetWorker(worker_id);
}

std::shared_ptr<CoreWorker> CoreWorkerProcess::GetWorker(
    const WorkerID &worker_id) const {
  absl::ReaderMutexLock lock(&worker_map_mutex_);
  auto it = workers_.find(worker_id);
  RAY_CHECK(it != workers_.end()) << "Worker " << worker_id << " not found.";
  return it->second;
}

std::shared_ptr<CoreWorker> CoreWorkerProcess::CreateWorker() {
  auto worker = std::make_shared<CoreWorker>(
      options_,
      global_worker_id_ != WorkerID::Nil() ? global_worker_id_ : WorkerID::FromRandom());
  RAY_LOG(INFO) << "Worker " << worker->GetWorkerID() << " is created.";
  if (options_.num_workers == 1) {
    global_worker_ = worker;
  }
  current_core_worker_ = worker;

  absl::MutexLock lock(&worker_map_mutex_);
  workers_.emplace(worker->GetWorkerID(), worker);
  RAY_CHECK(workers_.size() <= static_cast<size_t>(options_.num_workers));
  return worker;
}

void CoreWorkerProcess::RemoveWorker(std::shared_ptr<CoreWorker> worker) {
  worker->WaitForShutdown();
  if (global_worker_) {
    RAY_CHECK(global_worker_ == worker);
  } else {
    RAY_CHECK(current_core_worker_.lock() == worker);
  }
  current_core_worker_.reset();
  {
    absl::MutexLock lock(&worker_map_mutex_);
    workers_.erase(worker->GetWorkerID());
    RAY_LOG(INFO) << "Removed worker " << worker->GetWorkerID();
  }
  if (global_worker_ == worker) {
    global_worker_ = nullptr;
  }
}

void CoreWorkerProcess::RunTaskExecutionLoop() {
  EnsureInitialized();
  RAY_CHECK(instance_->options_.worker_type == WorkerType::WORKER);
  if (instance_->options_.num_workers == 1) {
    // Run the task loop in the current thread only if the number of workers is 1.
    auto worker =
        instance_->global_worker_ ? instance_->global_worker_ : instance_->CreateWorker();
    worker->RunTaskExecutionLoop();
    instance_->RemoveWorker(worker);
  } else {
    std::vector<std::thread> worker_threads;
    for (int i = 0; i < instance_->options_.num_workers; i++) {
      worker_threads.emplace_back([]() {
        auto worker = instance_->CreateWorker();
        worker->RunTaskExecutionLoop();
        instance_->RemoveWorker(worker);
      });
    }
    for (auto &thread : worker_threads) {
      thread.join();
    }
  }

  instance_.reset();
}

CoreWorker::CoreWorker(const CoreWorkerOptions &options, const WorkerID &worker_id)
    : options_(options),
      get_call_site_(RayConfig::instance().record_ref_creation_sites()
                         ? options_.get_lang_stack
                         : nullptr),
      worker_context_(options_.worker_type, worker_id, options_.job_id),
      io_work_(io_service_),
      client_call_manager_(new rpc::ClientCallManager(io_service_)),
      death_check_timer_(io_service_),
      internal_timer_(io_service_),
      core_worker_server_(WorkerTypeString(options_.worker_type),
                          0 /* let grpc choose a port */),
      task_queue_length_(0),
      num_executed_tasks_(0),
      task_execution_service_work_(task_execution_service_),
      resource_ids_(new ResourceMappingType()),
      grpc_service_(io_service_, *this) {
  // Initialize task receivers.
  if (options_.worker_type == WorkerType::WORKER || options_.is_local_mode) {
    RAY_CHECK(options_.task_execution_callback != nullptr);
    auto execute_task =
        std::bind(&CoreWorker::ExecuteTask, this, std::placeholders::_1,
                  std::placeholders::_2, std::placeholders::_3, std::placeholders::_4);
    raylet_task_receiver_ =
        std::unique_ptr<CoreWorkerRayletTaskReceiver>(new CoreWorkerRayletTaskReceiver(
            worker_context_.GetWorkerID(), local_raylet_client_, execute_task));
    direct_task_receiver_ =
        std::unique_ptr<CoreWorkerDirectTaskReceiver>(new CoreWorkerDirectTaskReceiver(
            worker_context_, task_execution_service_, execute_task,
            [this] { return local_raylet_client_->TaskDone(); }));
  }

  // Start RPC server after all the task receivers are properly initialized.
  core_worker_server_.RegisterService(grpc_service_);
  core_worker_server_.Run();

  // Initialize raylet client.
  // NOTE(edoakes): the core_worker_server_ must be running before registering with
  // the raylet, as the raylet will start sending some RPC messages immediately.
  // TODO(zhijunfu): currently RayletClient would crash in its constructor if it cannot
  // connect to Raylet after a number of retries, this can be changed later
  // so that the worker (java/python .etc) can retrieve and handle the error
  // instead of crashing.
  auto grpc_client = rpc::NodeManagerWorkerClient::make(
      options_.raylet_ip_address, options_.node_manager_port, *client_call_manager_);
  ClientID local_raylet_id;
  std::unordered_map<std::string, std::string> internal_config;
  local_raylet_client_ = std::shared_ptr<raylet::RayletClient>(new raylet::RayletClient(
      io_service_, std::move(grpc_client), options_.raylet_socket, GetWorkerID(),
      (options_.worker_type == ray::WorkerType::WORKER),
      worker_context_.GetCurrentJobID(), options_.language, &local_raylet_id,
      &internal_config, options_.node_ip_address, core_worker_server_.GetPort()));
  connected_ = true;

  // NOTE(edoakes): any initialization depending on RayConfig must happen after this line.
  RayConfig::instance().initialize(internal_config);

  // Set our own address.
  RAY_CHECK(!local_raylet_id.IsNil());
  rpc_address_.set_ip_address(options_.node_ip_address);
  rpc_address_.set_port(core_worker_server_.GetPort());
  rpc_address_.set_raylet_id(local_raylet_id.Binary());
  rpc_address_.set_worker_id(worker_context_.GetWorkerID().Binary());
  RAY_LOG(INFO) << "Initializing worker at address: " << rpc_address_.ip_address() << ":"
                << rpc_address_.port() << ", worker ID " << worker_context_.GetWorkerID()
                << ", raylet " << local_raylet_id;

  // Initialize gcs client.
  if (RayConfig::instance().gcs_service_enabled()) {
    gcs_client_ = std::make_shared<ray::gcs::ServiceBasedGcsClient>(options_.gcs_options);
  } else {
    gcs_client_ = std::make_shared<ray::gcs::RedisGcsClient>(options_.gcs_options);
  }
  RAY_CHECK_OK(gcs_client_->Connect(io_service_));
  RegisterToGcs();

  // Register a callback to monitor removed nodes.
  auto on_node_change = [this](const ClientID &node_id, const rpc::GcsNodeInfo &data) {
    if (data.state() == rpc::GcsNodeInfo::DEAD) {
      OnNodeRemoved(data);
    }
  };
  RAY_CHECK_OK(gcs_client_->Nodes().AsyncSubscribeToNodeChange(on_node_change, nullptr));

  actor_manager_ = std::unique_ptr<ActorManager>(new ActorManager(gcs_client_->Actors()));

  // Initialize profiler.
  profiler_ = std::make_shared<worker::Profiler>(
      worker_context_, options_.node_ip_address, io_service_, gcs_client_);

  reference_counter_ = std::make_shared<ReferenceCounter>(
      rpc_address_, RayConfig::instance().distributed_ref_counting_enabled(),
      RayConfig::instance().lineage_pinning_enabled(), [this](const rpc::Address &addr) {
        return std::shared_ptr<rpc::CoreWorkerClient>(
            new rpc::CoreWorkerClient(addr, *client_call_manager_));
      });

  if (options_.worker_type == ray::WorkerType::WORKER) {
    death_check_timer_.expires_from_now(boost::asio::chrono::milliseconds(
        RayConfig::instance().raylet_death_check_interval_milliseconds()));
    death_check_timer_.async_wait(
        boost::bind(&CoreWorker::CheckForRayletFailure, this, _1));
  }

  internal_timer_.expires_from_now(
      boost::asio::chrono::milliseconds(kInternalHeartbeatMillis));
  internal_timer_.async_wait(boost::bind(&CoreWorker::InternalHeartbeat, this, _1));

  plasma_store_provider_.reset(new CoreWorkerPlasmaStoreProvider(
      options_.store_socket, local_raylet_client_, options_.check_signals,
      /*evict_if_full=*/RayConfig::instance().object_pinning_enabled(),
      boost::bind(&CoreWorker::TriggerGlobalGC, this),
      boost::bind(&CoreWorker::CurrentCallSite, this)));
  memory_store_.reset(new CoreWorkerMemoryStore(
      [this](const RayObject &obj, const ObjectID &obj_id) {
        RAY_LOG(DEBUG) << "Promoting object to plasma " << obj_id;
        RAY_CHECK_OK(Put(obj, /*contained_object_ids=*/{}, obj_id, /*pin_object=*/true));
      },
      options_.ref_counting_enabled ? reference_counter_ : nullptr, local_raylet_client_,
      options_.check_signals));

  task_manager_.reset(new TaskManager(
      memory_store_, reference_counter_, actor_manager_,
      [this](const TaskSpecification &spec, bool delay) {
        if (delay) {
          // Retry after a delay to emulate the existing Raylet reconstruction
          // behaviour. TODO(ekl) backoff exponentially.
          uint32_t delay = RayConfig::instance().task_retry_delay_ms();
          RAY_LOG(ERROR) << "Will resubmit task after a " << delay
                         << "ms delay: " << spec.DebugString();
          absl::MutexLock lock(&mutex_);
          to_resubmit_.push_back(std::make_pair(current_time_ms() + delay, spec));
        } else {
          RAY_CHECK_OK(direct_task_submitter_->SubmitTask(spec));
        }
      }));

  // Create an entry for the driver task in the task table. This task is
  // added immediately with status RUNNING. This allows us to push errors
  // related to this driver task back to the driver. For example, if the
  // driver creates an object that is later evicted, we should notify the
  // user that we're unable to reconstruct the object, since we cannot
  // rerun the driver.
  if (options_.worker_type == WorkerType::DRIVER) {
    TaskSpecBuilder builder;
    const TaskID task_id = TaskID::ForDriverTask(worker_context_.GetCurrentJobID());
    builder.SetDriverTaskSpec(task_id, options_.language,
                              worker_context_.GetCurrentJobID(),
                              TaskID::ComputeDriverTaskId(worker_context_.GetWorkerID()),
                              GetCallerId(), rpc_address_);

    std::shared_ptr<gcs::TaskTableData> data = std::make_shared<gcs::TaskTableData>();
    data->mutable_task()->mutable_task_spec()->CopyFrom(builder.Build().GetMessage());
    if (!options_.is_local_mode) {
      RAY_CHECK_OK(gcs_client_->Tasks().AsyncAdd(data, nullptr));
    }
    SetCurrentTaskId(task_id);
  }
  auto client_factory = [this](const rpc::Address &addr) {
    return std::shared_ptr<rpc::CoreWorkerClient>(
        new rpc::CoreWorkerClient(addr, *client_call_manager_));
  };
  auto raylet_client_factory = [this](const std::string ip_address, int port) {
    auto grpc_client =
        rpc::NodeManagerWorkerClient::make(ip_address, port, *client_call_manager_);
    return std::shared_ptr<raylet::RayletClient>(
        new raylet::RayletClient(std::move(grpc_client)));
  };

  std::function<Status(const TaskSpecification &, const gcs::StatusCallback &)>
      actor_create_callback = nullptr;
  if (RayConfig::instance().gcs_service_enabled()) {
    actor_create_callback = [this](const TaskSpecification &task_spec,
                                   const gcs::StatusCallback &callback) {
      return gcs_client_->Actors().AsyncCreateActor(task_spec, callback);
    };
  }

  direct_actor_submitter_ = std::unique_ptr<CoreWorkerDirectActorTaskSubmitter>(
      new CoreWorkerDirectActorTaskSubmitter(rpc_address_, client_factory, memory_store_,
                                             task_manager_));

  direct_task_submitter_ =
      std::unique_ptr<CoreWorkerDirectTaskSubmitter>(new CoreWorkerDirectTaskSubmitter(
          rpc_address_, local_raylet_client_, client_factory, raylet_client_factory,
          memory_store_, task_manager_, local_raylet_id,
          RayConfig::instance().worker_lease_timeout_milliseconds(),
          std::move(actor_create_callback), boost::asio::steady_timer(io_service_)));
  future_resolver_.reset(new FutureResolver(memory_store_, client_factory));
  // Unfortunately the raylet client has to be constructed after the receivers.
  if (direct_task_receiver_ != nullptr) {
    direct_task_receiver_->Init(client_factory, rpc_address_, local_raylet_client_);
  }

  auto object_lookup_fn = [this](const ObjectID &object_id,
                                 const ObjectLookupCallback &callback) {
    return gcs_client_->Objects().AsyncGetLocations(
        object_id,
        [this, object_id, callback](const Status &status,
                                    const std::vector<rpc::ObjectTableData> &results) {
          RAY_CHECK_OK(status);
          std::vector<rpc::Address> locations;
          for (const auto &result : results) {
            const auto &node_id = ClientID::FromBinary(result.manager());
            auto node = gcs_client_->Nodes().Get(node_id);
            RAY_CHECK(node.has_value());
            if (node->state() == rpc::GcsNodeInfo::ALIVE) {
              rpc::Address address;
              address.set_raylet_id(node->node_id());
              address.set_ip_address(node->node_manager_address());
              address.set_port(node->node_manager_port());
              locations.push_back(address);
            }
          }
          callback(object_id, locations);
        });
  };
  object_recovery_manager_ =
      std::unique_ptr<ObjectRecoveryManager>(new ObjectRecoveryManager(
          rpc_address_, raylet_client_factory, local_raylet_client_, object_lookup_fn,
          task_manager_, reference_counter_, memory_store_,
          [this](const ObjectID &object_id, bool pin_object) {
            RAY_CHECK_OK(Put(RayObject(rpc::ErrorType::OBJECT_UNRECONSTRUCTABLE),
                             /*contained_object_ids=*/{}, object_id,
                             /*pin_object=*/pin_object));
          },
          RayConfig::instance().lineage_pinning_enabled()));

  // Start the IO thread after all other members have been initialized, in case
  // the thread calls back into any of our members.
  io_thread_ = std::thread(&CoreWorker::RunIOService, this);
}

void CoreWorker::Shutdown() {
  io_service_.stop();
  if (options_.worker_type == WorkerType::WORKER) {
    task_execution_service_.stop();
  }
}

void CoreWorker::Disconnect() {
  io_service_.stop();
  if (connected_) {
    connected_ = false;
    if (gcs_client_) {
      gcs_client_->Disconnect();
    }
    if (local_raylet_client_) {
      RAY_IGNORE_EXPR(local_raylet_client_->Disconnect());
    }
  }
}

void CoreWorker::Exit(bool intentional) {
  RAY_LOG(INFO)
      << "Exit signal " << (intentional ? "(intentional)" : "")
      << " received, this process will exit after all outstanding tasks have finished";
  exiting_ = true;
  // Release the resources early in case draining takes a long time.
  RAY_CHECK_OK(local_raylet_client_->NotifyDirectCallTaskBlocked());

  // Callback to shutdown.
  auto shutdown = [this, intentional]() {
    // To avoid problems, make sure shutdown is always called from the same
    // event loop each time.
    task_execution_service_.post([this, intentional]() {
      if (intentional) {
        Disconnect();  // Notify the raylet this is an intentional exit.
      }
      Shutdown();
    });
  };

  // Callback to drain objects once all pending tasks have been drained.
  auto drain_references_callback = [this, shutdown]() {
    // Post to the event loop to avoid a deadlock between the TaskManager and
    // the ReferenceCounter. The deadlock can occur because this callback may
    // get called by the TaskManager while the ReferenceCounter's lock is held,
    // but the callback itself must acquire the ReferenceCounter's lock to
    // drain the object references.
    task_execution_service_.post([this, shutdown]() {
      bool not_actor_task = false;
      {
        absl::MutexLock lock(&mutex_);
        not_actor_task = actor_id_.IsNil();
      }
      if (not_actor_task) {
        // If we are a task, then we cannot hold any object references in the
        // heap. Therefore, any active object references are being held by other
        // processes. Wait for these processes to release their references before
        // we shutdown.
        // NOTE(swang): This could still cause this worker process to stay alive
        // forever if another process holds a reference forever.
        reference_counter_->DrainAndShutdown(shutdown);
      } else {
        // If we are an actor, then we may be holding object references in the
        // heap. Then, we should not wait to drain the object references before
        // shutdown since this could hang.
        shutdown();
      }
    });
  };

  task_manager_->DrainAndShutdown(drain_references_callback);
}

void CoreWorker::RunIOService() {
#ifndef _WIN32
  // Block SIGINT and SIGTERM so they will be handled by the main thread.
  sigset_t mask;
  sigemptyset(&mask);
  sigaddset(&mask, SIGINT);
  sigaddset(&mask, SIGTERM);
  pthread_sigmask(SIG_BLOCK, &mask, NULL);
#endif

  io_service_.run();
}

void CoreWorker::OnNodeRemoved(const rpc::GcsNodeInfo &node_info) {
  const auto node_id = ClientID::FromBinary(node_info.node_id());
  RAY_LOG(INFO) << "Node failure " << node_id;
  const auto lost_objects = reference_counter_->ResetObjectsOnRemovedNode(node_id);
  // Delete the objects from the in-memory store to indicate that they are not
  // available. The object recovery manager will guarantee that a new value
  // will eventually be stored for the objects (either an
  // UnrestartableError or a value reconstructed from lineage).
  memory_store_->Delete(lost_objects);
  for (const auto &object_id : lost_objects) {
    RAY_LOG(INFO) << "Object " << object_id << " lost due to node failure " << node_id;
    // The lost object must have been owned by us.
    RAY_CHECK_OK(object_recovery_manager_->RecoverObject(object_id));
  }
}

void CoreWorker::WaitForShutdown() {
  if (io_thread_.joinable()) {
    io_thread_.join();
  }
  if (options_.worker_type == WorkerType::WORKER) {
    RAY_CHECK(task_execution_service_.stopped());
  }
}

const WorkerID &CoreWorker::GetWorkerID() const { return worker_context_.GetWorkerID(); }

void CoreWorker::SetCurrentTaskId(const TaskID &task_id) {
  worker_context_.SetCurrentTaskId(task_id);
  bool not_actor_task = false;
  {
    absl::MutexLock lock(&mutex_);
    main_thread_task_id_ = task_id;
    not_actor_task = actor_id_.IsNil();
  }
  if (not_actor_task && task_id.IsNil()) {
    absl::MutexLock lock(&actor_handles_mutex_);
    // Reset the seqnos so that for the next task it start off at 0.
    for (const auto &handle : actor_handles_) {
      handle.second->Reset();
    }
    // TODO(ekl) we can't unsubscribe to actor notifications here due to
    // https://github.com/ray-project/ray/pull/6885
  }
}

void CoreWorker::RegisterToGcs() {
  std::unordered_map<std::string, std::string> worker_info;
  const auto &worker_id = GetWorkerID();
  worker_info.emplace("node_ip_address", options_.node_ip_address);
  worker_info.emplace("plasma_store_socket", options_.store_socket);
  worker_info.emplace("raylet_socket", options_.raylet_socket);

  if (options_.worker_type == WorkerType::DRIVER) {
    auto start_time = std::chrono::duration_cast<std::chrono::milliseconds>(
                          std::chrono::system_clock::now().time_since_epoch())
                          .count();
    worker_info.emplace("driver_id", worker_id.Binary());
    worker_info.emplace("start_time", std::to_string(start_time));
    if (!options_.driver_name.empty()) {
      worker_info.emplace("name", options_.driver_name);
    }
  }

  if (!options_.stdout_file.empty()) {
    worker_info.emplace("stdout_file", options_.stdout_file);
  }
  if (!options_.stderr_file.empty()) {
    worker_info.emplace("stderr_file", options_.stderr_file);
  }

  RAY_CHECK_OK(gcs_client_->Workers().AsyncRegisterWorker(options_.worker_type, worker_id,
                                                          worker_info, nullptr));
}
void CoreWorker::CheckForRayletFailure(const boost::system::error_code &error) {
  if (error == boost::asio::error::operation_aborted) {
    return;
  }

  // If the raylet fails, we will be reassigned to init (PID=1).
  if (getppid() == 1) {
    RAY_LOG(ERROR) << "Raylet failed. Shutting down.";
    Shutdown();
  }

  // Reset the timer from the previous expiration time to avoid drift.
  death_check_timer_.expires_at(
      death_check_timer_.expiry() +
      boost::asio::chrono::milliseconds(
          RayConfig::instance().raylet_death_check_interval_milliseconds()));
  death_check_timer_.async_wait(
      boost::bind(&CoreWorker::CheckForRayletFailure, this, _1));
}

void CoreWorker::InternalHeartbeat(const boost::system::error_code &error) {
  if (error == boost::asio::error::operation_aborted) {
    return;
  }

  absl::MutexLock lock(&mutex_);
  while (!to_resubmit_.empty() && current_time_ms() > to_resubmit_.front().first) {
    RAY_CHECK_OK(direct_task_submitter_->SubmitTask(to_resubmit_.front().second));
    to_resubmit_.pop_front();
  }
  internal_timer_.expires_at(internal_timer_.expiry() +
                             boost::asio::chrono::milliseconds(kInternalHeartbeatMillis));
  internal_timer_.async_wait(boost::bind(&CoreWorker::InternalHeartbeat, this, _1));
}

std::unordered_map<ObjectID, std::pair<size_t, size_t>>
CoreWorker::GetAllReferenceCounts() const {
  auto counts = reference_counter_->GetAllReferenceCounts();
  absl::MutexLock lock(&actor_handles_mutex_);
  // Strip actor IDs from the ref counts since there is no associated ObjectID
  // in the language frontend.
  for (const auto &handle : actor_handles_) {
    auto actor_id = handle.first;
    auto actor_handle_id = ObjectID::ForActorHandle(actor_id);
    counts.erase(actor_handle_id);
  }
  return counts;
}

void CoreWorker::PromoteToPlasmaAndGetOwnershipInfo(const ObjectID &object_id,
                                                    TaskID *owner_id,
                                                    rpc::Address *owner_address) {
  RAY_CHECK(object_id.IsDirectCallType());
  auto value = memory_store_->GetOrPromoteToPlasma(object_id);
  if (value) {
    RAY_LOG(DEBUG) << "Storing object promoted to plasma " << object_id;
    RAY_CHECK_OK(
        Put(*value, /*contained_object_ids=*/{}, object_id, /*pin_object=*/true));
  }

  auto has_owner = reference_counter_->GetOwner(object_id, owner_id, owner_address);
  RAY_CHECK(has_owner)
      << "Object IDs generated randomly (ObjectID.from_random()) or out-of-band "
         "(ObjectID.from_binary(...)) cannot be serialized because Ray does not know "
         "which task will create them. "
         "If this was not how your object ID was generated, please file an issue "
         "at https://github.com/ray-project/ray/issues/";
  RAY_LOG(DEBUG) << "Promoted object to plasma " << object_id << " owned by "
                 << *owner_id;
}

void CoreWorker::RegisterOwnershipInfoAndResolveFuture(
    const ObjectID &object_id, const ObjectID &outer_object_id, const TaskID &owner_id,
    const rpc::Address &owner_address) {
  // Add the object's owner to the local metadata in case it gets serialized
  // again.
  reference_counter_->AddBorrowedObject(object_id, outer_object_id, owner_id,
                                        owner_address);

  RAY_CHECK(!owner_id.IsNil() || options_.is_local_mode);
  // We will ask the owner about the object until the object is
  // created or we can no longer reach the owner.
  future_resolver_->ResolveFutureAsync(object_id, owner_id, owner_address);
}

Status CoreWorker::SetClientOptions(std::string name, int64_t limit_bytes) {
  // Currently only the Plasma store supports client options.
  return plasma_store_provider_->SetClientOptions(name, limit_bytes);
}

Status CoreWorker::Put(const RayObject &object,
                       const std::vector<ObjectID> &contained_object_ids,
                       ObjectID *object_id) {
  *object_id = ObjectID::ForPut(worker_context_.GetCurrentTaskID(),
                                worker_context_.GetNextPutIndex(),
                                static_cast<uint8_t>(TaskTransportType::DIRECT));
  reference_counter_->AddOwnedObject(*object_id, contained_object_ids, GetCallerId(),
                                     rpc_address_, CurrentCallSite(), object.GetSize(),
                                     /*is_reconstructable=*/false,
                                     ClientID::FromBinary(rpc_address_.raylet_id()));
  return Put(object, contained_object_ids, *object_id, /*pin_object=*/true);
}

Status CoreWorker::Put(const RayObject &object,
                       const std::vector<ObjectID> &contained_object_ids,
                       const ObjectID &object_id, bool pin_object) {
  bool object_exists;
  if (options_.is_local_mode) {
    RAY_CHECK(memory_store_->Put(object, object_id));
    return Status::OK();
  }
  RAY_RETURN_NOT_OK(plasma_store_provider_->Put(object, object_id, &object_exists));
  if (!object_exists) {
    if (pin_object) {
      // Tell the raylet to pin the object **after** it is created.
      RAY_LOG(DEBUG) << "Pinning put object " << object_id;
      RAY_CHECK_OK(local_raylet_client_->PinObjectIDs(
          rpc_address_, {object_id},
          [this, object_id](const Status &status, const rpc::PinObjectIDsReply &reply) {
            // Only release the object once the raylet has responded to avoid the race
            // condition that the object could be evicted before the raylet pins it.
            if (!plasma_store_provider_->Release(object_id).ok()) {
              RAY_LOG(ERROR) << "Failed to release ObjectID (" << object_id
                             << "), might cause a leak in plasma.";
            }
          }));
    } else {
      RAY_RETURN_NOT_OK(plasma_store_provider_->Release(object_id));
    }
  }
  RAY_CHECK(memory_store_->Put(RayObject(rpc::ErrorType::OBJECT_IN_PLASMA), object_id));
  return Status::OK();
}

Status CoreWorker::Create(const std::shared_ptr<Buffer> &metadata, const size_t data_size,
                          const std::vector<ObjectID> &contained_object_ids,
                          ObjectID *object_id, std::shared_ptr<Buffer> *data) {
  *object_id = ObjectID::ForPut(worker_context_.GetCurrentTaskID(),
                                worker_context_.GetNextPutIndex(),
                                static_cast<uint8_t>(TaskTransportType::DIRECT));

  if (options_.is_local_mode) {
    *data = std::make_shared<LocalMemoryBuffer>(data_size);
  } else {
    RAY_RETURN_NOT_OK(
        plasma_store_provider_->Create(metadata, data_size, *object_id, data));
  }

  // Only add the object to the reference counter if it didn't already exist.
  if (data) {
    reference_counter_->AddOwnedObject(
        *object_id, contained_object_ids, GetCallerId(), rpc_address_, CurrentCallSite(),
        data_size + metadata->Size(),
        /*is_reconstructable=*/false, ClientID::FromBinary(rpc_address_.raylet_id()));
  }
  return Status::OK();
}

Status CoreWorker::Create(const std::shared_ptr<Buffer> &metadata, const size_t data_size,
                          const ObjectID &object_id, std::shared_ptr<Buffer> *data) {
  if (options_.is_local_mode) {
    return Status::NotImplemented(
        "Creating an object with a pre-existing ObjectID is not supported in local mode");
  } else {
    return plasma_store_provider_->Create(metadata, data_size, object_id, data);
  }
}

Status CoreWorker::Seal(const ObjectID &object_id, bool pin_object,
                        const absl::optional<rpc::Address> &owner_address) {
  RAY_RETURN_NOT_OK(plasma_store_provider_->Seal(object_id));
  if (pin_object) {
    // Tell the raylet to pin the object **after** it is created.
    RAY_LOG(DEBUG) << "Pinning sealed object " << object_id;
    RAY_CHECK_OK(local_raylet_client_->PinObjectIDs(
        owner_address.has_value() ? *owner_address : rpc_address_, {object_id},
        [this, object_id](const Status &status, const rpc::PinObjectIDsReply &reply) {
          // Only release the object once the raylet has responded to avoid the race
          // condition that the object could be evicted before the raylet pins it.
          if (!plasma_store_provider_->Release(object_id).ok()) {
            RAY_LOG(ERROR) << "Failed to release ObjectID (" << object_id
                           << "), might cause a leak in plasma.";
          }
        }));
  } else {
    RAY_RETURN_NOT_OK(plasma_store_provider_->Release(object_id));
  }
  RAY_CHECK(memory_store_->Put(RayObject(rpc::ErrorType::OBJECT_IN_PLASMA), object_id));
  return Status::OK();
}

Status CoreWorker::Get(const std::vector<ObjectID> &ids, const int64_t timeout_ms,
                       std::vector<std::shared_ptr<RayObject>> *results) {
  results->resize(ids.size(), nullptr);

  absl::flat_hash_set<ObjectID> plasma_object_ids;
  absl::flat_hash_set<ObjectID> memory_object_ids;
  GroupObjectIdsByStoreProvider(ids, &plasma_object_ids, &memory_object_ids);

  bool got_exception = false;
  absl::flat_hash_map<ObjectID, std::shared_ptr<RayObject>> result_map;
  auto start_time = current_time_ms();

  if (!memory_object_ids.empty()) {
    RAY_RETURN_NOT_OK(memory_store_->Get(memory_object_ids, timeout_ms, worker_context_,
                                         &result_map, &got_exception));
  }

  // Erase any objects that were promoted to plasma from the results. These get
  // requests will be retried at the plasma store.
  for (auto it = result_map.begin(); it != result_map.end();) {
    auto current = it++;
    if (current->second->IsInPlasmaError()) {
      RAY_LOG(DEBUG) << current->first << " in plasma, doing fetch-and-get";
      plasma_object_ids.insert(current->first);
      result_map.erase(current);
    }
  }

  if (!got_exception) {
    // If any of the objects have been promoted to plasma, then we retry their
    // gets at the provider plasma. Once we get the objects from plasma, we flip
    // the transport type again and return them for the original direct call ids.
    int64_t local_timeout_ms = timeout_ms;
    if (timeout_ms >= 0) {
      local_timeout_ms = std::max(static_cast<int64_t>(0),
                                  timeout_ms - (current_time_ms() - start_time));
    }
    RAY_LOG(DEBUG) << "Plasma GET timeout " << local_timeout_ms;
    RAY_RETURN_NOT_OK(plasma_store_provider_->Get(plasma_object_ids, local_timeout_ms,
                                                  worker_context_, &result_map,
                                                  &got_exception));
  }

  // Loop through `ids` and fill each entry for the `results` vector,
  // this ensures that entries `results` have exactly the same order as
  // they are in `ids`. When there are duplicate object ids, all the entries
  // for the same id are filled in.
  bool missing_result = false;
  bool will_throw_exception = false;
  for (size_t i = 0; i < ids.size(); i++) {
    auto pair = result_map.find(ids[i]);
    if (pair != result_map.end()) {
      (*results)[i] = pair->second;
      RAY_CHECK(!pair->second->IsInPlasmaError());
      if (pair->second->IsException()) {
        // The language bindings should throw an exception if they see this
        // object.
        will_throw_exception = true;
      }
    } else {
      missing_result = true;
    }
  }
  // If no timeout was set and none of the results will throw an exception,
  // then check that we fetched all results before returning.
  if (timeout_ms < 0 && !will_throw_exception) {
    RAY_CHECK(!missing_result);
  }

  return Status::OK();
}

Status CoreWorker::Contains(const ObjectID &object_id, bool *has_object) {
  bool found = false;
  bool in_plasma = false;
  found = memory_store_->Contains(object_id, &in_plasma);
  if (in_plasma) {
    RAY_RETURN_NOT_OK(plasma_store_provider_->Contains(object_id, &found));
  }
  *has_object = found;
  return Status::OK();
}

// For any objects that are ErrorType::OBJECT_IN_PLASMA, we need to move them from
// the ready set into the plasma_object_ids set to wait on them there.
void RetryObjectInPlasmaErrors(std::shared_ptr<CoreWorkerMemoryStore> &memory_store,
                               WorkerContext &worker_context,
                               absl::flat_hash_set<ObjectID> &memory_object_ids,
                               absl::flat_hash_set<ObjectID> &plasma_object_ids,
                               absl::flat_hash_set<ObjectID> &ready) {
  for (auto iter = memory_object_ids.begin(); iter != memory_object_ids.end();) {
    auto current = iter++;
    const auto &mem_id = *current;
    auto ready_iter = ready.find(mem_id);
    if (ready_iter != ready.end()) {
      std::vector<std::shared_ptr<RayObject>> found;
      RAY_CHECK_OK(memory_store->Get({mem_id}, /*num_objects=*/1, /*timeout=*/0,
                                     worker_context,
                                     /*remote_after_get=*/false, &found));
      if (found.size() == 1 && found[0]->IsInPlasmaError()) {
        plasma_object_ids.insert(mem_id);
        ready.erase(ready_iter);
        memory_object_ids.erase(current);
      }
    }
  }
}

Status CoreWorker::Wait(const std::vector<ObjectID> &ids, int num_objects,
                        int64_t timeout_ms, std::vector<bool> *results) {
  results->resize(ids.size(), false);

  if (num_objects <= 0 || num_objects > static_cast<int>(ids.size())) {
    return Status::Invalid(
        "Number of objects to wait for must be between 1 and the number of ids.");
  }

  absl::flat_hash_set<ObjectID> plasma_object_ids;
  absl::flat_hash_set<ObjectID> memory_object_ids;
  GroupObjectIdsByStoreProvider(ids, &plasma_object_ids, &memory_object_ids);

  if (plasma_object_ids.size() + memory_object_ids.size() != ids.size()) {
    return Status::Invalid("Duplicate object IDs not supported in wait.");
  }

  // TODO(edoakes): this logic is not ideal, and will have to be addressed
  // before we enable direct actor calls in the Python code. If we are waiting
  // on a list of objects mixed between multiple store providers, we could
  // easily end up in the situation where we're blocked waiting on one store
  // provider while another actually has enough objects ready to fulfill
  // 'num_objects'. This is partially addressed by trying them all once with
  // a timeout of 0, but that does not address the situation where objects
  // become available on the second store provider while waiting on the first.

  absl::flat_hash_set<ObjectID> ready;
  // Wait from both store providers with timeout set to 0. This is to avoid the case
  // where we might use up the entire timeout on trying to get objects from one store
  // provider before even trying another (which might have all of the objects available).
  if (memory_object_ids.size() > 0) {
    RAY_RETURN_NOT_OK(memory_store_->Wait(
        memory_object_ids,
        std::min(static_cast<int>(memory_object_ids.size()), num_objects),
        /*timeout_ms=*/0, worker_context_, &ready));
    RetryObjectInPlasmaErrors(memory_store_, worker_context_, memory_object_ids,
                              plasma_object_ids, ready);
  }
  RAY_CHECK(static_cast<int>(ready.size()) <= num_objects);
  if (static_cast<int>(ready.size()) < num_objects && plasma_object_ids.size() > 0) {
    RAY_RETURN_NOT_OK(plasma_store_provider_->Wait(
        plasma_object_ids,
        std::min(static_cast<int>(plasma_object_ids.size()),
                 num_objects - static_cast<int>(ready.size())),
        /*timeout_ms=*/0, worker_context_, &ready));
  }
  RAY_CHECK(static_cast<int>(ready.size()) <= num_objects);

  if (timeout_ms != 0 && static_cast<int>(ready.size()) < num_objects) {
    // Clear the ready set and retry. We clear it so that we can compute the number of
    // objects to fetch from the memory store easily below.
    ready.clear();

    int64_t start_time = current_time_ms();
    if (memory_object_ids.size() > 0) {
      RAY_RETURN_NOT_OK(memory_store_->Wait(
          memory_object_ids,
          std::min(static_cast<int>(memory_object_ids.size()), num_objects), timeout_ms,
          worker_context_, &ready));
      RetryObjectInPlasmaErrors(memory_store_, worker_context_, memory_object_ids,
                                plasma_object_ids, ready);
    }
    RAY_CHECK(static_cast<int>(ready.size()) <= num_objects);
    if (timeout_ms > 0) {
      timeout_ms =
          std::max(0, static_cast<int>(timeout_ms - (current_time_ms() - start_time)));
    }
    if (static_cast<int>(ready.size()) < num_objects && plasma_object_ids.size() > 0) {
      RAY_RETURN_NOT_OK(plasma_store_provider_->Wait(
          plasma_object_ids,
          std::min(static_cast<int>(plasma_object_ids.size()),
                   num_objects - static_cast<int>(ready.size())),
          timeout_ms, worker_context_, &ready));
    }
    RAY_CHECK(static_cast<int>(ready.size()) <= num_objects);
  }

  for (size_t i = 0; i < ids.size(); i++) {
    if (ready.find(ids[i]) != ready.end()) {
      results->at(i) = true;
    }
  }

  return Status::OK();
}

Status CoreWorker::Delete(const std::vector<ObjectID> &object_ids, bool local_only,
                          bool delete_creating_tasks) {
  // TODO(edoakes): what are the desired semantics for deleting from a non-owner?
  // Should we just delete locally or ping the owner and delete globally?
  reference_counter_->DeleteReferences(object_ids);

  // We only delete from plasma, which avoids hangs (issue #7105). In-memory
  // objects are always handled by ref counting only.
  absl::flat_hash_set<ObjectID> plasma_object_ids(object_ids.begin(), object_ids.end());
  return plasma_store_provider_->Delete(plasma_object_ids, local_only,
                                        delete_creating_tasks);
}

void CoreWorker::TriggerGlobalGC() {
  auto status = local_raylet_client_->GlobalGC(
      [](const Status &status, const rpc::GlobalGCReply &reply) {
        if (!status.ok()) {
          RAY_LOG(ERROR) << "Failed to send global GC request: " << status.ToString();
        }
      });
  if (!status.ok()) {
    RAY_LOG(ERROR) << "Failed to send global GC request: " << status.ToString();
  }
}

std::string CoreWorker::MemoryUsageString() {
  // Currently only the Plasma store returns a debug string.
  return plasma_store_provider_->MemoryUsageString();
}

TaskID CoreWorker::GetCallerId() const {
  TaskID caller_id;
  ActorID actor_id = GetActorId();
  if (!actor_id.IsNil()) {
    caller_id = TaskID::ForActorCreationTask(actor_id);
  } else {
    absl::MutexLock lock(&mutex_);
    caller_id = main_thread_task_id_;
  }
  return caller_id;
}

Status CoreWorker::PushError(const JobID &job_id, const std::string &type,
                             const std::string &error_message, double timestamp) {
  if (options_.is_local_mode) {
    RAY_LOG(ERROR) << "Pushed Error with JobID: " << job_id << " of type: " << type
                   << " with message: " << error_message << " at time: " << timestamp;
    return Status::OK();
  }
  return local_raylet_client_->PushError(job_id, type, error_message, timestamp);
}

Status CoreWorker::PrepareActorCheckpoint(const ActorID &actor_id,
                                          ActorCheckpointID *checkpoint_id) {
  return local_raylet_client_->PrepareActorCheckpoint(actor_id, checkpoint_id);
}

Status CoreWorker::NotifyActorResumedFromCheckpoint(
    const ActorID &actor_id, const ActorCheckpointID &checkpoint_id) {
  return local_raylet_client_->NotifyActorResumedFromCheckpoint(actor_id, checkpoint_id);
}

Status CoreWorker::SetResource(const std::string &resource_name, const double capacity,
                               const ClientID &client_id) {
  return local_raylet_client_->SetResource(resource_name, capacity, client_id);
}

void CoreWorker::SubmitTask(const RayFunction &function, const std::vector<TaskArg> &args,
                            const TaskOptions &task_options,
                            std::vector<ObjectID> *return_ids, int max_retries) {
  TaskSpecBuilder builder;
  const int next_task_index = worker_context_.GetNextTaskIndex();
  const auto task_id =
      TaskID::ForNormalTask(worker_context_.GetCurrentJobID(),
                            worker_context_.GetCurrentTaskID(), next_task_index);

  const std::unordered_map<std::string, double> required_resources;
  // TODO(ekl) offload task building onto a thread pool for performance
  BuildCommonTaskSpec(builder, worker_context_.GetCurrentJobID(), task_id,
                      worker_context_.GetCurrentTaskID(), next_task_index, GetCallerId(),
                      rpc_address_, function, args, task_options.num_returns,
                      task_options.resources, required_resources, return_ids);
  TaskSpecification task_spec = builder.Build();
  if (options_.is_local_mode) {
    ExecuteTaskLocalMode(task_spec);
  } else {
    task_manager_->AddPendingTask(GetCallerId(), rpc_address_, task_spec,
                                  CurrentCallSite(), max_retries);
    io_service_.post([this, task_spec]() {
      RAY_UNUSED(direct_task_submitter_->SubmitTask(task_spec));
    });
  }
}

Status CoreWorker::CreateActor(const RayFunction &function,
                               const std::vector<TaskArg> &args,
                               const ActorCreationOptions &actor_creation_options,
                               const std::string &extension_data,
                               ActorID *return_actor_id) {
  const int next_task_index = worker_context_.GetNextTaskIndex();
  const ActorID actor_id =
      ActorID::Of(worker_context_.GetCurrentJobID(), worker_context_.GetCurrentTaskID(),
                  next_task_index);
  const TaskID actor_creation_task_id = TaskID::ForActorCreationTask(actor_id);
  const JobID job_id = worker_context_.GetCurrentJobID();
  std::vector<ObjectID> return_ids;
  TaskSpecBuilder builder;
  BuildCommonTaskSpec(builder, job_id, actor_creation_task_id,
                      worker_context_.GetCurrentTaskID(), next_task_index, GetCallerId(),
                      rpc_address_, function, args, 1, actor_creation_options.resources,
                      actor_creation_options.placement_resources, &return_ids);
  builder.SetActorCreationTaskSpec(actor_id, actor_creation_options.max_restarts,
                                   actor_creation_options.dynamic_worker_options,
                                   actor_creation_options.max_concurrency,
                                   actor_creation_options.is_detached,
                                   actor_creation_options.is_asyncio);

  *return_actor_id = actor_id;
  TaskSpecification task_spec = builder.Build();
  Status status;
  if (options_.is_local_mode) {
    ExecuteTaskLocalMode(task_spec);
  } else {
    int max_retries;
    if (actor_creation_options.max_restarts == -1) {
      max_retries = -1;
    } else {
      max_retries = std::max((int64_t)RayConfig::instance().actor_creation_min_retries(),
                             actor_creation_options.max_restarts);
    }
    task_manager_->AddPendingTask(GetCallerId(), rpc_address_, task_spec,
                                  CurrentCallSite(), max_retries);
    status = direct_task_submitter_->SubmitTask(task_spec);
  }
  std::unique_ptr<ActorHandle> actor_handle(new ActorHandle(
      actor_id, GetCallerId(), rpc_address_, job_id, /*actor_cursor=*/return_ids[0],
      function.GetLanguage(), function.GetFunctionDescriptor(), extension_data));
  RAY_CHECK(AddActorHandle(std::move(actor_handle),
                           /*is_owner_handle=*/!actor_creation_options.is_detached))
      << "Actor " << actor_id << " already exists";
  return status;
}

Status CoreWorker::SubmitActorTask(const ActorID &actor_id, const RayFunction &function,
                                   const std::vector<TaskArg> &args,
                                   const TaskOptions &task_options,
                                   std::vector<ObjectID> *return_ids) {
  ActorHandle *actor_handle = nullptr;
  RAY_RETURN_NOT_OK(GetActorHandle(actor_id, &actor_handle));

  // Add one for actor cursor object id for tasks.
  const int num_returns = task_options.num_returns + 1;

  // Build common task spec.
  TaskSpecBuilder builder;
  const int next_task_index = worker_context_.GetNextTaskIndex();
  const TaskID actor_task_id = TaskID::ForActorTask(
      worker_context_.GetCurrentJobID(), worker_context_.GetCurrentTaskID(),
      next_task_index, actor_handle->GetActorID());
  const std::unordered_map<std::string, double> required_resources;
  BuildCommonTaskSpec(builder, actor_handle->CreationJobID(), actor_task_id,
                      worker_context_.GetCurrentTaskID(), next_task_index, GetCallerId(),
                      rpc_address_, function, args, num_returns, task_options.resources,
                      required_resources, return_ids);

  const ObjectID new_cursor = return_ids->back();
  actor_handle->SetActorTaskSpec(builder, new_cursor);
  // Remove cursor from return ids.
  return_ids->pop_back();

  // Submit task.
  Status status;
  TaskSpecification task_spec = builder.Build();
  if (options_.is_local_mode) {
    ExecuteTaskLocalMode(task_spec, actor_id);
  } else {
    task_manager_->AddPendingTask(GetCallerId(), rpc_address_, task_spec,
                                  CurrentCallSite());
    if (actor_handle->IsDead()) {
      auto status = Status::IOError("sent task to dead actor");
      task_manager_->PendingTaskFailed(task_spec.TaskId(), rpc::ErrorType::ACTOR_DIED,
                                       &status);
    } else {
      status = direct_actor_submitter_->SubmitTask(task_spec);
    }
  }
  return status;
}

<<<<<<< HEAD
Status CoreWorker::KillActor(const ActorID &actor_id, bool force_kill, bool no_restart) {
=======
Status CoreWorker::CancelTask(const ObjectID &object_id, bool force_kill) {
  ActorHandle *h = nullptr;
  if (!object_id.CreatedByTask() ||
      GetActorHandle(object_id.TaskId().ActorId(), &h).ok()) {
    return Status::Invalid("Actor task cancellation is not supported.");
  }
  rpc::Address obj_addr;
  if (!reference_counter_->GetOwner(object_id, nullptr, &obj_addr) ||
      obj_addr.SerializeAsString() != rpc_address_.SerializeAsString()) {
    return Status::Invalid("Task is not locally submitted.");
  }

  auto task_spec = task_manager_->GetTaskSpec(object_id.TaskId());
  if (task_spec.has_value() && !task_spec.value().IsActorCreationTask()) {
    return direct_task_submitter_->CancelTask(task_spec.value(), force_kill);
  }
  return Status::OK();
}

Status CoreWorker::KillActor(const ActorID &actor_id, bool force_kill,
                             bool no_reconstruction) {
>>>>>>> 3aec683f
  ActorHandle *actor_handle = nullptr;
  RAY_RETURN_NOT_OK(GetActorHandle(actor_id, &actor_handle));
  direct_actor_submitter_->KillActor(actor_id, force_kill, no_restart);
  return Status::OK();
}

void CoreWorker::RemoveActorHandleReference(const ActorID &actor_id) {
  ObjectID actor_handle_id = ObjectID::ForActorHandle(actor_id);
  reference_counter_->RemoveLocalReference(actor_handle_id, nullptr);
}

ActorID CoreWorker::DeserializeAndRegisterActorHandle(const std::string &serialized,
                                                      const ObjectID &outer_object_id) {
  std::unique_ptr<ActorHandle> actor_handle(new ActorHandle(serialized));
  const auto actor_id = actor_handle->GetActorID();
  const auto owner_id = actor_handle->GetOwnerId();
  const auto owner_address = actor_handle->GetOwnerAddress();

  RAY_UNUSED(AddActorHandle(std::move(actor_handle), /*is_owner_handle=*/false));

  ObjectID actor_handle_id = ObjectID::ForActorHandle(actor_id);
  reference_counter_->AddBorrowedObject(actor_handle_id, outer_object_id, owner_id,
                                        owner_address);

  return actor_id;
}

Status CoreWorker::SerializeActorHandle(const ActorID &actor_id, std::string *output,
                                        ObjectID *actor_handle_id) const {
  ActorHandle *actor_handle = nullptr;
  auto status = GetActorHandle(actor_id, &actor_handle);
  if (status.ok()) {
    actor_handle->Serialize(output);
    *actor_handle_id = ObjectID::ForActorHandle(actor_id);
  }
  return status;
}

bool CoreWorker::AddActorHandle(std::unique_ptr<ActorHandle> actor_handle,
                                bool is_owner_handle) {
  const auto &actor_id = actor_handle->GetActorID();
  const auto actor_creation_return_id = ObjectID::ForActorHandle(actor_id);
  reference_counter_->AddLocalReference(actor_creation_return_id, CurrentCallSite());

  bool inserted;
  {
    absl::MutexLock lock(&actor_handles_mutex_);
    inserted = actor_handles_.emplace(actor_id, std::move(actor_handle)).second;
  }

  if (inserted) {
    // Register a callback to handle actor notifications.
    auto actor_notification_callback = [this](const ActorID &actor_id,
                                              const gcs::ActorTableData &actor_data) {
      if (actor_data.state() == gcs::ActorTableData::PENDING) {
        // The actor is being created and not yet ready, just ignore!
      } else if (actor_data.state() == gcs::ActorTableData::RECONSTRUCTING) {
        absl::MutexLock lock(&actor_handles_mutex_);
        auto it = actor_handles_.find(actor_id);
        RAY_CHECK(it != actor_handles_.end());
        // We have to reset the actor handle since the next instance of the
        // actor will not have the last sequence number that we sent.
        it->second->Reset();
        direct_actor_submitter_->DisconnectActor(actor_id, false);
      } else if (actor_data.state() == gcs::ActorTableData::DEAD) {
        direct_actor_submitter_->DisconnectActor(actor_id, true);

        ActorHandle *actor_handle = nullptr;
        RAY_CHECK_OK(GetActorHandle(actor_id, &actor_handle));
        actor_handle->MarkDead();
        // We cannot erase the actor handle here because clients can still
        // submit tasks to dead actors. This also means we defer unsubscription,
        // otherwise we crash when bulk unsubscribing all actor handles.
      } else {
        direct_actor_submitter_->ConnectActor(actor_id, actor_data.address());
      }

      const auto &actor_state = gcs::ActorTableData::ActorState_Name(actor_data.state());
      RAY_LOG(INFO) << "received notification on actor, state: " << actor_state
                    << ", actor_id: " << actor_id
                    << ", ip address: " << actor_data.address().ip_address()
                    << ", port: " << actor_data.address().port() << ", worker_id: "
                    << WorkerID::FromBinary(actor_data.address().worker_id())
                    << ", raylet_id: "
                    << ClientID::FromBinary(actor_data.address().raylet_id());
    };

    RAY_CHECK_OK(gcs_client_->Actors().AsyncSubscribe(
        actor_id, actor_notification_callback, nullptr));

    RAY_CHECK(reference_counter_->SetDeleteCallback(
        actor_creation_return_id,
        [this, actor_id, is_owner_handle](const ObjectID &object_id) {
          // TODO(swang): Unsubscribe from the actor table.
          // TODO(swang): Remove the actor handle entry.
          // If we own the actor and the actor handle is no longer in scope,
          // terminate the actor.
          if (is_owner_handle) {
            RAY_LOG(INFO) << "Owner's handle and creation ID " << object_id
                          << " has gone out of scope, sending message to actor "
                          << actor_id << " to do a clean exit.";
            RAY_CHECK_OK(KillActor(actor_id, /*force_kill=*/false, /*no_restart=*/false));
          }
        }));
  }

  return inserted;
}

Status CoreWorker::GetActorHandle(const ActorID &actor_id,
                                  ActorHandle **actor_handle) const {
  absl::MutexLock lock(&actor_handles_mutex_);
  auto it = actor_handles_.find(actor_id);
  if (it == actor_handles_.end()) {
    return Status::Invalid("Handle for actor does not exist");
  }
  *actor_handle = it->second.get();
  return Status::OK();
}

const ResourceMappingType CoreWorker::GetResourceIDs() const {
  absl::MutexLock lock(&mutex_);
  return *resource_ids_;
}

std::unique_ptr<worker::ProfileEvent> CoreWorker::CreateProfileEvent(
    const std::string &event_type) {
  return std::unique_ptr<worker::ProfileEvent>(
      new worker::ProfileEvent(profiler_, event_type));
}

void CoreWorker::RunTaskExecutionLoop() { task_execution_service_.run(); }

Status CoreWorker::AllocateReturnObjects(
    const std::vector<ObjectID> &object_ids, const std::vector<size_t> &data_sizes,
    const std::vector<std::shared_ptr<Buffer>> &metadatas,
    const std::vector<std::vector<ObjectID>> &contained_object_ids,
    std::vector<std::shared_ptr<RayObject>> *return_objects) {
  RAY_CHECK(object_ids.size() == metadatas.size());
  RAY_CHECK(object_ids.size() == data_sizes.size());
  return_objects->resize(object_ids.size(), nullptr);

  rpc::Address owner_address(options_.is_local_mode
                                 ? rpc::Address()
                                 : worker_context_.GetCurrentTask()->CallerAddress());

  for (size_t i = 0; i < object_ids.size(); i++) {
    bool object_already_exists = false;
    std::shared_ptr<Buffer> data_buffer;
    if (data_sizes[i] > 0) {
      RAY_LOG(DEBUG) << "Creating return object " << object_ids[i];
      // Mark this object as containing other object IDs. The ref counter will
      // keep the inner IDs in scope until the outer one is out of scope.
      if (!contained_object_ids[i].empty()) {
        reference_counter_->AddNestedObjectIds(object_ids[i], contained_object_ids[i],
                                               owner_address);
      }

      // Allocate a buffer for the return object.
      if (options_.is_local_mode ||
          static_cast<int64_t>(data_sizes[i]) <
              RayConfig::instance().max_direct_call_object_size()) {
        data_buffer = std::make_shared<LocalMemoryBuffer>(data_sizes[i]);
      } else {
        RAY_RETURN_NOT_OK(
            Create(metadatas[i], data_sizes[i], object_ids[i], &data_buffer));
        object_already_exists = !data_buffer;
      }
    }
    // Leave the return object as a nullptr if the object already exists.
    if (!object_already_exists) {
      return_objects->at(i) =
          std::make_shared<RayObject>(data_buffer, metadatas[i], contained_object_ids[i]);
    }
  }

  return Status::OK();
}

Status CoreWorker::ExecuteTask(const TaskSpecification &task_spec,
                               const std::shared_ptr<ResourceMappingType> &resource_ids,
                               std::vector<std::shared_ptr<RayObject>> *return_objects,
                               ReferenceCounter::ReferenceTableProto *borrowed_refs) {
  task_queue_length_ -= 1;
  num_executed_tasks_ += 1;

  if (!options_.is_local_mode) {
    worker_context_.SetCurrentTask(task_spec);
    SetCurrentTaskId(task_spec.TaskId());
  }
  {
    absl::MutexLock lock(&mutex_);
    current_task_ = task_spec;
    if (resource_ids) {
      resource_ids_ = resource_ids;
    }
  }

  RayFunction func{task_spec.GetLanguage(), task_spec.FunctionDescriptor()};

  std::vector<std::shared_ptr<RayObject>> args;
  std::vector<ObjectID> arg_reference_ids;
  // This includes all IDs that were passed by reference and any IDs that were
  // inlined in the task spec. These references will be pinned during the task
  // execution and unpinned once the task completes. We will notify the caller
  // about any IDs that we are still borrowing by the time the task completes.
  std::vector<ObjectID> borrowed_ids;
  RAY_CHECK_OK(BuildArgsForExecutor(task_spec, &args, &arg_reference_ids, &borrowed_ids));
  // Pin the borrowed IDs for the duration of the task.
  for (const auto &borrowed_id : borrowed_ids) {
    RAY_LOG(DEBUG) << "Incrementing ref for borrowed ID " << borrowed_id;
    reference_counter_->AddLocalReference(borrowed_id, task_spec.CallSiteString());
  }

  std::vector<ObjectID> return_ids;
  for (size_t i = 0; i < task_spec.NumReturns(); i++) {
    return_ids.push_back(task_spec.ReturnId(i, TaskTransportType::DIRECT));
  }

  Status status;
  TaskType task_type = TaskType::NORMAL_TASK;
  if (task_spec.IsActorCreationTask()) {
    RAY_CHECK(return_ids.size() > 0);
    return_ids.pop_back();
    task_type = TaskType::ACTOR_CREATION_TASK;
    SetActorId(task_spec.ActorCreationId());
    // For an actor, set the timestamp as the time its creation task starts execution.
    SetCallerCreationTimestamp();
    RAY_LOG(INFO) << "Creating actor: " << task_spec.ActorCreationId();
  } else if (task_spec.IsActorTask()) {
    RAY_CHECK(return_ids.size() > 0);
    return_ids.pop_back();
    task_type = TaskType::ACTOR_TASK;
  } else {
    // For a non-actor task, set the timestamp as the time it starts execution.
    SetCallerCreationTimestamp();
  }

  // Because we support concurrent actor calls, we need to update the
  // worker ID for the current thread.
  CoreWorkerProcess::SetCurrentThreadWorkerId(GetWorkerID());

  status = options_.task_execution_callback(
      task_type, func, task_spec.GetRequiredResources().GetResourceMap(), args,
      arg_reference_ids, return_ids, return_objects);

  absl::optional<rpc::Address> caller_address(
      options_.is_local_mode ? absl::optional<rpc::Address>()
                             : worker_context_.GetCurrentTask()->CallerAddress());
  for (size_t i = 0; i < return_objects->size(); i++) {
    // The object is nullptr if it already existed in the object store.
    if (!return_objects->at(i)) {
      continue;
    }
    if (return_objects->at(i)->GetData() != nullptr &&
        return_objects->at(i)->GetData()->IsPlasmaBuffer()) {
      if (!Seal(return_ids[i], /*pin_object=*/true, caller_address).ok()) {
        RAY_LOG(FATAL) << "Task " << task_spec.TaskId() << " failed to seal object "
                       << return_ids[i] << " in store: " << status.message();
      }
    }
  }

  // Get the reference counts for any IDs that we borrowed during this task and
  // return them to the caller. This will notify the caller of any IDs that we
  // (or a nested task) are still borrowing. It will also any new IDs that were
  // contained in a borrowed ID that we (or a nested task) are now borrowing.
  if (!borrowed_ids.empty()) {
    reference_counter_->GetAndClearLocalBorrowers(borrowed_ids, borrowed_refs);
  }
  // Unpin the borrowed IDs.
  std::vector<ObjectID> deleted;
  for (const auto &borrowed_id : borrowed_ids) {
    RAY_LOG(DEBUG) << "Decrementing ref for borrowed ID " << borrowed_id;
    reference_counter_->RemoveLocalReference(borrowed_id, &deleted);
  }
  if (options_.ref_counting_enabled) {
    memory_store_->Delete(deleted);
  }

  if (task_spec.IsNormalTask() && reference_counter_->NumObjectIDsInScope() != 0) {
    RAY_LOG(DEBUG)
        << "There were " << reference_counter_->NumObjectIDsInScope()
        << " ObjectIDs left in scope after executing task " << task_spec.TaskId()
        << ". This is either caused by keeping references to ObjectIDs in Python "
           "between "
           "tasks (e.g., in global variables) or indicates a problem with Ray's "
           "reference counting, and may cause problems in the object store.";
  }

  if (!options_.is_local_mode) {
    SetCurrentTaskId(TaskID::Nil());
    worker_context_.ResetCurrentTask(task_spec);
  }
  {
    absl::MutexLock lock(&mutex_);
    current_task_ = TaskSpecification();
  }
  RAY_LOG(DEBUG) << "Finished executing task " << task_spec.TaskId();

  if (status.IsSystemExit()) {
    Exit(status.IsIntentionalSystemExit());
  }

  return status;
}

void CoreWorker::ExecuteTaskLocalMode(const TaskSpecification &task_spec,
                                      const ActorID &actor_id) {
  auto resource_ids = std::make_shared<ResourceMappingType>();
  auto return_objects = std::vector<std::shared_ptr<RayObject>>();
  auto borrowed_refs = ReferenceCounter::ReferenceTableProto();
  for (size_t i = 0; i < task_spec.NumReturns(); i++) {
    reference_counter_->AddOwnedObject(task_spec.ReturnId(i, TaskTransportType::DIRECT),
                                       /*inner_ids=*/{}, GetCallerId(), rpc_address_,
                                       CurrentCallSite(), -1,
                                       /*is_reconstructable=*/false);
  }
  auto old_id = GetActorId();
  SetActorId(actor_id);
  RAY_UNUSED(ExecuteTask(task_spec, resource_ids, &return_objects, &borrowed_refs));
  SetActorId(old_id);
}

Status CoreWorker::BuildArgsForExecutor(const TaskSpecification &task,
                                        std::vector<std::shared_ptr<RayObject>> *args,
                                        std::vector<ObjectID> *arg_reference_ids,
                                        std::vector<ObjectID> *borrowed_ids) {
  auto num_args = task.NumArgs();
  args->resize(num_args);
  arg_reference_ids->resize(num_args);

  absl::flat_hash_set<ObjectID> by_ref_ids;
  absl::flat_hash_map<ObjectID, std::vector<size_t>> by_ref_indices;

  for (size_t i = 0; i < task.NumArgs(); ++i) {
    if (task.ArgByRef(i)) {
      // pass by reference.
      RAY_CHECK(task.ArgIdCount(i) == 1);
      // Direct call type objects that weren't inlined have been promoted to plasma.
      // We need to put an OBJECT_IN_PLASMA error here so the subsequent call to Get()
      // properly redirects to the plasma store.
      if (task.ArgId(i, 0).IsDirectCallType() && !options_.is_local_mode) {
        RAY_UNUSED(memory_store_->Put(RayObject(rpc::ErrorType::OBJECT_IN_PLASMA),
                                      task.ArgId(i, 0)));
      }
      const auto &arg_id = task.ArgId(i, 0);
      by_ref_ids.insert(arg_id);
      auto it = by_ref_indices.find(arg_id);
      if (it == by_ref_indices.end()) {
        by_ref_indices.emplace(arg_id, std::vector<size_t>({i}));
      } else {
        it->second.push_back(i);
      }
      arg_reference_ids->at(i) = arg_id;
      // The task borrows all args passed by reference. Because the task does
      // not have a reference to the argument ID in the frontend, it is not
      // possible for the task to still be borrowing the argument by the time
      // it finishes.
      borrowed_ids->push_back(arg_id);
    } else {
      // pass by value.
      std::shared_ptr<LocalMemoryBuffer> data = nullptr;
      if (task.ArgDataSize(i)) {
        data = std::make_shared<LocalMemoryBuffer>(const_cast<uint8_t *>(task.ArgData(i)),
                                                   task.ArgDataSize(i));
      }
      std::shared_ptr<LocalMemoryBuffer> metadata = nullptr;
      if (task.ArgMetadataSize(i)) {
        metadata = std::make_shared<LocalMemoryBuffer>(
            const_cast<uint8_t *>(task.ArgMetadata(i)), task.ArgMetadataSize(i));
      }
      args->at(i) = std::make_shared<RayObject>(data, metadata, task.ArgInlinedIds(i),
                                                /*copy_data*/ true);
      arg_reference_ids->at(i) = ObjectID::Nil();
      // The task borrows all ObjectIDs that were serialized in the inlined
      // arguments. The task will receive references to these IDs, so it is
      // possible for the task to continue borrowing these arguments by the
      // time it finishes.
      for (const auto &inlined_id : task.ArgInlinedIds(i)) {
        borrowed_ids->push_back(inlined_id);
      }
    }
  }

  // Fetch by-reference arguments directly from the plasma store.
  bool got_exception = false;
  absl::flat_hash_map<ObjectID, std::shared_ptr<RayObject>> result_map;
  if (options_.is_local_mode) {
    RAY_RETURN_NOT_OK(
        memory_store_->Get(by_ref_ids, -1, worker_context_, &result_map, &got_exception));
  } else {
    RAY_RETURN_NOT_OK(plasma_store_provider_->Get(by_ref_ids, -1, worker_context_,
                                                  &result_map, &got_exception));
  }
  for (const auto &it : result_map) {
    for (size_t idx : by_ref_indices[it.first]) {
      args->at(idx) = it.second;
    }
  }

  return Status::OK();
}

void CoreWorker::HandleAssignTask(const rpc::AssignTaskRequest &request,
                                  rpc::AssignTaskReply *reply,
                                  rpc::SendReplyCallback send_reply_callback) {
  if (HandleWrongRecipient(WorkerID::FromBinary(request.intended_worker_id()),
                           send_reply_callback)) {
    return;
  }

  task_queue_length_ += 1;
  task_execution_service_.post([=] {
    raylet_task_receiver_->HandleAssignTask(request, reply, send_reply_callback);
  });
}

void CoreWorker::HandlePushTask(const rpc::PushTaskRequest &request,
                                rpc::PushTaskReply *reply,
                                rpc::SendReplyCallback send_reply_callback) {
  if (HandleWrongRecipient(WorkerID::FromBinary(request.intended_worker_id()),
                           send_reply_callback)) {
    return;
  }

  task_queue_length_ += 1;
  task_execution_service_.post([=] {
    // We have posted an exit task onto the main event loop,
    // so shouldn't bother executing any further work.
    if (exiting_) return;
    direct_task_receiver_->HandlePushTask(request, reply, send_reply_callback);
  });
}

void CoreWorker::HandleDirectActorCallArgWaitComplete(
    const rpc::DirectActorCallArgWaitCompleteRequest &request,
    rpc::DirectActorCallArgWaitCompleteReply *reply,
    rpc::SendReplyCallback send_reply_callback) {
  if (HandleWrongRecipient(WorkerID::FromBinary(request.intended_worker_id()),
                           send_reply_callback)) {
    return;
  }

  task_execution_service_.post([=] {
    direct_task_receiver_->HandleDirectActorCallArgWaitComplete(request, reply,
                                                                send_reply_callback);
  });
}

void CoreWorker::HandleGetObjectStatus(const rpc::GetObjectStatusRequest &request,
                                       rpc::GetObjectStatusReply *reply,
                                       rpc::SendReplyCallback send_reply_callback) {
  ObjectID object_id = ObjectID::FromBinary(request.object_id());
  RAY_LOG(DEBUG) << "Received GetObjectStatus " << object_id;
  TaskID owner_id = TaskID::FromBinary(request.owner_id());
  if (owner_id != GetCallerId()) {
    RAY_LOG(INFO) << "Handling GetObjectStatus for object produced by previous task "
                  << owner_id.Hex();
  }
  // We own the task. Reply back to the borrower once the object has been
  // created.
  // TODO(swang): We could probably just send the object value if it is small
  // enough and we have it local.
  reply->set_status(rpc::GetObjectStatusReply::CREATED);
  if (task_manager_->IsTaskPending(object_id.TaskId())) {
    // Acquire a reference and retry. This prevents the object from being
    // evicted out from under us before we can start the get.
    AddLocalReference(object_id, "<temporary (get object status)>");
    if (task_manager_->IsTaskPending(object_id.TaskId())) {
      // The task is pending. Send the reply once the task finishes.
      memory_store_->GetAsync(object_id,
                              [send_reply_callback](std::shared_ptr<RayObject> obj) {
                                send_reply_callback(Status::OK(), nullptr, nullptr);
                              });
      RemoveLocalReference(object_id);
    } else {
      // We lost the race, the task is done.
      RemoveLocalReference(object_id);
      send_reply_callback(Status::OK(), nullptr, nullptr);
    }
  } else {
    // The task is done. Send the reply immediately.
    send_reply_callback(Status::OK(), nullptr, nullptr);
  }
}

void CoreWorker::HandleWaitForObjectEviction(
    const rpc::WaitForObjectEvictionRequest &request,
    rpc::WaitForObjectEvictionReply *reply, rpc::SendReplyCallback send_reply_callback) {
  // TODO(swang): Drop requests from raylets that executed an older version of
  // the task.
  if (HandleWrongRecipient(WorkerID::FromBinary(request.intended_worker_id()),
                           send_reply_callback)) {
    return;
  }

  // Send a response to trigger unpinning the object when it is no longer in scope.
  auto respond = [send_reply_callback](const ObjectID &object_id) {
    RAY_LOG(DEBUG) << "Replying to HandleWaitForObjectEviction for " << object_id;
    send_reply_callback(Status::OK(), nullptr, nullptr);
  };

  ObjectID object_id = ObjectID::FromBinary(request.object_id());
  // Returns true if the object was present and the callback was added. It might have
  // already been evicted by the time we get this request, in which case we should
  // respond immediately so the raylet unpins the object.
  if (!reference_counter_->SetDeleteCallback(object_id, respond)) {
    RAY_LOG(DEBUG) << "ObjectID reference already gone for " << object_id;
    respond(object_id);
  }
}

void CoreWorker::HandleWaitForRefRemoved(const rpc::WaitForRefRemovedRequest &request,
                                         rpc::WaitForRefRemovedReply *reply,
                                         rpc::SendReplyCallback send_reply_callback) {
  if (HandleWrongRecipient(WorkerID::FromBinary(request.intended_worker_id()),
                           send_reply_callback)) {
    return;
  }
  const ObjectID &object_id = ObjectID::FromBinary(request.reference().object_id());
  ObjectID contained_in_id = ObjectID::FromBinary(request.contained_in_id());
  const auto owner_id = TaskID::FromBinary(request.reference().owner_id());
  const auto owner_address = request.reference().owner_address();
  auto ref_removed_callback =
      boost::bind(&ReferenceCounter::HandleRefRemoved, reference_counter_, object_id,
                  reply, send_reply_callback);
  // Set a callback to send the reply when the requested object ID's ref count
  // goes to 0.
  reference_counter_->SetRefRemovedCallback(object_id, contained_in_id, owner_id,
                                            owner_address, ref_removed_callback);
}

void CoreWorker::HandleCancelTask(const rpc::CancelTaskRequest &request,
                                  rpc::CancelTaskReply *reply,
                                  rpc::SendReplyCallback send_reply_callback) {
  absl::MutexLock lock(&mutex_);
  TaskID task_id = TaskID::FromBinary(request.intended_task_id());
  bool success = main_thread_task_id_ == task_id;

  // Try non-force kill
  if (success && !request.force_kill()) {
    RAY_LOG(INFO) << "Interrupting a running task " << main_thread_task_id_;
    success = options_.kill_main();
  }

  reply->set_attempt_succeeded(success);
  send_reply_callback(Status::OK(), nullptr, nullptr);

  // Do force kill after reply callback sent
  if (success && request.force_kill()) {
    RAY_LOG(INFO) << "Force killing a worker running " << main_thread_task_id_;
    RAY_IGNORE_EXPR(local_raylet_client_->Disconnect());
    if (options_.log_dir != "") {
      RayLog::ShutDownRayLog();
    }
    exit(1);
  }
}

void CoreWorker::HandleKillActor(const rpc::KillActorRequest &request,
                                 rpc::KillActorReply *reply,
                                 rpc::SendReplyCallback send_reply_callback) {
  ActorID intended_actor_id = ActorID::FromBinary(request.intended_actor_id());
  if (intended_actor_id != worker_context_.GetCurrentActorID()) {
    std::ostringstream stream;
    stream << "Mismatched ActorID: ignoring KillActor for previous actor "
           << intended_actor_id
           << ", current actor ID: " << worker_context_.GetCurrentActorID();
    auto msg = stream.str();
    RAY_LOG(ERROR) << msg;
    send_reply_callback(Status::Invalid(msg), nullptr, nullptr);
    return;
  }

  if (request.force_kill()) {
    RAY_LOG(INFO) << "Got KillActor, exiting immediately...";
    if (request.no_restart()) {
      RAY_IGNORE_EXPR(local_raylet_client_->Disconnect());
    }
    if (options_.num_workers > 1) {
      // TODO (kfstorm): Should we add some kind of check before sending the killing
      // request?
      RAY_LOG(ERROR)
          << "Killing an actor which is running in a worker process with multiple "
             "workers will also kill other actors in this process. To avoid this, "
             "please create the Java actor with some dynamic options to make it being "
             "hosted in a dedicated worker process.";
    }
    if (options_.log_dir != "") {
      RayLog::ShutDownRayLog();
    }
    exit(1);
  } else {
    Exit(/*intentional=*/true);
  }
}

void CoreWorker::HandleGetCoreWorkerStats(const rpc::GetCoreWorkerStatsRequest &request,
                                          rpc::GetCoreWorkerStatsReply *reply,
                                          rpc::SendReplyCallback send_reply_callback) {
  absl::MutexLock lock(&mutex_);
  auto stats = reply->mutable_core_worker_stats();
  // TODO(swang): Differentiate between tasks that are currently pending
  // execution and tasks that have finished but may be retried.
  stats->set_num_pending_tasks(task_manager_->NumSubmissibleTasks());
  stats->set_task_queue_length(task_queue_length_);
  stats->set_num_executed_tasks(num_executed_tasks_);
  stats->set_num_object_ids_in_scope(reference_counter_->NumObjectIDsInScope());
  stats->set_current_task_func_desc(current_task_.FunctionDescriptor()->ToString());
  stats->set_ip_address(rpc_address_.ip_address());
  stats->set_port(rpc_address_.port());
  stats->set_actor_id(actor_id_.Binary());
  auto used_resources_map = stats->mutable_used_resources();
  for (auto const &it : *resource_ids_) {
    double quantity = 0;
    for (auto const &pair : it.second) {
      quantity += pair.second;
    }
    (*used_resources_map)[it.first] = quantity;
  }
  stats->set_actor_title(actor_title_);
  google::protobuf::Map<std::string, std::string> webui_map(webui_display_.begin(),
                                                            webui_display_.end());
  (*stats->mutable_webui_display()) = webui_map;

  MemoryStoreStats memory_store_stats = memory_store_->GetMemoryStoreStatisticalData();
  stats->set_num_in_plasma(memory_store_stats.num_in_plasma);
  stats->set_num_local_objects(memory_store_stats.num_local_objects);
  stats->set_used_object_store_memory(memory_store_stats.used_object_store_memory);

  if (request.include_memory_info()) {
    reference_counter_->AddObjectRefStats(plasma_store_provider_->UsedObjectsList(),
                                          stats);
  }

  send_reply_callback(Status::OK(), nullptr, nullptr);
}

void CoreWorker::HandleLocalGC(const rpc::LocalGCRequest &request,
                               rpc::LocalGCReply *reply,
                               rpc::SendReplyCallback send_reply_callback) {
  if (options_.gc_collect != nullptr) {
    options_.gc_collect();
    send_reply_callback(Status::OK(), nullptr, nullptr);
  } else {
    send_reply_callback(Status::NotImplemented("GC callback not defined"), nullptr,
                        nullptr);
  }
}

void CoreWorker::YieldCurrentFiber(FiberEvent &event) {
  RAY_CHECK(worker_context_.CurrentActorIsAsync());
  boost::this_fiber::yield();
  event.Wait();
}

void CoreWorker::GetAsync(const ObjectID &object_id, SetResultCallback success_callback,
                          SetResultCallback fallback_callback, void *python_future) {
  RAY_CHECK(object_id.IsDirectCallType());
  memory_store_->GetAsync(object_id, [python_future, success_callback, fallback_callback,
                                      object_id](std::shared_ptr<RayObject> ray_object) {
    if (ray_object->IsInPlasmaError()) {
      fallback_callback(ray_object, object_id, python_future);
    } else {
      success_callback(ray_object, object_id, python_future);
    }
  });
}

void CoreWorker::SetPlasmaAddedCallback(PlasmaSubscriptionCallback subscribe_callback) {
  plasma_done_callback_ = subscribe_callback;
}

void CoreWorker::SubscribeToPlasmaAdd(const ObjectID &object_id) {
  RAY_CHECK_OK(local_raylet_client_->SubscribeToPlasma(object_id));
}

void CoreWorker::HandlePlasmaObjectReady(const rpc::PlasmaObjectReadyRequest &request,
                                         rpc::PlasmaObjectReadyReply *reply,
                                         rpc::SendReplyCallback send_reply_callback) {
  RAY_CHECK(plasma_done_callback_ != nullptr) << "Plasma done callback not defined.";
  // This callback needs to be asynchronous because it runs on the io_service_, so no
  // RPCs can be processed while it's running. This can easily lead to deadlock (for
  // example if the callback calls ray.get() on an object that is dependent on an RPC
  // to be ready).
  plasma_done_callback_(ObjectID::FromBinary(request.object_id()), request.data_size(),
                        request.metadata_size());
  send_reply_callback(Status::OK(), nullptr, nullptr);
}

void CoreWorker::SetActorId(const ActorID &actor_id) {
  absl::MutexLock lock(&mutex_);
  if (!options_.is_local_mode) {
    RAY_CHECK(actor_id_.IsNil());
  }
  actor_id_ = actor_id;
}

void CoreWorker::SetWebuiDisplay(const std::string &key, const std::string &message) {
  absl::MutexLock lock(&mutex_);
  webui_display_[key] = message;
}

void CoreWorker::SetActorTitle(const std::string &title) {
  absl::MutexLock lock(&mutex_);
  actor_title_ = title;
}

void CoreWorker::SetCallerCreationTimestamp() {
  absl::MutexLock lock(&mutex_);
  direct_actor_submitter_->SetCallerCreationTimestamp(current_sys_time_ms());
}

}  // namespace ray<|MERGE_RESOLUTION|>--- conflicted
+++ resolved
@@ -1215,9 +1215,6 @@
   return status;
 }
 
-<<<<<<< HEAD
-Status CoreWorker::KillActor(const ActorID &actor_id, bool force_kill, bool no_restart) {
-=======
 Status CoreWorker::CancelTask(const ObjectID &object_id, bool force_kill) {
   ActorHandle *h = nullptr;
   if (!object_id.CreatedByTask() ||
@@ -1237,9 +1234,7 @@
   return Status::OK();
 }
 
-Status CoreWorker::KillActor(const ActorID &actor_id, bool force_kill,
-                             bool no_reconstruction) {
->>>>>>> 3aec683f
+Status CoreWorker::KillActor(const ActorID &actor_id, bool force_kill, bool no_restart) {
   ActorHandle *actor_handle = nullptr;
   RAY_RETURN_NOT_OK(GetActorHandle(actor_id, &actor_handle));
   direct_actor_submitter_->KillActor(actor_id, force_kill, no_restart);
