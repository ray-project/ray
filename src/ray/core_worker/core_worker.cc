--- conflicted
+++ resolved
@@ -83,11 +83,7 @@
       heartbeat_timer_(io_service_),
       worker_server_(WorkerTypeString(worker_type), 0 /* let grpc choose a port */),
       gcs_client_(gcs_options),
-<<<<<<< HEAD
       memory_store_(std::make_shared<CoreWorkerMemoryStore>()),
-=======
-      object_interface_(worker_context_, raylet_client_, store_socket, check_signals),
->>>>>>> 0bb922c2
       task_execution_service_work_(task_execution_service_),
       task_execution_callback_(task_execution_callback) {
   // Initialize logging if log_dir is passed. Otherwise, it must be initialized
