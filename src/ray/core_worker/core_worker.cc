--- conflicted
+++ resolved
@@ -501,13 +501,8 @@
                        const boost::optional<rpc::ObjectLocationInfo> &result) {
           RAY_CHECK_OK(status);
           std::vector<rpc::Address> locations;
-<<<<<<< HEAD
           for (const auto &loc : result->locations()) {
-            const auto &node_id = ClientID::FromBinary(loc.manager());
-=======
-          for (const auto &result : results) {
-            const auto &node_id = NodeID::FromBinary(result.manager());
->>>>>>> 10015e60
+            const auto &node_id = NodeID::FromBinary(loc.manager());
             auto node = gcs_client_->Nodes().Get(node_id);
             RAY_CHECK(node.has_value());
             if (node->state() == rpc::GcsNodeInfo::ALIVE) {
@@ -1174,8 +1169,7 @@
   }
 
   // Find the raylet that hosts the primary copy of the object.
-<<<<<<< HEAD
-  ClientID pinned_at;
+  NodeID pinned_at;
   bool spilled;
   RAY_CHECK(
       reference_counter_->IsPlasmaObjectPinnedOrSpilled(object_id, &pinned_at, &spilled));
@@ -1183,10 +1177,6 @@
     // The object has already been spilled.
     return;
   }
-=======
-  NodeID pinned_at;
-  RAY_CHECK(reference_counter_->IsPlasmaObjectPinned(object_id, &pinned_at));
->>>>>>> 10015e60
   auto node = gcs_client_->Nodes().Get(pinned_at);
   if (pinned_at.IsNil() || !node) {
     RAY_LOG(ERROR) << "Primary raylet for object " << object_id << " unreachable";
