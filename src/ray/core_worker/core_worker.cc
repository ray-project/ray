#include "ray/core_worker/core_worker.h"

#include "boost/fiber/all.hpp"
#include "ray/common/ray_config.h"
#include "ray/common/task/task_util.h"
#include "ray/core_worker/context.h"
#include "ray/core_worker/transport/direct_actor_transport.h"
#include "ray/core_worker/transport/raylet_transport.h"
#include "ray/util/util.h"

namespace {

// Duration between internal book-keeping heartbeats.
const int kInternalHeartbeatMillis = 1000;

void BuildCommonTaskSpec(
    ray::TaskSpecBuilder &builder, const JobID &job_id, const TaskID &task_id,
    const TaskID &current_task_id, const int task_index, const TaskID &caller_id,
    const ray::rpc::Address &address, const ray::RayFunction &function,
    const std::vector<ray::TaskArg> &args, uint64_t num_returns,
    const std::unordered_map<std::string, double> &required_resources,
    const std::unordered_map<std::string, double> &required_placement_resources,
    ray::TaskTransportType transport_type, std::vector<ObjectID> *return_ids) {
  // Build common task spec.
  builder.SetCommonTaskSpec(task_id, function.GetLanguage(),
                            function.GetFunctionDescriptor(), job_id, current_task_id,
                            task_index, caller_id, address, num_returns,
                            transport_type == ray::TaskTransportType::DIRECT,
                            required_resources, required_placement_resources);
  // Set task arguments.
  for (const auto &arg : args) {
    if (arg.IsPassedByReference()) {
      builder.AddByRefArg(arg.GetReference());
    } else {
      builder.AddByValueArg(arg.GetValue());
    }
  }

  // Compute return IDs.
  return_ids->resize(num_returns);
  for (size_t i = 0; i < num_returns; i++) {
    (*return_ids)[i] =
        ObjectID::ForTaskReturn(task_id, i + 1,
                                /*transport_type=*/static_cast<int>(transport_type));
  }
}

// Group object ids according the the corresponding store providers.
void GroupObjectIdsByStoreProvider(const std::vector<ObjectID> &object_ids,
                                   absl::flat_hash_set<ObjectID> *plasma_object_ids,
                                   absl::flat_hash_set<ObjectID> *memory_object_ids) {
  for (const auto &object_id : object_ids) {
    if (object_id.IsDirectCallType()) {
      memory_object_ids->insert(object_id);
    } else {
      plasma_object_ids->insert(object_id);
    }
  }
}

}  // namespace

namespace ray {

CoreWorker::CoreWorker(const WorkerType worker_type, const Language language,
                       const std::string &store_socket, const std::string &raylet_socket,
                       const JobID &job_id, const gcs::GcsClientOptions &gcs_options,
                       const std::string &log_dir, const std::string &node_ip_address,
                       int node_manager_port,
                       const TaskExecutionCallback &task_execution_callback,
                       std::function<Status()> check_signals, bool ref_counting_enabled)
    : worker_type_(worker_type),
      language_(language),
      log_dir_(log_dir),
      ref_counting_enabled_(ref_counting_enabled),
      check_signals_(check_signals),
      worker_context_(worker_type, job_id),
      io_work_(io_service_),
      client_call_manager_(new rpc::ClientCallManager(io_service_)),
      death_check_timer_(io_service_),
      internal_timer_(io_service_),
      core_worker_server_(WorkerTypeString(worker_type), 0 /* let grpc choose a port */),
      reference_counter_(std::make_shared<ReferenceCounter>(
          /*distributed_ref_counting_enabled=*/RayConfig::instance()
              .distributed_ref_counting_enabled(),
          [this](const rpc::Address &addr) {
            return std::shared_ptr<rpc::CoreWorkerClient>(
                new rpc::CoreWorkerClient(addr, *client_call_manager_));
          })),
      task_queue_length_(0),
      num_executed_tasks_(0),
      task_execution_service_work_(task_execution_service_),
      task_execution_callback_(task_execution_callback),
      resource_ids_(new ResourceMappingType()),
      grpc_service_(io_service_, *this) {
  // Initialize logging if log_dir is passed. Otherwise, it must be initialized
  // and cleaned up by the caller.
  if (log_dir_ != "") {
    std::stringstream app_name;
    app_name << LanguageString(language_) << "-" << WorkerTypeString(worker_type_) << "-"
             << worker_context_.GetWorkerID();
    RayLog::StartRayLog(app_name.str(), RayLogLevel::INFO, log_dir_);
    RayLog::InstallFailureSignalHandler();
  }
  RAY_LOG(INFO) << "Initializing worker " << worker_context_.GetWorkerID();
  // Initialize gcs client.
  gcs_client_ = std::make_shared<gcs::RedisGcsClient>(gcs_options);
  RAY_CHECK_OK(gcs_client_->Connect(io_service_));

  actor_manager_ = std::unique_ptr<ActorManager>(new ActorManager(gcs_client_->Actors()));

  // Initialize profiler.
  profiler_ = std::make_shared<worker::Profiler>(worker_context_, node_ip_address,
                                                 io_service_, gcs_client_);

  // Initialize task receivers.
  if (worker_type_ == WorkerType::WORKER) {
    RAY_CHECK(task_execution_callback_ != nullptr);
    auto execute_task =
        std::bind(&CoreWorker::ExecuteTask, this, std::placeholders::_1,
                  std::placeholders::_2, std::placeholders::_3, std::placeholders::_4);
    auto exit = [this](bool intentional) {
      // Release the resources early in case draining takes a long time.
      RAY_CHECK_OK(local_raylet_client_->NotifyDirectCallTaskBlocked());
      task_manager_->DrainAndShutdown([this, intentional]() {
        // To avoid problems, make sure shutdown is always called from the same
        // event loop each time.
        task_execution_service_.post([this, intentional]() {
          if (intentional) {
            Disconnect();  // Notify the raylet this is an intentional exit.
          }
          Shutdown();
        });
      });
    };
    raylet_task_receiver_ =
        std::unique_ptr<CoreWorkerRayletTaskReceiver>(new CoreWorkerRayletTaskReceiver(
            worker_context_.GetWorkerID(), local_raylet_client_, execute_task, exit));
    direct_task_receiver_ = std::unique_ptr<CoreWorkerDirectTaskReceiver>(
        new CoreWorkerDirectTaskReceiver(worker_context_, local_raylet_client_,
                                         task_execution_service_, execute_task, exit));
  }

  // Start RPC server after all the task receivers are properly initialized.
  core_worker_server_.RegisterService(grpc_service_);
  core_worker_server_.Run();

  // Initialize raylet client.
  // TODO(zhijunfu): currently RayletClient would crash in its constructor if it cannot
  // connect to Raylet after a number of retries, this can be changed later
  // so that the worker (java/python .etc) can retrieve and handle the error
  // instead of crashing.
  auto grpc_client = rpc::NodeManagerWorkerClient::make(
      node_ip_address, node_manager_port, *client_call_manager_);
  ClientID local_raylet_id;
  local_raylet_client_ = std::shared_ptr<raylet::RayletClient>(new raylet::RayletClient(
      io_service_, std::move(grpc_client), raylet_socket, worker_context_.GetWorkerID(),
      (worker_type_ == ray::WorkerType::WORKER), worker_context_.GetCurrentJobID(),
      language_, &local_raylet_id, core_worker_server_.GetPort()));
  connected_ = true;

  // Set our own address.
  RAY_CHECK(!local_raylet_id.IsNil());
  rpc_address_.set_ip_address(node_ip_address);
  rpc_address_.set_port(core_worker_server_.GetPort());
  rpc_address_.set_raylet_id(local_raylet_id.Binary());
  rpc_address_.set_worker_id(worker_context_.GetWorkerID().Binary());

  if (worker_type_ == ray::WorkerType::WORKER) {
    death_check_timer_.expires_from_now(boost::asio::chrono::milliseconds(
        RayConfig::instance().raylet_death_check_interval_milliseconds()));
    death_check_timer_.async_wait(boost::bind(&CoreWorker::CheckForRayletFailure, this));
  }

  internal_timer_.expires_from_now(
      boost::asio::chrono::milliseconds(kInternalHeartbeatMillis));
  internal_timer_.async_wait(boost::bind(&CoreWorker::InternalHeartbeat, this));

  io_thread_ = std::thread(&CoreWorker::RunIOService, this);

  plasma_store_provider_.reset(new CoreWorkerPlasmaStoreProvider(
      store_socket, local_raylet_client_, check_signals_));
  memory_store_.reset(new CoreWorkerMemoryStore(
      [this](const RayObject &obj, const ObjectID &obj_id) {
        bool object_exists;
        RAY_CHECK_OK(plasma_store_provider_->Put(obj, obj_id, &object_exists));
        if (!object_exists) {
          RAY_LOG(DEBUG) << "Pinning object promoted to plasma " << obj_id;
          RAY_CHECK_OK(local_raylet_client_->PinObjectIDs(rpc_address_, {obj_id}));
        }
      },
      ref_counting_enabled ? reference_counter_ : nullptr, local_raylet_client_,
      check_signals_));

  task_manager_.reset(new TaskManager(
      memory_store_, reference_counter_, actor_manager_,
      [this](const TaskSpecification &spec) {
        // Retry after a delay to emulate the existing Raylet reconstruction
        // behaviour. TODO(ekl) backoff exponentially.
        RAY_LOG(ERROR) << "Will resubmit task after a 5 second delay: "
                       << spec.DebugString();
        absl::MutexLock lock(&mutex_);
        to_resubmit_.push_back(std::make_pair(current_time_ms() + 5000, spec));
      }));

  // Create an entry for the driver task in the task table. This task is
  // added immediately with status RUNNING. This allows us to push errors
  // related to this driver task back to the driver. For example, if the
  // driver creates an object that is later evicted, we should notify the
  // user that we're unable to reconstruct the object, since we cannot
  // rerun the driver.
  if (worker_type_ == WorkerType::DRIVER) {
    TaskSpecBuilder builder;
    const TaskID task_id = TaskID::ForDriverTask(worker_context_.GetCurrentJobID());
    builder.SetDriverTaskSpec(task_id, language_, worker_context_.GetCurrentJobID(),
                              TaskID::ComputeDriverTaskId(worker_context_.GetWorkerID()),
                              GetCallerId(), rpc_address_);

    std::shared_ptr<gcs::TaskTableData> data = std::make_shared<gcs::TaskTableData>();
    data->mutable_task()->mutable_task_spec()->CopyFrom(builder.Build().GetMessage());
    RAY_CHECK_OK(gcs_client_->Tasks().AsyncAdd(data, nullptr));
    SetCurrentTaskId(task_id);
  }

  auto client_factory = [this](const rpc::Address &addr) {
    return std::shared_ptr<rpc::CoreWorkerClient>(
        new rpc::CoreWorkerClient(addr, *client_call_manager_));
  };
  direct_actor_submitter_ = std::unique_ptr<CoreWorkerDirectActorTaskSubmitter>(
      new CoreWorkerDirectActorTaskSubmitter(rpc_address_, client_factory, memory_store_,
                                             task_manager_));

  direct_task_submitter_ =
      std::unique_ptr<CoreWorkerDirectTaskSubmitter>(new CoreWorkerDirectTaskSubmitter(
          rpc_address_, local_raylet_client_, client_factory,
          [this](const std::string ip_address, int port) {
            auto grpc_client = rpc::NodeManagerWorkerClient::make(ip_address, port,
                                                                  *client_call_manager_);
            return std::shared_ptr<raylet::RayletClient>(
                new raylet::RayletClient(std::move(grpc_client)));
          },
          memory_store_, task_manager_, local_raylet_id,
          RayConfig::instance().worker_lease_timeout_milliseconds()));
  future_resolver_.reset(new FutureResolver(memory_store_, client_factory));
  // Unfortunately the raylet client has to be constructed after the receivers.
  if (direct_task_receiver_ != nullptr) {
    direct_task_receiver_->Init(client_factory, rpc_address_);
  }
  plasma_notifier_.reset(new ObjectStoreNotificationManager(io_service_, store_socket,
                                                            /*exit_on_error*/ false));
}

CoreWorker::~CoreWorker() {
  // ObjectStoreNotificationManager depends on io_service_ so we need to shut it down
  // first.
  plasma_notifier_->Shutdown();

  io_service_.stop();
  io_thread_.join();
  if (log_dir_ != "") {
    RayLog::ShutDownRayLog();
  }
}

void CoreWorker::Shutdown() {
  io_service_.stop();
  if (worker_type_ == WorkerType::WORKER) {
    task_execution_service_.stop();
  }
}

void CoreWorker::Disconnect() {
  io_service_.stop();
  if (connected_) {
    connected_ = false;
    if (gcs_client_) {
      gcs_client_->Disconnect();
    }
    if (local_raylet_client_) {
      RAY_IGNORE_EXPR(local_raylet_client_->Disconnect());
    }
  }
}

void CoreWorker::RunIOService() {
#ifdef _WIN32
  // TODO(mehrdadn): Is there an equivalent for Windows we need here?
#else
  // Block SIGINT and SIGTERM so they will be handled by the main thread.
  sigset_t mask;
  sigemptyset(&mask);
  sigaddset(&mask, SIGINT);
  sigaddset(&mask, SIGTERM);
  pthread_sigmask(SIG_BLOCK, &mask, NULL);
#endif

  io_service_.run();
}

void CoreWorker::SetCurrentTaskId(const TaskID &task_id) {
  worker_context_.SetCurrentTaskId(task_id);
  main_thread_task_id_ = task_id;
  bool not_actor_task = false;
  {
    absl::MutexLock lock(&mutex_);
    not_actor_task = actor_id_.IsNil();
  }
  if (not_actor_task && task_id.IsNil()) {
    absl::MutexLock lock(&actor_handles_mutex_);
    // Reset the seqnos so that for the next task it start off at 0.
    for (const auto &handle : actor_handles_) {
      handle.second->Reset();
    }
    // TODO(ekl) we can't unsubscribe to actor notifications here due to
    // https://github.com/ray-project/ray/pull/6885
  }
}

void CoreWorker::CheckForRayletFailure() {
// If the raylet fails, we will be reassigned to init (PID=1).
#ifdef _WIN32
// TODO(mehrdadn): need a different solution for Windows.
#else
  if (getppid() == 1) {
    RAY_LOG(ERROR) << "Raylet failed. Shutting down.";
    Shutdown();
  }
#endif

  // Reset the timer from the previous expiration time to avoid drift.
  death_check_timer_.expires_at(
      death_check_timer_.expiry() +
      boost::asio::chrono::milliseconds(
          RayConfig::instance().raylet_death_check_interval_milliseconds()));
  death_check_timer_.async_wait(boost::bind(&CoreWorker::CheckForRayletFailure, this));
}

void CoreWorker::InternalHeartbeat() {
  absl::MutexLock lock(&mutex_);
  while (!to_resubmit_.empty() && current_time_ms() > to_resubmit_.front().first) {
    RAY_CHECK_OK(direct_task_submitter_->SubmitTask(to_resubmit_.front().second));
    to_resubmit_.pop_front();
  }
  internal_timer_.expires_at(internal_timer_.expiry() +
                             boost::asio::chrono::milliseconds(kInternalHeartbeatMillis));
  internal_timer_.async_wait(boost::bind(&CoreWorker::InternalHeartbeat, this));
}

void CoreWorker::PromoteToPlasmaAndGetOwnershipInfo(const ObjectID &object_id,
                                                    TaskID *owner_id,
                                                    rpc::Address *owner_address) {
  RAY_CHECK(object_id.IsDirectCallType());
  auto value = memory_store_->GetOrPromoteToPlasma(object_id);
  if (value) {
    RAY_LOG(DEBUG) << "Storing object promoted to plasma " << object_id;
    bool object_exists;
    RAY_CHECK_OK(plasma_store_provider_->Put(*value, object_id, &object_exists));
    if (!object_exists) {
      RAY_LOG(DEBUG) << "PromoteToPlasma: Pinning object promoted to plasma "
                     << object_id;
      RAY_CHECK_OK(local_raylet_client_->PinObjectIDs(rpc_address_, {object_id}));
    }
  }

  auto has_owner = reference_counter_->GetOwner(object_id, owner_id, owner_address);
  RAY_CHECK(has_owner)
      << "Object IDs generated randomly (ObjectID.from_random()) or out-of-band "
         "(ObjectID.from_binary(...)) cannot be serialized because Ray does not know "
         "which task will create them. "
         "If this was not how your object ID was generated, please file an issue "
         "at https://github.com/ray-project/ray/issues/";
  RAY_LOG(DEBUG) << "Promoted object to plasma " << object_id << " owned by "
                 << *owner_id;
}

void CoreWorker::RegisterOwnershipInfoAndResolveFuture(
    const ObjectID &object_id, const ObjectID &outer_object_id, const TaskID &owner_id,
    const rpc::Address &owner_address) {
  // Add the object's owner to the local metadata in case it gets serialized
  // again.
  reference_counter_->AddBorrowedObject(object_id, outer_object_id, owner_id,
                                        owner_address);

  RAY_CHECK(!owner_id.IsNil());
  // We will ask the owner about the object until the object is
  // created or we can no longer reach the owner.
  future_resolver_->ResolveFutureAsync(object_id, owner_id, owner_address);
}

void CoreWorker::AddContainedObjectIDs(
    const ObjectID &object_id, const std::vector<ObjectID> &contained_object_ids) {
  // TODO(edoakes,swang): integrate with the reference counting logic.
}

Status CoreWorker::SetClientOptions(std::string name, int64_t limit_bytes) {
  // Currently only the Plasma store supports client options.
  return plasma_store_provider_->SetClientOptions(name, limit_bytes);
}

Status CoreWorker::Put(const RayObject &object,
                       const std::vector<ObjectID> &contained_object_ids,
                       ObjectID *object_id) {
  *object_id = ObjectID::ForPut(worker_context_.GetCurrentTaskID(),
                                worker_context_.GetNextPutIndex(),
<<<<<<< HEAD
                                static_cast<uint8_t>(TaskTransportType::DIRECT));
  reference_counter_->AddOwnedObject(*object_id, GetCallerId(), rpc_address_);
=======
                                static_cast<uint8_t>(TaskTransportType::RAYLET));
  reference_counter_->AddOwnedObject(*object_id, contained_object_ids, GetCallerId(),
                                     rpc_address_);
>>>>>>> e8941b1b
  RAY_RETURN_NOT_OK(Put(object, contained_object_ids, *object_id));
  // Tell the raylet to pin the object **after** it is created.
  RAY_CHECK_OK(local_raylet_client_->PinObjectIDs(rpc_address_, {*object_id}));
  return Status::OK();
}

Status CoreWorker::Put(const RayObject &object,
                       const std::vector<ObjectID> &contained_object_ids,
                       const ObjectID &object_id) {
  RAY_CHECK(object_id.GetTransportType() ==
            static_cast<uint8_t>(TaskTransportType::DIRECT))
      << "Invalid transport type flag in object ID: " << object_id.GetTransportType();
  // TODO(edoakes,swang): add contained object IDs to the reference counter.
<<<<<<< HEAD
  RAY_RETURN_NOT_OK(plasma_store_provider_->Put(object, object_id));
  return memory_store_->Put(RayObject(rpc::ErrorType::OBJECT_IN_PLASMA), object_id);
=======
  return plasma_store_provider_->Put(object, object_id, nullptr);
>>>>>>> e8941b1b
}

Status CoreWorker::Create(const std::shared_ptr<Buffer> &metadata, const size_t data_size,
                          const std::vector<ObjectID> &contained_object_ids,
                          ObjectID *object_id, std::shared_ptr<Buffer> *data) {
  *object_id = ObjectID::ForPut(worker_context_.GetCurrentTaskID(),
                                worker_context_.GetNextPutIndex(),
<<<<<<< HEAD
                                static_cast<uint8_t>(TaskTransportType::DIRECT));
  RAY_RETURN_NOT_OK(Create(metadata, data_size, contained_object_ids, *object_id, data));
=======
                                static_cast<uint8_t>(TaskTransportType::RAYLET));
  RAY_RETURN_NOT_OK(
      plasma_store_provider_->Create(metadata, data_size, *object_id, data));
>>>>>>> e8941b1b
  // Only add the object to the reference counter if it didn't already exist.
  if (data) {
    reference_counter_->AddOwnedObject(*object_id, contained_object_ids, GetCallerId(),
                                       rpc_address_);
  }
  return Status::OK();
}

Status CoreWorker::Create(const std::shared_ptr<Buffer> &metadata, const size_t data_size,
                          const ObjectID &object_id, std::shared_ptr<Buffer> *data) {
  return plasma_store_provider_->Create(metadata, data_size, object_id, data);
}

Status CoreWorker::Seal(const ObjectID &object_id, bool pin_object) {
  RAY_RETURN_NOT_OK(plasma_store_provider_->Seal(object_id));
  if (pin_object) {
    // Tell the raylet to pin the object **after** it is created.
    RAY_LOG(DEBUG) << "Pinning created object " << object_id;
    RAY_CHECK_OK(local_raylet_client_->PinObjectIDs(rpc_address_, {object_id}));
  }
  return memory_store_->Put(RayObject(rpc::ErrorType::OBJECT_IN_PLASMA), object_id);
}

Status CoreWorker::Get(const std::vector<ObjectID> &ids, const int64_t timeout_ms,
                       std::vector<std::shared_ptr<RayObject>> *results) {
  results->resize(ids.size(), nullptr);

  absl::flat_hash_set<ObjectID> plasma_object_ids;
  absl::flat_hash_set<ObjectID> memory_object_ids;
  GroupObjectIdsByStoreProvider(ids, &plasma_object_ids, &memory_object_ids);

  bool got_exception = false;
  absl::flat_hash_map<ObjectID, std::shared_ptr<RayObject>> result_map;
  auto start_time = current_time_ms();

  if (!memory_object_ids.empty()) {
    RAY_RETURN_NOT_OK(memory_store_->Get(memory_object_ids, timeout_ms, worker_context_,
                                         &result_map, &got_exception));
  }

  if (!got_exception) {
    // If any of the objects have been promoted to plasma, then we retry their
    // gets at the provider plasma. Once we get the objects from plasma, we flip
    // the transport type again and return them for the original direct call ids.
    for (const auto &pair : result_map) {
      if (pair.second->IsInPlasmaError()) {
        RAY_LOG(DEBUG) << pair.first << " in plasma, doing fetch-and-get";
        plasma_object_ids.insert(pair.first);
      }
    }
    int64_t local_timeout_ms = timeout_ms;
    if (timeout_ms >= 0) {
      local_timeout_ms = std::max(static_cast<int64_t>(0),
                                  timeout_ms - (current_time_ms() - start_time));
    }
    RAY_LOG(DEBUG) << "Plasma GET timeout " << local_timeout_ms;
    RAY_RETURN_NOT_OK(plasma_store_provider_->Get(plasma_object_ids, local_timeout_ms,
                                                  worker_context_, &result_map,
                                                  &got_exception));
  }

  // Loop through `ids` and fill each entry for the `results` vector,
  // this ensures that entries `results` have exactly the same order as
  // they are in `ids`. When there are duplicate object ids, all the entries
  // for the same id are filled in.
  bool missing_result = false;
  bool will_throw_exception = false;
  for (size_t i = 0; i < ids.size(); i++) {
    auto pair = result_map.find(ids[i]);
    if (pair != result_map.end()) {
      (*results)[i] = pair->second;
      RAY_CHECK(!pair->second->IsInPlasmaError());
      if (pair->second->IsException()) {
        // The language bindings should throw an exception if they see this
        // object.
        will_throw_exception = true;
      }
    } else {
      missing_result = true;
    }
  }
  // If no timeout was set and none of the results will throw an exception,
  // then check that we fetched all results before returning.
  if (timeout_ms < 0 && !will_throw_exception) {
    RAY_CHECK(!missing_result);
  }

  return Status::OK();
}

Status CoreWorker::Contains(const ObjectID &object_id, bool *has_object) {
  bool found = false;
  if (object_id.IsDirectCallType()) {
    bool in_plasma = false;
    found = memory_store_->Contains(object_id, &in_plasma);
    if (in_plasma) {
      RAY_RETURN_NOT_OK(plasma_store_provider_->Contains(object_id, &found));
    }
  } else {
    RAY_RETURN_NOT_OK(plasma_store_provider_->Contains(object_id, &found));
  }
  *has_object = found;
  return Status::OK();
}

// For any objects that are ErrorType::OBJECT_IN_PLASMA, we need to move them from
// the ready set into the plasma_object_ids set to wait on them there.
void RetryObjectInPlasmaErrors(std::shared_ptr<CoreWorkerMemoryStore> &memory_store,
                               WorkerContext &worker_context,
                               absl::flat_hash_set<ObjectID> &memory_object_ids,
                               absl::flat_hash_set<ObjectID> &plasma_object_ids,
                               absl::flat_hash_set<ObjectID> &ready) {
  for (const auto &mem_id : memory_object_ids) {
    if (ready.find(mem_id) != ready.end()) {
      std::vector<std::shared_ptr<RayObject>> found;
      RAY_CHECK_OK(memory_store->Get({mem_id}, /*num_objects=*/1, /*timeout=*/0,
                                     worker_context,
                                     /*remote_after_get=*/false, &found));
      if (found.size() == 1 && found[0]->IsInPlasmaError()) {
        memory_object_ids.erase(mem_id);
        ready.erase(mem_id);
        plasma_object_ids.insert(mem_id);
      }
    }
  }
}

Status CoreWorker::Wait(const std::vector<ObjectID> &ids, int num_objects,
                        int64_t timeout_ms, std::vector<bool> *results) {
  results->resize(ids.size(), false);

  if (num_objects <= 0 || num_objects > static_cast<int>(ids.size())) {
    return Status::Invalid(
        "Number of objects to wait for must be between 1 and the number of ids.");
  }

  absl::flat_hash_set<ObjectID> plasma_object_ids;
  absl::flat_hash_set<ObjectID> memory_object_ids;
  GroupObjectIdsByStoreProvider(ids, &plasma_object_ids, &memory_object_ids);

  if (plasma_object_ids.size() + memory_object_ids.size() != ids.size()) {
    return Status::Invalid("Duplicate object IDs not supported in wait.");
  }

  // TODO(edoakes): this logic is not ideal, and will have to be addressed
  // before we enable direct actor calls in the Python code. If we are waiting
  // on a list of objects mixed between multiple store providers, we could
  // easily end up in the situation where we're blocked waiting on one store
  // provider while another actually has enough objects ready to fulfill
  // 'num_objects'. This is partially addressed by trying them all once with
  // a timeout of 0, but that does not address the situation where objects
  // become available on the second store provider while waiting on the first.

  absl::flat_hash_set<ObjectID> ready;
  // Wait from both store providers with timeout set to 0. This is to avoid the case
  // where we might use up the entire timeout on trying to get objects from one store
  // provider before even trying another (which might have all of the objects available).
  if (memory_object_ids.size() > 0) {
    RAY_RETURN_NOT_OK(memory_store_->Wait(
        memory_object_ids,
        std::min(static_cast<int>(memory_object_ids.size()), num_objects),
        /*timeout_ms=*/0, worker_context_, &ready));
    RetryObjectInPlasmaErrors(memory_store_, worker_context_, memory_object_ids,
                              plasma_object_ids, ready);
  }
  RAY_CHECK(static_cast<int>(ready.size()) <= num_objects);
  if (static_cast<int>(ready.size()) < num_objects && plasma_object_ids.size() > 0) {
    RAY_RETURN_NOT_OK(plasma_store_provider_->Wait(
        plasma_object_ids,
        std::min(static_cast<int>(plasma_object_ids.size()),
                 num_objects - static_cast<int>(ready.size())),
        /*timeout_ms=*/0, worker_context_, &ready));
  }
  RAY_CHECK(static_cast<int>(ready.size()) <= num_objects);

  if (timeout_ms != 0 && static_cast<int>(ready.size()) < num_objects) {
    // Clear the ready set and retry. We clear it so that we can compute the number of
    // objects to fetch from the memory store easily below.
    ready.clear();

    int64_t start_time = current_time_ms();
    if (memory_object_ids.size() > 0) {
      RAY_RETURN_NOT_OK(memory_store_->Wait(
          memory_object_ids,
          std::min(static_cast<int>(memory_object_ids.size()), num_objects), timeout_ms,
          worker_context_, &ready));
      RetryObjectInPlasmaErrors(memory_store_, worker_context_, memory_object_ids,
                                plasma_object_ids, ready);
    }
    RAY_CHECK(static_cast<int>(ready.size()) <= num_objects);
    if (timeout_ms > 0) {
      timeout_ms =
          std::max(0, static_cast<int>(timeout_ms - (current_time_ms() - start_time)));
    }
    if (static_cast<int>(ready.size()) < num_objects && plasma_object_ids.size() > 0) {
      RAY_RETURN_NOT_OK(plasma_store_provider_->Wait(
          plasma_object_ids,
          std::min(static_cast<int>(plasma_object_ids.size()),
                   num_objects - static_cast<int>(ready.size())),
          timeout_ms, worker_context_, &ready));
    }
    RAY_CHECK(static_cast<int>(ready.size()) <= num_objects);
  }

  for (size_t i = 0; i < ids.size(); i++) {
    if (ready.find(ids[i]) != ready.end()) {
      results->at(i) = true;
    }
  }

  return Status::OK();
}

Status CoreWorker::Delete(const std::vector<ObjectID> &object_ids, bool local_only,
                          bool delete_creating_tasks) {
  // TODO(edoakes): what are the desired semantics for deleting from a non-owner?
  // Should we just delete locally or ping the owner and delete globally?
  reference_counter_->DeleteReferences(object_ids);

  // We only delete from plasma, which avoids hangs (issue #7105). In-memory
  // objects are always handled by ref counting only.
  absl::flat_hash_set<ObjectID> plasma_object_ids;
  for (const auto &obj_id : object_ids) {
    plasma_object_ids.insert(obj_id);
  }
  RAY_RETURN_NOT_OK(plasma_store_provider_->Delete(plasma_object_ids, local_only,
                                                   delete_creating_tasks));

  return Status::OK();
}

std::string CoreWorker::MemoryUsageString() {
  // Currently only the Plasma store returns a debug string.
  return plasma_store_provider_->MemoryUsageString();
}

TaskID CoreWorker::GetCallerId() const {
  TaskID caller_id;
  ActorID actor_id = GetActorId();
  if (!actor_id.IsNil()) {
    caller_id = TaskID::ForActorCreationTask(actor_id);
  } else {
    caller_id = main_thread_task_id_;
  }
  return caller_id;
}

Status CoreWorker::PushError(const JobID &job_id, const std::string &type,
                             const std::string &error_message, double timestamp) {
  return local_raylet_client_->PushError(job_id, type, error_message, timestamp);
}

Status CoreWorker::PrepareActorCheckpoint(const ActorID &actor_id,
                                          ActorCheckpointID *checkpoint_id) {
  return local_raylet_client_->PrepareActorCheckpoint(actor_id, checkpoint_id);
}

Status CoreWorker::NotifyActorResumedFromCheckpoint(
    const ActorID &actor_id, const ActorCheckpointID &checkpoint_id) {
  return local_raylet_client_->NotifyActorResumedFromCheckpoint(actor_id, checkpoint_id);
}

Status CoreWorker::SetResource(const std::string &resource_name, const double capacity,
                               const ClientID &client_id) {
  return local_raylet_client_->SetResource(resource_name, capacity, client_id);
}

Status CoreWorker::SubmitTask(const RayFunction &function,
                              const std::vector<TaskArg> &args,
                              const TaskOptions &task_options,
                              std::vector<ObjectID> *return_ids, int max_retries) {
  TaskSpecBuilder builder;
  const int next_task_index = worker_context_.GetNextTaskIndex();
  const auto task_id =
      TaskID::ForNormalTask(worker_context_.GetCurrentJobID(),
                            worker_context_.GetCurrentTaskID(), next_task_index);

  const std::unordered_map<std::string, double> required_resources;
  // TODO(ekl) offload task building onto a thread pool for performance
  BuildCommonTaskSpec(
      builder, worker_context_.GetCurrentJobID(), task_id,
      worker_context_.GetCurrentTaskID(), next_task_index, GetCallerId(), rpc_address_,
      function, args, task_options.num_returns, task_options.resources,
      required_resources,
      task_options.is_direct_call ? TaskTransportType::DIRECT : TaskTransportType::RAYLET,
      return_ids);
  TaskSpecification task_spec = builder.Build();
  if (task_options.is_direct_call) {
    task_manager_->AddPendingTask(GetCallerId(), rpc_address_, task_spec, max_retries);
    return direct_task_submitter_->SubmitTask(task_spec);
  } else {
    return local_raylet_client_->SubmitTask(task_spec);
  }
}

Status CoreWorker::CreateActor(const RayFunction &function,
                               const std::vector<TaskArg> &args,
                               const ActorCreationOptions &actor_creation_options,
                               const std::string &extension_data,
                               ActorID *return_actor_id) {
  const int next_task_index = worker_context_.GetNextTaskIndex();
  const ActorID actor_id =
      ActorID::Of(worker_context_.GetCurrentJobID(), worker_context_.GetCurrentTaskID(),
                  next_task_index);
  const TaskID actor_creation_task_id = TaskID::ForActorCreationTask(actor_id);
  const JobID job_id = worker_context_.GetCurrentJobID();
  std::vector<ObjectID> return_ids;
  TaskSpecBuilder builder;
  BuildCommonTaskSpec(builder, job_id, actor_creation_task_id,
                      worker_context_.GetCurrentTaskID(), next_task_index, GetCallerId(),
                      rpc_address_, function, args, 1, actor_creation_options.resources,
                      actor_creation_options.placement_resources,
                      actor_creation_options.is_direct_call ? TaskTransportType::DIRECT
                                                            : TaskTransportType::RAYLET,
                      &return_ids);
  builder.SetActorCreationTaskSpec(
      actor_id, actor_creation_options.max_reconstructions,
      actor_creation_options.dynamic_worker_options,
      actor_creation_options.is_direct_call, actor_creation_options.max_concurrency,
      actor_creation_options.is_detached, actor_creation_options.is_asyncio);

  std::unique_ptr<ActorHandle> actor_handle(
      new ActorHandle(actor_id, job_id, /*actor_cursor=*/return_ids[0],
                      function.GetLanguage(), actor_creation_options.is_direct_call,
                      function.GetFunctionDescriptor(), extension_data));
  RAY_CHECK(AddActorHandle(std::move(actor_handle)))
      << "Actor " << actor_id << " already exists";

  *return_actor_id = actor_id;
  TaskSpecification task_spec = builder.Build();
  if (actor_creation_options.is_direct_call) {
    task_manager_->AddPendingTask(
        GetCallerId(), rpc_address_, task_spec,
        std::max(RayConfig::instance().actor_creation_min_retries(),
                 actor_creation_options.max_reconstructions));
    return direct_task_submitter_->SubmitTask(task_spec);
  } else {
    return local_raylet_client_->SubmitTask(task_spec);
  }
}

Status CoreWorker::SubmitActorTask(const ActorID &actor_id, const RayFunction &function,
                                   const std::vector<TaskArg> &args,
                                   const TaskOptions &task_options,
                                   std::vector<ObjectID> *return_ids) {
  ActorHandle *actor_handle = nullptr;
  RAY_RETURN_NOT_OK(GetActorHandle(actor_id, &actor_handle));

  // Add one for actor cursor object id for tasks.
  const int num_returns = task_options.num_returns + 1;

  const bool is_direct_call = actor_handle->IsDirectCallActor();
  const TaskTransportType transport_type =
      is_direct_call ? TaskTransportType::DIRECT : TaskTransportType::RAYLET;

  // Build common task spec.
  TaskSpecBuilder builder;
  const int next_task_index = worker_context_.GetNextTaskIndex();
  const TaskID actor_task_id = TaskID::ForActorTask(
      worker_context_.GetCurrentJobID(), worker_context_.GetCurrentTaskID(),
      next_task_index, actor_handle->GetActorID());
  const std::unordered_map<std::string, double> required_resources;
  BuildCommonTaskSpec(builder, actor_handle->CreationJobID(), actor_task_id,
                      worker_context_.GetCurrentTaskID(), next_task_index, GetCallerId(),
                      rpc_address_, function, args, num_returns, task_options.resources,
                      required_resources, transport_type, return_ids);

  const ObjectID new_cursor = return_ids->back();
  actor_handle->SetActorTaskSpec(builder, transport_type, new_cursor);
  // Remove cursor from return ids.
  return_ids->pop_back();

  // Submit task.
  Status status;
  TaskSpecification task_spec = builder.Build();
  if (is_direct_call) {
    task_manager_->AddPendingTask(GetCallerId(), rpc_address_, task_spec);
    if (actor_handle->IsDead()) {
      auto status = Status::IOError("sent task to dead actor");
      task_manager_->PendingTaskFailed(task_spec.TaskId(), rpc::ErrorType::ACTOR_DIED,
                                       &status);
    } else {
      status = direct_actor_submitter_->SubmitTask(task_spec);
    }
  } else {
    RAY_CHECK_OK(local_raylet_client_->SubmitTask(task_spec));
  }
  return status;
}

Status CoreWorker::KillActor(const ActorID &actor_id) {
  ActorHandle *actor_handle = nullptr;
  RAY_RETURN_NOT_OK(GetActorHandle(actor_id, &actor_handle));
  RAY_CHECK(actor_handle->IsDirectCallActor());
  return direct_actor_submitter_->KillActor(actor_id);
}

ActorID CoreWorker::DeserializeAndRegisterActorHandle(const std::string &serialized) {
  std::unique_ptr<ActorHandle> actor_handle(new ActorHandle(serialized));
  const ActorID actor_id = actor_handle->GetActorID();
  RAY_UNUSED(AddActorHandle(std::move(actor_handle)));
  return actor_id;
}

Status CoreWorker::SerializeActorHandle(const ActorID &actor_id,
                                        std::string *output) const {
  ActorHandle *actor_handle = nullptr;
  auto status = GetActorHandle(actor_id, &actor_handle);
  if (status.ok()) {
    actor_handle->Serialize(output);
  }
  return status;
}

bool CoreWorker::AddActorHandle(std::unique_ptr<ActorHandle> actor_handle) {
  absl::MutexLock lock(&actor_handles_mutex_);
  const auto &actor_id = actor_handle->GetActorID();

  auto inserted = actor_handles_.emplace(actor_id, std::move(actor_handle)).second;
  if (inserted) {
    // Register a callback to handle actor notifications.
    auto actor_notification_callback = [this](const ActorID &actor_id,
                                              const gcs::ActorTableData &actor_data) {
      if (actor_data.state() == gcs::ActorTableData::RECONSTRUCTING) {
        absl::MutexLock lock(&actor_handles_mutex_);
        auto it = actor_handles_.find(actor_id);
        RAY_CHECK(it != actor_handles_.end());
        if (it->second->IsDirectCallActor()) {
          // We have to reset the actor handle since the next instance of the
          // actor will not have the last sequence number that we sent.
          // TODO: Remove the check for direct calls. We do not reset for the
          // raylet codepath because it tries to replay all tasks since the
          // last actor checkpoint.
          it->second->Reset();
        }
        direct_actor_submitter_->DisconnectActor(actor_id, false);
      } else if (actor_data.state() == gcs::ActorTableData::DEAD) {
        direct_actor_submitter_->DisconnectActor(actor_id, true);

        ActorHandle *actor_handle = nullptr;
        RAY_CHECK_OK(GetActorHandle(actor_id, &actor_handle));
        actor_handle->MarkDead();
        // We cannot erase the actor handle here because clients can still
        // submit tasks to dead actors. This also means we defer unsubscription,
        // otherwise we crash when bulk unsubscribing all actor handles.
      } else {
        direct_actor_submitter_->ConnectActor(actor_id, actor_data.address());
      }

      RAY_LOG(INFO) << "received notification on actor, state="
                    << static_cast<int>(actor_data.state()) << ", actor_id: " << actor_id
                    << ", ip address: " << actor_data.address().ip_address()
                    << ", port: " << actor_data.address().port() << ", worker_id: "
                    << WorkerID::FromBinary(actor_data.address().worker_id())
                    << ", raylet_id: "
                    << ClientID::FromBinary(actor_data.address().raylet_id());
    };

    RAY_CHECK_OK(gcs_client_->Actors().AsyncSubscribe(
        actor_id, actor_notification_callback, nullptr));
  }
  return inserted;
}

Status CoreWorker::GetActorHandle(const ActorID &actor_id,
                                  ActorHandle **actor_handle) const {
  absl::MutexLock lock(&actor_handles_mutex_);
  auto it = actor_handles_.find(actor_id);
  if (it == actor_handles_.end()) {
    return Status::Invalid("Handle for actor does not exist");
  }
  *actor_handle = it->second.get();
  return Status::OK();
}

std::unique_ptr<worker::ProfileEvent> CoreWorker::CreateProfileEvent(
    const std::string &event_type) {
  return std::unique_ptr<worker::ProfileEvent>(
      new worker::ProfileEvent(profiler_, event_type));
}

void CoreWorker::StartExecutingTasks() { task_execution_service_.run(); }

Status CoreWorker::AllocateReturnObjects(
    const std::vector<ObjectID> &object_ids, const std::vector<size_t> &data_sizes,
    const std::vector<std::shared_ptr<Buffer>> &metadatas,
    const std::vector<std::vector<ObjectID>> &contained_object_ids,
    std::vector<std::shared_ptr<RayObject>> *return_objects) {
  RAY_CHECK(object_ids.size() == metadatas.size());
  RAY_CHECK(object_ids.size() == data_sizes.size());
  return_objects->resize(object_ids.size(), nullptr);

  absl::optional<rpc::Address> owner_address(
      worker_context_.GetCurrentTask()->CallerAddress());
  bool owned_by_us = owner_address->worker_id() == rpc_address_.worker_id();
  if (owned_by_us) {
    owner_address.reset();
  }

  for (size_t i = 0; i < object_ids.size(); i++) {
    bool object_already_exists = false;
    std::shared_ptr<Buffer> data_buffer;
    if (data_sizes[i] > 0) {
      RAY_LOG(DEBUG) << "Creating return object " << object_ids[i];
      // Mark this object as containing other object IDs. The ref counter will
      // keep the inner IDs in scope until the outer one is out of scope.
      if (!contained_object_ids[i].empty()) {
        reference_counter_->WrapObjectIds(object_ids[i], contained_object_ids[i],
                                          owner_address);
      }

      // Allocate a buffer for the return object.
      if (worker_context_.CurrentTaskIsDirectCall() &&
          static_cast<int64_t>(data_sizes[i]) <
              RayConfig::instance().max_direct_call_object_size()) {
        data_buffer = std::make_shared<LocalMemoryBuffer>(data_sizes[i]);
      } else {
        RAY_RETURN_NOT_OK(
            Create(metadatas[i], data_sizes[i], object_ids[i], &data_buffer));
        object_already_exists = !data_buffer;
      }
    }
    // Leave the return object as a nullptr if there is no data or metadata.
    // This allows the caller to prevent the core worker from storing an output
    // (e.g., to support ray.experimental.no_return.NoReturn).
    if (!object_already_exists && (data_buffer || metadatas[i])) {
      return_objects->at(i) =
          std::make_shared<RayObject>(data_buffer, metadatas[i], contained_object_ids[i]);
    }
  }

  return Status::OK();
}

Status CoreWorker::ExecuteTask(const TaskSpecification &task_spec,
                               const std::shared_ptr<ResourceMappingType> &resource_ids,
                               std::vector<std::shared_ptr<RayObject>> *return_objects,
                               ReferenceCounter::ReferenceTableProto *borrowed_refs) {
  RAY_LOG(DEBUG) << "Executing task " << task_spec.TaskId();
  task_queue_length_ -= 1;
  num_executed_tasks_ += 1;

  if (resource_ids != nullptr) {
    resource_ids_ = resource_ids;
  }
  worker_context_.SetCurrentTask(task_spec);
  SetCurrentTaskId(task_spec.TaskId());

  {
    absl::MutexLock lock(&mutex_);
    current_task_ = task_spec;
  }

  RayFunction func{task_spec.GetLanguage(), task_spec.FunctionDescriptor()};

  std::vector<std::shared_ptr<RayObject>> args;
  std::vector<ObjectID> arg_reference_ids;
  // This includes all IDs that were passed by reference and any IDs that were
  // inlined in the task spec. These references will be pinned during the task
  // execution and unpinned once the task completes. We will notify the caller
  // about any IDs that we are still borrowing by the time the task completes.
  std::vector<ObjectID> borrowed_ids;
  RAY_CHECK_OK(BuildArgsForExecutor(task_spec, &args, &arg_reference_ids, &borrowed_ids));
  // Pin the borrowed IDs for the duration of the task.
  for (const auto &borrowed_id : borrowed_ids) {
    RAY_LOG(DEBUG) << "Incrementing ref for borrowed ID " << borrowed_id;
    reference_counter_->AddLocalReference(borrowed_id);
  }

  const auto transport_type = worker_context_.CurrentTaskIsDirectCall()
                                  ? TaskTransportType::DIRECT
                                  : TaskTransportType::RAYLET;
  std::vector<ObjectID> return_ids;
  for (size_t i = 0; i < task_spec.NumReturns(); i++) {
    return_ids.push_back(task_spec.ReturnId(i, transport_type));
  }

  Status status;
  TaskType task_type = TaskType::NORMAL_TASK;
  if (task_spec.IsActorCreationTask()) {
    RAY_CHECK(return_ids.size() > 0);
    return_ids.pop_back();
    task_type = TaskType::ACTOR_CREATION_TASK;
    SetActorId(task_spec.ActorCreationId());
    RAY_LOG(INFO) << "Creating actor: " << task_spec.ActorCreationId();
  } else if (task_spec.IsActorTask()) {
    RAY_CHECK(return_ids.size() > 0);
    return_ids.pop_back();
    task_type = TaskType::ACTOR_TASK;
  }

  status = task_execution_callback_(
      task_type, func, task_spec.GetRequiredResources().GetResourceMap(), args,
      arg_reference_ids, return_ids, return_objects, worker_context_.GetWorkerID());

  for (size_t i = 0; i < return_objects->size(); i++) {
    // The object is nullptr if it already existed in the object store.
    if (!return_objects->at(i)) {
      continue;
    }
    if (return_objects->at(i)->GetData() != nullptr &&
        return_objects->at(i)->GetData()->IsPlasmaBuffer()) {
      if (!Seal(return_ids[i], /*pin_object=*/false).ok()) {
        RAY_LOG(FATAL) << "Task " << task_spec.TaskId() << " failed to seal object "
                       << return_ids[i] << " in store: " << status.message();
      }
    } else if (!worker_context_.CurrentTaskIsDirectCall()) {
      if (!Put(*return_objects->at(i), {}, return_ids[i]).ok()) {
        RAY_LOG(FATAL) << "Task " << task_spec.TaskId() << " failed to put object "
                       << return_ids[i] << " in store: " << status.message();
      }
    }
  }

  // Get the reference counts for any IDs that we borrowed during this task and
  // return them to the caller. This will notify the caller of any IDs that we
  // (or a nested task) are still borrowing. It will also any new IDs that were
  // contained in a borrowed ID that we (or a nested task) are now borrowing.
  reference_counter_->GetAndClearLocalBorrowers(borrowed_ids, borrowed_refs);
  // Unpin the borrowed IDs.
  std::vector<ObjectID> deleted;
  for (const auto &borrowed_id : borrowed_ids) {
    RAY_LOG(DEBUG) << "Decrementing ref for borrowed ID " << borrowed_id;
    reference_counter_->RemoveLocalReference(borrowed_id, &deleted);
  }
  if (ref_counting_enabled_) {
    memory_store_->Delete(deleted);
  }

  if (task_spec.IsNormalTask() && reference_counter_->NumObjectIDsInScope() != 0) {
    RAY_LOG(DEBUG)
        << "There were " << reference_counter_->NumObjectIDsInScope()
        << " ObjectIDs left in scope after executing task " << task_spec.TaskId()
        << ". This is either caused by keeping references to ObjectIDs in Python between "
           "tasks (e.g., in global variables) or indicates a problem with Ray's "
           "reference counting, and may cause problems in the object store.";
  }

  SetCurrentTaskId(TaskID::Nil());
  worker_context_.ResetCurrentTask(task_spec);
  {
    absl::MutexLock lock(&mutex_);
    current_task_ = TaskSpecification();
  }
  RAY_LOG(DEBUG) << "Finished executing task " << task_spec.TaskId();
  return status;
}

Status CoreWorker::BuildArgsForExecutor(const TaskSpecification &task,
                                        std::vector<std::shared_ptr<RayObject>> *args,
                                        std::vector<ObjectID> *arg_reference_ids,
                                        std::vector<ObjectID> *borrowed_ids) {
  auto num_args = task.NumArgs();
  args->resize(num_args);
  arg_reference_ids->resize(num_args);

  absl::flat_hash_set<ObjectID> by_ref_ids;
  absl::flat_hash_map<ObjectID, int> by_ref_indices;

  for (size_t i = 0; i < task.NumArgs(); ++i) {
    if (task.ArgByRef(i)) {
      // pass by reference.
      RAY_CHECK(task.ArgIdCount(i) == 1);
      // Direct call type objects that weren't inlined have been promoted to plasma.
      // We need to put an OBJECT_IN_PLASMA error here so the subsequent call to Get()
      // properly redirects to the plasma store.
      if (task.ArgId(i, 0).IsDirectCallType()) {
        RAY_CHECK_OK(memory_store_->Put(RayObject(rpc::ErrorType::OBJECT_IN_PLASMA),
                                        task.ArgId(i, 0)));
      }
      const auto &arg_id = task.ArgId(i, 0);
      by_ref_ids.insert(arg_id);
      by_ref_indices.emplace(arg_id, i);
      arg_reference_ids->at(i) = arg_id;
      // The task borrows all args passed by reference. Because the task does
      // not have a reference to the argument ID in the frontend, it is not
      // possible for the task to still be borrowing the argument by the time
      // it finishes.
      borrowed_ids->push_back(arg_id);
    } else {
      // pass by value.
      std::shared_ptr<LocalMemoryBuffer> data = nullptr;
      if (task.ArgDataSize(i)) {
        data = std::make_shared<LocalMemoryBuffer>(const_cast<uint8_t *>(task.ArgData(i)),
                                                   task.ArgDataSize(i));
      }
      std::shared_ptr<LocalMemoryBuffer> metadata = nullptr;
      if (task.ArgMetadataSize(i)) {
        metadata = std::make_shared<LocalMemoryBuffer>(
            const_cast<uint8_t *>(task.ArgMetadata(i)), task.ArgMetadataSize(i));
      }
      args->at(i) = std::make_shared<RayObject>(data, metadata, task.ArgInlinedIds(i),
                                                /*copy_data*/ true);
      arg_reference_ids->at(i) = ObjectID::Nil();
      // The task borrows all ObjectIDs that were serialized in the inlined
      // arguments. The task will receive references to these IDs, so it is
      // possible for the task to continue borrowing these arguments by the
      // time it finishes.
      for (const auto &inlined_id : task.ArgInlinedIds(i)) {
        borrowed_ids->push_back(inlined_id);
      }
    }
  }

  // Fetch by-reference arguments directly from the plasma store.
  bool got_exception = false;
  absl::flat_hash_map<ObjectID, std::shared_ptr<RayObject>> result_map;
  RAY_RETURN_NOT_OK(plasma_store_provider_->Get(by_ref_ids, -1, worker_context_,
                                                &result_map, &got_exception));
  for (const auto &it : result_map) {
    args->at(by_ref_indices[it.first]) = it.second;
  }

  return Status::OK();
}

void CoreWorker::HandleAssignTask(const rpc::AssignTaskRequest &request,
                                  rpc::AssignTaskReply *reply,
                                  rpc::SendReplyCallback send_reply_callback) {
  if (HandleWrongRecipient(WorkerID::FromBinary(request.intended_worker_id()),
                           send_reply_callback)) {
    return;
  }

  if (worker_context_.CurrentActorIsDirectCall()) {
    send_reply_callback(Status::Invalid("This actor only accepts direct calls."), nullptr,
                        nullptr);
    return;
  } else {
    task_queue_length_ += 1;
    task_execution_service_.post([=] {
      raylet_task_receiver_->HandleAssignTask(request, reply, send_reply_callback);
    });
  }
}

void CoreWorker::HandlePushTask(const rpc::PushTaskRequest &request,
                                rpc::PushTaskReply *reply,
                                rpc::SendReplyCallback send_reply_callback) {
  if (HandleWrongRecipient(WorkerID::FromBinary(request.intended_worker_id()),
                           send_reply_callback)) {
    return;
  }

  task_queue_length_ += 1;
  task_execution_service_.post([=] {
    direct_task_receiver_->HandlePushTask(request, reply, send_reply_callback);
  });
}

void CoreWorker::HandleDirectActorCallArgWaitComplete(
    const rpc::DirectActorCallArgWaitCompleteRequest &request,
    rpc::DirectActorCallArgWaitCompleteReply *reply,
    rpc::SendReplyCallback send_reply_callback) {
  if (HandleWrongRecipient(WorkerID::FromBinary(request.intended_worker_id()),
                           send_reply_callback)) {
    return;
  }

  task_execution_service_.post([=] {
    direct_task_receiver_->HandleDirectActorCallArgWaitComplete(request, reply,
                                                                send_reply_callback);
  });
}

void CoreWorker::HandleGetObjectStatus(const rpc::GetObjectStatusRequest &request,
                                       rpc::GetObjectStatusReply *reply,
                                       rpc::SendReplyCallback send_reply_callback) {
  ObjectID object_id = ObjectID::FromBinary(request.object_id());
  RAY_LOG(DEBUG) << "Received GetObjectStatus " << object_id;
  TaskID owner_id = TaskID::FromBinary(request.owner_id());
  if (owner_id != GetCallerId()) {
    RAY_LOG(INFO) << "Handling GetObjectStatus for object produced by previous task "
                  << owner_id.Hex();
  }
  // We own the task. Reply back to the borrower once the object has been
  // created.
  // TODO(swang): We could probably just send the object value if it is small
  // enough and we have it local.
  reply->set_status(rpc::GetObjectStatusReply::CREATED);
  if (task_manager_->IsTaskPending(object_id.TaskId())) {
    // Acquire a reference and retry. This prevents the object from being
    // evicted out from under us before we can start the get.
    AddLocalReference(object_id);
    if (task_manager_->IsTaskPending(object_id.TaskId())) {
      // The task is pending. Send the reply once the task finishes.
      memory_store_->GetAsync(object_id,
                              [send_reply_callback](std::shared_ptr<RayObject> obj) {
                                send_reply_callback(Status::OK(), nullptr, nullptr);
                              });
      RemoveLocalReference(object_id);
    } else {
      // We lost the race, the task is done.
      RemoveLocalReference(object_id);
      send_reply_callback(Status::OK(), nullptr, nullptr);
    }
  } else {
    // The task is done. Send the reply immediately.
    send_reply_callback(Status::OK(), nullptr, nullptr);
  }
}

void CoreWorker::HandleWaitForObjectEviction(
    const rpc::WaitForObjectEvictionRequest &request,
    rpc::WaitForObjectEvictionReply *reply, rpc::SendReplyCallback send_reply_callback) {
  if (HandleWrongRecipient(WorkerID::FromBinary(request.intended_worker_id()),
                           send_reply_callback)) {
    return;
  }

  // Send a response to trigger unpinning the object when it is no longer in scope.
  auto respond = [send_reply_callback](const ObjectID &object_id) {
    RAY_LOG(DEBUG) << "Replying to HandleWaitForObjectEviction for " << object_id;
    send_reply_callback(Status::OK(), nullptr, nullptr);
  };

  ObjectID object_id = ObjectID::FromBinary(request.object_id());
  // Returns true if the object was present and the callback was added. It might have
  // already been evicted by the time we get this request, in which case we should
  // respond immediately so the raylet unpins the object.
  if (!reference_counter_->SetDeleteCallback(object_id, respond)) {
    RAY_LOG(DEBUG) << "ObjectID reference already gone for " << object_id;
    respond(object_id);
  }
}

void CoreWorker::HandleWaitForRefRemoved(const rpc::WaitForRefRemovedRequest &request,
                                         rpc::WaitForRefRemovedReply *reply,
                                         rpc::SendReplyCallback send_reply_callback) {
  if (HandleWrongRecipient(WorkerID::FromBinary(request.intended_worker_id()),
                           send_reply_callback)) {
    return;
  }
  const ObjectID &object_id = ObjectID::FromBinary(request.reference().object_id());
  ObjectID contained_in_id = ObjectID::FromBinary(request.contained_in_id());
  const auto owner_id = TaskID::FromBinary(request.reference().owner_id());
  const auto owner_address = request.reference().owner_address();
  auto ref_removed_callback =
      boost::bind(&ReferenceCounter::HandleRefRemoved, reference_counter_, object_id,
                  reply, send_reply_callback);
  // Set a callback to send the reply when the requested object ID's ref count
  // goes to 0.
  reference_counter_->SetRefRemovedCallback(object_id, contained_in_id, owner_id,
                                            owner_address, ref_removed_callback);
}

void CoreWorker::HandleKillActor(const rpc::KillActorRequest &request,
                                 rpc::KillActorReply *reply,
                                 rpc::SendReplyCallback send_reply_callback) {
  ActorID intended_actor_id = ActorID::FromBinary(request.intended_actor_id());
  if (intended_actor_id != worker_context_.GetCurrentActorID()) {
    std::ostringstream stream;
    stream << "Mismatched ActorID: ignoring KillActor for previous actor "
           << intended_actor_id
           << ", current actor ID: " << worker_context_.GetCurrentActorID();
    auto msg = stream.str();
    RAY_LOG(ERROR) << msg;
    send_reply_callback(Status::Invalid(msg), nullptr, nullptr);
    return;
  }
  RAY_LOG(INFO) << "Got KillActor, exiting immediately...";
  if (log_dir_ != "") {
    RayLog::ShutDownRayLog();
  }
  exit(1);
}

void CoreWorker::HandleGetCoreWorkerStats(const rpc::GetCoreWorkerStatsRequest &request,
                                          rpc::GetCoreWorkerStatsReply *reply,
                                          rpc::SendReplyCallback send_reply_callback) {
  absl::MutexLock lock(&mutex_);
  auto stats = reply->mutable_core_worker_stats();
  stats->set_num_pending_tasks(task_manager_->NumPendingTasks());
  stats->set_task_queue_length(task_queue_length_);
  stats->set_num_executed_tasks(num_executed_tasks_);
  stats->set_num_object_ids_in_scope(reference_counter_->NumObjectIDsInScope());
  stats->set_current_task_func_desc(current_task_.FunctionDescriptor()->ToString());
  stats->set_ip_address(rpc_address_.ip_address());
  stats->set_port(rpc_address_.port());
  stats->set_actor_id(actor_id_.Binary());
  auto used_resources_map = stats->mutable_used_resources();
  for (auto const &it : *resource_ids_) {
    double quantity = 0;
    for (auto const &pair : it.second) {
      quantity += pair.second;
    }
    (*used_resources_map)[it.first] = quantity;
  }
  stats->set_actor_title(actor_title_);
  google::protobuf::Map<std::string, std::string> webui_map(webui_display_.begin(),
                                                            webui_display_.end());
  (*stats->mutable_webui_display()) = webui_map;

  MemoryStoreStats memory_store_stats = memory_store_->GetMemoryStoreStatisticalData();
  stats->set_num_local_objects(memory_store_stats.num_local_objects);
  stats->set_used_object_store_memory(memory_store_stats.used_object_store_memory);
  send_reply_callback(Status::OK(), nullptr, nullptr);
}

void CoreWorker::YieldCurrentFiber(FiberEvent &event) {
  RAY_CHECK(worker_context_.CurrentActorIsAsync());
  boost::this_fiber::yield();
  event.Wait();
}

void CoreWorker::GetAsync(const ObjectID &object_id, SetResultCallback success_callback,
                          SetResultCallback fallback_callback, void *python_future) {
  RAY_CHECK(object_id.IsDirectCallType());
  memory_store_->GetAsync(object_id, [python_future, success_callback, fallback_callback,
                                      object_id](std::shared_ptr<RayObject> ray_object) {
    if (ray_object->IsInPlasmaError()) {
      fallback_callback(ray_object, object_id, python_future);
    } else {
      success_callback(ray_object, object_id, python_future);
    }
  });
}

void CoreWorker::SubscribeToAsyncPlasma(PlasmaSubscriptionCallback subscribe_callback) {
  plasma_notifier_->SubscribeObjAdded(
      [subscribe_callback](const object_manager::protocol::ObjectInfoT &info) {
        subscribe_callback(ObjectID::FromPlasmaIdBinary(info.object_id), info.data_size,
                           info.metadata_size);
      });
}

void CoreWorker::SetActorId(const ActorID &actor_id) {
  absl::MutexLock lock(&mutex_);
  RAY_CHECK(actor_id_.IsNil());
  actor_id_ = actor_id;
}

void CoreWorker::SetWebuiDisplay(const std::string &key, const std::string &message) {
  absl::MutexLock lock(&mutex_);
  webui_display_[key] = message;
}

void CoreWorker::SetActorTitle(const std::string &title) {
  absl::MutexLock lock(&mutex_);
  actor_title_ = title;
}

}  // namespace ray<|MERGE_RESOLUTION|>--- conflicted
+++ resolved
@@ -402,14 +402,9 @@
                        ObjectID *object_id) {
   *object_id = ObjectID::ForPut(worker_context_.GetCurrentTaskID(),
                                 worker_context_.GetNextPutIndex(),
-<<<<<<< HEAD
                                 static_cast<uint8_t>(TaskTransportType::DIRECT));
-  reference_counter_->AddOwnedObject(*object_id, GetCallerId(), rpc_address_);
-=======
-                                static_cast<uint8_t>(TaskTransportType::RAYLET));
   reference_counter_->AddOwnedObject(*object_id, contained_object_ids, GetCallerId(),
                                      rpc_address_);
->>>>>>> e8941b1b
   RAY_RETURN_NOT_OK(Put(object, contained_object_ids, *object_id));
   // Tell the raylet to pin the object **after** it is created.
   RAY_CHECK_OK(local_raylet_client_->PinObjectIDs(rpc_address_, {*object_id}));
@@ -422,13 +417,8 @@
   RAY_CHECK(object_id.GetTransportType() ==
             static_cast<uint8_t>(TaskTransportType::DIRECT))
       << "Invalid transport type flag in object ID: " << object_id.GetTransportType();
-  // TODO(edoakes,swang): add contained object IDs to the reference counter.
-<<<<<<< HEAD
-  RAY_RETURN_NOT_OK(plasma_store_provider_->Put(object, object_id));
+  RAY_RETURN_NOT_OK(plasma_store_provider_->Put(object, object_id, nullptr));
   return memory_store_->Put(RayObject(rpc::ErrorType::OBJECT_IN_PLASMA), object_id);
-=======
-  return plasma_store_provider_->Put(object, object_id, nullptr);
->>>>>>> e8941b1b
 }
 
 Status CoreWorker::Create(const std::shared_ptr<Buffer> &metadata, const size_t data_size,
@@ -436,14 +426,9 @@
                           ObjectID *object_id, std::shared_ptr<Buffer> *data) {
   *object_id = ObjectID::ForPut(worker_context_.GetCurrentTaskID(),
                                 worker_context_.GetNextPutIndex(),
-<<<<<<< HEAD
                                 static_cast<uint8_t>(TaskTransportType::DIRECT));
-  RAY_RETURN_NOT_OK(Create(metadata, data_size, contained_object_ids, *object_id, data));
-=======
-                                static_cast<uint8_t>(TaskTransportType::RAYLET));
   RAY_RETURN_NOT_OK(
       plasma_store_provider_->Create(metadata, data_size, *object_id, data));
->>>>>>> e8941b1b
   // Only add the object to the reference counter if it didn't already exist.
   if (data) {
     reference_counter_->AddOwnedObject(*object_id, contained_object_ids, GetCallerId(),
