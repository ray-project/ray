--- conflicted
+++ resolved
@@ -273,12 +273,8 @@
     std::unique_ptr<rpc::GrpcServer> core_worker_server,
     rpc::Address rpc_address,
     std::shared_ptr<gcs::GcsClient> gcs_client,
-<<<<<<< HEAD
-    std::shared_ptr<RayletClientInterface> local_raylet_client,
-=======
     std::shared_ptr<ipc::RayletIpcClient> raylet_ipc_client,
     std::shared_ptr<raylet::RayletClient> local_raylet_rpc_client,
->>>>>>> ba775da1
     boost::thread &io_thread,
     std::shared_ptr<ReferenceCounter> reference_counter,
     std::shared_ptr<CoreWorkerMemoryStore> memory_store,
