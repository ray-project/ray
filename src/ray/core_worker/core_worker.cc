--- conflicted
+++ resolved
@@ -1122,28 +1122,28 @@
                                           rpc::GetCoreWorkerStatsReply *reply,
                                           rpc::SendReplyCallback send_reply_callback) {
   absl::MutexLock lock(&mutex_);
-  reply->set_webui_display(webui_display_);
-<<<<<<< HEAD
-  reply->set_task_queue_length(num_tasks_accepted_ - num_tasks_executed_);
-  reply->set_current_executed_task("test");
-  reply->set_ip_address(rpc_address_.ip_address());
-  reply->set_port(rpc_address_.port());
-  reply->set_actor_id(actor_id_.Binary());
-  auto used_resources_map = reply->mutable_used_resources();
-  for (auto const& it : *resource_ids_) {
-    double quantity = 0;
-    for (auto const& pair : it.second) {
-      quantity += pair.second;
-    }
-    (*used_resources_map)[it.first] = quantity;
-=======
   auto stats = reply->mutable_core_worker_stats();
   stats->set_num_pending_tasks(task_manager_->NumPendingTasks());
   stats->set_num_object_ids_in_scope(reference_counter_->NumObjectIDsInScope());
   if (!current_task_.TaskId().IsNil()) {
     stats->set_current_task_desc(current_task_.DebugString());
->>>>>>> 10338fde
-  }
+    for (auto const it : current_task_.FunctionDescriptor()) {
+      stats->add_current_task_func_desc(it);
+    }
+  }
+  stats->set_task_queue_length(num_tasks_accepted_ - num_tasks_executed_);
+  stats->set_ip_address(rpc_address_.ip_address());
+  stats->set_port(rpc_address_.port());
+  stats->set_actor_id(actor_id_.Binary());
+  auto used_resources_map = stats->mutable_used_resources();
+  for (auto const& it : *resource_ids_) {
+    double quantity = 0;
+    for (auto const& pair : it.second) {
+      quantity += pair.second;
+    }
+    (*used_resources_map)[it.first] = quantity;
+  }
+  stats->set_webui_display(webui_display_);
   send_reply_callback(Status::OK(), nullptr, nullptr);
 }
 
