// Copyright 2017 The Ray Authors.
//
// Licensed under the Apache License, Version 2.0 (the "License");
// you may not use this file except in compliance with the License.
// You may obtain a copy of the License at
//
//  http://www.apache.org/licenses/LICENSE-2.0
//
// Unless required by applicable law or agreed to in writing, software
// distributed under the License is distributed on an "AS IS" BASIS,
// WITHOUT WARRANTIES OR CONDITIONS OF ANY KIND, either express or implied.
// See the License for the specific language governing permissions and
// limitations under the License.

#include "ray/core_worker/core_worker.h"

#ifndef _WIN32
#include <unistd.h>
#endif

#include <google/protobuf/util/json_util.h>

#include "boost/fiber/all.hpp"
#include "ray/common/bundle_spec.h"
#include "ray/common/ray_config.h"
#include "ray/common/runtime_env_common.h"
#include "ray/common/task/task_util.h"
#include "ray/core_worker/context.h"
#include "ray/core_worker/transport/direct_actor_transport.h"
#include "ray/gcs/gcs_client/gcs_client.h"
#include "ray/gcs/pb_util.h"
#include "ray/stats/metric_defs.h"
#include "ray/stats/stats.h"
#include "ray/util/event.h"
#include "ray/util/util.h"

namespace ray {
namespace core {
<<<<<<< HEAD
namespace {

class ScopedTaskStateSetter {
 public:
  ScopedTaskStateSetter(rpc::TaskStatus status) : status_(status) {
    ray::stats::STATS_tasks.Record(0, rpc::TaskStatus_Name(rpc::TaskStatus::RUNNING));
    ray::stats::STATS_tasks.Record(1, rpc::TaskStatus_Name(status_));
  }

  ~ScopedTaskStateSetter() {
    ray::stats::STATS_tasks.Record(0, rpc::TaskStatus_Name(status_));
    ray::stats::STATS_tasks.Record(1, rpc::TaskStatus_Name(rpc::TaskStatus::RUNNING));
  }

 private:
  rpc::TaskStatus status_;
};

using ActorLifetime = ray::rpc::JobConfig_ActorLifetime;
=======
>>>>>>> 7ca334f4

JobID GetProcessJobID(const CoreWorkerOptions &options) {
  if (options.worker_type == WorkerType::DRIVER) {
    RAY_CHECK(!options.job_id.IsNil());
  } else {
    RAY_CHECK(options.job_id.IsNil());
  }

  if (options.worker_type == WorkerType::WORKER) {
    // For workers, the job ID is assigned by Raylet via an environment variable.
    const std::string &job_id_env = RayConfig::instance().JOB_ID();
    RAY_CHECK(!job_id_env.empty());
    return JobID::FromHex(job_id_env);
  }
  return options.job_id;
}

namespace {

using ActorLifetime = ray::rpc::JobConfig_ActorLifetime;

// Helper function converts GetObjectLocationsOwnerReply to ObjectLocation
ObjectLocation CreateObjectLocation(const rpc::GetObjectLocationsOwnerReply &reply) {
  std::vector<NodeID> node_ids;
  const auto &object_info = reply.object_location_info();
  node_ids.reserve(object_info.node_ids_size());
  for (auto i = 0; i < object_info.node_ids_size(); i++) {
    node_ids.push_back(NodeID::FromBinary(object_info.node_ids(i)));
  }
  bool is_spilled = !object_info.spilled_url().empty();
  return ObjectLocation(NodeID::FromBinary(object_info.primary_node_id()),
                        object_info.object_size(),
                        std::move(node_ids),
                        is_spilled,
                        object_info.spilled_url(),
                        NodeID::FromBinary(object_info.spilled_node_id()));
}
}  // namespace

CoreWorker::CoreWorker(const CoreWorkerOptions &options, const WorkerID &worker_id)
    : options_(options),
      get_call_site_(RayConfig::instance().record_ref_creation_sites()
                         ? options_.get_lang_stack
                         : nullptr),
      worker_context_(options_.worker_type, worker_id, GetProcessJobID(options_)),
      io_work_(io_service_),
      client_call_manager_(new rpc::ClientCallManager(io_service_)),
      periodical_runner_(io_service_),
      task_queue_length_(0),
      num_executed_tasks_(0),
      resource_ids_(new ResourceMappingType()),
      grpc_service_(io_service_, *this),
      task_execution_service_work_(task_execution_service_) {
  RAY_LOG(DEBUG) << "Constructing CoreWorker, worker_id: " << worker_id;

  // Initialize task receivers.
  if (options_.worker_type == WorkerType::WORKER || options_.is_local_mode) {
    RAY_CHECK(options_.task_execution_callback != nullptr);
    auto execute_task = std::bind(&CoreWorker::ExecuteTask,
                                  this,
                                  std::placeholders::_1,
                                  std::placeholders::_2,
                                  std::placeholders::_3,
                                  std::placeholders::_4,
                                  std::placeholders::_5);
    direct_task_receiver_ = std::make_unique<CoreWorkerDirectTaskReceiver>(
        worker_context_, task_execution_service_, execute_task, [this] {
          return local_raylet_client_->TaskDone();
        });
  }

  // Initialize raylet client.
  // NOTE(edoakes): the core_worker_server_ must be running before registering with
  // the raylet, as the raylet will start sending some RPC messages immediately.
  // TODO(zhijunfu): currently RayletClient would crash in its constructor if it cannot
  // connect to Raylet after a number of retries, this can be changed later
  // so that the worker (java/python .etc) can retrieve and handle the error
  // instead of crashing.
  auto grpc_client = rpc::NodeManagerWorkerClient::make(
      options_.raylet_ip_address, options_.node_manager_port, *client_call_manager_);

  if (options_.worker_type != WorkerType::DRIVER) {
    periodical_runner_.RunFnPeriodically(
        [this] { ExitIfParentRayletDies(); },
        RayConfig::instance().raylet_death_check_interval_milliseconds());
  }

  // Start the IO thread first to make sure the checker is working.
  io_thread_ = std::thread([this]() { RunIOService(); });

  Status raylet_client_status;
  NodeID local_raylet_id;
  int assigned_port;
  std::string serialized_job_config = options_.serialized_job_config;
  local_raylet_client_ =
      std::make_shared<raylet::RayletClient>(io_service_,
                                             std::move(grpc_client),
                                             options_.raylet_socket,
                                             GetWorkerID(),
                                             options_.worker_type,
                                             worker_context_.GetCurrentJobID(),
                                             options_.runtime_env_hash,
                                             options_.language,
                                             options_.node_ip_address,
                                             &raylet_client_status,
                                             &local_raylet_id,
                                             &assigned_port,
                                             &serialized_job_config,
                                             options_.startup_token);

  if (!raylet_client_status.ok()) {
    // Avoid using FATAL log or RAY_CHECK here because they may create a core dump file.
    RAY_LOG(ERROR) << "Failed to register worker " << worker_id << " to Raylet. "
                   << raylet_client_status;
    QuickExit();
  }

  connected_ = true;

  RAY_CHECK(assigned_port >= 0);

  // Parse job config from serialized string.
  job_config_.reset(new rpc::JobConfig());
  job_config_->ParseFromString(serialized_job_config);
  auto job_serialized_runtime_env =
      job_config_->runtime_env_info().serialized_runtime_env();
  job_runtime_env_info_.reset(new rpc::RuntimeEnvInfo);
  *job_runtime_env_info_ = job_config_->runtime_env_info();
  if (!IsRuntimeEnvEmpty(job_serialized_runtime_env)) {
    job_runtime_env_.reset(new json());
    *job_runtime_env_ = json::parse(job_serialized_runtime_env);
  }

  // Start RPC server after all the task receivers are properly initialized and we have
  // our assigned port from the raylet.
  core_worker_server_ =
      std::make_unique<rpc::GrpcServer>(WorkerTypeString(options_.worker_type),
                                        assigned_port,
                                        options_.node_ip_address == "127.0.0.1");
  core_worker_server_->RegisterService(grpc_service_);
  core_worker_server_->Run();

  // Set our own address.
  RAY_CHECK(!local_raylet_id.IsNil());
  rpc_address_.set_ip_address(options_.node_ip_address);
  rpc_address_.set_port(core_worker_server_->GetPort());
  rpc_address_.set_raylet_id(local_raylet_id.Binary());
  rpc_address_.set_worker_id(worker_context_.GetWorkerID().Binary());
  RAY_LOG(INFO) << "Initializing worker at address: " << rpc_address_.ip_address() << ":"
                << rpc_address_.port() << ", worker ID " << worker_context_.GetWorkerID()
                << ", raylet " << local_raylet_id;

  gcs_client_ = std::make_shared<gcs::GcsClient>(options_.gcs_options);

  RAY_CHECK_OK(gcs_client_->Connect(io_service_));
  RegisterToGcs();

  // Register a callback to monitor removed nodes.
  auto on_node_change = [this](const NodeID &node_id, const rpc::GcsNodeInfo &data) {
    if (data.state() == rpc::GcsNodeInfo::DEAD) {
      OnNodeRemoved(node_id);
    }
  };
  RAY_CHECK_OK(gcs_client_->Nodes().AsyncSubscribeToNodeChange(on_node_change, nullptr));

  // Initialize profiler.
  profiler_ = std::make_shared<worker::Profiler>(
      worker_context_, options_.node_ip_address, io_service_, gcs_client_);

  core_worker_client_pool_ =
      std::make_shared<rpc::CoreWorkerClientPool>(*client_call_manager_);

  object_info_publisher_ = std::make_unique<pubsub::Publisher>(
      /*channels=*/std::vector<
          rpc::ChannelType>{rpc::ChannelType::WORKER_OBJECT_EVICTION,
                            rpc::ChannelType::WORKER_REF_REMOVED_CHANNEL,
                            rpc::ChannelType::WORKER_OBJECT_LOCATIONS_CHANNEL},
      /*periodical_runner=*/&periodical_runner_,
      /*get_time_ms=*/[]() { return absl::GetCurrentTimeNanos() / 1e6; },
      /*subscriber_timeout_ms=*/RayConfig::instance().subscriber_timeout_ms(),
      /*publish_batch_size_=*/RayConfig::instance().publish_batch_size());
  object_info_subscriber_ = std::make_unique<pubsub::Subscriber>(
      /*subscriber_id=*/GetWorkerID(),
      /*channels=*/
      std::vector<rpc::ChannelType>{rpc::ChannelType::WORKER_OBJECT_EVICTION,
                                    rpc::ChannelType::WORKER_REF_REMOVED_CHANNEL,
                                    rpc::ChannelType::WORKER_OBJECT_LOCATIONS_CHANNEL},
      /*max_command_batch_size*/ RayConfig::instance().max_command_batch_size(),
      /*get_client=*/
      [this](const rpc::Address &address) {
        return core_worker_client_pool_->GetOrConnect(address);
      },
      /*callback_service*/ &io_service_);

  auto check_node_alive_fn = [this](const NodeID &node_id) {
    auto node = gcs_client_->Nodes().Get(node_id);
    return node != nullptr;
  };
  reference_counter_ = std::make_shared<ReferenceCounter>(
      rpc_address_,
      /*object_info_publisher=*/object_info_publisher_.get(),
      /*object_info_subscriber=*/object_info_subscriber_.get(),
      check_node_alive_fn,
      RayConfig::instance().lineage_pinning_enabled(),
      [this](const rpc::Address &addr) {
        return std::shared_ptr<rpc::CoreWorkerClient>(
            new rpc::CoreWorkerClient(addr, *client_call_manager_));
      });

  plasma_store_provider_.reset(new CoreWorkerPlasmaStoreProvider(
      options_.store_socket,
      local_raylet_client_,
      reference_counter_,
      options_.check_signals,
      /*warmup=*/
      (options_.worker_type != WorkerType::SPILL_WORKER &&
       options_.worker_type != WorkerType::RESTORE_WORKER),
      /*get_current_call_site=*/boost::bind(&CoreWorker::CurrentCallSite, this)));
  memory_store_.reset(new CoreWorkerMemoryStore(
      reference_counter_,
      local_raylet_client_,
      options_.check_signals,
      [this](const RayObject &obj) {
        // Run this on the event loop to avoid calling back into the language runtime
        // from the middle of user operations.
        io_service_.post(
            [this, obj]() {
              if (options_.unhandled_exception_handler != nullptr) {
                options_.unhandled_exception_handler(obj);
              }
            },
            "CoreWorker.HandleException");
      }));

  auto push_error_callback = [this](const JobID &job_id,
                                    const std::string &type,
                                    const std::string &error_message,
                                    double timestamp) {
    return PushError(job_id, type, error_message, timestamp);
  };
  task_manager_.reset(new TaskManager(
      memory_store_,
      reference_counter_,
      /*put_in_local_plasma_callback=*/
      [this](const RayObject &object, const ObjectID &object_id) {
        RAY_CHECK_OK(PutInLocalPlasmaStore(object, object_id, /*pin_object=*/true));
      },
      /* retry_task_callback= */
      [this](TaskSpecification &spec, bool delay) {
        spec.GetMutableMessage().set_attempt_number(spec.AttemptNumber() + 1);
        if (delay) {
          // Retry after a delay to emulate the existing Raylet reconstruction
          // behaviour. TODO(ekl) backoff exponentially.
          uint32_t delay = RayConfig::instance().task_retry_delay_ms();
          RAY_LOG(INFO) << "Will resubmit task after a " << delay
                        << "ms delay: " << spec.DebugString();
          absl::MutexLock lock(&mutex_);
          to_resubmit_.push_back(std::make_pair(current_time_ms() + delay, spec));
        } else {
          RAY_LOG(INFO) << "Resubmitting task that produced lost plasma object, attempt #"
                        << spec.AttemptNumber() + 1 << ": " << spec.DebugString();
          if (spec.IsActorTask()) {
            auto actor_handle = actor_manager_->GetActorHandle(spec.ActorId());
            actor_handle->SetResubmittedActorTaskSpec(spec, spec.ActorDummyObject());
            RAY_CHECK_OK(direct_actor_submitter_->SubmitTask(spec));
          } else {
            RAY_CHECK_OK(direct_task_submitter_->SubmitTask(spec));
          }
        }
      },
      push_error_callback,
      RayConfig::instance().max_lineage_bytes()));

  // Create an entry for the driver task in the task table. This task is
  // added immediately with status RUNNING. This allows us to push errors
  // related to this driver task back to the driver. For example, if the
  // driver creates an object that is later evicted, we should notify the
  // user that we're unable to reconstruct the object, since we cannot
  // rerun the driver.
  if (options_.worker_type == WorkerType::DRIVER) {
    TaskSpecBuilder builder;
    const TaskID task_id = TaskID::ForDriverTask(worker_context_.GetCurrentJobID());
    builder.SetDriverTaskSpec(task_id,
                              options_.language,
                              worker_context_.GetCurrentJobID(),
                              TaskID::ComputeDriverTaskId(worker_context_.GetWorkerID()),
                              GetCallerId(),
                              rpc_address_);
    // Drivers are never re-executed.
    SetCurrentTaskId(task_id, /*attempt_number=*/0, "driver");
  }

  auto raylet_client_factory = [this](const std::string ip_address, int port) {
    auto grpc_client =
        rpc::NodeManagerWorkerClient::make(ip_address, port, *client_call_manager_);
    return std::shared_ptr<raylet::RayletClient>(
        new raylet::RayletClient(std::move(grpc_client)));
  };

  auto on_excess_queueing = [this](const ActorID &actor_id, uint64_t num_queued) {
    auto timestamp = std::chrono::duration_cast<std::chrono::seconds>(
                         std::chrono::system_clock::now().time_since_epoch())
                         .count();
    std::ostringstream stream;
    stream << "Warning: More than " << num_queued
           << " tasks are pending submission to actor " << actor_id
           << ". To reduce memory usage, wait for these tasks to finish before sending "
              "more.";
    RAY_CHECK_OK(
        PushError(options_.job_id, "excess_queueing_warning", stream.str(), timestamp));
  };

  actor_creator_ = std::make_shared<DefaultActorCreator>(gcs_client_);

  direct_actor_submitter_ = std::shared_ptr<CoreWorkerDirectActorTaskSubmitter>(
      new CoreWorkerDirectActorTaskSubmitter(*core_worker_client_pool_,
                                             *memory_store_,
                                             *task_manager_,
                                             *actor_creator_,
                                             on_excess_queueing,
                                             io_service_));

  auto node_addr_factory = [this](const NodeID &node_id) {
    absl::optional<rpc::Address> addr;
    if (auto node_info = gcs_client_->Nodes().Get(node_id)) {
      rpc::Address address;
      address.set_raylet_id(node_info->node_id());
      address.set_ip_address(node_info->node_manager_address());
      address.set_port(node_info->node_manager_port());
      addr = address;
    }
    return addr;
  };
  auto lease_policy = RayConfig::instance().locality_aware_leasing_enabled()
                          ? std::shared_ptr<LeasePolicyInterface>(
                                std::make_shared<LocalityAwareLeasePolicy>(
                                    reference_counter_, node_addr_factory, rpc_address_))
                          : std::shared_ptr<LeasePolicyInterface>(
                                std::make_shared<LocalLeasePolicy>(rpc_address_));

  direct_task_submitter_ = std::make_unique<CoreWorkerDirectTaskSubmitter>(
      rpc_address_,
      local_raylet_client_,
      core_worker_client_pool_,
      raylet_client_factory,
      std::move(lease_policy),
      memory_store_,
      task_manager_,
      local_raylet_id,
      GetWorkerType(),
      RayConfig::instance().worker_lease_timeout_milliseconds(),
      actor_creator_,
      worker_context_.GetCurrentJobID(),
      boost::asio::steady_timer(io_service_),
      RayConfig::instance().max_pending_lease_requests_per_scheduling_category());
  auto report_locality_data_callback = [this](
                                           const ObjectID &object_id,
                                           const absl::flat_hash_set<NodeID> &locations,
                                           uint64_t object_size) {
    reference_counter_->ReportLocalityData(object_id, locations, object_size);
  };
  future_resolver_.reset(new FutureResolver(memory_store_,
                                            reference_counter_,
                                            std::move(report_locality_data_callback),
                                            core_worker_client_pool_,
                                            rpc_address_));

  // Unfortunately the raylet client has to be constructed after the receivers.
  if (direct_task_receiver_ != nullptr) {
    task_argument_waiter_.reset(new DependencyWaiterImpl(*local_raylet_client_));
    direct_task_receiver_->Init(
        core_worker_client_pool_, rpc_address_, task_argument_waiter_);
  }

  actor_manager_ = std::make_unique<ActorManager>(
      gcs_client_, direct_actor_submitter_, reference_counter_);

  std::function<Status(const ObjectID &object_id, const ObjectLookupCallback &callback)>
      object_lookup_fn;

  object_lookup_fn = [this, node_addr_factory](const ObjectID &object_id,
                                               const ObjectLookupCallback &callback) {
    std::vector<rpc::Address> locations;
    const absl::optional<absl::flat_hash_set<NodeID>> object_locations =
        reference_counter_->GetObjectLocations(object_id);
    if (object_locations.has_value()) {
      locations.reserve(object_locations.value().size());
      for (const auto &node_id : object_locations.value()) {
        absl::optional<rpc::Address> addr = node_addr_factory(node_id);
        if (addr.has_value()) {
          locations.push_back(addr.value());
        } else {
          // We're getting potentially stale locations directly from the reference
          // counter, so the location might be a dead node.
          RAY_LOG(DEBUG) << "Location " << node_id
                         << " is dead, not using it in the recovery of object "
                         << object_id;
        }
      }
    }
    callback(object_id, locations);
    return Status::OK();
  };
  object_recovery_manager_ = std::make_unique<ObjectRecoveryManager>(
      rpc_address_,
      raylet_client_factory,
      local_raylet_client_,
      object_lookup_fn,
      task_manager_,
      reference_counter_,
      memory_store_,
      [this](const ObjectID &object_id, rpc::ErrorType reason, bool pin_object) {
        RAY_LOG(DEBUG) << "Failed to recover object " << object_id << " due to "
                       << rpc::ErrorType_Name(reason);
        // NOTE(swang): Failure here means the local raylet is probably dead.
        // We do not assert failure though, because we should throw the object
        // error to the application.
        RAY_UNUSED(Put(RayObject(reason),
                       /*contained_object_ids=*/{},
                       object_id,
                       /*pin_object=*/pin_object));
      });

  // Tell the raylet the port that we are listening on.
  // NOTE: This also marks the worker as available in Raylet. We do this at the
  // very end in case there is a problem during construction.
  if (options.connect_on_start) {
    RAY_CHECK_OK(
        local_raylet_client_->AnnounceWorkerPort(core_worker_server_->GetPort()));
  }
  // Used to detect if the object is in the plasma store.
  max_direct_call_object_size_ = RayConfig::instance().max_direct_call_object_size();

  /// If periodic asio stats print is enabled, it will print it.
  const auto event_stats_print_interval_ms =
      RayConfig::instance().event_stats_print_interval_ms();
  if (event_stats_print_interval_ms != -1 && RayConfig::instance().event_stats()) {
    periodical_runner_.RunFnPeriodically(
        [this] {
          RAY_LOG(INFO) << "Event stats:\n\n"
                        << io_service_.stats().StatsString() << "\n\n";
        },
        event_stats_print_interval_ms);
  }

  // Set event context for current core worker thread.
  RayEventContext::Instance().SetEventContext(
      ray::rpc::Event_SourceType::Event_SourceType_CORE_WORKER,
      {{"worker_id", worker_id.Hex()}});

  periodical_runner_.RunFnPeriodically(
      [this] {
        const auto lost_objects = reference_counter_->FlushObjectsToRecover();
        if (!lost_objects.empty()) {
          // Keep :info_message: in sync with LOG_PREFIX_INFO_MESSAGE in ray_constants.py.
          RAY_LOG(ERROR) << ":info_message: Attempting to recover " << lost_objects.size()
                         << " lost objects by resubmitting their tasks. To disable "
                         << "object reconstruction, set @ray.remote(max_retries=0).";
          // Delete the objects from the in-memory store to indicate that they are not
          // available. The object recovery manager will guarantee that a new value
          // will eventually be stored for the objects (either an
          // UnreconstructableError or a value reconstructed from lineage).
          memory_store_->Delete(lost_objects);
          for (const auto &object_id : lost_objects) {
            // NOTE(swang): There is a race condition where this can return false if
            // the reference went out of scope since the call to the ref counter to get
            // the lost objects. It's okay to not mark the object as failed or recover
            // the object since there are no reference holders.
            RAY_UNUSED(object_recovery_manager_->RecoverObject(object_id));
          }
        }
      },
      100);

  periodical_runner_.RunFnPeriodically(
      [this] { InternalHeartbeat(); },
      RayConfig::instance().core_worker_internal_heartbeat_ms());

#ifndef _WIN32
  // Doing this last during CoreWorker initialization, so initialization logic like
  // registering with Raylet can finish with higher priority.
  static const bool niced = [this]() {
    if (options_.worker_type != WorkerType::DRIVER) {
      const auto niceness = nice(RayConfig::instance().worker_niceness());
      RAY_LOG(INFO) << "Adjusted worker niceness to " << niceness;
      return true;
    }
    return false;
  }();
  // Verify driver and worker are never mixed in the same process.
  RAY_CHECK_EQ(options_.worker_type != WorkerType::DRIVER, niced);
#endif
}

CoreWorker::~CoreWorker() { RAY_LOG(INFO) << "Core worker is destructed"; }

void CoreWorker::Shutdown() {
  if (is_shutdown_) {
    RAY_LOG(INFO)
        << "Shutdown request has received although the core worker is already shutdown.";
    return;
  }

  RAY_LOG(INFO) << "Shutting down a core worker.";
  is_shutdown_ = true;
  if (options_.worker_type == WorkerType::WORKER) {
    // Running in a main thread.
    // Asyncio coroutines could still run after CoreWorker is removed because it is
    // running in a different thread. This can cause segfault because coroutines try to
    // access CoreWorker methods that are already garbage collected. We should complete
    // all coroutines before shutting down in order to prevent this.
    if (worker_context_.CurrentActorIsAsync()) {
      options_.terminate_asyncio_thread();
    }
    direct_task_receiver_->Stop();
    task_execution_service_.stop();
  }
  if (options_.on_worker_shutdown) {
    // Running in a main thread.
    options_.on_worker_shutdown(GetWorkerID());
  }

  if (gcs_client_) {
    // We should disconnect gcs client first otherwise because it contains
    // a blocking logic that can block the io service upon
    // gcs shutdown.
    // TODO(sang): Refactor GCS client to be more robust.
    RAY_LOG(INFO) << "Disconnecting a GCS client.";
    gcs_client_->Disconnect();
  }
  io_service_.stop();
  RAY_LOG(INFO) << "Waiting for joining a core worker io thread. If it hangs here, there "
                   "might be deadlock or a high load in the core worker io service.";
  if (io_thread_.joinable()) {
    io_thread_.join();
  }
  // Now that gcs_client is not used within io service, we can reset the pointer and clean
  // it up.
  gcs_client_.reset();

  RAY_LOG(INFO) << "Core worker ready to be deallocated.";
}

void CoreWorker::ConnectToRaylet() {
  RAY_CHECK(!options_.connect_on_start);
  // Tell the raylet the port that we are listening on.
  // NOTE: This also marks the worker as available in Raylet. We do this at the
  // very end in case there is a problem during construction.
  RAY_CHECK_OK(local_raylet_client_->AnnounceWorkerPort(core_worker_server_->GetPort()));
}

void CoreWorker::Disconnect(
    const rpc::WorkerExitType &exit_type,
    const std::string &exit_detail,
    const std::shared_ptr<LocalMemoryBuffer> &creation_task_exception_pb_bytes) {
  // Force stats export before exiting the worker.
  opencensus::stats::StatsExporter::ExportNow();
  if (connected_) {
    RAY_LOG(INFO) << "Disconnecting to the raylet.";
    connected_ = false;
    if (local_raylet_client_) {
      RAY_IGNORE_EXPR(local_raylet_client_->Disconnect(
          exit_type, exit_detail, creation_task_exception_pb_bytes));
    }
  }
}

void CoreWorker::Exit(
    const rpc::WorkerExitType exit_type,
    const std::string &detail,
    const std::shared_ptr<LocalMemoryBuffer> &creation_task_exception_pb_bytes) {
  RAY_LOG(INFO) << "Exit signal received, this process will exit after all outstanding "
                   "tasks have finished"
                << ", exit_type=" << rpc::WorkerExitType_Name(exit_type);
  exiting_ = true;
  // Release the resources early in case draining takes a long time.
  RAY_CHECK_OK(
      local_raylet_client_->NotifyDirectCallTaskBlocked(/*release_resources*/ true));

  RAY_LOG(DEBUG) << "Exit signal received, remove all local references.";
  /// Since this core worker is exiting, it's necessary to release all local references,
  /// otherwise the frontend code may not release its references and this worker will be
  /// leaked. See https://github.com/ray-project/ray/issues/19639.
  reference_counter_->ReleaseAllLocalReferences();

  // Callback to shutdown.
  auto shutdown = [this, exit_type, detail, creation_task_exception_pb_bytes]() {
    // To avoid problems, make sure shutdown is always called from the same
    // event loop each time.
    task_execution_service_.post(
        [this,
         exit_type,
         detail = std::move(detail),
         creation_task_exception_pb_bytes]() {
          Disconnect(exit_type, detail, creation_task_exception_pb_bytes);
          Shutdown();
        },
        "CoreWorker.Shutdown");
  };
  // Callback to drain objects once all pending tasks have been drained.
  auto drain_references_callback = [this, shutdown]() {
    // Post to the event loop to avoid a deadlock between the TaskManager and
    // the ReferenceCounter. The deadlock can occur because this callback may
    // get called by the TaskManager while the ReferenceCounter's lock is held,
    // but the callback itself must acquire the ReferenceCounter's lock to
    // drain the object references.
    task_execution_service_.post(
        [this, shutdown]() {
          bool not_actor_task = false;
          {
            absl::MutexLock lock(&mutex_);
            not_actor_task = actor_id_.IsNil();
          }
          if (not_actor_task) {
            // If we are a task, then we cannot hold any object references in the
            // heap. Therefore, any active object references are being held by other
            // processes. Wait for these processes to release their references
            // before we shutdown. NOTE(swang): This could still cause this worker
            // process to stay alive forever if another process holds a reference
            // forever.
            reference_counter_->DrainAndShutdown(shutdown);
          } else {
            // If we are an actor, then we may be holding object references in the
            // heap. Then, we should not wait to drain the object references before
            // shutdown since this could hang.
            shutdown();
          }
        },
        "CoreWorker.DrainAndShutdown");
  };

  task_manager_->DrainAndShutdown(drain_references_callback);
}

void CoreWorker::ForceExit(const rpc::WorkerExitType exit_type,
                           const std::string &detail) {
  RAY_LOG(WARNING) << "Force exit the process. "
                   << " Details: " << detail;
  Disconnect(exit_type, detail);
  // NOTE(hchen): Use `QuickExit()` to force-exit this process without doing cleanup.
  // `exit()` will destruct static objects in an incorrect order, which will lead to
  // core dumps.
  QuickExit();
}

void CoreWorker::RunIOService() {
#ifndef _WIN32
  // Block SIGINT and SIGTERM so they will be handled by the main thread.
  sigset_t mask;
  sigemptyset(&mask);
  sigaddset(&mask, SIGINT);
  sigaddset(&mask, SIGTERM);
  pthread_sigmask(SIG_BLOCK, &mask, NULL);
#endif
  SetThreadName("worker.io");
  io_service_.run();
  RAY_LOG(INFO) << "Core worker main io service stopped.";
}

void CoreWorker::OnNodeRemoved(const NodeID &node_id) {
  // if (node_id == GetCurrentNodeId()) {
  //   RAY_LOG(FATAL) << "The raylet for this worker has died. Killing itself...";
  // }
  RAY_LOG(INFO) << "Node failure from " << node_id
                << ". All objects pinned on that node will be lost if object "
                   "reconstruction is not enabled.";
  reference_counter_->ResetObjectsOnRemovedNode(node_id);
}

const WorkerID &CoreWorker::GetWorkerID() const { return worker_context_.GetWorkerID(); }

void CoreWorker::SetCurrentTaskId(const TaskID &task_id,
                                  uint64_t attempt_number,
                                  const std::string &task_name) {
  worker_context_.SetCurrentTaskId(task_id, attempt_number);
  {
    absl::MutexLock lock(&mutex_);
    main_thread_task_id_ = task_id;
    main_thread_task_name_ = task_name;
  }
}

void CoreWorker::RegisterToGcs() {
  absl::flat_hash_map<std::string, std::string> worker_info;
  const auto &worker_id = GetWorkerID();
  worker_info.emplace("node_ip_address", options_.node_ip_address);
  worker_info.emplace("plasma_store_socket", options_.store_socket);
  worker_info.emplace("raylet_socket", options_.raylet_socket);

  if (options_.worker_type == WorkerType::DRIVER) {
    auto start_time = std::chrono::duration_cast<std::chrono::milliseconds>(
                          std::chrono::system_clock::now().time_since_epoch())
                          .count();
    worker_info.emplace("driver_id", worker_id.Binary());
    worker_info.emplace("start_time", std::to_string(start_time));
    if (!options_.driver_name.empty()) {
      worker_info.emplace("name", options_.driver_name);
    }
  }

  if (!options_.stdout_file.empty()) {
    worker_info.emplace("stdout_file", options_.stdout_file);
  }
  if (!options_.stderr_file.empty()) {
    worker_info.emplace("stderr_file", options_.stderr_file);
  }

  auto worker_data = std::make_shared<rpc::WorkerTableData>();
  worker_data->mutable_worker_address()->set_worker_id(worker_id.Binary());
  worker_data->set_worker_type(options_.worker_type);
  worker_data->mutable_worker_info()->insert(worker_info.begin(), worker_info.end());
  worker_data->set_is_alive(true);
  worker_data->set_pid(getpid());

  RAY_CHECK_OK(gcs_client_->Workers().AsyncAdd(worker_data, nullptr));
}

void CoreWorker::ExitIfParentRayletDies() {
  RAY_CHECK(!RayConfig::instance().RAYLET_PID().empty());
  static auto raylet_pid =
      static_cast<pid_t>(std::stoi(RayConfig::instance().RAYLET_PID()));
  bool should_shutdown = !IsProcessAlive(raylet_pid);
  if (should_shutdown) {
    RAY_LOG(WARNING) << "Shutting down the core worker because the local raylet failed. "
                     << "Check out the raylet.out log file. Raylet pid: " << raylet_pid;
    QuickExit();
  }
}

void CoreWorker::InternalHeartbeat() {
  // Retry tasks.
  std::vector<TaskSpecification> tasks_to_resubmit;
  {
    absl::MutexLock lock(&mutex_);
    while (!to_resubmit_.empty() && current_time_ms() > to_resubmit_.front().first) {
      tasks_to_resubmit.push_back(std::move(to_resubmit_.front().second));
      to_resubmit_.pop_front();
    }
  }

  for (auto &spec : tasks_to_resubmit) {
    if (spec.IsActorTask()) {
      RAY_CHECK_OK(direct_actor_submitter_->SubmitTask(spec));
    } else {
      RAY_CHECK_OK(direct_task_submitter_->SubmitTask(spec));
    }
  }

  // Check timeout tasks that are waiting for death info.
  if (direct_actor_submitter_ != nullptr) {
    direct_actor_submitter_->CheckTimeoutTasks();
  }

  // Periodically report the lastest backlog so that
  // local raylet will have the eventually consistent view of worker backlogs
  // even in cases where backlog reports from direct_task_transport
  // are lost or reordered.
  direct_task_submitter_->ReportWorkerBacklog();

  // Check for unhandled exceptions to raise after a timeout on the driver.
  // Only do this for TTY, since shells like IPython sometimes save references
  // to the result and prevent normal result deletion from handling.
  // See also: https://github.com/ray-project/ray/issues/14485
  if (options_.worker_type == WorkerType::DRIVER && options_.interactive) {
    memory_store_->NotifyUnhandledErrors();
  }
}

std::unordered_map<ObjectID, std::pair<size_t, size_t>>
CoreWorker::GetAllReferenceCounts() const {
  auto counts = reference_counter_->GetAllReferenceCounts();
  std::vector<ObjectID> actor_handle_ids = actor_manager_->GetActorHandleIDsFromHandles();
  // Strip actor IDs from the ref counts since there is no associated ObjectID
  // in the language frontend.
  for (const auto &actor_handle_id : actor_handle_ids) {
    counts.erase(actor_handle_id);
  }
  return counts;
}

const rpc::Address &CoreWorker::GetRpcAddress() const { return rpc_address_; }

rpc::Address CoreWorker::GetOwnerAddress(const ObjectID &object_id) const {
  rpc::Address owner_address;
  auto has_owner = reference_counter_->GetOwner(object_id, &owner_address);
  RAY_CHECK(has_owner)
      << "Object IDs generated randomly (ObjectID.from_random()) or out-of-band "
         "(ObjectID.from_binary(...)) cannot be passed as a task argument because Ray "
         "does not know which task created them. "
         "If this was not how your object ID was generated, please file an issue "
         "at https://github.com/ray-project/ray/issues/";
  return owner_address;
}

std::vector<rpc::ObjectReference> CoreWorker::GetObjectRefs(
    const std::vector<ObjectID> &object_ids) const {
  std::vector<rpc::ObjectReference> refs;
  for (const auto &object_id : object_ids) {
    rpc::ObjectReference ref;
    ref.set_object_id(object_id.Binary());
    rpc::Address owner_address;
    if (reference_counter_->GetOwner(object_id, &owner_address)) {
      // NOTE(swang): Detached actors do not have an owner address set.
      ref.mutable_owner_address()->CopyFrom(owner_address);
    }
    refs.push_back(std::move(ref));
  }
  return refs;
}

void CoreWorker::GetOwnershipInfo(const ObjectID &object_id,
                                  rpc::Address *owner_address,
                                  std::string *serialized_object_status) {
  auto has_owner = reference_counter_->GetOwner(object_id, owner_address);
  RAY_CHECK(has_owner)
      << "Object IDs generated randomly (ObjectID.from_random()) or out-of-band "
         "(ObjectID.from_binary(...)) cannot be serialized because Ray does not know "
         "which task will create them. "
         "If this was not how your object ID was generated, please file an issue "
         "at https://github.com/ray-project/ray/issues/: "
      << object_id;

  rpc::GetObjectStatusReply object_status;
  // Optimization: if the object exists, serialize and inline its status. This also
  // resolves some race conditions in resource release (#16025).
  if (RayConfig::instance().inline_object_status_in_refs()) {
    auto existing_object = memory_store_->GetIfExists(object_id);
    if (existing_object != nullptr) {
      PopulateObjectStatus(object_id, existing_object, &object_status);
    }
  }
  *serialized_object_status = object_status.SerializeAsString();
}

void CoreWorker::RegisterOwnershipInfoAndResolveFuture(
    const ObjectID &object_id,
    const ObjectID &outer_object_id,
    const rpc::Address &owner_address,
    const std::string &serialized_object_status) {
  // Add the object's owner to the local metadata in case it gets serialized
  // again.
  reference_counter_->AddBorrowedObject(object_id, outer_object_id, owner_address);

  rpc::GetObjectStatusReply object_status;
  object_status.ParseFromString(serialized_object_status);

  if (object_status.has_object() && !reference_counter_->OwnedByUs(object_id)) {
    // We already have the inlined object status, process it immediately.
    future_resolver_->ProcessResolvedObject(
        object_id, owner_address, Status::OK(), object_status);
  } else {
    // We will ask the owner about the object until the object is
    // created or we can no longer reach the owner.
    future_resolver_->ResolveFutureAsync(object_id, owner_address);
  }
}

Status CoreWorker::Put(const RayObject &object,
                       const std::vector<ObjectID> &contained_object_ids,
                       ObjectID *object_id) {
  *object_id = ObjectID::FromIndex(worker_context_.GetCurrentInternalTaskId(),
                                   worker_context_.GetNextPutIndex());
  reference_counter_->AddOwnedObject(*object_id,
                                     contained_object_ids,
                                     rpc_address_,
                                     CurrentCallSite(),
                                     object.GetSize(),
                                     /*is_reconstructable=*/false,
                                     /*add_local_ref=*/true,
                                     NodeID::FromBinary(rpc_address_.raylet_id()));
  auto status = Put(object, contained_object_ids, *object_id, /*pin_object=*/true);
  if (!status.ok()) {
    RemoveLocalReference(*object_id);
  }
  return status;
}

Status CoreWorker::PutInLocalPlasmaStore(const RayObject &object,
                                         const ObjectID &object_id,
                                         bool pin_object) {
  bool object_exists;
  RAY_RETURN_NOT_OK(plasma_store_provider_->Put(
      object, object_id, /* owner_address = */ rpc_address_, &object_exists));
  if (!object_exists) {
    if (pin_object) {
      // Tell the raylet to pin the object **after** it is created.
      RAY_LOG(DEBUG) << "Pinning put object " << object_id;
      local_raylet_client_->PinObjectIDs(
          rpc_address_,
          {object_id},
          [this, object_id](const Status &status, const rpc::PinObjectIDsReply &reply) {
            // Only release the object once the raylet has responded to avoid the race
            // condition that the object could be evicted before the raylet pins it.
            if (!plasma_store_provider_->Release(object_id).ok()) {
              RAY_LOG(ERROR) << "Failed to release ObjectID (" << object_id
                             << "), might cause a leak in plasma.";
            }
          });
    } else {
      RAY_RETURN_NOT_OK(plasma_store_provider_->Release(object_id));
    }
  }
  RAY_CHECK(memory_store_->Put(RayObject(rpc::ErrorType::OBJECT_IN_PLASMA), object_id));
  return Status::OK();
}

Status CoreWorker::Put(const RayObject &object,
                       const std::vector<ObjectID> &contained_object_ids,
                       const ObjectID &object_id,
                       bool pin_object) {
  RAY_RETURN_NOT_OK(WaitForActorRegistered(contained_object_ids));
  if (options_.is_local_mode) {
    RAY_LOG(DEBUG) << "Put " << object_id << " in memory store";
    RAY_CHECK(memory_store_->Put(object, object_id));
    return Status::OK();
  }
  return PutInLocalPlasmaStore(object, object_id, pin_object);
}

Status CoreWorker::CreateOwnedAndIncrementLocalRef(
    const std::shared_ptr<Buffer> &metadata,
    const size_t data_size,
    const std::vector<ObjectID> &contained_object_ids,
    ObjectID *object_id,
    std::shared_ptr<Buffer> *data,
    bool created_by_worker,
    const std::unique_ptr<rpc::Address> &owner_address,
    bool inline_small_object) {
  auto status = WaitForActorRegistered(contained_object_ids);
  if (!status.ok()) {
    return status;
  }
  *object_id = ObjectID::FromIndex(worker_context_.GetCurrentInternalTaskId(),
                                   worker_context_.GetNextPutIndex());
  rpc::Address real_owner_address =
      owner_address != nullptr ? *owner_address : rpc_address_;
  bool owned_by_us = real_owner_address.worker_id() == rpc_address_.worker_id();
  if (owned_by_us) {
    reference_counter_->AddOwnedObject(*object_id,
                                       contained_object_ids,
                                       rpc_address_,
                                       CurrentCallSite(),
                                       data_size + metadata->Size(),
                                       /*is_reconstructable=*/false,
                                       /*add_local_ref=*/true,
                                       NodeID::FromBinary(rpc_address_.raylet_id()));
  } else {
    // Because in the remote worker's `HandleAssignObjectOwner`,
    // a `WaitForRefRemoved` RPC request will be sent back to
    // the current worker. So we need to make sure ref count is > 0
    // by invoking `AddLocalReference` first. Note that in worker.py we set
    // skip_adding_local_ref=True to avoid double referencing the object.
    AddLocalReference(*object_id);
    RAY_UNUSED(
        reference_counter_->AddBorrowedObject(*object_id,
                                              ObjectID::Nil(),
                                              real_owner_address,
                                              /*foreign_owner_already_monitoring=*/true));

    // Remote call `AssignObjectOwner()`.
    rpc::AssignObjectOwnerRequest request;
    request.set_object_id(object_id->Binary());
    request.mutable_borrower_address()->CopyFrom(rpc_address_);
    request.set_call_site(CurrentCallSite());

    for (auto &contained_object_id : contained_object_ids) {
      request.add_contained_object_ids(contained_object_id.Binary());
    }
    request.set_object_size(data_size + metadata->Size());
    auto conn = core_worker_client_pool_->GetOrConnect(real_owner_address);
    std::promise<Status> status_promise;
    conn->AssignObjectOwner(request,
                            [&status_promise](const Status &returned_status,
                                              const rpc::AssignObjectOwnerReply &reply) {
                              status_promise.set_value(returned_status);
                            });
    // Block until the remote call `AssignObjectOwner` returns.
    status = status_promise.get_future().get();
  }

  if (options_.is_local_mode && owned_by_us && inline_small_object) {
    *data = std::make_shared<LocalMemoryBuffer>(data_size);
  } else {
    if (status.ok()) {
      status = plasma_store_provider_->Create(metadata,
                                              data_size,
                                              *object_id,
                                              /* owner_address = */ real_owner_address,
                                              data,
                                              created_by_worker);
    }
    if (!status.ok()) {
      RemoveLocalReference(*object_id);
      return status;
    } else if (*data == nullptr) {
      // Object already exists in plasma. Store the in-memory value so that the
      // client will check the plasma store.
      RAY_CHECK(
          memory_store_->Put(RayObject(rpc::ErrorType::OBJECT_IN_PLASMA), *object_id));
    }
  }
  return Status::OK();
}

Status CoreWorker::CreateExisting(const std::shared_ptr<Buffer> &metadata,
                                  const size_t data_size,
                                  const ObjectID &object_id,
                                  const rpc::Address &owner_address,
                                  std::shared_ptr<Buffer> *data,
                                  bool created_by_worker) {
  if (options_.is_local_mode) {
    return Status::NotImplemented(
        "Creating an object with a pre-existing ObjectID is not supported in local "
        "mode");
  } else {
    return plasma_store_provider_->Create(
        metadata, data_size, object_id, owner_address, data, created_by_worker);
  }
}

Status CoreWorker::SealOwned(const ObjectID &object_id,
                             bool pin_object,
                             const std::unique_ptr<rpc::Address> &owner_address) {
  auto status = SealExisting(object_id, pin_object, std::move(owner_address));
  if (status.ok()) return status;
  RemoveLocalReference(object_id);
  if (reference_counter_->HasReference(object_id)) {
    RAY_LOG(WARNING)
        << "Object " << object_id
        << " failed to be put but has a nonzero ref count. This object may leak.";
  }
  return status;
}

Status CoreWorker::SealExisting(const ObjectID &object_id,
                                bool pin_object,
                                const std::unique_ptr<rpc::Address> &owner_address) {
  RAY_RETURN_NOT_OK(plasma_store_provider_->Seal(object_id));
  if (pin_object) {
    // Tell the raylet to pin the object **after** it is created.
    RAY_LOG(DEBUG) << "Pinning sealed object " << object_id;
    local_raylet_client_->PinObjectIDs(
        owner_address != nullptr ? *owner_address : rpc_address_,
        {object_id},
        [this, object_id](const Status &status, const rpc::PinObjectIDsReply &reply) {
          // Only release the object once the raylet has responded to avoid the race
          // condition that the object could be evicted before the raylet pins it.
          if (!plasma_store_provider_->Release(object_id).ok()) {
            RAY_LOG(ERROR) << "Failed to release ObjectID (" << object_id
                           << "), might cause a leak in plasma.";
          }
        });
  } else {
    RAY_RETURN_NOT_OK(plasma_store_provider_->Release(object_id));
    reference_counter_->FreePlasmaObjects({object_id});
  }
  RAY_CHECK(memory_store_->Put(RayObject(rpc::ErrorType::OBJECT_IN_PLASMA), object_id));
  return Status::OK();
}

Status CoreWorker::Get(const std::vector<ObjectID> &ids,
                       const int64_t timeout_ms,
                       std::vector<std::shared_ptr<RayObject>> *results) {
  ScopedTaskStateSetter state(rpc::TaskStatus::RUNNING_IN_RAY_GET);

  results->resize(ids.size(), nullptr);

  absl::flat_hash_set<ObjectID> plasma_object_ids;
  absl::flat_hash_set<ObjectID> memory_object_ids(ids.begin(), ids.end());

  bool got_exception = false;
  absl::flat_hash_map<ObjectID, std::shared_ptr<RayObject>> result_map;
  auto start_time = current_time_ms();

  if (!memory_object_ids.empty()) {
    RAY_RETURN_NOT_OK(memory_store_->Get(
        memory_object_ids, timeout_ms, worker_context_, &result_map, &got_exception));
  }

  // Erase any objects that were promoted to plasma from the results. These get
  // requests will be retried at the plasma store.
  for (auto it = result_map.begin(); it != result_map.end();) {
    auto current = it++;
    if (current->second->IsInPlasmaError()) {
      RAY_LOG(DEBUG) << current->first << " in plasma, doing fetch-and-get";
      plasma_object_ids.insert(current->first);
      result_map.erase(current);
    }
  }

  if (!got_exception) {
    // If any of the objects have been promoted to plasma, then we retry their
    // gets at the provider plasma. Once we get the objects from plasma, we flip
    // the transport type again and return them for the original direct call ids.
    int64_t local_timeout_ms = timeout_ms;
    if (timeout_ms >= 0) {
      local_timeout_ms = std::max(static_cast<int64_t>(0),
                                  timeout_ms - (current_time_ms() - start_time));
    }
    RAY_LOG(DEBUG) << "Plasma GET timeout " << local_timeout_ms;
    RAY_RETURN_NOT_OK(plasma_store_provider_->Get(plasma_object_ids,
                                                  local_timeout_ms,
                                                  worker_context_,
                                                  &result_map,
                                                  &got_exception));
  }

  // Loop through `ids` and fill each entry for the `results` vector,
  // this ensures that entries `results` have exactly the same order as
  // they are in `ids`. When there are duplicate object ids, all the entries
  // for the same id are filled in.
  bool missing_result = false;
  bool will_throw_exception = false;
  for (size_t i = 0; i < ids.size(); i++) {
    const auto pair = result_map.find(ids[i]);
    if (pair != result_map.end()) {
      (*results)[i] = pair->second;
      RAY_CHECK(!pair->second->IsInPlasmaError());
      if (pair->second->IsException()) {
        // The language bindings should throw an exception if they see this
        // object.
        will_throw_exception = true;
      }
    } else {
      missing_result = true;
    }
  }
  // If no timeout was set and none of the results will throw an exception,
  // then check that we fetched all results before returning.
  if (timeout_ms < 0 && !will_throw_exception) {
    RAY_CHECK(!missing_result);
  }

  return Status::OK();
}

Status CoreWorker::GetIfLocal(const std::vector<ObjectID> &ids,
                              std::vector<std::shared_ptr<RayObject>> *results) {
  results->resize(ids.size(), nullptr);

  absl::flat_hash_map<ObjectID, std::shared_ptr<RayObject>> result_map;
  RAY_RETURN_NOT_OK(plasma_store_provider_->GetIfLocal(ids, &result_map));
  for (size_t i = 0; i < ids.size(); i++) {
    auto pair = result_map.find(ids[i]);
    // The caller of this method should guarantee that the object exists in the plasma
    // store when this method is called.
    RAY_CHECK(pair != result_map.end());
    RAY_CHECK(pair->second != nullptr);
    (*results)[i] = pair->second;
  }
  return Status::OK();
}

Status CoreWorker::Contains(const ObjectID &object_id,
                            bool *has_object,
                            bool *is_in_plasma) {
  bool found = false;
  bool in_plasma = false;
  found = memory_store_->Contains(object_id, &in_plasma);
  if (in_plasma) {
    RAY_RETURN_NOT_OK(plasma_store_provider_->Contains(object_id, &found));
  }
  *has_object = found;
  if (is_in_plasma != nullptr) {
    *is_in_plasma = found && in_plasma;
  }
  return Status::OK();
}

// For any objects that are ErrorType::OBJECT_IN_PLASMA, we need to move them from
// the ready set into the plasma_object_ids set to wait on them there.
void RetryObjectInPlasmaErrors(std::shared_ptr<CoreWorkerMemoryStore> &memory_store,
                               WorkerContext &worker_context,
                               absl::flat_hash_set<ObjectID> &memory_object_ids,
                               absl::flat_hash_set<ObjectID> &plasma_object_ids,
                               absl::flat_hash_set<ObjectID> &ready) {
  for (auto iter = memory_object_ids.begin(); iter != memory_object_ids.end();) {
    auto current = iter++;
    const auto &mem_id = *current;
    auto ready_iter = ready.find(mem_id);
    if (ready_iter != ready.end()) {
      std::vector<std::shared_ptr<RayObject>> found;
      RAY_CHECK_OK(memory_store->Get({mem_id},
                                     /*num_objects=*/1,
                                     /*timeout=*/0,
                                     worker_context,
                                     /*remote_after_get=*/false,
                                     &found));
      if (found.size() == 1 && found[0]->IsInPlasmaError()) {
        plasma_object_ids.insert(mem_id);
        ready.erase(ready_iter);
        memory_object_ids.erase(current);
      }
    }
  }
}

Status CoreWorker::Wait(const std::vector<ObjectID> &ids,
                        int num_objects,
                        int64_t timeout_ms,
                        std::vector<bool> *results,
                        bool fetch_local) {
  ScopedTaskStateSetter state(rpc::TaskStatus::RUNNING_IN_RAY_WAIT);

  results->resize(ids.size(), false);

  if (num_objects <= 0 || num_objects > static_cast<int>(ids.size())) {
    return Status::Invalid(
        "Number of objects to wait for must be between 1 and the number of ids.");
  }

  absl::flat_hash_set<ObjectID> plasma_object_ids;
  absl::flat_hash_set<ObjectID> memory_object_ids(ids.begin(), ids.end());

  if (memory_object_ids.size() != ids.size()) {
    return Status::Invalid("Duplicate object IDs not supported in wait.");
  }

  absl::flat_hash_set<ObjectID> ready;
  int64_t start_time = current_time_ms();
  RAY_RETURN_NOT_OK(memory_store_->Wait(
      memory_object_ids,
      std::min(static_cast<int>(memory_object_ids.size()), num_objects),
      timeout_ms,
      worker_context_,
      &ready));
  RAY_CHECK(static_cast<int>(ready.size()) <= num_objects);
  if (timeout_ms > 0) {
    timeout_ms =
        std::max(0, static_cast<int>(timeout_ms - (current_time_ms() - start_time)));
  }
  if (fetch_local) {
    RetryObjectInPlasmaErrors(
        memory_store_, worker_context_, memory_object_ids, plasma_object_ids, ready);
    if (static_cast<int>(ready.size()) < num_objects && plasma_object_ids.size() > 0) {
      RAY_RETURN_NOT_OK(plasma_store_provider_->Wait(
          plasma_object_ids,
          std::min(static_cast<int>(plasma_object_ids.size()),
                   num_objects - static_cast<int>(ready.size())),
          timeout_ms,
          worker_context_,
          &ready));
    }
  }
  RAY_CHECK(static_cast<int>(ready.size()) <= num_objects);

  for (size_t i = 0; i < ids.size(); i++) {
    if (ready.find(ids[i]) != ready.end()) {
      results->at(i) = true;
    }
  }

  return Status::OK();
}

Status CoreWorker::Delete(const std::vector<ObjectID> &object_ids, bool local_only) {
  // Release the object from plasma. This does not affect the object's ref
  // count. If this was called from a non-owning worker, then a warning will be
  // logged and the object will not get released.
  reference_counter_->FreePlasmaObjects(object_ids);

  // Store an error in the in-memory store to indicate that the plasma value is
  // no longer reachable.
  memory_store_->Delete(object_ids);
  for (const auto &object_id : object_ids) {
    RAY_LOG(DEBUG) << "Freeing object " << object_id;
    RAY_CHECK(memory_store_->Put(RayObject(rpc::ErrorType::OBJECT_FREED), object_id));
  }

  // We only delete from plasma, which avoids hangs (issue #7105). In-memory
  // objects can only be deleted once the ref count goes to 0.
  absl::flat_hash_set<ObjectID> plasma_object_ids(object_ids.begin(), object_ids.end());
  return plasma_store_provider_->Delete(plasma_object_ids, local_only);
}

Status CoreWorker::GetLocationFromOwner(
    const std::vector<ObjectID> &object_ids,
    int64_t timeout_ms,
    std::vector<std::shared_ptr<ObjectLocation>> *results) {
  results->resize(object_ids.size());
  if (object_ids.empty()) {
    return Status::OK();
  }

  auto mutex = std::make_shared<absl::Mutex>();
  auto num_remaining = std::make_shared<size_t>(object_ids.size());
  auto ready_promise = std::make_shared<std::promise<void>>();
  auto location_by_id =
      std::make_shared<absl::flat_hash_map<ObjectID, std::shared_ptr<ObjectLocation>>>();

  for (const auto &object_id : object_ids) {
    auto owner_address = GetOwnerAddress(object_id);
    auto client = core_worker_client_pool_->GetOrConnect(owner_address);
    rpc::GetObjectLocationsOwnerRequest request;
    auto object_location_request = request.mutable_object_location_request();
    object_location_request->set_intended_worker_id(owner_address.worker_id());
    object_location_request->set_object_id(object_id.Binary());
    client->GetObjectLocationsOwner(
        request,
        [object_id, mutex, num_remaining, ready_promise, location_by_id](
            const Status &status, const rpc::GetObjectLocationsOwnerReply &reply) {
          absl::MutexLock lock(mutex.get());
          if (status.ok()) {
            location_by_id->emplace(
                object_id, std::make_shared<ObjectLocation>(CreateObjectLocation(reply)));
          } else {
            RAY_LOG(WARNING) << "Failed to query location information for " << object_id
                             << " with error: " << status.ToString();
          }
          (*num_remaining)--;
          if (*num_remaining == 0) {
            ready_promise->set_value();
          }
        });
  }
  if (timeout_ms < 0) {
    ready_promise->get_future().wait();
  } else if (ready_promise->get_future().wait_for(
                 std::chrono::microseconds(timeout_ms)) != std::future_status::ready) {
    std::ostringstream stream;
    stream << "Failed querying object locations within " << timeout_ms
           << " milliseconds.";
    return Status::TimedOut(stream.str());
  }

  for (size_t i = 0; i < object_ids.size(); i++) {
    auto pair = location_by_id->find(object_ids[i]);
    if (pair == location_by_id->end()) {
      continue;
    }
    (*results)[i] = pair->second;
  }
  return Status::OK();
}

void CoreWorker::TriggerGlobalGC() {
  local_raylet_client_->GlobalGC(
      [](const Status &status, const rpc::GlobalGCReply &reply) {
        if (!status.ok()) {
          RAY_LOG(ERROR) << "Failed to send global GC request: " << status.ToString();
        }
      });
}

std::string CoreWorker::MemoryUsageString() {
  // Currently only the Plasma store returns a debug string.
  return plasma_store_provider_->MemoryUsageString();
}

TaskID CoreWorker::GetCallerId() const {
  TaskID caller_id;
  ActorID actor_id = GetActorId();
  if (!actor_id.IsNil()) {
    caller_id = TaskID::ForActorCreationTask(actor_id);
  } else {
    absl::MutexLock lock(&mutex_);
    caller_id = main_thread_task_id_;
  }
  return caller_id;
}

Status CoreWorker::PushError(const JobID &job_id,
                             const std::string &type,
                             const std::string &error_message,
                             double timestamp) {
  if (options_.is_local_mode) {
    RAY_LOG(ERROR) << "Pushed Error with JobID: " << job_id << " of type: " << type
                   << " with message: " << error_message << " at time: " << timestamp;
    return Status::OK();
  }
  return local_raylet_client_->PushError(job_id, type, error_message, timestamp);
}

void CoreWorker::SpillOwnedObject(const ObjectID &object_id,
                                  const std::shared_ptr<RayObject> &obj,
                                  std::function<void()> callback) {
  if (!obj->IsInPlasmaError()) {
    RAY_LOG(ERROR) << "Cannot spill inlined object " << object_id;
    callback();
    return;
  }

  // Find the raylet that hosts the primary copy of the object.
  bool owned_by_us = false;
  NodeID pinned_at;
  bool spilled = false;
  RAY_CHECK(reference_counter_->IsPlasmaObjectPinnedOrSpilled(
      object_id, &owned_by_us, &pinned_at, &spilled));
  RAY_CHECK(owned_by_us);
  if (spilled) {
    // The object has already been spilled.
    return;
  }
  auto node = gcs_client_->Nodes().Get(pinned_at);
  if (pinned_at.IsNil() || !node) {
    RAY_LOG(ERROR) << "Primary raylet for object " << object_id << " unreachable";
    callback();
    return;
  }

  // Ask the raylet to spill the object.
  RAY_LOG(DEBUG) << "Sending spill request to raylet for object " << object_id;
  auto raylet_client = std::make_shared<raylet::RayletClient>(
      rpc::NodeManagerWorkerClient::make(node->node_manager_address(),
                                         node->node_manager_port(),
                                         *client_call_manager_));
  raylet_client->RequestObjectSpillage(
      object_id,
      [object_id, callback](const Status &status,
                            const rpc::RequestObjectSpillageReply &reply) {
        if (!status.ok() || !reply.success()) {
          RAY_LOG(ERROR) << "Failed to spill object " << object_id
                         << ", raylet unreachable or object could not be spilled.";
        }
        // TODO(Clark): Provide spilled URL and spilled node ID to callback so it can
        // added them to the reference.
        callback();
      });
}

json CoreWorker::OverrideRuntimeEnv(json &child, const std::shared_ptr<json> parent) {
  // By default, the child runtime env inherits non-specified options from the
  // parent. There is one exception to this:
  //     - The env_vars dictionaries are merged, so environment variables
  //       not specified by the child are still inherited from the parent.
  json result_runtime_env = *parent;
  for (json::iterator it = child.begin(); it != child.end(); ++it) {
    if (it.key() == "env_vars" && result_runtime_env.contains("env_vars")) {
      json env_vars = it.value();
      json merged_env_vars = result_runtime_env["env_vars"];
      for (json::iterator nit = env_vars.begin(); nit != env_vars.end(); ++nit) {
        merged_env_vars[nit.key()] = nit.value();
      }
      result_runtime_env["env_vars"] = merged_env_vars;
    } else {
      result_runtime_env[it.key()] = it.value();
    }
  }
  return result_runtime_env;
}

std::shared_ptr<rpc::RuntimeEnvInfo> CoreWorker::OverrideTaskOrActorRuntimeEnvInfo(
    const std::string &serialized_runtime_env_info) {
  // TODO(Catch-Bull,SongGuyang): task runtime env not support the field eager_install
  // yet, we will overwrite the filed eager_install when it did.
  std::shared_ptr<json> parent = nullptr;
  std::shared_ptr<rpc::RuntimeEnvInfo> parent_runtime_env_info = nullptr;
  std::shared_ptr<rpc::RuntimeEnvInfo> runtime_env_info = nullptr;
  runtime_env_info.reset(new rpc::RuntimeEnvInfo());

  if (!IsRuntimeEnvInfoEmpty(serialized_runtime_env_info)) {
    RAY_CHECK(google::protobuf::util::JsonStringToMessage(serialized_runtime_env_info,
                                                          runtime_env_info.get())
                  .ok());
  }

  if (options_.worker_type == WorkerType::DRIVER) {
    if (IsRuntimeEnvEmpty(runtime_env_info->serialized_runtime_env())) {
      return job_runtime_env_info_;
    }
    parent = job_runtime_env_;
    parent_runtime_env_info = job_runtime_env_info_;
  } else {
    if (IsRuntimeEnvEmpty(runtime_env_info->serialized_runtime_env())) {
      return worker_context_.GetCurrentRuntimeEnvInfo();
    }
    parent = worker_context_.GetCurrentRuntimeEnv();
    parent_runtime_env_info = worker_context_.GetCurrentRuntimeEnvInfo();
  }
  if (parent) {
    std::string serialized_runtime_env = runtime_env_info->serialized_runtime_env();
    json child_runtime_env = json::parse(serialized_runtime_env);
    auto override_runtime_env = OverrideRuntimeEnv(child_runtime_env, parent);
    auto serialized_override_runtime_env = override_runtime_env.dump();
    runtime_env_info->set_serialized_runtime_env(serialized_override_runtime_env);
    if (runtime_env_info->uris().working_dir_uri().empty() &&
        !parent_runtime_env_info->uris().working_dir_uri().empty()) {
      runtime_env_info->mutable_uris()->set_working_dir_uri(
          parent_runtime_env_info->uris().working_dir_uri());
    }
    if (runtime_env_info->uris().py_modules_uris().size() == 0 &&
        parent_runtime_env_info->uris().py_modules_uris().size() != 0) {
      runtime_env_info->mutable_uris()->clear_py_modules_uris();
      for (const std::string &uri : parent_runtime_env_info->uris().py_modules_uris()) {
        runtime_env_info->mutable_uris()->add_py_modules_uris(uri);
      }
    }
    return runtime_env_info;
  } else {
    return runtime_env_info;
  }
}

void CoreWorker::BuildCommonTaskSpec(
    TaskSpecBuilder &builder,
    const JobID &job_id,
    const TaskID &task_id,
    const std::string &name,
    const TaskID &current_task_id,
    uint64_t task_index,
    const TaskID &caller_id,
    const rpc::Address &address,
    const RayFunction &function,
    const std::vector<std::unique_ptr<TaskArg>> &args,
    uint64_t num_returns,
    const std::unordered_map<std::string, double> &required_resources,
    const std::unordered_map<std::string, double> &required_placement_resources,
    const std::string &debugger_breakpoint,
    int64_t depth,
    const std::string &serialized_runtime_env_info,
    const std::string &concurrency_group_name) {
  // Build common task spec.
  auto override_runtime_env_info =
      OverrideTaskOrActorRuntimeEnvInfo(serialized_runtime_env_info);
  builder.SetCommonTaskSpec(task_id,
                            name,
                            function.GetLanguage(),
                            function.GetFunctionDescriptor(),
                            job_id,
                            current_task_id,
                            task_index,
                            caller_id,
                            address,
                            num_returns,
                            required_resources,
                            required_placement_resources,
                            debugger_breakpoint,
                            depth,
                            override_runtime_env_info,
                            concurrency_group_name);
  // Set task arguments.
  for (const auto &arg : args) {
    builder.AddArg(*arg);
  }
}

std::vector<rpc::ObjectReference> CoreWorker::SubmitTask(
    const RayFunction &function,
    const std::vector<std::unique_ptr<TaskArg>> &args,
    const TaskOptions &task_options,
    int max_retries,
    bool retry_exceptions,
    const rpc::SchedulingStrategy &scheduling_strategy,
    const std::string &debugger_breakpoint,
    const std::string &serialized_retry_exception_allowlist) {
  RAY_CHECK(scheduling_strategy.scheduling_strategy_case() !=
            rpc::SchedulingStrategy::SchedulingStrategyCase::SCHEDULING_STRATEGY_NOT_SET);

  TaskSpecBuilder builder;
  const auto next_task_index = worker_context_.GetNextTaskIndex();
  const auto task_id = TaskID::ForNormalTask(worker_context_.GetCurrentJobID(),
                                             worker_context_.GetCurrentInternalTaskId(),
                                             next_task_index);
  auto constrained_resources =
      AddPlacementGroupConstraint(task_options.resources, scheduling_strategy);

  const std::unordered_map<std::string, double> required_resources;
  auto task_name = task_options.name.empty()
                       ? function.GetFunctionDescriptor()->DefaultTaskName()
                       : task_options.name;
  int64_t depth = worker_context_.GetTaskDepth() + 1;
  // TODO(ekl) offload task building onto a thread pool for performance
  BuildCommonTaskSpec(builder,
                      worker_context_.GetCurrentJobID(),
                      task_id,
                      task_name,
                      worker_context_.GetCurrentTaskID(),
                      next_task_index,
                      GetCallerId(),
                      rpc_address_,
                      function,
                      args,
                      task_options.num_returns,
                      constrained_resources,
                      required_resources,
                      debugger_breakpoint,
                      depth,
                      task_options.serialized_runtime_env_info);
  builder.SetNormalTaskSpec(max_retries,
                            retry_exceptions,
                            serialized_retry_exception_allowlist,
                            scheduling_strategy);
  TaskSpecification task_spec = builder.Build();
  RAY_LOG(DEBUG) << "Submitting normal task " << task_spec.DebugString();
  std::vector<rpc::ObjectReference> returned_refs;
  if (options_.is_local_mode) {
    returned_refs = ExecuteTaskLocalMode(task_spec);
  } else {
    returned_refs = task_manager_->AddPendingTask(
        task_spec.CallerAddress(), task_spec, CurrentCallSite(), max_retries);
    io_service_.post(
        [this, task_spec]() {
          RAY_UNUSED(direct_task_submitter_->SubmitTask(task_spec));
        },
        "CoreWorker.SubmitTask");
  }
  return returned_refs;
}

Status CoreWorker::CreateActor(const RayFunction &function,
                               const std::vector<std::unique_ptr<TaskArg>> &args,
                               const ActorCreationOptions &actor_creation_options,
                               const std::string &extension_data,
                               ActorID *return_actor_id) {
  RAY_CHECK(actor_creation_options.scheduling_strategy.scheduling_strategy_case() !=
            rpc::SchedulingStrategy::SchedulingStrategyCase::SCHEDULING_STRATEGY_NOT_SET);

  if (actor_creation_options.is_asyncio && options_.is_local_mode) {
    return Status::NotImplemented(
        "Async actor is currently not supported for the local mode");
  }

  RAY_CHECK(job_config_ != nullptr);
  bool is_detached = false;
  if (!actor_creation_options.is_detached.has_value()) {
    /// Since this actor doesn't have a specified lifetime on creation, let's use
    /// the default value of the job.
    is_detached = job_config_->default_actor_lifetime() ==
                  ray::rpc::JobConfig_ActorLifetime_DETACHED;
  } else {
    is_detached = actor_creation_options.is_detached.value();
  }

  const auto next_task_index = worker_context_.GetNextTaskIndex();
  const ActorID actor_id = ActorID::Of(worker_context_.GetCurrentJobID(),
                                       worker_context_.GetCurrentTaskID(),
                                       next_task_index);
  const TaskID actor_creation_task_id = TaskID::ForActorCreationTask(actor_id);
  const JobID job_id = worker_context_.GetCurrentJobID();
  // Propagate existing environment variable overrides, but override them with any new
  // ones
  std::vector<ObjectID> return_ids;
  TaskSpecBuilder builder;
  auto new_placement_resources =
      AddPlacementGroupConstraint(actor_creation_options.placement_resources,
                                  actor_creation_options.scheduling_strategy);
  auto new_resource = AddPlacementGroupConstraint(
      actor_creation_options.resources, actor_creation_options.scheduling_strategy);
  const auto actor_name = actor_creation_options.name;
  const auto task_name =
      actor_name.empty()
          ? function.GetFunctionDescriptor()->DefaultTaskName()
          : actor_name + ":" + function.GetFunctionDescriptor()->CallString();
  int64_t depth = worker_context_.GetTaskDepth() + 1;
  BuildCommonTaskSpec(builder,
                      job_id,
                      actor_creation_task_id,
                      task_name,
                      worker_context_.GetCurrentTaskID(),
                      next_task_index,
                      GetCallerId(),
                      rpc_address_,
                      function,
                      args,
                      1,
                      new_resource,
                      new_placement_resources,
                      "" /* debugger_breakpoint */,
                      depth,
                      actor_creation_options.serialized_runtime_env_info);

  // If the namespace is not specified, get it from the job.
  const auto &ray_namespace = (actor_creation_options.ray_namespace.empty()
                                   ? job_config_->ray_namespace()
                                   : actor_creation_options.ray_namespace);
  auto actor_handle = std::make_unique<ActorHandle>(
      actor_id,
      GetCallerId(),
      rpc_address_,
      job_id,
      /*actor_cursor=*/ObjectID::FromIndex(actor_creation_task_id, 1),
      function.GetLanguage(),
      function.GetFunctionDescriptor(),
      extension_data,
      actor_creation_options.max_task_retries,
      actor_name,
      ray_namespace,
      actor_creation_options.max_pending_calls,
      actor_creation_options.execute_out_of_order);
  std::string serialized_actor_handle;
  actor_handle->Serialize(&serialized_actor_handle);
  builder.SetActorCreationTaskSpec(actor_id,
                                   serialized_actor_handle,
                                   actor_creation_options.scheduling_strategy,
                                   actor_creation_options.max_restarts,
                                   actor_creation_options.max_task_retries,
                                   actor_creation_options.dynamic_worker_options,
                                   actor_creation_options.max_concurrency,
                                   is_detached,
                                   actor_name,
                                   ray_namespace,
                                   actor_creation_options.is_asyncio,
                                   actor_creation_options.concurrency_groups,
                                   extension_data,
                                   actor_creation_options.execute_out_of_order);
  // Add the actor handle before we submit the actor creation task, since the
  // actor handle must be in scope by the time the GCS sends the
  // WaitForActorOutOfScopeRequest.
  RAY_CHECK(actor_manager_->AddNewActorHandle(
      std::move(actor_handle), CurrentCallSite(), rpc_address_, is_detached))
      << "Actor " << actor_id << " already exists";
  *return_actor_id = actor_id;
  TaskSpecification task_spec = builder.Build();
  RAY_LOG(DEBUG) << "Submitting actor creation task " << task_spec.DebugString();
  if (options_.is_local_mode) {
    // TODO(suquark): Should we consider namespace in local mode? Currently
    // it looks like two actors with two different namespaces become the
    // same actor in local mode. Maybe this is not an issue if we consider
    // the actor name globally unique.
    if (!actor_name.empty()) {
      // Since local mode doesn't pass GCS actor management code path,
      // it just register actor names in memory.
      local_mode_named_actor_registry_.emplace(actor_name, actor_id);
    }
    ExecuteTaskLocalMode(task_spec);
  } else {
    int max_retries;
    if (actor_creation_options.max_restarts == -1) {
      max_retries = -1;
    } else {
      max_retries = std::max((int64_t)RayConfig::instance().actor_creation_min_retries(),
                             actor_creation_options.max_restarts);
    }
    task_manager_->AddPendingTask(
        rpc_address_, task_spec, CurrentCallSite(), max_retries);

    if (actor_name.empty()) {
      io_service_.post(
          [this, task_spec = std::move(task_spec)]() {
            RAY_UNUSED(actor_creator_->AsyncRegisterActor(
                task_spec, [this, task_spec](Status status) {
                  if (!status.ok()) {
                    RAY_LOG(ERROR)
                        << "Failed to register actor: " << task_spec.ActorCreationId()
                        << ". Error message: " << status.ToString();
                  } else {
                    RAY_UNUSED(direct_task_submitter_->SubmitTask(task_spec));
                  }
                }));
          },
          "ActorCreator.AsyncRegisterActor");
    } else {
      // For named actor, we still go through the sync way because for
      // functions like list actors these actors need to be there, especially
      // for local driver. But the current code all go through the gcs right now.
      auto status = actor_creator_->RegisterActor(task_spec);
      if (!status.ok()) {
        return status;
      }
      io_service_.post(
          [this, task_spec = std::move(task_spec)]() {
            RAY_UNUSED(direct_task_submitter_->SubmitTask(task_spec));
          },
          "CoreWorker.SubmitTask");
    }
  }
  return Status::OK();
}

Status CoreWorker::CreatePlacementGroup(
    const PlacementGroupCreationOptions &placement_group_creation_options,
    PlacementGroupID *return_placement_group_id) {
  const auto &bundles = placement_group_creation_options.bundles;
  for (const auto &bundle : bundles) {
    for (const auto &resource : bundle) {
      if (resource.first == kBundle_ResourceLabel) {
        std::ostringstream stream;
        stream << kBundle_ResourceLabel << " is a system reserved resource, which is not "
               << "allowed to be used in placement groupd ";
        return Status::Invalid(stream.str());
      }
    }
  }
  const PlacementGroupID placement_group_id = PlacementGroupID::Of(GetCurrentJobId());
  PlacementGroupSpecBuilder builder;
  builder.SetPlacementGroupSpec(
      placement_group_id,
      placement_group_creation_options.name,
      placement_group_creation_options.bundles,
      placement_group_creation_options.strategy,
      placement_group_creation_options.is_detached,
      placement_group_creation_options.max_cpu_fraction_per_node,
      worker_context_.GetCurrentJobID(),
      worker_context_.GetCurrentActorID(),
      worker_context_.CurrentActorDetached());
  PlacementGroupSpecification placement_group_spec = builder.Build();
  *return_placement_group_id = placement_group_id;
  RAY_LOG(INFO) << "Submitting Placement Group creation to GCS: " << placement_group_id;
  const auto status =
      gcs_client_->PlacementGroups().SyncCreatePlacementGroup(placement_group_spec);
  if (status.IsTimedOut()) {
    std::ostringstream stream;
    stream << "There was timeout in creating the placement group of id "
           << placement_group_id
           << ". It is probably "
              "because GCS server is dead or there's a high load there.";
    return Status::TimedOut(stream.str());
  } else {
    return status;
  }
}

Status CoreWorker::RemovePlacementGroup(const PlacementGroupID &placement_group_id) {
  // Synchronously wait for placement group removal.
  const auto status =
      gcs_client_->PlacementGroups().SyncRemovePlacementGroup(placement_group_id);
  if (status.IsTimedOut()) {
    std::ostringstream stream;
    stream << "There was timeout in removing the placement group of id "
           << placement_group_id
           << ". It is probably "
              "because GCS server is dead or there's a high load there.";
    return Status::TimedOut(stream.str());
  } else {
    return status;
  }
}

Status CoreWorker::WaitPlacementGroupReady(const PlacementGroupID &placement_group_id,
                                           int timeout_seconds) {
  const auto status =
      gcs_client_->PlacementGroups().SyncWaitUntilReady(placement_group_id);
  if (status.IsTimedOut()) {
    std::ostringstream stream;
    stream << "There was timeout in waiting for placement group " << placement_group_id
           << " creation.";
    return Status::TimedOut(stream.str());
  } else {
    return status;
  }
}

std::optional<std::vector<rpc::ObjectReference>> CoreWorker::SubmitActorTask(
    const ActorID &actor_id,
    const RayFunction &function,
    const std::vector<std::unique_ptr<TaskArg>> &args,
    const TaskOptions &task_options) {
  absl::ReleasableMutexLock lock(&actor_task_mutex_);
  /// Check whether backpressure may happen at the very beginning of submitting a task.
  if (direct_actor_submitter_->PendingTasksFull(actor_id)) {
    RAY_LOG(DEBUG) << "Back pressure occurred while submitting the task to " << actor_id
                   << ". " << direct_actor_submitter_->DebugString(actor_id);
    return std::nullopt;
  }

  auto actor_handle = actor_manager_->GetActorHandle(actor_id);
  // Subscribe the actor state when we first submit the actor task. It is to reduce the
  // number of connections. The method is idempotent.
  actor_manager_->SubscribeActorState(actor_id);

  // Add one for actor cursor object id for tasks.
  const int num_returns = task_options.num_returns + 1;

  // Build common task spec.
  TaskSpecBuilder builder;
  const auto next_task_index = worker_context_.GetNextTaskIndex();
  const TaskID actor_task_id =
      TaskID::ForActorTask(worker_context_.GetCurrentJobID(),
                           worker_context_.GetCurrentInternalTaskId(),
                           next_task_index,
                           actor_handle->GetActorID());
  const std::unordered_map<std::string, double> required_resources;
  const auto task_name = task_options.name.empty()
                             ? function.GetFunctionDescriptor()->DefaultTaskName()
                             : task_options.name;

  // Depth shouldn't matter for an actor task, but for consistency it should be
  // the same as the actor creation task's depth.
  int64_t depth = worker_context_.GetTaskDepth();
  BuildCommonTaskSpec(builder,
                      actor_handle->CreationJobID(),
                      actor_task_id,
                      task_name,
                      worker_context_.GetCurrentTaskID(),
                      next_task_index,
                      GetCallerId(),
                      rpc_address_,
                      function,
                      args,
                      num_returns,
                      task_options.resources,
                      required_resources,
                      "",    /* debugger_breakpoint */
                      depth, /*depth*/
                      "{}",  /* serialized_runtime_env_info */
                      task_options.concurrency_group_name);
  // NOTE: placement_group_capture_child_tasks and runtime_env will
  // be ignored in the actor because we should always follow the actor's option.

  // TODO(swang): Do we actually need to set this ObjectID?
  const ObjectID new_cursor = ObjectID::FromIndex(actor_task_id, num_returns);
  actor_handle->SetActorTaskSpec(builder, new_cursor);

  // Submit task.
  TaskSpecification task_spec = builder.Build();
  RAY_LOG(DEBUG) << "Submitting actor task " << task_spec.DebugString();
  std::vector<rpc::ObjectReference> returned_refs;
  if (options_.is_local_mode) {
    /// NOTE: The lock should be released in local mode. The user code may
    /// submit another task when executing the current task locally, which
    /// cause deadlock. The code call chain is:
    /// SubmitActorTask -> python user code -> actor.xx.remote() -> SubmitActorTask
    lock.Release();
    returned_refs = ExecuteTaskLocalMode(task_spec, actor_id);
  } else {
    returned_refs = task_manager_->AddPendingTask(
        rpc_address_, task_spec, CurrentCallSite(), actor_handle->MaxTaskRetries());
    RAY_CHECK_OK(direct_actor_submitter_->SubmitTask(task_spec));
  }
  return {std::move(returned_refs)};
}

Status CoreWorker::CancelTask(const ObjectID &object_id,
                              bool force_kill,
                              bool recursive) {
  if (actor_manager_->CheckActorHandleExists(object_id.TaskId().ActorId())) {
    return Status::Invalid("Actor task cancellation is not supported.");
  }
  rpc::Address obj_addr;
  if (!reference_counter_->GetOwner(object_id, &obj_addr)) {
    return Status::Invalid("No owner found for object.");
  }
  if (obj_addr.SerializeAsString() != rpc_address_.SerializeAsString()) {
    return direct_task_submitter_->CancelRemoteTask(
        object_id, obj_addr, force_kill, recursive);
  }

  auto task_spec = task_manager_->GetTaskSpec(object_id.TaskId());
  if (task_spec.has_value() && !task_spec.value().IsActorCreationTask()) {
    return direct_task_submitter_->CancelTask(task_spec.value(), force_kill, recursive);
  }
  return Status::OK();
}

Status CoreWorker::CancelChildren(const TaskID &task_id, bool force_kill) {
  bool recursive_success = true;
  for (const auto &child_id : task_manager_->GetPendingChildrenTasks(task_id)) {
    auto child_spec = task_manager_->GetTaskSpec(child_id);
    if (child_spec.has_value()) {
      auto result =
          direct_task_submitter_->CancelTask(child_spec.value(), force_kill, true);
      recursive_success = recursive_success && result.ok();
    } else {
      recursive_success = false;
    }
  }
  if (recursive_success) {
    return Status::OK();
  } else {
    return Status::UnknownError("Recursive task cancelation failed--check warning logs.");
  }
}

Status CoreWorker::KillActor(const ActorID &actor_id, bool force_kill, bool no_restart) {
  if (options_.is_local_mode) {
    return KillActorLocalMode(actor_id);
  }
  std::promise<Status> p;
  auto f = p.get_future();
  io_service_.post(
      [this, p = &p, actor_id, force_kill, no_restart]() {
        auto cb = [this, p, actor_id, force_kill, no_restart](Status status) mutable {
          if (status.ok()) {
            RAY_CHECK_OK(gcs_client_->Actors().AsyncKillActor(
                actor_id, force_kill, no_restart, nullptr));
          }
          p->set_value(std::move(status));
        };
        if (actor_creator_->IsActorInRegistering(actor_id)) {
          actor_creator_->AsyncWaitForActorRegisterFinish(actor_id, std::move(cb));
        } else if (actor_manager_->CheckActorHandleExists(actor_id)) {
          cb(Status::OK());
        } else {
          std::stringstream stream;
          stream << "Failed to find a corresponding actor handle for " << actor_id;
          cb(Status::Invalid(stream.str()));
        }
      },
      "CoreWorker.KillActor");
  const auto &status = f.get();
  actor_manager_->OnActorKilled(actor_id);
  return status;
}

Status CoreWorker::KillActorLocalMode(const ActorID &actor_id) {
  // KillActor doesn't do anything in local mode. We only remove named actor entry if
  // exists.
  for (auto it = local_mode_named_actor_registry_.begin();
       it != local_mode_named_actor_registry_.end();) {
    auto current = it++;
    if (current->second == actor_id) {
      local_mode_named_actor_registry_.erase(current);
    }
  }
  return Status::OK();
}

void CoreWorker::RemoveActorHandleReference(const ActorID &actor_id) {
  ObjectID actor_handle_id = ObjectID::ForActorHandle(actor_id);
  reference_counter_->RemoveLocalReference(actor_handle_id, nullptr);
}

ActorID CoreWorker::DeserializeAndRegisterActorHandle(const std::string &serialized,
                                                      const ObjectID &outer_object_id) {
  std::unique_ptr<ActorHandle> actor_handle(new ActorHandle(serialized));
  return actor_manager_->RegisterActorHandle(
      std::move(actor_handle), outer_object_id, CurrentCallSite(), rpc_address_);
}

Status CoreWorker::SerializeActorHandle(const ActorID &actor_id,
                                        std::string *output,
                                        ObjectID *actor_handle_id) const {
  auto actor_handle = actor_manager_->GetActorHandle(actor_id);
  actor_handle->Serialize(output);
  *actor_handle_id = ObjectID::ForActorHandle(actor_id);
  return Status::OK();
}

std::shared_ptr<const ActorHandle> CoreWorker::GetActorHandle(
    const ActorID &actor_id) const {
  return actor_manager_->GetActorHandle(actor_id);
}

std::pair<std::shared_ptr<const ActorHandle>, Status> CoreWorker::GetNamedActorHandle(
    const std::string &name, const std::string &ray_namespace) {
  RAY_CHECK(!name.empty());
  if (options_.is_local_mode) {
    return GetNamedActorHandleLocalMode(name);
  }

  return actor_manager_->GetNamedActorHandle(
      name,
      ray_namespace.empty() ? job_config_->ray_namespace() : ray_namespace,
      CurrentCallSite(),
      rpc_address_);
}

std::pair<std::vector<std::pair<std::string, std::string>>, Status>
CoreWorker::ListNamedActors(bool all_namespaces) {
  if (options_.is_local_mode) {
    return ListNamedActorsLocalMode();
  }

  std::vector<std::pair<std::string, std::string>> actors;

  // This call needs to be blocking because we can't return until we get the
  // response from the RPC.
  const auto &ray_namespace = job_config_->ray_namespace();
  const auto status =
      gcs_client_->Actors().SyncListNamedActors(all_namespaces, ray_namespace, actors);
  if (status.IsTimedOut()) {
    std::ostringstream stream;
    stream << "There was timeout in getting the list of named actors, "
              "probably because the GCS server is dead or under high load .";
    return std::make_pair(std::move(actors), Status::TimedOut(stream.str()));
  } else if (!status.ok()) {
    return std::make_pair(std::move(actors), status);
  } else {
    return std::make_pair(std::move(actors), status);
  }
}

std::pair<std::shared_ptr<const ActorHandle>, Status>
CoreWorker::GetNamedActorHandleLocalMode(const std::string &name) {
  auto it = local_mode_named_actor_registry_.find(name);
  if (it == local_mode_named_actor_registry_.end()) {
    std::ostringstream stream;
    stream << "Failed to look up actor with name '" << name;
    return std::make_pair(nullptr, Status::NotFound(stream.str()));
  }

  return std::make_pair(GetActorHandle(it->second), Status::OK());
}

std::pair<std::vector<std::pair<std::string, std::string>>, Status>
CoreWorker::ListNamedActorsLocalMode() {
  std::vector<std::pair<std::string, std::string>> actors;
  for (auto it = local_mode_named_actor_registry_.begin();
       it != local_mode_named_actor_registry_.end();
       it++) {
    actors.push_back(std::make_pair(/*namespace=*/"", it->first));
  }
  return std::make_pair(actors, Status::OK());
}

const ResourceMappingType CoreWorker::GetResourceIDs() const {
  absl::MutexLock lock(&mutex_);
  return *resource_ids_;
}

std::unique_ptr<worker::ProfileEvent> CoreWorker::CreateProfileEvent(
    const std::string &event_type) {
  return std::make_unique<worker::ProfileEvent>(profiler_, event_type);
}

void CoreWorker::RunTaskExecutionLoop() {
  task_execution_service_.run();
  RAY_CHECK(is_shutdown_)
      << "Task execution loop was terminated without calling shutdown API.";
}

Status CoreWorker::AllocateReturnObject(const ObjectID &object_id,
                                        const size_t &data_size,
                                        const std::shared_ptr<Buffer> &metadata,
                                        const std::vector<ObjectID> &contained_object_ids,
                                        int64_t *task_output_inlined_bytes,
                                        std::shared_ptr<RayObject> *return_object) {
  rpc::Address owner_address(options_.is_local_mode
                                 ? rpc::Address()
                                 : worker_context_.GetCurrentTask()->CallerAddress());

  bool object_already_exists = false;
  std::shared_ptr<Buffer> data_buffer;
  if (data_size > 0) {
    RAY_LOG(DEBUG) << "Creating return object " << object_id;
    // Mark this object as containing other object IDs. The ref counter will
    // keep the inner IDs in scope until the outer one is out of scope.
    if (!contained_object_ids.empty() && !options_.is_local_mode) {
      reference_counter_->AddNestedObjectIds(
          object_id, contained_object_ids, owner_address);
    }

    // Allocate a buffer for the return object.
    if (options_.is_local_mode ||
        (static_cast<int64_t>(data_size) < max_direct_call_object_size_ &&
         // ensure we don't exceed the limit if we allocate this object inline.
         (*task_output_inlined_bytes + static_cast<int64_t>(data_size) <=
          RayConfig::instance().task_rpc_inlined_bytes_limit()))) {
      data_buffer = std::make_shared<LocalMemoryBuffer>(data_size);
      *task_output_inlined_bytes += static_cast<int64_t>(data_size);
    } else {
      RAY_RETURN_NOT_OK(CreateExisting(metadata,
                                       data_size,
                                       object_id,
                                       owner_address,
                                       &data_buffer,
                                       /*created_by_worker=*/true));
      object_already_exists = !data_buffer;
    }
  }
  // Leave the return object as a nullptr if the object already exists.
  if (!object_already_exists) {
    auto contained_refs = GetObjectRefs(contained_object_ids);
    *return_object =
        std::make_shared<RayObject>(data_buffer, metadata, std::move(contained_refs));
  }

  return Status::OK();
}

Status CoreWorker::ExecuteTask(const TaskSpecification &task_spec,
                               const std::shared_ptr<ResourceMappingType> &resource_ids,
                               std::vector<std::shared_ptr<RayObject>> *return_objects,
                               ReferenceCounter::ReferenceTableProto *borrowed_refs,
                               bool *is_retryable_error) {
  RAY_LOG(DEBUG) << "Executing task, task info = " << task_spec.DebugString();
  task_queue_length_ -= 1;
  num_executed_tasks_ += 1;

  // Modify the worker's per function counters.
  std::string func_name = task_spec.FunctionDescriptor()->CallString();
  task_counter_.MovePendingToRunning(func_name);

  if (!options_.is_local_mode) {
    worker_context_.SetCurrentTask(task_spec);
    SetCurrentTaskId(task_spec.TaskId(), task_spec.AttemptNumber(), task_spec.GetName());
  }
  {
    absl::MutexLock lock(&mutex_);
    current_tasks_.emplace(task_spec.TaskId(), task_spec);
    if (resource_ids) {
      resource_ids_ = resource_ids;
    }
  }

  RayFunction func{task_spec.GetLanguage(), task_spec.FunctionDescriptor()};

  std::vector<std::shared_ptr<RayObject>> args;
  std::vector<rpc::ObjectReference> arg_refs;
  // This includes all IDs that were passed by reference and any IDs that were
  // inlined in the task spec. These references will be pinned during the task
  // execution and unpinned once the task completes. We will notify the caller
  // about any IDs that we are still borrowing by the time the task completes.
  std::vector<ObjectID> borrowed_ids;
  RAY_CHECK_OK(GetAndPinArgsForExecutor(task_spec, &args, &arg_refs, &borrowed_ids));

  std::vector<ObjectID> return_ids;
  for (size_t i = 0; i < task_spec.NumReturns(); i++) {
    return_ids.push_back(task_spec.ReturnId(i));
  }

  Status status;
  TaskType task_type = TaskType::NORMAL_TASK;
  if (task_spec.IsActorCreationTask()) {
    RAY_CHECK(return_ids.size() > 0);
    return_ids.pop_back();
    task_type = TaskType::ACTOR_CREATION_TASK;
    SetActorId(task_spec.ActorCreationId());
    {
      std::unique_ptr<ActorHandle> self_actor_handle(
          new ActorHandle(task_spec.GetSerializedActorHandle()));
      // Register the handle to the current actor itself.
      actor_manager_->RegisterActorHandle(std::move(self_actor_handle),
                                          ObjectID::Nil(),
                                          CurrentCallSite(),
                                          rpc_address_,
                                          /*is_self=*/true);
    }
    RAY_LOG(INFO) << "Creating actor: " << task_spec.ActorCreationId();
  } else if (task_spec.IsActorTask()) {
    RAY_CHECK(return_ids.size() > 0);
    return_ids.pop_back();
    task_type = TaskType::ACTOR_TASK;
  }

  std::shared_ptr<LocalMemoryBuffer> creation_task_exception_pb_bytes = nullptr;

  std::vector<ConcurrencyGroup> defined_concurrency_groups = {};
  std::string name_of_concurrency_group_to_execute;
  if (task_spec.IsActorCreationTask()) {
    defined_concurrency_groups = task_spec.ConcurrencyGroups();
  } else if (task_spec.IsActorTask()) {
    name_of_concurrency_group_to_execute = task_spec.ConcurrencyGroupName();
  }

  status = options_.task_execution_callback(
      task_type,
      task_spec.GetName(),
      func,
      task_spec.GetRequiredResources().GetResourceUnorderedMap(),
      args,
      arg_refs,
      return_ids,
      task_spec.GetDebuggerBreakpoint(),
      task_spec.GetSerializedRetryExceptionAllowlist(),
      return_objects,
      creation_task_exception_pb_bytes,
      is_retryable_error,
      defined_concurrency_groups,
      name_of_concurrency_group_to_execute);

  // Get the reference counts for any IDs that we borrowed during this task,
  // remove the local reference for these IDs, and return the ref count info to
  // the caller. This will notify the caller of any IDs that we (or a nested
  // task) are still borrowing. It will also notify the caller of any new IDs
  // that were contained in a borrowed ID that we (or a nested task) are now
  // borrowing.
  std::vector<ObjectID> deleted;
  if (!borrowed_ids.empty()) {
    reference_counter_->PopAndClearLocalBorrowers(borrowed_ids, borrowed_refs, &deleted);
  }
  memory_store_->Delete(deleted);

  if (task_spec.IsNormalTask() && reference_counter_->NumObjectIDsInScope() != 0) {
    RAY_LOG(DEBUG)
        << "There were " << reference_counter_->NumObjectIDsInScope()
        << " ObjectIDs left in scope after executing task " << task_spec.TaskId()
        << ". This is either caused by keeping references to ObjectIDs in Python "
           "between "
           "tasks (e.g., in global variables) or indicates a problem with Ray's "
           "reference counting, and may cause problems in the object store.";
  }

  if (!options_.is_local_mode) {
    SetCurrentTaskId(TaskID::Nil(), /*attempt_number=*/0, "");
    worker_context_.ResetCurrentTask();
  }
  {
    absl::MutexLock lock(&mutex_);
    auto it = current_tasks_.find(task_spec.TaskId());
    RAY_CHECK(it != current_tasks_.end());
    current_tasks_.erase(it);
    if (task_spec.IsNormalTask()) {
      resource_ids_.reset(new ResourceMappingType());
    }
  }

  task_counter_.MoveRunningToFinished(func_name);
  RAY_LOG(DEBUG) << "Finished executing task " << task_spec.TaskId()
                 << ", status=" << status;

  std::ostringstream stream;
  if (status.IsCreationTaskError()) {
    Exit(rpc::WorkerExitType::USER_ERROR,
         absl::StrCat(
             "Worker exits because there was an exception in the initialization method "
             "(e.g., __init__). Fix the exceptions from the initialization to resolve "
             "the issue. ",
             status.message()),
         creation_task_exception_pb_bytes);
  } else if (status.IsIntentionalSystemExit()) {
    Exit(rpc::WorkerExitType::INTENDED_USER_EXIT,
         absl::StrCat("Worker exits by an user request. ", status.message()),
         creation_task_exception_pb_bytes);
  } else if (status.IsUnexpectedSystemExit()) {
    Exit(rpc::WorkerExitType::SYSTEM_ERROR,
         absl::StrCat("Worker exits unexpectedly. ", status.message()),
         creation_task_exception_pb_bytes);
  } else if (!status.ok()) {
    RAY_LOG(FATAL) << "Unexpected task status type : " << status;
  }
  return status;
}

Status CoreWorker::SealReturnObject(const ObjectID &return_id,
                                    std::shared_ptr<RayObject> return_object) {
  RAY_LOG(DEBUG) << "Sealing return object " << return_id;
  Status status = Status::OK();
  RAY_CHECK(return_object);
  RAY_CHECK(!options_.is_local_mode);
  std::unique_ptr<rpc::Address> caller_address =
      std::make_unique<rpc::Address>(worker_context_.GetCurrentTask()->CallerAddress());
  if (return_object->GetData() != nullptr && return_object->GetData()->IsPlasmaBuffer()) {
    status = SealExisting(return_id, /*pin_object=*/true, std::move(caller_address));
    if (!status.ok()) {
      RAY_LOG(FATAL) << "Failed to seal object " << return_id
                     << " in store: " << status.message();
    }
  }
  return status;
}

bool CoreWorker::PinExistingReturnObject(const ObjectID &return_id,
                                         std::shared_ptr<RayObject> *return_object) {
  // TODO(swang): If there is already an existing copy of this object, then it
  // might not have the same value as the new copy. It would be better to evict
  // the existing copy here.
  absl::flat_hash_map<ObjectID, std::shared_ptr<RayObject>> result_map;
  bool got_exception;
  rpc::Address owner_address(worker_context_.GetCurrentTask()->CallerAddress());

  // Temporarily set the return object's owner's address. This is needed to retrieve the
  // value from plasma.
  reference_counter_->AddLocalReference(return_id, "<temporary (pin return object)>");
  reference_counter_->AddBorrowedObject(return_id, ObjectID::Nil(), owner_address);

  auto status = plasma_store_provider_->Get(
      {return_id}, 0, worker_context_, &result_map, &got_exception);
  // Remove the temporary ref.
  RemoveLocalReference(return_id);

  if (result_map.count(return_id)) {
    *return_object = std::move(result_map[return_id]);
    RAY_LOG(DEBUG) << "Pinning existing return object " << return_id
                   << " owned by worker "
                   << WorkerID::FromBinary(owner_address.worker_id());
    // Keep the object in scope until it's been pinned.
    std::shared_ptr<RayObject> pinned_return_object = *return_object;
    // Asynchronously ask the raylet to pin the object. Note that this can fail
    // if the raylet fails. We expect the owner of the object to handle that
    // case (e.g., by detecting the raylet failure and storing an error).
    local_raylet_client_->PinObjectIDs(
        owner_address,
        {return_id},
        [return_id, pinned_return_object](const Status &status,
                                          const rpc::PinObjectIDsReply &reply) {
          if (!status.ok() || !reply.successes(0)) {
            RAY_LOG(INFO) << "Failed to pin existing copy of the task return object "
                          << return_id
                          << ". This object may get evicted while there are still "
                             "references to it.";
          }
        });
    return true;
  } else {
    // Failed to get the existing copy of the return object. It must have been
    // evicted before we could pin it.
    // TODO(swang): We should allow the owner to retry this task instead of
    // immediately returning an error to the application.
    return false;
  }
}

std::vector<rpc::ObjectReference> CoreWorker::ExecuteTaskLocalMode(
    const TaskSpecification &task_spec, const ActorID &actor_id) {
  auto resource_ids = std::make_shared<ResourceMappingType>();
  auto return_objects = std::vector<std::shared_ptr<RayObject>>();
  auto borrowed_refs = ReferenceCounter::ReferenceTableProto();

  std::vector<rpc::ObjectReference> returned_refs;
  size_t num_returns = task_spec.NumReturns();
  if (task_spec.IsActorTask()) {
    num_returns--;
  }
  for (size_t i = 0; i < num_returns; i++) {
    if (!task_spec.IsActorCreationTask()) {
      reference_counter_->AddOwnedObject(task_spec.ReturnId(i),
                                         /*inner_ids=*/{},
                                         rpc_address_,
                                         CurrentCallSite(),
                                         -1,
                                         /*is_reconstructable=*/false,
                                         /*add_local_ref=*/true);
    }
    rpc::ObjectReference ref;
    ref.set_object_id(task_spec.ReturnId(i).Binary());
    ref.mutable_owner_address()->CopyFrom(task_spec.CallerAddress());
    returned_refs.push_back(std::move(ref));
  }
  auto old_id = GetActorId();
  SetActorId(actor_id);
  bool is_retryable_error;
  RAY_UNUSED(ExecuteTask(
      task_spec, resource_ids, &return_objects, &borrowed_refs, &is_retryable_error));
  SetActorId(old_id);
  return returned_refs;
}

Status CoreWorker::GetAndPinArgsForExecutor(const TaskSpecification &task,
                                            std::vector<std::shared_ptr<RayObject>> *args,
                                            std::vector<rpc::ObjectReference> *arg_refs,
                                            std::vector<ObjectID> *borrowed_ids) {
  auto num_args = task.NumArgs();
  args->resize(num_args);
  arg_refs->resize(num_args);

  absl::flat_hash_set<ObjectID> by_ref_ids;
  absl::flat_hash_map<ObjectID, std::vector<size_t>> by_ref_indices;

  for (size_t i = 0; i < task.NumArgs(); ++i) {
    if (task.ArgByRef(i)) {
      // We need to put an OBJECT_IN_PLASMA error here so the subsequent call to Get()
      // properly redirects to the plasma store.
      if (!options_.is_local_mode) {
        RAY_UNUSED(memory_store_->Put(RayObject(rpc::ErrorType::OBJECT_IN_PLASMA),
                                      task.ArgId(i)));
      }
      const auto &arg_ref = task.ArgRef(i);
      const auto arg_id = ObjectID::FromBinary(arg_ref.object_id());
      by_ref_ids.insert(arg_id);
      auto it = by_ref_indices.find(arg_id);
      if (it == by_ref_indices.end()) {
        by_ref_indices.emplace(arg_id, std::vector<size_t>({i}));
      } else {
        it->second.push_back(i);
      }
      arg_refs->at(i) = arg_ref;
      // Pin all args passed by reference for the duration of the task.  This
      // ensures that when the task completes, we can retrieve metadata about
      // any borrowed ObjectIDs that were serialized in the argument's value.
      RAY_LOG(DEBUG) << "Incrementing ref for argument ID " << arg_id;
      reference_counter_->AddLocalReference(arg_id, task.CallSiteString());
      // Attach the argument's owner's address. This is needed to retrieve the
      // value from plasma.
      reference_counter_->AddBorrowedObject(
          arg_id, ObjectID::Nil(), task.ArgRef(i).owner_address());
      borrowed_ids->push_back(arg_id);
    } else {
      // A pass-by-value argument.
      std::shared_ptr<LocalMemoryBuffer> data = nullptr;
      if (task.ArgDataSize(i)) {
        data = std::make_shared<LocalMemoryBuffer>(const_cast<uint8_t *>(task.ArgData(i)),
                                                   task.ArgDataSize(i));
      }
      std::shared_ptr<LocalMemoryBuffer> metadata = nullptr;
      if (task.ArgMetadataSize(i)) {
        metadata = std::make_shared<LocalMemoryBuffer>(
            const_cast<uint8_t *>(task.ArgMetadata(i)), task.ArgMetadataSize(i));
      }
      // NOTE: this is a workaround to avoid an extra copy for Java workers.
      // Python workers need this copy to pass test case
      // test_inline_arg_memory_corruption.
      bool copy_data = options_.language == Language::PYTHON;
      args->at(i) =
          std::make_shared<RayObject>(data, metadata, task.ArgInlinedRefs(i), copy_data);
      arg_refs->at(i).set_object_id(ObjectID::Nil().Binary());
      // The task borrows all ObjectIDs that were serialized in the inlined
      // arguments. The task will receive references to these IDs, so it is
      // possible for the task to continue borrowing these arguments by the
      // time it finishes.
      for (const auto &inlined_ref : task.ArgInlinedRefs(i)) {
        const auto inlined_id = ObjectID::FromBinary(inlined_ref.object_id());
        RAY_LOG(DEBUG) << "Incrementing ref for borrowed ID " << inlined_id;
        // We do not need to add the ownership information here because it will
        // get added once the language frontend deserializes the value, before
        // the ObjectID can be used.
        reference_counter_->AddLocalReference(inlined_id, task.CallSiteString());
        borrowed_ids->push_back(inlined_id);
      }
    }
  }

  // Fetch by-reference arguments directly from the plasma store.
  bool got_exception = false;
  absl::flat_hash_map<ObjectID, std::shared_ptr<RayObject>> result_map;
  if (options_.is_local_mode) {
    RAY_RETURN_NOT_OK(
        memory_store_->Get(by_ref_ids, -1, worker_context_, &result_map, &got_exception));
  } else {
    RAY_RETURN_NOT_OK(plasma_store_provider_->Get(
        by_ref_ids, -1, worker_context_, &result_map, &got_exception));
  }
  for (const auto &it : result_map) {
    for (size_t idx : by_ref_indices[it.first]) {
      args->at(idx) = it.second;
    }
  }

  return Status::OK();
}

void CoreWorker::HandlePushTask(const rpc::PushTaskRequest &request,
                                rpc::PushTaskReply *reply,
                                rpc::SendReplyCallback send_reply_callback) {
  if (HandleWrongRecipient(WorkerID::FromBinary(request.intended_worker_id()),
                           send_reply_callback)) {
    return;
  }

  // Increment the task_queue_length and per function counter.
  task_queue_length_ += 1;
  std::string func_name =
      FunctionDescriptorBuilder::FromProto(request.task_spec().function_descriptor())
          ->CallString();
  task_counter_.IncPending(func_name);

  // For actor tasks, we just need to post a HandleActorTask instance to the task
  // execution service.
  if (request.task_spec().type() == TaskType::ACTOR_TASK) {
    task_execution_service_.post(
        [this, request, reply, send_reply_callback = std::move(send_reply_callback)] {
          // We have posted an exit task onto the main event loop,
          // so shouldn't bother executing any further work.
          if (exiting_) return;
          direct_task_receiver_->HandleTask(request, reply, send_reply_callback);
        },
        "CoreWorker.HandlePushTaskActor");
  } else {
    // Normal tasks are enqueued here, and we post a RunNormalTasksFromQueue instance to
    // the task execution service.
    direct_task_receiver_->HandleTask(request, reply, send_reply_callback);
    task_execution_service_.post(
        [=] {
          // We have posted an exit task onto the main event loop,
          // so shouldn't bother executing any further work.
          if (exiting_) return;
          direct_task_receiver_->RunNormalTasksFromQueue();
        },
        "CoreWorker.HandlePushTask");
  }
}

void CoreWorker::HandleDirectActorCallArgWaitComplete(
    const rpc::DirectActorCallArgWaitCompleteRequest &request,
    rpc::DirectActorCallArgWaitCompleteReply *reply,
    rpc::SendReplyCallback send_reply_callback) {
  if (HandleWrongRecipient(WorkerID::FromBinary(request.intended_worker_id()),
                           send_reply_callback)) {
    return;
  }

  // Post on the task execution event loop since this may trigger the
  // execution of a task that is now ready to run.
  task_execution_service_.post(
      [=] {
        RAY_LOG(DEBUG) << "Arg wait complete for tag " << request.tag();
        task_argument_waiter_->OnWaitComplete(request.tag());
      },
      "CoreWorker.ArgWaitComplete");

  send_reply_callback(Status::OK(), nullptr, nullptr);
}

void CoreWorker::HandleRayletNotifyGCSRestart(
    const rpc::RayletNotifyGCSRestartRequest &request,
    rpc::RayletNotifyGCSRestartReply *reply,
    rpc::SendReplyCallback send_reply_callback) {
  gcs_client_->AsyncResubscribe();
  send_reply_callback(Status::OK(), nullptr, nullptr);
}

void CoreWorker::HandleGetObjectStatus(const rpc::GetObjectStatusRequest &request,
                                       rpc::GetObjectStatusReply *reply,
                                       rpc::SendReplyCallback send_reply_callback) {
  if (HandleWrongRecipient(WorkerID::FromBinary(request.owner_worker_id()),
                           send_reply_callback)) {
    RAY_LOG(INFO) << "Handling GetObjectStatus for object produced by a previous worker "
                     "with the same address";
    return;
  }

  ObjectID object_id = ObjectID::FromBinary(request.object_id());
  RAY_LOG(DEBUG) << "Received GetObjectStatus " << object_id;
  // Acquire a reference to the object. This prevents the object from being
  // evicted out from under us while we check the object status and start the
  // Get.
  AddLocalReference(object_id, "<temporary (get object status)>");

  rpc::Address owner_address;
  auto has_owner = reference_counter_->GetOwner(object_id, &owner_address);
  if (!has_owner) {
    // We owned this object, but the object has gone out of scope.
    reply->set_status(rpc::GetObjectStatusReply::OUT_OF_SCOPE);
    send_reply_callback(Status::OK(), nullptr, nullptr);
  } else {
    RAY_CHECK(owner_address.worker_id() == request.owner_worker_id());
    bool is_freed = reference_counter_->IsPlasmaObjectFreed(object_id);

    // Send the reply once the value has become available. The value is
    // guaranteed to become available eventually because we own the object and
    // its ref count is > 0.
    memory_store_->GetAsync(object_id,
                            [this, object_id, reply, send_reply_callback, is_freed](
                                std::shared_ptr<RayObject> obj) {
                              if (is_freed) {
                                reply->set_status(rpc::GetObjectStatusReply::FREED);
                              } else {
                                PopulateObjectStatus(object_id, obj, reply);
                              }
                              send_reply_callback(Status::OK(), nullptr, nullptr);
                            });
  }

  RemoveLocalReference(object_id);
}

void CoreWorker::PopulateObjectStatus(const ObjectID &object_id,
                                      std::shared_ptr<RayObject> obj,
                                      rpc::GetObjectStatusReply *reply) {
  // If obj is the concrete object value, it is small, so we
  // send the object back to the caller in the GetObjectStatus
  // reply, bypassing a Plasma put and object transfer. If obj
  // is an indicator that the object is in Plasma, we set an
  // in_plasma indicator on the message, and the caller will
  // have to facilitate a Plasma object transfer to get the
  // object value.
  auto *object = reply->mutable_object();
  if (obj->HasData()) {
    const auto &data = obj->GetData();
    object->set_data(data->Data(), data->Size());
  }
  if (obj->HasMetadata()) {
    const auto &metadata = obj->GetMetadata();
    object->set_metadata(metadata->Data(), metadata->Size());
  }
  for (const auto &nested_ref : obj->GetNestedRefs()) {
    object->add_nested_inlined_refs()->CopyFrom(nested_ref);
  }
  reply->set_status(rpc::GetObjectStatusReply::CREATED);
  // Set locality data.
  const auto &locality_data = reference_counter_->GetLocalityData(object_id);
  if (locality_data.has_value()) {
    for (const auto &node_id : locality_data.value().nodes_containing_object) {
      reply->add_node_ids(node_id.Binary());
    }
    reply->set_object_size(locality_data.value().object_size);
  }
}

void CoreWorker::HandleWaitForActorOutOfScope(
    const rpc::WaitForActorOutOfScopeRequest &request,
    rpc::WaitForActorOutOfScopeReply *reply,
    rpc::SendReplyCallback send_reply_callback) {
  // Currently WaitForActorOutOfScope is only used when GCS actor service is enabled.
  if (HandleWrongRecipient(WorkerID::FromBinary(request.intended_worker_id()),
                           send_reply_callback)) {
    return;
  }

  // Send a response to trigger cleaning up the actor state once the handle is
  // no longer in scope.
  auto respond = [send_reply_callback](const ActorID &actor_id) {
    RAY_LOG(DEBUG) << "Replying to HandleWaitForActorOutOfScope for " << actor_id;
    send_reply_callback(Status::OK(), nullptr, nullptr);
  };

  const auto actor_id = ActorID::FromBinary(request.actor_id());
  if (actor_creator_->IsActorInRegistering(actor_id)) {
    actor_creator_->AsyncWaitForActorRegisterFinish(
        actor_id, [this, actor_id, respond = std::move(respond)](auto status) {
          if (!status.ok()) {
            respond(actor_id);
          } else {
            RAY_LOG(DEBUG) << "Received HandleWaitForActorOutOfScope for " << actor_id;
            actor_manager_->WaitForActorOutOfScope(actor_id, std::move(respond));
          }
        });
  } else {
    RAY_LOG(DEBUG) << "Received HandleWaitForActorOutOfScope for " << actor_id;
    actor_manager_->WaitForActorOutOfScope(actor_id, std::move(respond));
  }
}

void CoreWorker::ProcessSubscribeForObjectEviction(
    const rpc::WorkerObjectEvictionSubMessage &message) {
  // Send a response to trigger unpinning the object when it is no longer in scope.
  auto unpin_object = [this](const ObjectID &object_id) {
    RAY_LOG(DEBUG) << "Object " << object_id << " is deleted. Unpinning the object.";

    rpc::PubMessage pub_message;
    pub_message.set_key_id(object_id.Binary());
    pub_message.set_channel_type(rpc::ChannelType::WORKER_OBJECT_EVICTION);
    pub_message.mutable_worker_object_eviction_message()->set_object_id(
        object_id.Binary());

    object_info_publisher_->Publish(pub_message);
  };

  const auto object_id = ObjectID::FromBinary(message.object_id());
  const auto intended_worker_id = WorkerID::FromBinary(message.intended_worker_id());
  if (intended_worker_id != worker_context_.GetWorkerID()) {
    RAY_LOG(INFO) << "The SubscribeForObjectEviction message for object id " << object_id
                  << " is for " << intended_worker_id << ", but the current worker id is "
                  << worker_context_.GetWorkerID() << ". The RPC will be no-op.";
    unpin_object(object_id);
    return;
  }

  // Returns true if the object was present and the callback was added. It might have
  // already been evicted by the time we get this request, in which case we should
  // respond immediately so the raylet unpins the object.
  if (!reference_counter_->SetDeleteCallback(object_id, unpin_object)) {
    // If the object is already evicted (callback cannot be set), unregister the
    // subscription & publish the message so that the subscriber knows it.
    unpin_object(object_id);
    RAY_LOG(DEBUG) << "Reference for object " << object_id << " has already been freed.";
  }
}

void CoreWorker::ProcessSubscribeMessage(const rpc::SubMessage &sub_message,
                                         rpc::ChannelType channel_type,
                                         const std::string &key_id,
                                         const NodeID &subscriber_id) {
  object_info_publisher_->RegisterSubscription(channel_type, subscriber_id, key_id);

  if (sub_message.has_worker_object_eviction_message()) {
    ProcessSubscribeForObjectEviction(sub_message.worker_object_eviction_message());
  } else if (sub_message.has_worker_ref_removed_message()) {
    ProcessSubscribeForRefRemoved(sub_message.worker_ref_removed_message());
  } else if (sub_message.has_worker_object_locations_message()) {
    ProcessSubscribeObjectLocations(sub_message.worker_object_locations_message());
  } else {
    RAY_LOG(FATAL)
        << "Invalid command has received: "
        << static_cast<int>(sub_message.sub_message_one_of_case())
        << " has received. If you see this message, please report to Ray Github.";
  }
}

void CoreWorker::ProcessPubsubCommands(const Commands &commands,
                                       const NodeID &subscriber_id) {
  for (const auto &command : commands) {
    if (command.has_unsubscribe_message()) {
      object_info_publisher_->UnregisterSubscription(
          command.channel_type(), subscriber_id, command.key_id());
    } else if (command.has_subscribe_message()) {
      ProcessSubscribeMessage(command.subscribe_message(),
                              command.channel_type(),
                              command.key_id(),
                              subscriber_id);
    } else {
      RAY_LOG(FATAL) << "Invalid command has received, "
                     << static_cast<int>(command.command_message_one_of_case())
                     << ". If you see this message, please "
                        "report to Ray "
                        "Github.";
    }
  }
}

void CoreWorker::HandlePubsubLongPolling(const rpc::PubsubLongPollingRequest &request,
                                         rpc::PubsubLongPollingReply *reply,
                                         rpc::SendReplyCallback send_reply_callback) {
  const auto subscriber_id = NodeID::FromBinary(request.subscriber_id());
  RAY_LOG(DEBUG) << "Got a long polling request from a node " << subscriber_id;
  object_info_publisher_->ConnectToSubscriber(
      request, reply, std::move(send_reply_callback));
}

void CoreWorker::HandlePubsubCommandBatch(const rpc::PubsubCommandBatchRequest &request,
                                          rpc::PubsubCommandBatchReply *reply,
                                          rpc::SendReplyCallback send_reply_callback) {
  const auto subscriber_id = NodeID::FromBinary(request.subscriber_id());
  ProcessPubsubCommands(request.commands(), subscriber_id);
  send_reply_callback(Status::OK(), nullptr, nullptr);
}

void CoreWorker::HandleUpdateObjectLocationBatch(
    const rpc::UpdateObjectLocationBatchRequest &request,
    rpc::UpdateObjectLocationBatchReply *reply,
    rpc::SendReplyCallback send_reply_callback) {
  const auto &worker_id = request.intended_worker_id();
  if (HandleWrongRecipient(WorkerID::FromBinary(worker_id), send_reply_callback)) {
    return;
  }
  const auto &node_id = NodeID::FromBinary(request.node_id());
  const auto &object_location_updates = request.object_location_updates();

  for (const auto &object_location_update : object_location_updates) {
    const auto &object_id = ObjectID::FromBinary(object_location_update.object_id());

    if (object_location_update.has_spilled_location_update()) {
      AddSpilledObjectLocationOwner(
          object_id,
          object_location_update.spilled_location_update().spilled_url(),
          object_location_update.spilled_location_update().spilled_to_local_storage()
              ? node_id
              : NodeID::Nil());
    }

    if (object_location_update.has_plasma_location_update()) {
      if (object_location_update.plasma_location_update() ==
          rpc::ObjectPlasmaLocationUpdate::ADDED) {
        AddObjectLocationOwner(object_id, node_id);
      } else if (object_location_update.plasma_location_update() ==
                 rpc::ObjectPlasmaLocationUpdate::REMOVED) {
        RemoveObjectLocationOwner(object_id, node_id);
      } else {
        RAY_LOG(FATAL) << "Invalid object plasma location update "
                       << object_location_update.plasma_location_update()
                       << " has been received.";
      }
    }
  }

  send_reply_callback(Status::OK(),
                      /*success_callback_on_reply*/ nullptr,
                      /*failure_callback_on_reply*/ nullptr);
}

void CoreWorker::AddSpilledObjectLocationOwner(const ObjectID &object_id,
                                               const std::string &spilled_url,
                                               const NodeID &spilled_node_id) {
  RAY_LOG(DEBUG) << "Received object spilled location update for object " << object_id
                 << ", which has been spilled to " << spilled_url << " on node "
                 << spilled_node_id;
  auto reference_exists =
      reference_counter_->HandleObjectSpilled(object_id, spilled_url, spilled_node_id);
  if (!reference_exists) {
    RAY_LOG(DEBUG) << "Object " << object_id << " not found";
  }
}

void CoreWorker::AddObjectLocationOwner(const ObjectID &object_id,
                                        const NodeID &node_id) {
  if (gcs_client_->Nodes().Get(node_id, /*filter_dead_nodes=*/true) == nullptr) {
    RAY_LOG(DEBUG) << "Attempting to add object location for a dead node. "
                   << "Ignoring this request. object_id: " << object_id
                   << ", node_id: " << node_id;
    return;
  }
  auto reference_exists = reference_counter_->AddObjectLocation(object_id, node_id);
  if (!reference_exists) {
    RAY_LOG(DEBUG) << "Object " + object_id.Hex() + " not found";
  }
}

void CoreWorker::RemoveObjectLocationOwner(const ObjectID &object_id,
                                           const NodeID &node_id) {
  auto reference_exists = reference_counter_->RemoveObjectLocation(object_id, node_id);
  if (!reference_exists) {
    RAY_LOG(DEBUG) << "Object " + object_id.Hex() + " not found";
  }
}

void CoreWorker::ProcessSubscribeObjectLocations(
    const rpc::WorkerObjectLocationsSubMessage &message) {
  const auto intended_worker_id = WorkerID::FromBinary(message.intended_worker_id());
  const auto object_id = ObjectID::FromBinary(message.object_id());

  if (intended_worker_id != worker_context_.GetWorkerID()) {
    RAY_LOG(INFO) << "The ProcessSubscribeObjectLocations message is for "
                  << intended_worker_id << ", but the current worker id is "
                  << worker_context_.GetWorkerID() << ". The RPC will be no-op.";
    object_info_publisher_->PublishFailure(
        rpc::ChannelType::WORKER_OBJECT_LOCATIONS_CHANNEL, object_id.Binary());
    return;
  }

  // Publish the first object location snapshot when subscribed for the first time.
  reference_counter_->PublishObjectLocationSnapshot(object_id);
}

void CoreWorker::HandleGetObjectLocationsOwner(
    const rpc::GetObjectLocationsOwnerRequest &request,
    rpc::GetObjectLocationsOwnerReply *reply,
    rpc::SendReplyCallback send_reply_callback) {
  auto &object_location_request = request.object_location_request();
  if (HandleWrongRecipient(
          WorkerID::FromBinary(object_location_request.intended_worker_id()),
          send_reply_callback)) {
    return;
  }
  auto object_id = ObjectID::FromBinary(object_location_request.object_id());
  auto object_info = reply->mutable_object_location_info();
  auto status = reference_counter_->FillObjectInformation(object_id, object_info);
  send_reply_callback(status, nullptr, nullptr);
}

void CoreWorker::ProcessSubscribeForRefRemoved(
    const rpc::WorkerRefRemovedSubMessage &message) {
  const ObjectID &object_id = ObjectID::FromBinary(message.reference().object_id());

  // Set a callback to publish the message when the requested object ID's ref count
  // goes to 0.
  auto ref_removed_callback =
      boost::bind(&ReferenceCounter::HandleRefRemoved, reference_counter_, object_id);

  const auto intended_worker_id = WorkerID::FromBinary(message.intended_worker_id());
  if (intended_worker_id != worker_context_.GetWorkerID()) {
    RAY_LOG(INFO) << "The ProcessSubscribeForRefRemoved message is for "
                  << intended_worker_id << ", but the current worker id is "
                  << worker_context_.GetWorkerID() << ". The RPC will be no-op.";
    ref_removed_callback(object_id);
    return;
  }

  const auto owner_address = message.reference().owner_address();
  ObjectID contained_in_id = ObjectID::FromBinary(message.contained_in_id());
  reference_counter_->SetRefRemovedCallback(
      object_id, contained_in_id, owner_address, ref_removed_callback);
}

void CoreWorker::HandleRemoteCancelTask(const rpc::RemoteCancelTaskRequest &request,
                                        rpc::RemoteCancelTaskReply *reply,
                                        rpc::SendReplyCallback send_reply_callback) {
  auto status = CancelTask(ObjectID::FromBinary(request.remote_object_id()),
                           request.force_kill(),
                           request.recursive());
  send_reply_callback(status, nullptr, nullptr);
}

void CoreWorker::HandleCancelTask(const rpc::CancelTaskRequest &request,
                                  rpc::CancelTaskReply *reply,
                                  rpc::SendReplyCallback send_reply_callback) {
  absl::MutexLock lock(&mutex_);
  TaskID task_id = TaskID::FromBinary(request.intended_task_id());
  bool requested_task_running = main_thread_task_id_ == task_id;
  bool success = requested_task_running;

  // Try non-force kill
  if (requested_task_running && !request.force_kill()) {
    RAY_LOG(INFO) << "Cancelling a running task " << main_thread_task_name_
                  << " thread id: " << main_thread_task_id_;
    success = options_.kill_main();
  } else if (!requested_task_running) {
    RAY_LOG(INFO) << "Cancelling a task " << task_id
                  << " that's not running. Tasks will be removed from a queue.";
    // If the task is not currently running, check if it is in the worker's queue of
    // normal tasks, and remove it if found.
    success = direct_task_receiver_->CancelQueuedNormalTask(task_id);
  }
  if (request.recursive()) {
    auto recursive_cancel = CancelChildren(task_id, request.force_kill());
    if (!recursive_cancel.ok()) {
      RAY_LOG(ERROR) << "Recursive cancel failed for a task " << task_id
                     << " due to reason: " << recursive_cancel.ToString();
    }
  }

  // TODO: fix race condition to avoid using this hack
  requested_task_running = main_thread_task_id_ == task_id;

  reply->set_attempt_succeeded(success);
  reply->set_requested_task_running(requested_task_running);
  send_reply_callback(Status::OK(), nullptr, nullptr);

  // Do force kill after reply callback sent
  if (requested_task_running && request.force_kill()) {
    ForceExit(rpc::WorkerExitType::INTENDED_USER_EXIT,
              absl::StrCat("The worker exits because the task ",
                           main_thread_task_name_,
                           " has received a force ray.cancel request."));
  }
}

void CoreWorker::HandleKillActor(const rpc::KillActorRequest &request,
                                 rpc::KillActorReply *reply,
                                 rpc::SendReplyCallback send_reply_callback) {
  ActorID intended_actor_id = ActorID::FromBinary(request.intended_actor_id());
  if (intended_actor_id != worker_context_.GetCurrentActorID()) {
    std::ostringstream stream;
    stream << "Mismatched ActorID: ignoring KillActor for previous actor "
           << intended_actor_id
           << ", current actor ID: " << worker_context_.GetCurrentActorID();
    const auto &msg = stream.str();
    RAY_LOG(ERROR) << msg;
    send_reply_callback(Status::Invalid(msg), nullptr, nullptr);
    return;
  }

  const auto &kill_actor_reason =
      gcs::GenErrorMessageFromDeathCause(request.death_cause());

  if (request.force_kill()) {
    RAY_LOG(INFO) << "Force kill actor request has received. exiting immediately... "
                  << kill_actor_reason;
    // If we don't need to restart this actor, we notify raylet before force killing it.
    ForceExit(
        rpc::WorkerExitType::INTENDED_SYSTEM_EXIT,
        absl::StrCat("Worker exits because the actor is killed. ", kill_actor_reason));
  } else {
    Exit(rpc::WorkerExitType::INTENDED_SYSTEM_EXIT,
         absl::StrCat("Worker exits because the actor is killed. ", kill_actor_reason));
  }
}

void CoreWorker::HandleGetCoreWorkerStats(const rpc::GetCoreWorkerStatsRequest &request,
                                          rpc::GetCoreWorkerStatsReply *reply,
                                          rpc::SendReplyCallback send_reply_callback) {
  absl::MutexLock lock(&mutex_);
  auto limit = request.has_limit() ? request.limit() : -1;
  auto stats = reply->mutable_core_worker_stats();
  // TODO(swang): Differentiate between tasks that are currently pending
  // execution and tasks that have finished but may be retried.
  stats->set_num_pending_tasks(task_manager_->NumSubmissibleTasks());
  stats->set_task_queue_length(task_queue_length_);
  stats->set_num_executed_tasks(num_executed_tasks_);
  stats->set_num_object_refs_in_scope(reference_counter_->NumObjectIDsInScope());
  stats->set_ip_address(rpc_address_.ip_address());
  stats->set_port(rpc_address_.port());
  stats->set_pid(getpid());
  stats->set_language(options_.language);
  stats->set_job_id(worker_context_.GetCurrentJobID().Binary());
  stats->set_worker_id(worker_context_.GetWorkerID().Binary());
  stats->set_actor_id(actor_id_.Binary());
  stats->set_worker_type(worker_context_.GetWorkerType());
  auto used_resources_map = stats->mutable_used_resources();
  for (auto const &it : *resource_ids_) {
    rpc::ResourceAllocations allocations;
    for (auto const &pair : it.second) {
      auto resource_slot = allocations.add_resource_slots();
      resource_slot->set_slot(pair.first);
      resource_slot->set_allocation(pair.second);
    }
    (*used_resources_map)[it.first] = allocations;
  }
  stats->set_actor_title(actor_title_);
  google::protobuf::Map<std::string, std::string> webui_map(webui_display_.begin(),
                                                            webui_display_.end());
  (*stats->mutable_webui_display()) = webui_map;

  MemoryStoreStats memory_store_stats = memory_store_->GetMemoryStoreStatisticalData();
  stats->set_num_in_plasma(memory_store_stats.num_in_plasma);
  stats->set_num_local_objects(memory_store_stats.num_local_objects);
  stats->set_used_object_store_memory(memory_store_stats.used_object_store_memory);

  if (request.include_memory_info()) {
    reference_counter_->AddObjectRefStats(
        plasma_store_provider_->UsedObjectsList(), stats, limit);
    task_manager_->AddTaskStatusInfo(stats);
  }

  if (request.include_task_info()) {
    task_manager_->FillTaskInfo(reply, limit);
    for (const auto &current_running_task : current_tasks_) {
      reply->add_running_task_ids(current_running_task.second.TaskId().Binary());
    }
  }

  send_reply_callback(Status::OK(), nullptr, nullptr);
}

void CoreWorker::HandleLocalGC(const rpc::LocalGCRequest &request,
                               rpc::LocalGCReply *reply,
                               rpc::SendReplyCallback send_reply_callback) {
  if (options_.gc_collect != nullptr) {
    options_.gc_collect(request.triggered_by_global_gc());
    send_reply_callback(Status::OK(), nullptr, nullptr);
  } else {
    send_reply_callback(
        Status::NotImplemented("GC callback not defined"), nullptr, nullptr);
  }
}

void CoreWorker::HandleSpillObjects(const rpc::SpillObjectsRequest &request,
                                    rpc::SpillObjectsReply *reply,
                                    rpc::SendReplyCallback send_reply_callback) {
  if (options_.spill_objects != nullptr) {
    auto object_refs =
        VectorFromProtobuf<rpc::ObjectReference>(request.object_refs_to_spill());
    std::vector<std::string> object_urls = options_.spill_objects(object_refs);
    for (size_t i = 0; i < object_urls.size(); i++) {
      reply->add_spilled_objects_url(std::move(object_urls[i]));
    }
    send_reply_callback(Status::OK(), nullptr, nullptr);
  } else {
    send_reply_callback(
        Status::NotImplemented("Spill objects callback not defined"), nullptr, nullptr);
  }
}

void CoreWorker::HandleRestoreSpilledObjects(
    const rpc::RestoreSpilledObjectsRequest &request,
    rpc::RestoreSpilledObjectsReply *reply,
    rpc::SendReplyCallback send_reply_callback) {
  if (options_.restore_spilled_objects != nullptr) {
    // Get a list of object ids.
    std::vector<rpc::ObjectReference> object_refs_to_restore;
    object_refs_to_restore.reserve(request.object_ids_to_restore_size());
    for (const auto &id_binary : request.object_ids_to_restore()) {
      rpc::ObjectReference ref;
      ref.set_object_id(id_binary);
      object_refs_to_restore.push_back(std::move(ref));
    }
    // Get a list of spilled_object_urls.
    std::vector<std::string> spilled_objects_url;
    spilled_objects_url.reserve(request.spilled_objects_url_size());
    for (const auto &url : request.spilled_objects_url()) {
      spilled_objects_url.push_back(url);
    }
    auto total =
        options_.restore_spilled_objects(object_refs_to_restore, spilled_objects_url);
    reply->set_bytes_restored_total(total);
    send_reply_callback(Status::OK(), nullptr, nullptr);
  } else {
    send_reply_callback(
        Status::NotImplemented("Restore spilled objects callback not defined"),
        nullptr,
        nullptr);
  }
}

void CoreWorker::HandleDeleteSpilledObjects(
    const rpc::DeleteSpilledObjectsRequest &request,
    rpc::DeleteSpilledObjectsReply *reply,
    rpc::SendReplyCallback send_reply_callback) {
  if (options_.delete_spilled_objects != nullptr) {
    std::vector<std::string> spilled_objects_url;
    spilled_objects_url.reserve(request.spilled_objects_url_size());
    for (const auto &url : request.spilled_objects_url()) {
      spilled_objects_url.push_back(url);
    }
    options_.delete_spilled_objects(spilled_objects_url, worker_context_.GetWorkerType());
    send_reply_callback(Status::OK(), nullptr, nullptr);
  } else {
    send_reply_callback(
        Status::NotImplemented("Delete spilled objects callback not defined"),
        nullptr,
        nullptr);
  }
}

void CoreWorker::HandleExit(const rpc::ExitRequest &request,
                            rpc::ExitReply *reply,
                            rpc::SendReplyCallback send_reply_callback) {
  bool own_objects = reference_counter_->OwnObjects();
  int64_t pins_in_flight = local_raylet_client_->GetPinsInFlight();
  // We consider the worker to be idle if it doesn't own any objects and it doesn't have
  // any object pinning RPCs in flight.
  bool is_idle = !own_objects && pins_in_flight == 0;
  reply->set_success(is_idle);
  send_reply_callback(
      Status::OK(),
      [this, is_idle]() {
        // If the worker is idle, we exit.
        if (is_idle) {
          Exit(rpc::WorkerExitType::INTENDED_SYSTEM_EXIT,
               "Worker exits because it was idle (it doesn't have objects it owns while "
               "no task or actor has been scheduled) for a long time.");
        }
      },
      // We need to kill it regardless if the RPC failed.
      [this]() {
        Exit(rpc::WorkerExitType::INTENDED_SYSTEM_EXIT,
             "Worker exits because it was idle (it doesn't have objects it owns while "
             "no task or actor has been scheduled) for a long time.");
      });
}

void CoreWorker::HandleAssignObjectOwner(const rpc::AssignObjectOwnerRequest &request,
                                         rpc::AssignObjectOwnerReply *reply,
                                         rpc::SendReplyCallback send_reply_callback) {
  ObjectID object_id = ObjectID::FromBinary(request.object_id());
  const auto &borrower_address = request.borrower_address();
  std::string call_site = request.call_site();
  // Get a list of contained object ids.
  std::vector<ObjectID> contained_object_ids;
  contained_object_ids.reserve(request.contained_object_ids_size());
  for (const auto &id_binary : request.contained_object_ids()) {
    contained_object_ids.push_back(ObjectID::FromBinary(id_binary));
  }
  reference_counter_->AddOwnedObject(
      object_id,
      contained_object_ids,
      rpc_address_,
      call_site,
      request.object_size(),
      /*is_reconstructable=*/false,
      /*add_local_ref=*/false,
      /*pinned_at_raylet_id=*/NodeID::FromBinary(borrower_address.raylet_id()));
  reference_counter_->AddBorrowerAddress(object_id, borrower_address);
  RAY_CHECK(memory_store_->Put(RayObject(rpc::ErrorType::OBJECT_IN_PLASMA), object_id));
  send_reply_callback(Status::OK(), nullptr, nullptr);
}

void CoreWorker::YieldCurrentFiber(FiberEvent &event) {
  RAY_CHECK(worker_context_.CurrentActorIsAsync());
  boost::this_fiber::yield();
  event.Wait();
}

void CoreWorker::GetAsync(const ObjectID &object_id,
                          SetResultCallback success_callback,
                          void *python_future) {
  auto fallback_callback = std::bind(&CoreWorker::PlasmaCallback,
                                     this,
                                     success_callback,
                                     std::placeholders::_1,
                                     std::placeholders::_2,
                                     std::placeholders::_3);

  memory_store_->GetAsync(object_id,
                          [python_future, success_callback, fallback_callback, object_id](
                              std::shared_ptr<RayObject> ray_object) {
                            if (ray_object->IsInPlasmaError()) {
                              fallback_callback(ray_object, object_id, python_future);
                            } else {
                              success_callback(ray_object, object_id, python_future);
                            }
                          });
}

void CoreWorker::PlasmaCallback(SetResultCallback success,
                                std::shared_ptr<RayObject> ray_object,
                                ObjectID object_id,
                                void *py_future) {
  RAY_CHECK(ray_object->IsInPlasmaError());

  // First check if the object is available in local plasma store.
  // Note that we are using Contains instead of Get so it won't trigger pull request
  // to remote nodes.
  bool object_is_local = false;
  if (Contains(object_id, &object_is_local).ok() && object_is_local) {
    std::vector<std::shared_ptr<RayObject>> vec;
    if (Get(std::vector<ObjectID>{object_id}, 0, &vec).ok()) {
      RAY_CHECK(vec.size() > 0)
          << "Failed to get local object but Raylet notified object is local.";
      return success(vec.front(), object_id, py_future);
    }
  }

  // Object is not available locally. We now add the callback to listener queue.
  {
    absl::MutexLock lock(&plasma_mutex_);
    auto plasma_arrived_callback = [this, success, object_id, py_future]() {
      // This callback is invoked on the io_service_ event loop, so it cannot call
      // blocking call like Get(). We used GetAsync here, which should immediate call
      // PlasmaCallback again with object available locally.
      GetAsync(object_id, success, py_future);
    };

    async_plasma_callbacks_[object_id].push_back(plasma_arrived_callback);
  }

  // Ask raylet to subscribe to object notification. Raylet will call this core worker
  // when the object is local (and it will fire the callback immediately if the object
  // exists). CoreWorker::HandlePlasmaObjectReady handles such request.
  local_raylet_client_->SubscribeToPlasma(object_id, GetOwnerAddress(object_id));
}

void CoreWorker::HandlePlasmaObjectReady(const rpc::PlasmaObjectReadyRequest &request,
                                         rpc::PlasmaObjectReadyReply *reply,
                                         rpc::SendReplyCallback send_reply_callback) {
  std::vector<std::function<void(void)>> callbacks;
  {
    absl::MutexLock lock(&plasma_mutex_);
    auto it = async_plasma_callbacks_.extract(ObjectID::FromBinary(request.object_id()));
    callbacks = it.mapped();
  }
  for (auto callback : callbacks) {
    // This callback needs to be asynchronous because it runs on the io_service_, so no
    // RPCs can be processed while it's running. This can easily lead to deadlock (for
    // example if the callback calls ray.get() on an object that is dependent on an RPC
    // to be ready).
    callback();
  }
  send_reply_callback(Status::OK(), nullptr, nullptr);
}

void CoreWorker::SetActorId(const ActorID &actor_id) {
  absl::MutexLock lock(&mutex_);
  if (!options_.is_local_mode) {
    RAY_CHECK(actor_id_.IsNil());
  }
  actor_id_ = actor_id;
}

void CoreWorker::SetWebuiDisplay(const std::string &key, const std::string &message) {
  absl::MutexLock lock(&mutex_);
  webui_display_[key] = message;
}

void CoreWorker::SetActorTitle(const std::string &title) {
  absl::MutexLock lock(&mutex_);
  actor_title_ = title;
}

const rpc::JobConfig &CoreWorker::GetJobConfig() const { return *job_config_; }

bool CoreWorker::IsExiting() const { return exiting_; }

std::unordered_map<std::string, std::vector<uint64_t>> CoreWorker::GetActorCallStats()
    const {
  absl::MutexLock l(&task_counter_.tasks_counter_mutex_);
  std::unordered_map<std::string, std::vector<uint64_t>> total_counts;

  for (const auto &count : task_counter_.pending_tasks_counter_map_) {
    total_counts[count.first].resize(3, 0);
    total_counts[count.first][0] = count.second;
  }
  for (const auto &count : task_counter_.running_tasks_counter_map_) {
    total_counts[count.first][1] = count.second;
  }
  for (const auto &count : task_counter_.finished_tasks_counter_map_) {
    total_counts[count.first][2] = count.second;
  }

  return total_counts;
}

Status CoreWorker::WaitForActorRegistered(const std::vector<ObjectID> &ids) {
  std::vector<ActorID> actor_ids;
  for (const auto &id : ids) {
    if (ObjectID::IsActorID(id)) {
      actor_ids.emplace_back(ObjectID::ToActorID(id));
    }
  }
  if (actor_ids.empty()) {
    return Status::OK();
  }
  std::promise<void> promise;
  auto future = promise.get_future();
  std::vector<Status> ret;
  int counter = 0;
  // Post to service pool to avoid mutex
  io_service_.post(
      [&, this]() {
        for (const auto &id : actor_ids) {
          if (actor_creator_->IsActorInRegistering(id)) {
            ++counter;
            actor_creator_->AsyncWaitForActorRegisterFinish(
                id, [&counter, &promise, &ret](Status status) {
                  ret.push_back(status);
                  --counter;
                  if (counter == 0) {
                    promise.set_value();
                  }
                });
          }
        }
        if (counter == 0) {
          promise.set_value();
        }
      },
      "CoreWorker.WaitForActorRegistered");
  future.wait();
  for (const auto &s : ret) {
    if (!s.ok()) {
      return s;
    }
  }
  return Status::OK();
}

std::vector<ObjectID> CoreWorker::GetCurrentReturnIds(int num_returns,
                                                      const ActorID &callee_actor_id) {
  std::vector<ObjectID> return_ids(num_returns);
  const auto next_task_index = worker_context_.GetTaskIndex() + 1;
  TaskID task_id;
  if (callee_actor_id.IsNil()) {
    /// Return ids for normal task call.
    task_id = TaskID::ForNormalTask(worker_context_.GetCurrentJobID(),
                                    worker_context_.GetCurrentInternalTaskId(),
                                    next_task_index);
  } else {
    /// Return ids for actor task call.
    task_id = TaskID::ForActorTask(worker_context_.GetCurrentJobID(),
                                   worker_context_.GetCurrentInternalTaskId(),
                                   next_task_index,
                                   callee_actor_id);
  }
  for (int i = 0; i < num_returns; i++) {
    return_ids[i] = ObjectID::FromIndex(task_id, i + 1);
  }
  return return_ids;
}

}  // namespace core
}  // namespace ray<|MERGE_RESOLUTION|>--- conflicted
+++ resolved
@@ -36,7 +36,23 @@
 
 namespace ray {
 namespace core {
-<<<<<<< HEAD
+
+JobID GetProcessJobID(const CoreWorkerOptions &options) {
+  if (options.worker_type == WorkerType::DRIVER) {
+    RAY_CHECK(!options.job_id.IsNil());
+  } else {
+    RAY_CHECK(options.job_id.IsNil());
+  }
+
+  if (options.worker_type == WorkerType::WORKER) {
+    // For workers, the job ID is assigned by Raylet via an environment variable.
+    const std::string &job_id_env = RayConfig::instance().JOB_ID();
+    RAY_CHECK(!job_id_env.empty());
+    return JobID::FromHex(job_id_env);
+  }
+  return options.job_id;
+}
+
 namespace {
 
 class ScopedTaskStateSetter {
@@ -54,28 +70,6 @@
  private:
   rpc::TaskStatus status_;
 };
-
-using ActorLifetime = ray::rpc::JobConfig_ActorLifetime;
-=======
->>>>>>> 7ca334f4
-
-JobID GetProcessJobID(const CoreWorkerOptions &options) {
-  if (options.worker_type == WorkerType::DRIVER) {
-    RAY_CHECK(!options.job_id.IsNil());
-  } else {
-    RAY_CHECK(options.job_id.IsNil());
-  }
-
-  if (options.worker_type == WorkerType::WORKER) {
-    // For workers, the job ID is assigned by Raylet via an environment variable.
-    const std::string &job_id_env = RayConfig::instance().JOB_ID();
-    RAY_CHECK(!job_id_env.empty());
-    return JobID::FromHex(job_id_env);
-  }
-  return options.job_id;
-}
-
-namespace {
 
 using ActorLifetime = ray::rpc::JobConfig_ActorLifetime;
 
