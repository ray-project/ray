--- conflicted
+++ resolved
@@ -755,22 +755,7 @@
                           const std::vector<ObjectID> &contained_object_ids,
                           ObjectID *object_id, std::shared_ptr<Buffer> *data) {
   *object_id = ObjectID::ForPut(worker_context_.GetCurrentTaskID(),
-<<<<<<< HEAD
                                 worker_context_.GetNextPutIndex());
-  RAY_RETURN_NOT_OK(
-      plasma_store_provider_->Create(metadata, data_size, *object_id, data));
-=======
-                                worker_context_.GetNextPutIndex(),
-                                static_cast<uint8_t>(TaskTransportType::DIRECT));
-
-  if (options_.is_local_mode) {
-    *data = std::make_shared<LocalMemoryBuffer>(data_size);
-  } else {
-    RAY_RETURN_NOT_OK(
-        plasma_store_provider_->Create(metadata, data_size, *object_id, data));
-  }
-
->>>>>>> b4656ca2
   // Only add the object to the reference counter if it didn't already exist.
   if (data) {
     reference_counter_->AddOwnedObject(*object_id, contained_object_ids, GetCallerId(),
@@ -1489,7 +1474,7 @@
   auto return_objects = std::vector<std::shared_ptr<RayObject>>();
   auto borrowed_refs = ReferenceCounter::ReferenceTableProto();
   for (size_t i = 0; i < task_spec.NumReturns(); i++) {
-    reference_counter_->AddOwnedObject(task_spec.ReturnId(i, TaskTransportType::DIRECT),
+    reference_counter_->AddOwnedObject(task_spec.ReturnId(i),
                                        /*inner_ids=*/{}, GetCallerId(), rpc_address_,
                                        CurrentCallSite(), -1);
   }
@@ -1519,15 +1504,10 @@
       // Objects that weren't inlined have been promoted to plasma.
       // We need to put an OBJECT_IN_PLASMA error here so the subsequent call to Get()
       // properly redirects to the plasma store.
-<<<<<<< HEAD
-      RAY_CHECK_OK(memory_store_->Put(RayObject(rpc::ErrorType::OBJECT_IN_PLASMA),
-                                      task.ArgId(i, 0)));
-=======
-      if (task.ArgId(i, 0).IsDirectCallType() && !options_.is_local_mode) {
+      if (!options_.is_local_mode) {
         RAY_UNUSED(memory_store_->Put(RayObject(rpc::ErrorType::OBJECT_IN_PLASMA),
                                       task.ArgId(i, 0)));
       }
->>>>>>> b4656ca2
       const auto &arg_id = task.ArgId(i, 0);
       by_ref_ids.insert(arg_id);
       auto it = by_ref_indices.find(arg_id);
