// Copyright 2017 The Ray Authors.
//
// Licensed under the Apache License, Version 2.0 (the "License");
// you may not use this file except in compliance with the License.
// You may obtain a copy of the License at
//
//  http://www.apache.org/licenses/LICENSE-2.0
//
// Unless required by applicable law or agreed to in writing, software
// distributed under the License is distributed on an "AS IS" BASIS,
// WITHOUT WARRANTIES OR CONDITIONS OF ANY KIND, either express or implied.
// See the License for the specific language governing permissions and
// limitations under the License.

#include "ray/core_worker/core_worker.h"

#include "boost/fiber/all.hpp"
#include "ray/common/ray_config.h"
#include "ray/common/task/task_util.h"
#include "ray/core_worker/context.h"
#include "ray/core_worker/transport/direct_actor_transport.h"
#include "ray/core_worker/transport/raylet_transport.h"
#include "ray/gcs/gcs_client/service_based_gcs_client.h"
#include "ray/util/util.h"

namespace {

// Duration between internal book-keeping heartbeats.
const int kInternalHeartbeatMillis = 1000;

void BuildCommonTaskSpec(
    ray::TaskSpecBuilder &builder, const JobID &job_id, const TaskID &task_id,
    const TaskID &current_task_id, const int task_index, const TaskID &caller_id,
    const ray::rpc::Address &address, const ray::RayFunction &function,
    const std::vector<ray::TaskArg> &args, uint64_t num_returns,
    const std::unordered_map<std::string, double> &required_resources,
    const std::unordered_map<std::string, double> &required_placement_resources,
    ray::TaskTransportType transport_type, std::vector<ObjectID> *return_ids) {
  // Build common task spec.
  builder.SetCommonTaskSpec(task_id, function.GetLanguage(),
                            function.GetFunctionDescriptor(), job_id, current_task_id,
                            task_index, caller_id, address, num_returns,
                            transport_type == ray::TaskTransportType::DIRECT,
                            required_resources, required_placement_resources);
  // Set task arguments.
  for (const auto &arg : args) {
    if (arg.IsPassedByReference()) {
      builder.AddByRefArg(arg.GetReference());
    } else {
      builder.AddByValueArg(arg.GetValue());
    }
  }

  // Compute return IDs.
  return_ids->resize(num_returns);
  for (size_t i = 0; i < num_returns; i++) {
    (*return_ids)[i] =
        ObjectID::ForTaskReturn(task_id, i + 1,
                                /*transport_type=*/static_cast<int>(transport_type));
  }
}

// Group object ids according the the corresponding store providers.
void GroupObjectIdsByStoreProvider(const std::vector<ObjectID> &object_ids,
                                   absl::flat_hash_set<ObjectID> *plasma_object_ids,
                                   absl::flat_hash_set<ObjectID> *memory_object_ids) {
  for (const auto &object_id : object_ids) {
    if (object_id.IsDirectCallType()) {
      memory_object_ids->insert(object_id);
    } else {
      plasma_object_ids->insert(object_id);
    }
  }
}

}  // namespace

namespace ray {

CoreWorker::CoreWorker(const WorkerType worker_type, const Language language,
                       const std::string &store_socket, const std::string &raylet_socket,
                       const JobID &job_id, const gcs::GcsClientOptions &gcs_options,
                       const std::string &log_dir, const std::string &node_ip_address,
                       int node_manager_port,
                       const TaskExecutionCallback &task_execution_callback,
                       std::function<Status()> check_signals,
                       std::function<void()> gc_collect, bool ref_counting_enabled)
    : worker_type_(worker_type),
      language_(language),
      log_dir_(log_dir),
      ref_counting_enabled_(ref_counting_enabled),
      check_signals_(check_signals),
      gc_collect_(gc_collect),
      worker_context_(worker_type, job_id),
      io_work_(io_service_),
      client_call_manager_(new rpc::ClientCallManager(io_service_)),
      death_check_timer_(io_service_),
      internal_timer_(io_service_),
      core_worker_server_(WorkerTypeString(worker_type), 0 /* let grpc choose a port */),
      task_queue_length_(0),
      num_executed_tasks_(0),
      task_execution_service_work_(task_execution_service_),
      task_execution_callback_(task_execution_callback),
      resource_ids_(new ResourceMappingType()),
      grpc_service_(io_service_, *this) {
  // Initialize logging if log_dir is passed. Otherwise, it must be initialized
  // and cleaned up by the caller.
  if (log_dir_ != "") {
    std::stringstream app_name;
    app_name << LanguageString(language_) << "-" << WorkerTypeString(worker_type_) << "-"
             << worker_context_.GetWorkerID();
    RayLog::StartRayLog(app_name.str(), RayLogLevel::INFO, log_dir_);
    RayLog::InstallFailureSignalHandler();
  }
  RAY_LOG(INFO) << "Initializing worker " << worker_context_.GetWorkerID();
  // Initialize gcs client.
  if (getenv("RAY_GCS_SERVICE_ENABLED") != nullptr) {
    gcs_client_ = std::make_shared<ray::gcs::ServiceBasedGcsClient>(gcs_options);
  } else {
    gcs_client_ = std::make_shared<ray::gcs::RedisGcsClient>(gcs_options);
  }
  RAY_CHECK_OK(gcs_client_->Connect(io_service_));

  // Register a callback to monitor removed nodes.
  auto on_node_change = [this](const ClientID &node_id, const rpc::GcsNodeInfo &data) {
    if (data.state() == rpc::GcsNodeInfo::DEAD) {
      OnNodeRemoved(data);
    }
  };
  RAY_CHECK_OK(gcs_client_->Nodes().AsyncSubscribeToNodeChange(on_node_change, nullptr));

  actor_manager_ = std::unique_ptr<ActorManager>(new ActorManager(gcs_client_->Actors()));

  // Initialize profiler.
  profiler_ = std::make_shared<worker::Profiler>(worker_context_, node_ip_address,
                                                 io_service_, gcs_client_);

  // Initialize task receivers.
  if (worker_type_ == WorkerType::WORKER) {
    RAY_CHECK(task_execution_callback_ != nullptr);
    auto execute_task =
        std::bind(&CoreWorker::ExecuteTask, this, std::placeholders::_1,
                  std::placeholders::_2, std::placeholders::_3, std::placeholders::_4);
    raylet_task_receiver_ =
        std::unique_ptr<CoreWorkerRayletTaskReceiver>(new CoreWorkerRayletTaskReceiver(
            worker_context_.GetWorkerID(), local_raylet_client_, execute_task));
    direct_task_receiver_ = std::unique_ptr<CoreWorkerDirectTaskReceiver>(
        new CoreWorkerDirectTaskReceiver(worker_context_, local_raylet_client_,
                                         task_execution_service_, execute_task));
  }

  // Start RPC server after all the task receivers are properly initialized.
  core_worker_server_.RegisterService(grpc_service_);
  core_worker_server_.Run();

  // Initialize raylet client.
  // TODO(zhijunfu): currently RayletClient would crash in its constructor if it cannot
  // connect to Raylet after a number of retries, this can be changed later
  // so that the worker (java/python .etc) can retrieve and handle the error
  // instead of crashing.
  auto grpc_client = rpc::NodeManagerWorkerClient::make(
      node_ip_address, node_manager_port, *client_call_manager_);
  ClientID local_raylet_id;
  local_raylet_client_ = std::shared_ptr<raylet::RayletClient>(new raylet::RayletClient(
      io_service_, std::move(grpc_client), raylet_socket, worker_context_.GetWorkerID(),
      (worker_type_ == ray::WorkerType::WORKER), worker_context_.GetCurrentJobID(),
      language_, &local_raylet_id, core_worker_server_.GetPort()));
  connected_ = true;

  // Set our own address.
  RAY_CHECK(!local_raylet_id.IsNil());
  rpc_address_.set_ip_address(node_ip_address);
  rpc_address_.set_port(core_worker_server_.GetPort());
  rpc_address_.set_raylet_id(local_raylet_id.Binary());
  rpc_address_.set_worker_id(worker_context_.GetWorkerID().Binary());

  reference_counter_ = std::make_shared<ReferenceCounter>(
      rpc_address_, RayConfig::instance().distributed_ref_counting_enabled(),
      RayConfig::instance().lineage_pinning_enabled(), [this](const rpc::Address &addr) {
        return std::shared_ptr<rpc::CoreWorkerClient>(
            new rpc::CoreWorkerClient(addr, *client_call_manager_));
      });

  if (worker_type_ == ray::WorkerType::WORKER) {
    death_check_timer_.expires_from_now(boost::asio::chrono::milliseconds(
        RayConfig::instance().raylet_death_check_interval_milliseconds()));
    death_check_timer_.async_wait(boost::bind(&CoreWorker::CheckForRayletFailure, this));
  }

  internal_timer_.expires_from_now(
      boost::asio::chrono::milliseconds(kInternalHeartbeatMillis));
  internal_timer_.async_wait(boost::bind(&CoreWorker::InternalHeartbeat, this));

  io_thread_ = std::thread(&CoreWorker::RunIOService, this);

  plasma_store_provider_.reset(new CoreWorkerPlasmaStoreProvider(
      store_socket, local_raylet_client_, check_signals_,
      /*evict_if_full=*/RayConfig::instance().object_pinning_enabled(),
      boost::bind(&CoreWorker::TriggerGlobalGC, this)));
  memory_store_.reset(new CoreWorkerMemoryStore(
      [this](const RayObject &obj, const ObjectID &obj_id) {
        RAY_LOG(DEBUG) << "Promoting object to plasma " << obj_id;
        RAY_CHECK_OK(Put(obj, /*contained_object_ids=*/{}, obj_id, /*pin_object=*/true));
      },
      ref_counting_enabled ? reference_counter_ : nullptr, local_raylet_client_,
      check_signals_));

  task_manager_.reset(new TaskManager(
      memory_store_, reference_counter_, actor_manager_,
      [this](const TaskSpecification &spec) {
        // Retry after a delay to emulate the existing Raylet reconstruction
        // behaviour. TODO(ekl) backoff exponentially.
        RAY_LOG(ERROR) << "Will resubmit task after a 5 second delay: "
                       << spec.DebugString();
        absl::MutexLock lock(&mutex_);
        to_resubmit_.push_back(std::make_pair(current_time_ms() + 5000, spec));
      }));

  // Create an entry for the driver task in the task table. This task is
  // added immediately with status RUNNING. This allows us to push errors
  // related to this driver task back to the driver. For example, if the
  // driver creates an object that is later evicted, we should notify the
  // user that we're unable to reconstruct the object, since we cannot
  // rerun the driver.
  if (worker_type_ == WorkerType::DRIVER) {
    TaskSpecBuilder builder;
    const TaskID task_id = TaskID::ForDriverTask(worker_context_.GetCurrentJobID());
    builder.SetDriverTaskSpec(task_id, language_, worker_context_.GetCurrentJobID(),
                              TaskID::ComputeDriverTaskId(worker_context_.GetWorkerID()),
                              GetCallerId(), rpc_address_);

    std::shared_ptr<gcs::TaskTableData> data = std::make_shared<gcs::TaskTableData>();
    data->mutable_task()->mutable_task_spec()->CopyFrom(builder.Build().GetMessage());
    RAY_CHECK_OK(gcs_client_->Tasks().AsyncAdd(data, nullptr));
    SetCurrentTaskId(task_id);
  }

  auto client_factory = [this](const rpc::Address &addr) {
    return std::shared_ptr<rpc::CoreWorkerClient>(
        new rpc::CoreWorkerClient(addr, *client_call_manager_));
  };
  direct_actor_submitter_ = std::unique_ptr<CoreWorkerDirectActorTaskSubmitter>(
      new CoreWorkerDirectActorTaskSubmitter(rpc_address_, client_factory, memory_store_,
                                             task_manager_));

  direct_task_submitter_ =
      std::unique_ptr<CoreWorkerDirectTaskSubmitter>(new CoreWorkerDirectTaskSubmitter(
          rpc_address_, local_raylet_client_, client_factory,
          [this](const std::string ip_address, int port) {
            auto grpc_client = rpc::NodeManagerWorkerClient::make(ip_address, port,
                                                                  *client_call_manager_);
            return std::shared_ptr<raylet::RayletClient>(
                new raylet::RayletClient(std::move(grpc_client)));
          },
          memory_store_, task_manager_, local_raylet_id,
          RayConfig::instance().worker_lease_timeout_milliseconds()));
  future_resolver_.reset(new FutureResolver(memory_store_, client_factory));
  // Unfortunately the raylet client has to be constructed after the receivers.
  if (direct_task_receiver_ != nullptr) {
    direct_task_receiver_->Init(client_factory, rpc_address_);
  }
}

CoreWorker::~CoreWorker() {
  io_service_.stop();
  io_thread_.join();
  if (log_dir_ != "") {
    RayLog::ShutDownRayLog();
  }
}

void CoreWorker::Shutdown() {
  io_service_.stop();
  if (worker_type_ == WorkerType::WORKER) {
    task_execution_service_.stop();
  }
}

void CoreWorker::Disconnect() {
  io_service_.stop();
  if (connected_) {
    connected_ = false;
    if (gcs_client_) {
      gcs_client_->Disconnect();
    }
    if (local_raylet_client_) {
      RAY_IGNORE_EXPR(local_raylet_client_->Disconnect());
    }
  }
}

void CoreWorker::Exit(bool intentional) {
  exiting_ = true;
  // Release the resources early in case draining takes a long time.
  RAY_CHECK_OK(local_raylet_client_->NotifyDirectCallTaskBlocked());
  task_manager_->DrainAndShutdown([this, intentional]() {
    // To avoid problems, make sure shutdown is always called from the same
    // event loop each time.
    task_execution_service_.post([this, intentional]() {
      if (intentional) {
        Disconnect();  // Notify the raylet this is an intentional exit.
      }
      Shutdown();
    });
  });
}

void CoreWorker::RunIOService() {
#ifdef _WIN32
  // TODO(mehrdadn): Is there an equivalent for Windows we need here?
#else
  // Block SIGINT and SIGTERM so they will be handled by the main thread.
  sigset_t mask;
  sigemptyset(&mask);
  sigaddset(&mask, SIGINT);
  sigaddset(&mask, SIGTERM);
  pthread_sigmask(SIG_BLOCK, &mask, NULL);
#endif

  io_service_.run();
}

void CoreWorker::OnNodeRemoved(const rpc::GcsNodeInfo &node_info) {
  const auto node_id = ClientID::FromBinary(node_info.node_id());
  const auto lost_objects = reference_counter_->HandleNodeRemoved(node_id);
  for (const auto &object_id : lost_objects) {
    RAY_LOG(INFO) << "Object " << object_id << " lost due to node failure "
                  << node_id;
  }
}

void CoreWorker::ReconstructObject(const ObjectID &object_id) {
  // Check the ReferenceCounter to see if there is a location for the object.
  const auto node_id = reference_counter_->GetPlasmaObjectPinnedAt(object_id);
  if (!node_id.IsNil()) {
    return;
  }

  // Lookup the object in the GCS to find another copy.
  RAY_CHECK_OK(gcs_client_->Objects().AsyncGetLocations(object_id, [this, object_id](Status status, const std::vector<rpc::ObjectTableData> &result) {
      RAY_CHECK_OK(status);
      // TODO(swang): Deduplicate concurrent requests to reconstruct the same
      // object ID.
      // If a copy still exists, pin the object by sending a
      // PinObjectIDs RPC.
      auto it = result.begin();
      for (; it != result.end(); it++) {
        const auto new_node_id = ClientID::FromBinary(it->manager());
        auto new_node = gcs_client_->Nodes().Get(new_node_id);
        RAY_CHECK(new_node.has_value());
        if (new_node->state() == rpc::GcsNodeInfo::ALIVE) {
          RAY_LOG(DEBUG) << "Trying to pin copy of lost object " << object_id << " at node " << new_node_id;
          RAY_CHECK_OK(local_raylet_client_->PinObjectIDs(
              rpc_address_, {object_id},
              [this, object_id, new_node_id](const Status &status, const rpc::PinObjectIDsReply &reply) {
                if (status.ok()) {
                  reference_counter_->MarkPlasmaObjectsPinnedAt({object_id}, new_node_id);
                } else {
                  // TODO: Retry reconstruction.
                }
              }));
          break;
        }
      }

      if (it == result.end()) {
        // TODO: Re-execute the task spec that created the object.
      }
    }
  ));
}

void CoreWorker::SetCurrentTaskId(const TaskID &task_id) {
  worker_context_.SetCurrentTaskId(task_id);
  main_thread_task_id_ = task_id;
  bool not_actor_task = false;
  {
    absl::MutexLock lock(&mutex_);
    not_actor_task = actor_id_.IsNil();
  }
  if (not_actor_task && task_id.IsNil()) {
    absl::MutexLock lock(&actor_handles_mutex_);
    // Reset the seqnos so that for the next task it start off at 0.
    for (const auto &handle : actor_handles_) {
      handle.second->Reset();
    }
    // TODO(ekl) we can't unsubscribe to actor notifications here due to
    // https://github.com/ray-project/ray/pull/6885
  }
}

void CoreWorker::CheckForRayletFailure() {
// If the raylet fails, we will be reassigned to init (PID=1).
#ifdef _WIN32
// TODO(mehrdadn): need a different solution for Windows.
#else
  if (getppid() == 1) {
    RAY_LOG(ERROR) << "Raylet failed. Shutting down.";
    Shutdown();
  }
#endif

  // Reset the timer from the previous expiration time to avoid drift.
  death_check_timer_.expires_at(
      death_check_timer_.expiry() +
      boost::asio::chrono::milliseconds(
          RayConfig::instance().raylet_death_check_interval_milliseconds()));
  death_check_timer_.async_wait(boost::bind(&CoreWorker::CheckForRayletFailure, this));
}

void CoreWorker::InternalHeartbeat() {
  absl::MutexLock lock(&mutex_);
  while (!to_resubmit_.empty() && current_time_ms() > to_resubmit_.front().first) {
    RAY_CHECK_OK(direct_task_submitter_->SubmitTask(to_resubmit_.front().second));
    to_resubmit_.pop_front();
  }
  internal_timer_.expires_at(internal_timer_.expiry() +
                             boost::asio::chrono::milliseconds(kInternalHeartbeatMillis));
  internal_timer_.async_wait(boost::bind(&CoreWorker::InternalHeartbeat, this));
}

std::unordered_map<ObjectID, std::pair<size_t, size_t>>
CoreWorker::GetAllReferenceCounts() const {
  auto counts = reference_counter_->GetAllReferenceCounts();
  absl::MutexLock lock(&actor_handles_mutex_);
  // Strip actor IDs from the ref counts since there is no associated ObjectID
  // in the language frontend.
  for (const auto &handle : actor_handles_) {
    auto actor_id = handle.first;
    auto actor_handle_id = ObjectID::ForActorHandle(actor_id);
    counts.erase(actor_handle_id);
  }
  return counts;
}

void CoreWorker::PromoteToPlasmaAndGetOwnershipInfo(const ObjectID &object_id,
                                                    TaskID *owner_id,
                                                    rpc::Address *owner_address) {
  RAY_CHECK(object_id.IsDirectCallType());
  auto value = memory_store_->GetOrPromoteToPlasma(object_id);
  if (value) {
    RAY_LOG(DEBUG) << "Storing object promoted to plasma " << object_id;
    RAY_CHECK_OK(
        Put(*value, /*contained_object_ids=*/{}, object_id, /*pin_object=*/true));
  }

  auto has_owner = reference_counter_->GetOwner(object_id, owner_id, owner_address);
  RAY_CHECK(has_owner)
      << "Object IDs generated randomly (ObjectID.from_random()) or out-of-band "
         "(ObjectID.from_binary(...)) cannot be serialized because Ray does not know "
         "which task will create them. "
         "If this was not how your object ID was generated, please file an issue "
         "at https://github.com/ray-project/ray/issues/";
  RAY_LOG(DEBUG) << "Promoted object to plasma " << object_id << " owned by "
                 << *owner_id;
}

void CoreWorker::RegisterOwnershipInfoAndResolveFuture(
    const ObjectID &object_id, const ObjectID &outer_object_id, const TaskID &owner_id,
    const rpc::Address &owner_address) {
  // Add the object's owner to the local metadata in case it gets serialized
  // again.
  reference_counter_->AddBorrowedObject(object_id, outer_object_id, owner_id,
                                        owner_address);

  RAY_CHECK(!owner_id.IsNil());
  // We will ask the owner about the object until the object is
  // created or we can no longer reach the owner.
  future_resolver_->ResolveFutureAsync(object_id, owner_id, owner_address);
}

Status CoreWorker::SetClientOptions(std::string name, int64_t limit_bytes) {
  // Currently only the Plasma store supports client options.
  return plasma_store_provider_->SetClientOptions(name, limit_bytes);
}

Status CoreWorker::Put(const RayObject &object,
                       const std::vector<ObjectID> &contained_object_ids,
                       ObjectID *object_id) {
  *object_id = ObjectID::ForPut(worker_context_.GetCurrentTaskID(),
                                worker_context_.GetNextPutIndex(),
                                static_cast<uint8_t>(TaskTransportType::DIRECT));
  reference_counter_->AddOwnedObject(*object_id, contained_object_ids, GetCallerId(),
                                     rpc_address_);
  return Put(object, contained_object_ids, *object_id, /*pin_object=*/true);
}

Status CoreWorker::Put(const RayObject &object,
                       const std::vector<ObjectID> &contained_object_ids,
                       const ObjectID &object_id, bool pin_object) {
  bool object_exists;
  RAY_RETURN_NOT_OK(plasma_store_provider_->Put(object, object_id, &object_exists));
  if (!object_exists) {
    if (pin_object) {
      // Tell the raylet to pin the object **after** it is created.
      RAY_LOG(DEBUG) << "Pinning put object " << object_id;
      RAY_CHECK_OK(local_raylet_client_->PinObjectIDs(
          rpc_address_, {object_id},
          [this, object_id](const Status &status, const rpc::PinObjectIDsReply &reply) {
            // Only release the object once the raylet has responded to avoid the race
            // condition that the object could be evicted before the raylet pins it.
            if (!plasma_store_provider_->Release(object_id).ok()) {
              RAY_LOG(ERROR) << "Failed to release ObjectID (" << object_id
                             << "), might cause a leak in plasma.";
            }
          }));
    } else {
      RAY_RETURN_NOT_OK(plasma_store_provider_->Release(object_id));
    }
  }
  RAY_CHECK(memory_store_->Put(RayObject(rpc::ErrorType::OBJECT_IN_PLASMA), object_id));
  return Status::OK();
}

Status CoreWorker::Create(const std::shared_ptr<Buffer> &metadata, const size_t data_size,
                          const std::vector<ObjectID> &contained_object_ids,
                          ObjectID *object_id, std::shared_ptr<Buffer> *data) {
  *object_id = ObjectID::ForPut(worker_context_.GetCurrentTaskID(),
                                worker_context_.GetNextPutIndex(),
                                static_cast<uint8_t>(TaskTransportType::DIRECT));
  RAY_RETURN_NOT_OK(
      plasma_store_provider_->Create(metadata, data_size, *object_id, data));
  // Only add the object to the reference counter if it didn't already exist.
  if (data) {
    reference_counter_->AddOwnedObject(*object_id, contained_object_ids, GetCallerId(),
                                       rpc_address_);
  }
  return Status::OK();
}

Status CoreWorker::Create(const std::shared_ptr<Buffer> &metadata, const size_t data_size,
                          const ObjectID &object_id, std::shared_ptr<Buffer> *data) {
  return plasma_store_provider_->Create(metadata, data_size, object_id, data);
}

Status CoreWorker::Seal(const ObjectID &object_id, bool pin_object,
                        const absl::optional<rpc::Address> &owner_address) {
  RAY_RETURN_NOT_OK(plasma_store_provider_->Seal(object_id));
  if (pin_object) {
    // Tell the raylet to pin the object **after** it is created.
    RAY_LOG(DEBUG) << "Pinning sealed object " << object_id;
    RAY_CHECK_OK(local_raylet_client_->PinObjectIDs(
        owner_address.has_value() ? *owner_address : rpc_address_, {object_id},
        [this, object_id](const Status &status, const rpc::PinObjectIDsReply &reply) {
          // Only release the object once the raylet has responded to avoid the race
          // condition that the object could be evicted before the raylet pins it.
          if (!plasma_store_provider_->Release(object_id).ok()) {
            RAY_LOG(ERROR) << "Failed to release ObjectID (" << object_id
                           << "), might cause a leak in plasma.";
          }
        }));
  } else {
    RAY_RETURN_NOT_OK(plasma_store_provider_->Release(object_id));
  }
  RAY_CHECK(memory_store_->Put(RayObject(rpc::ErrorType::OBJECT_IN_PLASMA), object_id));
  return Status::OK();
}

Status CoreWorker::Get(const std::vector<ObjectID> &ids, const int64_t timeout_ms,
                       std::vector<std::shared_ptr<RayObject>> *results) {
  results->resize(ids.size(), nullptr);

  absl::flat_hash_set<ObjectID> plasma_object_ids;
  absl::flat_hash_set<ObjectID> memory_object_ids;
  GroupObjectIdsByStoreProvider(ids, &plasma_object_ids, &memory_object_ids);

  bool got_exception = false;
  absl::flat_hash_map<ObjectID, std::shared_ptr<RayObject>> result_map;
  auto start_time = current_time_ms();

  if (!memory_object_ids.empty()) {
    RAY_RETURN_NOT_OK(memory_store_->Get(memory_object_ids, timeout_ms, worker_context_,
                                         &result_map, &got_exception));
  }

  // Erase any objects that were promoted to plasma from the results. These get
  // requests will be retried at the plasma store.
  for (auto it = result_map.begin(); it != result_map.end(); it++) {
    if (it->second->IsInPlasmaError()) {
      RAY_LOG(DEBUG) << it->first << " in plasma, doing fetch-and-get";
      plasma_object_ids.insert(it->first);
      result_map.erase(it);
    }
  }

  if (!got_exception) {
    // If any of the objects have been promoted to plasma, then we retry their
    // gets at the provider plasma. Once we get the objects from plasma, we flip
    // the transport type again and return them for the original direct call ids.
    int64_t local_timeout_ms = timeout_ms;
    if (timeout_ms >= 0) {
      local_timeout_ms = std::max(static_cast<int64_t>(0),
                                  timeout_ms - (current_time_ms() - start_time));
    }
    RAY_LOG(DEBUG) << "Plasma GET timeout " << local_timeout_ms;
    RAY_RETURN_NOT_OK(plasma_store_provider_->Get(plasma_object_ids, local_timeout_ms,
                                                  worker_context_, &result_map,
                                                  &got_exception));
  }

  // Loop through `ids` and fill each entry for the `results` vector,
  // this ensures that entries `results` have exactly the same order as
  // they are in `ids`. When there are duplicate object ids, all the entries
  // for the same id are filled in.
  bool missing_result = false;
  bool will_throw_exception = false;
  for (size_t i = 0; i < ids.size(); i++) {
    auto pair = result_map.find(ids[i]);
    if (pair != result_map.end()) {
      (*results)[i] = pair->second;
      RAY_CHECK(!pair->second->IsInPlasmaError());
      if (pair->second->IsException()) {
        // The language bindings should throw an exception if they see this
        // object.
        will_throw_exception = true;
      }
    } else {
      missing_result = true;
    }
  }
  // If no timeout was set and none of the results will throw an exception,
  // then check that we fetched all results before returning.
  if (timeout_ms < 0 && !will_throw_exception) {
    RAY_CHECK(!missing_result);
  }

  return Status::OK();
}

Status CoreWorker::Contains(const ObjectID &object_id, bool *has_object) {
  bool found = false;
  bool in_plasma = false;
  found = memory_store_->Contains(object_id, &in_plasma);
  if (in_plasma) {
    RAY_RETURN_NOT_OK(plasma_store_provider_->Contains(object_id, &found));
  }
  *has_object = found;
  return Status::OK();
}

// For any objects that are ErrorType::OBJECT_IN_PLASMA, we need to move them from
// the ready set into the plasma_object_ids set to wait on them there.
void RetryObjectInPlasmaErrors(std::shared_ptr<CoreWorkerMemoryStore> &memory_store,
                               WorkerContext &worker_context,
                               absl::flat_hash_set<ObjectID> &memory_object_ids,
                               absl::flat_hash_set<ObjectID> &plasma_object_ids,
                               absl::flat_hash_set<ObjectID> &ready) {
  for (const auto &mem_id : memory_object_ids) {
    if (ready.find(mem_id) != ready.end()) {
      std::vector<std::shared_ptr<RayObject>> found;
      RAY_CHECK_OK(memory_store->Get({mem_id}, /*num_objects=*/1, /*timeout=*/0,
                                     worker_context,
                                     /*remote_after_get=*/false, &found));
      if (found.size() == 1 && found[0]->IsInPlasmaError()) {
        memory_object_ids.erase(mem_id);
        ready.erase(mem_id);
        plasma_object_ids.insert(mem_id);
      }
    }
  }
}

Status CoreWorker::Wait(const std::vector<ObjectID> &ids, int num_objects,
                        int64_t timeout_ms, std::vector<bool> *results) {
  results->resize(ids.size(), false);

  if (num_objects <= 0 || num_objects > static_cast<int>(ids.size())) {
    return Status::Invalid(
        "Number of objects to wait for must be between 1 and the number of ids.");
  }

  absl::flat_hash_set<ObjectID> plasma_object_ids;
  absl::flat_hash_set<ObjectID> memory_object_ids;
  GroupObjectIdsByStoreProvider(ids, &plasma_object_ids, &memory_object_ids);

  if (plasma_object_ids.size() + memory_object_ids.size() != ids.size()) {
    return Status::Invalid("Duplicate object IDs not supported in wait.");
  }

  // TODO(edoakes): this logic is not ideal, and will have to be addressed
  // before we enable direct actor calls in the Python code. If we are waiting
  // on a list of objects mixed between multiple store providers, we could
  // easily end up in the situation where we're blocked waiting on one store
  // provider while another actually has enough objects ready to fulfill
  // 'num_objects'. This is partially addressed by trying them all once with
  // a timeout of 0, but that does not address the situation where objects
  // become available on the second store provider while waiting on the first.

  absl::flat_hash_set<ObjectID> ready;
  // Wait from both store providers with timeout set to 0. This is to avoid the case
  // where we might use up the entire timeout on trying to get objects from one store
  // provider before even trying another (which might have all of the objects available).
  if (memory_object_ids.size() > 0) {
    RAY_RETURN_NOT_OK(memory_store_->Wait(
        memory_object_ids,
        std::min(static_cast<int>(memory_object_ids.size()), num_objects),
        /*timeout_ms=*/0, worker_context_, &ready));
    RetryObjectInPlasmaErrors(memory_store_, worker_context_, memory_object_ids,
                              plasma_object_ids, ready);
  }
  RAY_CHECK(static_cast<int>(ready.size()) <= num_objects);
  if (static_cast<int>(ready.size()) < num_objects && plasma_object_ids.size() > 0) {
    RAY_RETURN_NOT_OK(plasma_store_provider_->Wait(
        plasma_object_ids,
        std::min(static_cast<int>(plasma_object_ids.size()),
                 num_objects - static_cast<int>(ready.size())),
        /*timeout_ms=*/0, worker_context_, &ready));
  }
  RAY_CHECK(static_cast<int>(ready.size()) <= num_objects);

  if (timeout_ms != 0 && static_cast<int>(ready.size()) < num_objects) {
    // Clear the ready set and retry. We clear it so that we can compute the number of
    // objects to fetch from the memory store easily below.
    ready.clear();

    int64_t start_time = current_time_ms();
    if (memory_object_ids.size() > 0) {
      RAY_RETURN_NOT_OK(memory_store_->Wait(
          memory_object_ids,
          std::min(static_cast<int>(memory_object_ids.size()), num_objects), timeout_ms,
          worker_context_, &ready));
      RetryObjectInPlasmaErrors(memory_store_, worker_context_, memory_object_ids,
                                plasma_object_ids, ready);
    }
    RAY_CHECK(static_cast<int>(ready.size()) <= num_objects);
    if (timeout_ms > 0) {
      timeout_ms =
          std::max(0, static_cast<int>(timeout_ms - (current_time_ms() - start_time)));
    }
    if (static_cast<int>(ready.size()) < num_objects && plasma_object_ids.size() > 0) {
      RAY_RETURN_NOT_OK(plasma_store_provider_->Wait(
          plasma_object_ids,
          std::min(static_cast<int>(plasma_object_ids.size()),
                   num_objects - static_cast<int>(ready.size())),
          timeout_ms, worker_context_, &ready));
    }
    RAY_CHECK(static_cast<int>(ready.size()) <= num_objects);
  }

  for (size_t i = 0; i < ids.size(); i++) {
    if (ready.find(ids[i]) != ready.end()) {
      results->at(i) = true;
    }
  }

  return Status::OK();
}

Status CoreWorker::Delete(const std::vector<ObjectID> &object_ids, bool local_only,
                          bool delete_creating_tasks) {
  // TODO(edoakes): what are the desired semantics for deleting from a non-owner?
  // Should we just delete locally or ping the owner and delete globally?
  reference_counter_->DeleteReferences(object_ids);

  // We only delete from plasma, which avoids hangs (issue #7105). In-memory
  // objects are always handled by ref counting only.
  absl::flat_hash_set<ObjectID> plasma_object_ids(object_ids.begin(), object_ids.end());
  return plasma_store_provider_->Delete(plasma_object_ids, local_only,
                                        delete_creating_tasks);
}

void CoreWorker::TriggerGlobalGC() {
  auto status = local_raylet_client_->GlobalGC(
      [](const Status &status, const rpc::GlobalGCReply &reply) {
        if (!status.ok()) {
          RAY_LOG(ERROR) << "Failed to send global GC request: " << status.ToString();
        }
      });
  if (!status.ok()) {
    RAY_LOG(ERROR) << "Failed to send global GC request: " << status.ToString();
  }
}

std::string CoreWorker::MemoryUsageString() {
  // Currently only the Plasma store returns a debug string.
  return plasma_store_provider_->MemoryUsageString();
}

TaskID CoreWorker::GetCallerId() const {
  TaskID caller_id;
  ActorID actor_id = GetActorId();
  if (!actor_id.IsNil()) {
    caller_id = TaskID::ForActorCreationTask(actor_id);
  } else {
    caller_id = main_thread_task_id_;
  }
  return caller_id;
}

Status CoreWorker::PushError(const JobID &job_id, const std::string &type,
                             const std::string &error_message, double timestamp) {
  return local_raylet_client_->PushError(job_id, type, error_message, timestamp);
}

Status CoreWorker::PrepareActorCheckpoint(const ActorID &actor_id,
                                          ActorCheckpointID *checkpoint_id) {
  return local_raylet_client_->PrepareActorCheckpoint(actor_id, checkpoint_id);
}

Status CoreWorker::NotifyActorResumedFromCheckpoint(
    const ActorID &actor_id, const ActorCheckpointID &checkpoint_id) {
  return local_raylet_client_->NotifyActorResumedFromCheckpoint(actor_id, checkpoint_id);
}

Status CoreWorker::SetResource(const std::string &resource_name, const double capacity,
                               const ClientID &client_id) {
  return local_raylet_client_->SetResource(resource_name, capacity, client_id);
}

Status CoreWorker::SubmitTask(const RayFunction &function,
                              const std::vector<TaskArg> &args,
                              const TaskOptions &task_options,
                              std::vector<ObjectID> *return_ids, int max_retries) {
  TaskSpecBuilder builder;
  const int next_task_index = worker_context_.GetNextTaskIndex();
  const auto task_id =
      TaskID::ForNormalTask(worker_context_.GetCurrentJobID(),
                            worker_context_.GetCurrentTaskID(), next_task_index);

  const std::unordered_map<std::string, double> required_resources;
  // TODO(ekl) offload task building onto a thread pool for performance
  BuildCommonTaskSpec(
      builder, worker_context_.GetCurrentJobID(), task_id,
      worker_context_.GetCurrentTaskID(), next_task_index, GetCallerId(), rpc_address_,
      function, args, task_options.num_returns, task_options.resources,
      required_resources,
      task_options.is_direct_call ? TaskTransportType::DIRECT : TaskTransportType::RAYLET,
      return_ids);
  TaskSpecification task_spec = builder.Build();
  if (task_options.is_direct_call) {
    task_manager_->AddPendingTask(GetCallerId(), rpc_address_, task_spec, max_retries);
    return direct_task_submitter_->SubmitTask(task_spec);
  } else {
    return local_raylet_client_->SubmitTask(task_spec);
  }
}

Status CoreWorker::CreateActor(const RayFunction &function,
                               const std::vector<TaskArg> &args,
                               const ActorCreationOptions &actor_creation_options,
                               const std::string &extension_data,
                               ActorID *return_actor_id) {
  const int next_task_index = worker_context_.GetNextTaskIndex();
  const ActorID actor_id =
      ActorID::Of(worker_context_.GetCurrentJobID(), worker_context_.GetCurrentTaskID(),
                  next_task_index);
  const TaskID actor_creation_task_id = TaskID::ForActorCreationTask(actor_id);
  const JobID job_id = worker_context_.GetCurrentJobID();
  std::vector<ObjectID> return_ids;
  TaskSpecBuilder builder;
  BuildCommonTaskSpec(builder, job_id, actor_creation_task_id,
                      worker_context_.GetCurrentTaskID(), next_task_index, GetCallerId(),
                      rpc_address_, function, args, 1, actor_creation_options.resources,
                      actor_creation_options.placement_resources,
                      actor_creation_options.is_direct_call ? TaskTransportType::DIRECT
                                                            : TaskTransportType::RAYLET,
                      &return_ids);
  builder.SetActorCreationTaskSpec(
      actor_id, actor_creation_options.max_reconstructions,
      actor_creation_options.dynamic_worker_options,
      actor_creation_options.is_direct_call, actor_creation_options.max_concurrency,
      actor_creation_options.is_detached, actor_creation_options.is_asyncio);

  *return_actor_id = actor_id;
  TaskSpecification task_spec = builder.Build();
  Status status;
  if (actor_creation_options.is_direct_call) {
    task_manager_->AddPendingTask(
        GetCallerId(), rpc_address_, task_spec,
        std::max(RayConfig::instance().actor_creation_min_retries(),
                 actor_creation_options.max_reconstructions));
    status = direct_task_submitter_->SubmitTask(task_spec);
  } else {
    status = local_raylet_client_->SubmitTask(task_spec);
  }

  std::unique_ptr<ActorHandle> actor_handle(new ActorHandle(
      actor_id, GetCallerId(), rpc_address_, job_id, /*actor_cursor=*/return_ids[0],
      function.GetLanguage(), actor_creation_options.is_direct_call,
      function.GetFunctionDescriptor(), extension_data));
  RAY_CHECK(AddActorHandle(std::move(actor_handle),
                           /*is_owner_handle=*/!actor_creation_options.is_detached))
      << "Actor " << actor_id << " already exists";
  return status;
}

Status CoreWorker::SubmitActorTask(const ActorID &actor_id, const RayFunction &function,
                                   const std::vector<TaskArg> &args,
                                   const TaskOptions &task_options,
                                   std::vector<ObjectID> *return_ids) {
  ActorHandle *actor_handle = nullptr;
  RAY_RETURN_NOT_OK(GetActorHandle(actor_id, &actor_handle));

  // Add one for actor cursor object id for tasks.
  const int num_returns = task_options.num_returns + 1;

  const bool is_direct_call = actor_handle->IsDirectCallActor();
  const TaskTransportType transport_type =
      is_direct_call ? TaskTransportType::DIRECT : TaskTransportType::RAYLET;

  // Build common task spec.
  TaskSpecBuilder builder;
  const int next_task_index = worker_context_.GetNextTaskIndex();
  const TaskID actor_task_id = TaskID::ForActorTask(
      worker_context_.GetCurrentJobID(), worker_context_.GetCurrentTaskID(),
      next_task_index, actor_handle->GetActorID());
  const std::unordered_map<std::string, double> required_resources;
  BuildCommonTaskSpec(builder, actor_handle->CreationJobID(), actor_task_id,
                      worker_context_.GetCurrentTaskID(), next_task_index, GetCallerId(),
                      rpc_address_, function, args, num_returns, task_options.resources,
                      required_resources, transport_type, return_ids);

  const ObjectID new_cursor = return_ids->back();
  actor_handle->SetActorTaskSpec(builder, transport_type, new_cursor);
  // Remove cursor from return ids.
  return_ids->pop_back();

  // Submit task.
  Status status;
  TaskSpecification task_spec = builder.Build();
  if (is_direct_call) {
    task_manager_->AddPendingTask(GetCallerId(), rpc_address_, task_spec);
    if (actor_handle->IsDead()) {
      auto status = Status::IOError("sent task to dead actor");
      task_manager_->PendingTaskFailed(task_spec.TaskId(), rpc::ErrorType::ACTOR_DIED,
                                       &status);
    } else {
      status = direct_actor_submitter_->SubmitTask(task_spec);
    }
  } else {
    RAY_CHECK_OK(local_raylet_client_->SubmitTask(task_spec));
  }
  return status;
}

<<<<<<< HEAD
Status CoreWorker::KillActor(const ActorID &actor_id, bool force_kill) {
  ActorHandle *actor_handle = nullptr;
  RAY_RETURN_NOT_OK(GetActorHandle(actor_id, &actor_handle));
  RAY_CHECK(actor_handle->IsDirectCallActor());
  direct_actor_submitter_->KillActor(actor_id, force_kill);
  return Status::OK();
}

void CoreWorker::RemoveActorHandleReference(const ActorID &actor_id) {
  ObjectID actor_handle_id = ObjectID::ForActorHandle(actor_id);
  reference_counter_->RemoveLocalReference(actor_handle_id, nullptr);
}

=======
Status CoreWorker::KillActor(const ActorID &actor_id, bool force_kill,
                             bool no_reconstruction) {
  ActorHandle *actor_handle = nullptr;
  RAY_RETURN_NOT_OK(GetActorHandle(actor_id, &actor_handle));
  RAY_CHECK(actor_handle->IsDirectCallActor());
  direct_actor_submitter_->KillActor(actor_id, force_kill, no_reconstruction);
  return Status::OK();
}

void CoreWorker::RemoveActorHandleReference(const ActorID &actor_id) {
  ObjectID actor_handle_id = ObjectID::ForActorHandle(actor_id);
  reference_counter_->RemoveLocalReference(actor_handle_id, nullptr);
}

>>>>>>> 17d9a93f
ActorID CoreWorker::DeserializeAndRegisterActorHandle(const std::string &serialized,
                                                      const ObjectID &outer_object_id) {
  std::unique_ptr<ActorHandle> actor_handle(new ActorHandle(serialized));
  const auto actor_id = actor_handle->GetActorID();
  const auto owner_id = actor_handle->GetOwnerId();
  const auto owner_address = actor_handle->GetOwnerAddress();

  RAY_UNUSED(AddActorHandle(std::move(actor_handle), /*is_owner_handle=*/false));

  ObjectID actor_handle_id = ObjectID::ForActorHandle(actor_id);
  reference_counter_->AddBorrowedObject(actor_handle_id, outer_object_id, owner_id,
                                        owner_address);

  return actor_id;
}

Status CoreWorker::SerializeActorHandle(const ActorID &actor_id, std::string *output,
                                        ObjectID *actor_handle_id) const {
  ActorHandle *actor_handle = nullptr;
  auto status = GetActorHandle(actor_id, &actor_handle);
  if (status.ok()) {
    actor_handle->Serialize(output);
    *actor_handle_id = ObjectID::ForActorHandle(actor_id);
  }
  return status;
}

bool CoreWorker::AddActorHandle(std::unique_ptr<ActorHandle> actor_handle,
                                bool is_owner_handle) {
  const auto &actor_id = actor_handle->GetActorID();
  const auto actor_creation_return_id = ObjectID::ForActorHandle(actor_id);
  reference_counter_->AddLocalReference(actor_creation_return_id);

  bool inserted;
  {
    absl::MutexLock lock(&actor_handles_mutex_);
    inserted = actor_handles_.emplace(actor_id, std::move(actor_handle)).second;
  }

  if (inserted) {
    // Register a callback to handle actor notifications.
    auto actor_notification_callback = [this](const ActorID &actor_id,
                                              const gcs::ActorTableData &actor_data) {
      if (actor_data.state() == gcs::ActorTableData::RECONSTRUCTING) {
        absl::MutexLock lock(&actor_handles_mutex_);
        auto it = actor_handles_.find(actor_id);
        RAY_CHECK(it != actor_handles_.end());
        if (it->second->IsDirectCallActor()) {
          // We have to reset the actor handle since the next instance of the
          // actor will not have the last sequence number that we sent.
          // TODO: Remove the check for direct calls. We do not reset for the
          // raylet codepath because it tries to replay all tasks since the
          // last actor checkpoint.
          it->second->Reset();
        }
        direct_actor_submitter_->DisconnectActor(actor_id, false);
      } else if (actor_data.state() == gcs::ActorTableData::DEAD) {
        direct_actor_submitter_->DisconnectActor(actor_id, true);

        ActorHandle *actor_handle = nullptr;
        RAY_CHECK_OK(GetActorHandle(actor_id, &actor_handle));
        actor_handle->MarkDead();
        // We cannot erase the actor handle here because clients can still
        // submit tasks to dead actors. This also means we defer unsubscription,
        // otherwise we crash when bulk unsubscribing all actor handles.
      } else {
        direct_actor_submitter_->ConnectActor(actor_id, actor_data.address());
      }

      RAY_LOG(INFO) << "received notification on actor, state="
                    << static_cast<int>(actor_data.state()) << ", actor_id: " << actor_id
                    << ", ip address: " << actor_data.address().ip_address()
                    << ", port: " << actor_data.address().port() << ", worker_id: "
                    << WorkerID::FromBinary(actor_data.address().worker_id())
                    << ", raylet_id: "
                    << ClientID::FromBinary(actor_data.address().raylet_id());
    };

    RAY_CHECK_OK(gcs_client_->Actors().AsyncSubscribe(
        actor_id, actor_notification_callback, nullptr));

    RAY_CHECK(reference_counter_->SetDeleteCallback(
        actor_creation_return_id,
        [this, actor_id, is_owner_handle](const ObjectID &object_id) {
          // TODO(swang): Unsubscribe from the actor table.
          // TODO(swang): Remove the actor handle entry.
          // If we own the actor and the actor handle is no longer in scope,
          // terminate the actor.
          if (is_owner_handle) {
            RAY_LOG(INFO) << "Owner's handle and creation ID " << object_id
                          << " has gone out of scope, sending message to actor "
                          << actor_id << " to do a clean exit.";
<<<<<<< HEAD
            RAY_CHECK_OK(KillActor(actor_id, /*intentional=*/true));
=======
            RAY_CHECK_OK(
                KillActor(actor_id, /*force_kill=*/true, /*no_reconstruction=*/false));
>>>>>>> 17d9a93f
          }
        }));
  }

  return inserted;
}

Status CoreWorker::GetActorHandle(const ActorID &actor_id,
                                  ActorHandle **actor_handle) const {
  absl::MutexLock lock(&actor_handles_mutex_);
  auto it = actor_handles_.find(actor_id);
  if (it == actor_handles_.end()) {
    return Status::Invalid("Handle for actor does not exist");
  }
  *actor_handle = it->second.get();
  return Status::OK();
}

std::unique_ptr<worker::ProfileEvent> CoreWorker::CreateProfileEvent(
    const std::string &event_type) {
  return std::unique_ptr<worker::ProfileEvent>(
      new worker::ProfileEvent(profiler_, event_type));
}

void CoreWorker::StartExecutingTasks() { task_execution_service_.run(); }

Status CoreWorker::AllocateReturnObjects(
    const std::vector<ObjectID> &object_ids, const std::vector<size_t> &data_sizes,
    const std::vector<std::shared_ptr<Buffer>> &metadatas,
    const std::vector<std::vector<ObjectID>> &contained_object_ids,
    std::vector<std::shared_ptr<RayObject>> *return_objects) {
  RAY_CHECK(object_ids.size() == metadatas.size());
  RAY_CHECK(object_ids.size() == data_sizes.size());
  return_objects->resize(object_ids.size(), nullptr);

  rpc::Address owner_address(worker_context_.GetCurrentTask()->CallerAddress());

  for (size_t i = 0; i < object_ids.size(); i++) {
    bool object_already_exists = false;
    std::shared_ptr<Buffer> data_buffer;
    if (data_sizes[i] > 0) {
      RAY_LOG(DEBUG) << "Creating return object " << object_ids[i];
      // Mark this object as containing other object IDs. The ref counter will
      // keep the inner IDs in scope until the outer one is out of scope.
      if (!contained_object_ids[i].empty()) {
        reference_counter_->AddNestedObjectIds(object_ids[i], contained_object_ids[i],
                                               owner_address);
      }

      // Allocate a buffer for the return object.
      if (worker_context_.CurrentTaskIsDirectCall() &&
          static_cast<int64_t>(data_sizes[i]) <
              RayConfig::instance().max_direct_call_object_size()) {
        data_buffer = std::make_shared<LocalMemoryBuffer>(data_sizes[i]);
      } else {
        RAY_RETURN_NOT_OK(
            Create(metadatas[i], data_sizes[i], object_ids[i], &data_buffer));
        object_already_exists = !data_buffer;
      }
    }
    // Leave the return object as a nullptr if the object already exists.
    if (!object_already_exists) {
      return_objects->at(i) =
          std::make_shared<RayObject>(data_buffer, metadatas[i], contained_object_ids[i]);
    }
  }

  return Status::OK();
}

Status CoreWorker::ExecuteTask(const TaskSpecification &task_spec,
                               const std::shared_ptr<ResourceMappingType> &resource_ids,
                               std::vector<std::shared_ptr<RayObject>> *return_objects,
                               ReferenceCounter::ReferenceTableProto *borrowed_refs) {
  RAY_LOG(DEBUG) << "Executing task " << task_spec.TaskId();
  task_queue_length_ -= 1;
  num_executed_tasks_ += 1;

  if (resource_ids != nullptr) {
    resource_ids_ = resource_ids;
  }
  worker_context_.SetCurrentTask(task_spec);
  SetCurrentTaskId(task_spec.TaskId());

  {
    absl::MutexLock lock(&mutex_);
    current_task_ = task_spec;
  }

  RayFunction func{task_spec.GetLanguage(), task_spec.FunctionDescriptor()};

  std::vector<std::shared_ptr<RayObject>> args;
  std::vector<ObjectID> arg_reference_ids;
  // This includes all IDs that were passed by reference and any IDs that were
  // inlined in the task spec. These references will be pinned during the task
  // execution and unpinned once the task completes. We will notify the caller
  // about any IDs that we are still borrowing by the time the task completes.
  std::vector<ObjectID> borrowed_ids;
  RAY_CHECK_OK(BuildArgsForExecutor(task_spec, &args, &arg_reference_ids, &borrowed_ids));
  // Pin the borrowed IDs for the duration of the task.
  for (const auto &borrowed_id : borrowed_ids) {
    RAY_LOG(DEBUG) << "Incrementing ref for borrowed ID " << borrowed_id;
    reference_counter_->AddLocalReference(borrowed_id);
  }

  const auto transport_type = worker_context_.CurrentTaskIsDirectCall()
                                  ? TaskTransportType::DIRECT
                                  : TaskTransportType::RAYLET;
  std::vector<ObjectID> return_ids;
  for (size_t i = 0; i < task_spec.NumReturns(); i++) {
    return_ids.push_back(task_spec.ReturnId(i, transport_type));
  }

  Status status;
  TaskType task_type = TaskType::NORMAL_TASK;
  if (task_spec.IsActorCreationTask()) {
    RAY_CHECK(return_ids.size() > 0);
    return_ids.pop_back();
    task_type = TaskType::ACTOR_CREATION_TASK;
    SetActorId(task_spec.ActorCreationId());
    RAY_LOG(INFO) << "Creating actor: " << task_spec.ActorCreationId();
  } else if (task_spec.IsActorTask()) {
    RAY_CHECK(return_ids.size() > 0);
    return_ids.pop_back();
    task_type = TaskType::ACTOR_TASK;
  }

  status = task_execution_callback_(
      task_type, func, task_spec.GetRequiredResources().GetResourceMap(), args,
      arg_reference_ids, return_ids, return_objects, worker_context_.GetWorkerID());

  absl::optional<rpc::Address> caller_address(
      worker_context_.GetCurrentTask()->CallerAddress());

  for (size_t i = 0; i < return_objects->size(); i++) {
    // The object is nullptr if it already existed in the object store.
    if (!return_objects->at(i)) {
      continue;
    }
    if (return_objects->at(i)->GetData() != nullptr &&
        return_objects->at(i)->GetData()->IsPlasmaBuffer()) {
      if (!Seal(return_ids[i], /*pin_object=*/true, caller_address).ok()) {
        RAY_LOG(FATAL) << "Task " << task_spec.TaskId() << " failed to seal object "
                       << return_ids[i] << " in store: " << status.message();
      }
    } else if (!worker_context_.CurrentTaskIsDirectCall()) {
      if (!Put(*return_objects->at(i), {}, return_ids[i]).ok()) {
        RAY_LOG(FATAL) << "Task " << task_spec.TaskId() << " failed to put object "
                       << return_ids[i] << " in store: " << status.message();
      }
    }
  }

  // Get the reference counts for any IDs that we borrowed during this task and
  // return them to the caller. This will notify the caller of any IDs that we
  // (or a nested task) are still borrowing. It will also any new IDs that were
  // contained in a borrowed ID that we (or a nested task) are now borrowing.
  if (!borrowed_ids.empty()) {
    reference_counter_->GetAndClearLocalBorrowers(borrowed_ids, borrowed_refs);
  }
  // Unpin the borrowed IDs.
  std::vector<ObjectID> deleted;
  for (const auto &borrowed_id : borrowed_ids) {
    RAY_LOG(DEBUG) << "Decrementing ref for borrowed ID " << borrowed_id;
    reference_counter_->RemoveLocalReference(borrowed_id, &deleted);
  }
  if (ref_counting_enabled_) {
    memory_store_->Delete(deleted);
  }

  if (task_spec.IsNormalTask() && reference_counter_->NumObjectIDsInScope() != 0) {
    RAY_LOG(DEBUG)
        << "There were " << reference_counter_->NumObjectIDsInScope()
        << " ObjectIDs left in scope after executing task " << task_spec.TaskId()
        << ". This is either caused by keeping references to ObjectIDs in Python between "
           "tasks (e.g., in global variables) or indicates a problem with Ray's "
           "reference counting, and may cause problems in the object store.";
  }

  SetCurrentTaskId(TaskID::Nil());
  worker_context_.ResetCurrentTask(task_spec);
  {
    absl::MutexLock lock(&mutex_);
    current_task_ = TaskSpecification();
  }
  RAY_LOG(DEBUG) << "Finished executing task " << task_spec.TaskId();

  if (status.IsSystemExit()) {
    Exit(status.IsIntentionalSystemExit());
  }

  return status;
}

Status CoreWorker::BuildArgsForExecutor(const TaskSpecification &task,
                                        std::vector<std::shared_ptr<RayObject>> *args,
                                        std::vector<ObjectID> *arg_reference_ids,
                                        std::vector<ObjectID> *borrowed_ids) {
  auto num_args = task.NumArgs();
  args->resize(num_args);
  arg_reference_ids->resize(num_args);

  absl::flat_hash_set<ObjectID> by_ref_ids;
  absl::flat_hash_map<ObjectID, std::vector<size_t>> by_ref_indices;

  for (size_t i = 0; i < task.NumArgs(); ++i) {
    if (task.ArgByRef(i)) {
      // pass by reference.
      RAY_CHECK(task.ArgIdCount(i) == 1);
      // Direct call type objects that weren't inlined have been promoted to plasma.
      // We need to put an OBJECT_IN_PLASMA error here so the subsequent call to Get()
      // properly redirects to the plasma store.
      if (task.ArgId(i, 0).IsDirectCallType()) {
        RAY_UNUSED(memory_store_->Put(RayObject(rpc::ErrorType::OBJECT_IN_PLASMA),
                                      task.ArgId(i, 0)));
      }
      const auto &arg_id = task.ArgId(i, 0);
      by_ref_ids.insert(arg_id);
      auto it = by_ref_indices.find(arg_id);
      if (it == by_ref_indices.end()) {
        by_ref_indices.emplace(arg_id, std::vector<size_t>({i}));
      } else {
        it->second.push_back(i);
      }
      arg_reference_ids->at(i) = arg_id;
      // The task borrows all args passed by reference. Because the task does
      // not have a reference to the argument ID in the frontend, it is not
      // possible for the task to still be borrowing the argument by the time
      // it finishes.
      borrowed_ids->push_back(arg_id);
    } else {
      // pass by value.
      std::shared_ptr<LocalMemoryBuffer> data = nullptr;
      if (task.ArgDataSize(i)) {
        data = std::make_shared<LocalMemoryBuffer>(const_cast<uint8_t *>(task.ArgData(i)),
                                                   task.ArgDataSize(i));
      }
      std::shared_ptr<LocalMemoryBuffer> metadata = nullptr;
      if (task.ArgMetadataSize(i)) {
        metadata = std::make_shared<LocalMemoryBuffer>(
            const_cast<uint8_t *>(task.ArgMetadata(i)), task.ArgMetadataSize(i));
      }
      args->at(i) = std::make_shared<RayObject>(data, metadata, task.ArgInlinedIds(i),
                                                /*copy_data*/ true);
      arg_reference_ids->at(i) = ObjectID::Nil();
      // The task borrows all ObjectIDs that were serialized in the inlined
      // arguments. The task will receive references to these IDs, so it is
      // possible for the task to continue borrowing these arguments by the
      // time it finishes.
      for (const auto &inlined_id : task.ArgInlinedIds(i)) {
        borrowed_ids->push_back(inlined_id);
      }
    }
  }

  // Fetch by-reference arguments directly from the plasma store.
  bool got_exception = false;
  absl::flat_hash_map<ObjectID, std::shared_ptr<RayObject>> result_map;
  RAY_RETURN_NOT_OK(plasma_store_provider_->Get(by_ref_ids, -1, worker_context_,
                                                &result_map, &got_exception));
  for (const auto &it : result_map) {
    for (size_t idx : by_ref_indices[it.first]) {
      args->at(idx) = it.second;
    }
  }

  return Status::OK();
}

void CoreWorker::HandleAssignTask(const rpc::AssignTaskRequest &request,
                                  rpc::AssignTaskReply *reply,
                                  rpc::SendReplyCallback send_reply_callback) {
  if (HandleWrongRecipient(WorkerID::FromBinary(request.intended_worker_id()),
                           send_reply_callback)) {
    return;
  }

  if (worker_context_.CurrentActorIsDirectCall()) {
    send_reply_callback(Status::Invalid("This actor only accepts direct calls."), nullptr,
                        nullptr);
    return;
  } else {
    task_queue_length_ += 1;
    task_execution_service_.post([=] {
      raylet_task_receiver_->HandleAssignTask(request, reply, send_reply_callback);
    });
  }
}

void CoreWorker::HandlePushTask(const rpc::PushTaskRequest &request,
                                rpc::PushTaskReply *reply,
                                rpc::SendReplyCallback send_reply_callback) {
  if (HandleWrongRecipient(WorkerID::FromBinary(request.intended_worker_id()),
                           send_reply_callback)) {
    return;
  }

  task_queue_length_ += 1;
  task_execution_service_.post([=] {
    // We have posted an exit task onto the main event loop,
    // so shouldn't bother executing any further work.
    if (exiting_) return;
    direct_task_receiver_->HandlePushTask(request, reply, send_reply_callback);
  });
}

void CoreWorker::HandleDirectActorCallArgWaitComplete(
    const rpc::DirectActorCallArgWaitCompleteRequest &request,
    rpc::DirectActorCallArgWaitCompleteReply *reply,
    rpc::SendReplyCallback send_reply_callback) {
  if (HandleWrongRecipient(WorkerID::FromBinary(request.intended_worker_id()),
                           send_reply_callback)) {
    return;
  }

  task_execution_service_.post([=] {
    direct_task_receiver_->HandleDirectActorCallArgWaitComplete(request, reply,
                                                                send_reply_callback);
  });
}

void CoreWorker::HandleGetObjectStatus(const rpc::GetObjectStatusRequest &request,
                                       rpc::GetObjectStatusReply *reply,
                                       rpc::SendReplyCallback send_reply_callback) {
  ObjectID object_id = ObjectID::FromBinary(request.object_id());
  RAY_LOG(DEBUG) << "Received GetObjectStatus " << object_id;
  TaskID owner_id = TaskID::FromBinary(request.owner_id());
  if (owner_id != GetCallerId()) {
    RAY_LOG(INFO) << "Handling GetObjectStatus for object produced by previous task "
                  << owner_id.Hex();
  }
  // We own the task. Reply back to the borrower once the object has been
  // created.
  // TODO(swang): We could probably just send the object value if it is small
  // enough and we have it local.
  reply->set_status(rpc::GetObjectStatusReply::CREATED);
  if (task_manager_->IsTaskPending(object_id.TaskId())) {
    // Acquire a reference and retry. This prevents the object from being
    // evicted out from under us before we can start the get.
    AddLocalReference(object_id);
    if (task_manager_->IsTaskPending(object_id.TaskId())) {
      // The task is pending. Send the reply once the task finishes.
      memory_store_->GetAsync(object_id,
                              [send_reply_callback](std::shared_ptr<RayObject> obj) {
                                send_reply_callback(Status::OK(), nullptr, nullptr);
                              });
      RemoveLocalReference(object_id);
    } else {
      // We lost the race, the task is done.
      RemoveLocalReference(object_id);
      send_reply_callback(Status::OK(), nullptr, nullptr);
    }
  } else {
    // The task is done. Send the reply immediately.
    send_reply_callback(Status::OK(), nullptr, nullptr);
  }
}

void CoreWorker::HandleWaitForObjectEviction(
    const rpc::WaitForObjectEvictionRequest &request,
    rpc::WaitForObjectEvictionReply *reply, rpc::SendReplyCallback send_reply_callback) {
  // TODO(swang): Drop requests from raylets that executed an older version of
  // the task.
  if (HandleWrongRecipient(WorkerID::FromBinary(request.intended_worker_id()),
                           send_reply_callback)) {
    return;
  }

  // Send a response to trigger unpinning the object when it is no longer in scope.
  auto respond = [send_reply_callback](const ObjectID &object_id) {
    RAY_LOG(DEBUG) << "Replying to HandleWaitForObjectEviction for " << object_id;
    send_reply_callback(Status::OK(), nullptr, nullptr);
  };

  ObjectID object_id = ObjectID::FromBinary(request.object_id());
  // Returns true if the object was present and the callback was added. It might have
  // already been evicted by the time we get this request, in which case we should
  // respond immediately so the raylet unpins the object.
  if (!reference_counter_->SetDeleteCallback(object_id, respond)) {
    RAY_LOG(DEBUG) << "ObjectID reference already gone for " << object_id;
    respond(object_id);
  }
}

void CoreWorker::HandleWaitForRefRemoved(const rpc::WaitForRefRemovedRequest &request,
                                         rpc::WaitForRefRemovedReply *reply,
                                         rpc::SendReplyCallback send_reply_callback) {
  if (HandleWrongRecipient(WorkerID::FromBinary(request.intended_worker_id()),
                           send_reply_callback)) {
    return;
  }
  const ObjectID &object_id = ObjectID::FromBinary(request.reference().object_id());
  ObjectID contained_in_id = ObjectID::FromBinary(request.contained_in_id());
  const auto owner_id = TaskID::FromBinary(request.reference().owner_id());
  const auto owner_address = request.reference().owner_address();
  auto ref_removed_callback =
      boost::bind(&ReferenceCounter::HandleRefRemoved, reference_counter_, object_id,
                  reply, send_reply_callback);
  // Set a callback to send the reply when the requested object ID's ref count
  // goes to 0.
  reference_counter_->SetRefRemovedCallback(object_id, contained_in_id, owner_id,
                                            owner_address, ref_removed_callback);
}

void CoreWorker::HandleKillActor(const rpc::KillActorRequest &request,
                                 rpc::KillActorReply *reply,
                                 rpc::SendReplyCallback send_reply_callback) {
  ActorID intended_actor_id = ActorID::FromBinary(request.intended_actor_id());
  if (intended_actor_id != worker_context_.GetCurrentActorID()) {
    std::ostringstream stream;
    stream << "Mismatched ActorID: ignoring KillActor for previous actor "
           << intended_actor_id
           << ", current actor ID: " << worker_context_.GetCurrentActorID();
    auto msg = stream.str();
    RAY_LOG(ERROR) << msg;
    send_reply_callback(Status::Invalid(msg), nullptr, nullptr);
    return;
  }

  if (request.force_kill()) {
    RAY_LOG(INFO) << "Got KillActor, exiting immediately...";
<<<<<<< HEAD
=======
    if (request.no_reconstruction()) {
      RAY_IGNORE_EXPR(local_raylet_client_->Disconnect());
    }
>>>>>>> 17d9a93f
    if (log_dir_ != "") {
      RayLog::ShutDownRayLog();
    }
    exit(1);
  } else {
    Exit(/*intentional=*/true);
  }
}

void CoreWorker::HandleGetCoreWorkerStats(const rpc::GetCoreWorkerStatsRequest &request,
                                          rpc::GetCoreWorkerStatsReply *reply,
                                          rpc::SendReplyCallback send_reply_callback) {
  absl::MutexLock lock(&mutex_);
  auto stats = reply->mutable_core_worker_stats();
  // TODO(swang): Differentiate between tasks that are currently pending
  // execution and tasks that have finished but may be retried.
  stats->set_num_pending_tasks(task_manager_->NumSubmissibleTasks());
  stats->set_task_queue_length(task_queue_length_);
  stats->set_num_executed_tasks(num_executed_tasks_);
  stats->set_num_object_ids_in_scope(reference_counter_->NumObjectIDsInScope());
  stats->set_current_task_func_desc(current_task_.FunctionDescriptor()->ToString());
  stats->set_ip_address(rpc_address_.ip_address());
  stats->set_port(rpc_address_.port());
  stats->set_actor_id(actor_id_.Binary());
  auto used_resources_map = stats->mutable_used_resources();
  for (auto const &it : *resource_ids_) {
    double quantity = 0;
    for (auto const &pair : it.second) {
      quantity += pair.second;
    }
    (*used_resources_map)[it.first] = quantity;
  }
  stats->set_actor_title(actor_title_);
  google::protobuf::Map<std::string, std::string> webui_map(webui_display_.begin(),
                                                            webui_display_.end());
  (*stats->mutable_webui_display()) = webui_map;

  MemoryStoreStats memory_store_stats = memory_store_->GetMemoryStoreStatisticalData();
  stats->set_num_local_objects(memory_store_stats.num_local_objects);
  stats->set_used_object_store_memory(memory_store_stats.used_object_store_memory);
  send_reply_callback(Status::OK(), nullptr, nullptr);
}

void CoreWorker::HandleLocalGC(const rpc::LocalGCRequest &request,
                               rpc::LocalGCReply *reply,
                               rpc::SendReplyCallback send_reply_callback) {
  if (gc_collect_ != nullptr) {
    gc_collect_();
    send_reply_callback(Status::OK(), nullptr, nullptr);
  } else {
    send_reply_callback(Status::NotImplemented("GC callback not defined"), nullptr,
                        nullptr);
  }
}

void CoreWorker::YieldCurrentFiber(FiberEvent &event) {
  RAY_CHECK(worker_context_.CurrentActorIsAsync());
  boost::this_fiber::yield();
  event.Wait();
}

void CoreWorker::GetAsync(const ObjectID &object_id, SetResultCallback success_callback,
                          SetResultCallback fallback_callback, void *python_future) {
  RAY_CHECK(object_id.IsDirectCallType());
  memory_store_->GetAsync(object_id, [python_future, success_callback, fallback_callback,
                                      object_id](std::shared_ptr<RayObject> ray_object) {
    if (ray_object->IsInPlasmaError()) {
      fallback_callback(ray_object, object_id, python_future);
    } else {
      success_callback(ray_object, object_id, python_future);
    }
  });
}

void CoreWorker::SetPlasmaAddedCallback(PlasmaSubscriptionCallback subscribe_callback) {
  plasma_done_callback_ = subscribe_callback;
}

void CoreWorker::SubscribeToPlasmaAdd(const ObjectID &object_id) {
  RAY_CHECK_OK(local_raylet_client_->SubscribeToPlasma(object_id));
}

void CoreWorker::HandlePlasmaObjectReady(const rpc::PlasmaObjectReadyRequest &request,
                                         rpc::PlasmaObjectReadyReply *reply,
                                         rpc::SendReplyCallback send_reply_callback) {
  RAY_CHECK(plasma_done_callback_ != nullptr) << "Plasma done callback not defined.";
  // This callback needs to be asynchronous because it runs on the io_service_, so no
  // RPCs can be processed while it's running. This can easily lead to deadlock (for
  // example if the callback calls ray.get() on an object that is dependent on an RPC
  // to be ready).
  plasma_done_callback_(ObjectID::FromBinary(request.object_id()), request.data_size(),
                        request.metadata_size());
  send_reply_callback(Status::OK(), nullptr, nullptr);
}

void CoreWorker::SetActorId(const ActorID &actor_id) {
  absl::MutexLock lock(&mutex_);
  RAY_CHECK(actor_id_.IsNil());
  actor_id_ = actor_id;
}

void CoreWorker::SetWebuiDisplay(const std::string &key, const std::string &message) {
  absl::MutexLock lock(&mutex_);
  webui_display_[key] = message;
}

void CoreWorker::SetActorTitle(const std::string &title) {
  absl::MutexLock lock(&mutex_);
  actor_title_ = title;
}

}  // namespace ray<|MERGE_RESOLUTION|>--- conflicted
+++ resolved
@@ -324,8 +324,7 @@
   const auto node_id = ClientID::FromBinary(node_info.node_id());
   const auto lost_objects = reference_counter_->HandleNodeRemoved(node_id);
   for (const auto &object_id : lost_objects) {
-    RAY_LOG(INFO) << "Object " << object_id << " lost due to node failure "
-                  << node_id;
+    RAY_LOG(INFO) << "Object " << object_id << " lost due to node failure " << node_id;
   }
 }
 
@@ -337,37 +336,41 @@
   }
 
   // Lookup the object in the GCS to find another copy.
-  RAY_CHECK_OK(gcs_client_->Objects().AsyncGetLocations(object_id, [this, object_id](Status status, const std::vector<rpc::ObjectTableData> &result) {
-      RAY_CHECK_OK(status);
-      // TODO(swang): Deduplicate concurrent requests to reconstruct the same
-      // object ID.
-      // If a copy still exists, pin the object by sending a
-      // PinObjectIDs RPC.
-      auto it = result.begin();
-      for (; it != result.end(); it++) {
-        const auto new_node_id = ClientID::FromBinary(it->manager());
-        auto new_node = gcs_client_->Nodes().Get(new_node_id);
-        RAY_CHECK(new_node.has_value());
-        if (new_node->state() == rpc::GcsNodeInfo::ALIVE) {
-          RAY_LOG(DEBUG) << "Trying to pin copy of lost object " << object_id << " at node " << new_node_id;
-          RAY_CHECK_OK(local_raylet_client_->PinObjectIDs(
-              rpc_address_, {object_id},
-              [this, object_id, new_node_id](const Status &status, const rpc::PinObjectIDsReply &reply) {
-                if (status.ok()) {
-                  reference_counter_->MarkPlasmaObjectsPinnedAt({object_id}, new_node_id);
-                } else {
-                  // TODO: Retry reconstruction.
-                }
-              }));
-          break;
+  RAY_CHECK_OK(gcs_client_->Objects().AsyncGetLocations(
+      object_id,
+      [this, object_id](Status status, const std::vector<rpc::ObjectTableData> &result) {
+        RAY_CHECK_OK(status);
+        // TODO(swang): Deduplicate concurrent requests to reconstruct the same
+        // object ID.
+        // If a copy still exists, pin the object by sending a
+        // PinObjectIDs RPC.
+        auto it = result.begin();
+        for (; it != result.end(); it++) {
+          const auto new_node_id = ClientID::FromBinary(it->manager());
+          auto new_node = gcs_client_->Nodes().Get(new_node_id);
+          RAY_CHECK(new_node.has_value());
+          if (new_node->state() == rpc::GcsNodeInfo::ALIVE) {
+            RAY_LOG(DEBUG) << "Trying to pin copy of lost object " << object_id
+                           << " at node " << new_node_id;
+            RAY_CHECK_OK(local_raylet_client_->PinObjectIDs(
+                rpc_address_, {object_id},
+                [this, object_id, new_node_id](const Status &status,
+                                               const rpc::PinObjectIDsReply &reply) {
+                  if (status.ok()) {
+                    reference_counter_->MarkPlasmaObjectsPinnedAt({object_id},
+                                                                  new_node_id);
+                  } else {
+                    // TODO: Retry reconstruction.
+                  }
+                }));
+            break;
+          }
         }
-      }
-
-      if (it == result.end()) {
-        // TODO: Re-execute the task spec that created the object.
-      }
-    }
-  ));
+
+        if (it == result.end()) {
+          // TODO: Re-execute the task spec that created the object.
+        }
+      }));
 }
 
 void CoreWorker::SetCurrentTaskId(const TaskID &task_id) {
@@ -933,21 +936,6 @@
   return status;
 }
 
-<<<<<<< HEAD
-Status CoreWorker::KillActor(const ActorID &actor_id, bool force_kill) {
-  ActorHandle *actor_handle = nullptr;
-  RAY_RETURN_NOT_OK(GetActorHandle(actor_id, &actor_handle));
-  RAY_CHECK(actor_handle->IsDirectCallActor());
-  direct_actor_submitter_->KillActor(actor_id, force_kill);
-  return Status::OK();
-}
-
-void CoreWorker::RemoveActorHandleReference(const ActorID &actor_id) {
-  ObjectID actor_handle_id = ObjectID::ForActorHandle(actor_id);
-  reference_counter_->RemoveLocalReference(actor_handle_id, nullptr);
-}
-
-=======
 Status CoreWorker::KillActor(const ActorID &actor_id, bool force_kill,
                              bool no_reconstruction) {
   ActorHandle *actor_handle = nullptr;
@@ -962,7 +950,6 @@
   reference_counter_->RemoveLocalReference(actor_handle_id, nullptr);
 }
 
->>>>>>> 17d9a93f
 ActorID CoreWorker::DeserializeAndRegisterActorHandle(const std::string &serialized,
                                                       const ObjectID &outer_object_id) {
   std::unique_ptr<ActorHandle> actor_handle(new ActorHandle(serialized));
@@ -1055,12 +1042,8 @@
             RAY_LOG(INFO) << "Owner's handle and creation ID " << object_id
                           << " has gone out of scope, sending message to actor "
                           << actor_id << " to do a clean exit.";
-<<<<<<< HEAD
-            RAY_CHECK_OK(KillActor(actor_id, /*intentional=*/true));
-=======
             RAY_CHECK_OK(
                 KillActor(actor_id, /*force_kill=*/true, /*no_reconstruction=*/false));
->>>>>>> 17d9a93f
           }
         }));
   }
@@ -1482,12 +1465,9 @@
 
   if (request.force_kill()) {
     RAY_LOG(INFO) << "Got KillActor, exiting immediately...";
-<<<<<<< HEAD
-=======
     if (request.no_reconstruction()) {
       RAY_IGNORE_EXPR(local_raylet_client_->Disconnect());
     }
->>>>>>> 17d9a93f
     if (log_dir_ != "") {
       RayLog::ShutDownRayLog();
     }
