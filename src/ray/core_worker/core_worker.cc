--- conflicted
+++ resolved
@@ -1302,17 +1302,7 @@
                                               const gcs::ActorTableData &actor_data) {
       if (actor_data.state() == gcs::ActorTableData::PENDING) {
         // The actor is being created and not yet ready, just ignore!
-<<<<<<< HEAD
-      } else if (actor_data.state() == gcs::ActorTableData::RECONSTRUCTING) {
-=======
       } else if (actor_data.state() == gcs::ActorTableData::RESTARTING) {
-        absl::MutexLock lock(&actor_handles_mutex_);
-        auto it = actor_handles_.find(actor_id);
-        RAY_CHECK(it != actor_handles_.end());
-        // We have to reset the actor handle since the next instance of the
-        // actor will not have the last sequence number that we sent.
-        it->second->Reset();
->>>>>>> 00325eb2
         direct_actor_submitter_->DisconnectActor(actor_id, false);
       } else if (actor_data.state() == gcs::ActorTableData::DEAD) {
         direct_actor_submitter_->DisconnectActor(actor_id, true);
