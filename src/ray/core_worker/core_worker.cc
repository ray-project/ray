// Copyright 2017 The Ray Authors.
//
// Licensed under the Apache License, Version 2.0 (the "License");
// you may not use this file except in compliance with the License.
// You may obtain a copy of the License at
//
//  http://www.apache.org/licenses/LICENSE-2.0
//
// Unless required by applicable law or agreed to in writing, software
// distributed under the License is distributed on an "AS IS" BASIS,
// WITHOUT WARRANTIES OR CONDITIONS OF ANY KIND, either express or implied.
// See the License for the specific language governing permissions and
// limitations under the License.

#include "ray/core_worker/core_worker.h"

#include <google/protobuf/util/json_util.h>

#include "boost/fiber/all.hpp"
#include "ray/common/bundle_spec.h"
#include "ray/common/ray_config.h"
#include "ray/common/runtime_env_common.h"
#include "ray/common/task/task_util.h"
#include "ray/core_worker/context.h"
#include "ray/core_worker/transport/direct_actor_transport.h"
#include "ray/gcs/gcs_client/gcs_client.h"
#include "ray/stats/stats.h"
#include "ray/util/event.h"
#include "ray/util/util.h"

namespace ray {
namespace core {
namespace {

// Duration between internal book-keeping heartbeats.
const uint64_t kInternalHeartbeatMillis = 1000;

using ActorLifetime = ray::rpc::JobConfig_ActorLifetime;

JobID GetProcessJobID(const CoreWorkerOptions &options) {
  if (options.worker_type == WorkerType::DRIVER) {
    RAY_CHECK(!options.job_id.IsNil());
  } else {
    RAY_CHECK(options.job_id.IsNil());
  }

  if (options.worker_type == WorkerType::WORKER) {
    // For workers, the job ID is assigned by Raylet via an environment variable.
    const std::string &job_id_env = RayConfig::instance().JOB_ID();
    RAY_CHECK(!job_id_env.empty());
    return JobID::FromHex(job_id_env);
  }
  return options.job_id;
}

// Helper function converts GetObjectLocationsOwnerReply to ObjectLocation
ObjectLocation CreateObjectLocation(const rpc::GetObjectLocationsOwnerReply &reply) {
  std::vector<NodeID> node_ids;
  const auto &object_info = reply.object_location_info();
  node_ids.reserve(object_info.node_ids_size());
  for (auto i = 0; i < object_info.node_ids_size(); i++) {
    node_ids.push_back(NodeID::FromBinary(object_info.node_ids(i)));
  }
  bool is_spilled = !object_info.spilled_url().empty();
  return ObjectLocation(NodeID::FromBinary(object_info.primary_node_id()),
                        object_info.object_size(),
                        std::move(node_ids),
                        is_spilled,
                        object_info.spilled_url(),
                        NodeID::FromBinary(object_info.spilled_node_id()));
}
}  // namespace

CoreWorker::CoreWorker(const CoreWorkerOptions &options, const WorkerID &worker_id)
    : options_(options),
      get_call_site_(RayConfig::instance().record_ref_creation_sites()
                         ? options_.get_lang_stack
                         : nullptr),
      worker_context_(options_.worker_type, worker_id, GetProcessJobID(options_)),
      io_work_(io_service_),
      client_call_manager_(new rpc::ClientCallManager(io_service_)),
      periodical_runner_(io_service_),
      task_queue_length_(0),
      num_executed_tasks_(0),
      resource_ids_(new ResourceMappingType()),
      grpc_service_(io_service_, *this),
      task_execution_service_work_(task_execution_service_) {
  RAY_LOG(DEBUG) << "Constructing CoreWorker, worker_id: " << worker_id;

  // Initialize task receivers.
  if (options_.worker_type == WorkerType::WORKER || options_.is_local_mode) {
    RAY_CHECK(options_.task_execution_callback != nullptr);
    auto execute_task = std::bind(&CoreWorker::ExecuteTask,
                                  this,
                                  std::placeholders::_1,
                                  std::placeholders::_2,
                                  std::placeholders::_3,
                                  std::placeholders::_4,
                                  std::placeholders::_5);
    direct_task_receiver_ = std::make_unique<CoreWorkerDirectTaskReceiver>(
        worker_context_, task_execution_service_, execute_task, [this] {
          return local_raylet_client_->TaskDone();
        });
  }

  // Initialize raylet client.
  // NOTE(edoakes): the core_worker_server_ must be running before registering with
  // the raylet, as the raylet will start sending some RPC messages immediately.
  // TODO(zhijunfu): currently RayletClient would crash in its constructor if it cannot
  // connect to Raylet after a number of retries, this can be changed later
  // so that the worker (java/python .etc) can retrieve and handle the error
  // instead of crashing.
  auto grpc_client = rpc::NodeManagerWorkerClient::make(
      options_.raylet_ip_address, options_.node_manager_port, *client_call_manager_);
  Status raylet_client_status;
  NodeID local_raylet_id;
  int assigned_port;
  std::string serialized_job_config = options_.serialized_job_config;
  local_raylet_client_ =
      std::make_shared<raylet::RayletClient>(io_service_,
                                             std::move(grpc_client),
                                             options_.raylet_socket,
                                             GetWorkerID(),
                                             options_.worker_type,
                                             worker_context_.GetCurrentJobID(),
                                             options_.runtime_env_hash,
                                             options_.language,
                                             options_.node_ip_address,
                                             &raylet_client_status,
                                             &local_raylet_id,
                                             &assigned_port,
                                             &serialized_job_config,
                                             options_.startup_token);

  if (!raylet_client_status.ok()) {
    // Avoid using FATAL log or RAY_CHECK here because they may create a core dump file.
    RAY_LOG(ERROR) << "Failed to register worker " << worker_id << " to Raylet. "
                   << raylet_client_status;
    // Quit the process immediately.
    QuickExit();
  }

  connected_ = true;

  RAY_CHECK(assigned_port >= 0);

  // Parse job config from serialized string.
  job_config_.reset(new rpc::JobConfig());
  job_config_->ParseFromString(serialized_job_config);
  auto job_serialized_runtime_env =
      job_config_->runtime_env_info().serialized_runtime_env();
  if (!IsRuntimeEnvEmpty(job_serialized_runtime_env)) {
    job_runtime_env_.reset(new rpc::RuntimeEnv());
    RAY_CHECK(google::protobuf::util::JsonStringToMessage(
                  job_config_->runtime_env_info().serialized_runtime_env(),
                  job_runtime_env_.get())
                  .ok());
  }

  // Start RPC server after all the task receivers are properly initialized and we have
  // our assigned port from the raylet.
  core_worker_server_ =
      std::make_unique<rpc::GrpcServer>(WorkerTypeString(options_.worker_type),
                                        assigned_port,
                                        options_.node_ip_address == "127.0.0.1");
  core_worker_server_->RegisterService(grpc_service_);
  core_worker_server_->Run();

  // Set our own address.
  RAY_CHECK(!local_raylet_id.IsNil());
  rpc_address_.set_ip_address(options_.node_ip_address);
  rpc_address_.set_port(core_worker_server_->GetPort());
  rpc_address_.set_raylet_id(local_raylet_id.Binary());
  rpc_address_.set_worker_id(worker_context_.GetWorkerID().Binary());
  RAY_LOG(INFO) << "Initializing worker at address: " << rpc_address_.ip_address() << ":"
                << rpc_address_.port() << ", worker ID " << worker_context_.GetWorkerID()
                << ", raylet " << local_raylet_id;

  // Begin to get gcs server address from raylet.
  gcs_server_address_updater_ = std::make_unique<GcsServerAddressUpdater>(
      options_.raylet_ip_address,
      options_.node_manager_port,
      [this](std::string ip, int port) {
        absl::MutexLock lock(&gcs_server_address_mutex_);
        gcs_server_address_.first = ip;
        gcs_server_address_.second = port;
      });

  gcs_client_ = std::make_shared<gcs::GcsClient>(
      options_.gcs_options, [this](std::pair<std::string, int> *address) {
        absl::MutexLock lock(&gcs_server_address_mutex_);
        if (gcs_server_address_.second != 0) {
          address->first = gcs_server_address_.first;
          address->second = gcs_server_address_.second;
          return true;
        }
        return false;
      });

  RAY_CHECK_OK(gcs_client_->Connect(io_service_));
  RegisterToGcs();

  // Register a callback to monitor removed nodes.
  auto on_node_change = [this](const NodeID &node_id, const rpc::GcsNodeInfo &data) {
    if (data.state() == rpc::GcsNodeInfo::DEAD) {
      OnNodeRemoved(node_id);
    }
  };
  RAY_CHECK_OK(gcs_client_->Nodes().AsyncSubscribeToNodeChange(on_node_change, nullptr));

  // Initialize profiler.
  profiler_ = std::make_shared<worker::Profiler>(
      worker_context_, options_.node_ip_address, io_service_, gcs_client_);

  core_worker_client_pool_ =
      std::make_shared<rpc::CoreWorkerClientPool>(*client_call_manager_);

  object_info_publisher_ = std::make_unique<pubsub::Publisher>(
      /*channels=*/std::vector<
          rpc::ChannelType>{rpc::ChannelType::WORKER_OBJECT_EVICTION,
                            rpc::ChannelType::WORKER_REF_REMOVED_CHANNEL,
                            rpc::ChannelType::WORKER_OBJECT_LOCATIONS_CHANNEL},
      /*periodical_runner=*/&periodical_runner_,
      /*get_time_ms=*/[]() { return absl::GetCurrentTimeNanos() / 1e6; },
      /*subscriber_timeout_ms=*/RayConfig::instance().subscriber_timeout_ms(),
      /*publish_batch_size_=*/RayConfig::instance().publish_batch_size());
  object_info_subscriber_ = std::make_unique<pubsub::Subscriber>(
      /*subscriber_id=*/GetWorkerID(),
      /*channels=*/
      std::vector<rpc::ChannelType>{rpc::ChannelType::WORKER_OBJECT_EVICTION,
                                    rpc::ChannelType::WORKER_REF_REMOVED_CHANNEL,
                                    rpc::ChannelType::WORKER_OBJECT_LOCATIONS_CHANNEL},
      /*max_command_batch_size*/ RayConfig::instance().max_command_batch_size(),
      /*get_client=*/
      [this](const rpc::Address &address) {
        return core_worker_client_pool_->GetOrConnect(address);
      },
      /*callback_service*/ &io_service_);

  auto check_node_alive_fn = [this](const NodeID &node_id) {
    auto node = gcs_client_->Nodes().Get(node_id);
    return node != nullptr;
  };
  reference_counter_ = std::make_shared<ReferenceCounter>(
      rpc_address_,
      /*object_info_publisher=*/object_info_publisher_.get(),
      /*object_info_subscriber=*/object_info_subscriber_.get(),
      check_node_alive_fn,
      RayConfig::instance().lineage_pinning_enabled(),
      [this](const rpc::Address &addr) {
        return std::shared_ptr<rpc::CoreWorkerClient>(
            new rpc::CoreWorkerClient(addr, *client_call_manager_));
      });

  if (options_.worker_type == WorkerType::WORKER) {
    periodical_runner_.RunFnPeriodically(
        [this] { ExitIfParentRayletDies(); },
        RayConfig::instance().raylet_death_check_interval_milliseconds());
  }

  plasma_store_provider_.reset(new CoreWorkerPlasmaStoreProvider(
      options_.store_socket,
      local_raylet_client_,
      reference_counter_,
      options_.check_signals,
      /*warmup=*/
      (options_.worker_type != WorkerType::SPILL_WORKER &&
       options_.worker_type != WorkerType::RESTORE_WORKER),
      /*get_current_call_site=*/boost::bind(&CoreWorker::CurrentCallSite, this)));
  memory_store_.reset(new CoreWorkerMemoryStore(
      reference_counter_,
      local_raylet_client_,
      options_.check_signals,
      [this](const RayObject &obj) {
        // Run this on the event loop to avoid calling back into the language runtime
        // from the middle of user operations.
        io_service_.post(
            [this, obj]() {
              if (options_.unhandled_exception_handler != nullptr) {
                options_.unhandled_exception_handler(obj);
              }
            },
            "CoreWorker.HandleException");
      }));

  periodical_runner_.RunFnPeriodically([this] { InternalHeartbeat(); },
                                       kInternalHeartbeatMillis);

  auto push_error_callback = [this](const JobID &job_id,
                                    const std::string &type,
                                    const std::string &error_message,
                                    double timestamp) {
    return PushError(job_id, type, error_message, timestamp);
  };
  task_manager_.reset(new TaskManager(
      memory_store_,
      reference_counter_,
      /*put_in_local_plasma_callback=*/
      [this](const RayObject &object, const ObjectID &object_id) {
        RAY_CHECK_OK(PutInLocalPlasmaStore(object, object_id, /*pin_object=*/true));
      },
      /* retry_task_callback= */
      [this](TaskSpecification &spec, bool delay) {
        spec.GetMutableMessage().set_attempt_number(spec.AttemptNumber() + 1);
        if (delay) {
          // Retry after a delay to emulate the existing Raylet reconstruction
          // behaviour. TODO(ekl) backoff exponentially.
          uint32_t delay = RayConfig::instance().task_retry_delay_ms();
          RAY_LOG(INFO) << "Will resubmit task after a " << delay
                        << "ms delay: " << spec.DebugString();
          absl::MutexLock lock(&mutex_);
          to_resubmit_.push_back(std::make_pair(current_time_ms() + delay, spec));
        } else {
          RAY_LOG(INFO) << "Resubmitting task that produced lost plasma object, attempt #"
                        << spec.AttemptNumber() + 1 << ": " << spec.DebugString();
          if (spec.IsActorTask()) {
            auto actor_handle = actor_manager_->GetActorHandle(spec.ActorId());
            actor_handle->SetResubmittedActorTaskSpec(spec, spec.ActorDummyObject());
            RAY_CHECK_OK(direct_actor_submitter_->SubmitTask(spec));
          } else {
            RAY_CHECK_OK(direct_task_submitter_->SubmitTask(spec));
          }
        }
      },
      push_error_callback,
      RayConfig::instance().max_lineage_bytes()));

  // Create an entry for the driver task in the task table. This task is
  // added immediately with status RUNNING. This allows us to push errors
  // related to this driver task back to the driver. For example, if the
  // driver creates an object that is later evicted, we should notify the
  // user that we're unable to reconstruct the object, since we cannot
  // rerun the driver.
  if (options_.worker_type == WorkerType::DRIVER) {
    TaskSpecBuilder builder;
    const TaskID task_id = TaskID::ForDriverTask(worker_context_.GetCurrentJobID());
    builder.SetDriverTaskSpec(task_id,
                              options_.language,
                              worker_context_.GetCurrentJobID(),
                              TaskID::ComputeDriverTaskId(worker_context_.GetWorkerID()),
                              GetCallerId(),
                              rpc_address_);
    // Drivers are never re-executed.
    SetCurrentTaskId(task_id, /*attempt_number=*/0);
  }

  auto raylet_client_factory = [this](const std::string ip_address, int port) {
    auto grpc_client =
        rpc::NodeManagerWorkerClient::make(ip_address, port, *client_call_manager_);
    return std::shared_ptr<raylet::RayletClient>(
        new raylet::RayletClient(std::move(grpc_client)));
  };

  auto on_excess_queueing = [this](const ActorID &actor_id, int64_t num_queued) {
    auto timestamp = std::chrono::duration_cast<std::chrono::seconds>(
                         std::chrono::system_clock::now().time_since_epoch())
                         .count();
    std::ostringstream stream;
    stream << "Warning: More than " << num_queued
           << " tasks are pending submission to actor " << actor_id
           << ". To reduce memory usage, wait for these tasks to finish before sending "
              "more.";
    RAY_CHECK_OK(
        PushError(options_.job_id, "excess_queueing_warning", stream.str(), timestamp));
  };

  actor_creator_ = std::make_shared<DefaultActorCreator>(gcs_client_);

  direct_actor_submitter_ = std::shared_ptr<CoreWorkerDirectActorTaskSubmitter>(
      new CoreWorkerDirectActorTaskSubmitter(*core_worker_client_pool_,
                                             *memory_store_,
                                             *task_manager_,
                                             *actor_creator_,
                                             on_excess_queueing,
                                             io_service_));

  auto node_addr_factory = [this](const NodeID &node_id) {
    absl::optional<rpc::Address> addr;
    if (auto node_info = gcs_client_->Nodes().Get(node_id)) {
      rpc::Address address;
      address.set_raylet_id(node_info->node_id());
      address.set_ip_address(node_info->node_manager_address());
      address.set_port(node_info->node_manager_port());
      addr = address;
    }
    return addr;
  };
  auto lease_policy = RayConfig::instance().locality_aware_leasing_enabled()
                          ? std::shared_ptr<LeasePolicyInterface>(
                                std::make_shared<LocalityAwareLeasePolicy>(
                                    reference_counter_, node_addr_factory, rpc_address_))
                          : std::shared_ptr<LeasePolicyInterface>(
                                std::make_shared<LocalLeasePolicy>(rpc_address_));

  direct_task_submitter_ = std::make_unique<CoreWorkerDirectTaskSubmitter>(
      rpc_address_,
      local_raylet_client_,
      core_worker_client_pool_,
      raylet_client_factory,
      std::move(lease_policy),
      memory_store_,
      task_manager_,
      local_raylet_id,
      GetWorkerType(),
      RayConfig::instance().worker_lease_timeout_milliseconds(),
      actor_creator_,
      worker_context_.GetCurrentJobID(),
      boost::asio::steady_timer(io_service_),
      RayConfig::instance().max_pending_lease_requests_per_scheduling_category());
  auto report_locality_data_callback = [this](
                                           const ObjectID &object_id,
                                           const absl::flat_hash_set<NodeID> &locations,
                                           uint64_t object_size) {
    reference_counter_->ReportLocalityData(object_id, locations, object_size);
  };
  future_resolver_.reset(new FutureResolver(memory_store_,
                                            reference_counter_,
                                            std::move(report_locality_data_callback),
                                            core_worker_client_pool_,
                                            rpc_address_));

  // Unfortunately the raylet client has to be constructed after the receivers.
  if (direct_task_receiver_ != nullptr) {
    task_argument_waiter_.reset(new DependencyWaiterImpl(*local_raylet_client_));
    direct_task_receiver_->Init(
        core_worker_client_pool_, rpc_address_, task_argument_waiter_);
  }

  actor_manager_ = std::make_unique<ActorManager>(
      gcs_client_, direct_actor_submitter_, reference_counter_);

  std::function<Status(const ObjectID &object_id, const ObjectLookupCallback &callback)>
      object_lookup_fn;

  object_lookup_fn = [this, node_addr_factory](const ObjectID &object_id,
                                               const ObjectLookupCallback &callback) {
    std::vector<rpc::Address> locations;
    const absl::optional<absl::flat_hash_set<NodeID>> object_locations =
        reference_counter_->GetObjectLocations(object_id);
    if (object_locations.has_value()) {
      locations.reserve(object_locations.value().size());
      for (const auto &node_id : object_locations.value()) {
        absl::optional<rpc::Address> addr = node_addr_factory(node_id);
        if (addr.has_value()) {
          locations.push_back(addr.value());
        } else {
          // We're getting potentially stale locations directly from the reference
          // counter, so the location might be a dead node.
          RAY_LOG(DEBUG) << "Location " << node_id
                         << " is dead, not using it in the recovery of object "
                         << object_id;
        }
      }
    }
    callback(object_id, locations);
    return Status::OK();
  };
  object_recovery_manager_ = std::make_unique<ObjectRecoveryManager>(
      rpc_address_,
      raylet_client_factory,
      local_raylet_client_,
      object_lookup_fn,
      task_manager_,
      reference_counter_,
      memory_store_,
      [this](const ObjectID &object_id, rpc::ErrorType reason, bool pin_object) {
        RAY_LOG(DEBUG) << "Failed to recover object " << object_id << " due to "
                       << rpc::ErrorType_Name(reason);
        RAY_CHECK_OK(Put(RayObject(reason),
                         /*contained_object_ids=*/{},
                         object_id,
                         /*pin_object=*/pin_object));
      });

  // Start the IO thread after all other members have been initialized, in case
  // the thread calls back into any of our members.
  io_thread_ = std::thread([this]() { RunIOService(); });
  // Tell the raylet the port that we are listening on.
  // NOTE: This also marks the worker as available in Raylet. We do this at the
  // very end in case there is a problem during construction.
  if (options.connect_on_start) {
    RAY_CHECK_OK(
        local_raylet_client_->AnnounceWorkerPort(core_worker_server_->GetPort()));
  }
  // Used to detect if the object is in the plasma store.
  max_direct_call_object_size_ = RayConfig::instance().max_direct_call_object_size();

  /// If periodic asio stats print is enabled, it will print it.
  const auto event_stats_print_interval_ms =
      RayConfig::instance().event_stats_print_interval_ms();
  if (event_stats_print_interval_ms != -1 && RayConfig::instance().event_stats()) {
    periodical_runner_.RunFnPeriodically(
        [this] {
          RAY_LOG(INFO) << "Event stats:\n\n"
                        << io_service_.stats().StatsString() << "\n\n";
        },
        event_stats_print_interval_ms);
  }

  // Set event context for current core worker thread.
  RayEventContext::Instance().SetEventContext(
      ray::rpc::Event_SourceType::Event_SourceType_CORE_WORKER,
      {{"worker_id", worker_id.Hex()}});

  periodical_runner_.RunFnPeriodically(
      [this] {
        const auto lost_objects = reference_counter_->FlushObjectsToRecover();
        if (!lost_objects.empty()) {
          // Keep :info_message: in sync with LOG_PREFIX_INFO_MESSAGE in ray_constants.py.
          RAY_LOG(ERROR) << ":info_message: Attempting to recover " << lost_objects.size()
                         << " lost objects by resubmitting their tasks. To disable "
                         << "object reconstruction, set @ray.remote(max_tries=0).";
          // Delete the objects from the in-memory store to indicate that they are not
          // available. The object recovery manager will guarantee that a new value
          // will eventually be stored for the objects (either an
          // UnreconstructableError or a value reconstructed from lineage).
          memory_store_->Delete(lost_objects);
          for (const auto &object_id : lost_objects) {
            // NOTE(swang): There is a race condition where this can return false if
            // the reference went out of scope since the call to the ref counter to get
            // the lost objects. It's okay to not mark the object as failed or recover
            // the object since there are no reference holders.
            RAY_UNUSED(object_recovery_manager_->RecoverObject(object_id));
          }
        }
      },
      100);
}

CoreWorker::~CoreWorker() { RAY_LOG(INFO) << "Core worker is destructed"; }

void CoreWorker::Shutdown() {
  if (is_shutdown_) {
    RAY_LOG(INFO)
        << "Shutdown request has received although the core worker is already shutdown.";
    return;
  }

  RAY_LOG(INFO) << "Shutting down a core worker.";
  is_shutdown_ = true;
  if (options_.worker_type == WorkerType::WORKER) {
    // Running in a main thread.
    // Asyncio coroutines could still run after CoreWorker is removed because it is
    // running in a different thread. This can cause segfault because coroutines try to
    // access CoreWorker methods that are already garbage collected. We should complete
    // all coroutines before shutting down in order to prevent this.
    if (worker_context_.CurrentActorIsAsync()) {
      options_.terminate_asyncio_thread();
    }
    direct_task_receiver_->Stop();
    task_execution_service_.stop();
  }
  if (options_.on_worker_shutdown) {
    // Running in a main thread.
    options_.on_worker_shutdown(GetWorkerID());
  }

  if (gcs_client_) {
    // We should disconnect gcs client first otherwise because it contains
    // a blocking logic that can block the io service upon
    // gcs shutdown.
    // TODO(sang): Refactor GCS client to be more robust.
    RAY_LOG(INFO) << "Disconnecting a GCS client.";
    gcs_client_->Disconnect();
  }
  io_service_.stop();
  RAY_LOG(INFO) << "Waiting for joining a core worker io thread. If it hangs here, there "
                   "might be deadlock or a high load in the core worker io service.";
  if (io_thread_.joinable()) {
    io_thread_.join();
  }
  // Now that gcs_client is not used within io service, we can reset the pointer and clean
  // it up.
  gcs_client_.reset();

  RAY_LOG(INFO) << "Core worker ready to be deallocated.";
}

void CoreWorker::ConnectToRaylet() {
  RAY_CHECK(!options_.connect_on_start);
  // Tell the raylet the port that we are listening on.
  // NOTE: This also marks the worker as available in Raylet. We do this at the
  // very end in case there is a problem during construction.
  RAY_CHECK_OK(local_raylet_client_->AnnounceWorkerPort(core_worker_server_->GetPort()));
}

void CoreWorker::Disconnect(
    rpc::WorkerExitType exit_type,
    const std::shared_ptr<LocalMemoryBuffer> &creation_task_exception_pb_bytes) {
  if (connected_) {
    RAY_LOG(INFO) << "Disconnecting to the raylet.";
    connected_ = false;
    if (local_raylet_client_) {
      RAY_IGNORE_EXPR(
          local_raylet_client_->Disconnect(exit_type, creation_task_exception_pb_bytes));
    }
  }
}

void CoreWorker::Exit(
    rpc::WorkerExitType exit_type,
    const std::shared_ptr<LocalMemoryBuffer> &creation_task_exception_pb_bytes) {
  RAY_LOG(INFO) << "Exit signal received, this process will exit after all outstanding "
                   "tasks have finished"
                << ", exit_type=" << rpc::WorkerExitType_Name(exit_type);
  exiting_ = true;
  // Release the resources early in case draining takes a long time.
  RAY_CHECK_OK(
      local_raylet_client_->NotifyDirectCallTaskBlocked(/*release_resources*/ true));

  RAY_LOG(DEBUG) << "Exit signal received, remove all local references.";
  /// Since this core worker is exiting, it's necessary to release all local references,
  /// otherwise the frontend code may not release its references and this worker will be
  /// leaked. See https://github.com/ray-project/ray/issues/19639.
  reference_counter_->ReleaseAllLocalReferences();
  // Callback to shutdown.
  auto shutdown = [this, exit_type, creation_task_exception_pb_bytes]() {
    // To avoid problems, make sure shutdown is always called from the same
    // event loop each time.
    task_execution_service_.post(
        [this, exit_type, creation_task_exception_pb_bytes]() {
          if (exit_type == rpc::WorkerExitType::CREATION_TASK_ERROR ||
              exit_type == rpc::WorkerExitType::INTENDED_EXIT ||
              exit_type == rpc::WorkerExitType::IDLE_EXIT) {
            // Notify the raylet about this exit.
            // Only CREATION_TASK_ERROR and INTENDED_EXIT needs to disconnect
            // manually.
            Disconnect(exit_type, creation_task_exception_pb_bytes);
          }
          Shutdown();
        },
        "CoreWorker.Shutdown");
  };
  // Callback to drain objects once all pending tasks have been drained.
  auto drain_references_callback = [this, shutdown]() {
    // Post to the event loop to avoid a deadlock between the TaskManager and
    // the ReferenceCounter. The deadlock can occur because this callback may
    // get called by the TaskManager while the ReferenceCounter's lock is held,
    // but the callback itself must acquire the ReferenceCounter's lock to
    // drain the object references.
    task_execution_service_.post(
        [this, shutdown]() {
          bool not_actor_task = false;
          {
            absl::MutexLock lock(&mutex_);
            not_actor_task = actor_id_.IsNil();
          }
          if (not_actor_task) {
            // If we are a task, then we cannot hold any object references in the
            // heap. Therefore, any active object references are being held by other
            // processes. Wait for these processes to release their references
            // before we shutdown. NOTE(swang): This could still cause this worker
            // process to stay alive forever if another process holds a reference
            // forever.
            reference_counter_->DrainAndShutdown(shutdown);
          } else {
            // If we are an actor, then we may be holding object references in the
            // heap. Then, we should not wait to drain the object references before
            // shutdown since this could hang.
            shutdown();
          }
        },
        "CoreWorker.DrainAndShutdown");
  };

  task_manager_->DrainAndShutdown(drain_references_callback);
}
void CoreWorker::RunIOService() {
#ifndef _WIN32
  // Block SIGINT and SIGTERM so they will be handled by the main thread.
  sigset_t mask;
  sigemptyset(&mask);
  sigaddset(&mask, SIGINT);
  sigaddset(&mask, SIGTERM);
  pthread_sigmask(SIG_BLOCK, &mask, NULL);
#endif
  SetThreadName("worker.io");
  io_service_.run();
  RAY_LOG(INFO) << "Core worker main io service stopped.";
}

void CoreWorker::OnNodeRemoved(const NodeID &node_id) {
  // if (node_id == GetCurrentNodeId()) {
  //   RAY_LOG(FATAL) << "The raylet for this worker has died. Killing itself...";
  // }
  RAY_LOG(INFO) << "Node failure from " << node_id
                << ". All objects pinned on that node will be lost if object "
                   "reconstruction is not enabled.";
  reference_counter_->ResetObjectsOnRemovedNode(node_id);
}

const WorkerID &CoreWorker::GetWorkerID() const { return worker_context_.GetWorkerID(); }

void CoreWorker::SetCurrentTaskId(const TaskID &task_id, uint64_t attempt_number) {
  worker_context_.SetCurrentTaskId(task_id, attempt_number);
  {
    absl::MutexLock lock(&mutex_);
    main_thread_task_id_ = task_id;
  }
}

void CoreWorker::RegisterToGcs() {
  std::unordered_map<std::string, std::string> worker_info;
  const auto &worker_id = GetWorkerID();
  worker_info.emplace("node_ip_address", options_.node_ip_address);
  worker_info.emplace("plasma_store_socket", options_.store_socket);
  worker_info.emplace("raylet_socket", options_.raylet_socket);

  if (options_.worker_type == WorkerType::DRIVER) {
    auto start_time = std::chrono::duration_cast<std::chrono::milliseconds>(
                          std::chrono::system_clock::now().time_since_epoch())
                          .count();
    worker_info.emplace("driver_id", worker_id.Binary());
    worker_info.emplace("start_time", std::to_string(start_time));
    if (!options_.driver_name.empty()) {
      worker_info.emplace("name", options_.driver_name);
    }
  }

  if (!options_.stdout_file.empty()) {
    worker_info.emplace("stdout_file", options_.stdout_file);
  }
  if (!options_.stderr_file.empty()) {
    worker_info.emplace("stderr_file", options_.stderr_file);
  }

  auto worker_data = std::make_shared<rpc::WorkerTableData>();
  worker_data->mutable_worker_address()->set_worker_id(worker_id.Binary());
  worker_data->set_worker_type(options_.worker_type);
  worker_data->mutable_worker_info()->insert(worker_info.begin(), worker_info.end());
  worker_data->set_is_alive(true);

  RAY_CHECK_OK(gcs_client_->Workers().AsyncAdd(worker_data, nullptr));
}

void CoreWorker::ExitIfParentRayletDies() {
  RAY_CHECK(options_.worker_type == WorkerType::WORKER);
  RAY_CHECK(!RayConfig::instance().RAYLET_PID().empty());
  auto raylet_pid = static_cast<pid_t>(std::stoi(RayConfig::instance().RAYLET_PID()));
  bool should_shutdown = !IsProcessAlive(raylet_pid);
  if (should_shutdown) {
    std::ostringstream stream;
    stream << "Shutting down the core worker because the local raylet failed. "
           << "Check out the raylet.out log file. Raylet pid: " << raylet_pid;
    RAY_LOG(WARNING) << stream.str();
    task_execution_service_.post([this]() { Shutdown(); }, "CoreWorker.Shutdown");
  }
}

void CoreWorker::InternalHeartbeat() {
  // Retry tasks.
  std::vector<TaskSpecification> tasks_to_resubmit;
  {
    absl::MutexLock lock(&mutex_);
    while (!to_resubmit_.empty() && current_time_ms() > to_resubmit_.front().first) {
      tasks_to_resubmit.push_back(std::move(to_resubmit_.front().second));
      to_resubmit_.pop_front();
    }
  }

  for (auto &spec : tasks_to_resubmit) {
    if (spec.IsActorTask()) {
      RAY_CHECK_OK(direct_actor_submitter_->SubmitTask(spec));
    } else {
      RAY_CHECK_OK(direct_task_submitter_->SubmitTask(spec));
    }
  }

  // Check timeout tasks that are waiting for death info.
  if (direct_actor_submitter_ != nullptr) {
    direct_actor_submitter_->CheckTimeoutTasks();
  }

  // Periodically report the lastest backlog so that
  // local raylet will have the eventually consistent view of worker backlogs
  // even in cases where backlog reports from direct_task_transport
  // are lost or reordered.
  direct_task_submitter_->ReportWorkerBacklog();

  // Check for unhandled exceptions to raise after a timeout on the driver.
  // Only do this for TTY, since shells like IPython sometimes save references
  // to the result and prevent normal result deletion from handling.
  // See also: https://github.com/ray-project/ray/issues/14485
  if (options_.worker_type == WorkerType::DRIVER && options_.interactive) {
    memory_store_->NotifyUnhandledErrors();
  }
}

std::unordered_map<ObjectID, std::pair<size_t, size_t>>
CoreWorker::GetAllReferenceCounts() const {
  auto counts = reference_counter_->GetAllReferenceCounts();
  std::vector<ObjectID> actor_handle_ids = actor_manager_->GetActorHandleIDsFromHandles();
  // Strip actor IDs from the ref counts since there is no associated ObjectID
  // in the language frontend.
  for (const auto &actor_handle_id : actor_handle_ids) {
    counts.erase(actor_handle_id);
  }
  return counts;
}

const rpc::Address &CoreWorker::GetRpcAddress() const { return rpc_address_; }

rpc::Address CoreWorker::GetOwnerAddress(const ObjectID &object_id) const {
  rpc::Address owner_address;
  auto has_owner = reference_counter_->GetOwner(object_id, &owner_address);
  RAY_CHECK(has_owner)
      << "Object IDs generated randomly (ObjectID.from_random()) or out-of-band "
         "(ObjectID.from_binary(...)) cannot be passed as a task argument because Ray "
         "does not know which task created them. "
         "If this was not how your object ID was generated, please file an issue "
         "at https://github.com/ray-project/ray/issues/";
  return owner_address;
}

std::vector<rpc::ObjectReference> CoreWorker::GetObjectRefs(
    const std::vector<ObjectID> &object_ids) const {
  std::vector<rpc::ObjectReference> refs;
  for (const auto &object_id : object_ids) {
    rpc::ObjectReference ref;
    ref.set_object_id(object_id.Binary());
    rpc::Address owner_address;
    if (reference_counter_->GetOwner(object_id, &owner_address)) {
      // NOTE(swang): Detached actors do not have an owner address set.
      ref.mutable_owner_address()->CopyFrom(owner_address);
    }
    refs.push_back(std::move(ref));
  }
  return refs;
}

void CoreWorker::GetOwnershipInfo(const ObjectID &object_id,
                                  rpc::Address *owner_address,
                                  std::string *serialized_object_status) {
  auto has_owner = reference_counter_->GetOwner(object_id, owner_address);
  RAY_CHECK(has_owner)
      << "Object IDs generated randomly (ObjectID.from_random()) or out-of-band "
         "(ObjectID.from_binary(...)) cannot be serialized because Ray does not know "
         "which task will create them. "
         "If this was not how your object ID was generated, please file an issue "
         "at https://github.com/ray-project/ray/issues/: "
      << object_id;

  rpc::GetObjectStatusReply object_status;
  // Optimization: if the object exists, serialize and inline its status. This also
  // resolves some race conditions in resource release (#16025).
  if (RayConfig::instance().inline_object_status_in_refs()) {
    auto existing_object = memory_store_->GetIfExists(object_id);
    if (existing_object != nullptr) {
      PopulateObjectStatus(object_id, existing_object, &object_status);
    }
  }
  *serialized_object_status = object_status.SerializeAsString();
}

void CoreWorker::RegisterOwnershipInfoAndResolveFuture(
    const ObjectID &object_id,
    const ObjectID &outer_object_id,
    const rpc::Address &owner_address,
    const std::string &serialized_object_status) {
  // Add the object's owner to the local metadata in case it gets serialized
  // again.
  reference_counter_->AddBorrowedObject(object_id, outer_object_id, owner_address);

  rpc::GetObjectStatusReply object_status;
  object_status.ParseFromString(serialized_object_status);

  if (object_status.has_object() && !reference_counter_->OwnedByUs(object_id)) {
    // We already have the inlined object status, process it immediately.
    future_resolver_->ProcessResolvedObject(
        object_id, owner_address, Status::OK(), object_status);
  } else {
    // We will ask the owner about the object until the object is
    // created or we can no longer reach the owner.
    future_resolver_->ResolveFutureAsync(object_id, owner_address);
  }
}

Status CoreWorker::Put(const RayObject &object,
                       const std::vector<ObjectID> &contained_object_ids,
                       ObjectID *object_id) {
  *object_id = ObjectID::FromIndex(worker_context_.GetCurrentInternalTaskId(),
                                   worker_context_.GetNextPutIndex());
  reference_counter_->AddOwnedObject(*object_id,
                                     contained_object_ids,
                                     rpc_address_,
                                     CurrentCallSite(),
                                     object.GetSize(),
                                     /*is_reconstructable=*/false,
                                     /*add_local_ref=*/true,
                                     NodeID::FromBinary(rpc_address_.raylet_id()));
  auto status = Put(object, contained_object_ids, *object_id, /*pin_object=*/true);
  if (!status.ok()) {
    RemoveLocalReference(*object_id);
  }
  return status;
}

Status CoreWorker::PutInLocalPlasmaStore(const RayObject &object,
                                         const ObjectID &object_id,
                                         bool pin_object) {
  bool object_exists;
  RAY_RETURN_NOT_OK(plasma_store_provider_->Put(
      object, object_id, /* owner_address = */ rpc_address_, &object_exists));
  if (!object_exists) {
    if (pin_object) {
      // Tell the raylet to pin the object **after** it is created.
      RAY_LOG(DEBUG) << "Pinning put object " << object_id;
      local_raylet_client_->PinObjectIDs(
          rpc_address_,
          {object_id},
          [this, object_id](const Status &status, const rpc::PinObjectIDsReply &reply) {
            // Only release the object once the raylet has responded to avoid the race
            // condition that the object could be evicted before the raylet pins it.
            if (!plasma_store_provider_->Release(object_id).ok()) {
              RAY_LOG(ERROR) << "Failed to release ObjectID (" << object_id
                             << "), might cause a leak in plasma.";
            }
          });
    } else {
      RAY_RETURN_NOT_OK(plasma_store_provider_->Release(object_id));
    }
  }
  RAY_CHECK(memory_store_->Put(RayObject(rpc::ErrorType::OBJECT_IN_PLASMA), object_id));
  return Status::OK();
}

Status CoreWorker::Put(const RayObject &object,
                       const std::vector<ObjectID> &contained_object_ids,
                       const ObjectID &object_id,
                       bool pin_object) {
  RAY_RETURN_NOT_OK(WaitForActorRegistered(contained_object_ids));
  if (options_.is_local_mode) {
    RAY_LOG(DEBUG) << "Put " << object_id << " in memory store";
    RAY_CHECK(memory_store_->Put(object, object_id));
    return Status::OK();
  }
  return PutInLocalPlasmaStore(object, object_id, pin_object);
}

Status CoreWorker::CreateOwnedAndIncrementLocalRef(
    const std::shared_ptr<Buffer> &metadata,
    const size_t data_size,
    const std::vector<ObjectID> &contained_object_ids,
    ObjectID *object_id,
    std::shared_ptr<Buffer> *data,
    bool created_by_worker,
    const std::unique_ptr<rpc::Address> &owner_address,
    bool inline_small_object) {
  auto status = WaitForActorRegistered(contained_object_ids);
  if (!status.ok()) {
    return status;
  }
  *object_id = ObjectID::FromIndex(worker_context_.GetCurrentInternalTaskId(),
                                   worker_context_.GetNextPutIndex());
  rpc::Address real_owner_address =
      owner_address != nullptr ? *owner_address : rpc_address_;
  bool owned_by_us = real_owner_address.worker_id() == rpc_address_.worker_id();
  if (owned_by_us) {
    reference_counter_->AddOwnedObject(*object_id,
                                       contained_object_ids,
                                       rpc_address_,
                                       CurrentCallSite(),
                                       data_size + metadata->Size(),
                                       /*is_reconstructable=*/false,
                                       /*add_local_ref=*/true,
                                       NodeID::FromBinary(rpc_address_.raylet_id()));
  } else {
    // Because in the remote worker's `HandleAssignObjectOwner`,
    // a `WaitForRefRemoved` RPC request will be sent back to
    // the current worker. So we need to make sure ref count is > 0
    // by invoking `AddLocalReference` first. Note that in worker.py we set
    // skip_adding_local_ref=True to avoid double referencing the object.
    AddLocalReference(*object_id);
    RAY_UNUSED(
        reference_counter_->AddBorrowedObject(*object_id,
                                              ObjectID::Nil(),
                                              real_owner_address,
                                              /*foreign_owner_already_monitoring=*/true));

    // Remote call `AssignObjectOwner()`.
    rpc::AssignObjectOwnerRequest request;
    request.set_object_id(object_id->Binary());
    request.mutable_borrower_address()->CopyFrom(rpc_address_);
    request.set_call_site(CurrentCallSite());

    for (auto &contained_object_id : contained_object_ids) {
      request.add_contained_object_ids(contained_object_id.Binary());
    }
    request.set_object_size(data_size + metadata->Size());
    auto conn = core_worker_client_pool_->GetOrConnect(real_owner_address);
    std::promise<Status> status_promise;
    conn->AssignObjectOwner(request,
                            [&status_promise](const Status &returned_status,
                                              const rpc::AssignObjectOwnerReply &reply) {
                              status_promise.set_value(returned_status);
                            });
    // Block until the remote call `AssignObjectOwner` returns.
    status = status_promise.get_future().get();
  }

  if (options_.is_local_mode && owned_by_us && inline_small_object) {
    *data = std::make_shared<LocalMemoryBuffer>(data_size);
  } else {
    if (status.ok()) {
      status = plasma_store_provider_->Create(metadata,
                                              data_size,
                                              *object_id,
                                              /* owner_address = */ rpc_address_,
                                              data,
                                              created_by_worker);
    }
    if (!status.ok()) {
      RemoveLocalReference(*object_id);
      return status;
    } else if (*data == nullptr) {
      // Object already exists in plasma. Store the in-memory value so that the
      // client will check the plasma store.
      RAY_CHECK(
          memory_store_->Put(RayObject(rpc::ErrorType::OBJECT_IN_PLASMA), *object_id));
    }
  }
  return Status::OK();
}

Status CoreWorker::CreateExisting(const std::shared_ptr<Buffer> &metadata,
                                  const size_t data_size,
                                  const ObjectID &object_id,
                                  const rpc::Address &owner_address,
                                  std::shared_ptr<Buffer> *data,
                                  bool created_by_worker) {
  if (options_.is_local_mode) {
    return Status::NotImplemented(
        "Creating an object with a pre-existing ObjectID is not supported in local "
        "mode");
  } else {
    return plasma_store_provider_->Create(
        metadata, data_size, object_id, owner_address, data, created_by_worker);
  }
}

Status CoreWorker::SealOwned(const ObjectID &object_id,
                             bool pin_object,
                             const std::unique_ptr<rpc::Address> &owner_address) {
  auto status = SealExisting(object_id, pin_object, std::move(owner_address));
  if (status.ok()) return status;
  RemoveLocalReference(object_id);
  if (reference_counter_->HasReference(object_id)) {
    RAY_LOG(WARNING)
        << "Object " << object_id
        << " failed to be put but has a nonzero ref count. This object may leak.";
  }
  return status;
}

Status CoreWorker::SealExisting(const ObjectID &object_id,
                                bool pin_object,
                                const std::unique_ptr<rpc::Address> &owner_address) {
  RAY_RETURN_NOT_OK(plasma_store_provider_->Seal(object_id));
  if (pin_object) {
    // Tell the raylet to pin the object **after** it is created.
    RAY_LOG(DEBUG) << "Pinning sealed object " << object_id;
    local_raylet_client_->PinObjectIDs(
        owner_address != nullptr ? *owner_address : rpc_address_,
        {object_id},
        [this, object_id](const Status &status, const rpc::PinObjectIDsReply &reply) {
          // Only release the object once the raylet has responded to avoid the race
          // condition that the object could be evicted before the raylet pins it.
          if (!plasma_store_provider_->Release(object_id).ok()) {
            RAY_LOG(ERROR) << "Failed to release ObjectID (" << object_id
                           << "), might cause a leak in plasma.";
          }
        });
  } else {
    RAY_RETURN_NOT_OK(plasma_store_provider_->Release(object_id));
    reference_counter_->FreePlasmaObjects({object_id});
  }
  RAY_CHECK(memory_store_->Put(RayObject(rpc::ErrorType::OBJECT_IN_PLASMA), object_id));
  return Status::OK();
}

Status CoreWorker::Get(const std::vector<ObjectID> &ids,
                       const int64_t timeout_ms,
                       std::vector<std::shared_ptr<RayObject>> *results) {
  results->resize(ids.size(), nullptr);

  absl::flat_hash_set<ObjectID> plasma_object_ids;
  absl::flat_hash_set<ObjectID> memory_object_ids(ids.begin(), ids.end());

  bool got_exception = false;
  absl::flat_hash_map<ObjectID, std::shared_ptr<RayObject>> result_map;
  auto start_time = current_time_ms();

  if (!memory_object_ids.empty()) {
    RAY_RETURN_NOT_OK(memory_store_->Get(
        memory_object_ids, timeout_ms, worker_context_, &result_map, &got_exception));
  }

  // Erase any objects that were promoted to plasma from the results. These get
  // requests will be retried at the plasma store.
  for (auto it = result_map.begin(); it != result_map.end();) {
    auto current = it++;
    if (current->second->IsInPlasmaError()) {
      RAY_LOG(DEBUG) << current->first << " in plasma, doing fetch-and-get";
      plasma_object_ids.insert(current->first);
      result_map.erase(current);
    }
  }

  if (!got_exception) {
    // If any of the objects have been promoted to plasma, then we retry their
    // gets at the provider plasma. Once we get the objects from plasma, we flip
    // the transport type again and return them for the original direct call ids.
    int64_t local_timeout_ms = timeout_ms;
    if (timeout_ms >= 0) {
      local_timeout_ms = std::max(static_cast<int64_t>(0),
                                  timeout_ms - (current_time_ms() - start_time));
    }
    RAY_LOG(DEBUG) << "Plasma GET timeout " << local_timeout_ms;
    RAY_RETURN_NOT_OK(plasma_store_provider_->Get(plasma_object_ids,
                                                  local_timeout_ms,
                                                  worker_context_,
                                                  &result_map,
                                                  &got_exception));
  }

  // Loop through `ids` and fill each entry for the `results` vector,
  // this ensures that entries `results` have exactly the same order as
  // they are in `ids`. When there are duplicate object ids, all the entries
  // for the same id are filled in.
  bool missing_result = false;
  bool will_throw_exception = false;
  for (size_t i = 0; i < ids.size(); i++) {
    const auto pair = result_map.find(ids[i]);
    if (pair != result_map.end()) {
      (*results)[i] = pair->second;
      RAY_CHECK(!pair->second->IsInPlasmaError());
      if (pair->second->IsException()) {
        // The language bindings should throw an exception if they see this
        // object.
        will_throw_exception = true;
      }
    } else {
      missing_result = true;
    }
  }
  // If no timeout was set and none of the results will throw an exception,
  // then check that we fetched all results before returning.
  if (timeout_ms < 0 && !will_throw_exception) {
    RAY_CHECK(!missing_result);
  }

  return Status::OK();
}

Status CoreWorker::GetIfLocal(const std::vector<ObjectID> &ids,
                              std::vector<std::shared_ptr<RayObject>> *results) {
  results->resize(ids.size(), nullptr);

  absl::flat_hash_map<ObjectID, std::shared_ptr<RayObject>> result_map;
  RAY_RETURN_NOT_OK(plasma_store_provider_->GetIfLocal(ids, &result_map));
  for (size_t i = 0; i < ids.size(); i++) {
    auto pair = result_map.find(ids[i]);
    // The caller of this method should guarantee that the object exists in the plasma
    // store when this method is called.
    RAY_CHECK(pair != result_map.end());
    RAY_CHECK(pair->second != nullptr);
    (*results)[i] = pair->second;
  }
  return Status::OK();
}

Status CoreWorker::Contains(const ObjectID &object_id,
                            bool *has_object,
                            bool *is_in_plasma) {
  bool found = false;
  bool in_plasma = false;
  found = memory_store_->Contains(object_id, &in_plasma);
  if (in_plasma) {
    RAY_RETURN_NOT_OK(plasma_store_provider_->Contains(object_id, &found));
  }
  *has_object = found;
  if (is_in_plasma != nullptr) {
    *is_in_plasma = found && in_plasma;
  }
  return Status::OK();
}

// For any objects that are ErrorType::OBJECT_IN_PLASMA, we need to move them from
// the ready set into the plasma_object_ids set to wait on them there.
void RetryObjectInPlasmaErrors(std::shared_ptr<CoreWorkerMemoryStore> &memory_store,
                               WorkerContext &worker_context,
                               absl::flat_hash_set<ObjectID> &memory_object_ids,
                               absl::flat_hash_set<ObjectID> &plasma_object_ids,
                               absl::flat_hash_set<ObjectID> &ready) {
  for (auto iter = memory_object_ids.begin(); iter != memory_object_ids.end();) {
    auto current = iter++;
    const auto &mem_id = *current;
    auto ready_iter = ready.find(mem_id);
    if (ready_iter != ready.end()) {
      std::vector<std::shared_ptr<RayObject>> found;
      RAY_CHECK_OK(memory_store->Get({mem_id},
                                     /*num_objects=*/1,
                                     /*timeout=*/0,
                                     worker_context,
                                     /*remote_after_get=*/false,
                                     &found));
      if (found.size() == 1 && found[0]->IsInPlasmaError()) {
        plasma_object_ids.insert(mem_id);
        ready.erase(ready_iter);
        memory_object_ids.erase(current);
      }
    }
  }
}

Status CoreWorker::Wait(const std::vector<ObjectID> &ids,
                        int num_objects,
                        int64_t timeout_ms,
                        std::vector<bool> *results,
                        bool fetch_local) {
  results->resize(ids.size(), false);

  if (num_objects <= 0 || num_objects > static_cast<int>(ids.size())) {
    return Status::Invalid(
        "Number of objects to wait for must be between 1 and the number of ids.");
  }

  absl::flat_hash_set<ObjectID> plasma_object_ids;
  absl::flat_hash_set<ObjectID> memory_object_ids(ids.begin(), ids.end());

  if (memory_object_ids.size() != ids.size()) {
    return Status::Invalid("Duplicate object IDs not supported in wait.");
  }

  absl::flat_hash_set<ObjectID> ready;
  int64_t start_time = current_time_ms();
  RAY_RETURN_NOT_OK(memory_store_->Wait(
      memory_object_ids,
      std::min(static_cast<int>(memory_object_ids.size()), num_objects),
      timeout_ms,
      worker_context_,
      &ready));
  RAY_CHECK(static_cast<int>(ready.size()) <= num_objects);
  if (timeout_ms > 0) {
    timeout_ms =
        std::max(0, static_cast<int>(timeout_ms - (current_time_ms() - start_time)));
  }
  if (fetch_local) {
    RetryObjectInPlasmaErrors(
        memory_store_, worker_context_, memory_object_ids, plasma_object_ids, ready);
    if (static_cast<int>(ready.size()) < num_objects && plasma_object_ids.size() > 0) {
      RAY_RETURN_NOT_OK(plasma_store_provider_->Wait(
          plasma_object_ids,
          std::min(static_cast<int>(plasma_object_ids.size()),
                   num_objects - static_cast<int>(ready.size())),
          timeout_ms,
          worker_context_,
          &ready));
    }
  }
  RAY_CHECK(static_cast<int>(ready.size()) <= num_objects);

  for (size_t i = 0; i < ids.size(); i++) {
    if (ready.find(ids[i]) != ready.end()) {
      results->at(i) = true;
    }
  }

  return Status::OK();
}

Status CoreWorker::Delete(const std::vector<ObjectID> &object_ids, bool local_only) {
  // Release the object from plasma. This does not affect the object's ref
  // count. If this was called from a non-owning worker, then a warning will be
  // logged and the object will not get released.
  reference_counter_->FreePlasmaObjects(object_ids);

  // Store an error in the in-memory store to indicate that the plasma value is
  // no longer reachable.
  memory_store_->Delete(object_ids);
  for (const auto &object_id : object_ids) {
    RAY_CHECK(memory_store_->Put(RayObject(rpc::ErrorType::OBJECT_DELETED), object_id));
  }

  // We only delete from plasma, which avoids hangs (issue #7105). In-memory
  // objects can only be deleted once the ref count goes to 0.
  absl::flat_hash_set<ObjectID> plasma_object_ids(object_ids.begin(), object_ids.end());
  return plasma_store_provider_->Delete(plasma_object_ids, local_only);
}

Status CoreWorker::GetLocationFromOwner(
    const std::vector<ObjectID> &object_ids,
    int64_t timeout_ms,
    std::vector<std::shared_ptr<ObjectLocation>> *results) {
  results->resize(object_ids.size());
  if (object_ids.empty()) {
    return Status::OK();
  }

  auto mutex = std::make_shared<absl::Mutex>();
  auto num_remaining = std::make_shared<size_t>(object_ids.size());
  auto ready_promise = std::make_shared<std::promise<void>>();
  auto location_by_id =
      std::make_shared<absl::flat_hash_map<ObjectID, std::shared_ptr<ObjectLocation>>>();

  for (const auto &object_id : object_ids) {
    auto owner_address = GetOwnerAddress(object_id);
    auto client = core_worker_client_pool_->GetOrConnect(owner_address);
    rpc::GetObjectLocationsOwnerRequest request;
    auto object_location_request = request.mutable_object_location_request();
    object_location_request->set_intended_worker_id(owner_address.worker_id());
    object_location_request->set_object_id(object_id.Binary());
    client->GetObjectLocationsOwner(
        request,
        [object_id, mutex, num_remaining, ready_promise, location_by_id](
            const Status &status, const rpc::GetObjectLocationsOwnerReply &reply) {
          absl::MutexLock lock(mutex.get());
          if (status.ok()) {
            location_by_id->emplace(
                object_id, std::make_shared<ObjectLocation>(CreateObjectLocation(reply)));
          } else {
            RAY_LOG(WARNING) << "Failed to query location information for " << object_id
                             << " with error: " << status.ToString();
          }
          (*num_remaining)--;
          if (*num_remaining == 0) {
            ready_promise->set_value();
          }
        });
  }
  if (timeout_ms < 0) {
    ready_promise->get_future().wait();
  } else if (ready_promise->get_future().wait_for(
                 std::chrono::microseconds(timeout_ms)) != std::future_status::ready) {
    std::ostringstream stream;
    stream << "Failed querying object locations within " << timeout_ms
           << " milliseconds.";
    return Status::TimedOut(stream.str());
  }

  for (size_t i = 0; i < object_ids.size(); i++) {
    auto pair = location_by_id->find(object_ids[i]);
    if (pair == location_by_id->end()) {
      continue;
    }
    (*results)[i] = pair->second;
  }
  return Status::OK();
}

void CoreWorker::TriggerGlobalGC() {
  local_raylet_client_->GlobalGC(
      [](const Status &status, const rpc::GlobalGCReply &reply) {
        if (!status.ok()) {
          RAY_LOG(ERROR) << "Failed to send global GC request: " << status.ToString();
        }
      });
}

std::string CoreWorker::MemoryUsageString() {
  // Currently only the Plasma store returns a debug string.
  return plasma_store_provider_->MemoryUsageString();
}

TaskID CoreWorker::GetCallerId() const {
  TaskID caller_id;
  ActorID actor_id = GetActorId();
  if (!actor_id.IsNil()) {
    caller_id = TaskID::ForActorCreationTask(actor_id);
  } else {
    absl::MutexLock lock(&mutex_);
    caller_id = main_thread_task_id_;
  }
  return caller_id;
}

Status CoreWorker::PushError(const JobID &job_id,
                             const std::string &type,
                             const std::string &error_message,
                             double timestamp) {
  if (options_.is_local_mode) {
    RAY_LOG(ERROR) << "Pushed Error with JobID: " << job_id << " of type: " << type
                   << " with message: " << error_message << " at time: " << timestamp;
    return Status::OK();
  }
  return local_raylet_client_->PushError(job_id, type, error_message, timestamp);
}

void CoreWorker::SpillOwnedObject(const ObjectID &object_id,
                                  const std::shared_ptr<RayObject> &obj,
                                  std::function<void()> callback) {
  if (!obj->IsInPlasmaError()) {
    RAY_LOG(ERROR) << "Cannot spill inlined object " << object_id;
    callback();
    return;
  }

  // Find the raylet that hosts the primary copy of the object.
  bool owned_by_us = false;
  NodeID pinned_at;
  bool spilled = false;
  RAY_CHECK(reference_counter_->IsPlasmaObjectPinnedOrSpilled(
      object_id, &owned_by_us, &pinned_at, &spilled));
  RAY_CHECK(owned_by_us);
  if (spilled) {
    // The object has already been spilled.
    return;
  }
  auto node = gcs_client_->Nodes().Get(pinned_at);
  if (pinned_at.IsNil() || !node) {
    RAY_LOG(ERROR) << "Primary raylet for object " << object_id << " unreachable";
    callback();
    return;
  }

  // Ask the raylet to spill the object.
  RAY_LOG(DEBUG) << "Sending spill request to raylet for object " << object_id;
  auto raylet_client = std::make_shared<raylet::RayletClient>(
      rpc::NodeManagerWorkerClient::make(node->node_manager_address(),
                                         node->node_manager_port(),
                                         *client_call_manager_));
  raylet_client->RequestObjectSpillage(
      object_id,
      [object_id, callback](const Status &status,
                            const rpc::RequestObjectSpillageReply &reply) {
        if (!status.ok() || !reply.success()) {
          RAY_LOG(ERROR) << "Failed to spill object " << object_id
                         << ", raylet unreachable or object could not be spilled.";
        }
        // TODO(Clark): Provide spilled URL and spilled node ID to callback so it can
        // added them to the reference.
        callback();
      });
}

std::unordered_map<std::string, double> AddPlacementGroupConstraint(
    const std::unordered_map<std::string, double> &resources,
    const rpc::SchedulingStrategy &scheduling_strategy) {
  auto placement_group_id = PlacementGroupID::Nil();
  auto bundle_index = -1;
  if (scheduling_strategy.scheduling_strategy_case() ==
      rpc::SchedulingStrategy::SchedulingStrategyCase::
          kPlacementGroupSchedulingStrategy) {
    placement_group_id = PlacementGroupID::FromBinary(
        scheduling_strategy.placement_group_scheduling_strategy().placement_group_id());
    bundle_index = scheduling_strategy.placement_group_scheduling_strategy()
                       .placement_group_bundle_index();
  }
  if (bundle_index < 0) {
    RAY_CHECK(bundle_index == -1) << "Invalid bundle index " << bundle_index;
  }
  std::unordered_map<std::string, double> new_resources;
  if (placement_group_id != PlacementGroupID::Nil()) {
    for (auto iter = resources.begin(); iter != resources.end(); iter++) {
      auto new_name = FormatPlacementGroupResource(iter->first, placement_group_id, -1);
      new_resources[new_name] = iter->second;
      if (bundle_index >= 0) {
        auto index_name =
            FormatPlacementGroupResource(iter->first, placement_group_id, bundle_index);
        new_resources[index_name] = iter->second;
      }
    }
    return new_resources;
  }
  return resources;
}

rpc::RuntimeEnv CoreWorker::OverrideRuntimeEnv(
    const rpc::RuntimeEnv &child, const std::shared_ptr<rpc::RuntimeEnv> parent) {
  // By default, the child runtime env inherits non-specified options from the
  // parent. There is one exception to this:
  //     - The env_vars dictionaries are merged, so environment variables
  //       not specified by the child are still inherited from the parent.

  // Override environment variables.
  google::protobuf::Map<std::string, std::string> result_env_vars(parent->env_vars());
  result_env_vars.insert(child.env_vars().begin(), child.env_vars().end());
  // Inherit all other non-specified options from the parent.
  rpc::RuntimeEnv result_runtime_env(*parent);
  // TODO(SongGuyang): avoid dupliacated fields.
  result_runtime_env.MergeFrom(child);
  if (child.python_runtime_env().py_modules().size() > 0 &&
      parent->python_runtime_env().py_modules().size() > 0) {
    result_runtime_env.mutable_python_runtime_env()->clear_py_modules();
    for (auto &module : child.python_runtime_env().py_modules()) {
      result_runtime_env.mutable_python_runtime_env()->add_py_modules(module);
    }
    result_runtime_env.mutable_uris()->clear_py_modules_uris();
    result_runtime_env.mutable_uris()->mutable_py_modules_uris()->CopyFrom(
        child.uris().py_modules_uris());
  }
  if (child.python_runtime_env().has_pip_runtime_env() &&
      parent->python_runtime_env().has_pip_runtime_env()) {
    result_runtime_env.mutable_python_runtime_env()->clear_pip_runtime_env();
    result_runtime_env.mutable_python_runtime_env()->mutable_pip_runtime_env()->CopyFrom(
        child.python_runtime_env().pip_runtime_env());
  }
  if (!result_env_vars.empty()) {
    result_runtime_env.mutable_env_vars()->insert(result_env_vars.begin(),
                                                  result_env_vars.end());
  }
  return result_runtime_env;
}

// TODO(SongGuyang): This function exists in both C++ and Python. We should make this
// logic clearly.
static std::string encode_plugin_uri(std::string plugin, std::string uri) {
  return plugin + "|" + uri;
}

static std::vector<std::string> GetUrisFromRuntimeEnv(
    const rpc::RuntimeEnv *runtime_env) {
  std::vector<std::string> result;
  if (runtime_env == nullptr) {
    return result;
  }
  if (!runtime_env->uris().working_dir_uri().empty()) {
    const auto &uri = runtime_env->uris().working_dir_uri();
    result.emplace_back(encode_plugin_uri("working_dir", uri));
  }
  for (const auto &uri : runtime_env->uris().py_modules_uris()) {
    result.emplace_back(encode_plugin_uri("py_modules", uri));
  }
  if (!runtime_env->uris().conda_uri().empty()) {
    const auto &uri = runtime_env->uris().conda_uri();
    result.emplace_back(encode_plugin_uri("conda", uri));
  }
  if (!runtime_env->uris().pip_uri().empty()) {
    const auto &uri = runtime_env->uris().pip_uri();
    result.emplace_back(encode_plugin_uri("pip", uri));
  }
  for (const auto &uri : runtime_env->uris().plugin_uris()) {
    result.emplace_back(encode_plugin_uri("plugin", uri));
  }
  return result;
}

std::shared_ptr<rpc::RuntimeEnvInfo> CoreWorker::OverrideTaskOrActorRuntimeEnvInfo(
    const std::string &serialized_runtime_env_info) {
  // TODO(Catch-Bull,SongGuyang): task runtime env not support the field eager_install
  // yet, we will overwrite the filed eager_install when it did.
  std::shared_ptr<rpc::RuntimeEnv> parent = nullptr;
  std::shared_ptr<rpc::RuntimeEnvInfo> runtime_env_info = nullptr;
  runtime_env_info.reset(new rpc::RuntimeEnvInfo());

  if (!IsRuntimeEnvInfoEmpty(serialized_runtime_env_info)) {
    RAY_CHECK(google::protobuf::util::JsonStringToMessage(serialized_runtime_env_info,
                                                          runtime_env_info.get())
                  .ok());
  }

  if (options_.worker_type == WorkerType::DRIVER) {
    if (IsRuntimeEnvEmpty(runtime_env_info->serialized_runtime_env())) {
      runtime_env_info->set_serialized_runtime_env(
          job_config_->runtime_env_info().serialized_runtime_env());
      runtime_env_info->clear_uris();
      for (const std::string &uri : GetUrisFromRuntimeEnv(job_runtime_env_.get())) {
        runtime_env_info->add_uris(uri);
      }

      return runtime_env_info;
    }
    parent = job_runtime_env_;
  } else {
    if (IsRuntimeEnvEmpty(runtime_env_info->serialized_runtime_env())) {
      runtime_env_info->set_serialized_runtime_env(
          worker_context_.GetCurrentSerializedRuntimeEnv());
      runtime_env_info->clear_uris();
      for (const std::string &uri :
           GetUrisFromRuntimeEnv(worker_context_.GetCurrentRuntimeEnv().get())) {
        runtime_env_info->add_uris(uri);
      }

      return runtime_env_info;
    }
    parent = worker_context_.GetCurrentRuntimeEnv();
  }
  if (parent) {
    std::string serialized_runtime_env = runtime_env_info->serialized_runtime_env();
    rpc::RuntimeEnv child_runtime_env;
    if (!google::protobuf::util::JsonStringToMessage(serialized_runtime_env,
                                                     &child_runtime_env)
             .ok()) {
      RAY_LOG(WARNING) << "Parse runtime env failed for " << serialized_runtime_env
                       << ". serialized runtime env info: "
                       << serialized_runtime_env_info;
      // TODO(SongGuyang): We pass the raw string here and the task will fail after an
      // exception raised in runtime env agent. Actually, we can fail the task here.
      return runtime_env_info;
    }
    auto override_runtime_env = OverrideRuntimeEnv(child_runtime_env, parent);
    std::string serialized_override_runtime_env;
    RAY_CHECK(google::protobuf::util::MessageToJsonString(
                  override_runtime_env, &serialized_override_runtime_env)
                  .ok());
    runtime_env_info->set_serialized_runtime_env(serialized_override_runtime_env);
    runtime_env_info->clear_uris();
    for (const std::string &uri : GetUrisFromRuntimeEnv(&override_runtime_env)) {
      runtime_env_info->add_uris(uri);
    }
    return runtime_env_info;
  } else {
    return runtime_env_info;
  }
}

void CoreWorker::BuildCommonTaskSpec(
    TaskSpecBuilder &builder,
    const JobID &job_id,
    const TaskID &task_id,
    const std::string &name,
    const TaskID &current_task_id,
    uint64_t task_index,
    const TaskID &caller_id,
    const rpc::Address &address,
    const RayFunction &function,
    const std::vector<std::unique_ptr<TaskArg>> &args,
    uint64_t num_returns,
    const std::unordered_map<std::string, double> &required_resources,
    const std::unordered_map<std::string, double> &required_placement_resources,
<<<<<<< HEAD
    const std::string &debugger_breakpoint,
    int64_t depth,
    const std::string &serialized_runtime_env,
    const std::string &concurrency_group_name) {
  // Build common task spec.
  std::vector<std::string> runtime_env_uris;
  auto override_runtime_env =
      OverrideTaskOrActorRuntimeEnv(serialized_runtime_env, &runtime_env_uris);
  builder.SetCommonTaskSpec(task_id,
                            name,
                            function.GetLanguage(),
                            function.GetFunctionDescriptor(),
                            job_id,
                            current_task_id,
                            task_index,
                            caller_id,
                            address,
                            num_returns,
                            required_resources,
                            required_placement_resources,
                            debugger_breakpoint,
                            depth,
                            override_runtime_env,
                            runtime_env_uris,
                            concurrency_group_name);
=======
    const std::string &debugger_breakpoint, int64_t depth,
    const std::string &serialized_runtime_env_info,
    const std::string &concurrency_group_name) {
  // Build common task spec.
  auto override_runtime_env_info =
      OverrideTaskOrActorRuntimeEnvInfo(serialized_runtime_env_info);
  builder.SetCommonTaskSpec(
      task_id, name, function.GetLanguage(), function.GetFunctionDescriptor(), job_id,
      current_task_id, task_index, caller_id, address, num_returns, required_resources,
      required_placement_resources, debugger_breakpoint, depth, override_runtime_env_info,
      concurrency_group_name);
>>>>>>> f15bcb21
  // Set task arguments.
  for (const auto &arg : args) {
    builder.AddArg(*arg);
  }
}

std::vector<rpc::ObjectReference> CoreWorker::SubmitTask(
    const RayFunction &function,
    const std::vector<std::unique_ptr<TaskArg>> &args,
    const TaskOptions &task_options,
    int max_retries,
    bool retry_exceptions,
    const rpc::SchedulingStrategy &scheduling_strategy,
    const std::string &debugger_breakpoint) {
  RAY_CHECK(scheduling_strategy.scheduling_strategy_case() !=
            rpc::SchedulingStrategy::SchedulingStrategyCase::SCHEDULING_STRATEGY_NOT_SET);

  TaskSpecBuilder builder;
  const auto next_task_index = worker_context_.GetNextTaskIndex();
  const auto task_id = TaskID::ForNormalTask(worker_context_.GetCurrentJobID(),
                                             worker_context_.GetCurrentInternalTaskId(),
                                             next_task_index);
  auto constrained_resources =
      AddPlacementGroupConstraint(task_options.resources, scheduling_strategy);

  const std::unordered_map<std::string, double> required_resources;
  auto task_name = task_options.name.empty()
                       ? function.GetFunctionDescriptor()->DefaultTaskName()
                       : task_options.name;
  int64_t depth = worker_context_.GetTaskDepth() + 1;
  // TODO(ekl) offload task building onto a thread pool for performance
<<<<<<< HEAD
  BuildCommonTaskSpec(builder,
                      worker_context_.GetCurrentJobID(),
                      task_id,
                      task_name,
                      worker_context_.GetCurrentTaskID(),
                      next_task_index,
                      GetCallerId(),
                      rpc_address_,
                      function,
                      args,
                      task_options.num_returns,
                      constrained_resources,
                      required_resources,
                      debugger_breakpoint,
                      depth,
                      task_options.serialized_runtime_env);
=======
  BuildCommonTaskSpec(builder, worker_context_.GetCurrentJobID(), task_id, task_name,
                      worker_context_.GetCurrentTaskID(), next_task_index, GetCallerId(),
                      rpc_address_, function, args, task_options.num_returns,
                      constrained_resources, required_resources, debugger_breakpoint,
                      depth, task_options.serialized_runtime_env_info);
>>>>>>> f15bcb21
  builder.SetNormalTaskSpec(max_retries, retry_exceptions, scheduling_strategy);
  TaskSpecification task_spec = builder.Build();
  RAY_LOG(DEBUG) << "Submitting normal task " << task_spec.DebugString();
  std::vector<rpc::ObjectReference> returned_refs;
  if (options_.is_local_mode) {
    returned_refs = ExecuteTaskLocalMode(task_spec);
  } else {
    returned_refs = task_manager_->AddPendingTask(
        task_spec.CallerAddress(), task_spec, CurrentCallSite(), max_retries);
    io_service_.post(
        [this, task_spec]() {
          RAY_UNUSED(direct_task_submitter_->SubmitTask(task_spec));
        },
        "CoreWorker.SubmitTask");
  }
  return returned_refs;
}

Status CoreWorker::CreateActor(const RayFunction &function,
                               const std::vector<std::unique_ptr<TaskArg>> &args,
                               const ActorCreationOptions &actor_creation_options,
                               const std::string &extension_data,
                               ActorID *return_actor_id) {
  RAY_CHECK(actor_creation_options.scheduling_strategy.scheduling_strategy_case() !=
            rpc::SchedulingStrategy::SchedulingStrategyCase::SCHEDULING_STRATEGY_NOT_SET);

  if (actor_creation_options.is_asyncio && options_.is_local_mode) {
    return Status::NotImplemented(
        "Async actor is currently not supported for the local mode");
  }

  RAY_CHECK(job_config_ != nullptr);
  bool is_detached = false;
  if (!actor_creation_options.is_detached.has_value()) {
    /// Since this actor doesn't have a specified lifetime on creation, let's use
    /// the default value of the job.
    is_detached = job_config_->default_actor_lifetime() ==
                  ray::rpc::JobConfig_ActorLifetime_DETACHED;
  } else {
    is_detached = actor_creation_options.is_detached.value();
  }

  const auto next_task_index = worker_context_.GetNextTaskIndex();
  const ActorID actor_id = ActorID::Of(worker_context_.GetCurrentJobID(),
                                       worker_context_.GetCurrentTaskID(),
                                       next_task_index);
  const TaskID actor_creation_task_id = TaskID::ForActorCreationTask(actor_id);
  const JobID job_id = worker_context_.GetCurrentJobID();
  // Propagate existing environment variable overrides, but override them with any new
  // ones
  std::vector<ObjectID> return_ids;
  TaskSpecBuilder builder;
  auto new_placement_resources =
      AddPlacementGroupConstraint(actor_creation_options.placement_resources,
                                  actor_creation_options.scheduling_strategy);
  auto new_resource = AddPlacementGroupConstraint(
      actor_creation_options.resources, actor_creation_options.scheduling_strategy);
  const auto actor_name = actor_creation_options.name;
  const auto task_name =
      actor_name.empty()
          ? function.GetFunctionDescriptor()->DefaultTaskName()
          : actor_name + ":" + function.GetFunctionDescriptor()->CallString();
  int64_t depth = worker_context_.GetTaskDepth() + 1;
<<<<<<< HEAD
  BuildCommonTaskSpec(builder,
                      job_id,
                      actor_creation_task_id,
                      task_name,
                      worker_context_.GetCurrentTaskID(),
                      next_task_index,
                      GetCallerId(),
                      rpc_address_,
                      function,
                      args,
                      1,
                      new_resource,
                      new_placement_resources,
                      "" /* debugger_breakpoint */,
                      depth,
                      actor_creation_options.serialized_runtime_env);
=======
  BuildCommonTaskSpec(builder, job_id, actor_creation_task_id, task_name,
                      worker_context_.GetCurrentTaskID(), next_task_index, GetCallerId(),
                      rpc_address_, function, args, 1, new_resource,
                      new_placement_resources, "" /* debugger_breakpoint */, depth,
                      actor_creation_options.serialized_runtime_env_info);
>>>>>>> f15bcb21

  // If the namespace is not specified, get it from the job.
  const auto &ray_namespace = (actor_creation_options.ray_namespace.empty()
                                   ? job_config_->ray_namespace()
                                   : actor_creation_options.ray_namespace);
  auto actor_handle = std::make_unique<ActorHandle>(
      actor_id,
      GetCallerId(),
      rpc_address_,
      job_id,
      /*actor_cursor=*/ObjectID::FromIndex(actor_creation_task_id, 1),
      function.GetLanguage(),
      function.GetFunctionDescriptor(),
      extension_data,
      actor_creation_options.max_task_retries,
      actor_name,
      ray_namespace,
      actor_creation_options.max_pending_calls,
      actor_creation_options.execute_out_of_order);
  std::string serialized_actor_handle;
  actor_handle->Serialize(&serialized_actor_handle);
  builder.SetActorCreationTaskSpec(actor_id,
                                   serialized_actor_handle,
                                   actor_creation_options.scheduling_strategy,
                                   actor_creation_options.max_restarts,
                                   actor_creation_options.max_task_retries,
                                   actor_creation_options.dynamic_worker_options,
                                   actor_creation_options.max_concurrency,
                                   is_detached,
                                   actor_name,
                                   ray_namespace,
                                   actor_creation_options.is_asyncio,
                                   actor_creation_options.concurrency_groups,
                                   extension_data,
                                   actor_creation_options.execute_out_of_order);
  // Add the actor handle before we submit the actor creation task, since the
  // actor handle must be in scope by the time the GCS sends the
  // WaitForActorOutOfScopeRequest.
  RAY_CHECK(actor_manager_->AddNewActorHandle(
      std::move(actor_handle), CurrentCallSite(), rpc_address_, is_detached))
      << "Actor " << actor_id << " already exists";
  *return_actor_id = actor_id;
  TaskSpecification task_spec = builder.Build();
  RAY_LOG(DEBUG) << "Submitting actor creation task " << task_spec.DebugString();
  if (options_.is_local_mode) {
    // TODO(suquark): Should we consider namespace in local mode? Currently
    // it looks like two actors with two different namespaces become the
    // same actor in local mode. Maybe this is not an issue if we consider
    // the actor name globally unique.
    if (!actor_name.empty()) {
      // Since local mode doesn't pass GCS actor management code path,
      // it just register actor names in memory.
      local_mode_named_actor_registry_.emplace(actor_name, actor_id);
    }
    ExecuteTaskLocalMode(task_spec);
  } else {
    int max_retries;
    if (actor_creation_options.max_restarts == -1) {
      max_retries = -1;
    } else {
      max_retries = std::max((int64_t)RayConfig::instance().actor_creation_min_retries(),
                             actor_creation_options.max_restarts);
    }
    task_manager_->AddPendingTask(
        rpc_address_, task_spec, CurrentCallSite(), max_retries);

    if (actor_name.empty()) {
      io_service_.post(
          [this, task_spec = std::move(task_spec)]() {
            RAY_UNUSED(actor_creator_->AsyncRegisterActor(
                task_spec, [this, task_spec](Status status) {
                  if (!status.ok()) {
                    RAY_LOG(ERROR)
                        << "Failed to register actor: " << task_spec.ActorCreationId()
                        << ". Error message: " << status.ToString();
                  } else {
                    RAY_UNUSED(direct_task_submitter_->SubmitTask(task_spec));
                  }
                }));
          },
          "ActorCreator.AsyncRegisterActor");
    } else {
      // For named actor, we still go through the sync way because for
      // functions like list actors these actors need to be there, especially
      // for local driver. But the current code all go through the gcs right now.
      auto status = actor_creator_->RegisterActor(task_spec);
      if (!status.ok()) {
        return status;
      }
      io_service_.post(
          [this, task_spec = std::move(task_spec)]() {
            RAY_UNUSED(direct_task_submitter_->SubmitTask(task_spec));
          },
          "CoreWorker.SubmitTask");
    }
  }
  return Status::OK();
}

Status CoreWorker::CreatePlacementGroup(
    const PlacementGroupCreationOptions &placement_group_creation_options,
    PlacementGroupID *return_placement_group_id) {
  const auto &bundles = placement_group_creation_options.bundles;
  for (const auto &bundle : bundles) {
    for (const auto &resource : bundle) {
      if (resource.first == kBundle_ResourceLabel) {
        std::ostringstream stream;
        stream << kBundle_ResourceLabel << " is a system reserved resource, which is not "
               << "allowed to be used in placement groupd ";
        return Status::Invalid(stream.str());
      }
    }
  }
  const PlacementGroupID placement_group_id = PlacementGroupID::FromRandom();
  PlacementGroupSpecBuilder builder;
  builder.SetPlacementGroupSpec(placement_group_id,
                                placement_group_creation_options.name,
                                placement_group_creation_options.bundles,
                                placement_group_creation_options.strategy,
                                placement_group_creation_options.is_detached,
                                worker_context_.GetCurrentJobID(),
                                worker_context_.GetCurrentActorID(),
                                worker_context_.CurrentActorDetached());
  PlacementGroupSpecification placement_group_spec = builder.Build();
  *return_placement_group_id = placement_group_id;
  RAY_LOG(INFO) << "Submitting Placement Group creation to GCS: " << placement_group_id;
  const auto status =
      gcs_client_->PlacementGroups().SyncCreatePlacementGroup(placement_group_spec);
  if (status.IsTimedOut()) {
    std::ostringstream stream;
    stream << "There was timeout in creating the placement group of id "
           << placement_group_id
           << ". It is probably "
              "because GCS server is dead or there's a high load there.";
    return Status::TimedOut(stream.str());
  } else {
    return status;
  }
}

Status CoreWorker::RemovePlacementGroup(const PlacementGroupID &placement_group_id) {
  // Synchronously wait for placement group removal.
  const auto status =
      gcs_client_->PlacementGroups().SyncRemovePlacementGroup(placement_group_id);
  if (status.IsTimedOut()) {
    std::ostringstream stream;
    stream << "There was timeout in removing the placement group of id "
           << placement_group_id
           << ". It is probably "
              "because GCS server is dead or there's a high load there.";
    return Status::TimedOut(stream.str());
  } else {
    return status;
  }
}

Status CoreWorker::WaitPlacementGroupReady(const PlacementGroupID &placement_group_id,
                                           int timeout_seconds) {
  const auto status =
      gcs_client_->PlacementGroups().SyncWaitUntilReady(placement_group_id);
  if (status.IsTimedOut()) {
    std::ostringstream stream;
    stream << "There was timeout in waiting for placement group " << placement_group_id
           << " creation.";
    return Status::TimedOut(stream.str());
  } else {
    return status;
  }
}

std::optional<std::vector<rpc::ObjectReference>> CoreWorker::SubmitActorTask(
    const ActorID &actor_id,
    const RayFunction &function,
    const std::vector<std::unique_ptr<TaskArg>> &args,
    const TaskOptions &task_options) {
  absl::ReleasableMutexLock lock(&actor_task_mutex_);
  /// Check whether backpressure may happen at the very beginning of submitting a task.
  if (direct_actor_submitter_->PendingTasksFull(actor_id)) {
    RAY_LOG(DEBUG) << "Back pressure occurred while submitting the task to " << actor_id
                   << ". " << direct_actor_submitter_->DebugString(actor_id);
    return std::nullopt;
  }

  auto actor_handle = actor_manager_->GetActorHandle(actor_id);

  // Add one for actor cursor object id for tasks.
  const int num_returns = task_options.num_returns + 1;

  // Build common task spec.
  TaskSpecBuilder builder;
  const auto next_task_index = worker_context_.GetNextTaskIndex();
  const TaskID actor_task_id =
      TaskID::ForActorTask(worker_context_.GetCurrentJobID(),
                           worker_context_.GetCurrentInternalTaskId(),
                           next_task_index,
                           actor_handle->GetActorID());
  const std::unordered_map<std::string, double> required_resources;
  const auto task_name = task_options.name.empty()
                             ? function.GetFunctionDescriptor()->DefaultTaskName()
                             : task_options.name;

  // Depth shouldn't matter for an actor task, but for consistency it should be
  // the same as the actor creation task's depth.
  int64_t depth = worker_context_.GetTaskDepth();
<<<<<<< HEAD
  BuildCommonTaskSpec(builder,
                      actor_handle->CreationJobID(),
                      actor_task_id,
                      task_name,
                      worker_context_.GetCurrentTaskID(),
                      next_task_index,
                      GetCallerId(),
                      rpc_address_,
                      function,
                      args,
                      num_returns,
                      task_options.resources,
                      required_resources,
                      "",    /* debugger_breakpoint */
                      depth, /*depth*/
                      "{}",  /* serialized_runtime_env */
=======
  BuildCommonTaskSpec(builder, actor_handle->CreationJobID(), actor_task_id, task_name,
                      worker_context_.GetCurrentTaskID(), next_task_index, GetCallerId(),
                      rpc_address_, function, args, num_returns, task_options.resources,
                      required_resources, "", /* debugger_breakpoint */
                      depth,                  /*depth*/
                      "{}",                   /* serialized_runtime_env_info */
>>>>>>> f15bcb21
                      task_options.concurrency_group_name);
  // NOTE: placement_group_capture_child_tasks and runtime_env will
  // be ignored in the actor because we should always follow the actor's option.

  // TODO(swang): Do we actually need to set this ObjectID?
  const ObjectID new_cursor = ObjectID::FromIndex(actor_task_id, num_returns);
  actor_handle->SetActorTaskSpec(builder, new_cursor);

  // Submit task.
  TaskSpecification task_spec = builder.Build();
  RAY_LOG(DEBUG) << "Submitting actor task " << task_spec.DebugString();
  std::vector<rpc::ObjectReference> returned_refs;
  if (options_.is_local_mode) {
    /// NOTE: The lock should be released in local mode. The user code may
    /// submit another task when executing the current task locally, which
    /// cause deadlock. The code call chain is:
    /// SubmitActorTask -> python user code -> actor.xx.remote() -> SubmitActorTask
    lock.Release();
    returned_refs = ExecuteTaskLocalMode(task_spec, actor_id);
  } else {
    returned_refs = task_manager_->AddPendingTask(
        rpc_address_, task_spec, CurrentCallSite(), actor_handle->MaxTaskRetries());
    RAY_CHECK_OK(direct_actor_submitter_->SubmitTask(task_spec));
  }
  return {std::move(returned_refs)};
}

Status CoreWorker::CancelTask(const ObjectID &object_id,
                              bool force_kill,
                              bool recursive) {
  if (actor_manager_->CheckActorHandleExists(object_id.TaskId().ActorId())) {
    return Status::Invalid("Actor task cancellation is not supported.");
  }
  rpc::Address obj_addr;
  if (!reference_counter_->GetOwner(object_id, &obj_addr)) {
    return Status::Invalid("No owner found for object.");
  }
  if (obj_addr.SerializeAsString() != rpc_address_.SerializeAsString()) {
    return direct_task_submitter_->CancelRemoteTask(
        object_id, obj_addr, force_kill, recursive);
  }

  auto task_spec = task_manager_->GetTaskSpec(object_id.TaskId());
  if (task_spec.has_value() && !task_spec.value().IsActorCreationTask()) {
    return direct_task_submitter_->CancelTask(task_spec.value(), force_kill, recursive);
  }
  return Status::OK();
}

Status CoreWorker::CancelChildren(const TaskID &task_id, bool force_kill) {
  bool recursive_success = true;
  for (const auto &child_id : task_manager_->GetPendingChildrenTasks(task_id)) {
    auto child_spec = task_manager_->GetTaskSpec(child_id);
    if (child_spec.has_value()) {
      auto result =
          direct_task_submitter_->CancelTask(child_spec.value(), force_kill, true);
      recursive_success = recursive_success && result.ok();
    } else {
      recursive_success = false;
    }
  }
  if (recursive_success) {
    return Status::OK();
  } else {
    return Status::UnknownError("Recursive task cancelation failed--check warning logs.");
  }
}

Status CoreWorker::KillActor(const ActorID &actor_id, bool force_kill, bool no_restart) {
  if (options_.is_local_mode) {
    return KillActorLocalMode(actor_id);
  }
  std::promise<Status> p;
  auto f = p.get_future();
  io_service_.post(
      [this, p = &p, actor_id, force_kill, no_restart]() {
        auto cb = [this, p, actor_id, force_kill, no_restart](Status status) mutable {
          if (status.ok()) {
            RAY_CHECK_OK(gcs_client_->Actors().AsyncKillActor(
                actor_id, force_kill, no_restart, nullptr));
          }
          p->set_value(std::move(status));
        };
        if (actor_creator_->IsActorInRegistering(actor_id)) {
          actor_creator_->AsyncWaitForActorRegisterFinish(actor_id, std::move(cb));
        } else if (actor_manager_->CheckActorHandleExists(actor_id)) {
          cb(Status::OK());
        } else {
          std::stringstream stream;
          stream << "Failed to find a corresponding actor handle for " << actor_id;
          cb(Status::Invalid(stream.str()));
        }
      },
      "CoreWorker.KillActor");
  const auto &status = f.get();
  actor_manager_->OnActorKilled(actor_id);
  return status;
}

Status CoreWorker::KillActorLocalMode(const ActorID &actor_id) {
  // KillActor doesn't do anything in local mode. We only remove named actor entry if
  // exists.
  for (auto it = local_mode_named_actor_registry_.begin();
       it != local_mode_named_actor_registry_.end();) {
    auto current = it++;
    if (current->second == actor_id) {
      local_mode_named_actor_registry_.erase(current);
    }
  }
  return Status::OK();
}

void CoreWorker::RemoveActorHandleReference(const ActorID &actor_id) {
  ObjectID actor_handle_id = ObjectID::ForActorHandle(actor_id);
  reference_counter_->RemoveLocalReference(actor_handle_id, nullptr);
}

ActorID CoreWorker::DeserializeAndRegisterActorHandle(const std::string &serialized,
                                                      const ObjectID &outer_object_id) {
  std::unique_ptr<ActorHandle> actor_handle(new ActorHandle(serialized));
  return actor_manager_->RegisterActorHandle(
      std::move(actor_handle), outer_object_id, CurrentCallSite(), rpc_address_);
}

Status CoreWorker::SerializeActorHandle(const ActorID &actor_id,
                                        std::string *output,
                                        ObjectID *actor_handle_id) const {
  auto actor_handle = actor_manager_->GetActorHandle(actor_id);
  actor_handle->Serialize(output);
  *actor_handle_id = ObjectID::ForActorHandle(actor_id);
  return Status::OK();
}

std::shared_ptr<const ActorHandle> CoreWorker::GetActorHandle(
    const ActorID &actor_id) const {
  return actor_manager_->GetActorHandle(actor_id);
}

std::pair<std::shared_ptr<const ActorHandle>, Status> CoreWorker::GetNamedActorHandle(
    const std::string &name, const std::string &ray_namespace) {
  RAY_CHECK(!name.empty());
  if (options_.is_local_mode) {
    return GetNamedActorHandleLocalMode(name);
  }

  return actor_manager_->GetNamedActorHandle(
      name,
      ray_namespace.empty() ? job_config_->ray_namespace() : ray_namespace,
      CurrentCallSite(),
      rpc_address_);
}

std::pair<std::vector<std::pair<std::string, std::string>>, Status>
CoreWorker::ListNamedActors(bool all_namespaces) {
  if (options_.is_local_mode) {
    return ListNamedActorsLocalMode();
  }

  std::vector<std::pair<std::string, std::string>> actors;

  // This call needs to be blocking because we can't return until we get the
  // response from the RPC.
  const auto &ray_namespace = job_config_->ray_namespace();
  const auto status =
      gcs_client_->Actors().SyncListNamedActors(all_namespaces, ray_namespace, actors);
  if (status.IsTimedOut()) {
    std::ostringstream stream;
    stream << "There was timeout in getting the list of named actors, "
              "probably because the GCS server is dead or under high load .";
    return std::make_pair(std::move(actors), Status::TimedOut(stream.str()));
  } else if (!status.ok()) {
    return std::make_pair(std::move(actors), status);
  } else {
    return std::make_pair(std::move(actors), status);
  }
}

std::pair<std::shared_ptr<const ActorHandle>, Status>
CoreWorker::GetNamedActorHandleLocalMode(const std::string &name) {
  auto it = local_mode_named_actor_registry_.find(name);
  if (it == local_mode_named_actor_registry_.end()) {
    std::ostringstream stream;
    stream << "Failed to look up actor with name '" << name;
    return std::make_pair(nullptr, Status::NotFound(stream.str()));
  }

  return std::make_pair(GetActorHandle(it->second), Status::OK());
}

std::pair<std::vector<std::pair<std::string, std::string>>, Status>
CoreWorker::ListNamedActorsLocalMode() {
  std::vector<std::pair<std::string, std::string>> actors;
  for (auto it = local_mode_named_actor_registry_.begin();
       it != local_mode_named_actor_registry_.end();
       it++) {
    actors.push_back(std::make_pair(/*namespace=*/"", it->first));
  }
  return std::make_pair(actors, Status::OK());
}

const ResourceMappingType CoreWorker::GetResourceIDs() const {
  absl::MutexLock lock(&mutex_);
  return *resource_ids_;
}

std::unique_ptr<worker::ProfileEvent> CoreWorker::CreateProfileEvent(
    const std::string &event_type) {
  return std::make_unique<worker::ProfileEvent>(profiler_, event_type);
}

void CoreWorker::RunTaskExecutionLoop() {
  task_execution_service_.run();
  RAY_CHECK(is_shutdown_)
      << "Task execution loop was terminated without calling shutdown API.";
}

Status CoreWorker::AllocateReturnObject(const ObjectID &object_id,
                                        const size_t &data_size,
                                        const std::shared_ptr<Buffer> &metadata,
                                        const std::vector<ObjectID> &contained_object_ids,
                                        int64_t *task_output_inlined_bytes,
                                        std::shared_ptr<RayObject> *return_object) {
  rpc::Address owner_address(options_.is_local_mode
                                 ? rpc::Address()
                                 : worker_context_.GetCurrentTask()->CallerAddress());

  bool object_already_exists = false;
  std::shared_ptr<Buffer> data_buffer;
  if (data_size > 0) {
    RAY_LOG(DEBUG) << "Creating return object " << object_id;
    // Mark this object as containing other object IDs. The ref counter will
    // keep the inner IDs in scope until the outer one is out of scope.
    if (!contained_object_ids.empty() && !options_.is_local_mode) {
      reference_counter_->AddNestedObjectIds(
          object_id, contained_object_ids, owner_address);
    }

    // Allocate a buffer for the return object.
    if (options_.is_local_mode ||
        (static_cast<int64_t>(data_size) < max_direct_call_object_size_ &&
         // ensure we don't exceed the limit if we allocate this object inline.
         (*task_output_inlined_bytes + static_cast<int64_t>(data_size) <=
          RayConfig::instance().task_rpc_inlined_bytes_limit()))) {
      data_buffer = std::make_shared<LocalMemoryBuffer>(data_size);
      *task_output_inlined_bytes += static_cast<int64_t>(data_size);
    } else {
      RAY_RETURN_NOT_OK(CreateExisting(metadata,
                                       data_size,
                                       object_id,
                                       owner_address,
                                       &data_buffer,
                                       /*created_by_worker=*/true));
      object_already_exists = !data_buffer;
    }
  }
  // Leave the return object as a nullptr if the object already exists.
  if (!object_already_exists) {
    auto contained_refs = GetObjectRefs(contained_object_ids);
    *return_object =
        std::make_shared<RayObject>(data_buffer, metadata, std::move(contained_refs));
  }

  return Status::OK();
}

Status CoreWorker::ExecuteTask(const TaskSpecification &task_spec,
                               const std::shared_ptr<ResourceMappingType> &resource_ids,
                               std::vector<std::shared_ptr<RayObject>> *return_objects,
                               ReferenceCounter::ReferenceTableProto *borrowed_refs,
                               bool *is_application_level_error) {
  RAY_LOG(DEBUG) << "Executing task, task info = " << task_spec.DebugString();
  task_queue_length_ -= 1;
  num_executed_tasks_ += 1;

  // Modify the worker's per function counters.
  std::string func_name = task_spec.FunctionDescriptor()->CallString();
  {
    absl::MutexLock l(&task_counter_.tasks_counter_mutex_);
    task_counter_.Add(TaskCounter::kPending, func_name, -1);
    task_counter_.Add(TaskCounter::kRunning, func_name, 1);
  }

  if (!options_.is_local_mode) {
    worker_context_.SetCurrentTask(task_spec);
    SetCurrentTaskId(task_spec.TaskId(), task_spec.AttemptNumber());
  }
  {
    absl::MutexLock lock(&mutex_);
    current_task_ = task_spec;
    if (resource_ids) {
      resource_ids_ = resource_ids;
    }
  }

  RayFunction func{task_spec.GetLanguage(), task_spec.FunctionDescriptor()};

  std::vector<std::shared_ptr<RayObject>> args;
  std::vector<rpc::ObjectReference> arg_refs;
  // This includes all IDs that were passed by reference and any IDs that were
  // inlined in the task spec. These references will be pinned during the task
  // execution and unpinned once the task completes. We will notify the caller
  // about any IDs that we are still borrowing by the time the task completes.
  std::vector<ObjectID> borrowed_ids;
  RAY_CHECK_OK(GetAndPinArgsForExecutor(task_spec, &args, &arg_refs, &borrowed_ids));

  std::vector<ObjectID> return_ids;
  for (size_t i = 0; i < task_spec.NumReturns(); i++) {
    return_ids.push_back(task_spec.ReturnId(i));
  }

  Status status;
  TaskType task_type = TaskType::NORMAL_TASK;
  if (task_spec.IsActorCreationTask()) {
    RAY_CHECK(return_ids.size() > 0);
    return_ids.pop_back();
    task_type = TaskType::ACTOR_CREATION_TASK;
    SetActorId(task_spec.ActorCreationId());
    {
      std::unique_ptr<ActorHandle> self_actor_handle(
          new ActorHandle(task_spec.GetSerializedActorHandle()));
      // Register the handle to the current actor itself.
      actor_manager_->RegisterActorHandle(std::move(self_actor_handle),
                                          ObjectID::Nil(),
                                          CurrentCallSite(),
                                          rpc_address_,
                                          /*is_self=*/true);
    }
    RAY_LOG(INFO) << "Creating actor: " << task_spec.ActorCreationId();
  } else if (task_spec.IsActorTask()) {
    RAY_CHECK(return_ids.size() > 0);
    return_ids.pop_back();
    task_type = TaskType::ACTOR_TASK;
  }

  // Because we support concurrent actor calls, we need to update the
  // worker ID for the current thread.
  CoreWorkerProcess::SetCurrentThreadWorkerId(GetWorkerID());

  std::shared_ptr<LocalMemoryBuffer> creation_task_exception_pb_bytes = nullptr;

  std::vector<ConcurrencyGroup> defined_concurrency_groups = {};
  std::string name_of_concurrency_group_to_execute;
  if (task_spec.IsActorCreationTask()) {
    defined_concurrency_groups = task_spec.ConcurrencyGroups();
  } else if (task_spec.IsActorTask()) {
    name_of_concurrency_group_to_execute = task_spec.ConcurrencyGroupName();
  }

  status = options_.task_execution_callback(
      task_type,
      task_spec.GetName(),
      func,
      task_spec.GetRequiredResources().GetResourceUnorderedMap(),
      args,
      arg_refs,
      return_ids,
      task_spec.GetDebuggerBreakpoint(),
      return_objects,
      creation_task_exception_pb_bytes,
      is_application_level_error,
      defined_concurrency_groups,
      name_of_concurrency_group_to_execute);

  // Get the reference counts for any IDs that we borrowed during this task,
  // remove the local reference for these IDs, and return the ref count info to
  // the caller. This will notify the caller of any IDs that we (or a nested
  // task) are still borrowing. It will also notify the caller of any new IDs
  // that were contained in a borrowed ID that we (or a nested task) are now
  // borrowing.
  std::vector<ObjectID> deleted;
  if (!borrowed_ids.empty()) {
    reference_counter_->PopAndClearLocalBorrowers(borrowed_ids, borrowed_refs, &deleted);
  }
  memory_store_->Delete(deleted);

  if (task_spec.IsNormalTask() && reference_counter_->NumObjectIDsInScope() != 0) {
    RAY_LOG(DEBUG)
        << "There were " << reference_counter_->NumObjectIDsInScope()
        << " ObjectIDs left in scope after executing task " << task_spec.TaskId()
        << ". This is either caused by keeping references to ObjectIDs in Python "
           "between "
           "tasks (e.g., in global variables) or indicates a problem with Ray's "
           "reference counting, and may cause problems in the object store.";
  }

  if (!options_.is_local_mode) {
    SetCurrentTaskId(TaskID::Nil(), /*attempt_number=*/0);
    worker_context_.ResetCurrentTask();
  }
  {
    absl::MutexLock lock(&mutex_);
    current_task_ = TaskSpecification();
    if (task_spec.IsNormalTask()) {
      resource_ids_.reset(new ResourceMappingType());
    }
  }

  // Modify the worker's per function counters.
  {
    absl::MutexLock l(&task_counter_.tasks_counter_mutex_);
    task_counter_.Add(TaskCounter::kRunning, func_name, -1);
    task_counter_.Add(TaskCounter::kFinished, func_name, 1);
  }

  RAY_LOG(DEBUG) << "Finished executing task " << task_spec.TaskId()
                 << ", status=" << status;
  if (status.IsCreationTaskError()) {
    Exit(rpc::WorkerExitType::CREATION_TASK_ERROR, creation_task_exception_pb_bytes);
  } else if (status.IsIntentionalSystemExit()) {
    Exit(rpc::WorkerExitType::INTENDED_EXIT, creation_task_exception_pb_bytes);
  } else if (status.IsUnexpectedSystemExit()) {
    Exit(rpc::WorkerExitType::SYSTEM_ERROR_EXIT, creation_task_exception_pb_bytes);
  } else if (!status.ok()) {
    RAY_LOG(FATAL) << "Unexpected task status type : " << status;
  }

  return status;
}

Status CoreWorker::SealReturnObject(const ObjectID &return_id,
                                    std::shared_ptr<RayObject> return_object) {
  RAY_LOG(DEBUG) << "Sealing return object " << return_id;
  Status status = Status::OK();
  RAY_CHECK(return_object);
  RAY_CHECK(!options_.is_local_mode);
  std::unique_ptr<rpc::Address> caller_address =
      std::make_unique<rpc::Address>(worker_context_.GetCurrentTask()->CallerAddress());
  if (return_object->GetData() != nullptr && return_object->GetData()->IsPlasmaBuffer()) {
    status = SealExisting(return_id, /*pin_object=*/true, std::move(caller_address));
    if (!status.ok()) {
      RAY_LOG(FATAL) << "Failed to seal object " << return_id
                     << " in store: " << status.message();
    }
  }
  return status;
}

bool CoreWorker::PinExistingReturnObject(const ObjectID &return_id,
                                         std::shared_ptr<RayObject> *return_object) {
  // TODO(swang): If there is already an existing copy of this object, then it
  // might not have the same value as the new copy. It would be better to evict
  // the existing copy here.
  absl::flat_hash_map<ObjectID, std::shared_ptr<RayObject>> result_map;
  bool got_exception;
  rpc::Address owner_address(worker_context_.GetCurrentTask()->CallerAddress());

  // Temporarily set the return object's owner's address. This is needed to retrieve the
  // value from plasma.
  reference_counter_->AddLocalReference(return_id, "<temporary (pin return object)>");
  reference_counter_->AddBorrowedObject(return_id, ObjectID::Nil(), owner_address);

  auto status = plasma_store_provider_->Get(
      {return_id}, 0, worker_context_, &result_map, &got_exception);
  // Remove the temporary ref.
  RemoveLocalReference(return_id);

  if (result_map.count(return_id)) {
    *return_object = std::move(result_map[return_id]);
    RAY_LOG(DEBUG) << "Pinning existing return object " << return_id
                   << " owned by worker "
                   << WorkerID::FromBinary(owner_address.worker_id());
    // Keep the object in scope until it's been pinned.
    std::shared_ptr<RayObject> pinned_return_object = *return_object;
    // Asynchronously ask the raylet to pin the object. Note that this can fail
    // if the raylet fails. We expect the owner of the object to handle that
    // case (e.g., by detecting the raylet failure and storing an error).
    local_raylet_client_->PinObjectIDs(
        owner_address,
        {return_id},
        [return_id, pinned_return_object](const Status &status,
                                          const rpc::PinObjectIDsReply &reply) {
          if (!status.ok()) {
            RAY_LOG(INFO) << "Failed to pin existing copy of the task return object "
                          << return_id
                          << ". This object may get evicted while there are still "
                             "references to it.";
          }
        });
    return true;
  } else {
    // Failed to get the existing copy of the return object. It must have been
    // evicted before we could pin it.
    // TODO(swang): We should allow the owner to retry this task instead of
    // immediately returning an error to the application.
    return false;
  }
}

std::vector<rpc::ObjectReference> CoreWorker::ExecuteTaskLocalMode(
    const TaskSpecification &task_spec, const ActorID &actor_id) {
  auto resource_ids = std::make_shared<ResourceMappingType>();
  auto return_objects = std::vector<std::shared_ptr<RayObject>>();
  auto borrowed_refs = ReferenceCounter::ReferenceTableProto();

  std::vector<rpc::ObjectReference> returned_refs;
  size_t num_returns = task_spec.NumReturns();
  if (task_spec.IsActorTask()) {
    num_returns--;
  }
  for (size_t i = 0; i < num_returns; i++) {
    if (!task_spec.IsActorCreationTask()) {
      reference_counter_->AddOwnedObject(task_spec.ReturnId(i),
                                         /*inner_ids=*/{},
                                         rpc_address_,
                                         CurrentCallSite(),
                                         -1,
                                         /*is_reconstructable=*/false,
                                         /*add_local_ref=*/true);
    }
    rpc::ObjectReference ref;
    ref.set_object_id(task_spec.ReturnId(i).Binary());
    ref.mutable_owner_address()->CopyFrom(task_spec.CallerAddress());
    returned_refs.push_back(std::move(ref));
  }
  auto old_id = GetActorId();
  SetActorId(actor_id);
  bool is_application_level_error;
  RAY_UNUSED(ExecuteTask(task_spec,
                         resource_ids,
                         &return_objects,
                         &borrowed_refs,
                         &is_application_level_error));
  SetActorId(old_id);
  return returned_refs;
}

Status CoreWorker::GetAndPinArgsForExecutor(const TaskSpecification &task,
                                            std::vector<std::shared_ptr<RayObject>> *args,
                                            std::vector<rpc::ObjectReference> *arg_refs,
                                            std::vector<ObjectID> *borrowed_ids) {
  auto num_args = task.NumArgs();
  args->resize(num_args);
  arg_refs->resize(num_args);

  absl::flat_hash_set<ObjectID> by_ref_ids;
  absl::flat_hash_map<ObjectID, std::vector<size_t>> by_ref_indices;

  for (size_t i = 0; i < task.NumArgs(); ++i) {
    if (task.ArgByRef(i)) {
      // We need to put an OBJECT_IN_PLASMA error here so the subsequent call to Get()
      // properly redirects to the plasma store.
      if (!options_.is_local_mode) {
        RAY_UNUSED(memory_store_->Put(RayObject(rpc::ErrorType::OBJECT_IN_PLASMA),
                                      task.ArgId(i)));
      }
      const auto &arg_ref = task.ArgRef(i);
      const auto arg_id = ObjectID::FromBinary(arg_ref.object_id());
      by_ref_ids.insert(arg_id);
      auto it = by_ref_indices.find(arg_id);
      if (it == by_ref_indices.end()) {
        by_ref_indices.emplace(arg_id, std::vector<size_t>({i}));
      } else {
        it->second.push_back(i);
      }
      arg_refs->at(i) = arg_ref;
      // Pin all args passed by reference for the duration of the task.  This
      // ensures that when the task completes, we can retrieve metadata about
      // any borrowed ObjectIDs that were serialized in the argument's value.
      RAY_LOG(DEBUG) << "Incrementing ref for argument ID " << arg_id;
      reference_counter_->AddLocalReference(arg_id, task.CallSiteString());
      // Attach the argument's owner's address. This is needed to retrieve the
      // value from plasma.
      reference_counter_->AddBorrowedObject(
          arg_id, ObjectID::Nil(), task.ArgRef(i).owner_address());
      borrowed_ids->push_back(arg_id);
    } else {
      // A pass-by-value argument.
      std::shared_ptr<LocalMemoryBuffer> data = nullptr;
      if (task.ArgDataSize(i)) {
        data = std::make_shared<LocalMemoryBuffer>(const_cast<uint8_t *>(task.ArgData(i)),
                                                   task.ArgDataSize(i));
      }
      std::shared_ptr<LocalMemoryBuffer> metadata = nullptr;
      if (task.ArgMetadataSize(i)) {
        metadata = std::make_shared<LocalMemoryBuffer>(
            const_cast<uint8_t *>(task.ArgMetadata(i)), task.ArgMetadataSize(i));
      }
      // NOTE: this is a workaround to avoid an extra copy for Java workers.
      // Python workers need this copy to pass test case
      // test_inline_arg_memory_corruption.
      bool copy_data = options_.language == Language::PYTHON;
      args->at(i) =
          std::make_shared<RayObject>(data, metadata, task.ArgInlinedRefs(i), copy_data);
      arg_refs->at(i).set_object_id(ObjectID::Nil().Binary());
      // The task borrows all ObjectIDs that were serialized in the inlined
      // arguments. The task will receive references to these IDs, so it is
      // possible for the task to continue borrowing these arguments by the
      // time it finishes.
      for (const auto &inlined_ref : task.ArgInlinedRefs(i)) {
        const auto inlined_id = ObjectID::FromBinary(inlined_ref.object_id());
        RAY_LOG(DEBUG) << "Incrementing ref for borrowed ID " << inlined_id;
        // We do not need to add the ownership information here because it will
        // get added once the language frontend deserializes the value, before
        // the ObjectID can be used.
        reference_counter_->AddLocalReference(inlined_id, task.CallSiteString());
        borrowed_ids->push_back(inlined_id);
      }
    }
  }

  // Fetch by-reference arguments directly from the plasma store.
  bool got_exception = false;
  absl::flat_hash_map<ObjectID, std::shared_ptr<RayObject>> result_map;
  if (options_.is_local_mode) {
    RAY_RETURN_NOT_OK(
        memory_store_->Get(by_ref_ids, -1, worker_context_, &result_map, &got_exception));
  } else {
    RAY_RETURN_NOT_OK(plasma_store_provider_->Get(
        by_ref_ids, -1, worker_context_, &result_map, &got_exception));
  }
  for (const auto &it : result_map) {
    for (size_t idx : by_ref_indices[it.first]) {
      args->at(idx) = it.second;
    }
  }

  return Status::OK();
}

void CoreWorker::HandlePushTask(const rpc::PushTaskRequest &request,
                                rpc::PushTaskReply *reply,
                                rpc::SendReplyCallback send_reply_callback) {
  if (HandleWrongRecipient(WorkerID::FromBinary(request.intended_worker_id()),
                           send_reply_callback)) {
    return;
  }

  // Increment the task_queue_length and per function counter.
  task_queue_length_ += 1;
  std::string func_name =
      FunctionDescriptorBuilder::FromProto(request.task_spec().function_descriptor())
          ->CallString();
  {
    absl::MutexLock l(&task_counter_.tasks_counter_mutex_);
    task_counter_.Add(TaskCounter::kPending, func_name, 1);
  }

  // For actor tasks, we just need to post a HandleActorTask instance to the task
  // execution service.
  if (request.task_spec().type() == TaskType::ACTOR_TASK) {
    task_execution_service_.post(
        [this, request, reply, send_reply_callback = std::move(send_reply_callback)] {
          // We have posted an exit task onto the main event loop,
          // so shouldn't bother executing any further work.
          if (exiting_) return;
          direct_task_receiver_->HandleTask(request, reply, send_reply_callback);
        },
        "CoreWorker.HandlePushTaskActor");
  } else {
    // Normal tasks are enqueued here, and we post a RunNormalTasksFromQueue instance to
    // the task execution service.
    direct_task_receiver_->HandleTask(request, reply, send_reply_callback);
    task_execution_service_.post(
        [=] {
          // We have posted an exit task onto the main event loop,
          // so shouldn't bother executing any further work.
          if (exiting_) return;
          direct_task_receiver_->RunNormalTasksFromQueue();
        },
        "CoreWorker.HandlePushTask");
  }
}

void CoreWorker::HandleDirectActorCallArgWaitComplete(
    const rpc::DirectActorCallArgWaitCompleteRequest &request,
    rpc::DirectActorCallArgWaitCompleteReply *reply,
    rpc::SendReplyCallback send_reply_callback) {
  if (HandleWrongRecipient(WorkerID::FromBinary(request.intended_worker_id()),
                           send_reply_callback)) {
    return;
  }

  // Post on the task execution event loop since this may trigger the
  // execution of a task that is now ready to run.
  task_execution_service_.post(
      [=] {
        RAY_LOG(DEBUG) << "Arg wait complete for tag " << request.tag();
        task_argument_waiter_->OnWaitComplete(request.tag());
      },
      "CoreWorker.ArgWaitComplete");

  send_reply_callback(Status::OK(), nullptr, nullptr);
}

void CoreWorker::HandleGetObjectStatus(const rpc::GetObjectStatusRequest &request,
                                       rpc::GetObjectStatusReply *reply,
                                       rpc::SendReplyCallback send_reply_callback) {
  if (HandleWrongRecipient(WorkerID::FromBinary(request.owner_worker_id()),
                           send_reply_callback)) {
    RAY_LOG(INFO) << "Handling GetObjectStatus for object produced by a previous worker "
                     "with the same address";
    return;
  }

  ObjectID object_id = ObjectID::FromBinary(request.object_id());
  RAY_LOG(DEBUG) << "Received GetObjectStatus " << object_id;
  // Acquire a reference to the object. This prevents the object from being
  // evicted out from under us while we check the object status and start the
  // Get.
  AddLocalReference(object_id, "<temporary (get object status)>");

  rpc::Address owner_address;
  auto has_owner = reference_counter_->GetOwner(object_id, &owner_address);
  if (!has_owner) {
    // We owned this object, but the object has gone out of scope.
    reply->set_status(rpc::GetObjectStatusReply::OUT_OF_SCOPE);
    send_reply_callback(Status::OK(), nullptr, nullptr);
  } else {
    RAY_CHECK(owner_address.worker_id() == request.owner_worker_id());
    bool is_freed = reference_counter_->IsPlasmaObjectFreed(object_id);

    // Send the reply once the value has become available. The value is
    // guaranteed to become available eventually because we own the object and
    // its ref count is > 0.
    memory_store_->GetAsync(object_id,
                            [this, object_id, reply, send_reply_callback, is_freed](
                                std::shared_ptr<RayObject> obj) {
                              if (is_freed) {
                                reply->set_status(rpc::GetObjectStatusReply::FREED);
                              } else {
                                PopulateObjectStatus(object_id, obj, reply);
                              }
                              send_reply_callback(Status::OK(), nullptr, nullptr);
                            });
  }

  RemoveLocalReference(object_id);
}

void CoreWorker::PopulateObjectStatus(const ObjectID &object_id,
                                      std::shared_ptr<RayObject> obj,
                                      rpc::GetObjectStatusReply *reply) {
  // If obj is the concrete object value, it is small, so we
  // send the object back to the caller in the GetObjectStatus
  // reply, bypassing a Plasma put and object transfer. If obj
  // is an indicator that the object is in Plasma, we set an
  // in_plasma indicator on the message, and the caller will
  // have to facilitate a Plasma object transfer to get the
  // object value.
  auto *object = reply->mutable_object();
  if (obj->HasData()) {
    const auto &data = obj->GetData();
    object->set_data(data->Data(), data->Size());
  }
  if (obj->HasMetadata()) {
    const auto &metadata = obj->GetMetadata();
    object->set_metadata(metadata->Data(), metadata->Size());
  }
  for (const auto &nested_ref : obj->GetNestedRefs()) {
    object->add_nested_inlined_refs()->CopyFrom(nested_ref);
  }
  reply->set_status(rpc::GetObjectStatusReply::CREATED);
  // Set locality data.
  const auto &locality_data = reference_counter_->GetLocalityData(object_id);
  if (locality_data.has_value()) {
    for (const auto &node_id : locality_data.value().nodes_containing_object) {
      reply->add_node_ids(node_id.Binary());
    }
    reply->set_object_size(locality_data.value().object_size);
  }
}

void CoreWorker::HandleWaitForActorOutOfScope(
    const rpc::WaitForActorOutOfScopeRequest &request,
    rpc::WaitForActorOutOfScopeReply *reply,
    rpc::SendReplyCallback send_reply_callback) {
  // Currently WaitForActorOutOfScope is only used when GCS actor service is enabled.
  if (HandleWrongRecipient(WorkerID::FromBinary(request.intended_worker_id()),
                           send_reply_callback)) {
    return;
  }

  // Send a response to trigger cleaning up the actor state once the handle is
  // no longer in scope.
  auto respond = [send_reply_callback](const ActorID &actor_id) {
    RAY_LOG(DEBUG) << "Replying to HandleWaitForActorOutOfScope for " << actor_id;
    send_reply_callback(Status::OK(), nullptr, nullptr);
  };

  const auto actor_id = ActorID::FromBinary(request.actor_id());
  if (actor_creator_->IsActorInRegistering(actor_id)) {
    actor_creator_->AsyncWaitForActorRegisterFinish(
        actor_id, [this, actor_id, respond = std::move(respond)](auto status) {
          if (!status.ok()) {
            respond(actor_id);
          } else {
            RAY_LOG(DEBUG) << "Received HandleWaitForActorOutOfScope for " << actor_id;
            actor_manager_->WaitForActorOutOfScope(actor_id, std::move(respond));
          }
        });
  } else {
    RAY_LOG(DEBUG) << "Received HandleWaitForActorOutOfScope for " << actor_id;
    actor_manager_->WaitForActorOutOfScope(actor_id, std::move(respond));
  }
}

void CoreWorker::ProcessSubscribeForObjectEviction(
    const rpc::WorkerObjectEvictionSubMessage &message) {
  // Send a response to trigger unpinning the object when it is no longer in scope.
  auto unpin_object = [this](const ObjectID &object_id) {
    RAY_LOG(DEBUG) << "Object " << object_id << " is deleted. Unpinning the object.";

    rpc::PubMessage pub_message;
    pub_message.set_key_id(object_id.Binary());
    pub_message.set_channel_type(rpc::ChannelType::WORKER_OBJECT_EVICTION);
    pub_message.mutable_worker_object_eviction_message()->set_object_id(
        object_id.Binary());

    object_info_publisher_->Publish(pub_message);
  };

  const auto object_id = ObjectID::FromBinary(message.object_id());
  const auto intended_worker_id = WorkerID::FromBinary(message.intended_worker_id());
  if (intended_worker_id != worker_context_.GetWorkerID()) {
    RAY_LOG(INFO) << "The SubscribeForObjectEviction message for object id " << object_id
                  << " is for " << intended_worker_id << ", but the current worker id is "
                  << worker_context_.GetWorkerID() << ". The RPC will be no-op.";
    unpin_object(object_id);
    return;
  }

  // Returns true if the object was present and the callback was added. It might have
  // already been evicted by the time we get this request, in which case we should
  // respond immediately so the raylet unpins the object.
  if (!reference_counter_->SetDeleteCallback(object_id, unpin_object)) {
    // If the object is already evicted (callback cannot be set), unregister the
    // subscription & publish the message so that the subscriber knows it.
    unpin_object(object_id);
    RAY_LOG(DEBUG) << "Reference for object " << object_id << " has already been freed.";
  }
}

void CoreWorker::ProcessSubscribeMessage(const rpc::SubMessage &sub_message,
                                         rpc::ChannelType channel_type,
                                         const std::string &key_id,
                                         const NodeID &subscriber_id) {
  object_info_publisher_->RegisterSubscription(channel_type, subscriber_id, key_id);

  if (sub_message.has_worker_object_eviction_message()) {
    ProcessSubscribeForObjectEviction(sub_message.worker_object_eviction_message());
  } else if (sub_message.has_worker_ref_removed_message()) {
    ProcessSubscribeForRefRemoved(sub_message.worker_ref_removed_message());
  } else if (sub_message.has_worker_object_locations_message()) {
    ProcessSubscribeObjectLocations(sub_message.worker_object_locations_message());
  } else {
    RAY_LOG(FATAL)
        << "Invalid command has received: "
        << static_cast<int>(sub_message.sub_message_one_of_case())
        << " has received. If you see this message, please report to Ray Github.";
  }
}

void CoreWorker::ProcessPubsubCommands(const Commands &commands,
                                       const NodeID &subscriber_id) {
  for (const auto &command : commands) {
    if (command.has_unsubscribe_message()) {
      object_info_publisher_->UnregisterSubscription(
          command.channel_type(), subscriber_id, command.key_id());
    } else if (command.has_subscribe_message()) {
      ProcessSubscribeMessage(command.subscribe_message(),
                              command.channel_type(),
                              command.key_id(),
                              subscriber_id);
    } else {
      RAY_LOG(FATAL) << "Invalid command has received, "
                     << static_cast<int>(command.command_message_one_of_case())
                     << ". If you see this message, please "
                        "report to Ray "
                        "Github.";
    }
  }
}

void CoreWorker::HandlePubsubLongPolling(const rpc::PubsubLongPollingRequest &request,
                                         rpc::PubsubLongPollingReply *reply,
                                         rpc::SendReplyCallback send_reply_callback) {
  const auto subscriber_id = NodeID::FromBinary(request.subscriber_id());
  RAY_LOG(DEBUG) << "Got a long polling request from a node " << subscriber_id;
  object_info_publisher_->ConnectToSubscriber(
      request, reply, std::move(send_reply_callback));
}

void CoreWorker::HandlePubsubCommandBatch(const rpc::PubsubCommandBatchRequest &request,
                                          rpc::PubsubCommandBatchReply *reply,
                                          rpc::SendReplyCallback send_reply_callback) {
  const auto subscriber_id = NodeID::FromBinary(request.subscriber_id());
  ProcessPubsubCommands(request.commands(), subscriber_id);
  send_reply_callback(Status::OK(), nullptr, nullptr);
}

void CoreWorker::HandleUpdateObjectLocationBatch(
    const rpc::UpdateObjectLocationBatchRequest &request,
    rpc::UpdateObjectLocationBatchReply *reply,
    rpc::SendReplyCallback send_reply_callback) {
  const auto &worker_id = request.intended_worker_id();
  if (HandleWrongRecipient(WorkerID::FromBinary(worker_id), send_reply_callback)) {
    return;
  }
  const auto &node_id = NodeID::FromBinary(request.node_id());
  const auto &object_location_states = request.object_location_states();

  for (const auto &object_location_state : object_location_states) {
    const auto &object_id = ObjectID::FromBinary(object_location_state.object_id());
    const auto &state = object_location_state.state();

    if (state == rpc::ObjectLocationState::ADDED) {
      AddObjectLocationOwner(object_id, node_id);
    } else if (state == rpc::ObjectLocationState::REMOVED) {
      RemoveObjectLocationOwner(object_id, node_id);
    } else {
      RAY_LOG(FATAL) << "Invalid object location state " << state
                     << " has been received.";
    }
  }

  send_reply_callback(Status::OK(),
                      /*success_callback_on_reply*/ nullptr,
                      /*failure_callback_on_reply*/ nullptr);
}

void CoreWorker::AddObjectLocationOwner(const ObjectID &object_id,
                                        const NodeID &node_id) {
  if (gcs_client_->Nodes().Get(node_id, /*filter_dead_nodes=*/true) == nullptr) {
    RAY_LOG(DEBUG) << "Attempting to add object location for a dead node. "
                   << "Ignoring this request. object_id: " << object_id
                   << ", node_id: " << node_id;
    return;
  }
  auto reference_exists = reference_counter_->AddObjectLocation(object_id, node_id);
  if (!reference_exists) {
    RAY_LOG(DEBUG) << "Object " + object_id.Hex() + " not found";
  }
}

void CoreWorker::RemoveObjectLocationOwner(const ObjectID &object_id,
                                           const NodeID &node_id) {
  auto reference_exists = reference_counter_->RemoveObjectLocation(object_id, node_id);
  if (!reference_exists) {
    RAY_LOG(DEBUG) << "Object " + object_id.Hex() + " not found";
  }
}

void CoreWorker::ProcessSubscribeObjectLocations(
    const rpc::WorkerObjectLocationsSubMessage &message) {
  const auto intended_worker_id = WorkerID::FromBinary(message.intended_worker_id());
  const auto object_id = ObjectID::FromBinary(message.object_id());

  if (intended_worker_id != worker_context_.GetWorkerID()) {
    RAY_LOG(INFO) << "The ProcessSubscribeObjectLocations message is for "
                  << intended_worker_id << ", but the current worker id is "
                  << worker_context_.GetWorkerID() << ". The RPC will be no-op.";
    object_info_publisher_->PublishFailure(
        rpc::ChannelType::WORKER_OBJECT_LOCATIONS_CHANNEL, object_id.Binary());
    return;
  }

  // Publish the first object location snapshot when subscribed for the first time.
  reference_counter_->PublishObjectLocationSnapshot(object_id);
}

void CoreWorker::HandleGetObjectLocationsOwner(
    const rpc::GetObjectLocationsOwnerRequest &request,
    rpc::GetObjectLocationsOwnerReply *reply,
    rpc::SendReplyCallback send_reply_callback) {
  auto &object_location_request = request.object_location_request();
  if (HandleWrongRecipient(
          WorkerID::FromBinary(object_location_request.intended_worker_id()),
          send_reply_callback)) {
    return;
  }
  auto object_id = ObjectID::FromBinary(object_location_request.object_id());
  auto object_info = reply->mutable_object_location_info();
  auto status = reference_counter_->FillObjectInformation(object_id, object_info);
  send_reply_callback(status, nullptr, nullptr);
}

void CoreWorker::ProcessSubscribeForRefRemoved(
    const rpc::WorkerRefRemovedSubMessage &message) {
  const ObjectID &object_id = ObjectID::FromBinary(message.reference().object_id());

  // Set a callback to publish the message when the requested object ID's ref count
  // goes to 0.
  auto ref_removed_callback =
      boost::bind(&ReferenceCounter::HandleRefRemoved, reference_counter_, object_id);

  const auto intended_worker_id = WorkerID::FromBinary(message.intended_worker_id());
  if (intended_worker_id != worker_context_.GetWorkerID()) {
    RAY_LOG(INFO) << "The ProcessSubscribeForRefRemoved message is for "
                  << intended_worker_id << ", but the current worker id is "
                  << worker_context_.GetWorkerID() << ". The RPC will be no-op.";
    ref_removed_callback(object_id);
    return;
  }

  const auto owner_address = message.reference().owner_address();
  ObjectID contained_in_id = ObjectID::FromBinary(message.contained_in_id());
  reference_counter_->SetRefRemovedCallback(
      object_id, contained_in_id, owner_address, ref_removed_callback);
}

void CoreWorker::HandleRemoteCancelTask(const rpc::RemoteCancelTaskRequest &request,
                                        rpc::RemoteCancelTaskReply *reply,
                                        rpc::SendReplyCallback send_reply_callback) {
  auto status = CancelTask(ObjectID::FromBinary(request.remote_object_id()),
                           request.force_kill(),
                           request.recursive());
  send_reply_callback(status, nullptr, nullptr);
}

void CoreWorker::HandleCancelTask(const rpc::CancelTaskRequest &request,
                                  rpc::CancelTaskReply *reply,
                                  rpc::SendReplyCallback send_reply_callback) {
  absl::MutexLock lock(&mutex_);
  TaskID task_id = TaskID::FromBinary(request.intended_task_id());
  bool requested_task_running = main_thread_task_id_ == task_id;
  bool success = requested_task_running;

  // Try non-force kill
  if (requested_task_running && !request.force_kill()) {
    RAY_LOG(INFO) << "Cancelling a running task " << main_thread_task_id_;
    success = options_.kill_main();
  } else if (!requested_task_running) {
    RAY_LOG(INFO) << "Cancelling a task " << main_thread_task_id_
                  << " that's not running. Tasks will be removed from a queue.";
    // If the task is not currently running, check if it is in the worker's queue of
    // normal tasks, and remove it if found.
    success = direct_task_receiver_->CancelQueuedNormalTask(task_id);
  }
  if (request.recursive()) {
    auto recursive_cancel = CancelChildren(task_id, request.force_kill());
    if (recursive_cancel.ok()) {
      RAY_LOG(INFO) << "Recursive cancel failed for a task " << task_id;
    }
  }

  // TODO: fix race condition to avoid using this hack
  requested_task_running = main_thread_task_id_ == task_id;

  reply->set_attempt_succeeded(success);
  send_reply_callback(Status::OK(), nullptr, nullptr);

  // Do force kill after reply callback sent
  if (requested_task_running && request.force_kill()) {
    RAY_LOG(INFO) << "A task " << main_thread_task_id_
                  << " has received a force kill request after the cancellation. Killing "
                     "a worker...";
    Disconnect();
    // NOTE(hchen): Use `QuickExit()` to force-exit this process without doing cleanup.
    // `exit()` will destruct static objects in an incorrect order, which will lead to
    // core dumps.
    QuickExit();
  }
}

void CoreWorker::HandleKillActor(const rpc::KillActorRequest &request,
                                 rpc::KillActorReply *reply,
                                 rpc::SendReplyCallback send_reply_callback) {
  ActorID intended_actor_id = ActorID::FromBinary(request.intended_actor_id());
  if (intended_actor_id != worker_context_.GetCurrentActorID()) {
    std::ostringstream stream;
    stream << "Mismatched ActorID: ignoring KillActor for previous actor "
           << intended_actor_id
           << ", current actor ID: " << worker_context_.GetCurrentActorID();
    auto msg = stream.str();
    RAY_LOG(ERROR) << msg;
    send_reply_callback(Status::Invalid(msg), nullptr, nullptr);
    return;
  }

  if (request.force_kill()) {
    RAY_LOG(INFO) << "Force kill actor request has received. exiting immediately...";
    if (request.no_restart()) {
      Disconnect();
    }
    if (options_.num_workers > 1) {
      // TODO (kfstorm): Should we add some kind of check before sending the killing
      // request?
      RAY_LOG(ERROR)
          << "Killing an actor which is running in a worker process with multiple "
             "workers will also kill other actors in this process. To avoid this, "
             "please create the Java actor with some dynamic options to make it being "
             "hosted in a dedicated worker process.";
    }
    // NOTE(hchen): Use `QuickExit()` to force-exit this process without doing cleanup.
    // `exit()` will destruct static objects in an incorrect order, which will lead to
    // core dumps.
    QuickExit();
  } else {
    Exit(rpc::WorkerExitType::INTENDED_EXIT);
  }
}

void CoreWorker::HandleGetCoreWorkerStats(const rpc::GetCoreWorkerStatsRequest &request,
                                          rpc::GetCoreWorkerStatsReply *reply,
                                          rpc::SendReplyCallback send_reply_callback) {
  absl::MutexLock lock(&mutex_);
  auto stats = reply->mutable_core_worker_stats();
  // TODO(swang): Differentiate between tasks that are currently pending
  // execution and tasks that have finished but may be retried.
  stats->set_num_pending_tasks(task_manager_->NumSubmissibleTasks());
  stats->set_task_queue_length(task_queue_length_);
  stats->set_num_executed_tasks(num_executed_tasks_);
  stats->set_num_object_refs_in_scope(reference_counter_->NumObjectIDsInScope());
  stats->set_current_task_name(current_task_.GetName());
  stats->set_current_task_func_desc(current_task_.FunctionDescriptor()->ToString());
  stats->set_ip_address(rpc_address_.ip_address());
  stats->set_port(rpc_address_.port());
  stats->set_pid(getpid());
  stats->set_language(options_.language);
  stats->set_job_id(worker_context_.GetCurrentJobID().Binary());
  stats->set_worker_id(worker_context_.GetWorkerID().Binary());
  stats->set_actor_id(actor_id_.Binary());
  stats->set_worker_type(worker_context_.GetWorkerType());
  auto used_resources_map = stats->mutable_used_resources();
  for (auto const &it : *resource_ids_) {
    rpc::ResourceAllocations allocations;
    for (auto const &pair : it.second) {
      auto resource_slot = allocations.add_resource_slots();
      resource_slot->set_slot(pair.first);
      resource_slot->set_allocation(pair.second);
    }
    (*used_resources_map)[it.first] = allocations;
  }
  stats->set_actor_title(actor_title_);
  google::protobuf::Map<std::string, std::string> webui_map(webui_display_.begin(),
                                                            webui_display_.end());
  (*stats->mutable_webui_display()) = webui_map;

  MemoryStoreStats memory_store_stats = memory_store_->GetMemoryStoreStatisticalData();
  stats->set_num_in_plasma(memory_store_stats.num_in_plasma);
  stats->set_num_local_objects(memory_store_stats.num_local_objects);
  stats->set_used_object_store_memory(memory_store_stats.used_object_store_memory);

  if (request.include_memory_info()) {
    reference_counter_->AddObjectRefStats(plasma_store_provider_->UsedObjectsList(),
                                          stats);
    task_manager_->AddTaskStatusInfo(stats);
  }

  send_reply_callback(Status::OK(), nullptr, nullptr);
}

void CoreWorker::HandleLocalGC(const rpc::LocalGCRequest &request,
                               rpc::LocalGCReply *reply,
                               rpc::SendReplyCallback send_reply_callback) {
  if (options_.gc_collect != nullptr) {
    options_.gc_collect();
    send_reply_callback(Status::OK(), nullptr, nullptr);
  } else {
    send_reply_callback(
        Status::NotImplemented("GC callback not defined"), nullptr, nullptr);
  }
}

void CoreWorker::HandleSpillObjects(const rpc::SpillObjectsRequest &request,
                                    rpc::SpillObjectsReply *reply,
                                    rpc::SendReplyCallback send_reply_callback) {
  if (options_.spill_objects != nullptr) {
    auto object_refs =
        VectorFromProtobuf<rpc::ObjectReference>(request.object_refs_to_spill());
    std::vector<std::string> object_urls = options_.spill_objects(object_refs);
    for (size_t i = 0; i < object_urls.size(); i++) {
      reply->add_spilled_objects_url(std::move(object_urls[i]));
    }
    send_reply_callback(Status::OK(), nullptr, nullptr);
  } else {
    send_reply_callback(
        Status::NotImplemented("Spill objects callback not defined"), nullptr, nullptr);
  }
}

void CoreWorker::HandleAddSpilledUrl(const rpc::AddSpilledUrlRequest &request,
                                     rpc::AddSpilledUrlReply *reply,
                                     rpc::SendReplyCallback send_reply_callback) {
  const ObjectID object_id = ObjectID::FromBinary(request.object_id());
  const std::string &spilled_url = request.spilled_url();
  const NodeID node_id = NodeID::FromBinary(request.spilled_node_id());
  RAY_LOG(DEBUG) << "Received AddSpilledUrl request for object " << object_id
                 << ", which has been spilled to " << spilled_url << " on node "
                 << node_id;
  auto reference_exists = reference_counter_->HandleObjectSpilled(
      object_id, spilled_url, node_id, request.size());
  Status status =
      reference_exists
          ? Status::OK()
          : Status::ObjectNotFound("Object " + object_id.Hex() + " not found");
  send_reply_callback(status, nullptr, nullptr);
}

void CoreWorker::HandleRestoreSpilledObjects(
    const rpc::RestoreSpilledObjectsRequest &request,
    rpc::RestoreSpilledObjectsReply *reply,
    rpc::SendReplyCallback send_reply_callback) {
  if (options_.restore_spilled_objects != nullptr) {
    // Get a list of object ids.
    std::vector<rpc::ObjectReference> object_refs_to_restore;
    object_refs_to_restore.reserve(request.object_ids_to_restore_size());
    for (const auto &id_binary : request.object_ids_to_restore()) {
      rpc::ObjectReference ref;
      ref.set_object_id(id_binary);
      object_refs_to_restore.push_back(std::move(ref));
    }
    // Get a list of spilled_object_urls.
    std::vector<std::string> spilled_objects_url;
    spilled_objects_url.reserve(request.spilled_objects_url_size());
    for (const auto &url : request.spilled_objects_url()) {
      spilled_objects_url.push_back(url);
    }
    auto total =
        options_.restore_spilled_objects(object_refs_to_restore, spilled_objects_url);
    reply->set_bytes_restored_total(total);
    send_reply_callback(Status::OK(), nullptr, nullptr);
  } else {
    send_reply_callback(
        Status::NotImplemented("Restore spilled objects callback not defined"),
        nullptr,
        nullptr);
  }
}

void CoreWorker::HandleDeleteSpilledObjects(
    const rpc::DeleteSpilledObjectsRequest &request,
    rpc::DeleteSpilledObjectsReply *reply,
    rpc::SendReplyCallback send_reply_callback) {
  if (options_.delete_spilled_objects != nullptr) {
    std::vector<std::string> spilled_objects_url;
    spilled_objects_url.reserve(request.spilled_objects_url_size());
    for (const auto &url : request.spilled_objects_url()) {
      spilled_objects_url.push_back(url);
    }
    options_.delete_spilled_objects(spilled_objects_url, worker_context_.GetWorkerType());
    send_reply_callback(Status::OK(), nullptr, nullptr);
  } else {
    send_reply_callback(
        Status::NotImplemented("Delete spilled objects callback not defined"),
        nullptr,
        nullptr);
  }
}

void CoreWorker::HandleExit(const rpc::ExitRequest &request,
                            rpc::ExitReply *reply,
                            rpc::SendReplyCallback send_reply_callback) {
  bool own_objects = reference_counter_->OwnObjects();
  int64_t pins_in_flight = local_raylet_client_->GetPinsInFlight();
  // We consider the worker to be idle if it doesn't own any objects and it doesn't have
  // any object pinning RPCs in flight.
  bool is_idle = !own_objects && pins_in_flight == 0;
  reply->set_success(is_idle);
  send_reply_callback(
      Status::OK(),
      [this, is_idle]() {
        // If the worker is idle, we exit.
        if (is_idle) {
          Exit(rpc::WorkerExitType::IDLE_EXIT);
        }
      },
      // We need to kill it regardless if the RPC failed.
      [this]() { Exit(rpc::WorkerExitType::INTENDED_EXIT); });
}

void CoreWorker::HandleAssignObjectOwner(const rpc::AssignObjectOwnerRequest &request,
                                         rpc::AssignObjectOwnerReply *reply,
                                         rpc::SendReplyCallback send_reply_callback) {
  ObjectID object_id = ObjectID::FromBinary(request.object_id());
  const auto &borrower_address = request.borrower_address();
  std::string call_site = request.call_site();
  // Get a list of contained object ids.
  std::vector<ObjectID> contained_object_ids;
  contained_object_ids.reserve(request.contained_object_ids_size());
  for (const auto &id_binary : request.contained_object_ids()) {
    contained_object_ids.push_back(ObjectID::FromBinary(id_binary));
  }
  reference_counter_->AddOwnedObject(
      object_id,
      contained_object_ids,
      rpc_address_,
      call_site,
      request.object_size(),
      /*is_reconstructable=*/false,
      /*add_local_ref=*/false,
      /*pinned_at_raylet_id=*/NodeID::FromBinary(borrower_address.raylet_id()));
  reference_counter_->AddBorrowerAddress(object_id, borrower_address);
  RAY_CHECK(memory_store_->Put(RayObject(rpc::ErrorType::OBJECT_IN_PLASMA), object_id));
  send_reply_callback(Status::OK(), nullptr, nullptr);
}

void CoreWorker::YieldCurrentFiber(FiberEvent &event) {
  RAY_CHECK(worker_context_.CurrentActorIsAsync());
  boost::this_fiber::yield();
  event.Wait();
}

void CoreWorker::GetAsync(const ObjectID &object_id,
                          SetResultCallback success_callback,
                          void *python_future) {
  auto fallback_callback = std::bind(&CoreWorker::PlasmaCallback,
                                     this,
                                     success_callback,
                                     std::placeholders::_1,
                                     std::placeholders::_2,
                                     std::placeholders::_3);

  memory_store_->GetAsync(object_id,
                          [python_future, success_callback, fallback_callback, object_id](
                              std::shared_ptr<RayObject> ray_object) {
                            if (ray_object->IsInPlasmaError()) {
                              fallback_callback(ray_object, object_id, python_future);
                            } else {
                              success_callback(ray_object, object_id, python_future);
                            }
                          });
}

void CoreWorker::PlasmaCallback(SetResultCallback success,
                                std::shared_ptr<RayObject> ray_object,
                                ObjectID object_id,
                                void *py_future) {
  RAY_CHECK(ray_object->IsInPlasmaError());

  // First check if the object is available in local plasma store.
  // Note that we are using Contains instead of Get so it won't trigger pull request
  // to remote nodes.
  bool object_is_local = false;
  if (Contains(object_id, &object_is_local).ok() && object_is_local) {
    std::vector<std::shared_ptr<RayObject>> vec;
    if (Get(std::vector<ObjectID>{object_id}, 0, &vec).ok()) {
      RAY_CHECK(vec.size() > 0)
          << "Failed to get local object but Raylet notified object is local.";
      return success(vec.front(), object_id, py_future);
    }
  }

  // Object is not available locally. We now add the callback to listener queue.
  {
    absl::MutexLock lock(&plasma_mutex_);
    auto plasma_arrived_callback = [this, success, object_id, py_future]() {
      // This callback is invoked on the io_service_ event loop, so it cannot call
      // blocking call like Get(). We used GetAsync here, which should immediate call
      // PlasmaCallback again with object available locally.
      GetAsync(object_id, success, py_future);
    };

    async_plasma_callbacks_[object_id].push_back(plasma_arrived_callback);
  }

  // Ask raylet to subscribe to object notification. Raylet will call this core worker
  // when the object is local (and it will fire the callback immediately if the object
  // exists). CoreWorker::HandlePlasmaObjectReady handles such request.
  local_raylet_client_->SubscribeToPlasma(object_id, GetOwnerAddress(object_id));
}

void CoreWorker::HandlePlasmaObjectReady(const rpc::PlasmaObjectReadyRequest &request,
                                         rpc::PlasmaObjectReadyReply *reply,
                                         rpc::SendReplyCallback send_reply_callback) {
  std::vector<std::function<void(void)>> callbacks;
  {
    absl::MutexLock lock(&plasma_mutex_);
    auto it = async_plasma_callbacks_.extract(ObjectID::FromBinary(request.object_id()));
    callbacks = it.mapped();
  }
  for (auto callback : callbacks) {
    // This callback needs to be asynchronous because it runs on the io_service_, so no
    // RPCs can be processed while it's running. This can easily lead to deadlock (for
    // example if the callback calls ray.get() on an object that is dependent on an RPC
    // to be ready).
    callback();
  }
  send_reply_callback(Status::OK(), nullptr, nullptr);
}

void CoreWorker::SetActorId(const ActorID &actor_id) {
  absl::MutexLock lock(&mutex_);
  if (!options_.is_local_mode) {
    RAY_CHECK(actor_id_.IsNil());
  }
  actor_id_ = actor_id;
}

void CoreWorker::SetWebuiDisplay(const std::string &key, const std::string &message) {
  absl::MutexLock lock(&mutex_);
  webui_display_[key] = message;
}

void CoreWorker::SetActorTitle(const std::string &title) {
  absl::MutexLock lock(&mutex_);
  actor_title_ = title;
}

const rpc::JobConfig &CoreWorker::GetJobConfig() const { return *job_config_; }

bool CoreWorker::IsExiting() const { return exiting_; }

std::unordered_map<std::string, std::vector<uint64_t>> CoreWorker::GetActorCallStats()
    const {
  absl::MutexLock l(&task_counter_.tasks_counter_mutex_);
  std::unordered_map<std::string, std::vector<uint64_t>> total_counts;

  for (const auto &count : task_counter_.pending_tasks_counter_map_) {
    total_counts[count.first].resize(3, 0);
    total_counts[count.first][0] = count.second;
  }
  for (const auto &count : task_counter_.running_tasks_counter_map_) {
    total_counts[count.first][1] = count.second;
  }
  for (const auto &count : task_counter_.finished_tasks_counter_map_) {
    total_counts[count.first][2] = count.second;
  }

  return total_counts;
}

Status CoreWorker::WaitForActorRegistered(const std::vector<ObjectID> &ids) {
  std::vector<ActorID> actor_ids;
  for (const auto &id : ids) {
    if (ObjectID::IsActorID(id)) {
      actor_ids.emplace_back(ObjectID::ToActorID(id));
    }
  }
  if (actor_ids.empty()) {
    return Status::OK();
  }
  std::promise<void> promise;
  auto future = promise.get_future();
  std::vector<Status> ret;
  int counter = 0;
  // Post to service pool to avoid mutex
  io_service_.post(
      [&, this]() {
        for (const auto &id : actor_ids) {
          if (actor_creator_->IsActorInRegistering(id)) {
            ++counter;
            actor_creator_->AsyncWaitForActorRegisterFinish(
                id, [&counter, &promise, &ret](Status status) {
                  ret.push_back(status);
                  --counter;
                  if (counter == 0) {
                    promise.set_value();
                  }
                });
          }
        }
        if (counter == 0) {
          promise.set_value();
        }
      },
      "CoreWorker.WaitForActorRegistered");
  future.wait();
  for (const auto &s : ret) {
    if (!s.ok()) {
      return s;
    }
  }
  return Status::OK();
}

}  // namespace core
}  // namespace ray<|MERGE_RESOLUTION|>--- conflicted
+++ resolved
@@ -1618,15 +1618,13 @@
     uint64_t num_returns,
     const std::unordered_map<std::string, double> &required_resources,
     const std::unordered_map<std::string, double> &required_placement_resources,
-<<<<<<< HEAD
     const std::string &debugger_breakpoint,
     int64_t depth,
-    const std::string &serialized_runtime_env,
+    const std::string &serialized_runtime_env_info,
     const std::string &concurrency_group_name) {
   // Build common task spec.
-  std::vector<std::string> runtime_env_uris;
-  auto override_runtime_env =
-      OverrideTaskOrActorRuntimeEnv(serialized_runtime_env, &runtime_env_uris);
+  auto override_runtime_env_info =
+      OverrideTaskOrActorRuntimeEnvInfo(serialized_runtime_env_info);
   builder.SetCommonTaskSpec(task_id,
                             name,
                             function.GetLanguage(),
@@ -1641,22 +1639,8 @@
                             required_placement_resources,
                             debugger_breakpoint,
                             depth,
-                            override_runtime_env,
-                            runtime_env_uris,
+                            override_runtime_env_info,
                             concurrency_group_name);
-=======
-    const std::string &debugger_breakpoint, int64_t depth,
-    const std::string &serialized_runtime_env_info,
-    const std::string &concurrency_group_name) {
-  // Build common task spec.
-  auto override_runtime_env_info =
-      OverrideTaskOrActorRuntimeEnvInfo(serialized_runtime_env_info);
-  builder.SetCommonTaskSpec(
-      task_id, name, function.GetLanguage(), function.GetFunctionDescriptor(), job_id,
-      current_task_id, task_index, caller_id, address, num_returns, required_resources,
-      required_placement_resources, debugger_breakpoint, depth, override_runtime_env_info,
-      concurrency_group_name);
->>>>>>> f15bcb21
   // Set task arguments.
   for (const auto &arg : args) {
     builder.AddArg(*arg);
@@ -1688,7 +1672,6 @@
                        : task_options.name;
   int64_t depth = worker_context_.GetTaskDepth() + 1;
   // TODO(ekl) offload task building onto a thread pool for performance
-<<<<<<< HEAD
   BuildCommonTaskSpec(builder,
                       worker_context_.GetCurrentJobID(),
                       task_id,
@@ -1704,14 +1687,7 @@
                       required_resources,
                       debugger_breakpoint,
                       depth,
-                      task_options.serialized_runtime_env);
-=======
-  BuildCommonTaskSpec(builder, worker_context_.GetCurrentJobID(), task_id, task_name,
-                      worker_context_.GetCurrentTaskID(), next_task_index, GetCallerId(),
-                      rpc_address_, function, args, task_options.num_returns,
-                      constrained_resources, required_resources, debugger_breakpoint,
-                      depth, task_options.serialized_runtime_env_info);
->>>>>>> f15bcb21
+                      task_options.serialized_runtime_env_info);
   builder.SetNormalTaskSpec(max_retries, retry_exceptions, scheduling_strategy);
   TaskSpecification task_spec = builder.Build();
   RAY_LOG(DEBUG) << "Submitting normal task " << task_spec.DebugString();
@@ -1775,7 +1751,6 @@
           ? function.GetFunctionDescriptor()->DefaultTaskName()
           : actor_name + ":" + function.GetFunctionDescriptor()->CallString();
   int64_t depth = worker_context_.GetTaskDepth() + 1;
-<<<<<<< HEAD
   BuildCommonTaskSpec(builder,
                       job_id,
                       actor_creation_task_id,
@@ -1791,14 +1766,7 @@
                       new_placement_resources,
                       "" /* debugger_breakpoint */,
                       depth,
-                      actor_creation_options.serialized_runtime_env);
-=======
-  BuildCommonTaskSpec(builder, job_id, actor_creation_task_id, task_name,
-                      worker_context_.GetCurrentTaskID(), next_task_index, GetCallerId(),
-                      rpc_address_, function, args, 1, new_resource,
-                      new_placement_resources, "" /* debugger_breakpoint */, depth,
                       actor_creation_options.serialized_runtime_env_info);
->>>>>>> f15bcb21
 
   // If the namespace is not specified, get it from the job.
   const auto &ray_namespace = (actor_creation_options.ray_namespace.empty()
@@ -2003,7 +1971,6 @@
   // Depth shouldn't matter for an actor task, but for consistency it should be
   // the same as the actor creation task's depth.
   int64_t depth = worker_context_.GetTaskDepth();
-<<<<<<< HEAD
   BuildCommonTaskSpec(builder,
                       actor_handle->CreationJobID(),
                       actor_task_id,
@@ -2019,15 +1986,7 @@
                       required_resources,
                       "",    /* debugger_breakpoint */
                       depth, /*depth*/
-                      "{}",  /* serialized_runtime_env */
-=======
-  BuildCommonTaskSpec(builder, actor_handle->CreationJobID(), actor_task_id, task_name,
-                      worker_context_.GetCurrentTaskID(), next_task_index, GetCallerId(),
-                      rpc_address_, function, args, num_returns, task_options.resources,
-                      required_resources, "", /* debugger_breakpoint */
-                      depth,                  /*depth*/
-                      "{}",                   /* serialized_runtime_env_info */
->>>>>>> f15bcb21
+                      "{}",  /* serialized_runtime_env_info */
                       task_options.concurrency_group_name);
   // NOTE: placement_group_capture_child_tasks and runtime_env will
   // be ignored in the actor because we should always follow the actor's option.
