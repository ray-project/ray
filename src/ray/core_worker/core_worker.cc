// Copyright 2017 The Ray Authors.
//
// Licensed under the Apache License, Version 2.0 (the "License");
// you may not use this file except in compliance with the License.
// You may obtain a copy of the License at
//
//  http://www.apache.org/licenses/LICENSE-2.0
//
// Unless required by applicable law or agreed to in writing, software
// distributed under the License is distributed on an "AS IS" BASIS,
// WITHOUT WARRANTIES OR CONDITIONS OF ANY KIND, either express or implied.
// See the License for the specific language governing permissions and
// limitations under the License.

#include "ray/core_worker/core_worker.h"

#include "boost/fiber/all.hpp"
#include "ray/common/bundle_spec.h"
#include "ray/common/ray_config.h"
#include "ray/common/task/task_util.h"
#include "ray/core_worker/context.h"
#include "ray/core_worker/transport/direct_actor_transport.h"
#include "ray/gcs/gcs_client/service_based_gcs_client.h"
#include "ray/stats/stats.h"
#include "ray/util/event.h"
#include "ray/util/process.h"
#include "ray/util/util.h"

namespace ray {
namespace core {

// Duration between internal book-keeping heartbeats.
const uint64_t kInternalHeartbeatMillis = 1000;

void BuildCommonTaskSpec(
    TaskSpecBuilder &builder, const JobID &job_id, const TaskID &task_id,
    const std::string name, const TaskID &current_task_id, const uint64_t task_index,
    const TaskID &caller_id, const rpc::Address &address, const RayFunction &function,
    const std::vector<std::unique_ptr<TaskArg>> &args, uint64_t num_returns,
    const std::unordered_map<std::string, double> &required_resources,
    const std::unordered_map<std::string, double> &required_placement_resources,
    const BundleID &bundle_id, bool placement_group_capture_child_tasks,
    const std::string debugger_breakpoint, const std::string &serialized_runtime_env,
    const std::unordered_map<std::string, std::string> &override_environment_variables,
    const std::string &concurrency_group_name = "") {
  // Build common task spec.
  builder.SetCommonTaskSpec(
      task_id, name, function.GetLanguage(), function.GetFunctionDescriptor(), job_id,
      current_task_id, task_index, caller_id, address, num_returns, required_resources,
      required_placement_resources, bundle_id, placement_group_capture_child_tasks,
      debugger_breakpoint, serialized_runtime_env, override_environment_variables,
      concurrency_group_name);
  // Set task arguments.
  for (const auto &arg : args) {
    builder.AddArg(*arg);
  }
}

JobID GetProcessJobID(const CoreWorkerOptions &options) {
  if (options.worker_type == WorkerType::DRIVER) {
    RAY_CHECK(!options.job_id.IsNil());
  } else {
    RAY_CHECK(options.job_id.IsNil());
  }

  if (options.worker_type == WorkerType::WORKER) {
    // For workers, the job ID is assigned by Raylet via an environment variable.
    const char *job_id_env = std::getenv(kEnvVarKeyJobId);
    RAY_CHECK(job_id_env);
    return JobID::FromHex(job_id_env);
  }
  return options.job_id;
}

// Helper function converts GetObjectLocationsOwnerReply to ObjectLocation
ObjectLocation CreateObjectLocation(const rpc::GetObjectLocationsOwnerReply &reply) {
  std::vector<NodeID> node_ids;
  const auto &object_info = reply.object_location_info();
  node_ids.reserve(object_info.node_ids_size());
  for (auto i = 0; i < object_info.node_ids_size(); i++) {
    node_ids.push_back(NodeID::FromBinary(object_info.node_ids(i)));
  }
  bool is_spilled = !object_info.spilled_url().empty();
  return ObjectLocation(NodeID::FromBinary(object_info.primary_node_id()),
                        object_info.object_size(), std::move(node_ids), is_spilled,
                        object_info.spilled_url(),
                        NodeID::FromBinary(object_info.spilled_node_id()));
}

/// The global instance of `CoreWorkerProcess`.
std::unique_ptr<CoreWorkerProcess> core_worker_process;

thread_local std::weak_ptr<CoreWorker> CoreWorkerProcess::current_core_worker_;

void CoreWorkerProcess::Initialize(const CoreWorkerOptions &options) {
  RAY_CHECK(!core_worker_process)
      << "The process is already initialized for core worker.";
  core_worker_process.reset(new CoreWorkerProcess(options));
}

void CoreWorkerProcess::Shutdown() {
  if (!core_worker_process) {
    return;
  }
  RAY_CHECK(core_worker_process->options_.worker_type == WorkerType::DRIVER)
      << "The `Shutdown` interface is for driver only.";
  RAY_CHECK(core_worker_process->global_worker_);
  core_worker_process->global_worker_->Disconnect();
  core_worker_process->global_worker_->Shutdown();
  core_worker_process->RemoveWorker(core_worker_process->global_worker_);
  core_worker_process.reset();
}

bool CoreWorkerProcess::IsInitialized() { return core_worker_process != nullptr; }

CoreWorkerProcess::CoreWorkerProcess(const CoreWorkerOptions &options)
    : options_(options),
      global_worker_id_(
          options.worker_type == WorkerType::DRIVER
              ? ComputeDriverIdFromJob(options_.job_id)
              : (options_.num_workers == 1 ? WorkerID::FromRandom() : WorkerID::Nil())) {
  if (options_.enable_logging) {
    std::stringstream app_name;
    app_name << LanguageString(options_.language) << "-core-"
             << WorkerTypeString(options_.worker_type);
    if (!global_worker_id_.IsNil()) {
      app_name << "-" << global_worker_id_;
    }
    RayLog::StartRayLog(app_name.str(), RayLogLevel::INFO, options_.log_dir);
    if (options_.install_failure_signal_handler) {
      RayLog::InstallFailureSignalHandler();
    }
  } else {
    RAY_CHECK(options_.log_dir.empty())
        << "log_dir must be empty because ray log is disabled.";
    RAY_CHECK(!options_.install_failure_signal_handler)
        << "install_failure_signal_handler must be false because ray log is disabled.";
  }

  RAY_CHECK(options_.num_workers > 0);
  if (options_.worker_type == WorkerType::DRIVER) {
    // Driver process can only contain one worker.
    RAY_CHECK(options_.num_workers == 1);
  }

  RAY_LOG(INFO) << "Constructing CoreWorkerProcess. pid: " << getpid();

  // NOTE(kfstorm): any initialization depending on RayConfig must happen after this line.
  InitializeSystemConfig();

  if (options_.num_workers == 1) {
    // We need to create the worker instance here if:
    // 1. This is a driver process. In this case, the driver is ready to use right after
    // the CoreWorkerProcess::Initialize.
    // 2. This is a Python worker process. In this case, Python will invoke some core
    // worker APIs before `CoreWorkerProcess::RunTaskExecutionLoop` is called. So we need
    // to create the worker instance here. One example of invocations is
    // https://github.com/ray-project/ray/blob/45ce40e5d44801193220d2c546be8de0feeef988/python/ray/worker.py#L1281.
    if (options_.worker_type == WorkerType::DRIVER ||
        options_.language == Language::PYTHON) {
      CreateWorker();
    }
  }

  // Assume stats module will be initialized exactly once in once process.
  // So it must be called in CoreWorkerProcess constructor and will be reused
  // by all of core worker.
  RAY_LOG(DEBUG) << "Stats setup in core worker.";
  // Initialize stats in core worker global tags.
  const ray::stats::TagsType global_tags = {
      {ray::stats::ComponentKey, "core_worker"},
      {ray::stats::VersionKey, "2.0.0.dev0"},
      {ray::stats::NodeAddressKey, options_.node_ip_address}};

  // NOTE(lingxuan.zlx): We assume RayConfig is initialized before it's used.
  // RayConfig is generated in Java_io_ray_runtime_RayNativeRuntime_nativeInitialize
  // for java worker or in constructor of CoreWorker for python worker.
  stats::Init(global_tags, options_.metrics_agent_port);

  // Initialize event framework.
  if (RayConfig::instance().event_log_reporter_enabled() && !options_.log_dir.empty()) {
    RayEventInit(ray::rpc::Event_SourceType::Event_SourceType_CORE_WORKER,
                 std::unordered_map<std::string, std::string>(), options_.log_dir);
  }

#ifndef _WIN32
  // NOTE(kfstorm): std::atexit should be put at the end of `CoreWorkerProcess`
  // constructor. We assume that spdlog has been initialized before this line. When the
  // process is exiting, `HandleAtExit` will be invoked before destructing spdlog static
  // variables. We explicitly destruct `CoreWorkerProcess` instance in the callback to
  // ensure the static `CoreWorkerProcess` instance is destructed while spdlog is still
  // usable. This prevents crashing (or hanging) when using `RAY_LOG` in
  // `CoreWorkerProcess` destructor.
  RAY_CHECK(std::atexit(CoreWorkerProcess::HandleAtExit) == 0);
#endif
}

CoreWorkerProcess::~CoreWorkerProcess() {
  RAY_LOG(INFO) << "Destructing CoreWorkerProcess. pid: " << getpid();
  RAY_LOG(DEBUG) << "Stats stop in core worker.";
  // Shutdown stats module if worker process exits.
  stats::Shutdown();
  if (options_.enable_logging) {
    RayLog::ShutDownRayLog();
  }
}

void CoreWorkerProcess::EnsureInitialized() {
  RAY_CHECK(core_worker_process)
      << "The core worker process is not initialized yet or already "
      << "shutdown.";
}

void CoreWorkerProcess::HandleAtExit() { core_worker_process.reset(); }

void CoreWorkerProcess::InitializeSystemConfig() {
  // We have to create a short-time thread here because the RPC request to get the system
  // config from Raylet is asynchronous, and we need to synchronously initialize the
  // system config in the constructor of `CoreWorkerProcess`.
  std::promise<std::string> promise;
  std::thread thread([&] {
    instrumented_io_context io_service;
    boost::asio::io_service::work work(io_service);
    rpc::ClientCallManager client_call_manager(io_service);
    auto grpc_client = rpc::NodeManagerWorkerClient::make(
        options_.raylet_ip_address, options_.node_manager_port, client_call_manager);
    raylet::RayletClient raylet_client(grpc_client);

    std::function<void(int64_t)> get_once = [&get_once, &raylet_client, &promise,
                                             &io_service](int64_t num_attempts) {
      raylet_client.GetSystemConfig([num_attempts, &get_once, &promise, &io_service](
                                        const Status &status,
                                        const rpc::GetSystemConfigReply &reply) {
        RAY_LOG(DEBUG) << "Getting system config from raylet, remaining retries = "
                       << num_attempts;
        if (!status.ok()) {
          if (num_attempts <= 1) {
            RAY_LOG(FATAL) << "Failed to get the system config from Raylet: " << status;
          } else {
            std::this_thread::sleep_for(std::chrono::milliseconds(
                RayConfig::instance().raylet_client_connect_timeout_milliseconds()));
            get_once(num_attempts - 1);
          }
        } else {
          promise.set_value(reply.system_config());
          io_service.stop();
        }
      });
    };

    get_once(RayConfig::instance().raylet_client_num_connect_attempts());
    io_service.run();
  });
  thread.join();

  RayConfig::instance().initialize(promise.get_future().get());
}

std::shared_ptr<CoreWorker> CoreWorkerProcess::TryGetWorker(const WorkerID &worker_id) {
  if (!core_worker_process) {
    return nullptr;
  }
  absl::ReaderMutexLock workers_lock(&core_worker_process->worker_map_mutex_);
  auto it = core_worker_process->workers_.find(worker_id);
  if (it != core_worker_process->workers_.end()) {
    return it->second;
  }
  return nullptr;
}

CoreWorker &CoreWorkerProcess::GetCoreWorker() {
  EnsureInitialized();
  if (core_worker_process->options_.num_workers == 1) {
    RAY_CHECK(core_worker_process->global_worker_) << "global_worker_ must not be NULL";
    return *core_worker_process->global_worker_;
  }
  auto ptr = current_core_worker_.lock();
  RAY_CHECK(ptr != nullptr)
      << "The current thread is not bound with a core worker instance.";
  return *ptr;
}

void CoreWorkerProcess::SetCurrentThreadWorkerId(const WorkerID &worker_id) {
  EnsureInitialized();
  if (core_worker_process->options_.num_workers == 1) {
    RAY_CHECK(core_worker_process->global_worker_->GetWorkerID() == worker_id);
    return;
  }
  current_core_worker_ = core_worker_process->GetWorker(worker_id);
}

std::shared_ptr<CoreWorker> CoreWorkerProcess::GetWorker(
    const WorkerID &worker_id) const {
  absl::ReaderMutexLock lock(&worker_map_mutex_);
  auto it = workers_.find(worker_id);
  RAY_CHECK(it != workers_.end()) << "Worker " << worker_id << " not found.";
  return it->second;
}

std::shared_ptr<CoreWorker> CoreWorkerProcess::CreateWorker() {
  auto worker = std::make_shared<CoreWorker>(
      options_,
      global_worker_id_ != WorkerID::Nil() ? global_worker_id_ : WorkerID::FromRandom());
  RAY_LOG(DEBUG) << "Worker " << worker->GetWorkerID() << " is created.";
  if (options_.num_workers == 1) {
    global_worker_ = worker;
  }
  current_core_worker_ = worker;

  absl::MutexLock lock(&worker_map_mutex_);
  workers_.emplace(worker->GetWorkerID(), worker);
  RAY_CHECK(workers_.size() <= static_cast<size_t>(options_.num_workers));
  return worker;
}

void CoreWorkerProcess::RemoveWorker(std::shared_ptr<CoreWorker> worker) {
  worker->WaitForShutdown();
  if (global_worker_) {
    RAY_CHECK(global_worker_ == worker);
  } else {
    RAY_CHECK(current_core_worker_.lock() == worker);
  }
  current_core_worker_.reset();
  {
    absl::MutexLock lock(&worker_map_mutex_);
    workers_.erase(worker->GetWorkerID());
    RAY_LOG(INFO) << "Removed worker " << worker->GetWorkerID();
  }
  if (global_worker_ == worker) {
    global_worker_ = nullptr;
  }
}

void CoreWorkerProcess::RunTaskExecutionLoop() {
  EnsureInitialized();
  RAY_CHECK(core_worker_process->options_.worker_type == WorkerType::WORKER);
  if (core_worker_process->options_.num_workers == 1) {
    // Run the task loop in the current thread only if the number of workers is 1.
    auto worker = core_worker_process->global_worker_
                      ? core_worker_process->global_worker_
                      : core_worker_process->CreateWorker();
    worker->RunTaskExecutionLoop();
    core_worker_process->RemoveWorker(worker);
  } else {
    std::vector<std::thread> worker_threads;
    for (int i = 0; i < core_worker_process->options_.num_workers; i++) {
      worker_threads.emplace_back([i] {
        SetThreadName("worker.task" + std::to_string(i));
        auto worker = core_worker_process->CreateWorker();
        worker->RunTaskExecutionLoop();
        core_worker_process->RemoveWorker(worker);
      });
    }
    for (auto &thread : worker_threads) {
      thread.join();
    }
  }

  core_worker_process.reset();
}

CoreWorker::CoreWorker(const CoreWorkerOptions &options, const WorkerID &worker_id)
    : options_(options),
      get_call_site_(RayConfig::instance().record_ref_creation_sites()
                         ? options_.get_lang_stack
                         : nullptr),
      worker_context_(options_.worker_type, worker_id, GetProcessJobID(options_)),
      io_work_(io_service_),
      client_call_manager_(new rpc::ClientCallManager(io_service_)),
      periodical_runner_(io_service_),
      task_queue_length_(0),
      num_executed_tasks_(0),
      task_execution_service_work_(task_execution_service_),
      resource_ids_(new ResourceMappingType()),
      grpc_service_(io_service_, *this) {
  RAY_LOG(DEBUG) << "Constructing CoreWorker, worker_id: " << worker_id;

  // Initialize task receivers.
  if (options_.worker_type == WorkerType::WORKER || options_.is_local_mode) {
    RAY_CHECK(options_.task_execution_callback != nullptr);
    auto execute_task = std::bind(&CoreWorker::ExecuteTask, this, std::placeholders::_1,
                                  std::placeholders::_2, std::placeholders::_3,
                                  std::placeholders::_4, std::placeholders::_5);
    direct_task_receiver_ = std::make_unique<CoreWorkerDirectTaskReceiver>(
        worker_context_, task_execution_service_, execute_task,
        [this] { return local_raylet_client_->TaskDone(); });
  }

  // Initialize raylet client.
  // NOTE(edoakes): the core_worker_server_ must be running before registering with
  // the raylet, as the raylet will start sending some RPC messages immediately.
  // TODO(zhijunfu): currently RayletClient would crash in its constructor if it cannot
  // connect to Raylet after a number of retries, this can be changed later
  // so that the worker (java/python .etc) can retrieve and handle the error
  // instead of crashing.
  auto grpc_client = rpc::NodeManagerWorkerClient::make(
      options_.raylet_ip_address, options_.node_manager_port, *client_call_manager_);
  Status raylet_client_status;
  NodeID local_raylet_id;
  int assigned_port;
  std::string serialized_job_config = options_.serialized_job_config;
  local_raylet_client_ = std::make_shared<raylet::RayletClient>(
      io_service_, std::move(grpc_client), options_.raylet_socket, GetWorkerID(),
      options_.worker_type, worker_context_.GetCurrentJobID(), options_.runtime_env_hash,
      options_.language, options_.node_ip_address, &raylet_client_status,
      &local_raylet_id, &assigned_port, &serialized_job_config, options_.worker_shim_pid);

  if (!raylet_client_status.ok()) {
    // Avoid using FATAL log or RAY_CHECK here because they may create a core dump file.
    RAY_LOG(ERROR) << "Failed to register worker " << worker_id << " to Raylet. "
                   << raylet_client_status;
    if (options_.enable_logging) {
      RayLog::ShutDownRayLog();
    }
    // Quit the process immediately.
    _Exit(1);
  }

  connected_ = true;

  RAY_CHECK(assigned_port >= 0);

  // Parse job config from serialized string.
  job_config_.reset(new rpc::JobConfig());
  job_config_->ParseFromString(serialized_job_config);

  // Start RPC server after all the task receivers are properly initialized and we have
  // our assigned port from the raylet.
  core_worker_server_ = std::make_unique<rpc::GrpcServer>(
      WorkerTypeString(options_.worker_type), assigned_port);
  core_worker_server_->RegisterService(grpc_service_);
  core_worker_server_->Run();

  // Set our own address.
  RAY_CHECK(!local_raylet_id.IsNil());
  rpc_address_.set_ip_address(options_.node_ip_address);
  rpc_address_.set_port(core_worker_server_->GetPort());
  rpc_address_.set_raylet_id(local_raylet_id.Binary());
  rpc_address_.set_worker_id(worker_context_.GetWorkerID().Binary());
  RAY_LOG(INFO) << "Initializing worker at address: " << rpc_address_.ip_address() << ":"
                << rpc_address_.port() << ", worker ID " << worker_context_.GetWorkerID()
                << ", raylet " << local_raylet_id;

  // Begin to get gcs server address from raylet.
  gcs_server_address_updater_ = std::make_unique<GcsServerAddressUpdater>(
      options_.raylet_ip_address, options_.node_manager_port,
      [this](std::string ip, int port) {
        absl::MutexLock lock(&gcs_server_address_mutex_);
        gcs_server_address_.first = ip;
        gcs_server_address_.second = port;
      });

  // Initialize gcs client.
  // As the synchronous and the asynchronous context of redis client is not used in this
  // gcs client. We would not open connection for it by setting `enable_sync_conn` and
  // `enable_async_conn` as false.
  gcs::GcsClientOptions gcs_options = gcs::GcsClientOptions(
      options_.gcs_options.server_ip_, options_.gcs_options.server_port_,
      options_.gcs_options.password_,
      /*enable_sync_conn=*/false, /*enable_async_conn=*/false,
      /*enable_subscribe_conn=*/true);
  gcs_client_ = std::make_shared<gcs::ServiceBasedGcsClient>(
      gcs_options, [this](std::pair<std::string, int> *address) {
        absl::MutexLock lock(&gcs_server_address_mutex_);
        if (gcs_server_address_.second != 0) {
          address->first = gcs_server_address_.first;
          address->second = gcs_server_address_.second;
          return true;
        }
        return false;
      });

  RAY_CHECK_OK(gcs_client_->Connect(io_service_));
  RegisterToGcs();

  // Register a callback to monitor removed nodes.
  auto on_node_change = [this](const NodeID &node_id, const rpc::GcsNodeInfo &data) {
    if (data.state() == rpc::GcsNodeInfo::DEAD) {
      OnNodeRemoved(node_id);
    }
  };
  RAY_CHECK_OK(gcs_client_->Nodes().AsyncSubscribeToNodeChange(on_node_change, nullptr));

  // Initialize profiler.
  profiler_ = std::make_shared<worker::Profiler>(
      worker_context_, options_.node_ip_address, io_service_, gcs_client_);

  core_worker_client_pool_ =
      std::make_shared<rpc::CoreWorkerClientPool>(*client_call_manager_);

  object_info_publisher_ = std::make_unique<pubsub::Publisher>(
      /*periodical_runner=*/&periodical_runner_,
      /*get_time_ms=*/[]() { return absl::GetCurrentTimeNanos() / 1e6; },
      /*subscriber_timeout_ms=*/RayConfig::instance().subscriber_timeout_ms(),
      /*publish_batch_size_=*/RayConfig::instance().publish_batch_size());
  object_info_subscriber_ = std::make_unique<pubsub::Subscriber>(
      /*subscriber_id=*/GetWorkerID(),
      /*max_command_batch_size*/ RayConfig::instance().max_command_batch_size(),
      // /*publisher_client_pool=*/*(core_worker_client_pool_.get()),
      /*get_client=*/
      [this](const rpc::Address &address) {
        return core_worker_client_pool_->GetOrConnect(address);
      },
      /*callback_service*/ &io_service_);

  reference_counter_ = std::make_shared<ReferenceCounter>(
      rpc_address_,
      /*object_info_publisher=*/object_info_publisher_.get(),
      /*object_info_subscriber=*/object_info_subscriber_.get(),
      RayConfig::instance().lineage_pinning_enabled(), [this](const rpc::Address &addr) {
        return std::shared_ptr<rpc::CoreWorkerClient>(
            new rpc::CoreWorkerClient(addr, *client_call_manager_));
      });

  if (options_.worker_type == WorkerType::WORKER) {
    periodical_runner_.RunFnPeriodically(
        [this] { CheckForRayletFailure(); },
        RayConfig::instance().raylet_death_check_interval_milliseconds());
  }

  plasma_store_provider_.reset(new CoreWorkerPlasmaStoreProvider(
      options_.store_socket, local_raylet_client_, reference_counter_,
      options_.check_signals,
      /*warmup=*/
      (options_.worker_type != WorkerType::SPILL_WORKER &&
       options_.worker_type != WorkerType::RESTORE_WORKER &&
       options_.worker_type != WorkerType::UTIL_WORKER),
      /*get_current_call_site=*/boost::bind(&CoreWorker::CurrentCallSite, this)));
  memory_store_.reset(new CoreWorkerMemoryStore(
      [this](const RayObject &object, const ObjectID &object_id) {
        PutObjectIntoPlasma(object, object_id);
        return Status::OK();
      },
      reference_counter_, local_raylet_client_, options_.check_signals,
      [this](const RayObject &obj) {
        // Run this on the event loop to avoid calling back into the language runtime
        // from the middle of user operations.
        io_service_.post(
            [this, obj]() {
              if (options_.unhandled_exception_handler != nullptr) {
                options_.unhandled_exception_handler(obj);
              }
            },
            "CoreWorker.HandleException");
      }));

  periodical_runner_.RunFnPeriodically([this] { InternalHeartbeat(); },
                                       kInternalHeartbeatMillis);

  auto check_node_alive_fn = [this](const NodeID &node_id) {
    auto node = gcs_client_->Nodes().Get(node_id);
    return node.has_value();
  };
  auto reconstruct_object_callback = [this](const ObjectID &object_id) {
    io_service_.post(
        [this, object_id]() {
          RAY_CHECK(object_recovery_manager_->RecoverObject(object_id));
        },
        "CoreWorker.ReconstructObject");
  };
  auto push_error_callback = [this](const JobID &job_id, const std::string &type,
                                    const std::string &error_message, double timestamp) {
    return PushError(job_id, type, error_message, timestamp);
  };
  task_manager_.reset(new TaskManager(
      memory_store_, reference_counter_,
      /* retry_task_callback= */
      [this](TaskSpecification &spec, bool delay) {
        if (delay) {
          // Retry after a delay to emulate the existing Raylet reconstruction
          // behaviour. TODO(ekl) backoff exponentially.
          uint32_t delay = RayConfig::instance().task_retry_delay_ms();
          RAY_LOG(ERROR) << "Will resubmit task after a " << delay
                         << "ms delay: " << spec.DebugString();
          absl::MutexLock lock(&mutex_);
          to_resubmit_.push_back(std::make_pair(current_time_ms() + delay, spec));
        } else {
          RAY_LOG(ERROR) << "Resubmitting task that produced lost plasma object: "
                         << spec.DebugString();
          if (spec.IsActorTask()) {
            auto actor_handle = actor_manager_->GetActorHandle(spec.ActorId());
            actor_handle->SetResubmittedActorTaskSpec(spec, spec.ActorDummyObject());
            RAY_CHECK_OK(direct_actor_submitter_->SubmitTask(spec));
          } else {
            RAY_CHECK_OK(direct_task_submitter_->SubmitTask(spec));
          }
        }
      },
      check_node_alive_fn, reconstruct_object_callback, push_error_callback));

  // Create an entry for the driver task in the task table. This task is
  // added immediately with status RUNNING. This allows us to push errors
  // related to this driver task back to the driver. For example, if the
  // driver creates an object that is later evicted, we should notify the
  // user that we're unable to reconstruct the object, since we cannot
  // rerun the driver.
  if (options_.worker_type == WorkerType::DRIVER) {
    TaskSpecBuilder builder;
    const TaskID task_id = TaskID::ForDriverTask(worker_context_.GetCurrentJobID());
    builder.SetDriverTaskSpec(task_id, options_.language,
                              worker_context_.GetCurrentJobID(),
                              TaskID::ComputeDriverTaskId(worker_context_.GetWorkerID()),
                              GetCallerId(), rpc_address_);

    std::shared_ptr<rpc::TaskTableData> data = std::make_shared<rpc::TaskTableData>();
    data->mutable_task()->mutable_task_spec()->CopyFrom(builder.Build().GetMessage());
    SetCurrentTaskId(task_id);
  }

  auto raylet_client_factory = [this](const std::string ip_address, int port) {
    auto grpc_client =
        rpc::NodeManagerWorkerClient::make(ip_address, port, *client_call_manager_);
    return std::shared_ptr<raylet::RayletClient>(
        new raylet::RayletClient(std::move(grpc_client)));
  };

  auto on_excess_queueing = [this](const ActorID &actor_id, int64_t num_queued) {
    auto timestamp = std::chrono::duration_cast<std::chrono::seconds>(
                         std::chrono::system_clock::now().time_since_epoch())
                         .count();
    std::ostringstream stream;
    stream << "Warning: More than " << num_queued
           << " tasks are pending submission to actor " << actor_id
           << ". To reduce memory usage, wait for these tasks to finish before sending "
              "more.";
    RAY_CHECK_OK(
        PushError(options_.job_id, "excess_queueing_warning", stream.str(), timestamp));
  };

  std::shared_ptr<ActorCreatorInterface> actor_creator =
      std::make_shared<DefaultActorCreator>(gcs_client_);

  direct_actor_submitter_ = std::shared_ptr<CoreWorkerDirectActorTaskSubmitter>(
      new CoreWorkerDirectActorTaskSubmitter(core_worker_client_pool_, memory_store_,
                                             task_manager_, on_excess_queueing));

  auto node_addr_factory = [this](const NodeID &node_id) {
    absl::optional<rpc::Address> addr;
    if (auto node_info = gcs_client_->Nodes().Get(node_id)) {
      rpc::Address address;
      address.set_raylet_id(node_info->node_id());
      address.set_ip_address(node_info->node_manager_address());
      address.set_port(node_info->node_manager_port());
      addr = address;
    }
    return addr;
  };
  auto lease_policy = RayConfig::instance().locality_aware_leasing_enabled()
                          ? std::shared_ptr<LeasePolicyInterface>(
                                std::make_shared<LocalityAwareLeasePolicy>(
                                    reference_counter_, node_addr_factory, rpc_address_))
                          : std::shared_ptr<LeasePolicyInterface>(
                                std::make_shared<LocalLeasePolicy>(rpc_address_));

  direct_task_submitter_ = std::make_unique<CoreWorkerDirectTaskSubmitter>(
      rpc_address_, local_raylet_client_, core_worker_client_pool_, raylet_client_factory,
      std::move(lease_policy), memory_store_, task_manager_, local_raylet_id,
      RayConfig::instance().worker_lease_timeout_milliseconds(), std::move(actor_creator),
      RayConfig::instance().max_tasks_in_flight_per_worker(),
      boost::asio::steady_timer(io_service_));
  auto report_locality_data_callback =
      [this](const ObjectID &object_id, const absl::flat_hash_set<NodeID> &locations,
             uint64_t object_size) {
        reference_counter_->ReportLocalityData(object_id, locations, object_size);
      };
  future_resolver_.reset(new FutureResolver(memory_store_, reference_counter_,
                                            std::move(report_locality_data_callback),
                                            core_worker_client_pool_, rpc_address_));

  // Unfortunately the raylet client has to be constructed after the receivers.
  if (direct_task_receiver_ != nullptr) {
    task_argument_waiter_.reset(new DependencyWaiterImpl(*local_raylet_client_));
    direct_task_receiver_->Init(core_worker_client_pool_, rpc_address_,
                                task_argument_waiter_);
  }

  actor_manager_ = std::make_unique<ActorManager>(gcs_client_, direct_actor_submitter_,
                                                  reference_counter_);

  std::function<Status(const ObjectID &object_id, const ObjectLookupCallback &callback)>
      object_lookup_fn;

  object_lookup_fn = [this, node_addr_factory](const ObjectID &object_id,
                                               const ObjectLookupCallback &callback) {
    std::vector<rpc::Address> locations;
    const absl::optional<absl::flat_hash_set<NodeID>> object_locations =
        reference_counter_->GetObjectLocations(object_id);
    if (object_locations.has_value()) {
      locations.reserve(object_locations.value().size());
      for (const auto &node_id : object_locations.value()) {
        absl::optional<rpc::Address> addr = node_addr_factory(node_id);
        if (addr.has_value()) {
          locations.push_back(addr.value());
        } else {
          // We're getting potentially stale locations directly from the reference
          // counter, so the location might be a dead node.
          RAY_LOG(DEBUG) << "Location " << node_id
                         << " is dead, not using it in the recovery of object "
                         << object_id;
        }
      }
    }
    callback(object_id, locations);
    return Status::OK();
  };
  object_recovery_manager_ = std::make_unique<ObjectRecoveryManager>(
      rpc_address_, raylet_client_factory, local_raylet_client_, object_lookup_fn,
      task_manager_, reference_counter_, memory_store_,
      [this](const ObjectID &object_id, bool pin_object) {
        RAY_CHECK_OK(Put(RayObject(rpc::ErrorType::OBJECT_UNRECONSTRUCTABLE),
                         /*contained_object_ids=*/{}, object_id,
                         /*pin_object=*/pin_object));
      },
      RayConfig::instance().lineage_pinning_enabled());

  // Start the IO thread after all other members have been initialized, in case
  // the thread calls back into any of our members.
  io_thread_ = std::thread([this]() { RunIOService(); });
  // Tell the raylet the port that we are listening on.
  // NOTE: This also marks the worker as available in Raylet. We do this at the
  // very end in case there is a problem during construction.
  if (options.connect_on_start) {
    RAY_CHECK_OK(
        local_raylet_client_->AnnounceWorkerPort(core_worker_server_->GetPort()));
  }
  // Used to detect if the object is in the plasma store.
  max_direct_call_object_size_ = RayConfig::instance().max_direct_call_object_size();

  /// If periodic asio stats print is enabled, it will print it.
  const auto event_stats_print_interval_ms =
      RayConfig::instance().event_stats_print_interval_ms();
  if (event_stats_print_interval_ms != -1 && RayConfig::instance().event_stats()) {
    periodical_runner_.RunFnPeriodically(
        [this] {
          RAY_LOG(INFO) << "Event stats:\n\n" << io_service_.StatsString() << "\n\n";
        },
        event_stats_print_interval_ms);
  }
}

void CoreWorker::Shutdown() {
  io_service_.stop();
  if (options_.worker_type == WorkerType::WORKER) {
    task_execution_service_.stop();
  }
  if (options_.on_worker_shutdown) {
    options_.on_worker_shutdown(GetWorkerID());
  }
}

void CoreWorker::ConnectToRaylet() {
  RAY_CHECK(!options_.connect_on_start);
  // Tell the raylet the port that we are listening on.
  // NOTE: This also marks the worker as available in Raylet. We do this at the
  // very end in case there is a problem during construction.
  RAY_CHECK_OK(local_raylet_client_->AnnounceWorkerPort(core_worker_server_->GetPort()));
}

void CoreWorker::Disconnect(
    rpc::WorkerExitType exit_type,
    const std::shared_ptr<LocalMemoryBuffer> &creation_task_exception_pb_bytes) {
  if (connected_) {
    connected_ = false;
    if (local_raylet_client_) {
      RAY_IGNORE_EXPR(
          local_raylet_client_->Disconnect(exit_type, creation_task_exception_pb_bytes));
    }
  }
}

void CoreWorker::Exit(
    rpc::WorkerExitType exit_type,
    const std::shared_ptr<LocalMemoryBuffer> &creation_task_exception_pb_bytes) {
  RAY_LOG(INFO) << "Exit signal received, this process will exit after all outstanding "
                   "tasks have finished"
                << ", exit_type=" << rpc::WorkerExitType_Name(exit_type);
  exiting_ = true;
  // Release the resources early in case draining takes a long time.
  RAY_CHECK_OK(
      local_raylet_client_->NotifyDirectCallTaskBlocked(/*release_resources*/ true));

  // Callback to shutdown.
  auto shutdown = [this, exit_type, creation_task_exception_pb_bytes]() {
    // To avoid problems, make sure shutdown is always called from the same
    // event loop each time.
    task_execution_service_.post(
        [this, exit_type, creation_task_exception_pb_bytes]() {
          if (exit_type == rpc::WorkerExitType::CREATION_TASK_ERROR ||
              exit_type == rpc::WorkerExitType::INTENDED_EXIT) {
            // Notify the raylet about this exit.
            // Only CREATION_TASK_ERROR and INTENDED_EXIT needs to disconnect
            // manually.
            Disconnect(exit_type, creation_task_exception_pb_bytes);
          }
          Shutdown();
        },
        "CoreWorker.Shutdown");
  };
  // Callback to drain objects once all pending tasks have been drained.
  auto drain_references_callback = [this, shutdown]() {
    // Post to the event loop to avoid a deadlock between the TaskManager and
    // the ReferenceCounter. The deadlock can occur because this callback may
    // get called by the TaskManager while the ReferenceCounter's lock is held,
    // but the callback itself must acquire the ReferenceCounter's lock to
    // drain the object references.
    task_execution_service_.post(
        [this, shutdown]() {
          bool not_actor_task = false;
          {
            absl::MutexLock lock(&mutex_);
            not_actor_task = actor_id_.IsNil();
          }
          if (not_actor_task) {
            // If we are a task, then we cannot hold any object references in the
            // heap. Therefore, any active object references are being held by other
            // processes. Wait for these processes to release their references
            // before we shutdown. NOTE(swang): This could still cause this worker
            // process to stay alive forever if another process holds a reference
            // forever.
            reference_counter_->DrainAndShutdown(shutdown);
          } else {
            // If we are an actor, then we may be holding object references in the
            // heap. Then, we should not wait to drain the object references before
            // shutdown since this could hang.
            shutdown();
          }
        },
        "CoreWorker.DrainAndShutdown");
  };

  task_manager_->DrainAndShutdown(drain_references_callback);
}
void CoreWorker::RunIOService() {
#ifndef _WIN32
  // Block SIGINT and SIGTERM so they will be handled by the main thread.
  sigset_t mask;
  sigemptyset(&mask);
  sigaddset(&mask, SIGINT);
  sigaddset(&mask, SIGTERM);
  pthread_sigmask(SIG_BLOCK, &mask, NULL);
#endif
  SetThreadName("worker.io");
  io_service_.run();
}

void CoreWorker::OnNodeRemoved(const NodeID &node_id) {
  // if (node_id == GetCurrentNodeId()) {
  //   RAY_LOG(FATAL) << "The raylet for this worker has died. Killing itself...";
  // }
  RAY_LOG(INFO) << "Node failure from " << node_id
                << ". All objects pinned on that node will be lost if object "
                   "reconstruction is not enabled.";
  const auto lost_objects = reference_counter_->ResetObjectsOnRemovedNode(node_id);
  // Delete the objects from the in-memory store to indicate that they are not
  // available. The object recovery manager will guarantee that a new value
  // will eventually be stored for the objects (either an
  // UnreconstructableError or a value reconstructed from lineage).
  memory_store_->Delete(lost_objects);
  for (const auto &object_id : lost_objects) {
    // NOTE(swang): There is a race condition where this can return false if
    // the reference went out of scope since the call to the ref counter to get
    // the lost objects. It's okay to not mark the object as failed or recover
    // the object since there are no reference holders.
    auto recovered = object_recovery_manager_->RecoverObject(object_id);
    if (!recovered) {
      RAY_LOG(DEBUG) << "Object " << object_id << " lost due to node failure " << node_id;
    }
  }
}

void CoreWorker::WaitForShutdown() {
  if (io_thread_.joinable()) {
    io_thread_.join();
  }
  if (gcs_client_) {
    gcs_client_->Disconnect();
  }
  if (options_.worker_type == WorkerType::WORKER) {
    RAY_CHECK(task_execution_service_.stopped());
    // Asyncio coroutines could still run after CoreWorker is removed because it is
    // running in a different thread. This can cause segfault because coroutines try to
    // access CoreWorker methods that are already garbage collected. We should complete
    // all coroutines before shutting down in order to prevent this.
    if (worker_context_.CurrentActorIsAsync()) {
      options_.terminate_asyncio_thread();
    }
  }
}

const WorkerID &CoreWorker::GetWorkerID() const { return worker_context_.GetWorkerID(); }

void CoreWorker::SetCurrentTaskId(const TaskID &task_id) {
  worker_context_.SetCurrentTaskId(task_id);
  {
    absl::MutexLock lock(&mutex_);
    main_thread_task_id_ = task_id;
  }
}

void CoreWorker::RegisterToGcs() {
  std::unordered_map<std::string, std::string> worker_info;
  const auto &worker_id = GetWorkerID();
  worker_info.emplace("node_ip_address", options_.node_ip_address);
  worker_info.emplace("plasma_store_socket", options_.store_socket);
  worker_info.emplace("raylet_socket", options_.raylet_socket);

  if (options_.worker_type == WorkerType::DRIVER) {
    auto start_time = std::chrono::duration_cast<std::chrono::milliseconds>(
                          std::chrono::system_clock::now().time_since_epoch())
                          .count();
    worker_info.emplace("driver_id", worker_id.Binary());
    worker_info.emplace("start_time", std::to_string(start_time));
    if (!options_.driver_name.empty()) {
      worker_info.emplace("name", options_.driver_name);
    }
  }

  if (!options_.stdout_file.empty()) {
    worker_info.emplace("stdout_file", options_.stdout_file);
  }
  if (!options_.stderr_file.empty()) {
    worker_info.emplace("stderr_file", options_.stderr_file);
  }

  auto worker_data = std::make_shared<rpc::WorkerTableData>();
  worker_data->mutable_worker_address()->set_worker_id(worker_id.Binary());
  worker_data->set_worker_type(options_.worker_type);
  worker_data->mutable_worker_info()->insert(worker_info.begin(), worker_info.end());
  worker_data->set_is_alive(true);

  RAY_CHECK_OK(gcs_client_->Workers().AsyncAdd(worker_data, nullptr));
}

void CoreWorker::CheckForRayletFailure() {
  // When running worker process in container, the worker parent process is not raylet.
  // So we add RAY_RAYLET_PID enviroment to ray worker process.
  if (const char *env_pid = std::getenv("RAY_RAYLET_PID")) {
    pid_t pid = static_cast<pid_t>(std::atoi(env_pid));
    if (!IsProcessAlive(pid)) {
      RAY_LOG(ERROR) << "Raylet failed. Shutting down. Raylet PID: " << pid;
      Shutdown();
    }
  } else if (!IsParentProcessAlive()) {
    RAY_LOG(ERROR) << "Raylet failed. Shutting down.";
    Shutdown();
  }
}

void CoreWorker::InternalHeartbeat() {
  // Retry tasks.
  std::vector<TaskSpecification> tasks_to_resubmit;
  {
    absl::MutexLock lock(&mutex_);
    while (!to_resubmit_.empty() && current_time_ms() > to_resubmit_.front().first) {
      tasks_to_resubmit.push_back(std::move(to_resubmit_.front().second));
      to_resubmit_.pop_front();
    }
  }

  for (auto &spec : tasks_to_resubmit) {
    if (spec.IsActorTask()) {
      RAY_CHECK_OK(direct_actor_submitter_->SubmitTask(spec));
    } else {
      RAY_CHECK_OK(direct_task_submitter_->SubmitTask(spec));
    }
  }

  // Check timeout tasks that are waiting for death info.
  if (direct_actor_submitter_ != nullptr) {
    direct_actor_submitter_->CheckTimeoutTasks();
  }

  // Check for unhandled exceptions to raise after a timeout on the driver.
  // Only do this for TTY, since shells like IPython sometimes save references
  // to the result and prevent normal result deletion from handling.
  // See also: https://github.com/ray-project/ray/issues/14485
  if (options_.worker_type == WorkerType::DRIVER && options_.interactive) {
    memory_store_->NotifyUnhandledErrors();
  }
}

std::unordered_map<ObjectID, std::pair<size_t, size_t>>
CoreWorker::GetAllReferenceCounts() const {
  auto counts = reference_counter_->GetAllReferenceCounts();
  std::vector<ObjectID> actor_handle_ids = actor_manager_->GetActorHandleIDsFromHandles();
  // Strip actor IDs from the ref counts since there is no associated ObjectID
  // in the language frontend.
  for (const auto &actor_handle_id : actor_handle_ids) {
    counts.erase(actor_handle_id);
  }
  return counts;
}

void CoreWorker::PutObjectIntoPlasma(const RayObject &object, const ObjectID &object_id) {
  bool object_exists;
  // This call will only be used by PromoteObjectToPlasma, which means that the
  // object will always owned by us.
  RAY_CHECK_OK(plasma_store_provider_->Put(
      object, object_id, /* owner_address = */ rpc_address_, &object_exists));
  if (!object_exists) {
    // Tell the raylet to pin the object **after** it is created.
    RAY_LOG(DEBUG) << "Pinning put object " << object_id;
    local_raylet_client_->PinObjectIDs(
        rpc_address_, {object_id},
        [this, object_id](const Status &status, const rpc::PinObjectIDsReply &reply) {
          // Only release the object once the raylet has responded to avoid the race
          // condition that the object could be evicted before the raylet pins it.
          if (!plasma_store_provider_->Release(object_id).ok()) {
            RAY_LOG(ERROR) << "Failed to release ObjectID (" << object_id
                           << "), might cause a leak in plasma.";
          }
        });
  }
  RAY_CHECK(memory_store_->Put(RayObject(rpc::ErrorType::OBJECT_IN_PLASMA), object_id));
}

void CoreWorker::PromoteObjectToPlasma(const ObjectID &object_id) {
  auto value = memory_store_->GetOrPromoteToPlasma(object_id);
  if (value) {
    PutObjectIntoPlasma(*value, object_id);
  }
}

const rpc::Address &CoreWorker::GetRpcAddress() const { return rpc_address_; }

rpc::Address CoreWorker::GetOwnerAddress(const ObjectID &object_id) const {
  rpc::Address owner_address;
  auto has_owner = reference_counter_->GetOwner(object_id, &owner_address);
  RAY_CHECK(has_owner)
      << "Object IDs generated randomly (ObjectID.from_random()) or out-of-band "
         "(ObjectID.from_binary(...)) cannot be passed as a task argument because Ray "
         "does not know which task will create them. "
         "If this was not how your object ID was generated, please file an issue "
         "at https://github.com/ray-project/ray/issues/";
  return owner_address;
}

std::vector<rpc::ObjectReference> CoreWorker::GetObjectRefs(
    const std::vector<ObjectID> &object_ids) const {
  std::vector<rpc::ObjectReference> refs;
  for (const auto &object_id : object_ids) {
    rpc::ObjectReference ref;
    ref.set_object_id(object_id.Binary());
    rpc::Address owner_address;
    if (reference_counter_->GetOwner(object_id, &owner_address)) {
      // NOTE(swang): Detached actors do not have an owner address set.
      ref.mutable_owner_address()->CopyFrom(owner_address);
    }
    refs.push_back(std::move(ref));
  }
  return refs;
}

void CoreWorker::GetOwnershipInfo(const ObjectID &object_id, rpc::Address *owner_address,
                                  std::string *serialized_object_status) {
  auto has_owner = reference_counter_->GetOwner(object_id, owner_address);
  RAY_CHECK(has_owner)
      << "Object IDs generated randomly (ObjectID.from_random()) or out-of-band "
         "(ObjectID.from_binary(...)) cannot be serialized because Ray does not know "
         "which task will create them. "
         "If this was not how your object ID was generated, please file an issue "
         "at https://github.com/ray-project/ray/issues/";
  RAY_LOG(DEBUG) << "Promoted object to plasma " << object_id;

  rpc::GetObjectStatusReply object_status;
  // Optimization: if the object exists, serialize and inline its status. This also
  // resolves some race conditions in resource release (#16025).
  if (RayConfig::instance().inline_object_status_in_refs()) {
    auto existing_object = memory_store_->GetIfExists(object_id);
    if (existing_object != nullptr) {
      PopulateObjectStatus(object_id, existing_object, &object_status);
    }
  }
  *serialized_object_status = object_status.SerializeAsString();
}

void CoreWorker::RegisterOwnershipInfoAndResolveFuture(
    const ObjectID &object_id, const ObjectID &outer_object_id,
    const rpc::Address &owner_address, const std::string &serialized_object_status) {
  // Add the object's owner to the local metadata in case it gets serialized
  // again.
  reference_counter_->AddBorrowedObject(object_id, outer_object_id, owner_address);

  rpc::GetObjectStatusReply object_status;
  object_status.ParseFromString(serialized_object_status);

  if (object_status.has_object() && !reference_counter_->OwnedByUs(object_id)) {
    // We already have the inlined object status, process it immediately.
    future_resolver_->ProcessResolvedObject(object_id, owner_address, Status::OK(),
                                            object_status);
  } else {
    // We will ask the owner about the object until the object is
    // created or we can no longer reach the owner.
    future_resolver_->ResolveFutureAsync(object_id, owner_address);
  }
}

Status CoreWorker::Put(const RayObject &object,
                       const std::vector<ObjectID> &contained_object_ids,
                       ObjectID *object_id) {
  *object_id = ObjectID::FromIndex(worker_context_.GetCurrentTaskID(),
                                   worker_context_.GetNextPutIndex());
  reference_counter_->AddOwnedObject(
      *object_id, contained_object_ids, rpc_address_, CurrentCallSite(), object.GetSize(),
      /*is_reconstructable=*/false, NodeID::FromBinary(rpc_address_.raylet_id()));
  auto status = Put(object, contained_object_ids, *object_id, /*pin_object=*/true);
  if (!status.ok()) {
    reference_counter_->RemoveOwnedObject(*object_id);
  }
  return status;
}

Status CoreWorker::Put(const RayObject &object,
                       const std::vector<ObjectID> &contained_object_ids,
                       const ObjectID &object_id, bool pin_object) {
  bool object_exists;
  if (options_.is_local_mode ||
      (RayConfig::instance().put_small_object_in_memory_store() &&
       static_cast<int64_t>(object.GetSize()) < max_direct_call_object_size_)) {
    RAY_LOG(DEBUG) << "Put " << object_id << " in memory store";
    RAY_CHECK(memory_store_->Put(object, object_id));
    return Status::OK();
  }
  RAY_RETURN_NOT_OK(plasma_store_provider_->Put(
      object, object_id, /* owner_address = */ rpc_address_, &object_exists));
  if (!object_exists) {
    if (pin_object) {
      // Tell the raylet to pin the object **after** it is created.
      RAY_LOG(DEBUG) << "Pinning put object " << object_id;
      local_raylet_client_->PinObjectIDs(
          rpc_address_, {object_id},
          [this, object_id](const Status &status, const rpc::PinObjectIDsReply &reply) {
            // Only release the object once the raylet has responded to avoid the race
            // condition that the object could be evicted before the raylet pins it.
            if (!plasma_store_provider_->Release(object_id).ok()) {
              RAY_LOG(ERROR) << "Failed to release ObjectID (" << object_id
                             << "), might cause a leak in plasma.";
            }
          });
    } else {
      RAY_RETURN_NOT_OK(plasma_store_provider_->Release(object_id));
    }
  }
  RAY_CHECK(memory_store_->Put(RayObject(rpc::ErrorType::OBJECT_IN_PLASMA), object_id));
  return Status::OK();
}

Status CoreWorker::CreateOwned(const std::shared_ptr<Buffer> &metadata,
                               const size_t data_size,
                               const std::vector<ObjectID> &contained_object_ids,
                               ObjectID *object_id, std::shared_ptr<Buffer> *data,
                               bool created_by_worker,
                               const std::unique_ptr<rpc::Address> &owner_address,
                               bool inline_small_object) {
  *object_id = ObjectID::FromIndex(worker_context_.GetCurrentTaskID(),
                                   worker_context_.GetNextPutIndex());
  rpc::Address real_owner_address =
      owner_address != nullptr ? *owner_address : rpc_address_;
  bool owned_by_us = real_owner_address.worker_id() == rpc_address_.worker_id();
  auto status = Status::OK();
  if (owned_by_us) {
    reference_counter_->AddOwnedObject(*object_id, contained_object_ids, rpc_address_,
                                       CurrentCallSite(), data_size + metadata->Size(),
                                       /*is_reconstructable=*/false,
                                       NodeID::FromBinary(rpc_address_.raylet_id()));
  } else {
    // Because in the remote worker's `HandleAssignObjectOwner`,
    // a `WaitForRefRemoved` RPC request will be sent back to
    // the current worker. So we need to make sure ref count is > 0
    // by invoking `AddLocalReference` first.
    AddLocalReference(*object_id);
    RAY_UNUSED(reference_counter_->AddBorrowedObject(*object_id, ObjectID::Nil(),
                                                     real_owner_address));

    // Remote call `AssignObjectOwner()`.
    rpc::AssignObjectOwnerRequest request;
    request.set_object_id(object_id->Binary());
    request.mutable_borrower_address()->CopyFrom(rpc_address_);
    request.set_call_site(CurrentCallSite());

    for (auto &contained_object_id : contained_object_ids) {
      request.add_contained_object_ids(contained_object_id.Binary());
    }
    request.set_object_size(data_size + metadata->Size());
    auto conn = core_worker_client_pool_->GetOrConnect(real_owner_address);
    std::promise<Status> status_promise;
    conn->AssignObjectOwner(request,
                            [&status_promise](const Status &returned_status,
                                              const rpc::AssignObjectOwnerReply &reply) {
                              status_promise.set_value(returned_status);
                            });
    // Block until the remote call `AssignObjectOwner` returns.
    status = status_promise.get_future().get();
  }

  if ((options_.is_local_mode ||
       (RayConfig::instance().put_small_object_in_memory_store() &&
        static_cast<int64_t>(data_size) < max_direct_call_object_size_)) &&
      owned_by_us && inline_small_object) {
    *data = std::make_shared<LocalMemoryBuffer>(data_size);
  } else {
    if (status.ok()) {
      status = plasma_store_provider_->Create(metadata, data_size, *object_id,
                                              /* owner_address = */ rpc_address_, data,
                                              created_by_worker);
    }
    if (!status.ok() || !data) {
      if (owned_by_us) {
        reference_counter_->RemoveOwnedObject(*object_id);
      } else {
        RemoveLocalReference(*object_id);
      }
      return status;
    }
  }
  return Status::OK();
}

Status CoreWorker::CreateExisting(const std::shared_ptr<Buffer> &metadata,
                                  const size_t data_size, const ObjectID &object_id,
                                  const rpc::Address &owner_address,
                                  std::shared_ptr<Buffer> *data, bool created_by_worker) {
  if (options_.is_local_mode) {
    return Status::NotImplemented(
        "Creating an object with a pre-existing ObjectID is not supported in local "
        "mode");
  } else {
    return plasma_store_provider_->Create(metadata, data_size, object_id, owner_address,
                                          data, created_by_worker);
  }
}

Status CoreWorker::SealOwned(const ObjectID &object_id, bool pin_object,
                             const std::unique_ptr<rpc::Address> &owner_address) {
  bool owned_by_us = owner_address != nullptr
                         ? WorkerID::FromBinary(owner_address->worker_id()) ==
                               WorkerID::FromBinary(rpc_address_.worker_id())
                         : true;
  auto status = SealExisting(object_id, pin_object, std::move(owner_address));
  if (status.ok()) return status;
  if (owned_by_us) {
    reference_counter_->RemoveOwnedObject(object_id);
  } else {
    RemoveLocalReference(object_id);
  }
  return status;
}

Status CoreWorker::SealExisting(const ObjectID &object_id, bool pin_object,
                                const std::unique_ptr<rpc::Address> &owner_address) {
  RAY_RETURN_NOT_OK(plasma_store_provider_->Seal(object_id));
  if (pin_object) {
    // Tell the raylet to pin the object **after** it is created.
    RAY_LOG(DEBUG) << "Pinning sealed object " << object_id;
    local_raylet_client_->PinObjectIDs(
        owner_address != nullptr ? *owner_address : rpc_address_, {object_id},
        [this, object_id](const Status &status, const rpc::PinObjectIDsReply &reply) {
          // Only release the object once the raylet has responded to avoid the race
          // condition that the object could be evicted before the raylet pins it.
          if (!plasma_store_provider_->Release(object_id).ok()) {
            RAY_LOG(ERROR) << "Failed to release ObjectID (" << object_id
                           << "), might cause a leak in plasma.";
          }
        });
  } else {
    RAY_RETURN_NOT_OK(plasma_store_provider_->Release(object_id));
    reference_counter_->FreePlasmaObjects({object_id});
  }
  RAY_CHECK(memory_store_->Put(RayObject(rpc::ErrorType::OBJECT_IN_PLASMA), object_id));
  return Status::OK();
}

Status CoreWorker::Get(const std::vector<ObjectID> &ids, const int64_t timeout_ms,
                       std::vector<std::shared_ptr<RayObject>> *results) {
  results->resize(ids.size(), nullptr);

  absl::flat_hash_set<ObjectID> plasma_object_ids;
  absl::flat_hash_set<ObjectID> memory_object_ids(ids.begin(), ids.end());

  bool got_exception = false;
  absl::flat_hash_map<ObjectID, std::shared_ptr<RayObject>> result_map;
  auto start_time = current_time_ms();

  if (!memory_object_ids.empty()) {
    RAY_RETURN_NOT_OK(memory_store_->Get(memory_object_ids, timeout_ms, worker_context_,
                                         &result_map, &got_exception));
  }

  // Erase any objects that were promoted to plasma from the results. These get
  // requests will be retried at the plasma store.
  for (auto it = result_map.begin(); it != result_map.end();) {
    auto current = it++;
    if (current->second->IsInPlasmaError()) {
      RAY_LOG(DEBUG) << current->first << " in plasma, doing fetch-and-get";
      plasma_object_ids.insert(current->first);
      result_map.erase(current);
    }
  }

  if (!got_exception) {
    // If any of the objects have been promoted to plasma, then we retry their
    // gets at the provider plasma. Once we get the objects from plasma, we flip
    // the transport type again and return them for the original direct call ids.
    int64_t local_timeout_ms = timeout_ms;
    if (timeout_ms >= 0) {
      local_timeout_ms = std::max(static_cast<int64_t>(0),
                                  timeout_ms - (current_time_ms() - start_time));
    }
    RAY_LOG(DEBUG) << "Plasma GET timeout " << local_timeout_ms;
    RAY_RETURN_NOT_OK(plasma_store_provider_->Get(plasma_object_ids, local_timeout_ms,
                                                  worker_context_, &result_map,
                                                  &got_exception));
  }

  // Loop through `ids` and fill each entry for the `results` vector,
  // this ensures that entries `results` have exactly the same order as
  // they are in `ids`. When there are duplicate object ids, all the entries
  // for the same id are filled in.
  bool missing_result = false;
  bool will_throw_exception = false;
  for (size_t i = 0; i < ids.size(); i++) {
    const auto pair = result_map.find(ids[i]);
    if (pair != result_map.end()) {
      (*results)[i] = pair->second;
      RAY_CHECK(!pair->second->IsInPlasmaError());
      if (pair->second->IsException()) {
        // The language bindings should throw an exception if they see this
        // object.
        will_throw_exception = true;
      }
    } else {
      missing_result = true;
    }
  }
  // If no timeout was set and none of the results will throw an exception,
  // then check that we fetched all results before returning.
  if (timeout_ms < 0 && !will_throw_exception) {
    RAY_CHECK(!missing_result);
  }

  return Status::OK();
}

Status CoreWorker::GetIfLocal(const std::vector<ObjectID> &ids,
                              std::vector<std::shared_ptr<RayObject>> *results) {
  results->resize(ids.size(), nullptr);

  absl::flat_hash_map<ObjectID, std::shared_ptr<RayObject>> result_map;
  RAY_RETURN_NOT_OK(plasma_store_provider_->GetIfLocal(ids, &result_map));
  for (size_t i = 0; i < ids.size(); i++) {
    auto pair = result_map.find(ids[i]);
    // The caller of this method should guarantee that the object exists in the plasma
    // store when this method is called.
    RAY_CHECK(pair != result_map.end());
    RAY_CHECK(pair->second != nullptr);
    (*results)[i] = pair->second;
  }
  return Status::OK();
}

Status CoreWorker::Contains(const ObjectID &object_id, bool *has_object,
                            bool *is_in_plasma) {
  bool found = false;
  bool in_plasma = false;
  found = memory_store_->Contains(object_id, &in_plasma);
  if (in_plasma) {
    RAY_RETURN_NOT_OK(plasma_store_provider_->Contains(object_id, &found));
  }
  *has_object = found;
  if (is_in_plasma != nullptr) {
    *is_in_plasma = found && in_plasma;
  }
  return Status::OK();
}

// For any objects that are ErrorType::OBJECT_IN_PLASMA, we need to move them from
// the ready set into the plasma_object_ids set to wait on them there.
void RetryObjectInPlasmaErrors(std::shared_ptr<CoreWorkerMemoryStore> &memory_store,
                               WorkerContext &worker_context,
                               absl::flat_hash_set<ObjectID> &memory_object_ids,
                               absl::flat_hash_set<ObjectID> &plasma_object_ids,
                               absl::flat_hash_set<ObjectID> &ready) {
  for (auto iter = memory_object_ids.begin(); iter != memory_object_ids.end();) {
    auto current = iter++;
    const auto &mem_id = *current;
    auto ready_iter = ready.find(mem_id);
    if (ready_iter != ready.end()) {
      std::vector<std::shared_ptr<RayObject>> found;
      RAY_CHECK_OK(memory_store->Get({mem_id}, /*num_objects=*/1, /*timeout=*/0,
                                     worker_context,
                                     /*remote_after_get=*/false, &found));
      if (found.size() == 1 && found[0]->IsInPlasmaError()) {
        plasma_object_ids.insert(mem_id);
        ready.erase(ready_iter);
        memory_object_ids.erase(current);
      }
    }
  }
}

Status CoreWorker::Wait(const std::vector<ObjectID> &ids, int num_objects,
                        int64_t timeout_ms, std::vector<bool> *results,
                        bool fetch_local) {
  results->resize(ids.size(), false);

  if (num_objects <= 0 || num_objects > static_cast<int>(ids.size())) {
    return Status::Invalid(
        "Number of objects to wait for must be between 1 and the number of ids.");
  }

  absl::flat_hash_set<ObjectID> plasma_object_ids;
  absl::flat_hash_set<ObjectID> memory_object_ids(ids.begin(), ids.end());

  if (memory_object_ids.size() != ids.size()) {
    return Status::Invalid("Duplicate object IDs not supported in wait.");
  }

  absl::flat_hash_set<ObjectID> ready;
  int64_t start_time = current_time_ms();
  RAY_RETURN_NOT_OK(memory_store_->Wait(
      memory_object_ids,
      std::min(static_cast<int>(memory_object_ids.size()), num_objects), timeout_ms,
      worker_context_, &ready));
  RAY_CHECK(static_cast<int>(ready.size()) <= num_objects);
  if (timeout_ms > 0) {
    timeout_ms =
        std::max(0, static_cast<int>(timeout_ms - (current_time_ms() - start_time)));
  }
  if (fetch_local) {
    RetryObjectInPlasmaErrors(memory_store_, worker_context_, memory_object_ids,
                              plasma_object_ids, ready);
    if (static_cast<int>(ready.size()) < num_objects && plasma_object_ids.size() > 0) {
      RAY_RETURN_NOT_OK(plasma_store_provider_->Wait(
          plasma_object_ids,
          std::min(static_cast<int>(plasma_object_ids.size()),
                   num_objects - static_cast<int>(ready.size())),
          timeout_ms, worker_context_, &ready));
    }
  }
  RAY_CHECK(static_cast<int>(ready.size()) <= num_objects);

  for (size_t i = 0; i < ids.size(); i++) {
    if (ready.find(ids[i]) != ready.end()) {
      results->at(i) = true;
    }
  }

  return Status::OK();
}

Status CoreWorker::Delete(const std::vector<ObjectID> &object_ids, bool local_only) {
  // Release the object from plasma. This does not affect the object's ref
  // count. If this was called from a non-owning worker, then a warning will be
  // logged and the object will not get released.
  reference_counter_->FreePlasmaObjects(object_ids);

  // Store an error in the in-memory store to indicate that the plasma value is
  // no longer reachable.
  memory_store_->Delete(object_ids);
  for (const auto &object_id : object_ids) {
    RAY_CHECK(memory_store_->Put(RayObject(rpc::ErrorType::OBJECT_UNRECONSTRUCTABLE),
                                 object_id));
  }

  // We only delete from plasma, which avoids hangs (issue #7105). In-memory
  // objects can only be deleted once the ref count goes to 0.
  absl::flat_hash_set<ObjectID> plasma_object_ids(object_ids.begin(), object_ids.end());
  return plasma_store_provider_->Delete(plasma_object_ids, local_only);
}

Status CoreWorker::GetLocationFromOwner(
    const std::vector<ObjectID> &object_ids, int64_t timeout_ms,
    std::vector<std::shared_ptr<ObjectLocation>> *results) {
  results->resize(object_ids.size());
  if (object_ids.empty()) {
    return Status::OK();
  }

  auto mutex = std::make_shared<absl::Mutex>();
  auto num_remaining = std::make_shared<size_t>(object_ids.size());
  auto ready_promise = std::make_shared<std::promise<void>>();
  auto location_by_id =
      std::make_shared<absl::flat_hash_map<ObjectID, std::shared_ptr<ObjectLocation>>>();

  for (const auto &object_id : object_ids) {
    auto owner_address = GetOwnerAddress(object_id);
    auto client = core_worker_client_pool_->GetOrConnect(owner_address);
    rpc::GetObjectLocationsOwnerRequest request;
    auto object_location_request = request.mutable_object_location_request();
    object_location_request->set_intended_worker_id(owner_address.worker_id());
    object_location_request->set_object_id(object_id.Binary());
    client->GetObjectLocationsOwner(
        request,
        [object_id, mutex, num_remaining, ready_promise, location_by_id](
            const Status &status, const rpc::GetObjectLocationsOwnerReply &reply) {
          absl::MutexLock lock(mutex.get());
          if (status.ok()) {
            location_by_id->emplace(
                object_id, std::make_shared<ObjectLocation>(CreateObjectLocation(reply)));
          } else {
            RAY_LOG(WARNING) << "Failed to query location information for " << object_id
                             << " with error: " << status.ToString();
          }
          (*num_remaining)--;
          if (*num_remaining == 0) {
            ready_promise->set_value();
          }
        });
  }
  if (timeout_ms < 0) {
    ready_promise->get_future().wait();
  } else if (ready_promise->get_future().wait_for(
                 std::chrono::microseconds(timeout_ms)) != std::future_status::ready) {
    std::ostringstream stream;
    stream << "Failed querying object locations within " << timeout_ms
           << " milliseconds.";
    return Status::TimedOut(stream.str());
  }

  for (size_t i = 0; i < object_ids.size(); i++) {
    auto pair = location_by_id->find(object_ids[i]);
    if (pair == location_by_id->end()) {
      continue;
    }
    (*results)[i] = pair->second;
  }
  return Status::OK();
}

void CoreWorker::TriggerGlobalGC() {
  local_raylet_client_->GlobalGC(
      [](const Status &status, const rpc::GlobalGCReply &reply) {
        if (!status.ok()) {
          RAY_LOG(ERROR) << "Failed to send global GC request: " << status.ToString();
        }
      });
}

std::string CoreWorker::MemoryUsageString() {
  // Currently only the Plasma store returns a debug string.
  return plasma_store_provider_->MemoryUsageString();
}

TaskID CoreWorker::GetCallerId() const {
  TaskID caller_id;
  ActorID actor_id = GetActorId();
  if (!actor_id.IsNil()) {
    caller_id = TaskID::ForActorCreationTask(actor_id);
  } else {
    absl::MutexLock lock(&mutex_);
    caller_id = main_thread_task_id_;
  }
  return caller_id;
}

Status CoreWorker::PushError(const JobID &job_id, const std::string &type,
                             const std::string &error_message, double timestamp) {
  if (options_.is_local_mode) {
    RAY_LOG(ERROR) << "Pushed Error with JobID: " << job_id << " of type: " << type
                   << " with message: " << error_message << " at time: " << timestamp;
    return Status::OK();
  }
  return local_raylet_client_->PushError(job_id, type, error_message, timestamp);
}

Status CoreWorker::SetResource(const std::string &resource_name, const double capacity,
                               const NodeID &node_id) {
  return local_raylet_client_->SetResource(resource_name, capacity, node_id);
}

void CoreWorker::SpillOwnedObject(const ObjectID &object_id,
                                  const std::shared_ptr<RayObject> &obj,
                                  std::function<void()> callback) {
  if (!obj->IsInPlasmaError()) {
    RAY_LOG(ERROR) << "Cannot spill inlined object " << object_id;
    callback();
    return;
  }

  // Find the raylet that hosts the primary copy of the object.
  bool owned_by_us = false;
  NodeID pinned_at;
  bool spilled = false;
  RAY_CHECK(reference_counter_->IsPlasmaObjectPinnedOrSpilled(object_id, &owned_by_us,
                                                              &pinned_at, &spilled));
  RAY_CHECK(owned_by_us);
  if (spilled) {
    // The object has already been spilled.
    return;
  }
  auto node = gcs_client_->Nodes().Get(pinned_at);
  if (pinned_at.IsNil() || !node) {
    RAY_LOG(ERROR) << "Primary raylet for object " << object_id << " unreachable";
    callback();
    return;
  }

  // Ask the raylet to spill the object.
  RAY_LOG(DEBUG) << "Sending spill request to raylet for object " << object_id;
  auto raylet_client =
      std::make_shared<raylet::RayletClient>(rpc::NodeManagerWorkerClient::make(
          node->node_manager_address(), node->node_manager_port(),
          *client_call_manager_));
  raylet_client->RequestObjectSpillage(
      object_id, [object_id, callback](const Status &status,
                                       const rpc::RequestObjectSpillageReply &reply) {
        if (!status.ok() || !reply.success()) {
          RAY_LOG(ERROR) << "Failed to spill object " << object_id
                         << ", raylet unreachable or object could not be spilled.";
        }
        // TODO(Clark): Provide spilled URL and spilled node ID to callback so it can
        // added them to the reference.
        callback();
      });
}

std::unordered_map<std::string, double> AddPlacementGroupConstraint(
    const std::unordered_map<std::string, double> &resources,
    PlacementGroupID placement_group_id, int64_t bundle_index) {
  if (bundle_index < 0) {
    RAY_CHECK(bundle_index == -1) << "Invalid bundle index " << bundle_index;
  }
  std::unordered_map<std::string, double> new_resources;
  if (placement_group_id != PlacementGroupID::Nil()) {
    for (auto iter = resources.begin(); iter != resources.end(); iter++) {
      auto new_name = FormatPlacementGroupResource(iter->first, placement_group_id, -1);
      new_resources[new_name] = iter->second;
      if (bundle_index >= 0) {
        auto index_name =
            FormatPlacementGroupResource(iter->first, placement_group_id, bundle_index);
        new_resources[index_name] = iter->second;
      }
    }
    return new_resources;
  }
  return resources;
}

<<<<<<< HEAD
std::vector<rpc::ObjectReference> CoreWorker::SubmitTask(
    const RayFunction &function, const std::vector<std::unique_ptr<TaskArg>> &args,
    const TaskOptions &task_options, int max_retries, BundleID placement_options,
    bool placement_group_capture_child_tasks, const std::string &debugger_breakpoint) {
=======
void CoreWorker::SubmitTask(const RayFunction &function,
                            const std::vector<std::unique_ptr<TaskArg>> &args,
                            const TaskOptions &task_options,
                            std::vector<ObjectID> *return_ids, int max_retries,
                            bool retry_exceptions, BundleID placement_options,
                            bool placement_group_capture_child_tasks,
                            const std::string &debugger_breakpoint) {
>>>>>>> 0326bbb3
  TaskSpecBuilder builder;
  const auto next_task_index = worker_context_.GetNextTaskIndex();
  const auto task_id =
      TaskID::ForNormalTask(worker_context_.GetCurrentJobID(),
                            worker_context_.GetCurrentTaskID(), next_task_index);
  auto constrained_resources = AddPlacementGroupConstraint(
      task_options.resources, placement_options.first, placement_options.second);

  const std::unordered_map<std::string, double> required_resources;
  auto task_name = task_options.name.empty()
                       ? function.GetFunctionDescriptor()->DefaultTaskName()
                       : task_options.name;
  // Propagate existing environment variable overrides, but override them with any new
  // ones
  std::unordered_map<std::string, std::string> current_override_environment_variables =
      worker_context_.GetCurrentOverrideEnvironmentVariables();
  std::unordered_map<std::string, std::string> override_environment_variables =
      task_options.override_environment_variables;
  override_environment_variables.insert(current_override_environment_variables.begin(),
                                        current_override_environment_variables.end());
  // TODO(ekl) offload task building onto a thread pool for performance
<<<<<<< HEAD
  BuildCommonTaskSpec(
      builder, worker_context_.GetCurrentJobID(), task_id, task_name,
      worker_context_.GetCurrentTaskID(), next_task_index, GetCallerId(), rpc_address_,
      function, args, task_options.num_returns, constrained_resources, required_resources,
      placement_options, placement_group_capture_child_tasks, debugger_breakpoint,
      task_options.serialized_runtime_env, override_environment_variables);
=======
  BuildCommonTaskSpec(builder, worker_context_.GetCurrentJobID(), task_id, task_name,
                      worker_context_.GetCurrentTaskID(), next_task_index, GetCallerId(),
                      rpc_address_, function, args, task_options.num_returns,
                      constrained_resources, required_resources, return_ids,
                      placement_options, placement_group_capture_child_tasks,
                      debugger_breakpoint, task_options.serialized_runtime_env,
                      override_environment_variables);
  builder.SetNormalTaskSpec(max_retries, retry_exceptions);
>>>>>>> 0326bbb3
  TaskSpecification task_spec = builder.Build();
  RAY_LOG(DEBUG) << "Submit task " << task_spec.DebugString();
  std::vector<rpc::ObjectReference> returned_refs;
  if (options_.is_local_mode) {
    returned_refs = ExecuteTaskLocalMode(task_spec);
  } else {
    returned_refs = task_manager_->AddPendingTask(task_spec.CallerAddress(), task_spec,
                                                  CurrentCallSite(), max_retries);
    io_service_.post(
        [this, task_spec]() {
          RAY_UNUSED(direct_task_submitter_->SubmitTask(task_spec));
        },
        "CoreWorker.SubmitTask");
  }
  return returned_refs;
}

Status CoreWorker::CreateActor(const RayFunction &function,
                               const std::vector<std::unique_ptr<TaskArg>> &args,
                               const ActorCreationOptions &actor_creation_options,
                               const std::string &extension_data,
                               ActorID *return_actor_id) {
  if (actor_creation_options.is_asyncio && options_.is_local_mode) {
    return Status::NotImplemented(
        "Async actor is currently not supported for the local mode");
  }
  const auto next_task_index = worker_context_.GetNextTaskIndex();
  const ActorID actor_id =
      ActorID::Of(worker_context_.GetCurrentJobID(), worker_context_.GetCurrentTaskID(),
                  next_task_index);
  const TaskID actor_creation_task_id = TaskID::ForActorCreationTask(actor_id);
  const JobID job_id = worker_context_.GetCurrentJobID();
  // Propagate existing environment variable overrides, but override them with any new
  // ones
  std::unordered_map<std::string, std::string> current_override_environment_variables =
      worker_context_.GetCurrentOverrideEnvironmentVariables();
  std::unordered_map<std::string, std::string> override_environment_variables =
      actor_creation_options.override_environment_variables;
  override_environment_variables.insert(current_override_environment_variables.begin(),
                                        current_override_environment_variables.end());
  TaskSpecBuilder builder;
  auto new_placement_resources =
      AddPlacementGroupConstraint(actor_creation_options.placement_resources,
                                  actor_creation_options.placement_options.first,
                                  actor_creation_options.placement_options.second);
  auto new_resource = AddPlacementGroupConstraint(
      actor_creation_options.resources, actor_creation_options.placement_options.first,
      actor_creation_options.placement_options.second);
  const auto actor_name = actor_creation_options.name;
  const auto task_name =
      actor_name.empty()
          ? function.GetFunctionDescriptor()->DefaultTaskName()
          : actor_name + ":" + function.GetFunctionDescriptor()->CallString();
  BuildCommonTaskSpec(builder, job_id, actor_creation_task_id, task_name,
                      worker_context_.GetCurrentTaskID(), next_task_index, GetCallerId(),
                      rpc_address_, function, args, 1, new_resource,
                      new_placement_resources, actor_creation_options.placement_options,
                      actor_creation_options.placement_group_capture_child_tasks,
                      "", /* debugger_breakpoint */
                      actor_creation_options.serialized_runtime_env,
                      override_environment_variables);

  auto actor_handle = std::make_unique<ActorHandle>(
      actor_id, GetCallerId(), rpc_address_, job_id,
      /*actor_cursor=*/ObjectID::FromIndex(actor_creation_task_id, 1),
      function.GetLanguage(), function.GetFunctionDescriptor(), extension_data,
      actor_creation_options.max_task_retries);
  std::string serialized_actor_handle;
  actor_handle->Serialize(&serialized_actor_handle);
  builder.SetActorCreationTaskSpec(
      actor_id, serialized_actor_handle, actor_creation_options.max_restarts,
      actor_creation_options.max_task_retries,
      actor_creation_options.dynamic_worker_options,
      actor_creation_options.max_concurrency, actor_creation_options.is_detached,
      actor_name, actor_creation_options.ray_namespace, actor_creation_options.is_asyncio,
      actor_creation_options.concurrency_groups, extension_data);
  // Add the actor handle before we submit the actor creation task, since the
  // actor handle must be in scope by the time the GCS sends the
  // WaitForActorOutOfScopeRequest.
  RAY_CHECK(actor_manager_->AddNewActorHandle(std::move(actor_handle), CurrentCallSite(),
                                              rpc_address_,
                                              actor_creation_options.is_detached))
      << "Actor " << actor_id << " already exists";
  *return_actor_id = actor_id;
  TaskSpecification task_spec = builder.Build();
  Status status;
  if (options_.is_local_mode) {
    // TODO(suquark): Should we consider namespace in local mode? Currently
    // it looks like two actors with two different namespaces become the
    // same actor in local mode. Maybe this is not an issue if we consider
    // the actor name globally unique.
    if (!actor_name.empty()) {
      // Since local mode doesn't pass GCS actor management code path,
      // it just register actor names in memory.
      local_mode_named_actor_registry_.emplace(actor_name, actor_id);
    }
    ExecuteTaskLocalMode(task_spec);
  } else {
    int max_retries;
    if (actor_creation_options.max_restarts == -1) {
      max_retries = -1;
    } else {
      max_retries = std::max((int64_t)RayConfig::instance().actor_creation_min_retries(),
                             actor_creation_options.max_restarts);
    }
    task_manager_->AddPendingTask(rpc_address_, task_spec, CurrentCallSite(),
                                  max_retries);
    status = direct_task_submitter_->SubmitTask(task_spec);
  }
  return status;
}

Status CoreWorker::CreatePlacementGroup(
    const PlacementGroupCreationOptions &placement_group_creation_options,
    PlacementGroupID *return_placement_group_id) {
  std::shared_ptr<std::promise<Status>> status_promise =
      std::make_shared<std::promise<Status>>();
  const auto &bundles = placement_group_creation_options.bundles;
  for (const auto &bundle : bundles) {
    for (const auto &resource : bundle) {
      if (resource.first == kBundle_ResourceLabel) {
        std::ostringstream stream;
        stream << kBundle_ResourceLabel << " is a system reserved resource, which is not "
               << "allowed to be used in placement groupd ";
        return Status::Invalid(stream.str());
      }
    }
  }
  const PlacementGroupID placement_group_id = PlacementGroupID::FromRandom();
  PlacementGroupSpecBuilder builder;
  builder.SetPlacementGroupSpec(
      placement_group_id, placement_group_creation_options.name,
      placement_group_creation_options.bundles, placement_group_creation_options.strategy,
      placement_group_creation_options.is_detached, worker_context_.GetCurrentJobID(),
      worker_context_.GetCurrentActorID(), worker_context_.CurrentActorDetached());
  PlacementGroupSpecification placement_group_spec = builder.Build();
  *return_placement_group_id = placement_group_id;
  RAY_LOG(INFO) << "Submitting Placement Group creation to GCS: " << placement_group_id;
  RAY_UNUSED(gcs_client_->PlacementGroups().AsyncCreatePlacementGroup(
      placement_group_spec,
      [status_promise](const Status &status) { status_promise->set_value(status); }));
  auto status_future = status_promise->get_future();
  if (status_future.wait_for(std::chrono::seconds(
          RayConfig::instance().gcs_server_request_timeout_seconds())) !=
      std::future_status::ready) {
    std::ostringstream stream;
    stream << "There was timeout in creating the placement group of id "
           << placement_group_id
           << ". It is probably "
              "because GCS server is dead or there's a high load there.";
    return Status::TimedOut(stream.str());
  }
  return status_future.get();
}

Status CoreWorker::RemovePlacementGroup(const PlacementGroupID &placement_group_id) {
  std::shared_ptr<std::promise<Status>> status_promise =
      std::make_shared<std::promise<Status>>();
  // Synchronously wait for placement group removal.
  RAY_UNUSED(gcs_client_->PlacementGroups().AsyncRemovePlacementGroup(
      placement_group_id,
      [status_promise](const Status &status) { status_promise->set_value(status); }));
  auto status_future = status_promise->get_future();
  if (status_future.wait_for(std::chrono::seconds(
          RayConfig::instance().gcs_server_request_timeout_seconds())) !=
      std::future_status::ready) {
    std::ostringstream stream;
    stream << "There was timeout in removing the placement group of id "
           << placement_group_id
           << ". It is probably "
              "because GCS server is dead or there's a high load there.";
    return Status::TimedOut(stream.str());
  }
  return status_future.get();
}

Status CoreWorker::WaitPlacementGroupReady(const PlacementGroupID &placement_group_id,
                                           int timeout_seconds) {
  std::shared_ptr<std::promise<Status>> status_promise =
      std::make_shared<std::promise<Status>>();
  RAY_CHECK_OK(gcs_client_->PlacementGroups().AsyncWaitUntilReady(
      placement_group_id,
      [status_promise](const Status &status) { status_promise->set_value(status); }));
  auto status_future = status_promise->get_future();
  if (status_future.wait_for(std::chrono::seconds(timeout_seconds)) !=
      std::future_status::ready) {
    std::ostringstream stream;
    stream << "There was timeout in waiting for placement group " << placement_group_id
           << " creation.";
    return Status::TimedOut(stream.str());
  }
  return status_future.get();
}

std::vector<rpc::ObjectReference> CoreWorker::SubmitActorTask(
    const ActorID &actor_id, const RayFunction &function,
    const std::vector<std::unique_ptr<TaskArg>> &args, const TaskOptions &task_options) {
  auto actor_handle = actor_manager_->GetActorHandle(actor_id);

  // Add one for actor cursor object id for tasks.
  const int num_returns = task_options.num_returns + 1;

  // Build common task spec.
  TaskSpecBuilder builder;
  const auto next_task_index = worker_context_.GetNextTaskIndex();
  const TaskID actor_task_id = TaskID::ForActorTask(
      worker_context_.GetCurrentJobID(), worker_context_.GetCurrentTaskID(),
      next_task_index, actor_handle->GetActorID());
  const std::unordered_map<std::string, double> required_resources;
  const auto task_name = task_options.name.empty()
                             ? function.GetFunctionDescriptor()->DefaultTaskName()
                             : task_options.name;
  const std::unordered_map<std::string, std::string> override_environment_variables = {};
  BuildCommonTaskSpec(builder, actor_handle->CreationJobID(), actor_task_id, task_name,
                      worker_context_.GetCurrentTaskID(), next_task_index, GetCallerId(),
                      rpc_address_, function, args, num_returns, task_options.resources,
                      required_resources, std::make_pair(PlacementGroupID::Nil(), -1),
                      true, /* placement_group_capture_child_tasks */
                      "",   /* debugger_breakpoint */
                      "{}", /* serialized_runtime_env */
                      override_environment_variables,
                      task_options.concurrency_group_name);
  // NOTE: placement_group_capture_child_tasks and runtime_env will
  // be ignored in the actor because we should always follow the actor's option.

  // TODO(swang): Do we actually need to set this ObjectID?
  const ObjectID new_cursor = ObjectID::FromIndex(actor_task_id, num_returns);
  actor_handle->SetActorTaskSpec(builder, new_cursor);

  // Submit task.
  TaskSpecification task_spec = builder.Build();
  std::vector<rpc::ObjectReference> returned_refs;
  if (options_.is_local_mode) {
    returned_refs = ExecuteTaskLocalMode(task_spec, actor_id);
  } else {
    returned_refs = task_manager_->AddPendingTask(
        rpc_address_, task_spec, CurrentCallSite(), actor_handle->MaxTaskRetries());
    io_service_.post(
        [this, task_spec]() {
          RAY_UNUSED(direct_actor_submitter_->SubmitTask(task_spec));
        },
        "CoreWorker.SubmitActorTask");
  }
  return returned_refs;
}

Status CoreWorker::CancelTask(const ObjectID &object_id, bool force_kill,
                              bool recursive) {
  if (actor_manager_->CheckActorHandleExists(object_id.TaskId().ActorId())) {
    return Status::Invalid("Actor task cancellation is not supported.");
  }
  rpc::Address obj_addr;
  if (!reference_counter_->GetOwner(object_id, &obj_addr)) {
    return Status::Invalid("No owner found for object.");
  }
  if (obj_addr.SerializeAsString() != rpc_address_.SerializeAsString()) {
    return direct_task_submitter_->CancelRemoteTask(object_id, obj_addr, force_kill,
                                                    recursive);
  }

  auto task_spec = task_manager_->GetTaskSpec(object_id.TaskId());
  if (task_spec.has_value() && !task_spec.value().IsActorCreationTask()) {
    return direct_task_submitter_->CancelTask(task_spec.value(), force_kill, recursive);
  }
  return Status::OK();
}

Status CoreWorker::CancelChildren(const TaskID &task_id, bool force_kill) {
  bool recursive_success = true;
  for (const auto &child_id : task_manager_->GetPendingChildrenTasks(task_id)) {
    auto child_spec = task_manager_->GetTaskSpec(child_id);
    if (child_spec.has_value()) {
      auto result =
          direct_task_submitter_->CancelTask(child_spec.value(), force_kill, true);
      recursive_success = recursive_success && result.ok();
    } else {
      recursive_success = false;
    }
  }
  if (recursive_success) {
    return Status::OK();
  } else {
    return Status::UnknownError("Recursive task cancelation failed--check warning logs.");
  }
}

Status CoreWorker::KillActor(const ActorID &actor_id, bool force_kill, bool no_restart) {
  if (options_.is_local_mode) {
    return KillActorLocalMode(actor_id);
  }

  if (!actor_manager_->CheckActorHandleExists(actor_id)) {
    std::stringstream stream;
    stream << "Failed to find a corresponding actor handle for " << actor_id;
    return Status::Invalid(stream.str());
  }

  RAY_CHECK_OK(
      gcs_client_->Actors().AsyncKillActor(actor_id, force_kill, no_restart, nullptr));
  return Status::OK();
}

Status CoreWorker::KillActorLocalMode(const ActorID &actor_id) {
  // KillActor doesn't do anything in local mode. We only remove named actor entry if
  // exists.
  for (auto it = local_mode_named_actor_registry_.begin();
       it != local_mode_named_actor_registry_.end();) {
    auto current = it++;
    if (current->second == actor_id) {
      local_mode_named_actor_registry_.erase(current);
    }
  }
  return Status::OK();
}

void CoreWorker::RemoveActorHandleReference(const ActorID &actor_id) {
  ObjectID actor_handle_id = ObjectID::ForActorHandle(actor_id);
  reference_counter_->RemoveLocalReference(actor_handle_id, nullptr);
}

ActorID CoreWorker::DeserializeAndRegisterActorHandle(const std::string &serialized,
                                                      const ObjectID &outer_object_id) {
  std::unique_ptr<ActorHandle> actor_handle(new ActorHandle(serialized));
  return actor_manager_->RegisterActorHandle(std::move(actor_handle), outer_object_id,
                                             CurrentCallSite(), rpc_address_);
}

Status CoreWorker::SerializeActorHandle(const ActorID &actor_id, std::string *output,
                                        ObjectID *actor_handle_id) const {
  auto actor_handle = actor_manager_->GetActorHandle(actor_id);
  actor_handle->Serialize(output);
  *actor_handle_id = ObjectID::ForActorHandle(actor_id);
  return Status::OK();
}

std::shared_ptr<const ActorHandle> CoreWorker::GetActorHandle(
    const ActorID &actor_id) const {
  return actor_manager_->GetActorHandle(actor_id);
}

std::pair<std::shared_ptr<const ActorHandle>, Status> CoreWorker::GetNamedActorHandle(
    const std::string &name, const std::string &ray_namespace) {
  RAY_CHECK(!name.empty());
  if (options_.is_local_mode) {
    return GetNamedActorHandleLocalMode(name);
  }

  return actor_manager_->GetNamedActorHandle(
      name, ray_namespace.empty() ? job_config_->ray_namespace() : ray_namespace,
      CurrentCallSite(), rpc_address_);
}

std::pair<std::vector<std::pair<std::string, std::string>>, Status>
CoreWorker::ListNamedActors(bool all_namespaces) {
  if (options_.is_local_mode) {
    return ListNamedActorsLocalMode();
  }

  std::vector<std::pair<std::string, std::string>> actors;

  // This call needs to be blocking because we can't return until we get the
  // response from the RPC.
  std::shared_ptr<std::promise<void>> ready_promise =
      std::make_shared<std::promise<void>>(std::promise<void>());
  const auto &ray_namespace = job_config_->ray_namespace();
  RAY_CHECK_OK(gcs_client_->Actors().AsyncListNamedActors(
      all_namespaces, ray_namespace,
      [&actors, ready_promise](const std::vector<rpc::NamedActorInfo> &result) {
        for (const auto &actor_info : result) {
          actors.push_back(std::make_pair(actor_info.ray_namespace(), actor_info.name()));
        }
        ready_promise->set_value();
      }));

  // Block until the RPC completes. Set a timeout to avoid hangs if the
  // GCS service crashes.
  Status status;
  if (ready_promise->get_future().wait_for(std::chrono::seconds(
          RayConfig::instance().gcs_server_request_timeout_seconds())) !=
      std::future_status::ready) {
    std::ostringstream stream;
    stream << "There was timeout in getting the list of named actors, "
              "probably because the GCS server is dead or under high load .";
    return std::make_pair(actors, Status::TimedOut(stream.str()));
  } else {
    status = Status::OK();
  }

  return std::make_pair(actors, status);
}

std::pair<std::shared_ptr<const ActorHandle>, Status>
CoreWorker::GetNamedActorHandleLocalMode(const std::string &name) {
  auto it = local_mode_named_actor_registry_.find(name);
  if (it == local_mode_named_actor_registry_.end()) {
    std::ostringstream stream;
    stream << "Failed to look up actor with name '" << name;
    return std::make_pair(nullptr, Status::NotFound(stream.str()));
  }

  return std::make_pair(GetActorHandle(it->second), Status::OK());
}

std::pair<std::vector<std::pair<std::string, std::string>>, Status>
CoreWorker::ListNamedActorsLocalMode() {
  std::vector<std::pair<std::string, std::string>> actors;
  for (auto it = local_mode_named_actor_registry_.begin();
       it != local_mode_named_actor_registry_.end(); it++) {
    actors.push_back(std::make_pair(/*namespace=*/"", it->first));
  }
  return std::make_pair(actors, Status::OK());
}

const ResourceMappingType CoreWorker::GetResourceIDs() const {
  absl::MutexLock lock(&mutex_);
  return *resource_ids_;
}

std::unique_ptr<worker::ProfileEvent> CoreWorker::CreateProfileEvent(
    const std::string &event_type) {
  return std::make_unique<worker::ProfileEvent>(profiler_, event_type);
}

void CoreWorker::RunTaskExecutionLoop() { task_execution_service_.run(); }

Status CoreWorker::AllocateReturnObject(const ObjectID &object_id,
                                        const size_t &data_size,
                                        const std::shared_ptr<Buffer> &metadata,
                                        const std::vector<ObjectID> &contained_object_ids,
                                        int64_t &task_output_inlined_bytes,
                                        std::shared_ptr<RayObject> *return_object) {
  rpc::Address owner_address(options_.is_local_mode
                                 ? rpc::Address()
                                 : worker_context_.GetCurrentTask()->CallerAddress());

  bool object_already_exists = false;
  std::shared_ptr<Buffer> data_buffer;
  if (data_size > 0) {
    RAY_LOG(DEBUG) << "Creating return object " << object_id;
    // Mark this object as containing other object IDs. The ref counter will
    // keep the inner IDs in scope until the outer one is out of scope.
    if (!contained_object_ids.empty() && !options_.is_local_mode) {
      reference_counter_->AddNestedObjectIds(object_id, contained_object_ids,
                                             owner_address);
    }

    // Allocate a buffer for the return object.
    if (options_.is_local_mode ||
        (static_cast<int64_t>(data_size) < max_direct_call_object_size_ &&
         // ensure we don't exceed the limit if we allocate this object inline.
         (task_output_inlined_bytes + static_cast<int64_t>(data_size) <=
          RayConfig::instance().task_rpc_inlined_bytes_limit()))) {
      data_buffer = std::make_shared<LocalMemoryBuffer>(data_size);
      task_output_inlined_bytes += static_cast<int64_t>(data_size);
    } else {
      RAY_RETURN_NOT_OK(CreateExisting(metadata, data_size, object_id, owner_address,
                                       &data_buffer,
                                       /*created_by_worker=*/true));
      object_already_exists = !data_buffer;
    }
  }
  // Leave the return object as a nullptr if the object already exists.
  if (!object_already_exists) {
    auto contained_refs = GetObjectRefs(contained_object_ids);
    *return_object =
        std::make_shared<RayObject>(data_buffer, metadata, std::move(contained_refs));
  }

  return Status::OK();
}

Status CoreWorker::ExecuteTask(const TaskSpecification &task_spec,
                               const std::shared_ptr<ResourceMappingType> &resource_ids,
                               std::vector<std::shared_ptr<RayObject>> *return_objects,
                               ReferenceCounter::ReferenceTableProto *borrowed_refs,
                               bool *is_application_level_error) {
  RAY_LOG(DEBUG) << "Executing task, task info = " << task_spec.DebugString();
  task_queue_length_ -= 1;
  num_executed_tasks_ += 1;

  if (!options_.is_local_mode) {
    worker_context_.SetCurrentTask(task_spec);
    SetCurrentTaskId(task_spec.TaskId());
  }
  {
    absl::MutexLock lock(&mutex_);
    current_task_ = task_spec;
    if (resource_ids) {
      resource_ids_ = resource_ids;
    }
  }

  RayFunction func{task_spec.GetLanguage(), task_spec.FunctionDescriptor()};

  std::vector<std::shared_ptr<RayObject>> args;
  std::vector<rpc::ObjectReference> arg_refs;
  // This includes all IDs that were passed by reference and any IDs that were
  // inlined in the task spec. These references will be pinned during the task
  // execution and unpinned once the task completes. We will notify the caller
  // about any IDs that we are still borrowing by the time the task completes.
  std::vector<ObjectID> borrowed_ids;
  RAY_CHECK_OK(GetAndPinArgsForExecutor(task_spec, &args, &arg_refs, &borrowed_ids));

  std::vector<ObjectID> return_ids;
  for (size_t i = 0; i < task_spec.NumReturns(); i++) {
    return_ids.push_back(task_spec.ReturnId(i));
  }

  Status status;
  TaskType task_type = TaskType::NORMAL_TASK;
  if (task_spec.IsActorCreationTask()) {
    RAY_CHECK(return_ids.size() > 0);
    return_ids.pop_back();
    task_type = TaskType::ACTOR_CREATION_TASK;
    SetActorId(task_spec.ActorCreationId());
    {
      std::unique_ptr<ActorHandle> self_actor_handle(
          new ActorHandle(task_spec.GetSerializedActorHandle()));
      // Register the handle to the current actor itself.
      actor_manager_->RegisterActorHandle(std::move(self_actor_handle), ObjectID::Nil(),
                                          CurrentCallSite(), rpc_address_,
                                          /*is_self=*/true);
    }
    RAY_LOG(INFO) << "Creating actor: " << task_spec.ActorCreationId();
  } else if (task_spec.IsActorTask()) {
    RAY_CHECK(return_ids.size() > 0);
    return_ids.pop_back();
    task_type = TaskType::ACTOR_TASK;
  }

  // Because we support concurrent actor calls, we need to update the
  // worker ID for the current thread.
  CoreWorkerProcess::SetCurrentThreadWorkerId(GetWorkerID());

  std::shared_ptr<LocalMemoryBuffer> creation_task_exception_pb_bytes = nullptr;

  status = options_.task_execution_callback(
      task_type, task_spec.GetName(), func,
<<<<<<< HEAD
      task_spec.GetRequiredResources().GetResourceMap(), args, arg_refs, return_ids,
      task_spec.GetDebuggerBreakpoint(), return_objects,
      creation_task_exception_pb_bytes);
=======
      task_spec.GetRequiredResources().GetResourceMap(), args, arg_reference_ids,
      return_ids, task_spec.GetDebuggerBreakpoint(), return_objects,
      creation_task_exception_pb_bytes, is_application_level_error);
>>>>>>> 0326bbb3

  // Get the reference counts for any IDs that we borrowed during this task and
  // return them to the caller. This will notify the caller of any IDs that we
  // (or a nested task) are still borrowing. It will also notify the caller of
  // any new IDs that were contained in a borrowed ID that we (or a nested
  // task) are now borrowing.
  if (!borrowed_ids.empty()) {
    reference_counter_->GetAndClearLocalBorrowers(borrowed_ids, borrowed_refs);
  }
  // Unpin the borrowed IDs.
  std::vector<ObjectID> deleted;
  for (const auto &borrowed_id : borrowed_ids) {
    RAY_LOG(DEBUG) << "Decrementing ref for borrowed ID " << borrowed_id;
    reference_counter_->RemoveLocalReference(borrowed_id, &deleted);
  }
  memory_store_->Delete(deleted);

  if (task_spec.IsNormalTask() && reference_counter_->NumObjectIDsInScope() != 0) {
    RAY_LOG(DEBUG)
        << "There were " << reference_counter_->NumObjectIDsInScope()
        << " ObjectIDs left in scope after executing task " << task_spec.TaskId()
        << ". This is either caused by keeping references to ObjectIDs in Python "
           "between "
           "tasks (e.g., in global variables) or indicates a problem with Ray's "
           "reference counting, and may cause problems in the object store.";
  }

  if (!options_.is_local_mode) {
    SetCurrentTaskId(TaskID::Nil());
    worker_context_.ResetCurrentTask();
  }
  {
    absl::MutexLock lock(&mutex_);
    current_task_ = TaskSpecification();
    if (task_spec.IsNormalTask()) {
      resource_ids_.reset(new ResourceMappingType());
    }
  }
  RAY_LOG(INFO) << "Finished executing task " << task_spec.TaskId()
                << ", status=" << status;
  if (status.IsCreationTaskError()) {
    Exit(rpc::WorkerExitType::CREATION_TASK_ERROR, creation_task_exception_pb_bytes);
  } else if (status.IsIntentionalSystemExit()) {
    Exit(rpc::WorkerExitType::INTENDED_EXIT, creation_task_exception_pb_bytes);
  } else if (status.IsUnexpectedSystemExit()) {
    Exit(rpc::WorkerExitType::SYSTEM_ERROR_EXIT, creation_task_exception_pb_bytes);
  } else if (!status.ok()) {
    RAY_LOG(FATAL) << "Unexpected task status type : " << status;
  }

  return status;
}

Status CoreWorker::SealReturnObject(const ObjectID &return_id,
                                    std::shared_ptr<RayObject> return_object) {
  Status status = Status::OK();
  if (!return_object) {
    return status;
  }
  std::unique_ptr<rpc::Address> caller_address =
      options_.is_local_mode ? nullptr
                             : std::make_unique<rpc::Address>(
                                   worker_context_.GetCurrentTask()->CallerAddress());
  if (return_object->GetData() != nullptr && return_object->GetData()->IsPlasmaBuffer()) {
    status = SealExisting(return_id, /*pin_object=*/true, std::move(caller_address));
    if (!status.ok()) {
      RAY_LOG(FATAL) << "Failed to seal object " << return_id
                     << " in store: " << status.message();
    }
  }
  return status;
}

std::vector<rpc::ObjectReference> CoreWorker::ExecuteTaskLocalMode(
    const TaskSpecification &task_spec, const ActorID &actor_id) {
  auto resource_ids = std::make_shared<ResourceMappingType>();
  auto return_objects = std::vector<std::shared_ptr<RayObject>>();
  auto borrowed_refs = ReferenceCounter::ReferenceTableProto();

  std::vector<rpc::ObjectReference> returned_refs;
  size_t num_returns = task_spec.NumReturns();
  if (task_spec.IsActorTask()) {
    num_returns--;
  }
  for (size_t i = 0; i < num_returns; i++) {
    if (!task_spec.IsActorCreationTask()) {
      reference_counter_->AddOwnedObject(task_spec.ReturnId(i),
                                         /*inner_ids=*/{}, rpc_address_,
                                         CurrentCallSite(), -1,
                                         /*is_reconstructable=*/false);
    }
    rpc::ObjectReference ref;
    ref.set_object_id(task_spec.ReturnId(i).Binary());
    ref.mutable_owner_address()->CopyFrom(task_spec.CallerAddress());
    returned_refs.push_back(std::move(ref));
  }
  auto old_id = GetActorId();
  SetActorId(actor_id);
  bool is_application_level_error;
  RAY_UNUSED(ExecuteTask(task_spec, resource_ids, &return_objects, &borrowed_refs,
                         &is_application_level_error));
  SetActorId(old_id);
  return returned_refs;
}

Status CoreWorker::GetAndPinArgsForExecutor(const TaskSpecification &task,
                                            std::vector<std::shared_ptr<RayObject>> *args,
                                            std::vector<rpc::ObjectReference> *arg_refs,
                                            std::vector<ObjectID> *borrowed_ids) {
  auto num_args = task.NumArgs();
  args->resize(num_args);
  arg_refs->resize(num_args);

  absl::flat_hash_set<ObjectID> by_ref_ids;
  absl::flat_hash_map<ObjectID, std::vector<size_t>> by_ref_indices;

  for (size_t i = 0; i < task.NumArgs(); ++i) {
    if (task.ArgByRef(i)) {
      // We need to put an OBJECT_IN_PLASMA error here so the subsequent call to Get()
      // properly redirects to the plasma store.
      if (!options_.is_local_mode) {
        RAY_UNUSED(memory_store_->Put(RayObject(rpc::ErrorType::OBJECT_IN_PLASMA),
                                      task.ArgId(i)));
      }
      const auto &arg_ref = task.ArgRef(i);
      const auto arg_id = ObjectID::FromBinary(arg_ref.object_id());
      by_ref_ids.insert(arg_id);
      auto it = by_ref_indices.find(arg_id);
      if (it == by_ref_indices.end()) {
        by_ref_indices.emplace(arg_id, std::vector<size_t>({i}));
      } else {
        it->second.push_back(i);
      }
      arg_refs->at(i) = arg_ref;
      // Pin all args passed by reference for the duration of the task.  This
      // ensures that when the task completes, we can retrieve metadata about
      // any borrowed ObjectIDs that were serialized in the argument's value.
      RAY_LOG(DEBUG) << "Incrementing ref for argument ID " << arg_id;
      reference_counter_->AddLocalReference(arg_id, task.CallSiteString());
      // Attach the argument's owner's address. This is needed to retrieve the
      // value from plasma.
      reference_counter_->AddBorrowedObject(arg_id, ObjectID::Nil(),
                                            task.ArgRef(i).owner_address());
      borrowed_ids->push_back(arg_id);
    } else {
      // A pass-by-value argument.
      std::shared_ptr<LocalMemoryBuffer> data = nullptr;
      if (task.ArgDataSize(i)) {
        data = std::make_shared<LocalMemoryBuffer>(const_cast<uint8_t *>(task.ArgData(i)),
                                                   task.ArgDataSize(i));
      }
      std::shared_ptr<LocalMemoryBuffer> metadata = nullptr;
      if (task.ArgMetadataSize(i)) {
        metadata = std::make_shared<LocalMemoryBuffer>(
            const_cast<uint8_t *>(task.ArgMetadata(i)), task.ArgMetadataSize(i));
      }
      // NOTE: this is a workaround to avoid an extra copy for Java workers.
      // Python workers need this copy to pass test case
      // test_inline_arg_memory_corruption.
      bool copy_data = options_.language == Language::PYTHON;
      args->at(i) =
          std::make_shared<RayObject>(data, metadata, task.ArgInlinedRefs(i), copy_data);
      arg_refs->at(i).set_object_id(ObjectID::Nil().Binary());
      // The task borrows all ObjectIDs that were serialized in the inlined
      // arguments. The task will receive references to these IDs, so it is
      // possible for the task to continue borrowing these arguments by the
      // time it finishes.
      for (const auto &inlined_ref : task.ArgInlinedRefs(i)) {
        const auto inlined_id = ObjectID::FromBinary(inlined_ref.object_id());
        RAY_LOG(DEBUG) << "Incrementing ref for borrowed ID " << inlined_id;
        // We do not need to add the ownership information here because it will
        // get added once the language frontend deserializes the value, before
        // the ObjectID can be used.
        reference_counter_->AddLocalReference(inlined_id, task.CallSiteString());
        borrowed_ids->push_back(inlined_id);
      }
    }
  }

  // Fetch by-reference arguments directly from the plasma store.
  bool got_exception = false;
  absl::flat_hash_map<ObjectID, std::shared_ptr<RayObject>> result_map;
  if (options_.is_local_mode) {
    RAY_RETURN_NOT_OK(
        memory_store_->Get(by_ref_ids, -1, worker_context_, &result_map, &got_exception));
  } else {
    RAY_RETURN_NOT_OK(plasma_store_provider_->Get(by_ref_ids, -1, worker_context_,
                                                  &result_map, &got_exception));
  }
  for (const auto &it : result_map) {
    for (size_t idx : by_ref_indices[it.first]) {
      args->at(idx) = it.second;
    }
  }

  return Status::OK();
}

void CoreWorker::HandlePushTask(const rpc::PushTaskRequest &request,
                                rpc::PushTaskReply *reply,
                                rpc::SendReplyCallback send_reply_callback) {
  if (HandleWrongRecipient(WorkerID::FromBinary(request.intended_worker_id()),
                           send_reply_callback)) {
    return;
  }

  // Increment the task_queue_length
  task_queue_length_ += 1;

  // For actor tasks, we just need to post a HandleActorTask instance to the task
  // execution service.
  if (request.task_spec().type() == TaskType::ACTOR_TASK) {
    task_execution_service_.post(
        [this, request, reply, send_reply_callback = std::move(send_reply_callback)] {
          // We have posted an exit task onto the main event loop,
          // so shouldn't bother executing any further work.
          if (exiting_) return;
          direct_task_receiver_->HandleTask(request, reply, send_reply_callback);
        },
        "CoreWorker.HandlePushTaskActor");
  } else {
    // Normal tasks are enqueued here, and we post a RunNormalTasksFromQueue instance to
    // the task execution service.
    direct_task_receiver_->HandleTask(request, reply, send_reply_callback);
    task_execution_service_.post(
        [=] {
          // We have posted an exit task onto the main event loop,
          // so shouldn't bother executing any further work.
          if (exiting_) return;
          direct_task_receiver_->RunNormalTasksFromQueue();
        },
        "CoreWorker.HandlePushTask");
  }
}

void CoreWorker::HandleStealTasks(const rpc::StealTasksRequest &request,
                                  rpc::StealTasksReply *reply,
                                  rpc::SendReplyCallback send_reply_callback) {
  RAY_LOG(DEBUG) << "Entering CoreWorker::HandleStealWork!";
  direct_task_receiver_->HandleStealTasks(request, reply, send_reply_callback);
}

void CoreWorker::HandleDirectActorCallArgWaitComplete(
    const rpc::DirectActorCallArgWaitCompleteRequest &request,
    rpc::DirectActorCallArgWaitCompleteReply *reply,
    rpc::SendReplyCallback send_reply_callback) {
  if (HandleWrongRecipient(WorkerID::FromBinary(request.intended_worker_id()),
                           send_reply_callback)) {
    return;
  }

  // Post on the task execution event loop since this may trigger the
  // execution of a task that is now ready to run.
  task_execution_service_.post(
      [=] {
        RAY_LOG(DEBUG) << "Arg wait complete for tag " << request.tag();
        task_argument_waiter_->OnWaitComplete(request.tag());
      },
      "CoreWorker.ArgWaitComplete");

  send_reply_callback(Status::OK(), nullptr, nullptr);
}

void CoreWorker::HandleGetObjectStatus(const rpc::GetObjectStatusRequest &request,
                                       rpc::GetObjectStatusReply *reply,
                                       rpc::SendReplyCallback send_reply_callback) {
  if (HandleWrongRecipient(WorkerID::FromBinary(request.owner_worker_id()),
                           send_reply_callback)) {
    RAY_LOG(INFO) << "Handling GetObjectStatus for object produced by a previous worker "
                     "with the same address";
    return;
  }

  ObjectID object_id = ObjectID::FromBinary(request.object_id());
  RAY_LOG(DEBUG) << "Received GetObjectStatus " << object_id;
  // Acquire a reference to the object. This prevents the object from being
  // evicted out from under us while we check the object status and start the
  // Get.
  AddLocalReference(object_id, "<temporary (get object status)>");

  rpc::Address owner_address;
  auto has_owner = reference_counter_->GetOwner(object_id, &owner_address);
  if (!has_owner) {
    // We owned this object, but the object has gone out of scope.
    reply->set_status(rpc::GetObjectStatusReply::OUT_OF_SCOPE);
    send_reply_callback(Status::OK(), nullptr, nullptr);
  } else {
    RAY_CHECK(owner_address.worker_id() == request.owner_worker_id());
    bool is_freed = reference_counter_->IsPlasmaObjectFreed(object_id);

    // Send the reply once the value has become available. The value is
    // guaranteed to become available eventually because we own the object and
    // its ref count is > 0.
    memory_store_->GetAsync(object_id, [this, object_id, reply, send_reply_callback,
                                        is_freed](std::shared_ptr<RayObject> obj) {
      if (is_freed) {
        reply->set_status(rpc::GetObjectStatusReply::FREED);
      } else {
        PopulateObjectStatus(object_id, obj, reply);
      }
      send_reply_callback(Status::OK(), nullptr, nullptr);
    });
  }

  RemoveLocalReference(object_id);
}

void CoreWorker::PopulateObjectStatus(const ObjectID &object_id,
                                      std::shared_ptr<RayObject> obj,
                                      rpc::GetObjectStatusReply *reply) {
  // If obj is the concrete object value, it is small, so we
  // send the object back to the caller in the GetObjectStatus
  // reply, bypassing a Plasma put and object transfer. If obj
  // is an indicator that the object is in Plasma, we set an
  // in_plasma indicator on the message, and the caller will
  // have to facilitate a Plasma object transfer to get the
  // object value.
  auto *object = reply->mutable_object();
  if (obj->HasData()) {
    const auto &data = obj->GetData();
    object->set_data(data->Data(), data->Size());
  }
  if (obj->HasMetadata()) {
    const auto &metadata = obj->GetMetadata();
    object->set_metadata(metadata->Data(), metadata->Size());
  }
  for (const auto &nested_ref : obj->GetNestedRefs()) {
    object->add_nested_inlined_refs()->CopyFrom(nested_ref);
  }
  reply->set_status(rpc::GetObjectStatusReply::CREATED);
  // Set locality data.
  const auto &locality_data = reference_counter_->GetLocalityData(object_id);
  if (locality_data.has_value()) {
    for (const auto &node_id : locality_data.value().nodes_containing_object) {
      reply->add_node_ids(node_id.Binary());
    }
    reply->set_object_size(locality_data.value().object_size);
  }
}

void CoreWorker::HandleWaitForActorOutOfScope(
    const rpc::WaitForActorOutOfScopeRequest &request,
    rpc::WaitForActorOutOfScopeReply *reply, rpc::SendReplyCallback send_reply_callback) {
  // Currently WaitForActorOutOfScope is only used when GCS actor service is enabled.
  if (HandleWrongRecipient(WorkerID::FromBinary(request.intended_worker_id()),
                           send_reply_callback)) {
    return;
  }

  // Send a response to trigger cleaning up the actor state once the handle is
  // no longer in scope.
  auto respond = [send_reply_callback](const ActorID &actor_id) {
    RAY_LOG(DEBUG) << "Replying to HandleWaitForActorOutOfScope for " << actor_id;
    send_reply_callback(Status::OK(), nullptr, nullptr);
  };

  const auto actor_id = ActorID::FromBinary(request.actor_id());
  RAY_LOG(DEBUG) << "Received HandleWaitForActorOutOfScope for " << actor_id;
  actor_manager_->WaitForActorOutOfScope(actor_id, std::move(respond));
}

void CoreWorker::ProcessSubscribeForObjectEviction(
    const rpc::WorkerObjectEvictionSubMessage &message) {
  // Send a response to trigger unpinning the object when it is no longer in scope.
  auto unpin_object = [this](const ObjectID &object_id) {
    RAY_LOG(DEBUG) << "Object " << object_id << " is deleted. Unpinning the object.";

    rpc::PubMessage pub_message;
    pub_message.set_key_id(object_id.Binary());
    pub_message.set_channel_type(rpc::ChannelType::WORKER_OBJECT_EVICTION);
    pub_message.mutable_worker_object_eviction_message()->set_object_id(
        object_id.Binary());

    object_info_publisher_->Publish(rpc::ChannelType::WORKER_OBJECT_EVICTION, pub_message,
                                    object_id.Binary());
  };

  const auto object_id = ObjectID::FromBinary(message.object_id());
  const auto intended_worker_id = WorkerID::FromBinary(message.intended_worker_id());
  if (intended_worker_id != worker_context_.GetWorkerID()) {
    RAY_LOG(INFO) << "The SubscribeForObjectEviction message for object id " << object_id
                  << " is for " << intended_worker_id << ", but the current worker id is "
                  << worker_context_.GetWorkerID() << ". The RPC will be no-op.";
    unpin_object(object_id);
    return;
  }

  // Returns true if the object was present and the callback was added. It might have
  // already been evicted by the time we get this request, in which case we should
  // respond immediately so the raylet unpins the object.
  if (!reference_counter_->SetDeleteCallback(object_id, unpin_object)) {
    // If the object is already evicted (callback cannot be set), unregister the
    // subscription & publish the message so that the subscriber knows it.
    unpin_object(object_id);
    RAY_LOG(DEBUG) << "Reference for object " << object_id << " has already been freed.";
  }
}

void CoreWorker::ProcessSubscribeMessage(const rpc::SubMessage &sub_message,
                                         rpc::ChannelType channel_type,
                                         const std::string &key_id,
                                         const NodeID &subscriber_id) {
  object_info_publisher_->RegisterSubscription(channel_type, subscriber_id, key_id);

  if (sub_message.has_worker_object_eviction_message()) {
    ProcessSubscribeForObjectEviction(sub_message.worker_object_eviction_message());
  } else if (sub_message.has_worker_ref_removed_message()) {
    ProcessSubscribeForRefRemoved(sub_message.worker_ref_removed_message());
  } else if (sub_message.has_worker_object_locations_message()) {
    ProcessSubscribeObjectLocations(sub_message.worker_object_locations_message());
  } else {
    RAY_LOG(FATAL)
        << "Invalid command has received: "
        << static_cast<int>(sub_message.sub_message_one_of_case())
        << " has received. If you see this message, please report to Ray Github.";
  }
}

void CoreWorker::ProcessPubsubCommands(const Commands &commands,
                                       const NodeID &subscriber_id) {
  for (const auto &command : commands) {
    if (command.has_unsubscribe_message()) {
      object_info_publisher_->UnregisterSubscription(command.channel_type(),
                                                     subscriber_id, command.key_id());
    } else if (command.has_subscribe_message()) {
      ProcessSubscribeMessage(command.subscribe_message(), command.channel_type(),
                              command.key_id(), subscriber_id);
    } else {
      RAY_LOG(FATAL) << "Invalid command has received, "
                     << static_cast<int>(command.command_message_one_of_case())
                     << ". If you see this message, please "
                        "report to Ray "
                        "Github.";
    }
  }
}

void CoreWorker::HandlePubsubLongPolling(const rpc::PubsubLongPollingRequest &request,
                                         rpc::PubsubLongPollingReply *reply,
                                         rpc::SendReplyCallback send_reply_callback) {
  const auto subscriber_id = NodeID::FromBinary(request.subscriber_id());
  RAY_LOG(DEBUG) << "Got a long polling request from a node " << subscriber_id;
  object_info_publisher_->ConnectToSubscriber(subscriber_id, reply,
                                              std::move(send_reply_callback));
}

void CoreWorker::HandlePubsubCommandBatch(const rpc::PubsubCommandBatchRequest &request,
                                          rpc::PubsubCommandBatchReply *reply,
                                          rpc::SendReplyCallback send_reply_callback) {
  const auto subscriber_id = NodeID::FromBinary(request.subscriber_id());
  ProcessPubsubCommands(request.commands(), subscriber_id);
  send_reply_callback(Status::OK(), nullptr, nullptr);
}

void CoreWorker::HandleUpdateObjectLocationBatch(
    const rpc::UpdateObjectLocationBatchRequest &request,
    rpc::UpdateObjectLocationBatchReply *reply,
    rpc::SendReplyCallback send_reply_callback) {
  const auto &worker_id = request.intended_worker_id();
  if (HandleWrongRecipient(WorkerID::FromBinary(worker_id), send_reply_callback)) {
    return;
  }
  const auto &node_id = NodeID::FromBinary(request.node_id());
  const auto &object_location_states = request.object_location_states();

  for (const auto &object_location_state : object_location_states) {
    const auto &object_id = ObjectID::FromBinary(object_location_state.object_id());
    const auto &state = object_location_state.state();

    if (state == rpc::ObjectLocationState::ADDED) {
      AddObjectLocationOwner(object_id, node_id);
    } else if (state == rpc::ObjectLocationState::REMOVED) {
      RemoveObjectLocationOwner(object_id, node_id);
    } else {
      RAY_LOG(FATAL) << "Invalid object location state " << state
                     << " has been received.";
    }
  }

  send_reply_callback(Status::OK(), /*success_callback_on_reply*/ nullptr,
                      /*failure_callback_on_reply*/ nullptr);
}

void CoreWorker::AddObjectLocationOwner(const ObjectID &object_id,
                                        const NodeID &node_id) {
  auto reference_exists = reference_counter_->AddObjectLocation(object_id, node_id);
  if (!reference_exists) {
    RAY_LOG(DEBUG) << "Object " + object_id.Hex() + " not found";
  }
}

void CoreWorker::RemoveObjectLocationOwner(const ObjectID &object_id,
                                           const NodeID &node_id) {
  auto reference_exists = reference_counter_->RemoveObjectLocation(object_id, node_id);
  if (!reference_exists) {
    RAY_LOG(DEBUG) << "Object " + object_id.Hex() + " not found";
  }
}

void CoreWorker::ProcessSubscribeObjectLocations(
    const rpc::WorkerObjectLocationsSubMessage &message) {
  const auto intended_worker_id = WorkerID::FromBinary(message.intended_worker_id());
  const auto object_id = ObjectID::FromBinary(message.object_id());

  if (intended_worker_id != worker_context_.GetWorkerID()) {
    RAY_LOG(INFO) << "The ProcessSubscribeObjectLocations message is for "
                  << intended_worker_id << ", but the current worker id is "
                  << worker_context_.GetWorkerID() << ". The RPC will be no-op.";
    object_info_publisher_->PublishFailure(
        rpc::ChannelType::WORKER_OBJECT_LOCATIONS_CHANNEL, object_id.Binary());
    return;
  }

  // Publish the first object location snapshot when subscribed for the first time.
  reference_counter_->PublishObjectLocationSnapshot(object_id);
}

void CoreWorker::HandleGetObjectLocationsOwner(
    const rpc::GetObjectLocationsOwnerRequest &request,
    rpc::GetObjectLocationsOwnerReply *reply,
    rpc::SendReplyCallback send_reply_callback) {
  auto &object_location_request = request.object_location_request();
  if (HandleWrongRecipient(
          WorkerID::FromBinary(object_location_request.intended_worker_id()),
          send_reply_callback)) {
    return;
  }
  auto object_id = ObjectID::FromBinary(object_location_request.object_id());
  auto object_info = reply->mutable_object_location_info();
  auto status = reference_counter_->FillObjectInformation(object_id, object_info);
  send_reply_callback(status, nullptr, nullptr);
}

void CoreWorker::ProcessSubscribeForRefRemoved(
    const rpc::WorkerRefRemovedSubMessage &message) {
  const ObjectID &object_id = ObjectID::FromBinary(message.reference().object_id());

  // Set a callback to publish the message when the requested object ID's ref count
  // goes to 0.
  auto ref_removed_callback =
      boost::bind(&ReferenceCounter::HandleRefRemoved, reference_counter_, object_id);

  const auto intended_worker_id = WorkerID::FromBinary(message.intended_worker_id());
  if (intended_worker_id != worker_context_.GetWorkerID()) {
    RAY_LOG(INFO) << "The ProcessSubscribeForRefRemoved message is for "
                  << intended_worker_id << ", but the current worker id is "
                  << worker_context_.GetWorkerID() << ". The RPC will be no-op.";
    ref_removed_callback(object_id);
    return;
  }

  const auto owner_address = message.reference().owner_address();
  ObjectID contained_in_id = ObjectID::FromBinary(message.contained_in_id());
  reference_counter_->SetRefRemovedCallback(object_id, contained_in_id, owner_address,
                                            ref_removed_callback);
}

void CoreWorker::HandleRemoteCancelTask(const rpc::RemoteCancelTaskRequest &request,
                                        rpc::RemoteCancelTaskReply *reply,
                                        rpc::SendReplyCallback send_reply_callback) {
  auto status = CancelTask(ObjectID::FromBinary(request.remote_object_id()),
                           request.force_kill(), request.recursive());
  send_reply_callback(status, nullptr, nullptr);
}

void CoreWorker::HandleCancelTask(const rpc::CancelTaskRequest &request,
                                  rpc::CancelTaskReply *reply,
                                  rpc::SendReplyCallback send_reply_callback) {
  absl::MutexLock lock(&mutex_);
  TaskID task_id = TaskID::FromBinary(request.intended_task_id());
  bool requested_task_running = main_thread_task_id_ == task_id;
  bool success = requested_task_running;

  // Try non-force kill
  if (requested_task_running && !request.force_kill()) {
    RAY_LOG(INFO) << "Cancelling a running task " << main_thread_task_id_;
    success = options_.kill_main();
  } else if (!requested_task_running) {
    RAY_LOG(INFO) << "Cancelling a task " << main_thread_task_id_
                  << " that's not running. Tasks will be removed from a queue.";
    // If the task is not currently running, check if it is in the worker's queue of
    // normal tasks, and remove it if found.
    success = direct_task_receiver_->CancelQueuedNormalTask(task_id);
  }
  if (request.recursive()) {
    auto recursive_cancel = CancelChildren(task_id, request.force_kill());
    if (recursive_cancel.ok()) {
      RAY_LOG(INFO) << "Recursive cancel failed for a task " << task_id;
    }
  }

  // TODO: fix race condition to avoid using this hack
  requested_task_running = main_thread_task_id_ == task_id;

  reply->set_attempt_succeeded(success);
  send_reply_callback(Status::OK(), nullptr, nullptr);

  // Do force kill after reply callback sent
  if (requested_task_running && request.force_kill()) {
    RAY_LOG(INFO) << "A task " << main_thread_task_id_
                  << " has received a force kill request after the cancellation. Killing "
                     "a worker...";
    Disconnect();
    if (options_.enable_logging) {
      RayLog::ShutDownRayLog();
    }
    // NOTE(hchen): Use `_Exit()` to force-exit this process without doing cleanup.
    // `exit()` will destruct static objects in an incorrect order, which will lead to
    // core dumps.
    _Exit(1);
  }
}

void CoreWorker::HandleKillActor(const rpc::KillActorRequest &request,
                                 rpc::KillActorReply *reply,
                                 rpc::SendReplyCallback send_reply_callback) {
  ActorID intended_actor_id = ActorID::FromBinary(request.intended_actor_id());
  if (intended_actor_id != worker_context_.GetCurrentActorID()) {
    std::ostringstream stream;
    stream << "Mismatched ActorID: ignoring KillActor for previous actor "
           << intended_actor_id
           << ", current actor ID: " << worker_context_.GetCurrentActorID();
    auto msg = stream.str();
    RAY_LOG(ERROR) << msg;
    send_reply_callback(Status::Invalid(msg), nullptr, nullptr);
    return;
  }

  if (request.force_kill()) {
    RAY_LOG(INFO) << "Force kill actor request has received. exiting immediately...";
    if (request.no_restart()) {
      Disconnect();
    }
    if (options_.num_workers > 1) {
      // TODO (kfstorm): Should we add some kind of check before sending the killing
      // request?
      RAY_LOG(ERROR)
          << "Killing an actor which is running in a worker process with multiple "
             "workers will also kill other actors in this process. To avoid this, "
             "please create the Java actor with some dynamic options to make it being "
             "hosted in a dedicated worker process.";
    }
    if (options_.enable_logging) {
      RayLog::ShutDownRayLog();
    }
    // NOTE(hchen): Use `_Exit()` to force-exit this process without doing cleanup.
    // `exit()` will destruct static objects in an incorrect order, which will lead to
    // core dumps.
    _Exit(1);
  } else {
    Exit(rpc::WorkerExitType::INTENDED_EXIT);
  }
}

void CoreWorker::HandleGetCoreWorkerStats(const rpc::GetCoreWorkerStatsRequest &request,
                                          rpc::GetCoreWorkerStatsReply *reply,
                                          rpc::SendReplyCallback send_reply_callback) {
  absl::MutexLock lock(&mutex_);
  auto stats = reply->mutable_core_worker_stats();
  // TODO(swang): Differentiate between tasks that are currently pending
  // execution and tasks that have finished but may be retried.
  stats->set_num_pending_tasks(task_manager_->NumSubmissibleTasks());
  stats->set_task_queue_length(task_queue_length_);
  stats->set_num_executed_tasks(num_executed_tasks_);
  stats->set_num_object_refs_in_scope(reference_counter_->NumObjectIDsInScope());
  stats->set_current_task_name(current_task_.GetName());
  stats->set_current_task_func_desc(current_task_.FunctionDescriptor()->ToString());
  stats->set_ip_address(rpc_address_.ip_address());
  stats->set_port(rpc_address_.port());
  stats->set_pid(getpid());
  stats->set_language(options_.language);
  stats->set_job_id(worker_context_.GetCurrentJobID().Binary());
  stats->set_worker_id(worker_context_.GetWorkerID().Binary());
  stats->set_actor_id(actor_id_.Binary());
  stats->set_worker_type(worker_context_.GetWorkerType());
  auto used_resources_map = stats->mutable_used_resources();
  for (auto const &it : *resource_ids_) {
    rpc::ResourceAllocations allocations;
    for (auto const &pair : it.second) {
      auto resource_slot = allocations.add_resource_slots();
      resource_slot->set_slot(pair.first);
      resource_slot->set_allocation(pair.second);
    }
    (*used_resources_map)[it.first] = allocations;
  }
  stats->set_actor_title(actor_title_);
  google::protobuf::Map<std::string, std::string> webui_map(webui_display_.begin(),
                                                            webui_display_.end());
  (*stats->mutable_webui_display()) = webui_map;

  MemoryStoreStats memory_store_stats = memory_store_->GetMemoryStoreStatisticalData();
  stats->set_num_in_plasma(memory_store_stats.num_in_plasma);
  stats->set_num_local_objects(memory_store_stats.num_local_objects);
  stats->set_used_object_store_memory(memory_store_stats.used_object_store_memory);

  if (request.include_memory_info()) {
    reference_counter_->AddObjectRefStats(plasma_store_provider_->UsedObjectsList(),
                                          stats);
  }

  send_reply_callback(Status::OK(), nullptr, nullptr);
}

void CoreWorker::HandleLocalGC(const rpc::LocalGCRequest &request,
                               rpc::LocalGCReply *reply,
                               rpc::SendReplyCallback send_reply_callback) {
  if (options_.gc_collect != nullptr) {
    options_.gc_collect();
    send_reply_callback(Status::OK(), nullptr, nullptr);
  } else {
    send_reply_callback(Status::NotImplemented("GC callback not defined"), nullptr,
                        nullptr);
  }
}

void CoreWorker::HandleRunOnUtilWorker(const rpc::RunOnUtilWorkerRequest &request,
                                       rpc::RunOnUtilWorkerReply *reply,
                                       rpc::SendReplyCallback send_reply_callback) {
  if (options_.run_on_util_worker_handler) {
    std::vector<std::string> args(request.args().begin(), request.args().end());

    options_.run_on_util_worker_handler(request.request(), args);
    send_reply_callback(Status::OK(), nullptr, nullptr);
  } else {
    send_reply_callback(Status::NotImplemented("RunOnUtilWorker is not supported"),
                        nullptr, nullptr);
  }
}

void CoreWorker::HandleSpillObjects(const rpc::SpillObjectsRequest &request,
                                    rpc::SpillObjectsReply *reply,
                                    rpc::SendReplyCallback send_reply_callback) {
  if (options_.spill_objects != nullptr) {
    auto object_refs =
        VectorFromProtobuf<rpc::ObjectReference>(request.object_refs_to_spill());
    std::vector<std::string> object_urls = options_.spill_objects(object_refs);
    for (size_t i = 0; i < object_urls.size(); i++) {
      reply->add_spilled_objects_url(std::move(object_urls[i]));
    }
    send_reply_callback(Status::OK(), nullptr, nullptr);
  } else {
    send_reply_callback(Status::NotImplemented("Spill objects callback not defined"),
                        nullptr, nullptr);
  }
}

void CoreWorker::HandleAddSpilledUrl(const rpc::AddSpilledUrlRequest &request,
                                     rpc::AddSpilledUrlReply *reply,
                                     rpc::SendReplyCallback send_reply_callback) {
  const ObjectID object_id = ObjectID::FromBinary(request.object_id());
  const std::string &spilled_url = request.spilled_url();
  const NodeID node_id = NodeID::FromBinary(request.spilled_node_id());
  RAY_LOG(DEBUG) << "Received AddSpilledUrl request for object " << object_id
                 << ", which has been spilled to " << spilled_url << " on node "
                 << node_id;
  auto reference_exists = reference_counter_->HandleObjectSpilled(
      object_id, spilled_url, node_id, request.size(), /*release*/ false);
  Status status =
      reference_exists
          ? Status::OK()
          : Status::ObjectNotFound("Object " + object_id.Hex() + " not found");
  send_reply_callback(status, nullptr, nullptr);
}

void CoreWorker::HandleRestoreSpilledObjects(
    const rpc::RestoreSpilledObjectsRequest &request,
    rpc::RestoreSpilledObjectsReply *reply, rpc::SendReplyCallback send_reply_callback) {
  if (options_.restore_spilled_objects != nullptr) {
    // Get a list of object ids.
    std::vector<rpc::ObjectReference> object_refs_to_restore;
    object_refs_to_restore.reserve(request.object_ids_to_restore_size());
    for (const auto &id_binary : request.object_ids_to_restore()) {
      rpc::ObjectReference ref;
      ref.set_object_id(id_binary);
      object_refs_to_restore.push_back(std::move(ref));
    }
    // Get a list of spilled_object_urls.
    std::vector<std::string> spilled_objects_url;
    spilled_objects_url.reserve(request.spilled_objects_url_size());
    for (const auto &url : request.spilled_objects_url()) {
      spilled_objects_url.push_back(url);
    }
    auto total =
        options_.restore_spilled_objects(object_refs_to_restore, spilled_objects_url);
    reply->set_bytes_restored_total(total);
    send_reply_callback(Status::OK(), nullptr, nullptr);
  } else {
    send_reply_callback(
        Status::NotImplemented("Restore spilled objects callback not defined"), nullptr,
        nullptr);
  }
}

void CoreWorker::HandleDeleteSpilledObjects(
    const rpc::DeleteSpilledObjectsRequest &request,
    rpc::DeleteSpilledObjectsReply *reply, rpc::SendReplyCallback send_reply_callback) {
  if (options_.delete_spilled_objects != nullptr) {
    std::vector<std::string> spilled_objects_url;
    spilled_objects_url.reserve(request.spilled_objects_url_size());
    for (const auto &url : request.spilled_objects_url()) {
      spilled_objects_url.push_back(url);
    }
    options_.delete_spilled_objects(spilled_objects_url, worker_context_.GetWorkerType());
    send_reply_callback(Status::OK(), nullptr, nullptr);
  } else {
    send_reply_callback(
        Status::NotImplemented("Delete spilled objects callback not defined"), nullptr,
        nullptr);
  }
}

void CoreWorker::HandleExit(const rpc::ExitRequest &request, rpc::ExitReply *reply,
                            rpc::SendReplyCallback send_reply_callback) {
  bool own_objects = reference_counter_->OwnObjects();
  int64_t pins_in_flight = local_raylet_client_->GetPinsInFlight();
  // We consider the worker to be idle if it doesn't own any objects and it doesn't have
  // any object pinning RPCs in flight.
  bool is_idle = !own_objects && pins_in_flight == 0;
  reply->set_success(is_idle);
  send_reply_callback(Status::OK(),
                      [this, is_idle]() {
                        // If the worker is idle, we exit.
                        if (is_idle) {
                          Exit(rpc::WorkerExitType::IDLE_EXIT);
                        }
                      },
                      // We need to kill it regardless if the RPC failed.
                      [this]() { Exit(rpc::WorkerExitType::INTENDED_EXIT); });
}

void CoreWorker::HandleAssignObjectOwner(const rpc::AssignObjectOwnerRequest &request,
                                         rpc::AssignObjectOwnerReply *reply,
                                         rpc::SendReplyCallback send_reply_callback) {
  ObjectID object_id = ObjectID::FromBinary(request.object_id());
  const auto &borrower_address = request.borrower_address();
  std::string call_site = request.call_site();
  // Get a list of contained object ids.
  std::vector<ObjectID> contained_object_ids;
  contained_object_ids.reserve(request.contained_object_ids_size());
  for (const auto &id_binary : request.contained_object_ids()) {
    contained_object_ids.push_back(ObjectID::FromBinary(id_binary));
  }
  reference_counter_->AddOwnedObject(
      object_id, contained_object_ids, rpc_address_, call_site, request.object_size(),
      /*is_reconstructable=*/false,
      /*pinned_at_raylet_id=*/NodeID::FromBinary(borrower_address.raylet_id()));
  reference_counter_->AddBorrowerAddress(object_id, borrower_address);
  RAY_CHECK(memory_store_->Put(RayObject(rpc::ErrorType::OBJECT_IN_PLASMA), object_id));
  send_reply_callback(Status::OK(), nullptr, nullptr);
}

void CoreWorker::YieldCurrentFiber(FiberEvent &event) {
  RAY_CHECK(worker_context_.CurrentActorIsAsync());
  boost::this_fiber::yield();
  event.Wait();
}

void CoreWorker::GetAsync(const ObjectID &object_id, SetResultCallback success_callback,
                          void *python_future) {
  auto fallback_callback =
      std::bind(&CoreWorker::PlasmaCallback, this, success_callback,
                std::placeholders::_1, std::placeholders::_2, std::placeholders::_3);

  memory_store_->GetAsync(object_id, [python_future, success_callback, fallback_callback,
                                      object_id](std::shared_ptr<RayObject> ray_object) {
    if (ray_object->IsInPlasmaError()) {
      fallback_callback(ray_object, object_id, python_future);
    } else {
      success_callback(ray_object, object_id, python_future);
    }
  });
}

void CoreWorker::PlasmaCallback(SetResultCallback success,
                                std::shared_ptr<RayObject> ray_object, ObjectID object_id,
                                void *py_future) {
  RAY_CHECK(ray_object->IsInPlasmaError());

  // First check if the object is available in local plasma store.
  // Note that we are using Contains instead of Get so it won't trigger pull request
  // to remote nodes.
  bool object_is_local = false;
  if (Contains(object_id, &object_is_local).ok() && object_is_local) {
    std::vector<std::shared_ptr<RayObject>> vec;
    if (Get(std::vector<ObjectID>{object_id}, 0, &vec).ok()) {
      RAY_CHECK(vec.size() > 0)
          << "Failed to get local object but Raylet notified object is local.";
      return success(vec.front(), object_id, py_future);
    }
  }

  // Object is not available locally. We now add the callback to listener queue.
  {
    absl::MutexLock lock(&plasma_mutex_);
    auto plasma_arrived_callback = [this, success, object_id, py_future]() {
      // This callback is invoked on the io_service_ event loop, so it cannot call
      // blocking call like Get(). We used GetAsync here, which should immediate call
      // PlasmaCallback again with object available locally.
      GetAsync(object_id, success, py_future);
    };

    async_plasma_callbacks_[object_id].push_back(plasma_arrived_callback);
  }

  // Ask raylet to subscribe to object notification. Raylet will call this core worker
  // when the object is local (and it will fire the callback immediately if the object
  // exists). CoreWorker::HandlePlasmaObjectReady handles such request.
  local_raylet_client_->SubscribeToPlasma(object_id, GetOwnerAddress(object_id));
}

void CoreWorker::HandlePlasmaObjectReady(const rpc::PlasmaObjectReadyRequest &request,
                                         rpc::PlasmaObjectReadyReply *reply,
                                         rpc::SendReplyCallback send_reply_callback) {
  std::vector<std::function<void(void)>> callbacks;
  {
    absl::MutexLock lock(&plasma_mutex_);
    auto it = async_plasma_callbacks_.extract(ObjectID::FromBinary(request.object_id()));
    callbacks = it.mapped();
  }
  for (auto callback : callbacks) {
    // This callback needs to be asynchronous because it runs on the io_service_, so no
    // RPCs can be processed while it's running. This can easily lead to deadlock (for
    // example if the callback calls ray.get() on an object that is dependent on an RPC
    // to be ready).
    callback();
  }
  send_reply_callback(Status::OK(), nullptr, nullptr);
}

void CoreWorker::SetActorId(const ActorID &actor_id) {
  absl::MutexLock lock(&mutex_);
  if (!options_.is_local_mode) {
    RAY_CHECK(actor_id_.IsNil());
  }
  actor_id_ = actor_id;
}

void CoreWorker::SetWebuiDisplay(const std::string &key, const std::string &message) {
  absl::MutexLock lock(&mutex_);
  webui_display_[key] = message;
}

void CoreWorker::SetActorTitle(const std::string &title) {
  absl::MutexLock lock(&mutex_);
  actor_title_ = title;
}

const rpc::JobConfig &CoreWorker::GetJobConfig() const { return *job_config_; }

std::shared_ptr<gcs::GcsClient> CoreWorker::GetGcsClient() const { return gcs_client_; }

bool CoreWorker::IsExiting() const { return exiting_; }

}  // namespace core
}  // namespace ray<|MERGE_RESOLUTION|>--- conflicted
+++ resolved
@@ -1636,20 +1636,13 @@
   return resources;
 }
 
-<<<<<<< HEAD
-std::vector<rpc::ObjectReference> CoreWorker::SubmitTask(
-    const RayFunction &function, const std::vector<std::unique_ptr<TaskArg>> &args,
-    const TaskOptions &task_options, int max_retries, BundleID placement_options,
-    bool placement_group_capture_child_tasks, const std::string &debugger_breakpoint) {
-=======
-void CoreWorker::SubmitTask(const RayFunction &function,
+std::vector<rpc::ObjectReference> CoreWorker::SubmitTask(const RayFunction &function,
                             const std::vector<std::unique_ptr<TaskArg>> &args,
                             const TaskOptions &task_options,
-                            std::vector<ObjectID> *return_ids, int max_retries,
+                            int max_retries,
                             bool retry_exceptions, BundleID placement_options,
                             bool placement_group_capture_child_tasks,
                             const std::string &debugger_breakpoint) {
->>>>>>> 0326bbb3
   TaskSpecBuilder builder;
   const auto next_task_index = worker_context_.GetNextTaskIndex();
   const auto task_id =
@@ -1671,23 +1664,14 @@
   override_environment_variables.insert(current_override_environment_variables.begin(),
                                         current_override_environment_variables.end());
   // TODO(ekl) offload task building onto a thread pool for performance
-<<<<<<< HEAD
-  BuildCommonTaskSpec(
-      builder, worker_context_.GetCurrentJobID(), task_id, task_name,
-      worker_context_.GetCurrentTaskID(), next_task_index, GetCallerId(), rpc_address_,
-      function, args, task_options.num_returns, constrained_resources, required_resources,
-      placement_options, placement_group_capture_child_tasks, debugger_breakpoint,
-      task_options.serialized_runtime_env, override_environment_variables);
-=======
   BuildCommonTaskSpec(builder, worker_context_.GetCurrentJobID(), task_id, task_name,
                       worker_context_.GetCurrentTaskID(), next_task_index, GetCallerId(),
                       rpc_address_, function, args, task_options.num_returns,
-                      constrained_resources, required_resources, return_ids,
+                      constrained_resources, required_resources,
                       placement_options, placement_group_capture_child_tasks,
                       debugger_breakpoint, task_options.serialized_runtime_env,
                       override_environment_variables);
   builder.SetNormalTaskSpec(max_retries, retry_exceptions);
->>>>>>> 0326bbb3
   TaskSpecification task_spec = builder.Build();
   RAY_LOG(DEBUG) << "Submit task " << task_spec.DebugString();
   std::vector<rpc::ObjectReference> returned_refs;
@@ -2226,15 +2210,9 @@
 
   status = options_.task_execution_callback(
       task_type, task_spec.GetName(), func,
-<<<<<<< HEAD
-      task_spec.GetRequiredResources().GetResourceMap(), args, arg_refs, return_ids,
-      task_spec.GetDebuggerBreakpoint(), return_objects,
-      creation_task_exception_pb_bytes);
-=======
-      task_spec.GetRequiredResources().GetResourceMap(), args, arg_reference_ids,
+      task_spec.GetRequiredResources().GetResourceMap(), args, arg_refs,
       return_ids, task_spec.GetDebuggerBreakpoint(), return_objects,
       creation_task_exception_pb_bytes, is_application_level_error);
->>>>>>> 0326bbb3
 
   // Get the reference counts for any IDs that we borrowed during this task and
   // return them to the caller. This will notify the caller of any IDs that we
