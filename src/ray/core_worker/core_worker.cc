--- conflicted
+++ resolved
@@ -411,15 +411,9 @@
   plasma_store_provider_.reset(new CoreWorkerPlasmaStoreProvider(
       options_.store_socket, local_raylet_client_, reference_counter_,
       options_.check_signals,
-<<<<<<< HEAD
-      /*warmup=*/options_.worker_type != ray::WorkerType::IO_WORKER,
-=======
-      /*evict_if_full=*/RayConfig::instance().object_pinning_enabled(),
       /*warmup=*/
       (options_.worker_type != ray::WorkerType::SPILL_WORKER &&
        options_.worker_type != ray::WorkerType::RESTORE_WORKER),
-      /*on_store_full=*/boost::bind(&CoreWorker::TriggerGlobalGC, this),
->>>>>>> 0bd69edd
       /*get_current_call_site=*/boost::bind(&CoreWorker::CurrentCallSite, this)));
   memory_store_.reset(new CoreWorkerMemoryStore(
       [this](const RayObject &object, const ObjectID &object_id) {
