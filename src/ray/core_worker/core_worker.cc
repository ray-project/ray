// Copyright 2017 The Ray Authors.
//
// Licensed under the Apache License, Version 2.0 (the "License");
// you may not use this file except in compliance with the License.
// You may obtain a copy of the License at
//
//  http://www.apache.org/licenses/LICENSE-2.0
//
// Unless required by applicable law or agreed to in writing, software
// distributed under the License is distributed on an "AS IS" BASIS,
// WITHOUT WARRANTIES OR CONDITIONS OF ANY KIND, either express or implied.
// See the License for the specific language governing permissions and
// limitations under the License.

#include "ray/core_worker/core_worker.h"

#include <algorithm>
#include <future>
#include <memory>
#include <string>
#include <tuple>
#include <unordered_map>
#include <utility>
#include <vector>

#ifndef _WIN32
#include <unistd.h>
#endif

#include <google/protobuf/util/json_util.h>

#include "absl/cleanup/cleanup.h"
#include "absl/strings/str_format.h"
#include "ray/common/bundle_spec.h"
#include "ray/common/cgroup/cgroup_context.h"
#include "ray/common/cgroup/cgroup_manager.h"
#include "ray/common/cgroup/constants.h"
#include "ray/common/ray_config.h"
#include "ray/common/runtime_env_common.h"
#include "ray/common/task/task_util.h"
#include "ray/core_worker/context.h"
#include "ray/core_worker/transport/task_receiver.h"
#include "ray/gcs/gcs_client/gcs_client.h"
#include "ray/gcs/pb_util.h"
#include "ray/util/container_util.h"
#include "ray/util/event.h"
#include "ray/util/subreaper.h"
#include "ray/util/util.h"

using json = nlohmann::json;
using MessageType = ray::protocol::MessageType;

namespace ray::core {

namespace {
// Default capacity for serialization caches.
constexpr size_t kDefaultSerializationCacheCap = 500;

// Implements setting the transient RUNNING_IN_RAY_GET and RUNNING_IN_RAY_WAIT states.
// These states override the RUNNING state of a task.
class ScopedTaskMetricSetter {
 public:
  ScopedTaskMetricSetter(const WorkerContext &ctx,
                         TaskCounter &ctr,
                         rpc::TaskStatus status)
      : status_(status), ctr_(ctr) {
    auto task_spec = ctx.GetCurrentTask();
    if (task_spec != nullptr) {
      task_name_ = task_spec->GetName();
      is_retry_ = task_spec->IsRetry();
    } else {
      task_name_ = "Unknown task";
      is_retry_ = false;
    }
    ctr_.SetMetricStatus(task_name_, status, is_retry_);
  }

  ScopedTaskMetricSetter(const ScopedTaskMetricSetter &) = delete;
  ScopedTaskMetricSetter &operator=(const ScopedTaskMetricSetter &) = delete;

  ~ScopedTaskMetricSetter() { ctr_.UnsetMetricStatus(task_name_, status_, is_retry_); }

 private:
  rpc::TaskStatus status_;
  TaskCounter &ctr_;
  std::string task_name_;
  bool is_retry_;
};

using ActorLifetime = ray::rpc::JobConfig_ActorLifetime;

// Helper function converts GetObjectLocationsOwnerReply to ObjectLocation
ObjectLocation CreateObjectLocation(
    const rpc::WorkerObjectLocationsPubMessage &object_info) {
  std::vector<NodeID> node_ids;
  node_ids.reserve(object_info.node_ids_size());
  for (int i = 0; i < object_info.node_ids_size(); ++i) {
    node_ids.push_back(NodeID::FromBinary(object_info.node_ids(i)));
  }
  bool is_spilled = !object_info.spilled_url().empty();
  // If the object size is unknown it's unset, and we use -1 to indicate that.
  int64_t object_size = object_info.object_size() == 0 ? -1 : object_info.object_size();
  return ObjectLocation(NodeID::FromBinary(object_info.primary_node_id()),
                        object_size,
                        std::move(node_ids),
                        is_spilled,
                        object_info.spilled_url(),
                        NodeID::FromBinary(object_info.spilled_node_id()),
                        object_info.did_spill());
}

std::optional<ObjectLocation> TryGetLocalObjectLocation(
    ReferenceCounter &reference_counter, const ObjectID &object_id) {
  if (!reference_counter.HasReference(object_id)) {
    return std::nullopt;
  }
  rpc::WorkerObjectLocationsPubMessage object_info;
  reference_counter.FillObjectInformation(object_id, &object_info);
  // Note: there can be a TOCTOU race condition: HasReference returned true, but before
  // FillObjectInformation the object is released. Hence we check the ref_removed field.
  if (object_info.ref_removed()) {
    return std::nullopt;
  }
  return CreateObjectLocation(object_info);
}

}  // namespace

JobID GetProcessJobID(const CoreWorkerOptions &options) {
  if (options.worker_type == WorkerType::DRIVER) {
    RAY_CHECK(!options.job_id.IsNil());
  } else {
    RAY_CHECK(options.job_id.IsNil());
  }

  if (options.worker_type == WorkerType::WORKER) {
    // For workers, the job ID is assigned by Raylet via an environment variable.
    const std::string &job_id_env = RayConfig::instance().JOB_ID();
    RAY_CHECK(!job_id_env.empty());
    return JobID::FromHex(job_id_env);
  }
  return options.job_id;
}

TaskCounter::TaskCounter() {
  counter_.SetOnChangeCallback(
      [this](const std::tuple<std::string, TaskStatusType, bool>
                 &key) ABSL_EXCLUSIVE_LOCKS_REQUIRED(&mu_) mutable {
        if (std::get<1>(key) != TaskStatusType::kRunning) {
          return;
        }
        const auto &func_name = std::get<0>(key);
        const auto is_retry = std::get<2>(key);
        const int64_t running_total = counter_.Get(key);
        const int64_t num_in_get = running_in_get_counter_.Get({func_name, is_retry});
        const int64_t num_in_wait = running_in_wait_counter_.Get({func_name, is_retry});
        const auto is_retry_label = is_retry ? "1" : "0";
        // RUNNING_IN_RAY_GET/WAIT are sub-states of RUNNING, so we need to subtract
        // them out to avoid double-counting.
        ray::stats::STATS_tasks.Record(
            running_total - num_in_get - num_in_wait,
            {{"State", rpc::TaskStatus_Name(rpc::TaskStatus::RUNNING)},
             {"Name", func_name},
             {"IsRetry", is_retry_label},
             {"JobId", job_id_},
             {"Source", "executor"}});
        // Negate the metrics recorded from the submitter process for these tasks.
        ray::stats::STATS_tasks.Record(
            -running_total,
            {{"State", rpc::TaskStatus_Name(rpc::TaskStatus::SUBMITTED_TO_WORKER)},
             {"Name", func_name},
             {"IsRetry", is_retry_label},
             {"JobId", job_id_},
             {"Source", "executor"}});
        // Record sub-state for get.
        ray::stats::STATS_tasks.Record(
            num_in_get,
            {{"State", rpc::TaskStatus_Name(rpc::TaskStatus::RUNNING_IN_RAY_GET)},
             {"Name", func_name},
             {"IsRetry", is_retry_label},
             {"JobId", job_id_},
             {"Source", "executor"}});
        // Record sub-state for wait.
        ray::stats::STATS_tasks.Record(
            num_in_wait,
            {{"State", rpc::TaskStatus_Name(rpc::TaskStatus::RUNNING_IN_RAY_WAIT)},
             {"Name", func_name},
             {"IsRetry", is_retry_label},
             {"JobId", job_id_},
             {"Source", "executor"}});
      });
}

void TaskCounter::RecordMetrics() {
  absl::MutexLock l(&mu_);
  counter_.FlushOnChangeCallbacks();
  if (IsActor()) {
    float running = 0.0;
    float in_get = 0.0;
    float in_wait = 0.0;
    float idle = 0.0;
    if (running_in_wait_counter_.Total() > 0) {
      in_wait = 1.0;
    } else if (running_in_get_counter_.Total() > 0) {
      in_get = 1.0;
    } else if (num_tasks_running_ > 0) {
      running = 1.0;
    } else {
      idle = 1.0;
    }
    ray::stats::STATS_actors.Record(idle,
                                    {{"State", "IDLE"},
                                     {"Name", actor_name_},
                                     {"Source", "executor"},
                                     {"JobId", job_id_}});
    ray::stats::STATS_actors.Record(running,
                                    {{"State", "RUNNING_TASK"},
                                     {"Name", actor_name_},
                                     {"Source", "executor"},
                                     {"JobId", job_id_}});
    ray::stats::STATS_actors.Record(in_get,
                                    {{"State", "RUNNING_IN_RAY_GET"},
                                     {"Name", actor_name_},
                                     {"Source", "executor"},
                                     {"JobId", job_id_}});
    ray::stats::STATS_actors.Record(in_wait,
                                    {{"State", "RUNNING_IN_RAY_WAIT"},
                                     {"Name", actor_name_},
                                     {"Source", "executor"},
                                     {"JobId", job_id_}});
  }
}

void TaskCounter::SetMetricStatus(const std::string &func_name,
                                  rpc::TaskStatus status,
                                  bool is_retry) {
  absl::MutexLock l(&mu_);
  // Add a no-op increment to counter_ so that
  // it will invoke a callback upon RecordMetrics.
  counter_.Increment({func_name, TaskStatusType::kRunning, is_retry}, 0);
  if (status == rpc::TaskStatus::RUNNING_IN_RAY_GET) {
    running_in_get_counter_.Increment({func_name, is_retry});
  } else if (status == rpc::TaskStatus::RUNNING_IN_RAY_WAIT) {
    running_in_wait_counter_.Increment({func_name, is_retry});
  } else {
    RAY_CHECK(false) << "Unexpected status " << rpc::TaskStatus_Name(status);
  }
}

void TaskCounter::UnsetMetricStatus(const std::string &func_name,
                                    rpc::TaskStatus status,
                                    bool is_retry) {
  absl::MutexLock l(&mu_);
  // Add a no-op decrement to counter_ so that
  // it will invoke a callback upon RecordMetrics.
  counter_.Decrement({func_name, TaskStatusType::kRunning, is_retry}, 0);
  if (status == rpc::TaskStatus::RUNNING_IN_RAY_GET) {
    running_in_get_counter_.Decrement({func_name, is_retry});
  } else if (status == rpc::TaskStatus::RUNNING_IN_RAY_WAIT) {
    running_in_wait_counter_.Decrement({func_name, is_retry});
  } else {
    RAY_LOG(FATAL) << "Unexpected status " << rpc::TaskStatus_Name(status);
  }
}

Status CoreWorker::RegisterWorkerToRaylet(raylet::RayletConnection &conn,
                                          const WorkerID &worker_id,
                                          rpc::WorkerType worker_type,
                                          const JobID &job_id,
                                          int runtime_env_hash,
                                          const Language &language,
                                          const std::string &ip_address,
                                          const std::string &serialized_job_config,
                                          const StartupToken &startup_token,
                                          NodeID *raylet_id,
                                          int *port) {
  flatbuffers::FlatBufferBuilder fbb;
  // TODO(suquark): Use `WorkerType` in `common.proto` without converting to int.
  auto message =
      protocol::CreateRegisterClientRequest(fbb,
                                            static_cast<int>(worker_type),
                                            to_flatbuf(fbb, worker_id),
                                            getpid(),
                                            startup_token,
                                            to_flatbuf(fbb, job_id),
                                            runtime_env_hash,
                                            language,
                                            fbb.CreateString(ip_address),
                                            /*port=*/0,
                                            fbb.CreateString(serialized_job_config));
  fbb.Finish(message);
  // Register the process ID with the raylet.
  // NOTE(swang): If raylet exits and we are registered as a worker, we will get killed.
  std::vector<uint8_t> reply;
  auto request_status = conn.AtomicRequestReply(
      MessageType::RegisterClientRequest, MessageType::RegisterClientReply, &reply, &fbb);
  if (!request_status.ok()) {
    return Status(request_status.code(),
                  std::string("[RayletClient] Unable to register worker with raylet. ") +
                      request_status.message());
  }
  auto reply_message = flatbuffers::GetRoot<protocol::RegisterClientReply>(reply.data());
  bool success = reply_message->success();
  if (!success) {
    return Status::Invalid(string_from_flatbuf(*reply_message->failure_reason()));
  }

  *raylet_id = NodeID::FromBinary(reply_message->raylet_id()->str());
  *port = reply_message->port();
  return Status::OK();
}

Status CoreWorker::RegisterWorkerToRayletWithPort(
    raylet::RayletConnection &conn,
    const WorkerID &worker_id,
    rpc::WorkerType worker_type,
    const JobID &job_id,
    int runtime_env_hash,
    const Language &language,
    const std::string &ip_address,
    const std::string &serialized_job_config,
    const StartupToken &startup_token,
    int port) {
  flatbuffers::FlatBufferBuilder fbb;
  // TODO(suquark): Use `WorkerType` in `common.proto` without converting to int.
  auto register_client_request =
      protocol::CreateRegisterClientRequest(fbb,
                                            static_cast<int>(worker_type),
                                            to_flatbuf(fbb, worker_id),
                                            getpid(),
                                            startup_token,
                                            to_flatbuf(fbb, job_id),
                                            runtime_env_hash,
                                            language,
                                            fbb.CreateString(ip_address),
                                            /*port=*/port,
                                            fbb.CreateString(serialized_job_config));
  auto announce_port_message =
      protocol::CreateAnnounceWorkerPort(fbb, port, fbb.CreateString(""));
  auto message_with_port = protocol::CreateRegisterWorkerWithPortRequest(
      fbb, std::move(register_client_request), std::move(announce_port_message));
  fbb.Finish(message_with_port);

  // Register the process ID with the raylet.
  // NOTE(swang): If raylet exits and we are registered as a worker, we will get killed.
  std::vector<uint8_t> reply;
  auto request_status =
      conn.AtomicRequestReply(MessageType::RegisterWorkerWithPortRequest,
                              MessageType::RegisterWorkerWithPortReply,
                              &reply,
                              &fbb);
  if (!request_status.ok()) {
    return Status(
        request_status.code(),
        std::string("[RayletClient] Unable to register worker with port to raylet. ") +
            request_status.message());
  }
  auto reply_message =
      flatbuffers::GetRoot<protocol::RegisterWorkerWithPortReply>(reply.data());
  bool success = reply_message->success();
  if (!success) {
    return Status::Invalid(string_from_flatbuf(*reply_message->failure_reason()));
  }

  return Status::OK();
}

CoreWorker::CoreWorker(CoreWorkerOptions options, const WorkerID &worker_id)
    : options_(std::move(options)),
      get_call_site_(RayConfig::instance().record_ref_creation_sites()
                         ? options_.get_lang_stack
                         : nullptr),
      worker_context_(options_.worker_type, worker_id, GetProcessJobID(options_)),
      io_work_(io_service_.get_executor()),
      client_call_manager_(new rpc::ClientCallManager(io_service_)),
      periodical_runner_(PeriodicalRunner::Create(io_service_)),
      task_queue_length_(0),
      num_executed_tasks_(0),
      resource_ids_(),
      grpc_service_(io_service_, *this),
      task_execution_service_work_(task_execution_service_.get_executor()),
      exiting_detail_(std::nullopt),
      pid_(getpid()),
      runtime_env_json_serialization_cache_(kDefaultSerializationCacheCap) {
  // Move worker process into cgroup on startup.
  AppProcCgroupMetadata app_cgroup_metadata;
  app_cgroup_metadata.pid = pid_;
  app_cgroup_metadata.max_memory = kUnlimitedCgroupMemory;
  GetCgroupSetup(options_.enable_resource_isolation)
      .ApplyCgroupContext(app_cgroup_metadata);

  RAY_LOG(DEBUG) << "Creating core worker with debug source: " << options_.debug_source;

  // Notify that core worker is initialized.
  absl::Cleanup initialzed_scope_guard = [this] {
    absl::MutexLock lock(&initialize_mutex_);
    initialized_ = true;
    intialize_cv_.SignalAll();
  };
  RAY_LOG(DEBUG).WithField(worker_id) << "Constructing CoreWorker";

  if (RayConfig::instance().kill_child_processes_on_worker_exit_with_raylet_subreaper()) {
#ifdef __linux__
    // Not setting sigchld = ignore: user may want to do waitpid on their own.
    // If user's bad code causes a zombie process, it will hang their in zombie status
    // until this worker exits and raylet reaps it.
    if (SetThisProcessAsSubreaper()) {
      RAY_LOG(INFO) << "Set this core_worker process as subreaper: " << getpid();
      SetSigchldIgnore();
    } else {
      RAY_LOG(WARNING)
          << "Failed to set this core_worker process as subreaper. If Raylet is set as "
             "subreaper, user-spawn daemon processes may be killed by raylet.";
    }
#else
    RAY_LOG(WARNING) << "Subreaper is not supported on this platform. Raylet will not "
                        "kill unknown children.";
#endif
  }

  task_event_buffer_ = std::make_unique<worker::TaskEventBufferImpl>(
      std::make_shared<gcs::GcsClient>(options_.gcs_options));

  // Initialize task receivers.
  if (options_.worker_type == WorkerType::WORKER || options_.is_local_mode) {
    RAY_CHECK(options_.task_execution_callback != nullptr);
    auto execute_task = std::bind(&CoreWorker::ExecuteTask,
                                  this,
                                  std::placeholders::_1,
                                  std::placeholders::_2,
                                  std::placeholders::_3,
                                  std::placeholders::_4,
                                  std::placeholders::_5,
                                  std::placeholders::_6,
                                  std::placeholders::_7,
                                  std::placeholders::_8);
    task_receiver_ = std::make_unique<TaskReceiver>(
        worker_context_,
        task_execution_service_,
        *task_event_buffer_,
        execute_task,
        options_.initialize_thread_callback,
        [this] { return local_raylet_client_->ActorCreationTaskDone(); });
  }

  // Initialize raylet client.
  // NOTE(edoakes): the core_worker_server_ must be running before registering with
  // the raylet, as the raylet will start sending some RPC messages immediately.
  // TODO(zhijunfu): currently RayletClient would crash in its constructor if it cannot
  // connect to Raylet after a number of retries, this can be changed later
  // so that the worker (java/python .etc) can retrieve and handle the error
  // instead of crashing.
  auto grpc_client = rpc::NodeManagerWorkerClient::make(
      options_.raylet_ip_address, options_.node_manager_port, *client_call_manager_);

  if (options_.worker_type != WorkerType::DRIVER) {
    periodical_runner_->RunFnPeriodically(
        [this] { ExitIfParentRayletDies(); },
        RayConfig::instance().raylet_death_check_interval_milliseconds(),
        "CoreWorker.ExitIfParentRayletDies");
  }

  // Start the IO thread first to make sure the checker is working.
  boost::thread::attributes io_thread_attrs;
#if defined(__APPLE__)
  // io thread will run python code through cython
  // but Mac's default stack size for non-main-thread is too small
  // for certain python libraries like numpy and will cause sigbus.
  // Here we increase the stack size to the size that python uses in
  // https://github.com/python/cpython/blob/v3.9.0/Python/thread_pthread.h#L35.
  // See https://github.com/ray-project/ray/issues/41094 for more details.
  io_thread_attrs.set_stack_size(16777216);
#endif
  io_thread_ = boost::thread(io_thread_attrs, [this]() { RunIOService(); });

  if (options_.worker_type == WorkerType::DRIVER &&
      !options_.serialized_job_config.empty()) {
    // Driver populates the job config via initialization.
    // Workers populates it when the first task is received.
    rpc::JobConfig job_config;
    job_config.ParseFromString(options_.serialized_job_config);
    worker_context_.MaybeInitializeJobInfo(worker_context_.GetCurrentJobID(), job_config);
  }

  auto raylet_conn = std::make_unique<raylet::RayletConnection>(
      io_service_, options_.raylet_socket, /*num_retries=*/-1, /*timeout=*/-1);

  const bool raylet_id_assigned = options_.assigned_raylet_id.has_value();
  const bool worker_port_assigned = options_.assigned_worker_port.has_value();
  NodeID local_raylet_id = raylet_id_assigned ? *options_.assigned_raylet_id : NodeID{};
  int assigned_port = worker_port_assigned ? *options_.assigned_worker_port : 0;
  // Sanity check invariant: both should be assigned for worker, neither assigned for
  // driver.
  RAY_CHECK((raylet_id_assigned && worker_port_assigned) ||
            (!raylet_id_assigned && !worker_port_assigned));

  // TODO(hjiang): Use `is_worker` / `is_driver` boolean to replace repeated `has_value`
  // check.
  if (!options_.assigned_worker_port.has_value()) {
    // TODO(hjiang): In the next PR we will pass down port number and raylet id and use
    // them directly. Then we need to rename `RegisterWorkerToRaylet` to
    // `RegisterDriverToRaylet`.
    Status raylet_client_status =
        RegisterWorkerToRaylet(*raylet_conn,
                               GetWorkerID(),
                               options_.worker_type,
                               worker_context_.GetCurrentJobID(),
                               options_.runtime_env_hash,
                               options_.language,
                               options_.node_ip_address,
                               options_.serialized_job_config,
                               options_.startup_token,
                               &local_raylet_id,
                               &assigned_port);
    if (!raylet_client_status.ok()) {
      // Avoid using FATAL log or RAY_CHECK here because they may create a core dump file.
      RAY_LOG(ERROR).WithField(worker_id)
          << "Failed to register worker to Raylet: " << raylet_client_status;
      QuickExit();
    }
    RAY_CHECK_GE(assigned_port, 0);
  }

  local_raylet_client_ = std::make_shared<raylet::RayletClient>(
      std::move(raylet_conn), std::move(grpc_client), GetWorkerID());
  connected_ = true;

  // Start RPC server after all the task receivers are properly initialized and we have
  // our assigned port from the raylet.
  core_worker_server_ =
      std::make_unique<rpc::GrpcServer>(WorkerTypeString(options_.worker_type),
                                        assigned_port,
                                        options_.node_ip_address == "127.0.0.1");
  core_worker_server_->RegisterService(grpc_service_, false /* token_auth */);
  core_worker_server_->Run();

  // Set our own address.
  RAY_CHECK(!local_raylet_id.IsNil());
  rpc_address_.set_ip_address(options_.node_ip_address);
  rpc_address_.set_port(core_worker_server_->GetPort());
  rpc_address_.set_raylet_id(local_raylet_id.Binary());
  rpc_address_.set_worker_id(worker_context_.GetWorkerID().Binary());
  RAY_LOG(INFO).WithField(worker_context_.GetWorkerID()).WithField(local_raylet_id)
      << "Initializing worker at address: " << rpc_address_.ip_address() << ":"
      << rpc_address_.port();

  gcs_client_ = std::make_shared<gcs::GcsClient>(options_.gcs_options, GetWorkerID());

  RAY_CHECK_OK(gcs_client_->Connect(io_service_));
  RegisterToGcs(options_.worker_launch_time_ms, options_.worker_launched_time_ms);

  if (RayConfig::instance().task_events_report_interval_ms() > 0) {
    if (!task_event_buffer_->Start().ok()) {
      RAY_CHECK(!task_event_buffer_->Enabled()) << "TaskEventBuffer should be disabled.";
    }
  }

  core_worker_client_pool_ =
      std::make_shared<rpc::CoreWorkerClientPool>([&](const rpc::Address &addr) {
        return std::make_shared<rpc::CoreWorkerClient>(
            addr,
            *client_call_manager_,
            /*core_worker_unavailable_timeout_callback=*/[this, addr]() {
              const NodeID node_id = NodeID::FromBinary(addr.raylet_id());
              const WorkerID worker_id = WorkerID::FromBinary(addr.worker_id());
              const rpc::GcsNodeInfo *node_info =
                  gcs_client_->Nodes().Get(node_id, /*filter_dead_nodes=*/false);
              if (node_info != nullptr && node_info->state() == rpc::GcsNodeInfo::DEAD) {
                RAY_LOG(INFO).WithField(worker_id).WithField(node_id)
                    << "Disconnect core worker client since its node is dead";
                core_worker_client_pool_->Disconnect(worker_id);
                return;
              }

              raylet::RayletClient raylet_client(
                  rpc::NodeManagerWorkerClient::make(node_info->node_manager_address(),
                                                     node_info->node_manager_port(),
                                                     *client_call_manager_));
              raylet_client.IsLocalWorkerDead(
                  worker_id,
                  [this, worker_id](const Status &status,
                                    rpc::IsLocalWorkerDeadReply &&reply) {
                    if (status.ok() && reply.is_dead()) {
                      RAY_LOG(INFO).WithField(worker_id)
                          << "Disconnect core worker client since it is dead";
                      core_worker_client_pool_->Disconnect(worker_id);
                    }
                  });
            });
      });

  object_info_publisher_ = std::make_unique<pubsub::Publisher>(
      /*channels=*/
      std::vector<rpc::ChannelType>{rpc::ChannelType::WORKER_OBJECT_EVICTION,
                                    rpc::ChannelType::WORKER_REF_REMOVED_CHANNEL,
                                    rpc::ChannelType::WORKER_OBJECT_LOCATIONS_CHANNEL},
      /*periodical_runner=*/*periodical_runner_,
      /*get_time_ms=*/[]() { return absl::GetCurrentTimeNanos() / 1e6; },
      /*subscriber_timeout_ms=*/RayConfig::instance().subscriber_timeout_ms(),
      /*publish_batch_size_=*/RayConfig::instance().publish_batch_size(),
      GetWorkerID());
  object_info_subscriber_ = std::make_unique<pubsub::Subscriber>(
      /*subscriber_id=*/GetWorkerID(),
      /*channels=*/
      std::vector<rpc::ChannelType>{rpc::ChannelType::WORKER_OBJECT_EVICTION,
                                    rpc::ChannelType::WORKER_REF_REMOVED_CHANNEL,
                                    rpc::ChannelType::WORKER_OBJECT_LOCATIONS_CHANNEL},
      /*max_command_batch_size*/ RayConfig::instance().max_command_batch_size(),
      /*get_client=*/
      [this](const rpc::Address &address) {
        return core_worker_client_pool_->GetOrConnect(address);
      },
      /*callback_service*/ &io_service_);

  auto check_node_alive_fn = [this](const NodeID &node_id) {
    auto node = gcs_client_->Nodes().Get(node_id);
    return node != nullptr;
  };
  reference_counter_ = std::make_shared<ReferenceCounter>(
      rpc_address_,
      /*object_info_publisher=*/object_info_publisher_.get(),
      /*object_info_subscriber=*/object_info_subscriber_.get(),
      check_node_alive_fn,
      RayConfig::instance().lineage_pinning_enabled());

  if (RayConfig::instance().max_pending_lease_requests_per_scheduling_category() > 0) {
    lease_request_rate_limiter_ = std::make_shared<StaticLeaseRequestRateLimiter>(
        RayConfig::instance().max_pending_lease_requests_per_scheduling_category());
  } else {
    RAY_CHECK(
        RayConfig::instance().max_pending_lease_requests_per_scheduling_category() != 0)
        << "max_pending_lease_requests_per_scheduling_category can't be 0";
    lease_request_rate_limiter_ =
        std::make_shared<ClusterSizeBasedLeaseRequestRateLimiter>(
            /*min_concurrent_lease_cap_*/ 10);
  }

  // Register a callback to monitor add/removed nodes.
  // Note we capture a shared ownership of reference_counter_ and rate_limiter
  // here to avoid destruction order fiasco between gcs_client and reference_counter_.
  auto on_node_change = [reference_counter = this->reference_counter_,
                         rate_limiter = this->lease_request_rate_limiter_](
                            const NodeID &node_id, const rpc::GcsNodeInfo &data) {
    if (data.state() == rpc::GcsNodeInfo::DEAD) {
      RAY_LOG(INFO).WithField(node_id)
          << "Node failure. All objects pinned on that node will be lost if object "
             "reconstruction is not enabled.";
      reference_counter->ResetObjectsOnRemovedNode(node_id);
    }
    auto cluster_size_based_rate_limiter =
        dynamic_cast<ClusterSizeBasedLeaseRequestRateLimiter *>(rate_limiter.get());
    if (cluster_size_based_rate_limiter != nullptr) {
      cluster_size_based_rate_limiter->OnNodeChanges(data);
    }
  };
  RAY_CHECK_OK(gcs_client_->Nodes().AsyncSubscribeToNodeChange(on_node_change, nullptr));

  plasma_store_provider_ = std::make_shared<CoreWorkerPlasmaStoreProvider>(
      options_.store_socket,
      local_raylet_client_,
      *reference_counter_,
      options_.check_signals,
      /*warmup=*/
      (options_.worker_type != WorkerType::SPILL_WORKER &&
       options_.worker_type != WorkerType::RESTORE_WORKER),
      /*get_current_call_site=*/boost::bind(&CoreWorker::CurrentCallSite, this));
  memory_store_ = std::make_shared<CoreWorkerMemoryStore>(
      io_service_,
      reference_counter_.get(),
      local_raylet_client_,
      options_.check_signals,
      [this](const RayObject &obj) {
        rpc::ErrorType error_type;
        if (obj.IsException(&error_type) &&
            error_type == rpc::ErrorType::END_OF_STREAMING_GENERATOR) {
          // End-of-stream ObjectRefs are sentinels and should never get
          // returned to the caller.
          return;
        }
        // Run this on the event loop to avoid calling back into the language runtime
        // from the middle of user operations.
        io_service_.post(
            [this, obj]() {
              if (options_.unhandled_exception_handler != nullptr) {
                options_.unhandled_exception_handler(obj);
              }
            },
            "CoreWorker.HandleException");
      });

#if defined(__APPLE__) || defined(__linux__)
  // TODO(jhumphri): Combine with implementation in NodeManager.
  // TODO(jhumphri): Pool these connections with the other clients in CoreWorker connected
  // to the raylet.
  auto raylet_channel_client_factory =
      [this](const NodeID &node_id, rpc::ClientCallManager &client_call_manager) {
        auto node_info = gcs_client_->Nodes().Get(node_id);
        RAY_CHECK(node_info) << "No GCS info for node " << node_id;
        auto grpc_client =
            rpc::NodeManagerWorkerClient::make(node_info->node_manager_address(),
                                               node_info->node_manager_port(),
                                               client_call_manager);
        return std::make_shared<raylet::RayletClient>(std::move(grpc_client));
      };
  experimental_mutable_object_provider_ =
      std::make_shared<experimental::MutableObjectProvider>(
          *plasma_store_provider_->store_client(),
          raylet_channel_client_factory,
          options_.check_signals);
#endif

  auto push_error_callback = [this](const JobID &job_id,
                                    const std::string &type,
                                    const std::string &error_message,
                                    double timestamp) {
    return PushError(job_id, type, error_message, timestamp);
  };
  task_manager_ = std::make_shared<TaskManager>(
      *memory_store_,
      *reference_counter_,
      /*put_in_local_plasma_callback=*/
      [this](const RayObject &object, const ObjectID &object_id) {
        RAY_CHECK_OK(PutInLocalPlasmaStore(object, object_id, /*pin_object=*/true));
      },
      /* retry_task_callback= */
      [this](TaskSpecification &spec, bool object_recovery, uint32_t delay_ms) {
        spec.GetMutableMessage().set_attempt_number(spec.AttemptNumber() + 1);
        if (!object_recovery) {
          // Retry after a delay to emulate the existing Raylet reconstruction
          // behaviour. TODO(ekl) backoff exponentially.
          RAY_LOG(INFO) << "Will resubmit task after a " << delay_ms
                        << "ms delay: " << spec.DebugString();
          absl::MutexLock lock(&mutex_);
          TaskToRetry task_to_retry{current_time_ms() + delay_ms, spec};
          to_resubmit_.push(std::move(task_to_retry));
        } else {
          if (spec.IsActorTask()) {
            auto actor_handle = actor_manager_->GetActorHandle(spec.ActorId());
            actor_handle->SetResubmittedActorTaskSpec(spec);
            RAY_CHECK_OK(actor_task_submitter_->SubmitTask(spec));
          } else {
            RAY_CHECK(spec.IsNormalTask());
            RAY_CHECK_OK(normal_task_submitter_->SubmitTask(spec));
          }
        }
      },
      push_error_callback,
      RayConfig::instance().max_lineage_bytes(),
      *task_event_buffer_);

  // Create an entry for the driver task in the task table. This task is
  // added immediately with status RUNNING. This allows us to push errors
  // related to this driver task back to the driver. For example, if the
  // driver creates an object that is later evicted, we should notify the
  // user that we're unable to reconstruct the object, since we cannot
  // rerun the driver.
  if (options_.worker_type == WorkerType::DRIVER) {
    TaskSpecBuilder builder;
    const TaskID task_id = TaskID::ForDriverTask(worker_context_.GetCurrentJobID());
    builder.SetDriverTaskSpec(task_id,
                              options_.language,
                              worker_context_.GetCurrentJobID(),
                              // Driver has no parent task
                              /* parent_task_id */ TaskID::Nil(),
                              GetCallerId(),
                              rpc_address_,
                              TaskID::Nil());
    // Drivers are never re-executed.
    SetCurrentTaskId(task_id, /*attempt_number=*/0, "driver");

    // Add the driver task info.
    if (task_event_buffer_->Enabled() &&
        !RayConfig::instance().task_events_skip_driver_for_test()) {
      auto spec = std::move(builder).ConsumeAndBuild();
      auto job_id = spec.JobId();
      auto task_event = std::make_unique<worker::TaskStatusEvent>(
          task_id,
          std::move(job_id),
          /*attempt_number=*/0,
          rpc::TaskStatus::RUNNING,
          /*timestamp=*/absl::GetCurrentTimeNanos(),
          std::make_shared<const TaskSpecification>(std::move(spec)));
      task_event_buffer_->AddTaskEvent(std::move(task_event));
    }
  }

  auto raylet_client_factory = [this](const std::string &ip_address, int port) {
    auto grpc_client =
        rpc::NodeManagerWorkerClient::make(ip_address, port, *client_call_manager_);
    return std::make_shared<raylet::RayletClient>(std::move(grpc_client));
  };

  auto on_excess_queueing = [this](const ActorID &actor_id, uint64_t num_queued) {
    auto timestamp = std::chrono::duration_cast<std::chrono::seconds>(
                         std::chrono::system_clock::now().time_since_epoch())
                         .count();
    std::ostringstream stream;
    stream << "Warning: More than " << num_queued
           << " tasks are pending submission to actor " << actor_id
           << ". To reduce memory usage, wait for these tasks to finish before sending "
              "more.";
    RAY_CHECK_OK(
        PushError(options_.job_id, "excess_queueing_warning", stream.str(), timestamp));
  };

  actor_creator_ = std::make_shared<DefaultActorCreator>(gcs_client_);

  actor_task_submitter_ = std::make_unique<ActorTaskSubmitter>(*core_worker_client_pool_,
                                                               *memory_store_,
                                                               *task_manager_,
                                                               *actor_creator_,
                                                               on_excess_queueing,
                                                               io_service_,
                                                               reference_counter_);

  auto node_addr_factory = [this](const NodeID &node_id) {
    std::optional<rpc::Address> addr;
    if (auto node_info = gcs_client_->Nodes().Get(node_id)) {
      rpc::Address address;
      address.set_raylet_id(node_info->node_id());
      address.set_ip_address(node_info->node_manager_address());
      address.set_port(node_info->node_manager_port());
      addr = address;
    }
    return addr;
  };
  auto lease_policy = RayConfig::instance().locality_aware_leasing_enabled()
                          ? std::unique_ptr<LeasePolicyInterface>(
                                std::make_unique<LocalityAwareLeasePolicy>(
                                    *reference_counter_, node_addr_factory, rpc_address_))
                          : std::unique_ptr<LeasePolicyInterface>(
                                std::make_unique<LocalLeasePolicy>(rpc_address_));

  normal_task_submitter_ = std::make_unique<NormalTaskSubmitter>(
      rpc_address_,
      local_raylet_client_,
      core_worker_client_pool_,
      raylet_client_factory,
      std::move(lease_policy),
      memory_store_,
      *task_manager_,
      local_raylet_id,
      GetWorkerType(),
      RayConfig::instance().worker_lease_timeout_milliseconds(),
      actor_creator_,
      worker_context_.GetCurrentJobID(),
      lease_request_rate_limiter_,
      boost::asio::steady_timer(io_service_));
  auto report_locality_data_callback = [this](
                                           const ObjectID &object_id,
                                           const absl::flat_hash_set<NodeID> &locations,
                                           uint64_t object_size) {
    reference_counter_->ReportLocalityData(object_id, locations, object_size);
  };
  future_resolver_ =
      std::make_unique<FutureResolver>(memory_store_,
                                       reference_counter_,
                                       std::move(report_locality_data_callback),
                                       core_worker_client_pool_,
                                       rpc_address_);

  // Unfortunately the raylet client has to be constructed after the receivers.
  if (task_receiver_ != nullptr) {
    task_argument_waiter_ = std::make_unique<DependencyWaiterImpl>(*local_raylet_client_);
    task_receiver_->Init(
        core_worker_client_pool_, rpc_address_, task_argument_waiter_.get());
  }

  actor_manager_ = std::make_unique<ActorManager>(
      gcs_client_, *actor_task_submitter_, *reference_counter_);

  std::function<Status(const ObjectID &object_id, const ObjectLookupCallback &callback)>
      object_lookup_fn;

  object_lookup_fn = [this, node_addr_factory](const ObjectID &object_id,
                                               const ObjectLookupCallback &callback) {
    std::vector<rpc::Address> locations;
    const std::optional<absl::flat_hash_set<NodeID>> object_locations =
        reference_counter_->GetObjectLocations(object_id);
    if (object_locations.has_value()) {
      locations.reserve(object_locations.value().size());
      for (const auto &node_id : object_locations.value()) {
        std::optional<rpc::Address> addr = node_addr_factory(node_id);
        if (addr.has_value()) {
          locations.emplace_back(std::move(addr.value()));
          continue;
        }
        // We're getting potentially stale locations directly from the reference
        // counter, so the location might be a dead node.
        RAY_LOG(DEBUG).WithField(object_id).WithField(node_id)
            << "Object location is dead, not using it in the recovery of object";
      }
    }
    callback(object_id, locations);
    return Status::OK();
  };
  object_recovery_manager_ = std::make_unique<ObjectRecoveryManager>(
      rpc_address_,
      raylet_client_factory,
      local_raylet_client_,
      object_lookup_fn,
      *task_manager_,
      *reference_counter_,
      *memory_store_,
      [this](const ObjectID &object_id, rpc::ErrorType reason, bool pin_object) {
        RAY_LOG(DEBUG).WithField(object_id)
            << "Failed to recover object due to " << rpc::ErrorType_Name(reason);
        // NOTE(swang): Failure here means the local raylet is probably dead.
        // We do not assert failure though, because we should throw the object
        // error to the application.
        RAY_UNUSED(Put(RayObject(reason),
                       /*contained_object_ids=*/{},
                       object_id,
                       /*pin_object=*/pin_object));
      });

  // Used to detect if the object is in the plasma store.
  max_direct_call_object_size_ = RayConfig::instance().max_direct_call_object_size();

  /// If periodic asio stats print is enabled, it will print it.
  const auto event_stats_print_interval_ms =
      RayConfig::instance().event_stats_print_interval_ms();
  if (event_stats_print_interval_ms != -1 && RayConfig::instance().event_stats()) {
    periodical_runner_->RunFnPeriodically(
        [this] {
          RAY_LOG(INFO) << "Event stats:\n\n"
                        << io_service_.stats().StatsString() << "\n\n"
                        << "-----------------\n"
                        << "Task execution event stats:\n"
                        << task_execution_service_.stats().StatsString() << "\n\n"
                        << "-----------------\n"
                        << "Task Event stats:\n"
                        << task_event_buffer_->DebugString() << "\n";
        },
        event_stats_print_interval_ms,
        "CoreWorker.PrintEventStats");
  }

  // Set event context for current core worker thread.
  RayEventContext::Instance().SetEventContext(
      ray::rpc::Event_SourceType::Event_SourceType_CORE_WORKER,
      {{"worker_id", worker_id.Hex()}});

  periodical_runner_->RunFnPeriodically(
      [this] {
        const auto lost_objects = reference_counter_->FlushObjectsToRecover();
        if (!lost_objects.empty()) {
          // Keep :info_message: in sync with LOG_PREFIX_INFO_MESSAGE in ray_constants.py.
          RAY_LOG(ERROR) << ":info_message: Attempting to recover " << lost_objects.size()
                         << " lost objects by resubmitting their tasks. To disable "
                         << "object reconstruction, set @ray.remote(max_retries=0).";
          // Delete the objects from the in-memory store to indicate that they are not
          // available. The object recovery manager will guarantee that a new value
          // will eventually be stored for the objects (either an
          // UnreconstructableError or a value reconstructed from lineage).
          memory_store_->Delete(lost_objects);
          for (const auto &object_id : lost_objects) {
            // NOTE(swang): There is a race condition where this can return false if
            // the reference went out of scope since the call to the ref counter to get
            // the lost objects. It's okay to not mark the object as failed or recover
            // the object since there are no reference holders.
            RAY_UNUSED(object_recovery_manager_->RecoverObject(object_id));
          }
        }
      },
      100,
      "CoreWorker.RecoverObjects");

  periodical_runner_->RunFnPeriodically(
      [this] { InternalHeartbeat(); },
      RayConfig::instance().core_worker_internal_heartbeat_ms(),
      "CoreWorker.InternalHeartbeat");

  periodical_runner_->RunFnPeriodically(
      [this] { RecordMetrics(); },
      RayConfig::instance().metrics_report_interval_ms() / 2,
      "CoreWorker.RecordMetrics");

  periodical_runner_->RunFnPeriodically(
      [this] { TryDelPendingObjectRefStreams(); },
      RayConfig::instance().local_gc_min_interval_s() * 1000,
      "CoreWorker.TryDelPendingObjectRefStreams");

#ifndef _WIN32
  // Doing this last during CoreWorker initialization, so initialization logic like
  // registering with Raylet can finish with higher priority.
  static const bool niced = [this]() {
    if (options_.worker_type != WorkerType::DRIVER) {
      const auto niceness = nice(RayConfig::instance().worker_niceness());
      RAY_LOG(INFO) << "Adjusted worker niceness to " << niceness;
      return true;
    }
    return false;
  }();
  // Verify driver and worker are never mixed in the same process.
  RAY_CHECK_EQ(options_.worker_type != WorkerType::DRIVER, niced);
#endif

  // Tell the raylet the port that we are listening on, only do when port hasn't been
  // announced.
  // NOTE: This also marks the worker as available in Raylet. We do this at the very end
  // in case there is a problem during construction.
  if (options_.assigned_worker_port.has_value()) {
    Status s = RegisterWorkerToRayletWithPort(*raylet_conn,
                                              GetWorkerID(),
                                              options_.worker_type,
                                              worker_context_.GetCurrentJobID(),
                                              options_.runtime_env_hash,
                                              options_.language,
                                              options_.node_ip_address,
                                              options_.serialized_job_config,
                                              options_.startup_token,
                                              assigned_port);
    RAY_CHECK_OK(s);
  } else {
    ConnectToRayletInternal();
  }
}  // NOLINT(readability/fn_size)

CoreWorker::~CoreWorker() { RAY_LOG(INFO) << "Core worker is destructed"; }

void CoreWorker::Shutdown() {
  if (is_shutdown_) {
    RAY_LOG(INFO)
        << "Shutdown request has received although the core worker is already shutdown.";
    return;
  }

  RAY_LOG(INFO) << "Shutting down a core worker.";
  is_shutdown_ = true;
  if (options_.worker_type == WorkerType::WORKER) {
    // Running in a main thread.
    // Asyncio coroutines could still run after CoreWorker is removed because it is
    // running in a different thread. This can cause segfault because coroutines try to
    // access CoreWorker methods that are already garbage collected. We should complete
    // all coroutines before shutting down in order to prevent this.
    if (worker_context_.CurrentActorIsAsync()) {
      options_.terminate_asyncio_thread();
    }
    task_execution_service_.stop();
  }
  if (options_.on_worker_shutdown) {
    // Running in a main thread.
    options_.on_worker_shutdown(GetWorkerID());
  }

  task_event_buffer_->Stop();

  io_service_.stop();
  RAY_LOG(INFO) << "Waiting for joining a core worker io thread. If it hangs here, there "
                   "might be deadlock or a high load in the core worker io service.";
  if (io_thread_.joinable()) {
    io_thread_.join();
  }

  // Shutdown gRPC server
  core_worker_server_->Shutdown();

  // Now that gcs_client is not used within io service, we can reset the pointer and clean
  // it up.
  if (gcs_client_) {
    RAY_LOG(INFO) << "Disconnecting a GCS client.";
    // TODO(hjiang): Move the Disconnect() logic
    // to GcsClient destructor.
    gcs_client_->Disconnect();
    gcs_client_.reset();
  }

  RAY_LOG(INFO) << "Core worker ready to be deallocated.";
}

void CoreWorker::ConnectToRayletInternal() {
  // Tell the raylet the port that we are listening on.
  // NOTE: This also marks the worker as available in Raylet. We do this at the
  // very end in case there is a problem during construction.
  if (options_.worker_type == WorkerType::DRIVER) {
    Status status = local_raylet_client_->AnnounceWorkerPortForDriver(
        core_worker_server_->GetPort(), options_.entrypoint);
    RAY_CHECK_OK(status) << "Failed to announce driver's port to raylet and GCS";
  } else {
    // TODO(hjiang): In the future this function should only accessed by driver, should
    // delete worker branch.
    Status status =
        local_raylet_client_->AnnounceWorkerPortForWorker(core_worker_server_->GetPort());
    RAY_CHECK_OK(status) << "Failed to announce worker's port to raylet and GCS";
  }
}

void CoreWorker::Disconnect(
    const rpc::WorkerExitType &exit_type,
    const std::string &exit_detail,
    const std::shared_ptr<LocalMemoryBuffer> &creation_task_exception_pb_bytes) {
  // Force stats export before exiting the worker.
  RecordMetrics();

  // Driver exiting.
  if (options_.worker_type == WorkerType::DRIVER && task_event_buffer_->Enabled() &&
      !RayConfig::instance().task_events_skip_driver_for_test()) {
    auto task_event = std::make_unique<worker::TaskStatusEvent>(
        worker_context_.GetCurrentTaskID(),
        worker_context_.GetCurrentJobID(),
        /* attempt_number */ 0,
        rpc::TaskStatus::FINISHED,
        /* timestamp */ absl::GetCurrentTimeNanos());
    task_event_buffer_->AddTaskEvent(std::move(task_event));
  }

  // Force task state events push before exiting the worker.
  task_event_buffer_->FlushEvents(/* forced */ true);

  opencensus::stats::StatsExporter::ExportNow();
  if (connected_) {
    RAY_LOG(INFO) << "Sending disconnect message to the local raylet.";
    connected_ = false;
    if (local_raylet_client_) {
      Status status = local_raylet_client_->Disconnect(
          exit_type, exit_detail, creation_task_exception_pb_bytes);
      if (status.ok()) {
        RAY_LOG(INFO) << "Disconnected from the local raylet.";
      } else {
        RAY_LOG(WARNING) << "Failed to disconnect from the local raylet: " << status;
      }
    }
  }
}

void CoreWorker::KillChildProcs() {
  // There are cases where worker processes can "leak" child processes.
  // Basically this means that the worker process (either itself, or via
  // code in a task or actor) spawned a process and did not kill it on termination.
  // The process will continue living beyond the lifetime of the worker process.
  // If that leaked process has expensive resources, such as a CUDA context and associated
  // GPU memory, then those resources will never be cleaned until something else kills the
  // process.
  //
  // This function lists all processes that are direct children of the current worker
  // process, then kills them. This currently only works for the "happy-path"; worker
  // process crashes will still leak processes.
  // TODO(cade) Use more robust method to catch leaked processes even in worker crash
  // scenarios (subreaper).

  if (!RayConfig::instance().kill_child_processes_on_worker_exit()) {
    RAY_LOG(DEBUG)
        << "kill_child_processes_on_worker_exit is not true, skipping KillChildProcs";
    return;
  }

  RAY_LOG(DEBUG) << "kill_child_processes_on_worker_exit true, KillChildProcs";
  auto maybe_child_procs = GetAllProcsWithPpid(GetPID());

  // Enumerating child procs is not supported on this platform.
  if (!maybe_child_procs) {
    RAY_LOG(DEBUG) << "Killing leaked procs not supported on this platform.";
    return;
  }

  const auto &child_procs = *maybe_child_procs;
  const auto child_procs_str = absl::StrJoin(child_procs, ",");
  RAY_LOG(INFO) << "Try killing all child processes of this worker as it exits. "
                << "Child process pids: " << child_procs_str;

  for (const auto &child_pid : child_procs) {
    auto maybe_error_code = KillProc(child_pid);
    RAY_CHECK(maybe_error_code)
        << "Expected this path to only be called when KillProc is supported.";
    auto error_code = *maybe_error_code;

    RAY_LOG(INFO) << "Kill result for child pid " << child_pid << ": "
                  << error_code.message() << ", bool " << static_cast<bool>(error_code);
    if (error_code) {
      RAY_LOG(WARNING) << "Unable to kill potentially leaked process " << child_pid
                       << ": " << error_code.message();
    }
  }
}

void CoreWorker::Exit(
    const rpc::WorkerExitType exit_type,
    const std::string &detail,
    const std::shared_ptr<LocalMemoryBuffer> &creation_task_exception_pb_bytes) {
  if (is_exit_) {
    RAY_LOG(INFO) << "Exit signal received, but the core worker has already received a "
                     "signal and is shutting down.";
    return;
  }
  is_exit_ = true;

  RAY_LOG(INFO) << "Exit signal received, this process will exit after all outstanding "
                   "tasks have finished"
                << ", exit_type=" << rpc::WorkerExitType_Name(exit_type)
                << ", detail=" << detail;
  {
    absl::MutexLock lock(&mutex_);
    RAY_CHECK_NE(detail, "");
    exiting_detail_ = std::optional<std::string>{detail};
  }
  // Release the resources early in case draining takes a long time.
  auto status = local_raylet_client_->NotifyDirectCallTaskBlocked();
  if (!status.ok()) {
    RAY_LOG(WARNING)
        << "Failed to notify Raylet. It is either the raylet is already dead or the "
           "raylet disconnects the client because it kills this worker.";
  }

  RAY_LOG(DEBUG) << "Exit signal received, remove all local references.";
  /// Since this core worker is exiting, it's necessary to release all local references,
  /// otherwise the frontend code may not release its references and this worker will be
  /// leaked. See https://github.com/ray-project/ray/issues/19639.
  reference_counter_->ReleaseAllLocalReferences();

  // Callback to shutdown.
  auto shutdown = [this, exit_type, detail, creation_task_exception_pb_bytes]() {
    // To avoid problems, make sure shutdown is always called from the same
    // event loop each time.
    task_execution_service_.post(
        [this, exit_type, detail, creation_task_exception_pb_bytes]() {
          rpc::DrainServerCallExecutor();
          KillChildProcs();
          // Disconnect should be put close to Shutdown
          // https://github.com/ray-project/ray/pull/34883
          // TODO(iycheng): Improve the Process.h and make it able to monitor
          // process liveness
          Disconnect(exit_type, detail, creation_task_exception_pb_bytes);
          Shutdown();
        },
        "CoreWorker.Shutdown");
  };
  // Callback to drain objects once all pending tasks have been drained.
  auto drain_references_callback = [this, shutdown]() {
    // Post to the event loop to avoid a deadlock between the TaskManager and
    // the ReferenceCounter. The deadlock can occur because this callback may
    // get called by the TaskManager while the ReferenceCounter's lock is held,
    // but the callback itself must acquire the ReferenceCounter's lock to
    // drain the object references.
    task_execution_service_.post(
        [this, shutdown]() {
          RAY_LOG(INFO) << "Wait for currently executing tasks in the underlying thread "
                           "pools to finish.";
          // Wait for currently executing tasks in the underlying thread pools to
          // finish. Note that if tasks have been posted to the thread pools but not
          // started yet, they will not be executed.
          task_receiver_->Stop();

          bool not_actor_task = false;
          {
            absl::MutexLock lock(&mutex_);
            not_actor_task = actor_id_.IsNil();
          }
          if (not_actor_task) {
            // If we are a task, then we cannot hold any object references in the
            // heap. Therefore, any active object references are being held by other
            // processes. Wait for these processes to release their references
            // before we shutdown. NOTE(swang): This could still cause this worker
            // process to stay alive forever if another process holds a reference
            // forever.
            reference_counter_->DrainAndShutdown(shutdown);
          } else {
            // If we are an actor, then we may be holding object references in the
            // heap. Then, we should not wait to drain the object references before
            // shutdown since this could hang.
            shutdown();
          }
        },
        "CoreWorker.DrainAndShutdown");
  };

  task_manager_->DrainAndShutdown(drain_references_callback);
}

void CoreWorker::ForceExit(const rpc::WorkerExitType exit_type,
                           const std::string &detail) {
  RAY_LOG(WARNING) << "Force exit the process. "
                   << " Details: " << detail;

  KillChildProcs();
  // Disconnect should be put close to Exit
  // https://github.com/ray-project/ray/pull/34883
  // TODO(iycheng): Improve the Process.h and make it able to monitor
  // process liveness
  Disconnect(exit_type, detail);

  // NOTE(hchen): Use `QuickExit()` to force-exit this process without doing cleanup.
  // `exit()` will destruct static objects in an incorrect order, which will lead to
  // core dumps.
  QuickExit();
}

void CoreWorker::RunIOService() {
#ifndef _WIN32
  // Block SIGINT and SIGTERM so they will be handled by the main thread.
  sigset_t mask;
  sigemptyset(&mask);
  sigaddset(&mask, SIGINT);
  sigaddset(&mask, SIGTERM);
  pthread_sigmask(SIG_BLOCK, &mask, nullptr);
#endif
  SetThreadName("worker.io");
  io_service_.run();
  RAY_LOG(INFO) << "Core worker main io service stopped.";
}

const WorkerID &CoreWorker::GetWorkerID() const { return worker_context_.GetWorkerID(); }

void CoreWorker::SetCurrentTaskId(const TaskID &task_id,
                                  uint64_t attempt_number,
                                  const std::string &task_name) {
  worker_context_.SetCurrentTaskId(task_id, attempt_number);
  {
    absl::MutexLock lock(&mutex_);
    main_thread_task_id_ = task_id;
    main_thread_task_name_ = task_name;
  }
}

void CoreWorker::RegisterToGcs(int64_t worker_launch_time_ms,
                               int64_t worker_launched_time_ms) {
  absl::flat_hash_map<std::string, std::string> worker_info;
  const auto &worker_id = GetWorkerID();
  worker_info.emplace("node_ip_address", options_.node_ip_address);
  worker_info.emplace("plasma_store_socket", options_.store_socket);
  worker_info.emplace("raylet_socket", options_.raylet_socket);

  if (options_.worker_type == WorkerType::DRIVER) {
    auto start_time = std::chrono::duration_cast<std::chrono::milliseconds>(
                          std::chrono::system_clock::now().time_since_epoch())
                          .count();
    worker_info.emplace("driver_id", worker_id.Binary());
    worker_info.emplace("start_time", absl::StrFormat("%d", start_time));
    if (!options_.driver_name.empty()) {
      worker_info.emplace("name", options_.driver_name);
    }
  }

  auto worker_data = std::make_shared<rpc::WorkerTableData>();
  worker_data->mutable_worker_address()->set_raylet_id(rpc_address_.raylet_id());
  worker_data->mutable_worker_address()->set_ip_address(rpc_address_.ip_address());
  worker_data->mutable_worker_address()->set_port(rpc_address_.port());
  worker_data->mutable_worker_address()->set_worker_id(worker_id.Binary());
  worker_data->set_worker_type(options_.worker_type);
  worker_data->mutable_worker_info()->insert(std::make_move_iterator(worker_info.begin()),
                                             std::make_move_iterator(worker_info.end()));

  worker_data->set_is_alive(true);
  worker_data->set_pid(pid_);
  worker_data->set_start_time_ms(current_sys_time_ms());
  worker_data->set_worker_launch_time_ms(worker_launch_time_ms);
  worker_data->set_worker_launched_time_ms(worker_launched_time_ms);

  RAY_CHECK_OK(gcs_client_->Workers().AsyncAdd(worker_data, nullptr));
}

void CoreWorker::ExitIfParentRayletDies() {
  RAY_CHECK(!RayConfig::instance().RAYLET_PID().empty());
  static auto raylet_pid =
      static_cast<pid_t>(std::stoi(RayConfig::instance().RAYLET_PID()));
  bool should_shutdown = !IsProcessAlive(raylet_pid);
  if (should_shutdown) {
    RAY_LOG(WARNING) << "Shutting down the core worker because the local raylet failed. "
                     << "Check out the raylet.out log file. Raylet pid: " << raylet_pid;

    // Kill child procs so that child processes of the workers do not outlive the workers.
    KillChildProcs();

    QuickExit();
  }
}

void CoreWorker::InternalHeartbeat() {
  // Retry tasks.
  std::vector<TaskToRetry> tasks_to_resubmit;
  {
    absl::MutexLock lock(&mutex_);
    while (!to_resubmit_.empty() &&
           current_time_ms() > to_resubmit_.top().execution_time_ms) {
      tasks_to_resubmit.emplace_back(to_resubmit_.top());
      to_resubmit_.pop();
    }
  }

  for (auto &task_to_retry : tasks_to_resubmit) {
    auto &spec = task_to_retry.task_spec;
    if (spec.IsActorTask()) {
      auto actor_handle = actor_manager_->GetActorHandle(spec.ActorId());
      actor_handle->SetResubmittedActorTaskSpec(spec);
      RAY_CHECK_OK(actor_task_submitter_->SubmitTask(spec));
    } else if (spec.IsActorCreationTask()) {
      RAY_CHECK_OK(actor_task_submitter_->SubmitActorCreationTask(spec));
    } else {
      RAY_CHECK_OK(normal_task_submitter_->SubmitTask(spec));
    }
  }

  // Check timeout tasks that are waiting for death info.
  if (actor_task_submitter_ != nullptr) {
    actor_task_submitter_->CheckTimeoutTasks();
  }

  // Periodically report the latest backlog so that
  // local raylet will have the eventually consistent view of worker backlogs
  // even in cases where backlog reports from normal_task_submitter
  // are lost or reordered.
  normal_task_submitter_->ReportWorkerBacklog();

  // Check for unhandled exceptions to raise after a timeout on the driver.
  // Only do this for TTY, since shells like IPython sometimes save references
  // to the result and prevent normal result deletion from handling.
  // See also: https://github.com/ray-project/ray/issues/14485
  if (options_.worker_type == WorkerType::DRIVER && options_.interactive) {
    memory_store_->NotifyUnhandledErrors();
  }
}

void CoreWorker::RecordMetrics() {
  // Record metrics for owned tasks.
  task_manager_->RecordMetrics();
  // Record metrics for executed tasks.
  task_counter_.RecordMetrics();
  // Record worker heap memory metrics.
  memory_store_->RecordMetrics();
}

std::unordered_map<ObjectID, std::pair<size_t, size_t>>
CoreWorker::GetAllReferenceCounts() const {
  auto counts = reference_counter_->GetAllReferenceCounts();
  std::vector<ObjectID> actor_handle_ids = actor_manager_->GetActorHandleIDsFromHandles();
  // Strip actor IDs from the ref counts since there is no associated ObjectID
  // in the language frontend.
  for (const auto &actor_handle_id : actor_handle_ids) {
    counts.erase(actor_handle_id);
  }
  return counts;
}

std::vector<TaskID> CoreWorker::GetPendingChildrenTasks(const TaskID &task_id) const {
  return task_manager_->GetPendingChildrenTasks(task_id);
}

const rpc::Address &CoreWorker::GetRpcAddress() const { return rpc_address_; }

bool CoreWorker::HasOwner(const ObjectID &object_id) const {
  return reference_counter_->HasOwner(object_id);
}

rpc::Address CoreWorker::GetOwnerAddressOrDie(const ObjectID &object_id) const {
  rpc::Address owner_address;
  auto status = GetOwnerAddress(object_id, &owner_address);
  RAY_CHECK_OK(status);
  return owner_address;
}

Status CoreWorker::GetOwnerAddress(const ObjectID &object_id,
                                   rpc::Address *owner_address) const {
  auto has_owner = reference_counter_->GetOwner(object_id, owner_address);
  if (!has_owner) {
    std::ostringstream stream;
    stream << "An application is trying to access a Ray object whose owner is unknown"
           << "(" << object_id
           << "). "
              "Please make sure that all Ray objects you are trying to access are part"
              " of the current Ray session. Note that "
              "object IDs generated randomly (ObjectID.from_random()) or out-of-band "
              "(ObjectID.from_binary(...)) cannot be passed as a task argument because"
              " Ray does not know which task created them. "
              "If this was not how your object ID was generated, please file an issue "
              "at https://github.com/ray-project/ray/issues/";
    return Status::ObjectUnknownOwner(stream.str());
  }
  return Status::OK();
}

std::vector<rpc::ObjectReference> CoreWorker::GetObjectRefs(
    const std::vector<ObjectID> &object_ids) const {
  std::vector<rpc::ObjectReference> refs;
  refs.reserve(object_ids.size());
  for (const auto &object_id : object_ids) {
    rpc::ObjectReference ref;
    ref.set_object_id(object_id.Binary());
    rpc::Address owner_address;
    if (reference_counter_->GetOwner(object_id, &owner_address)) {
      // NOTE(swang): Detached actors do not have an owner address set.
      *ref.mutable_owner_address() = std::move(owner_address);
    }
    refs.emplace_back(std::move(ref));
  }
  return refs;
}

void CoreWorker::GetOwnershipInfoOrDie(const ObjectID &object_id,
                                       rpc::Address *owner_address,
                                       std::string *serialized_object_status) {
  auto status = GetOwnershipInfo(object_id, owner_address, serialized_object_status);
  RAY_CHECK_OK(status);
}

Status CoreWorker::GetOwnershipInfo(const ObjectID &object_id,
                                    rpc::Address *owner_address,
                                    std::string *serialized_object_status) {
  auto has_owner = reference_counter_->GetOwner(object_id, owner_address);
  if (!has_owner) {
    std::ostringstream stream;
    stream << "An application is trying to access a Ray object whose owner is unknown"
           << "(" << object_id
           << "). "
              "Please make sure that all Ray objects you are trying to access are part"
              " of the current Ray session. Note that "
              "object IDs generated randomly (ObjectID.from_random()) or out-of-band "
              "(ObjectID.from_binary(...)) cannot be passed as a task argument because"
              " Ray does not know which task created them. "
              "If this was not how your object ID was generated, please file an issue "
              "at https://github.com/ray-project/ray/issues/";
    return Status::ObjectUnknownOwner(stream.str());
  }

  rpc::GetObjectStatusReply object_status;
  // Optimization: if the object exists, serialize and inline its status. This also
  // resolves some race conditions in resource release (#16025).
  if (RayConfig::instance().inline_object_status_in_refs()) {
    auto existing_object = memory_store_->GetIfExists(object_id);
    if (existing_object != nullptr) {
      PopulateObjectStatus(object_id, existing_object, &object_status);
    }
  }
  *serialized_object_status = object_status.SerializeAsString();
  return Status::OK();
}

void CoreWorker::RegisterOwnershipInfoAndResolveFuture(
    const ObjectID &object_id,
    const ObjectID &outer_object_id,
    const rpc::Address &owner_address,
    const std::string &serialized_object_status) {
  // Add the object's owner to the local metadata in case it gets serialized
  // again.
  reference_counter_->AddBorrowedObject(object_id, outer_object_id, owner_address);

  rpc::GetObjectStatusReply object_status;
  object_status.ParseFromString(serialized_object_status);

  if (object_status.has_object() && !reference_counter_->OwnedByUs(object_id)) {
    // We already have the inlined object status, process it immediately.
    future_resolver_->ProcessResolvedObject(
        object_id, owner_address, Status::OK(), object_status);
  } else {
    // We will ask the owner about the object until the object is
    // created or we can no longer reach the owner.
    future_resolver_->ResolveFutureAsync(object_id, owner_address);
  }
}

Status CoreWorker::Put(const RayObject &object,
                       const std::vector<ObjectID> &contained_object_ids,
                       ObjectID *object_id) {
  *object_id = ObjectID::FromIndex(worker_context_.GetCurrentInternalTaskId(),
                                   worker_context_.GetNextPutIndex());
  reference_counter_->AddOwnedObject(*object_id,
                                     contained_object_ids,
                                     rpc_address_,
                                     CurrentCallSite(),
                                     object.GetSize(),
                                     /*is_reconstructable=*/false,
                                     /*add_local_ref=*/true,
                                     NodeID::FromBinary(rpc_address_.raylet_id()));
  auto status = Put(object, contained_object_ids, *object_id, /*pin_object=*/true);
  if (!status.ok()) {
    RemoveLocalReference(*object_id);
  }
  return status;
}

Status CoreWorker::PutInLocalPlasmaStore(const RayObject &object,
                                         const ObjectID &object_id,
                                         bool pin_object) {
  bool object_exists = false;
  RAY_RETURN_NOT_OK(plasma_store_provider_->Put(
      object, object_id, /* owner_address = */ rpc_address_, &object_exists));
  if (!object_exists) {
    if (pin_object) {
      // Tell the raylet to pin the object **after** it is created.
      RAY_LOG(DEBUG).WithField(object_id) << "Pinning put object";
      local_raylet_client_->PinObjectIDs(
          rpc_address_,
          {object_id},
          /*generator_id=*/ObjectID::Nil(),
          [this, object_id](const Status &status, const rpc::PinObjectIDsReply &reply) {
            // Only release the object once the raylet has responded to avoid the race
            // condition that the object could be evicted before the raylet pins it.
            if (!plasma_store_provider_->Release(object_id).ok()) {
              RAY_LOG(ERROR).WithField(object_id)
                  << "Failed to release object, might cause a leak in plasma.";
            }
          });
    } else {
      RAY_RETURN_NOT_OK(plasma_store_provider_->Release(object_id));
    }
  }
  RAY_CHECK(memory_store_->Put(RayObject(rpc::ErrorType::OBJECT_IN_PLASMA), object_id));
  return Status::OK();
}

Status CoreWorker::Put(const RayObject &object,
                       const std::vector<ObjectID> &contained_object_ids,
                       const ObjectID &object_id,
                       bool pin_object) {
  RAY_RETURN_NOT_OK(WaitForActorRegistered(contained_object_ids));
  if (options_.is_local_mode) {
    RAY_LOG(DEBUG).WithField(object_id) << "Put object in memory store";
    RAY_CHECK(memory_store_->Put(object, object_id));
    return Status::OK();
  }
  return PutInLocalPlasmaStore(object, object_id, pin_object);
}

Status CoreWorker::CreateOwnedAndIncrementLocalRef(
    bool is_experimental_mutable_object,
    const std::shared_ptr<Buffer> &metadata,
    const size_t data_size,
    const std::vector<ObjectID> &contained_object_ids,
    ObjectID *object_id,
    std::shared_ptr<Buffer> *data,
    bool created_by_worker,
    const std::unique_ptr<rpc::Address> &owner_address,
    bool inline_small_object) {
  auto status = WaitForActorRegistered(contained_object_ids);
  if (!status.ok()) {
    return status;
  }
  *object_id = ObjectID::FromIndex(worker_context_.GetCurrentInternalTaskId(),
                                   worker_context_.GetNextPutIndex());
  rpc::Address real_owner_address =
      owner_address != nullptr ? *owner_address : rpc_address_;
  bool owned_by_us = real_owner_address.worker_id() == rpc_address_.worker_id();
  if (owned_by_us) {
    reference_counter_->AddOwnedObject(*object_id,
                                       contained_object_ids,
                                       rpc_address_,
                                       CurrentCallSite(),
                                       data_size + metadata->Size(),
                                       /*is_reconstructable=*/false,
                                       /*add_local_ref=*/true,
                                       NodeID::FromBinary(rpc_address_.raylet_id()));
  } else {
    // Because in the remote worker's `HandleAssignObjectOwner`,
    // a `WaitForRefRemoved` RPC request will be sent back to
    // the current worker. So we need to make sure ref count is > 0
    // by invoking `AddLocalReference` first. Note that in worker.py we set
    // skip_adding_local_ref=True to avoid double referencing the object.
    AddLocalReference(*object_id);
    RAY_UNUSED(
        reference_counter_->AddBorrowedObject(*object_id,
                                              ObjectID::Nil(),
                                              real_owner_address,
                                              /*foreign_owner_already_monitoring=*/true));

    // Remote call `AssignObjectOwner()`.
    rpc::AssignObjectOwnerRequest request;
    request.set_object_id(object_id->Binary());
    request.mutable_borrower_address()->CopyFrom(rpc_address_);
    request.set_call_site(CurrentCallSite());

    for (auto &contained_object_id : contained_object_ids) {
      request.add_contained_object_ids(contained_object_id.Binary());
    }
    request.set_object_size(data_size + metadata->Size());
    auto conn = core_worker_client_pool_->GetOrConnect(real_owner_address);
    std::promise<Status> status_promise;
    conn->AssignObjectOwner(request,
                            [&status_promise](const Status &returned_status,
                                              const rpc::AssignObjectOwnerReply &reply) {
                              status_promise.set_value(returned_status);
                            });
    // Block until the remote call `AssignObjectOwner` returns.
    status = status_promise.get_future().get();
    // Must call `AddNestedObjectIds` after finished assign owner.
    // Otherwise, it will cause the reference count of those contained objects
    // to be less than expected. Details: https://github.com/ray-project/ray/issues/30341
    reference_counter_->AddNestedObjectIds(
        *object_id, contained_object_ids, real_owner_address);
  }

  if (options_.is_local_mode && owned_by_us && inline_small_object) {
    *data = std::make_shared<LocalMemoryBuffer>(data_size);
  } else {
    if (status.ok()) {
      status = plasma_store_provider_->Create(metadata,
                                              data_size,
                                              *object_id,
                                              /* owner_address = */ real_owner_address,
                                              data,
                                              created_by_worker,
                                              is_experimental_mutable_object);
    }
    if (!status.ok()) {
      RemoveLocalReference(*object_id);
      return status;
    } else if (*data == nullptr) {
      // Object already exists in plasma. Store the in-memory value so that the
      // client will check the plasma store.
      RAY_CHECK(
          memory_store_->Put(RayObject(rpc::ErrorType::OBJECT_IN_PLASMA), *object_id));
    }
  }
  return Status::OK();
}

Status CoreWorker::CreateExisting(const std::shared_ptr<Buffer> &metadata,
                                  const size_t data_size,
                                  const ObjectID &object_id,
                                  const rpc::Address &owner_address,
                                  std::shared_ptr<Buffer> *data,
                                  bool created_by_worker) {
  if (options_.is_local_mode) {
    return Status::NotImplemented(
        "Creating an object with a pre-existing ObjectID is not supported in local "
        "mode");
  } else {
    return plasma_store_provider_->Create(
        metadata, data_size, object_id, owner_address, data, created_by_worker);
  }
}

Status CoreWorker::ExperimentalChannelWriteAcquire(
    const ObjectID &object_id,
    const std::shared_ptr<Buffer> &metadata,
    uint64_t data_size,
    int64_t num_readers,
    int64_t timeout_ms,
    std::shared_ptr<Buffer> *data) {
  Status status = experimental_mutable_object_provider_->GetChannelStatus(
      object_id, /*is_reader*/ false);
  if (!status.ok()) {
    return status;
  }
  return experimental_mutable_object_provider_->WriteAcquire(object_id,
                                                             data_size,
                                                             metadata->Data(),
                                                             metadata->Size(),
                                                             num_readers,
                                                             *data,
                                                             timeout_ms);
}

Status CoreWorker::ExperimentalChannelWriteRelease(const ObjectID &object_id) {
  return experimental_mutable_object_provider_->WriteRelease(object_id);
}

Status CoreWorker::ExperimentalChannelSetError(const ObjectID &object_id) {
  return experimental_mutable_object_provider_->SetError(object_id);
}

Status CoreWorker::SealOwned(const ObjectID &object_id,
                             bool pin_object,
                             const std::unique_ptr<rpc::Address> &owner_address) {
  auto status =
      SealExisting(object_id, pin_object, ObjectID::Nil(), std::move(owner_address));
  if (status.ok()) {
    return status;
  }
  RemoveLocalReference(object_id);
  if (reference_counter_->HasReference(object_id)) {
    RAY_LOG(WARNING).WithField(object_id)
        << "Object failed to be put but has a nonzero ref count. This object may leak.";
  }
  return status;
}

Status CoreWorker::SealExisting(const ObjectID &object_id,
                                bool pin_object,
                                const ObjectID &generator_id,
                                const std::unique_ptr<rpc::Address> &owner_address) {
  RAY_RETURN_NOT_OK(plasma_store_provider_->Seal(object_id));
  if (pin_object) {
    // Tell the raylet to pin the object **after** it is created.
    RAY_LOG(DEBUG).WithField(object_id) << "Pinning sealed object";
    local_raylet_client_->PinObjectIDs(
        owner_address != nullptr ? *owner_address : rpc_address_,
        {object_id},
        generator_id,
        [this, object_id](const Status &status, const rpc::PinObjectIDsReply &reply) {
          // Only release the object once the raylet has responded to avoid the race
          // condition that the object could be evicted before the raylet pins it.
          if (!plasma_store_provider_->Release(object_id).ok()) {
            RAY_LOG(ERROR).WithField(object_id)
                << "Failed to release object, might cause a leak in plasma.";
          }
        });
  } else {
    RAY_RETURN_NOT_OK(plasma_store_provider_->Release(object_id));
    reference_counter_->FreePlasmaObjects({object_id});
  }
  RAY_CHECK(memory_store_->Put(RayObject(rpc::ErrorType::OBJECT_IN_PLASMA), object_id));
  return Status::OK();
}

Status CoreWorker::ExperimentalRegisterMutableObjectWriter(
    const ObjectID &writer_object_id, const std::vector<NodeID> &remote_reader_node_ids) {
  experimental_mutable_object_provider_->RegisterWriterChannel(writer_object_id,
                                                               remote_reader_node_ids);
  return Status::OK();
}

Status CoreWorker::ExperimentalRegisterMutableObjectReaderRemote(
    const ObjectID &writer_object_id,
    const std::vector<ray::experimental::ReaderRefInfo> &remote_reader_ref_info) {
  if (remote_reader_ref_info.empty()) {
    return Status::OK();
  }

  std::shared_ptr<size_t> num_replied = std::make_shared<size_t>(0);
  size_t num_requests = remote_reader_ref_info.size();
  std::promise<void> promise;
  for (const auto &reader_ref_info : remote_reader_ref_info) {
    const auto &owner_reader_actor_id = reader_ref_info.owner_reader_actor_id;
    const auto &reader_object_id = reader_ref_info.reader_ref_id;
    const auto &num_reader = reader_ref_info.num_reader_actors;
    const auto &addr = actor_task_submitter_->GetActorAddress(owner_reader_actor_id);
    // It can happen if an actor is not created yet. We assume the API is called only when
    // an actor is alive, which is true now.
    RAY_CHECK(addr.has_value());

    std::shared_ptr<rpc::CoreWorkerClientInterface> conn =
        core_worker_client_pool_->GetOrConnect(*addr);

    rpc::RegisterMutableObjectReaderRequest req;
    req.set_writer_object_id(writer_object_id.Binary());
    req.set_num_readers(num_reader);
    req.set_reader_object_id(reader_object_id.Binary());
    rpc::RegisterMutableObjectReaderReply reply;

    // TODO(sang): Add timeout.
    conn->RegisterMutableObjectReader(
        req,
        [&promise, num_replied, num_requests, addr](
            const Status &status, const rpc::RegisterMutableObjectReaderReply &reply) {
          RAY_CHECK_OK(status);
          *num_replied += 1;
          if (*num_replied == num_requests) {
            promise.set_value();
          }
        });
  }
  promise.get_future().wait();

  return Status::OK();
}

Status CoreWorker::ExperimentalRegisterMutableObjectReader(const ObjectID &object_id) {
  experimental_mutable_object_provider_->RegisterReaderChannel(object_id);
  return Status::OK();
}

Status CoreWorker::Get(const std::vector<ObjectID> &ids,
                       const int64_t timeout_ms,
                       std::vector<std::shared_ptr<RayObject>> &results) {
  std::unique_ptr<ScopedTaskMetricSetter> state = nullptr;
  if (options_.worker_type == WorkerType::WORKER) {
    // We track the state change only from workers.
    state = std::make_unique<ScopedTaskMetricSetter>(
        worker_context_, task_counter_, rpc::TaskStatus::RUNNING_IN_RAY_GET);
  }
  results.resize(ids.size(), nullptr);

#if defined(__APPLE__) || defined(__linux__)
  // Check whether these are experimental.Channel objects.
  bool is_experimental_channel = false;
  for (const ObjectID &id : ids) {
    Status status =
        experimental_mutable_object_provider_->GetChannelStatus(id, /*is_reader*/ true);
    if (status.ok()) {
      is_experimental_channel = true;
      // We continue rather than break because we want to check that *all* of the
      // objects are either experimental or not experimental. We cannot have a mix of
      // the two.
      continue;
    } else if (status.IsChannelError()) {
      // The channel has been closed.
      return status;
    } else if (is_experimental_channel) {
      return Status::NotImplemented(
          "ray.get can only be called on all normal objects, or all "
          "experimental.Channel objects");
    }
  }

  // ray.get path for experimental.Channel objects.
  if (is_experimental_channel) {
    return GetExperimentalMutableObjects(ids, timeout_ms, results);
  }
#endif

  return GetObjects(ids, timeout_ms, results);
}

Status CoreWorker::GetExperimentalMutableObjects(
    const std::vector<ObjectID> &ids,
    int64_t timeout_ms,
    std::vector<std::shared_ptr<RayObject>> &results) {
  for (size_t i = 0; i < ids.size(); i++) {
    RAY_RETURN_NOT_OK(experimental_mutable_object_provider_->ReadAcquire(
        ids[i], results[i], timeout_ms));
  }
  return Status::OK();
}

Status CoreWorker::GetObjects(const std::vector<ObjectID> &ids,
                              const int64_t timeout_ms,
                              std::vector<std::shared_ptr<RayObject>> &results) {
  // Normal ray.get path for immutable in-memory and shared memory objects.
  absl::flat_hash_set<ObjectID> plasma_object_ids;
  absl::flat_hash_set<ObjectID> memory_object_ids(ids.begin(), ids.end());

  bool got_exception = false;
  absl::flat_hash_map<ObjectID, std::shared_ptr<RayObject>> result_map;
  auto start_time = current_time_ms();
  std::ostringstream ids_stream;

  for (size_t i = 0; i < ids.size(); i++) {
    if (!HasOwner(ids[i])) {
      ids_stream << ids[i] << " ";
      got_exception = true;
    }
  }

  if (got_exception) {
    std::ostringstream stream;
    stream << "An application is trying to access Ray objects whose owner is unknown"
           << "(" << ids_stream.str()
           << "). "
              "Please make sure that all Ray objects you are trying to access are part"
              " of the current Ray session. Note that "
              "object IDs generated randomly (ObjectID.from_random()) or out-of-band "
              "(ObjectID.from_binary(...)) cannot be passed as a task argument because"
              " Ray does not know which task created them. "
              "If this was not how your object ID was generated, please file an issue "
              "at https://github.com/ray-project/ray/issues/";
    return Status::ObjectUnknownOwner(stream.str());
  }

  if (!memory_object_ids.empty()) {
    RAY_RETURN_NOT_OK(memory_store_->Get(
        memory_object_ids, timeout_ms, worker_context_, &result_map, &got_exception));
  }

  // Erase any objects that were promoted to plasma from the results. These get
  // requests will be retried at the plasma store.
  for (auto it = result_map.begin(); it != result_map.end();) {
    auto current = it++;
    if (current->second->IsInPlasmaError()) {
      RAY_LOG(DEBUG) << current->first << " in plasma, doing fetch-and-get";
      plasma_object_ids.insert(current->first);
      result_map.erase(current);
    }
  }

  if (!got_exception) {
    // If any of the objects have been promoted to plasma, then we retry their
    // gets at the provider plasma. Once we get the objects from plasma, we flip
    // the transport type again and return them for the original direct call ids.
    int64_t local_timeout_ms = timeout_ms;
    if (timeout_ms >= 0) {
      local_timeout_ms = std::max(static_cast<int64_t>(0),
                                  timeout_ms - (current_time_ms() - start_time));
    }
    RAY_LOG(DEBUG) << "Plasma GET timeout " << local_timeout_ms;
    RAY_RETURN_NOT_OK(plasma_store_provider_->Get(plasma_object_ids,
                                                  local_timeout_ms,
                                                  worker_context_,
                                                  &result_map,
                                                  &got_exception));
  }

  // Loop through `ids` and fill each entry for the `results` vector,
  // this ensures that entries `results` have exactly the same order as
  // they are in `ids`. When there are duplicate object ids, all the entries
  // for the same id are filled in.
  bool missing_result = false;
  bool will_throw_exception = false;
  for (size_t i = 0; i < ids.size(); i++) {
    const auto pair = result_map.find(ids[i]);
    if (pair != result_map.end()) {
      results[i] = pair->second;
      RAY_CHECK(!pair->second->IsInPlasmaError());
      if (pair->second->IsException()) {
        // The language bindings should throw an exception if they see this
        // object.
        will_throw_exception = true;
      }
    } else {
      missing_result = true;
    }
  }

  // If no timeout was set and none of the results will throw an exception,
  // then check that we fetched all results before returning.
  if (timeout_ms < 0 && !will_throw_exception) {
    RAY_CHECK(!missing_result);
  }

  return Status::OK();
}

Status CoreWorker::GetIfLocal(const std::vector<ObjectID> &ids,
                              std::vector<std::shared_ptr<RayObject>> *results) {
  results->resize(ids.size(), nullptr);

  absl::flat_hash_map<ObjectID, std::shared_ptr<RayObject>> result_map;
  RAY_RETURN_NOT_OK(plasma_store_provider_->GetIfLocal(ids, &result_map));
  for (size_t i = 0; i < ids.size(); i++) {
    auto pair = result_map.find(ids[i]);
    // The caller of this method should guarantee that the object exists in the plasma
    // store when this method is called.
    RAY_CHECK(pair != result_map.end());
    RAY_CHECK(pair->second != nullptr);
    (*results)[i] = pair->second;
  }
  return Status::OK();
}

Status CoreWorker::Contains(const ObjectID &object_id,
                            bool *has_object,
                            bool *is_in_plasma) {
  bool found = false;
  bool in_plasma = false;
  found = memory_store_->Contains(object_id, &in_plasma);
  if (in_plasma) {
    RAY_RETURN_NOT_OK(plasma_store_provider_->Contains(object_id, &found));
  }
  *has_object = found;
  if (is_in_plasma != nullptr) {
    *is_in_plasma = found && in_plasma;
  }
  return Status::OK();
}

Status CoreWorker::Wait(const std::vector<ObjectID> &ids,
                        int num_objects,
                        int64_t timeout_ms,
                        std::vector<bool> *results,
                        bool fetch_local) {
  std::unique_ptr<ScopedTaskMetricSetter> state = nullptr;
  if (options_.worker_type == WorkerType::WORKER) {
    // We track the state change only from workers.
    state = std::make_unique<ScopedTaskMetricSetter>(
        worker_context_, task_counter_, rpc::TaskStatus::RUNNING_IN_RAY_WAIT);
  }

  results->resize(ids.size(), false);

  if (num_objects <= 0 || num_objects > static_cast<int>(ids.size())) {
    return Status::Invalid(
        "Number of objects to wait for must be between 1 and the number of ids.");
  }

  absl::flat_hash_set<ObjectID> memory_object_ids(ids.begin(), ids.end());

  if (memory_object_ids.size() != ids.size()) {
    return Status::Invalid("Duplicate object IDs not supported in wait.");
  }

  size_t objs_without_owners = 0;
  size_t objs_with_owners = 0;
  std::ostringstream ids_stream;

  for (size_t i = 0; i < ids.size(); i++) {
    if (!HasOwner(ids[i])) {
      ids_stream << ids[i] << " ";
      ++objs_without_owners;
    } else {
      ++objs_with_owners;
    }
    // enough owned objects to process this batch
    if (objs_with_owners == static_cast<size_t>(num_objects)) {
      break;
    }
    // not enough objects with owners to process the batch
    if (static_cast<size_t>(num_objects) > ids.size() - objs_without_owners) {
      std::ostringstream stream;
      stream << "An application is trying to access a Ray object whose owner is unknown"
             << "(" << ids_stream.str()
             << "). "
                "Please make sure that all Ray objects you are trying to access are part"
                " of the current Ray session. Note that "
                "object IDs generated randomly (ObjectID.from_random()) or out-of-band "
                "(ObjectID.from_binary(...)) cannot be passed as a task argument because"
                " Ray does not know which task created them. "
                "If this was not how your object ID was generated, please file an issue "
                "at https://github.com/ray-project/ray/issues/";
      return Status::ObjectUnknownOwner(stream.str());
    }
  }

  int64_t start_time = current_time_ms();
  absl::flat_hash_set<ObjectID> ready, plasma_object_ids;
  ready.reserve(num_objects);
  RAY_RETURN_NOT_OK(memory_store_->Wait(
      memory_object_ids,
      std::min(static_cast<int>(memory_object_ids.size()), num_objects),
      timeout_ms,
      worker_context_,
      &ready,
      &plasma_object_ids));
  RAY_CHECK(static_cast<int>(ready.size()) <= num_objects);
  if (timeout_ms > 0) {
    timeout_ms =
        std::max(0, static_cast<int>(timeout_ms - (current_time_ms() - start_time)));
  }
  if (fetch_local) {
    // With fetch_local we want to start fetching plasma_object_ids from other nodes'
    // plasma stores. We make the request to the plasma store even if we have num_objects
    // ready since we want to at least make the request to start pulling these objects.
    if (!plasma_object_ids.empty()) {
      RAY_RETURN_NOT_OK(plasma_store_provider_->Wait(
          plasma_object_ids,
          std::min(static_cast<int>(plasma_object_ids.size()),
                   num_objects - static_cast<int>(ready.size())),
          timeout_ms,
          worker_context_,
          &ready));
    }
  } else {
    // When we don't need to fetch_local, we don't need to wait for the objects to be
    // pulled to the local object store, so we can directly add them to the ready set.
    for (const auto &object_id : plasma_object_ids) {
      if (ready.size() == static_cast<size_t>(num_objects)) {
        break;
      }
      ready.insert(object_id);
    }
  }
  RAY_CHECK(static_cast<int>(ready.size()) <= num_objects);

  for (size_t i = 0; i < ids.size(); i++) {
    if (ready.find(ids[i]) != ready.end()) {
      results->at(i) = true;
    }
  }

  return Status::OK();
}

Status CoreWorker::Delete(const std::vector<ObjectID> &object_ids, bool local_only) {
  absl::flat_hash_map<WorkerID, std::vector<ObjectID>> by_owner;
  absl::flat_hash_map<WorkerID, rpc::Address> addresses;
  // Group by owner id.
  for (const auto &obj_id : object_ids) {
    auto owner_address = GetOwnerAddressOrDie(obj_id);
    auto worker_id = WorkerID::FromBinary(owner_address.worker_id());
    by_owner[worker_id].push_back(obj_id);
    addresses[worker_id] = owner_address;
  }
  // Send a batch delete call per owner id.
  for (const auto &entry : by_owner) {
    if (entry.first != worker_context_.GetWorkerID()) {
      RAY_LOG(INFO).WithField(entry.first)
          << "Deleting remote objects " << entry.second.size();
      auto conn = core_worker_client_pool_->GetOrConnect(addresses[entry.first]);
      rpc::DeleteObjectsRequest request;
      for (const auto &obj_id : entry.second) {
        request.add_object_ids(obj_id.Binary());
      }
      request.set_local_only(local_only);
      conn->DeleteObjects(request,
                          [](const Status &status, const rpc::DeleteObjectsReply &reply) {
                            RAY_LOG(INFO) << "Completed object delete request " << status;
                          });
    }
  }
  // Also try to delete all objects locally.
  Status status = DeleteImpl(object_ids, local_only);
  if (status.IsIOError()) {
    return Status::UnexpectedSystemExit(status.ToString());
  } else {
    return status;
  }
}

Status CoreWorker::GetLocationFromOwner(
    const std::vector<ObjectID> &object_ids,
    int64_t timeout_ms,
    std::vector<std::shared_ptr<ObjectLocation>> *results) {
  results->resize(object_ids.size());
  if (object_ids.empty()) {
    return Status::OK();
  }

  absl::flat_hash_map<rpc::Address, std::vector<ObjectID>> objects_by_owner;
  for (const auto &object_id : object_ids) {
    rpc::Address owner_address;
    RAY_RETURN_NOT_OK(GetOwnerAddress(object_id, &owner_address));
    objects_by_owner[owner_address].push_back(object_id);
  }

  auto mutex = std::make_shared<absl::Mutex>();
  auto num_remaining = std::make_shared<size_t>(0);  // Will be incremented per batch
  auto ready_promise = std::make_shared<std::promise<void>>();
  auto location_by_id =
      std::make_shared<absl::flat_hash_map<ObjectID, std::shared_ptr<ObjectLocation>>>();

  for (const auto &owner_and_objects : objects_by_owner) {
    const auto &owner_address = owner_and_objects.first;
    const auto &owner_object_ids = owner_and_objects.second;

    // Calculate the number of batches
    // Use the same config from worker_fetch_request_size
    auto batch_size =
        static_cast<size_t>(RayConfig::instance().worker_fetch_request_size());

    for (size_t batch_start = 0; batch_start < owner_object_ids.size();
         batch_start += batch_size) {
      *num_remaining += 1;
      size_t batch_end = std::min(batch_start + batch_size, owner_object_ids.size());
      auto client = core_worker_client_pool_->GetOrConnect(owner_address);
      rpc::GetObjectLocationsOwnerRequest request;
      request.set_intended_worker_id(owner_address.worker_id());

      // Add object IDs for the current batch to the request
      for (size_t i = batch_start; i < batch_end; ++i) {
        request.add_object_ids(owner_object_ids[i].Binary());
      }

      client->GetObjectLocationsOwner(
          request,
          [owner_object_ids,
           batch_start,
           mutex,
           num_remaining,
           ready_promise,
           location_by_id,
           owner_address](const Status &status,
                          const rpc::GetObjectLocationsOwnerReply &reply) {
            absl::MutexLock lock(mutex.get());
            if (status.ok()) {
              for (int i = 0; i < reply.object_location_infos_size(); ++i) {
                // Map the object ID to its location, adjusting index by batch_start
                location_by_id->emplace(
                    owner_object_ids[batch_start + i],
                    std::make_shared<ObjectLocation>(
                        CreateObjectLocation(reply.object_location_infos(i))));
              }
            } else {
              RAY_LOG(WARNING).WithField(WorkerID::FromBinary(owner_address.worker_id()))
                  << "Failed to query location information for objects "
                  << debug_string(owner_object_ids)
                  << " owned by worker with error: " << status;
            }
            (*num_remaining)--;
            if (*num_remaining == 0) {
              ready_promise->set_value();
            }
          });
    }
  }

  // Wait for all batches to be processed or timeout
  if (timeout_ms < 0) {
    ready_promise->get_future().wait();
  } else if (ready_promise->get_future().wait_for(
                 std::chrono::microseconds(timeout_ms)) != std::future_status::ready) {
    std::ostringstream stream;
    stream << "Failed querying object locations within " << timeout_ms
           << " milliseconds.";
    return Status::TimedOut(stream.str());
  }

  // Fill in the results vector
  for (size_t i = 0; i < object_ids.size(); i++) {
    auto pair = location_by_id->find(object_ids[i]);
    if (pair == location_by_id->end()) {
      continue;
    }
    (*results)[i] = pair->second;
  }

  return Status::OK();
}

void CoreWorker::TriggerGlobalGC() {
  local_raylet_client_->GlobalGC(
      [](const Status &status, const rpc::GlobalGCReply &reply) {
        if (!status.ok()) {
          RAY_LOG(ERROR) << "Failed to send global GC request: " << status;
        }
      });
}

std::string CoreWorker::MemoryUsageString() {
  // Currently only the Plasma store returns a debug string.
  return plasma_store_provider_->MemoryUsageString();
}

TaskID CoreWorker::GetCallerId() const {
  TaskID caller_id;
  ActorID actor_id = GetActorId();
  if (!actor_id.IsNil()) {
    caller_id = TaskID::ForActorCreationTask(actor_id);
  } else {
    absl::MutexLock lock(&mutex_);
    caller_id = main_thread_task_id_;
  }
  return caller_id;
}

Status CoreWorker::PushError(const JobID &job_id,
                             const std::string &type,
                             const std::string &error_message,
                             double timestamp) {
  if (options_.is_local_mode) {
    RAY_LOG(ERROR).WithField(job_id)
        << "Pushed Error with job of type: " << type << " with message: " << error_message
        << " at time: " << timestamp;
    return Status::OK();
  }
  return local_raylet_client_->PushError(job_id, type, error_message, timestamp);
}

json CoreWorker::OverrideRuntimeEnv(const json &child,
                                    const std::shared_ptr<json> &parent) {
  // By default, the child runtime env inherits non-specified options from the
  // parent. There is one exception to this:
  //     - The env_vars dictionaries are merged, so environment variables
  //       not specified by the child are still inherited from the parent.
  json result_runtime_env = *parent;
  for (auto it = child.cbegin(); it != child.cend(); ++it) {
    if (it.key() == "env_vars" && result_runtime_env.contains("env_vars")) {
      json env_vars = it.value();
      json merged_env_vars = result_runtime_env["env_vars"];
      for (json::iterator nit = env_vars.begin(); nit != env_vars.end(); ++nit) {
        merged_env_vars[nit.key()] = nit.value();
      }
      result_runtime_env["env_vars"] = std::move(merged_env_vars);
    } else {
      result_runtime_env[it.key()] = it.value();
    }
  }
  return result_runtime_env;
}

std::shared_ptr<rpc::RuntimeEnvInfo> CoreWorker::OverrideTaskOrActorRuntimeEnvInfo(
    const std::string &serialized_runtime_env_info) const {
  auto factory = [this](const std::string &serialized_runtime_env_info) {
    return OverrideTaskOrActorRuntimeEnvInfoImpl(serialized_runtime_env_info);
  };
  return runtime_env_json_serialization_cache_.GetOrCreate(serialized_runtime_env_info,
                                                           std::move(factory));
}

std::shared_ptr<rpc::RuntimeEnvInfo> CoreWorker::OverrideTaskOrActorRuntimeEnvInfoImpl(
    const std::string &serialized_runtime_env_info) const {
  // TODO(Catch-Bull,SongGuyang): task runtime env not support the field eager_install
  // yet, we will overwrite the filed eager_install when it did.
  std::shared_ptr<json> parent = nullptr;
  std::shared_ptr<rpc::RuntimeEnvInfo> parent_runtime_env_info = nullptr;
  std::shared_ptr<rpc::RuntimeEnvInfo> runtime_env_info = nullptr;
  runtime_env_info = std::make_shared<rpc::RuntimeEnvInfo>();

  if (!IsRuntimeEnvInfoEmpty(serialized_runtime_env_info)) {
    RAY_CHECK(google::protobuf::util::JsonStringToMessage(serialized_runtime_env_info,
                                                          runtime_env_info.get())
                  .ok());
  }

  if (options_.worker_type == WorkerType::DRIVER) {
    if (IsRuntimeEnvEmpty(runtime_env_info->serialized_runtime_env())) {
      return std::make_shared<rpc::RuntimeEnvInfo>(
          worker_context_.GetCurrentJobConfig().runtime_env_info());
    }

    auto job_serialized_runtime_env =
        worker_context_.GetCurrentJobConfig().runtime_env_info().serialized_runtime_env();
    if (!IsRuntimeEnvEmpty(job_serialized_runtime_env)) {
      parent = std::make_shared<json>(json::parse(job_serialized_runtime_env));
    }
    parent_runtime_env_info = std::make_shared<rpc::RuntimeEnvInfo>(
        worker_context_.GetCurrentJobConfig().runtime_env_info());
  } else {
    if (IsRuntimeEnvEmpty(runtime_env_info->serialized_runtime_env())) {
      return worker_context_.GetCurrentRuntimeEnvInfo();
    }
    parent = worker_context_.GetCurrentRuntimeEnv();
    parent_runtime_env_info = worker_context_.GetCurrentRuntimeEnvInfo();
  }
  if (parent == nullptr) {
    return runtime_env_info;
  }
  std::string serialized_runtime_env = runtime_env_info->serialized_runtime_env();
  json child_runtime_env = json::parse(serialized_runtime_env);
  auto override_runtime_env = OverrideRuntimeEnv(child_runtime_env, parent);
  auto serialized_override_runtime_env = override_runtime_env.dump();
  runtime_env_info->set_serialized_runtime_env(serialized_override_runtime_env);
  if (runtime_env_info->uris().working_dir_uri().empty() &&
      !parent_runtime_env_info->uris().working_dir_uri().empty()) {
    runtime_env_info->mutable_uris()->set_working_dir_uri(
        parent_runtime_env_info->uris().working_dir_uri());
  }
  if (runtime_env_info->uris().py_modules_uris().empty() &&
      !parent_runtime_env_info->uris().py_modules_uris().empty()) {
    runtime_env_info->mutable_uris()->clear_py_modules_uris();
    for (const std::string &uri : parent_runtime_env_info->uris().py_modules_uris()) {
      runtime_env_info->mutable_uris()->add_py_modules_uris(uri);
    }
  }

  runtime_env_json_serialization_cache_.Put(serialized_runtime_env_info,
                                            runtime_env_info);
  return runtime_env_info;
}

void CoreWorker::BuildCommonTaskSpec(
    TaskSpecBuilder &builder,
    const JobID &job_id,
    const TaskID &task_id,
    const std::string &name,
    const TaskID &current_task_id,
    uint64_t task_index,
    const TaskID &caller_id,
    const rpc::Address &address,
    const RayFunction &function,
    const std::vector<std::unique_ptr<TaskArg>> &args,
    int64_t num_returns,
    const std::unordered_map<std::string, double> &required_resources,
    const std::unordered_map<std::string, double> &required_placement_resources,
    const std::string &debugger_breakpoint,
    int64_t depth,
    const std::string &serialized_runtime_env_info,
    const std::string &call_site,
    const TaskID &main_thread_current_task_id,
    const std::string &concurrency_group_name,
    bool include_job_config,
    int64_t generator_backpressure_num_objects,
    bool enable_task_events,
    const std::unordered_map<std::string, std::string> &labels) {
  // Build common task spec.
  auto override_runtime_env_info =
      OverrideTaskOrActorRuntimeEnvInfo(serialized_runtime_env_info);

  bool returns_dynamic = num_returns == -1;
  if (returns_dynamic) {
    // This remote function returns 1 ObjectRef, whose value
    // is a generator of ObjectRefs.
    num_returns = 1;
  }
  // TODO(sang): Remove this and integrate it to
  // nun_returns == -1 once migrating to streaming
  // generator.
  bool is_streaming_generator = num_returns == kStreamingGeneratorReturn;
  if (is_streaming_generator) {
    num_returns = 1;
    // We are using the dynamic return if
    // the streaming generator is used.
    returns_dynamic = true;
  }
  RAY_CHECK(num_returns >= 0);
  builder.SetCommonTaskSpec(
      task_id,
      name,
      function.GetLanguage(),
      function.GetFunctionDescriptor(),
      job_id,
      include_job_config
          ? std::optional<rpc::JobConfig>(worker_context_.GetCurrentJobConfig())
          : std::optional<rpc::JobConfig>(),
      current_task_id,
      task_index,
      caller_id,
      address,
      num_returns,
      returns_dynamic,
      is_streaming_generator,
      generator_backpressure_num_objects,
      required_resources,
      required_placement_resources,
      debugger_breakpoint,
      depth,
      main_thread_current_task_id,
      call_site,
      override_runtime_env_info,
      concurrency_group_name,
      enable_task_events,
      labels);
  // Set task arguments.
  for (const auto &arg : args) {
    builder.AddArg(*arg);
  }
}

void CoreWorker::PrestartWorkers(const std::string &serialized_runtime_env_info,
                                 uint64_t keep_alive_duration_secs,
                                 size_t num_workers) {
  rpc::PrestartWorkersRequest request;
  request.set_language(GetLanguage());
  request.set_job_id(GetCurrentJobId().Binary());
  *request.mutable_runtime_env_info() =
      *OverrideTaskOrActorRuntimeEnvInfo(serialized_runtime_env_info);
  request.set_keep_alive_duration_secs(keep_alive_duration_secs);
  request.set_num_workers(num_workers);
  local_raylet_client_->PrestartWorkers(
      request, [](const Status &status, const rpc::PrestartWorkersReply &reply) {
        if (!status.ok()) {
          RAY_LOG(INFO) << "Failed to prestart workers: " << status;
        }
      });
}

std::vector<rpc::ObjectReference> CoreWorker::SubmitTask(
    const RayFunction &function,
    const std::vector<std::unique_ptr<TaskArg>> &args,
    const TaskOptions &task_options,
    int max_retries,
    bool retry_exceptions,
    const rpc::SchedulingStrategy &scheduling_strategy,
    const std::string &debugger_breakpoint,
    const std::string &serialized_retry_exception_allowlist,
    const std::string &call_site,
    const TaskID current_task_id) {
  RAY_CHECK(scheduling_strategy.scheduling_strategy_case() !=
            rpc::SchedulingStrategy::SchedulingStrategyCase::SCHEDULING_STRATEGY_NOT_SET);

  TaskSpecBuilder builder;
  const auto next_task_index = worker_context_.GetNextTaskIndex();
  const auto task_id = TaskID::ForNormalTask(worker_context_.GetCurrentJobID(),
                                             worker_context_.GetCurrentInternalTaskId(),
                                             next_task_index);
  auto constrained_resources =
      AddPlacementGroupConstraint(task_options.resources, scheduling_strategy);

  auto task_name = task_options.name.empty()
                       ? function.GetFunctionDescriptor()->DefaultTaskName()
                       : task_options.name;
  int64_t depth = worker_context_.GetTaskDepth() + 1;
  // TODO(ekl) offload task building onto a thread pool for performance

  BuildCommonTaskSpec(builder,
                      worker_context_.GetCurrentJobID(),
                      task_id,
                      task_name,
                      current_task_id != TaskID::Nil()
                          ? current_task_id
                          : worker_context_.GetCurrentTaskID(),
                      next_task_index,
                      GetCallerId(),
                      rpc_address_,
                      function,
                      args,
                      task_options.num_returns,
                      constrained_resources,
                      constrained_resources,
                      debugger_breakpoint,
                      depth,
                      task_options.serialized_runtime_env_info,
                      call_site,
                      worker_context_.GetMainThreadOrActorCreationTaskID(),
                      /*concurrency_group_name*/ "",
                      /*include_job_config*/ true,
                      /*generator_backpressure_num_objects*/
                      task_options.generator_backpressure_num_objects,
                      /*enable_task_event*/ task_options.enable_task_events,
                      task_options.labels);
  ActorID root_detached_actor_id;
  if (!worker_context_.GetRootDetachedActorID().IsNil()) {
    root_detached_actor_id = worker_context_.GetRootDetachedActorID();
  }
  builder.SetNormalTaskSpec(max_retries,
                            retry_exceptions,
                            serialized_retry_exception_allowlist,
                            scheduling_strategy,
                            root_detached_actor_id);
  TaskSpecification task_spec = std::move(builder).ConsumeAndBuild();
  RAY_LOG(DEBUG) << "Submitting normal task " << task_spec.DebugString();
  std::vector<rpc::ObjectReference> returned_refs;
  if (options_.is_local_mode) {
    returned_refs = ExecuteTaskLocalMode(task_spec);
  } else {
    returned_refs = task_manager_->AddPendingTask(
        task_spec.CallerAddress(), task_spec, CurrentCallSite(), max_retries);

    io_service_.post(
        [this, task_spec]() {
          RAY_UNUSED(normal_task_submitter_->SubmitTask(std::move(task_spec)));
        },
        "CoreWorker.SubmitTask");
  }
  return returned_refs;
}

Status CoreWorker::CreateActor(const RayFunction &function,
                               const std::vector<std::unique_ptr<TaskArg>> &args,
                               const ActorCreationOptions &actor_creation_options,
                               const std::string &extension_data,
                               const std::string &call_site,
                               ActorID *return_actor_id) {
  RAY_CHECK(actor_creation_options.scheduling_strategy.scheduling_strategy_case() !=
            rpc::SchedulingStrategy::SchedulingStrategyCase::SCHEDULING_STRATEGY_NOT_SET);

  if (actor_creation_options.is_asyncio && options_.is_local_mode) {
    return Status::NotImplemented(
        "Async actor is currently not supported for the local mode");
  }

  bool is_detached = false;
  if (!actor_creation_options.is_detached.has_value()) {
    /// Since this actor doesn't have a specified lifetime on creation, let's use
    /// the default value of the job.
    is_detached = worker_context_.GetCurrentJobConfig().default_actor_lifetime() ==
                  ray::rpc::JobConfig_ActorLifetime_DETACHED;
  } else {
    is_detached = actor_creation_options.is_detached.value();
  }

  const auto next_task_index = worker_context_.GetNextTaskIndex();
  const ActorID actor_id = ActorID::Of(worker_context_.GetCurrentJobID(),
                                       worker_context_.GetCurrentTaskID(),
                                       next_task_index);
  const TaskID actor_creation_task_id = TaskID::ForActorCreationTask(actor_id);
  const JobID job_id = worker_context_.GetCurrentJobID();
  // Propagate existing environment variable overrides, but override them with any new
  // ones
  TaskSpecBuilder builder;
  auto new_placement_resources =
      AddPlacementGroupConstraint(actor_creation_options.placement_resources,
                                  actor_creation_options.scheduling_strategy);
  auto new_resource = AddPlacementGroupConstraint(
      actor_creation_options.resources, actor_creation_options.scheduling_strategy);
  const auto actor_name = actor_creation_options.name;
  const auto task_name =
      actor_name.empty()
          ? function.GetFunctionDescriptor()->DefaultTaskName()
          : actor_name + ":" + function.GetFunctionDescriptor()->CallString();
  int64_t depth = worker_context_.GetTaskDepth() + 1;
  BuildCommonTaskSpec(builder,
                      job_id,
                      actor_creation_task_id,
                      task_name,
                      worker_context_.GetCurrentTaskID(),
                      next_task_index,
                      GetCallerId(),
                      rpc_address_,
                      function,
                      args,
                      /*num_returns*/ 0,
                      new_resource,
                      new_placement_resources,
                      "" /* debugger_breakpoint */,
                      depth,
                      actor_creation_options.serialized_runtime_env_info,
                      call_site,
                      worker_context_.GetMainThreadOrActorCreationTaskID(),
                      /*concurrency_group_name*/ "",
                      /*include_job_config*/ true,
                      /*generator_backpressure_num_objects*/ -1,
                      /*enable_task_events*/ actor_creation_options.enable_task_events,
                      actor_creation_options.labels);

  // If the namespace is not specified, get it from the job.
  const auto ray_namespace = (actor_creation_options.ray_namespace.empty()
                                  ? worker_context_.GetCurrentJobConfig().ray_namespace()
                                  : actor_creation_options.ray_namespace);
  auto actor_handle = std::make_unique<ActorHandle>(
      actor_id,
      GetCallerId(),
      rpc_address_,
      job_id,
      /*actor_cursor=*/ObjectID::FromIndex(actor_creation_task_id, 1),
      function.GetLanguage(),
      function.GetFunctionDescriptor(),
      extension_data,
      actor_creation_options.max_task_retries,
      actor_name,
      ray_namespace,
      actor_creation_options.max_pending_calls,
      actor_creation_options.execute_out_of_order,
      actor_creation_options.enable_task_events,
      actor_creation_options.labels);
  std::string serialized_actor_handle;
  actor_handle->Serialize(&serialized_actor_handle);
  ActorID root_detached_actor_id;
  if (is_detached) {
    root_detached_actor_id = actor_id;
  } else if (!worker_context_.GetRootDetachedActorID().IsNil()) {
    root_detached_actor_id = worker_context_.GetRootDetachedActorID();
  }
  builder.SetActorCreationTaskSpec(actor_id,
                                   serialized_actor_handle,
                                   actor_creation_options.scheduling_strategy,
                                   actor_creation_options.max_restarts,
                                   actor_creation_options.max_task_retries,
                                   actor_creation_options.dynamic_worker_options,
                                   actor_creation_options.max_concurrency,
                                   is_detached,
                                   actor_name,
                                   ray_namespace,
                                   actor_creation_options.is_asyncio,
                                   actor_creation_options.concurrency_groups,
                                   extension_data,
                                   actor_creation_options.execute_out_of_order,
                                   root_detached_actor_id);
  // Add the actor handle before we submit the actor creation task, since the
  // actor handle must be in scope by the time the GCS sends the
  // WaitForActorRefDeletedRequest.
  RAY_CHECK(actor_manager_->AddNewActorHandle(
      std::move(actor_handle), CurrentCallSite(), rpc_address_, /*owned=*/!is_detached))
      << "Actor " << actor_id << " already exists";
  *return_actor_id = actor_id;
  TaskSpecification task_spec = std::move(builder).ConsumeAndBuild();
  RAY_LOG(DEBUG) << "Submitting actor creation task " << task_spec.DebugString();
  if (options_.is_local_mode) {
    // TODO(suquark): Should we consider namespace in local mode? Currently
    // it looks like two actors with two different namespaces become the
    // same actor in local mode. Maybe this is not an issue if we consider
    // the actor name globally unique.
    if (!actor_name.empty()) {
      // Since local mode doesn't pass GCS actor management code path,
      // it just register actor names in memory.
      local_mode_named_actor_registry_.emplace(actor_name, actor_id);
    }
    ExecuteTaskLocalMode(task_spec);
  } else {
    task_manager_->AddPendingTask(
        rpc_address_,
        task_spec,
        CurrentCallSite(),
        // Actor creation task retry happens on GCS not on core worker.
        /*max_retries*/ 0);

    if (actor_name.empty()) {
      io_service_.post(
          [this, task_spec = std::move(task_spec)]() {
            RAY_UNUSED(actor_creator_->AsyncRegisterActor(
                task_spec, [this, task_spec](Status status) {
                  if (!status.ok()) {
                    RAY_LOG(ERROR).WithField(task_spec.ActorCreationId())
                        << "Failed to register actor. Error message: " << status;
                    task_manager_->FailPendingTask(task_spec.TaskId(),
                                                   rpc::ErrorType::ACTOR_CREATION_FAILED,
                                                   &status);
                  } else {
                    RAY_UNUSED(actor_task_submitter_->SubmitActorCreationTask(task_spec));
                  }
                }));
          },
          "ActorCreator.AsyncRegisterActor");
    } else {
      // For named actor, we still go through the sync way because for
      // functions like list actors these actors need to be there, especially
      // for local driver. But the current code all go through the gcs right now.
      auto status = actor_creator_->RegisterActor(task_spec);
      if (!status.ok()) {
        return status;
      }
      io_service_.post(
          [this, task_spec = std::move(task_spec)]() {
            RAY_UNUSED(actor_task_submitter_->SubmitActorCreationTask(task_spec));
          },
          "CoreWorker.SubmitTask");
    }
  }
  return Status::OK();
}

Status CoreWorker::CreatePlacementGroup(
    const PlacementGroupCreationOptions &placement_group_creation_options,
    PlacementGroupID *return_placement_group_id) {
  const auto &bundles = placement_group_creation_options.bundles;
  for (const auto &bundle : bundles) {
    for (const auto &resource : bundle) {
      if (resource.first == kBundle_ResourceLabel) {
        std::ostringstream stream;
        stream << kBundle_ResourceLabel << " is a system reserved resource, which is not "
               << "allowed to be used in placement group. ";
        return Status::Invalid(stream.str());
      }
    }
  }
  const PlacementGroupID placement_group_id = PlacementGroupID::Of(GetCurrentJobId());
  PlacementGroupSpecBuilder builder;
  builder.SetPlacementGroupSpec(
      placement_group_id,
      placement_group_creation_options.name,
      placement_group_creation_options.bundles,
      placement_group_creation_options.strategy,
      placement_group_creation_options.is_detached,
      placement_group_creation_options.max_cpu_fraction_per_node,
      placement_group_creation_options.soft_target_node_id,
      worker_context_.GetCurrentJobID(),
      worker_context_.GetCurrentActorID(),
      worker_context_.CurrentActorDetached());
  PlacementGroupSpecification placement_group_spec = builder.Build();
  *return_placement_group_id = placement_group_id;
  RAY_LOG(INFO).WithField(placement_group_id)
      << "Submitting Placement Group creation to GCS";
  const auto status =
      gcs_client_->PlacementGroups().SyncCreatePlacementGroup(placement_group_spec);
  if (status.IsTimedOut()) {
    std::ostringstream stream;
    stream << "There was timeout in creating the placement group of id "
           << placement_group_id
           << ". It is probably "
              "because GCS server is dead or there's a high load there.";
    return Status::TimedOut(stream.str());
  }
  return status;
}

Status CoreWorker::RemovePlacementGroup(const PlacementGroupID &placement_group_id) {
  // Synchronously wait for placement group removal.
  const auto status =
      gcs_client_->PlacementGroups().SyncRemovePlacementGroup(placement_group_id);
  if (status.IsTimedOut()) {
    std::ostringstream stream;
    stream << "There was timeout in removing the placement group of id "
           << placement_group_id
           << ". It is probably "
              "because GCS server is dead or there's a high load there.";
    return Status::TimedOut(stream.str());
  }
  return status;
}

Status CoreWorker::WaitPlacementGroupReady(const PlacementGroupID &placement_group_id,
                                           int64_t timeout_seconds) {
  const auto status = gcs_client_->PlacementGroups().SyncWaitUntilReady(
      placement_group_id, timeout_seconds);
  if (status.IsTimedOut()) {
    std::ostringstream stream;
    stream << "There was timeout in waiting for placement group " << placement_group_id
           << " creation.";
    return Status::TimedOut(stream.str());
  }
  return status;
}

Status CoreWorker::SubmitActorTask(
    const ActorID &actor_id,
    const RayFunction &function,
    const std::vector<std::unique_ptr<TaskArg>> &args,
    const TaskOptions &task_options,
    int max_retries,
    bool retry_exceptions,
    const std::string &serialized_retry_exception_allowlist,
    const std::string &call_site,
    std::vector<rpc::ObjectReference> &task_returns,
    const TaskID current_task_id) {
  absl::ReleasableMutexLock lock(&actor_task_mutex_);
  task_returns.clear();
  if (!actor_task_submitter_->CheckActorExists(actor_id)) {
    std::string err_msg = absl::StrFormat(
        "Can't find actor %s. It might be dead or it's from a different cluster",
        actor_id.Hex());
    // TODO(dayshah): make status take by value
    return Status::NotFound(err_msg);
  }
  /// Check whether backpressure may happen at the very beginning of submitting a task.
  if (actor_task_submitter_->PendingTasksFull(actor_id)) {
    RAY_LOG(DEBUG).WithField(actor_id)
        << "Back pressure occurred while submitting the actor task. "
        << actor_task_submitter_->DebugString(actor_id);
    return Status::OutOfResource(absl::StrFormat(
        "Too many tasks (%d) pending to be executed for actor %s. Please try later",
        actor_task_submitter_->NumPendingTasks(actor_id),
        actor_id.Hex()));
  }

  auto actor_handle = actor_manager_->GetActorHandle(actor_id);
  // Subscribe the actor state when we first submit the actor task. It is to reduce the
  // number of connections. The method is idempotent.
  actor_manager_->SubscribeActorState(actor_id);

  // Build common task spec.
  TaskSpecBuilder builder;
  const auto next_task_index = worker_context_.GetNextTaskIndex();
  const TaskID actor_task_id =
      TaskID::ForActorTask(worker_context_.GetCurrentJobID(),
                           worker_context_.GetCurrentInternalTaskId(),
                           next_task_index,
                           actor_handle->GetActorID());
  const std::unordered_map<std::string, double> required_resources;
  const auto task_name = task_options.name.empty()
                             ? function.GetFunctionDescriptor()->DefaultTaskName()
                             : task_options.name;

  // The depth of the actor task is depth of the caller + 1
  // The caller is not necessarily the creator of the actor.
  int64_t depth = worker_context_.GetTaskDepth() + 1;
  BuildCommonTaskSpec(builder,
                      actor_handle->CreationJobID(),
                      actor_task_id,
                      task_name,
                      current_task_id != TaskID::Nil()
                          ? current_task_id
                          : worker_context_.GetCurrentTaskID(),
                      next_task_index,
                      GetCallerId(),
                      rpc_address_,
                      function,
                      args,
                      task_options.num_returns,
                      task_options.resources,
                      required_resources,
                      "",    /* debugger_breakpoint */
                      depth, /*depth*/
                      "{}",  /* serialized_runtime_env_info */
                      call_site,
                      worker_context_.GetMainThreadOrActorCreationTaskID(),
                      task_options.concurrency_group_name,
                      /*include_job_config*/ false,
                      /*generator_backpressure_num_objects*/
                      task_options.generator_backpressure_num_objects,
                      /*enable_task_events*/ task_options.enable_task_events);
  // NOTE: placement_group_capture_child_tasks and runtime_env will
  // be ignored in the actor because we should always follow the actor's option.

  actor_handle->SetActorTaskSpec(builder,
                                 ObjectID::Nil(),
                                 max_retries,
                                 retry_exceptions,
                                 serialized_retry_exception_allowlist);
  // Submit task.
  TaskSpecification task_spec = std::move(builder).ConsumeAndBuild();
  RAY_LOG(DEBUG) << "Submitting actor task " << task_spec.DebugString();
  std::vector<rpc::ObjectReference> returned_refs;
  if (options_.is_local_mode) {
    /// NOTE: The lock should be released in local mode. The user code may
    /// submit another task when executing the current task locally, which
    /// cause deadlock. The code call chain is:
    /// SubmitActorTask -> python user code -> actor.xx.remote() -> SubmitActorTask
    lock.Release();
    returned_refs = ExecuteTaskLocalMode(task_spec, actor_id);
  } else {
    returned_refs = task_manager_->AddPendingTask(
        rpc_address_, task_spec, CurrentCallSite(), max_retries);

    RAY_CHECK_OK(actor_task_submitter_->SubmitTask(task_spec));
  }
  task_returns = std::move(returned_refs);
  return Status::OK();
}

Status CoreWorker::CancelTask(const ObjectID &object_id,
                              bool force_kill,
                              bool recursive) {
  rpc::Address obj_addr;
  if (!reference_counter_->GetOwner(object_id, &obj_addr)) {
    return Status::Invalid("No owner found for object.");
  }

  if (obj_addr.SerializeAsString() != rpc_address_.SerializeAsString()) {
    // We don't have CancelRemoteTask for actor_task_submitter_
    // because it requires the same implementation.
    RAY_LOG(DEBUG).WithField(object_id)
        << "Request to cancel a task of object to an owner "
        << obj_addr.SerializeAsString();
    return normal_task_submitter_->CancelRemoteTask(
        object_id, obj_addr, force_kill, recursive);
  }

  auto task_spec = task_manager_->GetTaskSpec(object_id.TaskId());
  if (!task_spec.has_value()) {
    // Task is already finished.
    RAY_LOG(DEBUG).WithField(object_id)
        << "Cancel request is ignored because the task is already canceled "
           "for an object";
    return Status::OK();
  }

  if (task_spec.value().IsActorCreationTask()) {
    RAY_LOG(FATAL) << "Cannot cancel actor creation tasks";
  }

  if (task_spec->IsActorTask()) {
    if (force_kill) {
      return Status::InvalidArgument("force=True is not supported for actor tasks.");
    }

    return actor_task_submitter_->CancelTask(task_spec.value(), recursive);
  } else {
    return normal_task_submitter_->CancelTask(task_spec.value(), force_kill, recursive);
  }
}

Status CoreWorker::CancelChildren(const TaskID &task_id, bool force_kill) {
  std::vector<std::pair<TaskID, Status>> recursive_cancellation_status;
  bool recursive_success = true;
  for (const auto &child_id : task_manager_->GetPendingChildrenTasks(task_id)) {
    auto child_spec = task_manager_->GetTaskSpec(child_id);
    if (!child_spec.has_value()) {
      recursive_success = false;
      recursive_cancellation_status.emplace_back(
          child_id,
          Status::UnknownError(
              "Recursive task cancellation failed--check warning logs."));
    } else if (child_spec->IsActorTask()) {
      auto result = actor_task_submitter_->CancelTask(child_spec.value(), true);
      recursive_cancellation_status.emplace_back(child_id, result);
    } else {
      auto result =
          normal_task_submitter_->CancelTask(child_spec.value(), force_kill, true);
      recursive_cancellation_status.emplace_back(child_id, result);
    }
  }

  if (recursive_success) {
    return Status::OK();
  } else {
    auto kMaxFailedTaskSampleSize = 10;
    std::ostringstream ostr;
    ostr << "Failed to cancel all the children tasks of " << task_id << " recursively.\n"
         << "Here are up to " << kMaxFailedTaskSampleSize
         << " samples tasks that failed to be canceled\n";
    auto success = 0;
    auto failures = 0;
    for (const auto &[child_id, status] : recursive_cancellation_status) {
      if (status.ok()) {
        success += 1;
      } else {
        // Only record up to sample sizes.
        if (failures < kMaxFailedTaskSampleSize) {
          ostr << "\t" << child_id << ", " << status << "\n";
        }
        failures += 1;
      }
    }
    ostr << "Total Recursive cancelation success: " << success
         << ", failures: " << failures;
    return Status::UnknownError(ostr.str());
  }
}

Status CoreWorker::KillActor(const ActorID &actor_id, bool force_kill, bool no_restart) {
  if (options_.is_local_mode) {
    return KillActorLocalMode(actor_id);
  }
  std::promise<Status> p;
  auto f = p.get_future();
  io_service_.post(
      [this, p = &p, actor_id, force_kill, no_restart]() {
        auto cb = [this, p, actor_id, force_kill, no_restart](Status status) mutable {
          if (status.ok()) {
            RAY_CHECK_OK(gcs_client_->Actors().AsyncKillActor(
                actor_id, force_kill, no_restart, nullptr));
          }
          p->set_value(std::move(status));
        };
        if (actor_creator_->IsActorInRegistering(actor_id)) {
          actor_creator_->AsyncWaitForActorRegisterFinish(actor_id, std::move(cb));
        } else if (actor_manager_->CheckActorHandleExists(actor_id)) {
          cb(Status::OK());
        } else {
          std::stringstream stream;
          stream << "Failed to find a corresponding actor handle for " << actor_id;
          cb(Status::Invalid(stream.str()));
        }
      },
      "CoreWorker.KillActor");
  const auto &status = f.get();
  actor_manager_->OnActorKilled(actor_id);
  return status;
}

Status CoreWorker::KillActorLocalMode(const ActorID &actor_id) {
  // KillActor doesn't do anything in local mode. We only remove named actor entry if
  // exists.
  for (auto it = local_mode_named_actor_registry_.begin();
       it != local_mode_named_actor_registry_.end();) {
    auto current = it++;
    if (current->second == actor_id) {
      local_mode_named_actor_registry_.erase(current);
    }
  }
  return Status::OK();
}

void CoreWorker::RemoveActorHandleReference(const ActorID &actor_id) {
  ObjectID actor_handle_id = ObjectID::ForActorHandle(actor_id);
  reference_counter_->RemoveLocalReference(actor_handle_id, nullptr);
}

std::optional<rpc::ActorTableData::ActorState> CoreWorker::GetLocalActorState(
    const ActorID &actor_id) const {
  return actor_task_submitter_->GetLocalActorState(actor_id);
}

ActorID CoreWorker::DeserializeAndRegisterActorHandle(const std::string &serialized,
                                                      const ObjectID &outer_object_id,
                                                      bool add_local_ref) {
  auto actor_handle = std::make_unique<ActorHandle>(serialized);
  return actor_manager_->RegisterActorHandle(std::move(actor_handle),
                                             outer_object_id,
                                             CurrentCallSite(),
                                             rpc_address_,
                                             add_local_ref);
}

Status CoreWorker::SerializeActorHandle(const ActorID &actor_id,
                                        std::string *output,
                                        ObjectID *actor_handle_id) const {
  auto actor_handle = actor_manager_->GetActorHandle(actor_id);
  actor_handle->Serialize(output);
  *actor_handle_id = ObjectID::ForActorHandle(actor_id);
  return Status::OK();
}

std::shared_ptr<const ActorHandle> CoreWorker::GetActorHandle(
    const ActorID &actor_id) const {
  return actor_manager_->GetActorHandle(actor_id);
}

std::pair<std::shared_ptr<const ActorHandle>, Status> CoreWorker::GetNamedActorHandle(
    const std::string &name, const std::string &ray_namespace) {
  RAY_CHECK(!name.empty());
  if (options_.is_local_mode) {
    return GetNamedActorHandleLocalMode(name);
  }

  return actor_manager_->GetNamedActorHandle(
      name,
      ray_namespace.empty() ? worker_context_.GetCurrentJobConfig().ray_namespace()
                            : ray_namespace,
      CurrentCallSite(),
      rpc_address_);
}

std::pair<std::vector<std::pair<std::string, std::string>>, Status>
CoreWorker::ListNamedActors(bool all_namespaces) {
  if (options_.is_local_mode) {
    return ListNamedActorsLocalMode();
  }

  std::vector<std::pair<std::string, std::string>> actors;

  // This call needs to be blocking because we can't return until we get the
  // response from the RPC.
  const auto ray_namespace = worker_context_.GetCurrentJobConfig().ray_namespace();
  const auto status =
      gcs_client_->Actors().SyncListNamedActors(all_namespaces, ray_namespace, actors);
  if (status.IsTimedOut()) {
    std::ostringstream stream;
    stream << "There was timeout in getting the list of named actors, "
              "probably because the GCS server is dead or under high load .";
    return std::make_pair(std::move(actors), Status::TimedOut(stream.str()));
  }
  return std::make_pair(std::move(actors), std::move(status));
}

std::pair<std::shared_ptr<const ActorHandle>, Status>
CoreWorker::GetNamedActorHandleLocalMode(const std::string &name) {
  auto it = local_mode_named_actor_registry_.find(name);
  if (it == local_mode_named_actor_registry_.end()) {
    std::string err_msg = absl::StrFormat("Failed to look up actor with name %s", name);
    return std::make_pair(nullptr, Status::NotFound(std::move(err_msg)));
  }

  return std::make_pair(GetActorHandle(it->second), Status::OK());
}

std::pair<std::vector<std::pair<std::string, std::string>>, Status>
CoreWorker::ListNamedActorsLocalMode() {
  std::vector<std::pair<std::string, std::string>> actors;
  actors.reserve(local_mode_named_actor_registry_.size());
  for (auto it = local_mode_named_actor_registry_.begin();
       it != local_mode_named_actor_registry_.end();
       it++) {
    actors.emplace_back(/*namespace=*/"", it->first);
  }
  return std::make_pair(std::move(actors), Status::OK());
}

std::string CoreWorker::GetActorName() const {
  absl::MutexLock lock(&mutex_);
  return actor_manager_->GetActorHandle(actor_id_)->GetName();
}

ResourceMappingType CoreWorker::GetResourceIDs() const {
  absl::MutexLock lock(&mutex_);
  return resource_ids_;
}

std::unique_ptr<worker::ProfileEvent> CoreWorker::CreateProfileEvent(
    const std::string &event_name) {
  return std::make_unique<worker::ProfileEvent>(
      *task_event_buffer_, worker_context_, options_.node_ip_address, event_name);
}

void CoreWorker::RunTaskExecutionLoop() {
  auto signal_checker = PeriodicalRunner::Create(task_execution_service_);
  if (options_.check_signals) {
    signal_checker->RunFnPeriodically(
        [this] {
          /// The overhead of this is only a single digit microsecond.
          if (worker_context_.GetCurrentActorShouldExit()) {
            Exit(rpc::WorkerExitType::INTENDED_USER_EXIT,
                 "User requested to exit the actor.",
                 nullptr);
          }
          auto status = options_.check_signals();
          if (status.IsIntentionalSystemExit()) {
            Exit(rpc::WorkerExitType::INTENDED_USER_EXIT,
                 absl::StrCat("Worker exits by a signal. ", status.message()),
                 nullptr);
          }
          if (status.IsUnexpectedSystemExit()) {
            Exit(
                rpc::WorkerExitType::SYSTEM_ERROR,
                absl::StrCat("Worker exits unexpectedly by a signal. ", status.message()),
                nullptr);
          }
        },
        10,
        "CoreWorker.CheckSignal");
  }
  task_execution_service_.run();
  RAY_CHECK(is_shutdown_)
      << "Task execution loop was terminated without calling shutdown API.";
}

Status CoreWorker::AllocateReturnObject(const ObjectID &object_id,
                                        const size_t &data_size,
                                        const std::shared_ptr<Buffer> &metadata,
                                        const std::vector<ObjectID> &contained_object_ids,
                                        const rpc::Address &caller_address,
                                        int64_t *task_output_inlined_bytes,
                                        std::shared_ptr<RayObject> *return_object) {
  rpc::Address owner_address(options_.is_local_mode ? rpc::Address() : caller_address);

  bool object_already_exists = false;
  std::shared_ptr<Buffer> data_buffer;
  if (data_size > 0) {
    RAY_LOG(DEBUG).WithField(object_id) << "Creating return object";
    // Mark this object as containing other object IDs. The ref counter will
    // keep the inner IDs in scope until the outer one is out of scope.
    if (!contained_object_ids.empty() && !options_.is_local_mode) {
      reference_counter_->AddNestedObjectIds(
          object_id, contained_object_ids, owner_address);
    }

    // Allocate a buffer for the return object.
    if (options_.is_local_mode ||
        (static_cast<int64_t>(data_size) < max_direct_call_object_size_ &&
         // ensure we don't exceed the limit if we allocate this object inline.
         (*task_output_inlined_bytes + static_cast<int64_t>(data_size) <=
          RayConfig::instance().task_rpc_inlined_bytes_limit()))) {
      data_buffer = std::make_shared<LocalMemoryBuffer>(data_size);
      *task_output_inlined_bytes += static_cast<int64_t>(data_size);
    } else {
      RAY_RETURN_NOT_OK(CreateExisting(metadata,
                                       data_size,
                                       object_id,
                                       owner_address,
                                       &data_buffer,
                                       /*created_by_worker=*/true));
      object_already_exists = !data_buffer;
    }
  }
  // Leave the return object as a nullptr if the object already exists.
  if (!object_already_exists) {
    auto contained_refs = GetObjectRefs(contained_object_ids);
    *return_object =
        std::make_shared<RayObject>(data_buffer, metadata, std::move(contained_refs));
  }

  return Status::OK();
}

Status CoreWorker::ExecuteTask(
    const TaskSpecification &task_spec,
    std::optional<ResourceMappingType> resource_ids,
    std::vector<std::pair<ObjectID, std::shared_ptr<RayObject>>> *return_objects,
    std::vector<std::pair<ObjectID, std::shared_ptr<RayObject>>> *dynamic_return_objects,
    std::vector<std::pair<ObjectID, bool>> *streaming_generator_returns,
    ReferenceCounter::ReferenceTableProto *borrowed_refs,
    bool *is_retryable_error,
    std::string *application_error) {
  RAY_LOG(DEBUG) << "Executing task, task info = " << task_spec.DebugString();

  // If the worker is exited via Exit API, we shouldn't execute
  // tasks anymore.
  if (IsExiting()) {
    absl::MutexLock lock(&mutex_);
    return Status::IntentionalSystemExit(
        absl::StrCat("Worker has already exited. Detail: ", exiting_detail_.value()));
  }

  task_queue_length_ -= 1;
  num_executed_tasks_ += 1;

  // Modify the worker's per function counters.
  std::string func_name = task_spec.FunctionDescriptor()->CallString();
  std::string actor_repr_name;
  {
    absl::MutexLock lock(&mutex_);
    actor_repr_name = actor_repr_name_;
  }
  if (!options_.is_local_mode) {
    task_counter_.MovePendingToRunning(func_name, task_spec.IsRetry());

    const auto update =
        (task_spec.IsActorTask() && !actor_repr_name.empty())
            ? worker::TaskStatusEvent::TaskStateUpdate(actor_repr_name, pid_)
            : worker::TaskStatusEvent::TaskStateUpdate(pid_);
    RAY_UNUSED(
        task_event_buffer_->RecordTaskStatusEventIfNeeded(task_spec.TaskId(),
                                                          task_spec.JobId(),
                                                          task_spec.AttemptNumber(),
                                                          task_spec,
                                                          rpc::TaskStatus::RUNNING,
                                                          /* include_task_info */ false,
                                                          update));

    worker_context_.SetCurrentTask(task_spec);
    SetCurrentTaskId(task_spec.TaskId(), task_spec.AttemptNumber(), task_spec.GetName());
  }
  {
    absl::MutexLock lock(&mutex_);
    current_tasks_.emplace(task_spec.TaskId(), task_spec);
    if (resource_ids.has_value()) {
      resource_ids_ = std::move(*resource_ids);
    }
  }

  RayFunction func{task_spec.GetLanguage(), task_spec.FunctionDescriptor()};

  std::vector<std::shared_ptr<RayObject>> args;
  std::vector<rpc::ObjectReference> arg_refs;
  // This includes all IDs that were passed by reference and any IDs that were
  // inlined in the task spec. These references will be pinned during the task
  // execution and unpinned once the task completes. We will notify the caller
  // about any IDs that we are still borrowing by the time the task completes.
  std::vector<ObjectID> borrowed_ids;
  RAY_CHECK_OK(GetAndPinArgsForExecutor(task_spec, &args, &arg_refs, &borrowed_ids));

  for (size_t i = 0; i < task_spec.NumReturns(); i++) {
    return_objects->emplace_back(task_spec.ReturnId(i), nullptr);
  }
  // For dynamic tasks, pass the return IDs that were dynamically generated on
  // the first execution.
  if (!task_spec.ReturnsDynamic()) {
    dynamic_return_objects = nullptr;
  } else if (task_spec.AttemptNumber() > 0) {
    for (const auto &dynamic_return_id : task_spec.DynamicReturnIds()) {
      // Increase the put index so that when the generator creates a new obj
      // the object id won't conflict.
      worker_context_.GetNextPutIndex();
      dynamic_return_objects->emplace_back(dynamic_return_id,
                                           std::shared_ptr<RayObject>());
      RAY_LOG(DEBUG) << "Re-executed task " << task_spec.TaskId()
                     << " should return dynamic object " << dynamic_return_id;

      AddLocalReference(dynamic_return_id, "<temporary (DynamicObjectRefGenerator)>");
      reference_counter_->AddBorrowedObject(
          dynamic_return_id, ObjectID::Nil(), task_spec.CallerAddress());
    }
  }

  Status status;
  TaskType task_type = TaskType::NORMAL_TASK;
  if (task_spec.IsActorCreationTask()) {
    task_type = TaskType::ACTOR_CREATION_TASK;
    SetActorId(task_spec.ActorCreationId());
    task_counter_.BecomeActor(task_spec.FunctionDescriptor()->ClassName());
    {
      auto self_actor_handle =
          std::make_unique<ActorHandle>(task_spec.GetSerializedActorHandle());
      // Register the handle to the current actor itself.
      actor_manager_->RegisterActorHandle(std::move(self_actor_handle),
                                          ObjectID::Nil(),
                                          CurrentCallSite(),
                                          rpc_address_,
                                          /*add_local_ref=*/false,
                                          /*is_self=*/true);
    }
    RAY_LOG(INFO).WithField(task_spec.ActorCreationId()) << "Creating actor";
  } else if (task_spec.IsActorTask()) {
    task_type = TaskType::ACTOR_TASK;
  }

  std::shared_ptr<LocalMemoryBuffer> creation_task_exception_pb_bytes = nullptr;

  std::vector<ConcurrencyGroup> defined_concurrency_groups = {};
  std::string name_of_concurrency_group_to_execute;
  if (task_spec.IsActorCreationTask()) {
    defined_concurrency_groups = task_spec.ConcurrencyGroups();
  } else if (task_spec.IsActorTask()) {
    name_of_concurrency_group_to_execute = task_spec.ConcurrencyGroupName();
  }
  status = options_.task_execution_callback(
      task_spec.CallerAddress(),
      task_type,
      task_spec.GetName(),
      func,
      task_spec.GetRequiredResources().GetResourceUnorderedMap(),
      args,
      arg_refs,
      task_spec.GetDebuggerBreakpoint(),
      task_spec.GetSerializedRetryExceptionAllowlist(),
      return_objects,
      dynamic_return_objects,
      streaming_generator_returns,
      creation_task_exception_pb_bytes,
      is_retryable_error,
      application_error,
      defined_concurrency_groups,
      name_of_concurrency_group_to_execute,
      /*is_reattempt=*/task_spec.AttemptNumber() > 0,
      /*is_streaming_generator=*/task_spec.IsStreamingGenerator(),
      /*retry_exception=*/task_spec.ShouldRetryExceptions(),
      /*generator_backpressure_num_objects=*/
      task_spec.GeneratorBackpressureNumObjects());

  // Get the reference counts for any IDs that we borrowed during this task,
  // remove the local reference for these IDs, and return the ref count info to
  // the caller. This will notify the caller of any IDs that we (or a nested
  // task) are still borrowing. It will also notify the caller of any new IDs
  // that were contained in a borrowed ID that we (or a nested task) are now
  // borrowing.
  std::vector<ObjectID> deleted;
  if (!borrowed_ids.empty()) {
    reference_counter_->PopAndClearLocalBorrowers(borrowed_ids, borrowed_refs, &deleted);
  }
  if (dynamic_return_objects != nullptr) {
    for (const auto &dynamic_return : *dynamic_return_objects) {
      reference_counter_->PopAndClearLocalBorrowers(
          {dynamic_return.first}, borrowed_refs, &deleted);
    }
  }
  memory_store_->Delete(deleted);

  if (task_spec.IsNormalTask() && reference_counter_->NumObjectIDsInScope() != 0) {
    RAY_LOG(DEBUG).WithField(task_spec.TaskId())
        << "There were " << reference_counter_->NumObjectIDsInScope()
        << " ObjectIDs left in scope after executing task. "
           "This is either caused by keeping references to ObjectIDs in Python "
           "between "
           "tasks (e.g., in global variables) or indicates a problem with Ray's "
           "reference counting, and may cause problems in the object store.";
  }

  if (!options_.is_local_mode) {
    SetCurrentTaskId(TaskID::Nil(), /*attempt_number=*/0, /*task_name=*/"");
    worker_context_.ResetCurrentTask();
  }
  {
    absl::MutexLock lock(&mutex_);
    auto it = current_tasks_.find(task_spec.TaskId());
    RAY_CHECK(it != current_tasks_.end());
    current_tasks_.erase(it);
    if (task_spec.IsNormalTask()) {
      resource_ids_.clear();
    }
  }

  if (!options_.is_local_mode) {
    task_counter_.MoveRunningToFinished(func_name, task_spec.IsRetry());
  }
<<<<<<< HEAD
  RAY_LOG(INFO).WithField(task_spec.TaskId())
      << "Finished executing task, status=" << status;
=======
  RAY_LOG(DEBUG).WithField(task_spec.TaskId())
      << "Finished executing task, status=" << status.ToString();
>>>>>>> ad4a2c1a

  std::ostringstream stream;
  if (status.IsCreationTaskError()) {
    Exit(rpc::WorkerExitType::USER_ERROR,
         absl::StrCat(
             "Worker exits because there was an exception in the initialization method "
             "(e.g., __init__). Fix the exceptions from the initialization to resolve "
             "the issue. ",
             status.message()),
         creation_task_exception_pb_bytes);
  } else if (status.IsIntentionalSystemExit()) {
    Exit(rpc::WorkerExitType::INTENDED_USER_EXIT,
         absl::StrCat("Worker exits by an user request. ", status.message()),
         creation_task_exception_pb_bytes);
  } else if (status.IsUnexpectedSystemExit()) {
    Exit(rpc::WorkerExitType::SYSTEM_ERROR,
         absl::StrCat("Worker exits unexpectedly. ", status.message()),
         creation_task_exception_pb_bytes);
  } else if (!status.ok()) {
    RAY_LOG(FATAL) << "Unexpected task status type : " << status;
  }
  return status;
}

Status CoreWorker::SealReturnObject(const ObjectID &return_id,
                                    const std::shared_ptr<RayObject> &return_object,
                                    const ObjectID &generator_id,
                                    const rpc::Address &caller_address) {
  RAY_LOG(DEBUG).WithField(return_id) << "Sealing return object";

  RAY_CHECK(return_object);
  RAY_CHECK(!options_.is_local_mode);

  Status status = Status::OK();
  auto caller_address_ptr = std::make_unique<rpc::Address>(caller_address);

  if (return_object->GetData() != nullptr && return_object->GetData()->IsPlasmaBuffer()) {
    status = SealExisting(return_id, true, generator_id, caller_address_ptr);
    if (!status.ok()) {
      RAY_LOG(FATAL).WithField(return_id)
          << "Failed to seal object in store: " << status.message();
    }
  }
  return status;
}

void CoreWorker::AsyncDelObjectRefStream(const ObjectID &generator_id) {
  RAY_LOG(DEBUG).WithField(generator_id) << "AsyncDelObjectRefStream";
  if (task_manager_->TryDelObjectRefStream(generator_id)) {
    return;
  }

  {
    // TryDelObjectRefStream is thread safe so no need to hold the lock above.
    absl::MutexLock lock(&generator_ids_pending_deletion_mutex_);
    generator_ids_pending_deletion_.insert(generator_id);
  }
}

void CoreWorker::TryDelPendingObjectRefStreams() {
  absl::MutexLock lock(&generator_ids_pending_deletion_mutex_);

  std::vector<ObjectID> deleted;
  for (const auto &generator_id : generator_ids_pending_deletion_) {
    RAY_LOG(DEBUG).WithField(generator_id)
        << "TryDelObjectRefStream from generator_ids_pending_deletion_";
    if (task_manager_->TryDelObjectRefStream(generator_id)) {
      deleted.push_back(generator_id);
    }
  }

  for (const auto &generator_id : deleted) {
    generator_ids_pending_deletion_.erase(generator_id);
  }
}

Status CoreWorker::TryReadObjectRefStream(const ObjectID &generator_id,
                                          rpc::ObjectReference *object_ref_out) {
  ObjectID object_id;
  const auto &status = task_manager_->TryReadObjectRefStream(generator_id, &object_id);
  RAY_CHECK(object_ref_out != nullptr);
  object_ref_out->set_object_id(object_id.Binary());
  object_ref_out->mutable_owner_address()->CopyFrom(rpc_address_);
  return status;
}

bool CoreWorker::StreamingGeneratorIsFinished(const ObjectID &generator_id) const {
  return task_manager_->StreamingGeneratorIsFinished(generator_id);
}

std::pair<rpc::ObjectReference, bool> CoreWorker::PeekObjectRefStream(
    const ObjectID &generator_id) {
  auto [object_id, ready] = task_manager_->PeekObjectRefStream(generator_id);
  rpc::ObjectReference object_ref;
  object_ref.set_object_id(object_id.Binary());
  object_ref.mutable_owner_address()->CopyFrom(rpc_address_);
  return {object_ref, ready};
}

bool CoreWorker::PinExistingReturnObject(const ObjectID &return_id,
                                         std::shared_ptr<RayObject> *return_object,
                                         const ObjectID &generator_id,
                                         const rpc::Address &owner_address) {
  // TODO(swang): If there is already an existing copy of this object, then it
  // might not have the same value as the new copy. It would be better to evict
  // the existing copy here.
  absl::flat_hash_map<ObjectID, std::shared_ptr<RayObject>> result_map;
  bool got_exception = false;

  // Temporarily set the return object's owner's address. This is needed to retrieve the
  // value from plasma.
  reference_counter_->AddLocalReference(return_id, "<temporary (pin return object)>");
  reference_counter_->AddBorrowedObject(return_id, ObjectID::Nil(), owner_address);

  auto status = plasma_store_provider_->Get(
      {return_id}, 0, worker_context_, &result_map, &got_exception);
  // Remove the temporary ref.
  RemoveLocalReference(return_id);

  if (result_map.contains(return_id)) {
    *return_object = std::move(result_map[return_id]);
    RAY_LOG(DEBUG) << "Pinning existing return object " << return_id
                   << " owned by worker "
                   << WorkerID::FromBinary(owner_address.worker_id());
    // Keep the object in scope until it's been pinned.
    std::shared_ptr<RayObject> pinned_return_object = *return_object;
    // Asynchronously ask the raylet to pin the object. Note that this can fail
    // if the raylet fails. We expect the owner of the object to handle that
    // case (e.g., by detecting the raylet failure and storing an error).
    local_raylet_client_->PinObjectIDs(
        owner_address,
        {return_id},
        generator_id,
        [return_id, pinned_return_object](const Status &status,
                                          const rpc::PinObjectIDsReply &reply) {
          if (!status.ok() || !reply.successes(0)) {
            RAY_LOG(INFO).WithField(return_id)
                << "Failed to pin existing copy of the task return object. "
                   "This object may get evicted while there are still "
                   "references to it.";
          }
        });
    return true;
  }

  // Failed to get the existing copy of the return object. It must have been
  // evicted before we could pin it.
  // TODO(swang): We should allow the owner to retry this task instead of
  // immediately returning an error to the application.
  return false;
}

ObjectID CoreWorker::AllocateDynamicReturnId(const rpc::Address &owner_address,
                                             const TaskID &task_id,
                                             std::optional<ObjectIDIndexType> put_index) {
  const auto return_id = worker_context_.GetGeneratorReturnId(task_id, put_index);
  AddLocalReference(return_id, "<temporary (DynamicObjectRefGenerator)>");
  reference_counter_->AddBorrowedObject(return_id, ObjectID::Nil(), owner_address);
  return return_id;
}

Status CoreWorker::ReportGeneratorItemReturns(
    const std::pair<ObjectID, std::shared_ptr<RayObject>> &dynamic_return_object,
    const ObjectID &generator_id,
    const rpc::Address &caller_address,
    int64_t item_index,
    uint64_t attempt_number,
    const std::shared_ptr<GeneratorBackpressureWaiter> &waiter) {
  rpc::ReportGeneratorItemReturnsRequest request;
  request.mutable_worker_addr()->CopyFrom(rpc_address_);
  request.set_item_index(item_index);
  request.set_generator_id(generator_id.Binary());
  request.set_attempt_number(attempt_number);
  auto client = core_worker_client_pool_->GetOrConnect(caller_address);

  if (!dynamic_return_object.first.IsNil()) {
    auto return_object_proto = request.add_dynamic_return_objects();
    SerializeReturnObject(
        dynamic_return_object.first, dynamic_return_object.second, return_object_proto);
    std::vector<ObjectID> deleted;
    // When we allocate a dynamic return ID (AllocateDynamicReturnId),
    // we borrow the object. When the object value is allocatd, the
    // memory store is updated. We should clear borrowers and memory store
    // here.
    ReferenceCounter::ReferenceTableProto borrowed_refs;
    reference_counter_->PopAndClearLocalBorrowers(
        {dynamic_return_object.first}, &borrowed_refs, &deleted);
    memory_store_->Delete(deleted);
  }
  const auto return_id = dynamic_return_object.first;
  RAY_LOG(DEBUG) << "Write the object ref stream, index: " << item_index
                 << ", id: " << return_id;

  waiter->IncrementObjectGenerated();

  client->ReportGeneratorItemReturns(
      request,
      [waiter, generator_id, return_id, item_index](
          const Status &status, const rpc::ReportGeneratorItemReturnsReply &reply) {
        RAY_LOG(DEBUG) << "ReportGeneratorItemReturns replied. " << generator_id
                       << "index: " << item_index << ". total_consumed_reported: "
                       << reply.total_num_object_consumed();
        RAY_LOG(DEBUG) << "Total object consumed: " << waiter->TotalObjectConsumed()
                       << ". Total object generated: " << waiter->TotalObjectGenerated();
        int64_t num_objects_consumed = 0;
        if (status.ok()) {
          num_objects_consumed = reply.total_num_object_consumed();
        } else {
          // If the request fails, we should just resume until task finishes without
          // backpressure.
          num_objects_consumed = waiter->TotalObjectGenerated();
          RAY_LOG(WARNING).WithField(return_id)
              << "Failed to report streaming generator return "
                 "to the caller. The yield'ed ObjectRef may not be usable. "
              << status;
        }
        waiter->HandleObjectReported(num_objects_consumed);
      });

  // Backpressure if needed. See task_manager.h and search "backpressure" for protocol
  // details.
  return waiter->WaitUntilObjectConsumed();
}

void CoreWorker::HandleReportGeneratorItemReturns(
    rpc::ReportGeneratorItemReturnsRequest request,
    rpc::ReportGeneratorItemReturnsReply *reply,
    rpc::SendReplyCallback send_reply_callback) {
  auto generator_id = ObjectID::FromBinary(request.generator_id());
  auto worker_id = WorkerID::FromBinary(request.worker_addr().worker_id());
  task_manager_->HandleReportGeneratorItemReturns(
      request,
      /*execution_signal_callback*/
      [reply,
       worker_id = std::move(worker_id),
       generator_id = std::move(generator_id),
       send_reply_callback = std::move(send_reply_callback)](
          const Status &status, int64_t total_num_object_consumed) {
        RAY_LOG(DEBUG) << "Reply HandleReportGeneratorItemReturns to signal "
                          "executor to resume tasks. "
                       << generator_id << ". Worker ID: " << worker_id
                       << ". Total consumed: " << total_num_object_consumed;
        if (!status.ok()) {
          RAY_CHECK_EQ(total_num_object_consumed, -1);
        }

        reply->set_total_num_object_consumed(total_num_object_consumed);
        send_reply_callback(status, nullptr, nullptr);
      });
}

std::vector<rpc::ObjectReference> CoreWorker::ExecuteTaskLocalMode(
    const TaskSpecification &task_spec, const ActorID &actor_id) {
  auto return_objects = std::vector<std::pair<ObjectID, std::shared_ptr<RayObject>>>();
  auto borrowed_refs = ReferenceCounter::ReferenceTableProto();

  std::vector<rpc::ObjectReference> returned_refs;
  size_t num_returns = task_spec.NumReturns();
  for (size_t i = 0; i < num_returns; i++) {
    if (!task_spec.IsActorCreationTask()) {
      reference_counter_->AddOwnedObject(task_spec.ReturnId(i),
                                         /*contained_ids=*/{},
                                         rpc_address_,
                                         CurrentCallSite(),
                                         -1,
                                         /*is_reconstructable=*/false,
                                         /*add_local_ref=*/true);
    }
    rpc::ObjectReference ref;
    ref.set_object_id(task_spec.ReturnId(i).Binary());
    ref.mutable_owner_address()->CopyFrom(task_spec.CallerAddress());
    returned_refs.push_back(std::move(ref));
  }
  auto old_id = GetActorId();
  SetActorId(actor_id);
  bool is_retryable_error = false;
  std::string application_error;
  // TODO(swang): Support DynamicObjectRefGenerators in local mode?
  std::vector<std::pair<ObjectID, std::shared_ptr<RayObject>>> dynamic_return_objects;
  std::vector<std::pair<ObjectID, bool>> streaming_generator_returns;
  RAY_UNUSED(ExecuteTask(task_spec,
                         /*resource_ids=*/ResourceMappingType{},
                         &return_objects,
                         &dynamic_return_objects,
                         &streaming_generator_returns,
                         &borrowed_refs,
                         &is_retryable_error,
                         &application_error));
  SetActorId(old_id);
  return returned_refs;
}

Status CoreWorker::GetAndPinArgsForExecutor(const TaskSpecification &task,
                                            std::vector<std::shared_ptr<RayObject>> *args,
                                            std::vector<rpc::ObjectReference> *arg_refs,
                                            std::vector<ObjectID> *borrowed_ids) {
  auto num_args = task.NumArgs();
  args->reserve(num_args);
  arg_refs->reserve(num_args);

  absl::flat_hash_set<ObjectID> by_ref_ids;
  absl::flat_hash_map<ObjectID, std::vector<size_t>> by_ref_indices;

  for (size_t i = 0; i < task.NumArgs(); ++i) {
    if (task.ArgByRef(i)) {
      const auto &arg_ref = task.ArgRef(i);
      const auto arg_id = ObjectID::FromBinary(arg_ref.object_id());
      by_ref_ids.insert(arg_id);
      by_ref_indices[arg_id].push_back(i);
      arg_refs->push_back(arg_ref);
      args->emplace_back();
      // Pin all args passed by reference for the duration of the task.  This
      // ensures that when the task completes, we can retrieve metadata about
      // any borrowed ObjectIDs that were serialized in the argument's value.
      RAY_LOG(DEBUG).WithField(arg_id) << "Incrementing ref for argument ID";
      reference_counter_->AddLocalReference(arg_id, task.CallSiteString());
      // Attach the argument's owner's address. This is needed to retrieve the
      // value from plasma.
      reference_counter_->AddBorrowedObject(
          arg_id, ObjectID::Nil(), task.ArgRef(i).owner_address());
      borrowed_ids->push_back(arg_id);
      // We need to put an OBJECT_IN_PLASMA error here so the subsequent call to Get()
      // properly redirects to the plasma store.
      // NOTE: This needs to be done after adding reference to reference counter
      // otherwise, the put is a no-op.
      if (!options_.is_local_mode) {
        RAY_UNUSED(memory_store_->Put(RayObject(rpc::ErrorType::OBJECT_IN_PLASMA),
                                      task.ArgId(i)));
      }
    } else {
      // A pass-by-value argument.
      std::shared_ptr<LocalMemoryBuffer> data = nullptr;
      if (task.ArgDataSize(i) != 0u) {
        data = std::make_shared<LocalMemoryBuffer>(const_cast<uint8_t *>(task.ArgData(i)),
                                                   task.ArgDataSize(i));
      }
      std::shared_ptr<LocalMemoryBuffer> metadata = nullptr;
      if (task.ArgMetadataSize(i) != 0u) {
        metadata = std::make_shared<LocalMemoryBuffer>(
            const_cast<uint8_t *>(task.ArgMetadata(i)), task.ArgMetadataSize(i));
      }
      // NOTE: this is a workaround to avoid an extra copy for Java workers.
      // Python workers need this copy to pass test case
      // test_inline_arg_memory_corruption.
      bool copy_data = options_.language == Language::PYTHON;
      args->push_back(std::make_shared<RayObject>(
          std::move(data), std::move(metadata), task.ArgInlinedRefs(i), copy_data));
      auto &arg_ref = arg_refs->emplace_back();
      arg_ref.set_object_id(ObjectID::Nil().Binary());
      // The task borrows all ObjectIDs that were serialized in the inlined
      // arguments. The task will receive references to these IDs, so it is
      // possible for the task to continue borrowing these arguments by the
      // time it finishes.
      for (const auto &inlined_ref : task.ArgInlinedRefs(i)) {
        const auto inlined_id = ObjectID::FromBinary(inlined_ref.object_id());
        RAY_LOG(DEBUG).WithField(inlined_id) << "Incrementing ref for borrowed ID";
        // We do not need to add the ownership information here because it will
        // get added once the language frontend deserializes the value, before
        // the ObjectID can be used.
        reference_counter_->AddLocalReference(inlined_id, task.CallSiteString());
        borrowed_ids->push_back(inlined_id);
      }
    }
  }

  // Fetch by-reference arguments directly from the plasma store.
  bool got_exception = false;
  absl::flat_hash_map<ObjectID, std::shared_ptr<RayObject>> result_map;
  if (options_.is_local_mode) {
    RAY_RETURN_NOT_OK(
        memory_store_->Get(by_ref_ids, -1, worker_context_, &result_map, &got_exception));
  } else {
    RAY_RETURN_NOT_OK(plasma_store_provider_->Get(
        by_ref_ids, -1, worker_context_, &result_map, &got_exception));
  }
  for (const auto &it : result_map) {
    for (size_t idx : by_ref_indices[it.first]) {
      args->at(idx) = it.second;
    }
  }

  return Status::OK();
}

void CoreWorker::HandlePushTask(rpc::PushTaskRequest request,
                                rpc::PushTaskReply *reply,
                                rpc::SendReplyCallback send_reply_callback) {
  RAY_LOG(DEBUG).WithField(TaskID::FromBinary(request.task_spec().task_id()))
      << "Received Handle Push Task";
  if (HandleWrongRecipient(WorkerID::FromBinary(request.intended_worker_id()),
                           send_reply_callback)) {
    return;
  }
  if (request.task_spec().type() == TaskType::ACTOR_CREATION_TASK ||
      request.task_spec().type() == TaskType::NORMAL_TASK) {
    auto job_id = JobID::FromBinary(request.task_spec().job_id());
    worker_context_.MaybeInitializeJobInfo(job_id, request.task_spec().job_config());
    task_counter_.SetJobId(job_id);
  }
  // Increment the task_queue_length and per function counter.
  task_queue_length_ += 1;
  std::string func_name =
      FunctionDescriptorBuilder::FromProto(request.task_spec().function_descriptor())
          ->CallString();
  task_counter_.IncPending(func_name, request.task_spec().attempt_number() > 0);

  // For actor tasks, we just need to post a HandleActorTask instance to the task
  // execution service.
  if (request.task_spec().type() == TaskType::ACTOR_TASK) {
    task_execution_service_.post(
        [this,
         request,
         reply,
         send_reply_callback = std::move(send_reply_callback),
         func_name] {
          // We have posted an exit task onto the main event loop,
          // so shouldn't bother executing any further work.
          if (IsExiting()) {
            RAY_LOG(INFO) << "Queued task " << func_name
                          << " won't be executed because the worker already exited.";
            return;
          }
          task_receiver_->HandleTask(request, reply, send_reply_callback);
        },
        "CoreWorker.HandlePushTaskActor");
  } else {
    // Normal tasks are enqueued here, and we post a RunNormalTasksFromQueue instance to
    // the task execution service.
    task_receiver_->HandleTask(request, reply, send_reply_callback);
    task_execution_service_.post(
        [this, func_name] {
          // We have posted an exit task onto the main event loop,
          // so shouldn't bother executing any further work.
          if (IsExiting()) {
            RAY_LOG(INFO) << "Queued task " << func_name
                          << " won't be executed because the worker already exited.";
            return;
          }
          task_receiver_->RunNormalTasksFromQueue();
        },
        "CoreWorker.HandlePushTask");
  }
}

void CoreWorker::HandleDirectActorCallArgWaitComplete(
    rpc::DirectActorCallArgWaitCompleteRequest request,
    rpc::DirectActorCallArgWaitCompleteReply *reply,
    rpc::SendReplyCallback send_reply_callback) {
  if (HandleWrongRecipient(WorkerID::FromBinary(request.intended_worker_id()),
                           send_reply_callback)) {
    return;
  }

  // Post on the task execution event loop since this may trigger the
  // execution of a task that is now ready to run.
  task_execution_service_.post(
      [this, request = std::move(request)] {
        RAY_LOG(DEBUG) << "Arg wait complete for tag " << request.tag();
        task_argument_waiter_->OnWaitComplete(request.tag());
      },
      "CoreWorker.ArgWaitComplete");

  send_reply_callback(Status::OK(), nullptr, nullptr);
}

void CoreWorker::HandleRayletNotifyGCSRestart(
    rpc::RayletNotifyGCSRestartRequest request,
    rpc::RayletNotifyGCSRestartReply *reply,
    rpc::SendReplyCallback send_reply_callback) {
  gcs_client_->AsyncResubscribe();
  send_reply_callback(Status::OK(), nullptr, nullptr);
}

void CoreWorker::HandleGetObjectStatus(rpc::GetObjectStatusRequest request,
                                       rpc::GetObjectStatusReply *reply,
                                       rpc::SendReplyCallback send_reply_callback) {
  if (HandleWrongRecipient(WorkerID::FromBinary(request.owner_worker_id()),
                           send_reply_callback)) {
    RAY_LOG(INFO) << "Handling GetObjectStatus for object produced by a previous worker "
                     "with the same address";
    return;
  }

  ObjectID object_id = ObjectID::FromBinary(request.object_id());
  RAY_LOG(DEBUG).WithField(object_id) << "Received GetObjectStatus";
  // Acquire a reference to the object. This prevents the object from being
  // evicted out from under us while we check the object status and start the
  // Get.
  AddLocalReference(object_id, "<temporary (get object status)>");

  rpc::Address owner_address;
  auto has_owner = reference_counter_->GetOwner(object_id, &owner_address);
  if (!has_owner) {
    // We owned this object, but the object has gone out of scope.
    reply->set_status(rpc::GetObjectStatusReply::OUT_OF_SCOPE);
    send_reply_callback(Status::OK(), nullptr, nullptr);
  } else {
    RAY_CHECK(owner_address.worker_id() == request.owner_worker_id());
    bool is_freed = reference_counter_->IsPlasmaObjectFreed(object_id);

    // Send the reply once the value has become available. The value is
    // guaranteed to become available eventually because we own the object and
    // its ref count is > 0.
    memory_store_->GetAsync(object_id,
                            [this, object_id, reply, send_reply_callback, is_freed](
                                const std::shared_ptr<RayObject> &obj) {
                              if (is_freed) {
                                reply->set_status(rpc::GetObjectStatusReply::FREED);
                              } else {
                                PopulateObjectStatus(object_id, obj, reply);
                              }
                              send_reply_callback(Status::OK(), nullptr, nullptr);
                            });
  }

  RemoveLocalReference(object_id);
}

void CoreWorker::PopulateObjectStatus(const ObjectID &object_id,
                                      const std::shared_ptr<RayObject> &obj,
                                      rpc::GetObjectStatusReply *reply) {
  // If obj is the concrete object value, it is small, so we
  // send the object back to the caller in the GetObjectStatus
  // reply, bypassing a Plasma put and object transfer. If obj
  // is an indicator that the object is in Plasma, we set an
  // in_plasma indicator on the message, and the caller will
  // have to facilitate a Plasma object transfer to get the
  // object value.
  auto *object = reply->mutable_object();
  if (obj->HasData()) {
    const auto &data = obj->GetData();
    object->set_data(data->Data(), data->Size());
  }
  if (obj->HasMetadata()) {
    const auto &metadata = obj->GetMetadata();
    object->set_metadata(metadata->Data(), metadata->Size());
  }
  for (const auto &nested_ref : obj->GetNestedRefs()) {
    object->add_nested_inlined_refs()->CopyFrom(nested_ref);
  }
  reply->set_status(rpc::GetObjectStatusReply::CREATED);
  // Set locality data.
  const auto &locality_data = reference_counter_->GetLocalityData(object_id);
  if (locality_data.has_value()) {
    for (const auto &node_id : locality_data.value().nodes_containing_object) {
      reply->add_node_ids(node_id.Binary());
    }
    reply->set_object_size(locality_data.value().object_size);
  }
}

void CoreWorker::HandleWaitForActorRefDeleted(
    rpc::WaitForActorRefDeletedRequest request,
    rpc::WaitForActorRefDeletedReply *reply,
    rpc::SendReplyCallback send_reply_callback) {
  if (HandleWrongRecipient(WorkerID::FromBinary(request.intended_worker_id()),
                           send_reply_callback)) {
    return;
  }

  // Send a response to trigger cleaning up the actor state once the handle is
  // no longer in scope.
  auto respond = [send_reply_callback](const ActorID &actor_id) {
    RAY_LOG(DEBUG).WithField(actor_id) << "Replying to HandleWaitForActorRefDeleted";
    send_reply_callback(Status::OK(), nullptr, nullptr);
  };

  const auto actor_id = ActorID::FromBinary(request.actor_id());
  if (actor_creator_->IsActorInRegistering(actor_id)) {
    actor_creator_->AsyncWaitForActorRegisterFinish(
        actor_id, [this, actor_id, respond = std::move(respond)](const auto &status) {
          if (!status.ok()) {
            respond(actor_id);
          } else {
            RAY_LOG(DEBUG).WithField(actor_id) << "Received HandleWaitForActorRefDeleted";
            actor_manager_->WaitForActorRefDeleted(actor_id, std::move(respond));
          }
        });
  } else {
    RAY_LOG(DEBUG).WithField(actor_id) << "Received HandleWaitForActorRefDeleted";
    actor_manager_->WaitForActorRefDeleted(actor_id, std::move(respond));
  }
}

void CoreWorker::ProcessSubscribeForObjectEviction(
    const rpc::WorkerObjectEvictionSubMessage &message) {
  // Send a response to trigger unpinning the object when it is no longer in scope.
  auto unpin_object = [this](const ObjectID &object_id) {
    RAY_LOG(DEBUG).WithField(object_id) << "Object is deleted. Unpinning the object.";

    rpc::PubMessage pub_message;
    pub_message.set_key_id(object_id.Binary());
    pub_message.set_channel_type(rpc::ChannelType::WORKER_OBJECT_EVICTION);
    pub_message.mutable_worker_object_eviction_message()->set_object_id(
        object_id.Binary());

    object_info_publisher_->Publish(std::move(pub_message));
  };

  const auto object_id = ObjectID::FromBinary(message.object_id());
  const auto intended_worker_id = WorkerID::FromBinary(message.intended_worker_id());
  if (intended_worker_id != worker_context_.GetWorkerID()) {
    RAY_LOG(INFO).WithField(object_id)
        << "The SubscribeForObjectEviction message for object is for worker "
        << intended_worker_id << ", but the current worker is "
        << worker_context_.GetWorkerID() << ". The RPC will be no-op.";
    unpin_object(object_id);
    return;
  }

  if (message.has_generator_id()) {
    // For dynamically generated return values, the raylet may subscribe to
    // eviction events before we know about the object. This can happen when we
    // receive the subscription request before the reply from the task that
    // created the object. Add the dynamically created object to our ref
    // counter so that we know that it exists.
    const auto generator_id = ObjectID::FromBinary(message.generator_id());
    RAY_CHECK(!generator_id.IsNil());
    if (task_manager_->ObjectRefStreamExists(generator_id)) {
      // ObjectRefStreamExists is used to distinguigsh num_returns="dynamic" vs
      // "streaming".
      task_manager_->TemporarilyOwnGeneratorReturnRefIfNeeded(object_id, generator_id);
    } else {
      reference_counter_->AddDynamicReturn(object_id, generator_id);
    }
  }

  // Returns true if the object was present and the callback was added. It might have
  // already been evicted by the time we get this request, in which case we should
  // respond immediately so the raylet unpins the object.
  if (!reference_counter_->AddObjectOutOfScopeOrFreedCallback(object_id, unpin_object)) {
    // If the object is already evicted (callback cannot be set), unregister the
    // subscription & publish the message so that the subscriber knows it.
    unpin_object(object_id);
    RAY_LOG(DEBUG).WithField(object_id) << "Reference for object has already been freed.";
  }
}

void CoreWorker::ProcessSubscribeMessage(const rpc::SubMessage &sub_message,
                                         rpc::ChannelType channel_type,
                                         const std::string &key_id,
                                         const NodeID &subscriber_id) {
  object_info_publisher_->RegisterSubscription(channel_type, subscriber_id, key_id);

  if (sub_message.has_worker_object_eviction_message()) {
    ProcessSubscribeForObjectEviction(sub_message.worker_object_eviction_message());
  } else if (sub_message.has_worker_ref_removed_message()) {
    ProcessSubscribeForRefRemoved(sub_message.worker_ref_removed_message());
  } else if (sub_message.has_worker_object_locations_message()) {
    ProcessSubscribeObjectLocations(sub_message.worker_object_locations_message());
  } else {
    RAY_LOG(FATAL)
        << "Invalid command has received: "
        << static_cast<int>(sub_message.sub_message_one_of_case())
        << " has received. If you see this message, please report to Ray Github.";
  }
}

void CoreWorker::ProcessPubsubCommands(const Commands &commands,
                                       const NodeID &subscriber_id) {
  for (const auto &command : commands) {
    if (command.has_unsubscribe_message()) {
      object_info_publisher_->UnregisterSubscription(
          command.channel_type(), subscriber_id, command.key_id());
    } else if (command.has_subscribe_message()) {
      ProcessSubscribeMessage(command.subscribe_message(),
                              command.channel_type(),
                              command.key_id(),
                              subscriber_id);
    } else {
      RAY_LOG(FATAL) << "Invalid command has received, "
                     << static_cast<int>(command.command_message_one_of_case())
                     << ". If you see this message, please "
                        "report to Ray "
                        "Github.";
    }
  }
}

void CoreWorker::HandlePubsubLongPolling(rpc::PubsubLongPollingRequest request,
                                         rpc::PubsubLongPollingReply *reply,
                                         rpc::SendReplyCallback send_reply_callback) {
  const auto subscriber_id = NodeID::FromBinary(request.subscriber_id());
  RAY_LOG(DEBUG).WithField(subscriber_id) << "Got a long polling request from a node";
  object_info_publisher_->ConnectToSubscriber(
      request, reply, std::move(send_reply_callback));
}

void CoreWorker::HandlePubsubCommandBatch(rpc::PubsubCommandBatchRequest request,
                                          rpc::PubsubCommandBatchReply *reply,
                                          rpc::SendReplyCallback send_reply_callback) {
  const auto subscriber_id = NodeID::FromBinary(request.subscriber_id());
  ProcessPubsubCommands(request.commands(), subscriber_id);
  send_reply_callback(Status::OK(), nullptr, nullptr);
}

void CoreWorker::HandleUpdateObjectLocationBatch(
    rpc::UpdateObjectLocationBatchRequest request,
    rpc::UpdateObjectLocationBatchReply *reply,
    rpc::SendReplyCallback send_reply_callback) {
  const auto &worker_id = request.intended_worker_id();
  if (HandleWrongRecipient(WorkerID::FromBinary(worker_id), send_reply_callback)) {
    return;
  }
  const auto &node_id = NodeID::FromBinary(request.node_id());
  const auto &object_location_updates = request.object_location_updates();

  for (const auto &object_location_update : object_location_updates) {
    const auto &object_id = ObjectID::FromBinary(object_location_update.object_id());

    if (object_location_update.has_spilled_location_update()) {
      AddSpilledObjectLocationOwner(
          object_id,
          object_location_update.spilled_location_update().spilled_url(),
          object_location_update.spilled_location_update().spilled_to_local_storage()
              ? node_id
              : NodeID::Nil(),
          object_location_update.has_generator_id()
              ? std::optional<ObjectID>(
                    ObjectID::FromBinary(object_location_update.generator_id()))
              : std::nullopt);
    }

    if (object_location_update.has_plasma_location_update()) {
      if (object_location_update.plasma_location_update() ==
          rpc::ObjectPlasmaLocationUpdate::ADDED) {
        AddObjectLocationOwner(object_id, node_id);
      } else if (object_location_update.plasma_location_update() ==
                 rpc::ObjectPlasmaLocationUpdate::REMOVED) {
        RemoveObjectLocationOwner(object_id, node_id);
      } else {
        RAY_LOG(FATAL) << "Invalid object plasma location update "
                       << object_location_update.plasma_location_update()
                       << " has been received.";
      }
    }
  }

  send_reply_callback(Status::OK(),
                      /*success_callback_on_reply*/ nullptr,
                      /*failure_callback_on_reply*/ nullptr);
}

void CoreWorker::AddSpilledObjectLocationOwner(
    const ObjectID &object_id,
    const std::string &spilled_url,
    const NodeID &spilled_node_id,
    const std::optional<ObjectID> &generator_id) {
  RAY_LOG(DEBUG).WithField(object_id).WithField(spilled_node_id)
      << "Received object spilled location update for object, which has been spilled to "
      << spilled_url << " on node";
  if (generator_id.has_value()) {
    // For dynamically generated return values, the raylet may spill the
    // primary copy before we know about the object. This can happen when the
    // object is spilled before the reply from the task that created the
    // object. Add the dynamically created object to our ref counter so that we
    // know that it exists.
    if (task_manager_->ObjectRefStreamExists(*generator_id)) {
      // ObjectRefStreamExists is used to distinguigsh num_returns="dynamic" vs
      // "streaming".
      task_manager_->TemporarilyOwnGeneratorReturnRefIfNeeded(object_id, *generator_id);
    } else {
      reference_counter_->AddDynamicReturn(object_id, *generator_id);
    }
  }

  auto reference_exists =
      reference_counter_->HandleObjectSpilled(object_id, spilled_url, spilled_node_id);
  if (!reference_exists) {
    RAY_LOG(DEBUG).WithField(object_id) << "Object not found";
  }
}

void CoreWorker::AddObjectLocationOwner(const ObjectID &object_id,
                                        const NodeID &node_id) {
  if (gcs_client_->Nodes().Get(node_id, /*filter_dead_nodes=*/true) == nullptr) {
    RAY_LOG(DEBUG).WithField(node_id).WithField(object_id)
        << "Attempting to add object location for a dead node. Ignoring this request.";
    return;
  }
  auto reference_exists = reference_counter_->AddObjectLocation(object_id, node_id);
  if (!reference_exists) {
    RAY_LOG(DEBUG).WithField(object_id) << "Object not found";
  }

  // For generator tasks where we haven't yet received the task reply, the
  // internal ObjectRefs may not be added yet, so we don't find out about these
  // until the task finishes.
  const auto &maybe_generator_id = task_manager_->TaskGeneratorId(object_id.TaskId());
  if (!maybe_generator_id.IsNil()) {
    if (task_manager_->ObjectRefStreamExists(maybe_generator_id)) {
      // ObjectRefStreamExists is used to distinguigsh num_returns="dynamic" vs
      // "streaming".
      task_manager_->TemporarilyOwnGeneratorReturnRefIfNeeded(object_id,
                                                              maybe_generator_id);
    } else {
      // The task is a generator and may not have finished yet. Add the internal
      // ObjectID so that we can update its location.
      reference_counter_->AddDynamicReturn(object_id, maybe_generator_id);
    }
    RAY_UNUSED(reference_counter_->AddObjectLocation(object_id, node_id));
  }
}

void CoreWorker::RemoveObjectLocationOwner(const ObjectID &object_id,
                                           const NodeID &node_id) {
  auto reference_exists = reference_counter_->RemoveObjectLocation(object_id, node_id);
  if (!reference_exists) {
    RAY_LOG(DEBUG).WithField(object_id) << "Object not found";
  }
}

void CoreWorker::ProcessSubscribeObjectLocations(
    const rpc::WorkerObjectLocationsSubMessage &message) {
  const auto intended_worker_id = WorkerID::FromBinary(message.intended_worker_id());
  const auto object_id = ObjectID::FromBinary(message.object_id());

  if (intended_worker_id != worker_context_.GetWorkerID()) {
    RAY_LOG(INFO) << "The ProcessSubscribeObjectLocations message is for worker "
                  << intended_worker_id << ", but the current worker is "
                  << worker_context_.GetWorkerID() << ". The RPC will be no-op.";
    object_info_publisher_->PublishFailure(
        rpc::ChannelType::WORKER_OBJECT_LOCATIONS_CHANNEL, object_id.Binary());
    return;
  }

  // Publish the first object location snapshot when subscribed for the first time.
  reference_counter_->PublishObjectLocationSnapshot(object_id);
}

std::unordered_map<rpc::LineageReconstructionTask, uint64_t>
CoreWorker::GetLocalOngoingLineageReconstructionTasks() const {
  return task_manager_->GetOngoingLineageReconstructionTasks(*actor_manager_);
}

Status CoreWorker::GetLocalObjectLocations(
    const std::vector<ObjectID> &object_ids,
    std::vector<std::optional<ObjectLocation>> *results) {
  results->clear();
  results->reserve(object_ids.size());
  if (object_ids.empty()) {
    return Status::OK();
  }
  for (size_t i = 0; i < object_ids.size(); i++) {
    results->emplace_back(TryGetLocalObjectLocation(*reference_counter_, object_ids[i]));
  }
  return Status::OK();
}

void CoreWorker::HandleGetObjectLocationsOwner(
    rpc::GetObjectLocationsOwnerRequest request,
    rpc::GetObjectLocationsOwnerReply *reply,
    rpc::SendReplyCallback send_reply_callback) {
  if (HandleWrongRecipient(WorkerID::FromBinary(request.intended_worker_id()),
                           send_reply_callback)) {
    return;
  }
  for (int i = 0; i < request.object_ids_size(); ++i) {
    auto object_id = ObjectID::FromBinary(request.object_ids(i));
    auto *object_info = reply->add_object_location_infos();
    reference_counter_->FillObjectInformation(object_id, object_info);
  }
  send_reply_callback(Status::OK(), nullptr, nullptr);
}

void CoreWorker::ProcessSubscribeForRefRemoved(
    const rpc::WorkerRefRemovedSubMessage &message) {
  const ObjectID &object_id = ObjectID::FromBinary(message.reference().object_id());

  // Set a callback to publish the message when the requested object ID's ref count
  // goes to 0.
  auto ref_removed_callback =
      boost::bind(&ReferenceCounter::HandleRefRemoved, reference_counter_, object_id);

  const auto intended_worker_id = WorkerID::FromBinary(message.intended_worker_id());
  if (intended_worker_id != worker_context_.GetWorkerID()) {
    RAY_LOG(INFO) << "The ProcessSubscribeForRefRemoved message is for worker "
                  << intended_worker_id << ", but the current worker is "
                  << worker_context_.GetWorkerID() << ". The RPC will be no-op.";
    ref_removed_callback(object_id);
    return;
  }

  const auto owner_address = message.reference().owner_address();
  ObjectID contained_in_id = ObjectID::FromBinary(message.contained_in_id());
  reference_counter_->SetRefRemovedCallback(
      object_id, contained_in_id, owner_address, ref_removed_callback);
}

void CoreWorker::HandleRemoteCancelTask(rpc::RemoteCancelTaskRequest request,
                                        rpc::RemoteCancelTaskReply *reply,
                                        rpc::SendReplyCallback send_reply_callback) {
  auto status = CancelTask(ObjectID::FromBinary(request.remote_object_id()),
                           request.force_kill(),
                           request.recursive());
  send_reply_callback(status, nullptr, nullptr);
}

void CoreWorker::HandleCancelTask(rpc::CancelTaskRequest request,
                                  rpc::CancelTaskReply *reply,
                                  rpc::SendReplyCallback send_reply_callback) {
  TaskID task_id = TaskID::FromBinary(request.intended_task_id());
  bool force_kill = request.force_kill();
  bool recursive = request.recursive();
  const auto &current_actor_id = worker_context_.GetCurrentActorID();
  const auto caller_worker_id = WorkerID::FromBinary(request.caller_worker_id());

  auto on_cancel_callback = [this,
                             reply,
                             send_reply_callback = std::move(send_reply_callback),
                             force_kill,
                             task_id](bool success, bool requested_task_running) {
    reply->set_attempt_succeeded(success);
    reply->set_requested_task_running(requested_task_running);
    send_reply_callback(Status::OK(), nullptr, nullptr);

    // Do force kill after reply callback sent.
    if (force_kill) {
      // We grab the lock again to make sure that we are force-killing the correct
      // task. This is guaranteed not to deadlock because ForceExit should not
      // require any other locks.
      absl::MutexLock lock(&mutex_);
      if (main_thread_task_id_ == task_id) {
        ForceExit(rpc::WorkerExitType::INTENDED_USER_EXIT,
                  absl::StrCat("The worker exits because the task ",
                               main_thread_task_name_,
                               " has received a force ray.cancel request."));
      }
    }
  };

  if (task_id.ActorId() == current_actor_id) {
    RAY_LOG(INFO).WithField(task_id).WithField(current_actor_id)
        << "Cancel an actor task";
    CancelActorTaskOnExecutor(
        caller_worker_id, task_id, force_kill, recursive, std::move(on_cancel_callback));
  } else {
    RAY_CHECK(current_actor_id.IsNil());
    RAY_LOG(INFO).WithField(task_id) << "Cancel a normal task";
    CancelTaskOnExecutor(task_id, force_kill, recursive, on_cancel_callback);
  }
}

void CoreWorker::CancelTaskOnExecutor(TaskID task_id,
                                      bool force_kill,
                                      bool recursive,
                                      const OnCanceledCallback &on_canceled) {
  bool requested_task_running = false;
  {
    absl::MutexLock lock(&mutex_);
    requested_task_running = main_thread_task_id_ == task_id;
  }
  bool success = requested_task_running;

  // Try non-force kill.
  // NOTE(swang): We do not hold the CoreWorker lock here because the kill
  // callback requires the GIL, which can cause a deadlock with the main task
  // thread. This means that the currently executing task can change by the time
  // the kill callback runs; the kill callback is responsible for also making
  // sure it cancels the right task.
  // See https://github.com/ray-project/ray/issues/29739.
  if (requested_task_running && !force_kill) {
    RAY_LOG(INFO).WithField(task_id) << "Cancelling a running task";
    success = options_.kill_main(task_id);
  } else if (!requested_task_running) {
    RAY_LOG(INFO).WithField(task_id)
        << "Cancelling a task that's not running. Tasks will be removed from a queue.";
    // If the task is not currently running, check if it is in the worker's queue of
    // normal tasks, and remove it if found.
    success = task_receiver_->CancelQueuedNormalTask(task_id);
  }
  if (recursive) {
    auto recursive_cancel = CancelChildren(task_id, force_kill);
    if (!recursive_cancel.ok()) {
      RAY_LOG(ERROR) << recursive_cancel.ToString();
    }
  }

  on_canceled(/*success*/ success, /*requested_task_running*/ requested_task_running);
}

void CoreWorker::CancelActorTaskOnExecutor(WorkerID caller_worker_id,
                                           TaskID task_id,
                                           bool force_kill,
                                           bool recursive,
                                           OnCanceledCallback on_canceled) {
  RAY_CHECK(!force_kill);
  auto is_async_actor = worker_context_.CurrentActorIsAsync();

  auto cancel = [this,
                 task_id,
                 caller_worker_id,
                 on_canceled = std::move(on_canceled),
                 is_async_actor]() {
    bool is_task_running = false;
    TaskSpecification spec;
    RayFunction func;
    std::string concurrency_group_name;

    bool is_task_queued_or_executing =
        task_receiver_->CancelQueuedActorTask(caller_worker_id, task_id);

    // If a task is already running, we send a cancel request.
    // Right now, we can only cancel async actor tasks.
    if (is_task_queued_or_executing) {
      {
        absl::MutexLock lock(&mutex_);
        auto it = current_tasks_.find(task_id);
        is_task_running = it != current_tasks_.end();
        if (is_task_running) {
          spec = it->second;
          func = RayFunction(spec.GetLanguage(), spec.FunctionDescriptor());
          concurrency_group_name = spec.ConcurrencyGroupName();
        }
      }

      if (is_task_running && is_async_actor) {
        options_.cancel_async_task(task_id, func, concurrency_group_name);
      }
      // TODO(sang): else support regular actor interrupt.
    }

    // If `is_task_queued_or_executing`is true, task was either queued or run.
    // If a task is queued, it is guaranteed to be canceled by
    // CancelQueuedActorTask. If a task is executing, we try canceling
    // them, but it is not guaranteed. For both cases, we consider cancelation
    // succeeds. If `is_task_queued_or_executing` is false, it means task is finished
    // or not received yet. In this case, we mark `success` as false, so that the
    // caller can retry cancel RPCs. Note that the caller knows exactly when a task is
    // finished from their end, so it won't infinitely retry cancel RPCs.
    // requested_task_running is not used, so we just always mark it as false.
    on_canceled(/*success*/ is_task_queued_or_executing,
                /*requested_task_running*/ false);
  };

  if (is_async_actor) {
    // If it is an async actor, post it to an execution service
    // to avoid thread issues. Note that when it is an async actor
    // task_execution_service_ won't actually run a task but it will
    // just create coroutines.
    task_execution_service_.post([cancel = std::move(cancel)]() { cancel(); },
                                 "CoreWorker.CancelActorTaskOnExecutor");
  } else {
    // For regular actor, we cannot post it to task_execution_service because
    // main thread is blocked. Threaded actor can do both (dispatching to
    // task execution service, or just directly call it in io_service).
    // There's no special reason why we don't dispatch
    // cancel to task_execution_service_ for threaded actors.
    cancel();
  }

  if (recursive) {
    auto recursive_cancel = CancelChildren(task_id, force_kill);
    if (!recursive_cancel.ok()) {
      RAY_LOG(ERROR) << recursive_cancel.ToString();
    }
  };
}

void CoreWorker::HandleKillActor(rpc::KillActorRequest request,
                                 rpc::KillActorReply *reply,
                                 rpc::SendReplyCallback send_reply_callback) {
  ActorID intended_actor_id = ActorID::FromBinary(request.intended_actor_id());
  if (intended_actor_id != worker_context_.GetCurrentActorID()) {
    std::ostringstream stream;
    stream << "Mismatched ActorID: ignoring KillActor for previous actor "
           << intended_actor_id
           << ", current actor ID: " << worker_context_.GetCurrentActorID();
    const auto &msg = stream.str();
    RAY_LOG(ERROR) << msg;
    send_reply_callback(Status::Invalid(msg), nullptr, nullptr);
    return;
  }

  const auto &kill_actor_reason =
      gcs::GenErrorMessageFromDeathCause(request.death_cause());

  if (request.force_kill()) {
    RAY_LOG(INFO) << "Force kill actor request has received. exiting immediately... "
                  << kill_actor_reason;
    // If we don't need to restart this actor, we notify raylet before force killing it.
    ForceExit(
        rpc::WorkerExitType::INTENDED_SYSTEM_EXIT,
        absl::StrCat("Worker exits because the actor is killed. ", kill_actor_reason));
  } else {
    Exit(rpc::WorkerExitType::INTENDED_SYSTEM_EXIT,
         absl::StrCat("Worker exits because the actor is killed. ", kill_actor_reason));
  }
}

void CoreWorker::HandleRegisterMutableObjectReader(
    rpc::RegisterMutableObjectReaderRequest request,
    rpc::RegisterMutableObjectReaderReply *reply,
    rpc::SendReplyCallback send_reply_callback) {
  local_raylet_client_->RegisterMutableObjectReader(
      ObjectID::FromBinary(request.writer_object_id()),
      request.num_readers(),
      ObjectID::FromBinary(request.reader_object_id()),
      [send_reply_callback](const Status &status,
                            const rpc::RegisterMutableObjectReply &r) {
        RAY_CHECK_OK(status);
        send_reply_callback(Status::OK(), nullptr, nullptr);
      });
}

int64_t CoreWorker::GetLocalMemoryStoreBytesUsed() const {
  MemoryStoreStats memory_store_stats = memory_store_->GetMemoryStoreStatisticalData();
  return memory_store_stats.num_local_objects_bytes;
}

void CoreWorker::HandleGetCoreWorkerStats(rpc::GetCoreWorkerStatsRequest request,
                                          rpc::GetCoreWorkerStatsReply *reply,
                                          rpc::SendReplyCallback send_reply_callback) {
  absl::MutexLock lock(&mutex_);
  auto limit = request.has_limit() ? request.limit() : -1;
  auto stats = reply->mutable_core_worker_stats();
  // TODO(swang): Differentiate between tasks that are currently pending
  // execution and tasks that have finished but may be retried.
  stats->set_num_pending_tasks(task_manager_->NumSubmissibleTasks());
  stats->set_task_queue_length(task_queue_length_);
  stats->set_num_executed_tasks(num_executed_tasks_);
  stats->set_num_object_refs_in_scope(reference_counter_->NumObjectIDsInScope());
  stats->set_num_owned_objects(reference_counter_->NumObjectsOwnedByUs());
  stats->set_num_owned_actors(reference_counter_->NumActorsOwnedByUs());
  stats->set_ip_address(rpc_address_.ip_address());
  stats->set_port(rpc_address_.port());
  stats->set_pid(getpid());
  stats->set_language(options_.language);
  stats->set_job_id(worker_context_.GetCurrentJobID().Binary());
  stats->set_worker_id(worker_context_.GetWorkerID().Binary());
  stats->set_actor_id(actor_id_.Binary());
  stats->set_worker_type(worker_context_.GetWorkerType());
  stats->set_num_running_tasks(current_tasks_.size());
  auto *used_resources_map = stats->mutable_used_resources();
  for (auto const &[resource_name, resource_allocations] : resource_ids_) {
    rpc::ResourceAllocations allocations;
    for (auto const &[cur_resource_slot, cur_resource_alloc] : resource_allocations) {
      auto resource_slot = allocations.add_resource_slots();
      resource_slot->set_slot(cur_resource_slot);
      resource_slot->set_allocation(cur_resource_alloc);
    }
    (*used_resources_map)[resource_name] = allocations;
  }
  stats->set_actor_title(actor_title_);
  google::protobuf::Map<std::string, std::string> webui_map(webui_display_.begin(),
                                                            webui_display_.end());
  (*stats->mutable_webui_display()) = webui_map;

  MemoryStoreStats memory_store_stats = memory_store_->GetMemoryStoreStatisticalData();
  stats->set_num_in_plasma(memory_store_stats.num_in_plasma);
  stats->set_num_local_objects(memory_store_stats.num_local_objects);
  stats->set_used_object_store_memory(memory_store_stats.num_local_objects_bytes);

  if (request.include_memory_info()) {
    reference_counter_->AddObjectRefStats(
        plasma_store_provider_->UsedObjectsList(), stats, limit);
    task_manager_->AddTaskStatusInfo(stats);
  }

  if (request.include_task_info()) {
    task_manager_->FillTaskInfo(reply, limit);
    for (const auto &current_running_task : current_tasks_) {
      reply->add_running_task_ids(current_running_task.second.TaskId().Binary());
    }
  }

  send_reply_callback(Status::OK(), nullptr, nullptr);
}

void CoreWorker::HandleLocalGC(rpc::LocalGCRequest request,
                               rpc::LocalGCReply *reply,
                               rpc::SendReplyCallback send_reply_callback) {
  if (options_.gc_collect != nullptr) {
    options_.gc_collect(request.triggered_by_global_gc());
    send_reply_callback(Status::OK(), nullptr, nullptr);
  } else {
    send_reply_callback(
        Status::NotImplemented("GC callback not defined"), nullptr, nullptr);
  }
}

void CoreWorker::HandleDeleteObjects(rpc::DeleteObjectsRequest request,
                                     rpc::DeleteObjectsReply *reply,
                                     rpc::SendReplyCallback send_reply_callback) {
  std::vector<ObjectID> object_ids;
  for (const auto &obj_id : request.object_ids()) {
    object_ids.push_back(ObjectID::FromBinary(obj_id));
  }
  auto status = DeleteImpl(object_ids, request.local_only());
  send_reply_callback(status, nullptr, nullptr);
}

Status CoreWorker::DeleteImpl(const std::vector<ObjectID> &object_ids, bool local_only) {
  // Release the object from plasma. This does not affect the object's ref
  // count. If this was called from a non-owning worker, then a warning will be
  // logged and the object will not get released.
  reference_counter_->FreePlasmaObjects(object_ids);

  // Store an error in the in-memory store to indicate that the plasma value is
  // no longer reachable.
  memory_store_->Delete(object_ids);
  for (const auto &object_id : object_ids) {
    RAY_LOG(DEBUG).WithField(object_id) << "Freeing object";
    RAY_CHECK(memory_store_->Put(RayObject(rpc::ErrorType::OBJECT_FREED), object_id));
  }

  // We only delete from plasma, which avoids hangs (issue #7105). In-memory
  // objects can only be deleted once the ref count goes to 0.
  absl::flat_hash_set<ObjectID> plasma_object_ids(object_ids.begin(), object_ids.end());
  return plasma_store_provider_->Delete(plasma_object_ids, local_only);
}

void CoreWorker::HandleSpillObjects(rpc::SpillObjectsRequest request,
                                    rpc::SpillObjectsReply *reply,
                                    rpc::SendReplyCallback send_reply_callback) {
  if (options_.spill_objects != nullptr) {
    auto object_refs = VectorFromProtobuf<rpc::ObjectReference>(
        std::move(*request.mutable_object_refs_to_spill()));
    std::vector<std::string> object_urls = options_.spill_objects(object_refs);
    for (size_t i = 0; i < object_urls.size(); i++) {
      reply->add_spilled_objects_url(std::move(object_urls[i]));
    }
    send_reply_callback(Status::OK(), nullptr, nullptr);
  } else {
    send_reply_callback(
        Status::NotImplemented("Spill objects callback not defined"), nullptr, nullptr);
  }
}

void CoreWorker::HandleRestoreSpilledObjects(rpc::RestoreSpilledObjectsRequest request,
                                             rpc::RestoreSpilledObjectsReply *reply,
                                             rpc::SendReplyCallback send_reply_callback) {
  if (options_.restore_spilled_objects != nullptr) {
    // Get a list of object ids.
    std::vector<rpc::ObjectReference> object_refs_to_restore;
    object_refs_to_restore.reserve(request.object_ids_to_restore_size());
    for (const auto &id_binary : request.object_ids_to_restore()) {
      rpc::ObjectReference ref;
      ref.set_object_id(id_binary);
      object_refs_to_restore.push_back(std::move(ref));
    }
    // Get a list of spilled_object_urls.
    std::vector<std::string> spilled_objects_url;
    spilled_objects_url.reserve(request.spilled_objects_url_size());
    for (const auto &url : request.spilled_objects_url()) {
      spilled_objects_url.push_back(url);
    }
    auto total =
        options_.restore_spilled_objects(object_refs_to_restore, spilled_objects_url);
    reply->set_bytes_restored_total(total);
    send_reply_callback(Status::OK(), nullptr, nullptr);
  } else {
    send_reply_callback(
        Status::NotImplemented("Restore spilled objects callback not defined"),
        nullptr,
        nullptr);
  }
}

void CoreWorker::HandleDeleteSpilledObjects(rpc::DeleteSpilledObjectsRequest request,
                                            rpc::DeleteSpilledObjectsReply *reply,
                                            rpc::SendReplyCallback send_reply_callback) {
  if (options_.delete_spilled_objects != nullptr) {
    std::vector<std::string> spilled_objects_url;
    spilled_objects_url.reserve(request.spilled_objects_url_size());
    for (const auto &url : request.spilled_objects_url()) {
      spilled_objects_url.push_back(url);
    }
    options_.delete_spilled_objects(spilled_objects_url, worker_context_.GetWorkerType());
    send_reply_callback(Status::OK(), nullptr, nullptr);
  } else {
    send_reply_callback(
        Status::NotImplemented("Delete spilled objects callback not defined"),
        nullptr,
        nullptr);
  }
}

void CoreWorker::HandleExit(rpc::ExitRequest request,
                            rpc::ExitReply *reply,
                            rpc::SendReplyCallback send_reply_callback) {
  const size_t num_objects_with_references = reference_counter_->Size();
  const size_t num_pending_tasks = task_manager_->NumPendingTasks();
  const int64_t pins_in_flight = local_raylet_client_->GetPinsInFlight();
  // We consider the worker to be idle if it doesn't have object references and it doesn't
  // have any object pinning RPCs in flight and it doesn't have pending tasks.
  bool is_idle = (num_objects_with_references == 0) && (pins_in_flight == 0) &&
                 (num_pending_tasks == 0);
  bool force_exit = request.force_exit();
  RAY_LOG(DEBUG) << "Exiting: is_idle: " << is_idle << " force_exit: " << force_exit;
  if (!is_idle) {
    RAY_LOG_EVERY_MS(INFO, 60000)
        << "Worker is not idle: reference counter: " << reference_counter_->DebugString()
        << " # pins in flight: " << pins_in_flight
        << " # pending tasks: " << num_pending_tasks;
    if (force_exit) {
      RAY_LOG(INFO) << "Force exiting worker that's not idle. "
                    << "reference counter: " << reference_counter_->DebugString()
                    << " # Pins in flight: " << pins_in_flight
                    << " # pending tasks: " << num_pending_tasks;
    }
  }
  const bool will_exit = is_idle || force_exit;
  reply->set_success(will_exit);
  send_reply_callback(
      Status::OK(),
      [this, will_exit, force_exit]() {
        // If the worker is idle, we exit.
        if (force_exit) {
          ForceExit(rpc::WorkerExitType::INTENDED_SYSTEM_EXIT,
                    "Worker force exits because its job has finished");
        } else if (will_exit) {
          Exit(rpc::WorkerExitType::INTENDED_SYSTEM_EXIT,
               "Worker exits because it was idle (it doesn't have objects it owns while "
               "no task or actor has been scheduled) for a long time.");
        }
      },
      // We need to kill it regardless if the RPC failed.
      [this]() {
        Exit(rpc::WorkerExitType::INTENDED_SYSTEM_EXIT,
             "Worker exits because it was idle (it doesn't have objects it owns while "
             "no task or actor has been scheduled) for a long time.");
      });
}

void CoreWorker::HandleAssignObjectOwner(rpc::AssignObjectOwnerRequest request,
                                         rpc::AssignObjectOwnerReply *reply,
                                         rpc::SendReplyCallback send_reply_callback) {
  ObjectID object_id = ObjectID::FromBinary(request.object_id());
  const auto &borrower_address = request.borrower_address();
  const std::string &call_site = request.call_site();
  // Get a list of contained object ids.
  std::vector<ObjectID> contained_object_ids;
  contained_object_ids.reserve(request.contained_object_ids_size());
  for (const auto &id_binary : request.contained_object_ids()) {
    contained_object_ids.push_back(ObjectID::FromBinary(id_binary));
  }
  reference_counter_->AddOwnedObject(
      object_id,
      contained_object_ids,
      rpc_address_,
      call_site,
      request.object_size(),
      /*is_reconstructable=*/false,
      /*add_local_ref=*/false,
      /*pinned_at_raylet_id=*/NodeID::FromBinary(borrower_address.raylet_id()));
  reference_counter_->AddBorrowerAddress(object_id, borrower_address);
  RAY_CHECK(memory_store_->Put(RayObject(rpc::ErrorType::OBJECT_IN_PLASMA), object_id));
  send_reply_callback(Status::OK(), nullptr, nullptr);
}

// Handle RPC for TaskManager::NumPendingTasks().
void CoreWorker::HandleNumPendingTasks(rpc::NumPendingTasksRequest request,
                                       rpc::NumPendingTasksReply *reply,
                                       rpc::SendReplyCallback send_reply_callback) {
  RAY_LOG(DEBUG) << "Received NumPendingTasks request.";
  reply->set_num_pending_tasks(task_manager_->NumPendingTasks());
  send_reply_callback(Status::OK(), nullptr, nullptr);
}

void CoreWorker::YieldCurrentFiber(FiberEvent &event) {
  RAY_CHECK(worker_context_.CurrentActorIsAsync());
  boost::this_fiber::yield();
  event.Wait();
}

void CoreWorker::GetAsync(const ObjectID &object_id,
                          SetResultCallback success_callback,
                          void *python_user_callback) {
  auto fallback_callback = std::bind(&CoreWorker::PlasmaCallback,
                                     this,
                                     success_callback,
                                     std::placeholders::_1,
                                     std::placeholders::_2,
                                     std::placeholders::_3);

  memory_store_->GetAsync(
      object_id,
      // This callback is posted to io_service_ by memory store.
      [object_id,
       python_user_callback,
       success_callback = std::move(success_callback),
       fallback_callback =
           std::move(fallback_callback)](std::shared_ptr<RayObject> ray_object) {
        if (ray_object->IsInPlasmaError()) {
          fallback_callback(ray_object, object_id, python_user_callback);
        } else {
          success_callback(ray_object, object_id, python_user_callback);
        }
      });
}

void CoreWorker::PlasmaCallback(const SetResultCallback &success,
                                const std::shared_ptr<RayObject> &ray_object,
                                ObjectID object_id,
                                void *py_future) {
  RAY_CHECK(ray_object->IsInPlasmaError());

  // First check if the object is available in local plasma store.
  // Note that we are using Contains instead of Get so it won't trigger pull request
  // to remote nodes.
  bool object_is_local = false;
  if (Contains(object_id, &object_is_local).ok() && object_is_local) {
    std::vector<std::shared_ptr<RayObject>> vec;
    if (Get(std::vector<ObjectID>{object_id}, 0, vec).ok()) {
      RAY_CHECK(!vec.empty())
          << "Failed to get local object but Raylet notified object is local.";
      return success(vec.front(), object_id, py_future);
    }
  }

  // Object is not available locally. We now add the callback to listener queue.
  {
    absl::MutexLock lock(&plasma_mutex_);
    auto plasma_arrived_callback = [this, success, object_id, py_future]() {
      // This callback is invoked on the io_service_ event loop, so it cannot call
      // blocking call like Get(). We used GetAsync here, which should immediate call
      // PlasmaCallback again with object available locally.
      GetAsync(object_id, success, py_future);
    };

    async_plasma_callbacks_[object_id].emplace_back(std::move(plasma_arrived_callback));
  }

  // Ask raylet to subscribe to object notification. Raylet will call this core worker
  // when the object is local (and it will fire the callback immediately if the object
  // exists). CoreWorker::HandlePlasmaObjectReady handles such request.
  auto owner_address = GetOwnerAddressOrDie(object_id);
  local_raylet_client_->SubscribeToPlasma(object_id, owner_address);
}

void CoreWorker::HandlePlasmaObjectReady(rpc::PlasmaObjectReadyRequest request,
                                         rpc::PlasmaObjectReadyReply *reply,
                                         rpc::SendReplyCallback send_reply_callback) {
  std::vector<std::function<void(void)>> callbacks;
  {
    absl::MutexLock lock(&plasma_mutex_);
    auto it = async_plasma_callbacks_.extract(ObjectID::FromBinary(request.object_id()));
    callbacks = it.mapped();
  }
  for (const auto &callback : callbacks) {
    // This callback needs to be asynchronous because it runs on the io_service_, so no
    // RPCs can be processed while it's running. This can easily lead to deadlock (for
    // example if the callback calls ray.get() on an object that is dependent on an RPC
    // to be ready).
    callback();
  }
  send_reply_callback(Status::OK(), nullptr, nullptr);
}

void CoreWorker::SetActorId(const ActorID &actor_id) {
  absl::MutexLock lock(&mutex_);
  if (!options_.is_local_mode) {
    RAY_CHECK(actor_id_.IsNil());
  }
  actor_id_ = actor_id;
}

void CoreWorker::SetWebuiDisplay(const std::string &key, const std::string &message) {
  absl::MutexLock lock(&mutex_);
  webui_display_[key] = message;
}

void CoreWorker::SetActorTitle(const std::string &title) {
  absl::MutexLock lock(&mutex_);
  actor_title_ = title;
}

void CoreWorker::SetActorReprName(const std::string &repr_name) {
  RAY_CHECK(task_receiver_ != nullptr);
  task_receiver_->SetActorReprName(repr_name);

  absl::MutexLock lock(&mutex_);
  actor_repr_name_ = repr_name;
}

rpc::JobConfig CoreWorker::GetJobConfig() const {
  return worker_context_.GetCurrentJobConfig();
}

bool CoreWorker::IsExiting() const {
  absl::MutexLock lock(&mutex_);
  return exiting_detail_.has_value();
}

Status CoreWorker::WaitForActorRegistered(const std::vector<ObjectID> &ids) {
  std::vector<ActorID> actor_ids;
  for (const auto &id : ids) {
    if (ObjectID::IsActorID(id)) {
      actor_ids.emplace_back(ObjectID::ToActorID(id));
    }
  }
  if (actor_ids.empty()) {
    return Status::OK();
  }
  std::promise<void> promise;
  auto future = promise.get_future();
  std::vector<Status> ret;
  int counter = 0;
  // Post to service pool to avoid mutex
  io_service_.post(
      [&, this]() {
        for (const auto &id : actor_ids) {
          if (actor_creator_->IsActorInRegistering(id)) {
            ++counter;
            actor_creator_->AsyncWaitForActorRegisterFinish(
                id, [&counter, &promise, &ret](const Status &status) {
                  ret.push_back(status);
                  --counter;
                  if (counter == 0) {
                    promise.set_value();
                  }
                });
          }
        }
        if (counter == 0) {
          promise.set_value();
        }
      },
      "CoreWorker.WaitForActorRegistered");
  future.wait();
  for (const auto &s : ret) {
    if (!s.ok()) {
      return s;
    }
  }
  return Status::OK();
}

std::vector<ObjectID> CoreWorker::GetCurrentReturnIds(int num_returns,
                                                      const ActorID &callee_actor_id) {
  std::vector<ObjectID> return_ids(num_returns);
  const auto next_task_index = worker_context_.GetTaskIndex() + 1;
  TaskID task_id;
  if (callee_actor_id.IsNil()) {
    /// Return ids for normal task call.
    task_id = TaskID::ForNormalTask(worker_context_.GetCurrentJobID(),
                                    worker_context_.GetCurrentInternalTaskId(),
                                    next_task_index);
  } else {
    /// Return ids for actor task call.
    task_id = TaskID::ForActorTask(worker_context_.GetCurrentJobID(),
                                   worker_context_.GetCurrentInternalTaskId(),
                                   next_task_index,
                                   callee_actor_id);
  }
  for (int i = 0; i < num_returns; i++) {
    return_ids[i] = ObjectID::FromIndex(task_id, i + 1);
  }
  return return_ids;
}

void CoreWorker::RecordTaskLogStart(const TaskID &task_id,
                                    int32_t attempt_number,
                                    const std::string &stdout_path,
                                    const std::string &stderr_path,
                                    int64_t stdout_start_offset,
                                    int64_t stderr_start_offset) const {
  if (options_.is_local_mode) {
    return;
  }
  rpc::TaskLogInfo task_log_info;
  task_log_info.set_stdout_file(stdout_path);
  task_log_info.set_stderr_file(stderr_path);
  task_log_info.set_stdout_start(stdout_start_offset);
  task_log_info.set_stderr_start(stderr_start_offset);

  auto current_task = worker_context_.GetCurrentTask();
  RAY_CHECK(current_task)
      << "We should have set the current task spec while executing the task.";
  RAY_UNUSED(task_event_buffer_->RecordTaskStatusEventIfNeeded(
      task_id,
      worker_context_.GetCurrentJobID(),
      attempt_number,
      *current_task,
      rpc::TaskStatus::NIL,
      /* include_task_info */ false,
      worker::TaskStatusEvent::TaskStateUpdate(task_log_info)));
}

void CoreWorker::RecordTaskLogEnd(const TaskID &task_id,
                                  int32_t attempt_number,
                                  int64_t stdout_end_offset,
                                  int64_t stderr_end_offset) const {
  if (options_.is_local_mode) {
    return;
  }
  rpc::TaskLogInfo task_log_info;
  task_log_info.set_stdout_end(stdout_end_offset);
  task_log_info.set_stderr_end(stderr_end_offset);

  auto current_task = worker_context_.GetCurrentTask();
  RAY_CHECK(current_task)
      << "We should have set the current task spec before executing the task.";
  RAY_UNUSED(task_event_buffer_->RecordTaskStatusEventIfNeeded(
      task_id,
      worker_context_.GetCurrentJobID(),
      attempt_number,
      *current_task,
      rpc::TaskStatus::NIL,
      /* include_task_info */ false,
      worker::TaskStatusEvent::TaskStateUpdate(task_log_info)));
}

void CoreWorker::UpdateTaskIsDebuggerPaused(const TaskID &task_id,
                                            const bool is_debugger_paused) {
  absl::MutexLock lock(&mutex_);
  auto current_task_it = current_tasks_.find(task_id);
  RAY_CHECK(current_task_it != current_tasks_.end())
      << "We should have set the current task spec before executing the task.";
  RAY_LOG(DEBUG).WithField(current_task_it->second.TaskId())
      << "Task is paused by debugger set to " << is_debugger_paused;
  RAY_UNUSED(task_event_buffer_->RecordTaskStatusEventIfNeeded(
      task_id,
      worker_context_.GetCurrentJobID(),
      current_task_it->second.AttemptNumber(),
      current_task_it->second,
      rpc::TaskStatus::NIL,
      /* include_task_info */ false,
      worker::TaskStatusEvent::TaskStateUpdate(is_debugger_paused)));
}

ClusterSizeBasedLeaseRequestRateLimiter::ClusterSizeBasedLeaseRequestRateLimiter(
    size_t min_concurrent_lease_limit)
    : min_concurrent_lease_cap_(min_concurrent_lease_limit), num_alive_nodes_(0) {}

size_t ClusterSizeBasedLeaseRequestRateLimiter::
    GetMaxPendingLeaseRequestsPerSchedulingCategory() {
  return std::max<size_t>(min_concurrent_lease_cap_, num_alive_nodes_.load());
}

void ClusterSizeBasedLeaseRequestRateLimiter::OnNodeChanges(
    const rpc::GcsNodeInfo &data) {
  if (data.state() == rpc::GcsNodeInfo::DEAD) {
    if (num_alive_nodes_ != 0) {
      num_alive_nodes_--;
    } else {
      RAY_LOG(WARNING) << "Node" << data.node_manager_address()
                       << " change state to DEAD but num_alive_node is 0.";
    }
  } else {
    num_alive_nodes_++;
  }
  RAY_LOG_EVERY_MS(INFO, 60000) << "Number of alive nodes:" << num_alive_nodes_.load();
}

}  // namespace ray::core<|MERGE_RESOLUTION|>--- conflicted
+++ resolved
@@ -3448,13 +3448,8 @@
   if (!options_.is_local_mode) {
     task_counter_.MoveRunningToFinished(func_name, task_spec.IsRetry());
   }
-<<<<<<< HEAD
-  RAY_LOG(INFO).WithField(task_spec.TaskId())
+  RAY_LOG(DEBUG).WithField(task_spec.TaskId())
       << "Finished executing task, status=" << status;
-=======
-  RAY_LOG(DEBUG).WithField(task_spec.TaskId())
-      << "Finished executing task, status=" << status.ToString();
->>>>>>> ad4a2c1a
 
   std::ostringstream stream;
   if (status.IsCreationTaskError()) {
