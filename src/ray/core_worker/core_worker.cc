#include "ray/core_worker/core_worker.h"
#include "ray/core_worker/context.h"

namespace ray {

CoreWorker::CoreWorker(
    const WorkerType worker_type, const Language language,
    const std::string &store_socket, const std::string &raylet_socket,
    const JobID &job_id,
    const CoreWorkerTaskExecutionInterface::TaskExecutor &execution_callback)
    : worker_type_(worker_type),
      language_(language),
      raylet_socket_(raylet_socket),
      worker_context_(worker_type, job_id),
      task_interface_(worker_context_, raylet_client_),
      object_interface_(worker_context_, raylet_client_, store_socket) {
  int rpc_server_port = 0;
<<<<<<< HEAD
  if (worker_type_ == WorkerType::WORKER) {
=======
  if (worker_type_ == ray::WorkerType::WORKER) {
    RAY_CHECK(execution_callback != nullptr);
>>>>>>> f46c555e
    task_execution_interface_ = std::unique_ptr<CoreWorkerTaskExecutionInterface>(
        new CoreWorkerTaskExecutionInterface(worker_context_, raylet_client_,
                                             object_interface_, execution_callback));
    rpc_server_port = task_execution_interface_->worker_server_.GetPort();
  }
  // TODO(zhijunfu): currently RayletClient would crash in its constructor if it cannot
  // connect to Raylet after a number of retries, this can be changed later
  // so that the worker (java/python .etc) can retrieve and handle the error
  // instead of crashing.
  raylet_client_ = std::unique_ptr<RayletClient>(new RayletClient(
      raylet_socket_, ClientID::FromBinary(worker_context_.GetWorkerID().Binary()),
      (worker_type_ == WorkerType::WORKER), worker_context_.GetCurrentJobID(), language_,
      rpc_server_port));
}

}  // namespace ray<|MERGE_RESOLUTION|>--- conflicted
+++ resolved
@@ -15,12 +15,8 @@
       task_interface_(worker_context_, raylet_client_),
       object_interface_(worker_context_, raylet_client_, store_socket) {
   int rpc_server_port = 0;
-<<<<<<< HEAD
   if (worker_type_ == WorkerType::WORKER) {
-=======
-  if (worker_type_ == ray::WorkerType::WORKER) {
     RAY_CHECK(execution_callback != nullptr);
->>>>>>> f46c555e
     task_execution_interface_ = std::unique_ptr<CoreWorkerTaskExecutionInterface>(
         new CoreWorkerTaskExecutionInterface(worker_context_, raylet_client_,
                                              object_interface_, execution_callback));
