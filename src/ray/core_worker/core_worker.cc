--- conflicted
+++ resolved
@@ -132,51 +132,52 @@
 
 TaskCounter::TaskCounter() {
   counter_.SetOnChangeCallback(
-      [this](const std::tuple<std::string, TaskStatusType, bool>
-                 &key) ABSL_EXCLUSIVE_LOCKS_REQUIRED(&mu_) mutable {
-        if (std::get<1>(key) != TaskStatusType::kRunning) {
-          return;
-        }
-        const auto &func_name = std::get<0>(key);
-        const auto is_retry = std::get<2>(key);
-        const int64_t running_total = counter_.Get(key);
-        const int64_t num_in_get = running_in_get_counter_.Get({func_name, is_retry});
-        const int64_t num_in_wait = running_in_wait_counter_.Get({func_name, is_retry});
-        const auto is_retry_label = is_retry ? "1" : "0";
-        // RUNNING_IN_RAY_GET/WAIT are sub-states of RUNNING, so we need to subtract
-        // them out to avoid double-counting.
-        ray::stats::STATS_tasks.Record(
-            running_total - num_in_get - num_in_wait,
-            {{"State", rpc::TaskStatus_Name(rpc::TaskStatus::RUNNING)},
-             {"Name", func_name},
-             {"IsRetry", is_retry_label},
-             {"JobId", job_id_},
-             {"Source", "executor"}});
-        // Negate the metrics recorded from the submitter process for these tasks.
-        ray::stats::STATS_tasks.Record(
-            -running_total,
-            {{"State", rpc::TaskStatus_Name(rpc::TaskStatus::SUBMITTED_TO_WORKER)},
-             {"Name", func_name},
-             {"IsRetry", is_retry_label},
-             {"JobId", job_id_},
-             {"Source", "executor"}});
-        // Record sub-state for get.
-        ray::stats::STATS_tasks.Record(
-            num_in_get,
-            {{"State", rpc::TaskStatus_Name(rpc::TaskStatus::RUNNING_IN_RAY_GET)},
-             {"Name", func_name},
-             {"IsRetry", is_retry_label},
-             {"JobId", job_id_},
-             {"Source", "executor"}});
-        // Record sub-state for wait.
-        ray::stats::STATS_tasks.Record(
-            num_in_wait,
-            {{"State", rpc::TaskStatus_Name(rpc::TaskStatus::RUNNING_IN_RAY_WAIT)},
-             {"Name", func_name},
-             {"IsRetry", is_retry_label},
-             {"JobId", job_id_},
-             {"Source", "executor"}});
-      });
+      [this](const std::tuple<std::string, TaskStatusType, bool> &key)
+          ABSL_EXCLUSIVE_LOCKS_REQUIRED(&mu_) mutable {
+            if (std::get<1>(key) != TaskStatusType::kRunning) {
+              return;
+            }
+            const auto &func_name = std::get<0>(key);
+            const auto is_retry = std::get<2>(key);
+            const int64_t running_total = counter_.Get(key);
+            const int64_t num_in_get = running_in_get_counter_.Get({func_name, is_retry});
+            const int64_t num_in_wait =
+                running_in_wait_counter_.Get({func_name, is_retry});
+            const auto is_retry_label = is_retry ? "1" : "0";
+            // RUNNING_IN_RAY_GET/WAIT are sub-states of RUNNING, so we need to subtract
+            // them out to avoid double-counting.
+            ray::stats::STATS_tasks.Record(
+                running_total - num_in_get - num_in_wait,
+                {{"State", rpc::TaskStatus_Name(rpc::TaskStatus::RUNNING)},
+                 {"Name", func_name},
+                 {"IsRetry", is_retry_label},
+                 {"JobId", job_id_},
+                 {"Source", "executor"}});
+            // Negate the metrics recorded from the submitter process for these tasks.
+            ray::stats::STATS_tasks.Record(
+                -running_total,
+                {{"State", rpc::TaskStatus_Name(rpc::TaskStatus::SUBMITTED_TO_WORKER)},
+                 {"Name", func_name},
+                 {"IsRetry", is_retry_label},
+                 {"JobId", job_id_},
+                 {"Source", "executor"}});
+            // Record sub-state for get.
+            ray::stats::STATS_tasks.Record(
+                num_in_get,
+                {{"State", rpc::TaskStatus_Name(rpc::TaskStatus::RUNNING_IN_RAY_GET)},
+                 {"Name", func_name},
+                 {"IsRetry", is_retry_label},
+                 {"JobId", job_id_},
+                 {"Source", "executor"}});
+            // Record sub-state for wait.
+            ray::stats::STATS_tasks.Record(
+                num_in_wait,
+                {{"State", rpc::TaskStatus_Name(rpc::TaskStatus::RUNNING_IN_RAY_WAIT)},
+                 {"Name", func_name},
+                 {"IsRetry", is_retry_label},
+                 {"JobId", job_id_},
+                 {"Source", "executor"}});
+          });
 }
 
 void TaskCounter::RecordMetrics() {
@@ -2164,11 +2165,8 @@
   return local_raylet_client_->PushError(job_id, type, error_message, timestamp);
 }
 
-<<<<<<< HEAD
-json CoreWorker::OverrideRuntimeEnv(json &child, const std::shared_ptr<json> &parent) {
-=======
-json CoreWorker::OverrideRuntimeEnv(const json &child, std::shared_ptr<json> parent) {
->>>>>>> 9375c1f5
+json CoreWorker::OverrideRuntimeEnv(const json &child,
+                                    const std::shared_ptr<json> &parent) {
   // By default, the child runtime env inherits non-specified options from the
   // parent. There is one exception to this:
   //     - The env_vars dictionaries are merged, so environment variables
@@ -3288,11 +3286,7 @@
     RAY_CHECK(it != current_tasks_.end());
     current_tasks_.erase(it);
     if (task_spec.IsNormalTask()) {
-<<<<<<< HEAD
-      resource_ids_ = std::make_shared<ResourceMappingType>();
-=======
       resource_ids_.clear();
->>>>>>> 9375c1f5
     }
   }
 
