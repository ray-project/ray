// Copyright 2017 The Ray Authors.
//
// Licensed under the Apache License, Version 2.0 (the "License");
// you may not use this file except in compliance with the License.
// You may obtain a copy of the License at
//
//  http://www.apache.org/licenses/LICENSE-2.0
//
// Unless required by applicable law or agreed to in writing, software
// distributed under the License is distributed on an "AS IS" BASIS,
// WITHOUT WARRANTIES OR CONDITIONS OF ANY KIND, either express or implied.
// See the License for the specific language governing permissions and
// limitations under the License.

#include "ray/core_worker/core_worker.h"

#include "boost/fiber/all.hpp"
#include "ray/common/bundle_spec.h"
#include "ray/common/ray_config.h"
#include "ray/common/task/task_util.h"
#include "ray/core_worker/context.h"
#include "ray/core_worker/transport/direct_actor_transport.h"
#include "ray/gcs/gcs_client/service_based_gcs_client.h"
#include "ray/stats/stats.h"
#include "ray/util/process.h"
#include "ray/util/util.h"

namespace {

// Duration between internal book-keeping heartbeats.
const uint64_t kInternalHeartbeatMillis = 1000;

void BuildCommonTaskSpec(
    ray::TaskSpecBuilder &builder, const JobID &job_id, const TaskID &task_id,
    const std::string name, const TaskID &current_task_id, const uint64_t task_index,
    const TaskID &caller_id, const ray::rpc::Address &address,
    const ray::RayFunction &function,
    const std::vector<std::unique_ptr<ray::TaskArg>> &args, uint64_t num_returns,
    const std::unordered_map<std::string, double> &required_resources,
    const std::unordered_map<std::string, double> &required_placement_resources,
    std::vector<ObjectID> *return_ids, const ray::BundleID &bundle_id,
    bool placement_group_capture_child_tasks, const std::string debugger_breakpoint,
    const std::unordered_map<std::string, std::string> &override_environment_variables) {
  // Build common task spec.
  builder.SetCommonTaskSpec(
      task_id, name, function.GetLanguage(), function.GetFunctionDescriptor(), job_id,
      current_task_id, task_index, caller_id, address, num_returns, required_resources,
      required_placement_resources, bundle_id, placement_group_capture_child_tasks,
      debugger_breakpoint, override_environment_variables);
  // Set task arguments.
  for (const auto &arg : args) {
    builder.AddArg(*arg);
  }

  // Compute return IDs.
  return_ids->resize(num_returns);
  for (size_t i = 0; i < num_returns; i++) {
    (*return_ids)[i] = ObjectID::FromIndex(task_id, i + 1);
  }
}

ray::JobID GetProcessJobID(const ray::CoreWorkerOptions &options) {
  if (options.worker_type == ray::WorkerType::DRIVER) {
    RAY_CHECK(!options.job_id.IsNil());
  } else {
    RAY_CHECK(options.job_id.IsNil());
  }

  if (options.worker_type == ray::WorkerType::WORKER) {
    // For workers, the job ID is assigned by Raylet via an environment variable.
    const char *job_id_env = std::getenv(kEnvVarKeyJobId);
    RAY_CHECK(job_id_env);
    return ray::JobID::FromHex(job_id_env);
  }
  return options.job_id;
}

}  // namespace

namespace ray {

std::unique_ptr<CoreWorkerProcess> CoreWorkerProcess::instance_;

thread_local std::weak_ptr<CoreWorker> CoreWorkerProcess::current_core_worker_;

void CoreWorkerProcess::Initialize(const CoreWorkerOptions &options) {
  RAY_CHECK(!instance_) << "The process is already initialized for core worker.";
  instance_ = std::unique_ptr<CoreWorkerProcess>(new CoreWorkerProcess(options));
}

void CoreWorkerProcess::Shutdown() {
  if (!instance_) {
    return;
  }
  RAY_CHECK(instance_->options_.worker_type == WorkerType::DRIVER)
      << "The `Shutdown` interface is for driver only.";
  RAY_CHECK(instance_->global_worker_);
  instance_->global_worker_->Disconnect();
  instance_->global_worker_->Shutdown();
  instance_->RemoveWorker(instance_->global_worker_);
  instance_.reset();
}

bool CoreWorkerProcess::IsInitialized() { return instance_ != nullptr; }

CoreWorkerProcess::CoreWorkerProcess(const CoreWorkerOptions &options)
    : options_(options),
      global_worker_id_(
          options.worker_type == WorkerType::DRIVER
              ? ComputeDriverIdFromJob(options_.job_id)
              : (options_.num_workers == 1 ? WorkerID::FromRandom() : WorkerID::Nil())) {
  if (options_.enable_logging) {
    std::stringstream app_name;
    app_name << LanguageString(options_.language) << "-core-"
             << WorkerTypeString(options_.worker_type);
    if (!global_worker_id_.IsNil()) {
      app_name << "-" << global_worker_id_;
    }
    RayLog::StartRayLog(app_name.str(), RayLogLevel::INFO, options_.log_dir);
    if (options_.install_failure_signal_handler) {
      RayLog::InstallFailureSignalHandler();
    }
  } else {
    RAY_CHECK(options_.log_dir.empty())
        << "log_dir must be empty because ray log is disabled.";
    RAY_CHECK(!options_.install_failure_signal_handler)
        << "install_failure_signal_handler must be false because ray log is disabled.";
  }

  RAY_CHECK(options_.num_workers > 0);
  if (options_.worker_type == WorkerType::DRIVER) {
    // Driver process can only contain one worker.
    RAY_CHECK(options_.num_workers == 1);
  }

  RAY_LOG(INFO) << "Constructing CoreWorkerProcess. pid: " << getpid();

  // NOTE(kfstorm): any initialization depending on RayConfig must happen after this line.
  InitializeSystemConfig();

  if (options_.num_workers == 1) {
    // We need to create the worker instance here if:
    // 1. This is a driver process. In this case, the driver is ready to use right after
    // the CoreWorkerProcess::Initialize.
    // 2. This is a Python worker process. In this case, Python will invoke some core
    // worker APIs before `CoreWorkerProcess::RunTaskExecutionLoop` is called. So we need
    // to create the worker instance here. One example of invocations is
    // https://github.com/ray-project/ray/blob/45ce40e5d44801193220d2c546be8de0feeef988/python/ray/worker.py#L1281.
    if (options_.worker_type == WorkerType::DRIVER ||
        options_.language == Language::PYTHON) {
      CreateWorker();
    }
  }

  // Assume stats module will be initialized exactly once in once process.
  // So it must be called in CoreWorkerProcess constructor and will be reused
  // by all of core worker.
  RAY_LOG(DEBUG) << "Stats setup in core worker.";
  // Initialize stats in core worker global tags.
  const ray::stats::TagsType global_tags = {{ray::stats::ComponentKey, "core_worker"},
                                            {ray::stats::VersionKey, "2.0.0.dev0"}};

  // NOTE(lingxuan.zlx): We assume RayConfig is initialized before it's used.
  // RayConfig is generated in Java_io_ray_runtime_RayNativeRuntime_nativeInitialize
  // for java worker or in constructor of CoreWorker for python worker.
  ray::stats::Init(global_tags, options_.metrics_agent_port);

#ifndef _WIN32
  // NOTE(kfstorm): std::atexit should be put at the end of `CoreWorkerProcess`
  // constructor. We assume that spdlog has been initialized before this line. When the
  // process is exiting, `HandleAtExit` will be invoked before destructing spdlog static
  // variables. We explicitly destruct `CoreWorkerProcess` instance in the callback to
  // ensure the static `CoreWorkerProcess` instance is destructed while spdlog is still
  // usable. This prevents crashing (or hanging) when using `RAY_LOG` in
  // `CoreWorkerProcess` destructor.
  RAY_CHECK(std::atexit(CoreWorkerProcess::HandleAtExit) == 0);
#endif
}

CoreWorkerProcess::~CoreWorkerProcess() {
  RAY_LOG(INFO) << "Destructing CoreWorkerProcess. pid: " << getpid();
  RAY_LOG(DEBUG) << "Stats stop in core worker.";
  // Shutdown stats module if worker process exits.
  ray::stats::Shutdown();
  if (options_.enable_logging) {
    RayLog::ShutDownRayLog();
  }
}

void CoreWorkerProcess::EnsureInitialized() {
  RAY_CHECK(instance_) << "The core worker process is not initialized yet or already "
                       << "shutdown.";
}

void CoreWorkerProcess::HandleAtExit() { instance_.reset(); }

void CoreWorkerProcess::InitializeSystemConfig() {
  // We have to create a short-time thread here because the RPC request to get the system
  // config from Raylet is asynchronous, and we need to synchronously initialize the
  // system config in the constructor of `CoreWorkerProcess`.
  std::promise<std::string> promise;
  std::thread thread([&] {
    instrumented_io_context io_service;
    boost::asio::io_service::work work(io_service);
    rpc::ClientCallManager client_call_manager(io_service);
    auto grpc_client = rpc::NodeManagerWorkerClient::make(
        options_.raylet_ip_address, options_.node_manager_port, client_call_manager);
    raylet::RayletClient raylet_client(grpc_client);

    std::function<void(int64_t)> get_once = [&get_once, &raylet_client, &promise,
                                             &io_service](int64_t num_attempts) {
      raylet_client.GetSystemConfig([num_attempts, &get_once, &promise, &io_service](
                                        const Status &status,
                                        const rpc::GetSystemConfigReply &reply) {
        RAY_LOG(DEBUG) << "Getting system config from raylet, remaining retries = "
                       << num_attempts;
        if (!status.ok()) {
          if (num_attempts <= 1) {
            RAY_LOG(FATAL) << "Failed to get the system config from Raylet: " << status;
          } else {
            std::this_thread::sleep_for(std::chrono::milliseconds(
                RayConfig::instance().raylet_client_connect_timeout_milliseconds()));
            get_once(num_attempts - 1);
          }
        } else {
          promise.set_value(reply.system_config());
          io_service.stop();
        }
      });
    };

    get_once(RayConfig::instance().raylet_client_num_connect_attempts());
    io_service.run();
  });
  thread.join();

  RayConfig::instance().initialize(promise.get_future().get());
}

std::shared_ptr<CoreWorker> CoreWorkerProcess::TryGetWorker(const WorkerID &worker_id) {
  if (!instance_) {
    return nullptr;
  }
  absl::ReaderMutexLock workers_lock(&instance_->worker_map_mutex_);
  auto it = instance_->workers_.find(worker_id);
  if (it != instance_->workers_.end()) {
    return it->second;
  }
  return nullptr;
}

CoreWorker &CoreWorkerProcess::GetCoreWorker() {
  EnsureInitialized();
  if (instance_->options_.num_workers == 1) {
    RAY_CHECK(instance_->global_worker_) << "global_worker_ must not be NULL";
    return *instance_->global_worker_;
  }
  auto ptr = current_core_worker_.lock();
  RAY_CHECK(ptr != nullptr)
      << "The current thread is not bound with a core worker instance.";
  return *ptr;
}

void CoreWorkerProcess::SetCurrentThreadWorkerId(const WorkerID &worker_id) {
  EnsureInitialized();
  if (instance_->options_.num_workers == 1) {
    RAY_CHECK(instance_->global_worker_->GetWorkerID() == worker_id);
    return;
  }
  current_core_worker_ = instance_->GetWorker(worker_id);
}

std::shared_ptr<CoreWorker> CoreWorkerProcess::GetWorker(
    const WorkerID &worker_id) const {
  absl::ReaderMutexLock lock(&worker_map_mutex_);
  auto it = workers_.find(worker_id);
  RAY_CHECK(it != workers_.end()) << "Worker " << worker_id << " not found.";
  return it->second;
}

std::shared_ptr<CoreWorker> CoreWorkerProcess::CreateWorker() {
  auto worker = std::make_shared<CoreWorker>(
      options_,
      global_worker_id_ != WorkerID::Nil() ? global_worker_id_ : WorkerID::FromRandom());
  RAY_LOG(INFO) << "Worker " << worker->GetWorkerID() << " is created.";
  if (options_.num_workers == 1) {
    global_worker_ = worker;
  }
  current_core_worker_ = worker;

  absl::MutexLock lock(&worker_map_mutex_);
  workers_.emplace(worker->GetWorkerID(), worker);
  RAY_CHECK(workers_.size() <= static_cast<size_t>(options_.num_workers));
  return worker;
}

void CoreWorkerProcess::RemoveWorker(std::shared_ptr<CoreWorker> worker) {
  worker->WaitForShutdown();
  if (global_worker_) {
    RAY_CHECK(global_worker_ == worker);
  } else {
    RAY_CHECK(current_core_worker_.lock() == worker);
  }
  current_core_worker_.reset();
  {
    absl::MutexLock lock(&worker_map_mutex_);
    workers_.erase(worker->GetWorkerID());
    RAY_LOG(INFO) << "Removed worker " << worker->GetWorkerID();
  }
  if (global_worker_ == worker) {
    global_worker_ = nullptr;
  }
}

void CoreWorkerProcess::RunTaskExecutionLoop() {
  EnsureInitialized();
  RAY_CHECK(instance_->options_.worker_type == WorkerType::WORKER);
  if (instance_->options_.num_workers == 1) {
    // Run the task loop in the current thread only if the number of workers is 1.
    auto worker =
        instance_->global_worker_ ? instance_->global_worker_ : instance_->CreateWorker();
    worker->RunTaskExecutionLoop();
    instance_->RemoveWorker(worker);
  } else {
    std::vector<std::thread> worker_threads;
    for (int i = 0; i < instance_->options_.num_workers; i++) {
      worker_threads.emplace_back([i] {
        SetThreadName("worker.task" + std::to_string(i));
        auto worker = instance_->CreateWorker();
        worker->RunTaskExecutionLoop();
        instance_->RemoveWorker(worker);
      });
    }
    for (auto &thread : worker_threads) {
      thread.join();
    }
  }

  instance_.reset();
}

CoreWorker::CoreWorker(const CoreWorkerOptions &options, const WorkerID &worker_id)
    : options_(options),
      get_call_site_(RayConfig::instance().record_ref_creation_sites()
                         ? options_.get_lang_stack
                         : nullptr),
      worker_context_(options_.worker_type, worker_id, GetProcessJobID(options_)),
      io_work_(io_service_),
      client_call_manager_(new rpc::ClientCallManager(io_service_)),
      periodical_runner_(io_service_),
      task_queue_length_(0),
      num_executed_tasks_(0),
      task_execution_service_work_(task_execution_service_),
      resource_ids_(new ResourceMappingType()),
      grpc_service_(io_service_, *this) {
  RAY_LOG(INFO) << "Constructing CoreWorker, worker_id: " << worker_id;

  // Initialize task receivers.
  if (options_.worker_type == WorkerType::WORKER || options_.is_local_mode) {
    RAY_CHECK(options_.task_execution_callback != nullptr);
    auto execute_task =
        std::bind(&CoreWorker::ExecuteTask, this, std::placeholders::_1,
                  std::placeholders::_2, std::placeholders::_3, std::placeholders::_4);
    direct_task_receiver_ =
        std::unique_ptr<CoreWorkerDirectTaskReceiver>(new CoreWorkerDirectTaskReceiver(
            worker_context_, task_execution_service_, execute_task,
            [this] { return local_raylet_client_->TaskDone(); }));
  }

  // Initialize raylet client.
  // NOTE(edoakes): the core_worker_server_ must be running before registering with
  // the raylet, as the raylet will start sending some RPC messages immediately.
  // TODO(zhijunfu): currently RayletClient would crash in its constructor if it cannot
  // connect to Raylet after a number of retries, this can be changed later
  // so that the worker (java/python .etc) can retrieve and handle the error
  // instead of crashing.
  auto grpc_client = rpc::NodeManagerWorkerClient::make(
      options_.raylet_ip_address, options_.node_manager_port, *client_call_manager_);
  Status raylet_client_status;
  NodeID local_raylet_id;
  int assigned_port;
  std::string serialized_job_config = options_.serialized_job_config;
  local_raylet_client_ = std::shared_ptr<raylet::RayletClient>(new raylet::RayletClient(
      io_service_, std::move(grpc_client), options_.raylet_socket, GetWorkerID(),
      options_.worker_type, worker_context_.GetCurrentJobID(), options_.language,
      options_.node_ip_address, &raylet_client_status, &local_raylet_id, &assigned_port,
      &serialized_job_config));

  if (!raylet_client_status.ok()) {
    // Avoid using FATAL log or RAY_CHECK here because they may create a core dump file.
    RAY_LOG(ERROR) << "Failed to register worker " << worker_id << " to Raylet. "
                   << raylet_client_status;
    if (options_.enable_logging) {
      RayLog::ShutDownRayLog();
    }
    // Quit the process immediately.
    _Exit(1);
  }

  connected_ = true;

  RAY_CHECK(assigned_port >= 0);

  // Parse job config from serialized string.
  job_config_.reset(new rpc::JobConfig());
  job_config_->ParseFromString(serialized_job_config);

  // Start RPC server after all the task receivers are properly initialized and we have
  // our assigned port from the raylet.
  core_worker_server_ = std::unique_ptr<rpc::GrpcServer>(
      new rpc::GrpcServer(WorkerTypeString(options_.worker_type), assigned_port));
  core_worker_server_->RegisterService(grpc_service_);
  core_worker_server_->Run();

  // Set our own address.
  RAY_CHECK(!local_raylet_id.IsNil());
  rpc_address_.set_ip_address(options_.node_ip_address);
  rpc_address_.set_port(core_worker_server_->GetPort());
  rpc_address_.set_raylet_id(local_raylet_id.Binary());
  rpc_address_.set_worker_id(worker_context_.GetWorkerID().Binary());
  RAY_LOG(INFO) << "Initializing worker at address: " << rpc_address_.ip_address() << ":"
                << rpc_address_.port() << ", worker ID " << worker_context_.GetWorkerID()
                << ", raylet " << local_raylet_id;

  // Initialize gcs client.
  gcs_client_ = std::make_shared<ray::gcs::ServiceBasedGcsClient>(options_.gcs_options);

  RAY_CHECK_OK(gcs_client_->Connect(io_service_));
  RegisterToGcs();

  // Register a callback to monitor removed nodes.
  auto on_node_change = [this](const NodeID &node_id, const rpc::GcsNodeInfo &data) {
    if (data.state() == rpc::GcsNodeInfo::DEAD) {
      OnNodeRemoved(node_id);
    }
  };
  RAY_CHECK_OK(gcs_client_->Nodes().AsyncSubscribeToNodeChange(on_node_change, nullptr));

  // Initialize profiler.
  profiler_ = std::make_shared<worker::Profiler>(
      worker_context_, options_.node_ip_address, io_service_, gcs_client_);

  reference_counter_ = std::make_shared<ReferenceCounter>(
      rpc_address_, RayConfig::instance().distributed_ref_counting_enabled(),
      RayConfig::instance().lineage_pinning_enabled(), [this](const rpc::Address &addr) {
        return std::shared_ptr<rpc::CoreWorkerClient>(
            new rpc::CoreWorkerClient(addr, *client_call_manager_));
      });

  if (options_.worker_type == ray::WorkerType::WORKER) {
    periodical_runner_.RunFnPeriodically(
        [this] { CheckForRayletFailure(); },
        RayConfig::instance().raylet_death_check_interval_milliseconds());
  }

  periodical_runner_.RunFnPeriodically([this] { InternalHeartbeat(); },
                                       kInternalHeartbeatMillis);

  plasma_store_provider_.reset(new CoreWorkerPlasmaStoreProvider(
      options_.store_socket, local_raylet_client_, reference_counter_,
      options_.check_signals,
      /*warmup=*/
      (options_.worker_type != ray::WorkerType::SPILL_WORKER &&
       options_.worker_type != ray::WorkerType::RESTORE_WORKER),
      /*get_current_call_site=*/boost::bind(&CoreWorker::CurrentCallSite, this)));
  memory_store_.reset(new CoreWorkerMemoryStore(
      [this](const RayObject &object, const ObjectID &object_id) {
        PutObjectIntoPlasma(object, object_id);
        return Status::OK();
      },
      options_.ref_counting_enabled ? reference_counter_ : nullptr, local_raylet_client_,
      options_.check_signals,
      [this](const RayObject &obj) {
        // Run this on the event loop to avoid calling back into the language runtime
        // from the middle of user operations.
        io_service_.post(
            [this, obj]() {
              if (options_.unhandled_exception_handler != nullptr) {
                options_.unhandled_exception_handler(obj);
              }
            },
            "CoreWorker.HandleException");
      }));

  auto check_node_alive_fn = [this](const NodeID &node_id) {
    auto node = gcs_client_->Nodes().Get(node_id);
    return node.has_value();
  };
  auto reconstruct_object_callback = [this](const ObjectID &object_id) {
    io_service_.post(
        [this, object_id]() {
          RAY_CHECK(object_recovery_manager_->RecoverObject(object_id));
        },
        "CoreWorker.ReconstructObject");
  };
  task_manager_.reset(new TaskManager(
      memory_store_, reference_counter_,
      /* retry_task_callback= */
      [this](TaskSpecification &spec, bool delay) {
        if (delay) {
          // Retry after a delay to emulate the existing Raylet reconstruction
          // behaviour. TODO(ekl) backoff exponentially.
          uint32_t delay = RayConfig::instance().task_retry_delay_ms();
          RAY_LOG(ERROR) << "Will resubmit task after a " << delay
                         << "ms delay: " << spec.DebugString();
          absl::MutexLock lock(&mutex_);
          to_resubmit_.push_back(std::make_pair(current_time_ms() + delay, spec));
        } else {
          RAY_LOG(ERROR) << "Resubmitting task that produced lost plasma object: "
                         << spec.DebugString();
          if (spec.IsActorTask()) {
            auto actor_handle = actor_manager_->GetActorHandle(spec.ActorId());
            actor_handle->SetResubmittedActorTaskSpec(spec, spec.ActorDummyObject());
            RAY_CHECK_OK(direct_actor_submitter_->SubmitTask(spec));
          } else {
            RAY_CHECK_OK(direct_task_submitter_->SubmitTask(spec));
          }
        }
      },
      check_node_alive_fn, reconstruct_object_callback));

  // Create an entry for the driver task in the task table. This task is
  // added immediately with status RUNNING. This allows us to push errors
  // related to this driver task back to the driver. For example, if the
  // driver creates an object that is later evicted, we should notify the
  // user that we're unable to reconstruct the object, since we cannot
  // rerun the driver.
  if (options_.worker_type == WorkerType::DRIVER) {
    TaskSpecBuilder builder;
    const TaskID task_id = TaskID::ForDriverTask(worker_context_.GetCurrentJobID());
    builder.SetDriverTaskSpec(task_id, options_.language,
                              worker_context_.GetCurrentJobID(),
                              TaskID::ComputeDriverTaskId(worker_context_.GetWorkerID()),
                              GetCallerId(), rpc_address_);

    std::shared_ptr<rpc::TaskTableData> data = std::make_shared<rpc::TaskTableData>();
    data->mutable_task()->mutable_task_spec()->CopyFrom(builder.Build().GetMessage());
    if (!options_.is_local_mode) {
      RAY_CHECK_OK(gcs_client_->Tasks().AsyncAdd(data, nullptr));
    }
    SetCurrentTaskId(task_id);
  }

  core_worker_client_pool_ =
      std::make_shared<rpc::CoreWorkerClientPool>(*client_call_manager_);

  auto raylet_client_factory = [this](const std::string ip_address, int port) {
    auto grpc_client =
        rpc::NodeManagerWorkerClient::make(ip_address, port, *client_call_manager_);
    return std::shared_ptr<raylet::RayletClient>(
        new raylet::RayletClient(std::move(grpc_client)));
  };

  std::shared_ptr<ActorCreatorInterface> actor_creator =
      std::make_shared<DefaultActorCreator>(gcs_client_);

  direct_actor_submitter_ = std::shared_ptr<CoreWorkerDirectActorTaskSubmitter>(
      new CoreWorkerDirectActorTaskSubmitter(core_worker_client_pool_, memory_store_,
                                             task_manager_));

  auto node_addr_factory = [this](const NodeID &node_id) {
    absl::optional<rpc::Address> addr;
    if (auto node_info = gcs_client_->Nodes().Get(node_id)) {
      rpc::Address address;
      address.set_raylet_id(node_info->node_id());
      address.set_ip_address(node_info->node_manager_address());
      address.set_port(node_info->node_manager_port());
      addr = address;
    }
    return addr;
  };
  auto lease_policy = RayConfig::instance().locality_aware_leasing_enabled()
                          ? std::shared_ptr<LeasePolicyInterface>(
                                std::make_shared<LocalityAwareLeasePolicy>(
                                    reference_counter_, node_addr_factory, rpc_address_))
                          : std::shared_ptr<LeasePolicyInterface>(
                                std::make_shared<LocalLeasePolicy>(rpc_address_));
  direct_task_submitter_ =
      std::unique_ptr<CoreWorkerDirectTaskSubmitter>(new CoreWorkerDirectTaskSubmitter(
          rpc_address_, local_raylet_client_, core_worker_client_pool_,
          raylet_client_factory, std::move(lease_policy), memory_store_, task_manager_,
          local_raylet_id, RayConfig::instance().worker_lease_timeout_milliseconds(),
          std::move(actor_creator),
          RayConfig::instance().max_tasks_in_flight_per_worker(),
          boost::asio::steady_timer(io_service_)));
  auto report_locality_data_callback =
      [this](const ObjectID &object_id, const absl::flat_hash_set<NodeID> &locations,
             uint64_t object_size) {
        reference_counter_->ReportLocalityData(object_id, locations, object_size);
      };
  future_resolver_.reset(new FutureResolver(memory_store_,
                                            std::move(report_locality_data_callback),
                                            core_worker_client_pool_, rpc_address_));
  // Unfortunately the raylet client has to be constructed after the receivers.
  if (direct_task_receiver_ != nullptr) {
    task_argument_waiter_.reset(new DependencyWaiterImpl(*local_raylet_client_));
    direct_task_receiver_->Init(core_worker_client_pool_, rpc_address_,
                                task_argument_waiter_);
  }

  actor_manager_ = std::unique_ptr<ActorManager>(
      new ActorManager(gcs_client_, direct_actor_submitter_, reference_counter_));

  std::function<Status(const ObjectID &object_id, const ObjectLookupCallback &callback)>
      object_lookup_fn;

  if (RayConfig::instance().ownership_based_object_directory_enabled()) {
    object_lookup_fn = [this, node_addr_factory](const ObjectID &object_id,
                                                 const ObjectLookupCallback &callback) {
      std::vector<rpc::Address> locations;
      const absl::optional<absl::flat_hash_set<NodeID>> object_locations =
          reference_counter_->GetObjectLocations(object_id);
      if (object_locations.has_value()) {
        locations.reserve(object_locations.value().size());
        for (const auto &node_id : object_locations.value()) {
          absl::optional<rpc::Address> addr = node_addr_factory(node_id);
          if (addr.has_value()) {
            locations.push_back(addr.value());
          } else {
            // We're getting potentially stale locations directly from the reference
            // counter, so the location might be a dead node.
            RAY_LOG(DEBUG) << "Location " << node_id
                           << " is dead, not using it in the recovery of object "
                           << object_id;
          }
        }
      }
      callback(object_id, locations);
      return Status::OK();
    };
  } else {
    object_lookup_fn = [this](const ObjectID &object_id,
                              const ObjectLookupCallback &callback) {
      return gcs_client_->Objects().AsyncGetLocations(
          object_id, [this, object_id, callback](
                         const Status &status,
                         const boost::optional<rpc::ObjectLocationInfo> &result) {
            RAY_CHECK_OK(status);
            std::vector<rpc::Address> locations;
            for (const auto &loc : result->locations()) {
              const auto &node_id = NodeID::FromBinary(loc.manager());
              auto node = gcs_client_->Nodes().Get(node_id);
              RAY_CHECK(node.has_value());
              rpc::Address address;
              address.set_raylet_id(node->node_id());
              address.set_ip_address(node->node_manager_address());
              address.set_port(node->node_manager_port());
              locations.push_back(address);
            }
            callback(object_id, locations);
          });
    };
  }
  object_recovery_manager_ =
      std::unique_ptr<ObjectRecoveryManager>(new ObjectRecoveryManager(
          rpc_address_, raylet_client_factory, local_raylet_client_, object_lookup_fn,
          task_manager_, reference_counter_, memory_store_,
          [this](const ObjectID &object_id, bool pin_object) {
            RAY_CHECK_OK(Put(RayObject(rpc::ErrorType::OBJECT_UNRECONSTRUCTABLE),
                             /*contained_object_ids=*/{}, object_id,
                             /*pin_object=*/pin_object));
          },
          RayConfig::instance().lineage_pinning_enabled()));

  // Start the IO thread after all other members have been initialized, in case
  // the thread calls back into any of our members.
  io_thread_ = std::thread(&CoreWorker::RunIOService, this);
  // Tell the raylet the port that we are listening on.
  // NOTE: This also marks the worker as available in Raylet. We do this at the
  // very end in case there is a problem during construction.
  RAY_CHECK_OK(local_raylet_client_->AnnounceWorkerPort(core_worker_server_->GetPort()));
  // Used to detect if the object is in the plasma store.
  max_direct_call_object_size_ = RayConfig::instance().max_direct_call_object_size();
}

void CoreWorker::Shutdown() {
  io_service_.stop();
  if (options_.worker_type == WorkerType::WORKER) {
    task_execution_service_.stop();
  }
  if (options_.on_worker_shutdown) {
    options_.on_worker_shutdown(GetWorkerID());
  }
}

void CoreWorker::Disconnect(
    rpc::WorkerExitType exit_type,
    const std::shared_ptr<LocalMemoryBuffer> &creation_task_exception_pb_bytes) {
  if (connected_) {
    connected_ = false;
    if (local_raylet_client_) {
      RAY_IGNORE_EXPR(
          local_raylet_client_->Disconnect(exit_type, creation_task_exception_pb_bytes));
    }
  }
}

void CoreWorker::Exit(
    rpc::WorkerExitType exit_type,
    const std::shared_ptr<LocalMemoryBuffer> &creation_task_exception_pb_bytes) {
  RAY_LOG(INFO) << "Exit signal received, this process will exit after all outstanding "
                   "tasks have finished"
                << ", exit_type=" << rpc::WorkerExitType_Name(exit_type);
  exiting_ = true;
  // Release the resources early in case draining takes a long time.
  RAY_CHECK_OK(
      local_raylet_client_->NotifyDirectCallTaskBlocked(/*release_resources*/ true));

  // Callback to shutdown.
  auto shutdown = [this, exit_type, creation_task_exception_pb_bytes]() {
    // To avoid problems, make sure shutdown is always called from the same
    // event loop each time.
<<<<<<< HEAD
    task_execution_service_.post([this, exit_type, creation_task_exception_pb_bytes]() {
      if (exit_type == rpc::WorkerExitType::CREATION_TASK_ERROR ||
          exit_type == rpc::WorkerExitType::INTENDED_EXIT) {
        // Notify the raylet about this exit.
        // Only CREATION_TASK_ERROR and INTENDED_EXIT needs to disconnect manually.
        Disconnect(exit_type, creation_task_exception_pb_bytes);
      }
      Shutdown();
    });
=======
    task_execution_service_.post(
        [this, intentional]() {
          if (intentional) {
            Disconnect();  // Notify the raylet this is an intentional exit.
          }
          Shutdown();
        },
        "CoreWorker.Shutdown");
>>>>>>> 5a788474
  };

  // Callback to drain objects once all pending tasks have been drained.
  auto drain_references_callback = [this, shutdown]() {
    // Post to the event loop to avoid a deadlock between the TaskManager and
    // the ReferenceCounter. The deadlock can occur because this callback may
    // get called by the TaskManager while the ReferenceCounter's lock is held,
    // but the callback itself must acquire the ReferenceCounter's lock to
    // drain the object references.
    task_execution_service_.post(
        [this, shutdown]() {
          bool not_actor_task = false;
          {
            absl::MutexLock lock(&mutex_);
            not_actor_task = actor_id_.IsNil();
          }
          if (not_actor_task) {
            // If we are a task, then we cannot hold any object references in the
            // heap. Therefore, any active object references are being held by other
            // processes. Wait for these processes to release their references before
            // we shutdown.
            // NOTE(swang): This could still cause this worker process to stay alive
            // forever if another process holds a reference forever.
            reference_counter_->DrainAndShutdown(shutdown);
          } else {
            // If we are an actor, then we may be holding object references in the
            // heap. Then, we should not wait to drain the object references before
            // shutdown since this could hang.
            shutdown();
          }
        },
        "CoreWorker.DrainAndShutdown");
  };

  task_manager_->DrainAndShutdown(drain_references_callback);
}

void CoreWorker::RunIOService() {
#ifndef _WIN32
  // Block SIGINT and SIGTERM so they will be handled by the main thread.
  sigset_t mask;
  sigemptyset(&mask);
  sigaddset(&mask, SIGINT);
  sigaddset(&mask, SIGTERM);
  pthread_sigmask(SIG_BLOCK, &mask, NULL);
#endif
  SetThreadName("worker.io");
  io_service_.run();
}

void CoreWorker::OnNodeRemoved(const NodeID &node_id) {
  RAY_LOG(INFO) << "Node failure " << node_id;
  const auto lost_objects = reference_counter_->ResetObjectsOnRemovedNode(node_id);
  // Delete the objects from the in-memory store to indicate that they are not
  // available. The object recovery manager will guarantee that a new value
  // will eventually be stored for the objects (either an
  // UnreconstructableError or a value reconstructed from lineage).
  memory_store_->Delete(lost_objects);
  for (const auto &object_id : lost_objects) {
    RAY_LOG(INFO) << "Object " << object_id << " lost due to node failure " << node_id;
    // NOTE(swang): There is a race condition where this can return false if
    // the reference went out of scope since the call to the ref counter to get
    // the lost objects. It's okay to not mark the object as failed or recover
    // the object since there are no reference holders.
    static_cast<void>(object_recovery_manager_->RecoverObject(object_id));
  }
}

void CoreWorker::WaitForShutdown() {
  if (io_thread_.joinable()) {
    io_thread_.join();
  }
  if (gcs_client_) {
    gcs_client_->Disconnect();
  }
  if (options_.worker_type == WorkerType::WORKER) {
    RAY_CHECK(task_execution_service_.stopped());
    // Asyncio coroutines could still run after CoreWorker is removed because it is
    // running in a different thread. This can cause segfault because coroutines try to
    // access CoreWorker methods that are already garbage collected. We should complete
    // all coroutines before shutting down in order to prevent this.
    if (worker_context_.CurrentActorIsAsync()) {
      options_.terminate_asyncio_thread();
    }
  }
}

const WorkerID &CoreWorker::GetWorkerID() const { return worker_context_.GetWorkerID(); }

void CoreWorker::SetCurrentTaskId(const TaskID &task_id) {
  worker_context_.SetCurrentTaskId(task_id);
  {
    absl::MutexLock lock(&mutex_);
    main_thread_task_id_ = task_id;
  }
}

void CoreWorker::RegisterToGcs() {
  std::unordered_map<std::string, std::string> worker_info;
  const auto &worker_id = GetWorkerID();
  worker_info.emplace("node_ip_address", options_.node_ip_address);
  worker_info.emplace("plasma_store_socket", options_.store_socket);
  worker_info.emplace("raylet_socket", options_.raylet_socket);

  if (options_.worker_type == WorkerType::DRIVER) {
    auto start_time = std::chrono::duration_cast<std::chrono::milliseconds>(
                          std::chrono::system_clock::now().time_since_epoch())
                          .count();
    worker_info.emplace("driver_id", worker_id.Binary());
    worker_info.emplace("start_time", std::to_string(start_time));
    if (!options_.driver_name.empty()) {
      worker_info.emplace("name", options_.driver_name);
    }
  }

  if (!options_.stdout_file.empty()) {
    worker_info.emplace("stdout_file", options_.stdout_file);
  }
  if (!options_.stderr_file.empty()) {
    worker_info.emplace("stderr_file", options_.stderr_file);
  }

  auto worker_data = std::make_shared<rpc::WorkerTableData>();
  worker_data->mutable_worker_address()->set_worker_id(worker_id.Binary());
  worker_data->set_worker_type(options_.worker_type);
  worker_data->mutable_worker_info()->insert(worker_info.begin(), worker_info.end());
  worker_data->set_is_alive(true);

  RAY_CHECK_OK(gcs_client_->Workers().AsyncAdd(worker_data, nullptr));
}

void CoreWorker::CheckForRayletFailure() {
  if (!IsParentProcessAlive()) {
    RAY_LOG(ERROR) << "Raylet failed. Shutting down.";
    Shutdown();
  }
}

<<<<<<< HEAD
void CoreWorker::InternalHeartbeat(const boost::system::error_code &error) {
  if (error == boost::asio::error::operation_aborted) {
    return;
  }

  // retry tasks
=======
void CoreWorker::InternalHeartbeat() {
>>>>>>> 5a788474
  absl::MutexLock lock(&mutex_);

  while (!to_resubmit_.empty() && current_time_ms() > to_resubmit_.front().first) {
    auto &spec = to_resubmit_.front().second;
    if (spec.IsActorTask()) {
      RAY_CHECK_OK(direct_actor_submitter_->SubmitTask(spec));
    } else {
      RAY_CHECK_OK(direct_task_submitter_->SubmitTask(spec));
    }
    to_resubmit_.pop_front();
  }
<<<<<<< HEAD

  // check timeout tasks that are waiting for Death info
  direct_actor_submitter_->CheckTimeoutTasks();

  internal_timer_.expires_at(internal_timer_.expiry() +
                             boost::asio::chrono::milliseconds(kInternalHeartbeatMillis));
  internal_timer_.async_wait(boost::bind(&CoreWorker::InternalHeartbeat, this, _1));
=======
>>>>>>> 5a788474
}

std::unordered_map<ObjectID, std::pair<size_t, size_t>>
CoreWorker::GetAllReferenceCounts() const {
  auto counts = reference_counter_->GetAllReferenceCounts();
  std::vector<ObjectID> actor_handle_ids = actor_manager_->GetActorHandleIDsFromHandles();
  // Strip actor IDs from the ref counts since there is no associated ObjectID
  // in the language frontend.
  for (const auto &actor_handle_id : actor_handle_ids) {
    counts.erase(actor_handle_id);
  }
  return counts;
}

void CoreWorker::PutObjectIntoPlasma(const RayObject &object, const ObjectID &object_id) {
  bool object_exists;
  // This call will only be used by PromoteObjectToPlasma, which means that the
  // object will always owned by us.
  RAY_CHECK_OK(plasma_store_provider_->Put(
      object, object_id, /* owner_address = */ rpc_address_, &object_exists));
  if (!object_exists) {
    // Tell the raylet to pin the object **after** it is created.
    RAY_LOG(DEBUG) << "Pinning put object " << object_id;
    local_raylet_client_->PinObjectIDs(
        rpc_address_, {object_id},
        [this, object_id](const Status &status, const rpc::PinObjectIDsReply &reply) {
          // Only release the object once the raylet has responded to avoid the race
          // condition that the object could be evicted before the raylet pins it.
          if (!plasma_store_provider_->Release(object_id).ok()) {
            RAY_LOG(ERROR) << "Failed to release ObjectID (" << object_id
                           << "), might cause a leak in plasma.";
          }
        });
  }
  RAY_CHECK(memory_store_->Put(RayObject(rpc::ErrorType::OBJECT_IN_PLASMA), object_id));
}

void CoreWorker::PromoteObjectToPlasma(const ObjectID &object_id) {
  auto value = memory_store_->GetOrPromoteToPlasma(object_id);
  if (value) {
    PutObjectIntoPlasma(*value, object_id);
  }
}

const rpc::Address &CoreWorker::GetRpcAddress() const { return rpc_address_; }

rpc::Address CoreWorker::GetOwnerAddress(const ObjectID &object_id) const {
  rpc::Address owner_address;
  auto has_owner = reference_counter_->GetOwner(object_id, &owner_address);
  RAY_CHECK(has_owner)
      << "Object IDs generated randomly (ObjectID.from_random()) or out-of-band "
         "(ObjectID.from_binary(...)) cannot be passed as a task argument because Ray "
         "does not know which task will create them. "
         "If this was not how your object ID was generated, please file an issue "
         "at https://github.com/ray-project/ray/issues/";
  return owner_address;
}

void CoreWorker::GetOwnershipInfo(const ObjectID &object_id,
                                  rpc::Address *owner_address) {
  auto has_owner = reference_counter_->GetOwner(object_id, owner_address);
  RAY_CHECK(has_owner)
      << "Object IDs generated randomly (ObjectID.from_random()) or out-of-band "
         "(ObjectID.from_binary(...)) cannot be serialized because Ray does not know "
         "which task will create them. "
         "If this was not how your object ID was generated, please file an issue "
         "at https://github.com/ray-project/ray/issues/";
  RAY_LOG(DEBUG) << "Promoted object to plasma " << object_id;
}

void CoreWorker::RegisterOwnershipInfoAndResolveFuture(
    const ObjectID &object_id, const ObjectID &outer_object_id,
    const rpc::Address &owner_address) {
  // Add the object's owner to the local metadata in case it gets serialized
  // again.
  reference_counter_->AddBorrowedObject(object_id, outer_object_id, owner_address);

  // We will ask the owner about the object until the object is
  // created or we can no longer reach the owner.
  future_resolver_->ResolveFutureAsync(object_id, owner_address);
}

Status CoreWorker::SetClientOptions(std::string name, int64_t limit_bytes) {
  // Currently only the Plasma store supports client options.
  return plasma_store_provider_->SetClientOptions(name, limit_bytes);
}

Status CoreWorker::Put(const RayObject &object,
                       const std::vector<ObjectID> &contained_object_ids,
                       ObjectID *object_id) {
  *object_id = ObjectID::FromIndex(worker_context_.GetCurrentTaskID(),
                                   worker_context_.GetNextPutIndex());
  reference_counter_->AddOwnedObject(
      *object_id, contained_object_ids, rpc_address_, CurrentCallSite(), object.GetSize(),
      /*is_reconstructable=*/false, NodeID::FromBinary(rpc_address_.raylet_id()));
  auto status = Put(object, contained_object_ids, *object_id, /*pin_object=*/true);
  if (!status.ok()) {
    reference_counter_->RemoveOwnedObject(*object_id);
  }
  return status;
}

Status CoreWorker::Put(const RayObject &object,
                       const std::vector<ObjectID> &contained_object_ids,
                       const ObjectID &object_id, bool pin_object) {
  bool object_exists;
  if (options_.is_local_mode ||
      (RayConfig::instance().put_small_object_in_memory_store() &&
       static_cast<int64_t>(object.GetSize()) < max_direct_call_object_size_)) {
    RAY_LOG(DEBUG) << "Put " << object_id << " in memory store";
    RAY_CHECK(memory_store_->Put(object, object_id));
    return Status::OK();
  }
  RAY_RETURN_NOT_OK(plasma_store_provider_->Put(
      object, object_id, /* owner_address = */ rpc_address_, &object_exists));
  if (!object_exists) {
    if (pin_object) {
      // Tell the raylet to pin the object **after** it is created.
      RAY_LOG(DEBUG) << "Pinning put object " << object_id;
      local_raylet_client_->PinObjectIDs(
          rpc_address_, {object_id},
          [this, object_id](const Status &status, const rpc::PinObjectIDsReply &reply) {
            // Only release the object once the raylet has responded to avoid the race
            // condition that the object could be evicted before the raylet pins it.
            if (!plasma_store_provider_->Release(object_id).ok()) {
              RAY_LOG(ERROR) << "Failed to release ObjectID (" << object_id
                             << "), might cause a leak in plasma.";
            }
          });
    } else {
      RAY_RETURN_NOT_OK(plasma_store_provider_->Release(object_id));
    }
  }
  RAY_CHECK(memory_store_->Put(RayObject(rpc::ErrorType::OBJECT_IN_PLASMA), object_id));
  return Status::OK();
}

Status CoreWorker::CreateOwned(const std::shared_ptr<Buffer> &metadata,
                               const size_t data_size,
                               const std::vector<ObjectID> &contained_object_ids,
                               ObjectID *object_id, std::shared_ptr<Buffer> *data) {
  *object_id = ObjectID::FromIndex(worker_context_.GetCurrentTaskID(),
                                   worker_context_.GetNextPutIndex());
  reference_counter_->AddOwnedObject(*object_id, contained_object_ids, rpc_address_,
                                     CurrentCallSite(), data_size + metadata->Size(),
                                     /*is_reconstructable=*/false,
                                     NodeID::FromBinary(rpc_address_.raylet_id()));
  if (options_.is_local_mode ||
      (RayConfig::instance().put_small_object_in_memory_store() &&
       static_cast<int64_t>(data_size) < max_direct_call_object_size_)) {
    *data = std::make_shared<LocalMemoryBuffer>(data_size);
  } else {
    auto status =
        plasma_store_provider_->Create(metadata, data_size, *object_id,
                                       /* owner_address = */ rpc_address_, data);
    if (!status.ok() || !data) {
      reference_counter_->RemoveOwnedObject(*object_id);
      return status;
    }
  }
  return Status::OK();
}

Status CoreWorker::CreateExisting(const std::shared_ptr<Buffer> &metadata,
                                  const size_t data_size, const ObjectID &object_id,
                                  const rpc::Address &owner_address,
                                  std::shared_ptr<Buffer> *data) {
  if (options_.is_local_mode) {
    return Status::NotImplemented(
        "Creating an object with a pre-existing ObjectID is not supported in local mode");
  } else {
    return plasma_store_provider_->Create(metadata, data_size, object_id, owner_address,
                                          data);
  }
}

Status CoreWorker::SealOwned(const ObjectID &object_id, bool pin_object) {
  auto status = SealExisting(object_id, pin_object);
  if (!status.ok()) {
    reference_counter_->RemoveOwnedObject(object_id);
  }
  return status;
}

Status CoreWorker::SealExisting(const ObjectID &object_id, bool pin_object,
                                const absl::optional<rpc::Address> &owner_address) {
  RAY_RETURN_NOT_OK(plasma_store_provider_->Seal(object_id));
  if (pin_object) {
    // Tell the raylet to pin the object **after** it is created.
    RAY_LOG(DEBUG) << "Pinning sealed object " << object_id;
    local_raylet_client_->PinObjectIDs(
        owner_address.has_value() ? *owner_address : rpc_address_, {object_id},
        [this, object_id](const Status &status, const rpc::PinObjectIDsReply &reply) {
          // Only release the object once the raylet has responded to avoid the race
          // condition that the object could be evicted before the raylet pins it.
          if (!plasma_store_provider_->Release(object_id).ok()) {
            RAY_LOG(ERROR) << "Failed to release ObjectID (" << object_id
                           << "), might cause a leak in plasma.";
          }
        });
  } else {
    RAY_RETURN_NOT_OK(plasma_store_provider_->Release(object_id));
    reference_counter_->FreePlasmaObjects({object_id});
  }
  RAY_CHECK(memory_store_->Put(RayObject(rpc::ErrorType::OBJECT_IN_PLASMA), object_id));
  return Status::OK();
}

Status CoreWorker::Get(const std::vector<ObjectID> &ids, const int64_t timeout_ms,
                       std::vector<std::shared_ptr<RayObject>> *results,
                       bool plasma_objects_only) {
  results->resize(ids.size(), nullptr);

  absl::flat_hash_set<ObjectID> plasma_object_ids;
  absl::flat_hash_set<ObjectID> memory_object_ids(ids.begin(), ids.end());

  bool got_exception = false;
  absl::flat_hash_map<ObjectID, std::shared_ptr<RayObject>> result_map;
  auto start_time = current_time_ms();

  if (!plasma_objects_only) {
    if (!memory_object_ids.empty()) {
      RAY_RETURN_NOT_OK(memory_store_->Get(memory_object_ids, timeout_ms, worker_context_,
                                           &result_map, &got_exception));
    }

    // Erase any objects that were promoted to plasma from the results. These get
    // requests will be retried at the plasma store.
    for (auto it = result_map.begin(); it != result_map.end();) {
      auto current = it++;
      if (current->second->IsInPlasmaError()) {
        RAY_LOG(DEBUG) << current->first << " in plasma, doing fetch-and-get";
        plasma_object_ids.insert(current->first);
        result_map.erase(current);
      }
    }
  } else {
    plasma_object_ids = std::move(memory_object_ids);
  }

  if (!got_exception) {
    // If any of the objects have been promoted to plasma, then we retry their
    // gets at the provider plasma. Once we get the objects from plasma, we flip
    // the transport type again and return them for the original direct call ids.
    int64_t local_timeout_ms = timeout_ms;
    if (timeout_ms >= 0) {
      local_timeout_ms = std::max(static_cast<int64_t>(0),
                                  timeout_ms - (current_time_ms() - start_time));
    }
    RAY_LOG(DEBUG) << "Plasma GET timeout " << local_timeout_ms;
    RAY_RETURN_NOT_OK(plasma_store_provider_->Get(plasma_object_ids, local_timeout_ms,
                                                  worker_context_, &result_map,
                                                  &got_exception));
  }

  // Loop through `ids` and fill each entry for the `results` vector,
  // this ensures that entries `results` have exactly the same order as
  // they are in `ids`. When there are duplicate object ids, all the entries
  // for the same id are filled in.
  bool missing_result = false;
  bool will_throw_exception = false;
  for (size_t i = 0; i < ids.size(); i++) {
    const auto pair = result_map.find(ids[i]);
    if (pair != result_map.end()) {
      (*results)[i] = pair->second;
      RAY_CHECK(!pair->second->IsInPlasmaError());
      if (pair->second->IsException()) {
        // The language bindings should throw an exception if they see this
        // object.
        will_throw_exception = true;
      }
    } else {
      missing_result = true;
    }
  }
  // If no timeout was set and none of the results will throw an exception,
  // then check that we fetched all results before returning.
  if (timeout_ms < 0 && !will_throw_exception) {
    RAY_CHECK(!missing_result);
  }

  return Status::OK();
}

Status CoreWorker::GetIfLocal(const std::vector<ObjectID> &ids,
                              std::vector<std::shared_ptr<RayObject>> *results) {
  results->resize(ids.size(), nullptr);

  absl::flat_hash_map<ObjectID, std::shared_ptr<RayObject>> result_map;
  RAY_RETURN_NOT_OK(plasma_store_provider_->GetIfLocal(ids, &result_map));
  for (size_t i = 0; i < ids.size(); i++) {
    auto pair = result_map.find(ids[i]);
    // The caller of this method should guarantee that the object exists in the plasma
    // store when this method is called.
    RAY_CHECK(pair != result_map.end());
    RAY_CHECK(pair->second != nullptr);
    (*results)[i] = pair->second;
  }
  return Status::OK();
}

Status CoreWorker::Contains(const ObjectID &object_id, bool *has_object,
                            bool *is_in_plasma) {
  bool found = false;
  bool in_plasma = false;
  found = memory_store_->Contains(object_id, &in_plasma);
  if (in_plasma) {
    RAY_RETURN_NOT_OK(plasma_store_provider_->Contains(object_id, &found));
  }
  *has_object = found;
  if (is_in_plasma != nullptr) {
    *is_in_plasma = found && in_plasma;
  }
  return Status::OK();
}

// For any objects that are ErrorType::OBJECT_IN_PLASMA, we need to move them from
// the ready set into the plasma_object_ids set to wait on them there.
void RetryObjectInPlasmaErrors(std::shared_ptr<CoreWorkerMemoryStore> &memory_store,
                               WorkerContext &worker_context,
                               absl::flat_hash_set<ObjectID> &memory_object_ids,
                               absl::flat_hash_set<ObjectID> &plasma_object_ids,
                               absl::flat_hash_set<ObjectID> &ready) {
  for (auto iter = memory_object_ids.begin(); iter != memory_object_ids.end();) {
    auto current = iter++;
    const auto &mem_id = *current;
    auto ready_iter = ready.find(mem_id);
    if (ready_iter != ready.end()) {
      std::vector<std::shared_ptr<RayObject>> found;
      RAY_CHECK_OK(memory_store->Get({mem_id}, /*num_objects=*/1, /*timeout=*/0,
                                     worker_context,
                                     /*remote_after_get=*/false, &found));
      if (found.size() == 1 && found[0]->IsInPlasmaError()) {
        plasma_object_ids.insert(mem_id);
        ready.erase(ready_iter);
        memory_object_ids.erase(current);
      }
    }
  }
}

Status CoreWorker::Wait(const std::vector<ObjectID> &ids, int num_objects,
                        int64_t timeout_ms, std::vector<bool> *results,
                        bool fetch_local) {
  results->resize(ids.size(), false);

  if (num_objects <= 0 || num_objects > static_cast<int>(ids.size())) {
    return Status::Invalid(
        "Number of objects to wait for must be between 1 and the number of ids.");
  }

  absl::flat_hash_set<ObjectID> plasma_object_ids;
  absl::flat_hash_set<ObjectID> memory_object_ids(ids.begin(), ids.end());

  if (memory_object_ids.size() != ids.size()) {
    return Status::Invalid("Duplicate object IDs not supported in wait.");
  }

  absl::flat_hash_set<ObjectID> ready;
  int64_t start_time = current_time_ms();
  RAY_RETURN_NOT_OK(memory_store_->Wait(
      memory_object_ids,
      std::min(static_cast<int>(memory_object_ids.size()), num_objects), timeout_ms,
      worker_context_, &ready));
  RAY_CHECK(static_cast<int>(ready.size()) <= num_objects);
  if (timeout_ms > 0) {
    timeout_ms =
        std::max(0, static_cast<int>(timeout_ms - (current_time_ms() - start_time)));
  }
  if (fetch_local) {
    RetryObjectInPlasmaErrors(memory_store_, worker_context_, memory_object_ids,
                              plasma_object_ids, ready);
    if (static_cast<int>(ready.size()) < num_objects && plasma_object_ids.size() > 0) {
      RAY_RETURN_NOT_OK(plasma_store_provider_->Wait(
          plasma_object_ids,
          std::min(static_cast<int>(plasma_object_ids.size()),
                   num_objects - static_cast<int>(ready.size())),
          timeout_ms, worker_context_, &ready));
    }
  }
  RAY_CHECK(static_cast<int>(ready.size()) <= num_objects);

  for (size_t i = 0; i < ids.size(); i++) {
    if (ready.find(ids[i]) != ready.end()) {
      results->at(i) = true;
    }
  }

  return Status::OK();
}

Status CoreWorker::Delete(const std::vector<ObjectID> &object_ids, bool local_only) {
  // Release the object from plasma. This does not affect the object's ref
  // count. If this was called from a non-owning worker, then a warning will be
  // logged and the object will not get released.
  reference_counter_->FreePlasmaObjects(object_ids);

  // Store an error in the in-memory store to indicate that the plasma value is
  // no longer reachable.
  memory_store_->Delete(object_ids);
  for (const auto &object_id : object_ids) {
    RAY_CHECK(memory_store_->Put(RayObject(rpc::ErrorType::OBJECT_UNRECONSTRUCTABLE),
                                 object_id));
  }

  // We only delete from plasma, which avoids hangs (issue #7105). In-memory
  // objects can only be deleted once the ref count goes to 0.
  absl::flat_hash_set<ObjectID> plasma_object_ids(object_ids.begin(), object_ids.end());
  return plasma_store_provider_->Delete(plasma_object_ids, local_only);
}

void CoreWorker::TriggerGlobalGC() {
  local_raylet_client_->GlobalGC(
      [](const Status &status, const rpc::GlobalGCReply &reply) {
        if (!status.ok()) {
          RAY_LOG(ERROR) << "Failed to send global GC request: " << status.ToString();
        }
      });
}

std::string CoreWorker::MemoryUsageString() {
  // Currently only the Plasma store returns a debug string.
  return plasma_store_provider_->MemoryUsageString();
}

TaskID CoreWorker::GetCallerId() const {
  TaskID caller_id;
  ActorID actor_id = GetActorId();
  if (!actor_id.IsNil()) {
    caller_id = TaskID::ForActorCreationTask(actor_id);
  } else {
    absl::MutexLock lock(&mutex_);
    caller_id = main_thread_task_id_;
  }
  return caller_id;
}

Status CoreWorker::PushError(const JobID &job_id, const std::string &type,
                             const std::string &error_message, double timestamp) {
  if (options_.is_local_mode) {
    RAY_LOG(ERROR) << "Pushed Error with JobID: " << job_id << " of type: " << type
                   << " with message: " << error_message << " at time: " << timestamp;
    return Status::OK();
  }
  return local_raylet_client_->PushError(job_id, type, error_message, timestamp);
}

Status CoreWorker::SetResource(const std::string &resource_name, const double capacity,
                               const NodeID &node_id) {
  return local_raylet_client_->SetResource(resource_name, capacity, node_id);
}

void CoreWorker::SpillOwnedObject(const ObjectID &object_id,
                                  const std::shared_ptr<RayObject> &obj,
                                  std::function<void()> callback) {
  if (!obj->IsInPlasmaError()) {
    RAY_LOG(ERROR) << "Cannot spill inlined object " << object_id;
    callback();
    return;
  }

  // Find the raylet that hosts the primary copy of the object.
  NodeID pinned_at;
  bool spilled;
  bool owned_by_us;
  RAY_CHECK(reference_counter_->IsPlasmaObjectPinnedOrSpilled(object_id, &owned_by_us,
                                                              &pinned_at, &spilled));
  RAY_CHECK(owned_by_us);
  if (spilled) {
    // The object has already been spilled.
    return;
  }
  auto node = gcs_client_->Nodes().Get(pinned_at);
  if (pinned_at.IsNil() || !node) {
    RAY_LOG(ERROR) << "Primary raylet for object " << object_id << " unreachable";
    callback();
    return;
  }

  // Ask the raylet to spill the object.
  RAY_LOG(DEBUG) << "Sending spill request to raylet for object " << object_id;
  auto raylet_client =
      std::make_shared<raylet::RayletClient>(rpc::NodeManagerWorkerClient::make(
          node->node_manager_address(), node->node_manager_port(),
          *client_call_manager_));
  raylet_client->RequestObjectSpillage(
      object_id, [object_id, callback](const Status &status,
                                       const rpc::RequestObjectSpillageReply &reply) {
        if (!status.ok() || !reply.success()) {
          RAY_LOG(ERROR) << "Failed to spill object " << object_id
                         << ", raylet unreachable or object could not be spilled.";
        }
        // TODO(Clark): Provide spilled URL and spilled node ID to callback so it can
        // added them to the reference.
        callback();
      });
}

Status CoreWorker::SpillObjects(const std::vector<ObjectID> &object_ids) {
  auto mutex = std::make_shared<absl::Mutex>();
  auto num_remaining = std::make_shared<size_t>(object_ids.size());
  auto ready_promise = std::make_shared<std::promise<void>>(std::promise<void>());
  Status final_status;

  // TODO(Clark): Add spilled URL and spilled node ID to reference in this callback.
  auto callback = [mutex, num_remaining, ready_promise]() {
    absl::MutexLock lock(mutex.get());
    (*num_remaining)--;
    if (*num_remaining == 0) {
      ready_promise->set_value();
    }
  };

  for (const auto &object_id : object_ids) {
    RAY_LOG(DEBUG) << "Requesting spill for object " << object_id;
    // Acquire a temporary reference to make sure that the object is still in
    // scope by the time we register the callback to spill the object.
    // Otherwise, the callback may never get called.
    AddLocalReference(object_id, "<temporary (get object status)>");

    rpc::Address owner_address;
    auto has_owner = reference_counter_->GetOwner(object_id, &owner_address);
    if (!has_owner) {
      final_status =
          Status::Invalid("Cannot call spill on objects that have gone out of scope.");
      callback();
    } else if (WorkerID::FromBinary(owner_address.worker_id()) !=
               worker_context_.GetWorkerID()) {
      final_status = Status::Invalid("Cannot call spill on objects that we do not own.");
      callback();
    } else {
      memory_store_->GetAsync(
          object_id, [this, object_id, callback](std::shared_ptr<RayObject> obj) {
            SpillOwnedObject(object_id, obj, callback);
          });
    }

    // Remove the temporary reference.
    RemoveLocalReference(object_id);
  }

  ready_promise->get_future().wait();

  for (const auto &object_id : object_ids) {
    // TODO(Clark): Move this to the callback (unless we really wanted to batch it) and
    // also include the spilled URL, spilled node ID, and updated object size.
    reference_counter_->HandleObjectSpilled(object_id, "", NodeID::Nil(), -1,
                                            /*release*/ true);
  }
  return final_status;
}

std::unordered_map<std::string, double> AddPlacementGroupConstraint(
    const std::unordered_map<std::string, double> &resources,
    PlacementGroupID placement_group_id, int64_t bundle_index) {
  if (bundle_index < 0) {
    RAY_CHECK(bundle_index == -1) << "Invalid bundle index " << bundle_index;
  }
  std::unordered_map<std::string, double> new_resources;
  if (placement_group_id != PlacementGroupID::Nil()) {
    for (auto iter = resources.begin(); iter != resources.end(); iter++) {
      auto new_name = FormatPlacementGroupResource(iter->first, placement_group_id, -1);
      new_resources[new_name] = iter->second;
      if (bundle_index >= 0) {
        auto index_name =
            FormatPlacementGroupResource(iter->first, placement_group_id, bundle_index);
        new_resources[index_name] = iter->second;
      }
    }
    return new_resources;
  }
  return resources;
}

void CoreWorker::SubmitTask(const RayFunction &function,
                            const std::vector<std::unique_ptr<TaskArg>> &args,
                            const TaskOptions &task_options,
                            std::vector<ObjectID> *return_ids, int max_retries,
                            BundleID placement_options,
                            bool placement_group_capture_child_tasks,
                            const std::string &debugger_breakpoint) {
  TaskSpecBuilder builder;
  const auto next_task_index = worker_context_.GetNextTaskIndex();
  const auto task_id =
      TaskID::ForNormalTask(worker_context_.GetCurrentJobID(),
                            worker_context_.GetCurrentTaskID(), next_task_index);
  auto constrained_resources = AddPlacementGroupConstraint(
      task_options.resources, placement_options.first, placement_options.second);
  const std::unordered_map<std::string, double> required_resources;
  auto task_name = task_options.name.empty()
                       ? function.GetFunctionDescriptor()->DefaultTaskName()
                       : task_options.name;
  // Propagate existing environment variable overrides, but override them with any new
  // ones
  std::unordered_map<std::string, std::string> current_override_environment_variables =
      worker_context_.GetCurrentOverrideEnvironmentVariables();
  std::unordered_map<std::string, std::string> override_environment_variables =
      task_options.override_environment_variables;
  override_environment_variables.insert(current_override_environment_variables.begin(),
                                        current_override_environment_variables.end());
  // TODO(ekl) offload task building onto a thread pool for performance
  BuildCommonTaskSpec(builder, worker_context_.GetCurrentJobID(), task_id, task_name,
                      worker_context_.GetCurrentTaskID(), next_task_index, GetCallerId(),
                      rpc_address_, function, args, task_options.num_returns,
                      constrained_resources, required_resources, return_ids,
                      placement_options, placement_group_capture_child_tasks,
                      debugger_breakpoint, override_environment_variables);
  TaskSpecification task_spec = builder.Build();
  if (options_.is_local_mode) {
    ExecuteTaskLocalMode(task_spec);
  } else {
    task_manager_->AddPendingTask(task_spec.CallerAddress(), task_spec, CurrentCallSite(),
                                  max_retries);
    io_service_.post(
        [this, task_spec]() {
          RAY_UNUSED(direct_task_submitter_->SubmitTask(task_spec));
        },
        "CoreWorker.SubmitTask");
  }
}

Status CoreWorker::CreateActor(const RayFunction &function,
                               const std::vector<std::unique_ptr<TaskArg>> &args,
                               const ActorCreationOptions &actor_creation_options,
                               const std::string &extension_data,
                               ActorID *return_actor_id) {
  if (actor_creation_options.is_asyncio && options_.is_local_mode) {
    return Status::NotImplemented(
        "Async actor is currently not supported for the local mode");
  }
  const auto next_task_index = worker_context_.GetNextTaskIndex();
  const ActorID actor_id =
      ActorID::Of(worker_context_.GetCurrentJobID(), worker_context_.GetCurrentTaskID(),
                  next_task_index);
  const TaskID actor_creation_task_id = TaskID::ForActorCreationTask(actor_id);
  const JobID job_id = worker_context_.GetCurrentJobID();
  // Propagate existing environment variable overrides, but override them with any new
  // ones
  std::unordered_map<std::string, std::string> current_override_environment_variables =
      worker_context_.GetCurrentOverrideEnvironmentVariables();
  std::unordered_map<std::string, std::string> override_environment_variables =
      actor_creation_options.override_environment_variables;
  override_environment_variables.insert(current_override_environment_variables.begin(),
                                        current_override_environment_variables.end());
  std::vector<ObjectID> return_ids;
  TaskSpecBuilder builder;
  auto new_placement_resources =
      AddPlacementGroupConstraint(actor_creation_options.placement_resources,
                                  actor_creation_options.placement_options.first,
                                  actor_creation_options.placement_options.second);
  auto new_resource = AddPlacementGroupConstraint(
      actor_creation_options.resources, actor_creation_options.placement_options.first,
      actor_creation_options.placement_options.second);
  const auto actor_name = actor_creation_options.name;
  const auto task_name =
      actor_name.empty()
          ? function.GetFunctionDescriptor()->DefaultTaskName()
          : actor_name + ":" + function.GetFunctionDescriptor()->CallString();
  BuildCommonTaskSpec(builder, job_id, actor_creation_task_id, task_name,
                      worker_context_.GetCurrentTaskID(), next_task_index, GetCallerId(),
                      rpc_address_, function, args, 1, new_resource,
                      new_placement_resources, &return_ids,
                      actor_creation_options.placement_options,
                      actor_creation_options.placement_group_capture_child_tasks,
                      "", /* debugger_breakpoint */
                      override_environment_variables);
  builder.SetActorCreationTaskSpec(actor_id, actor_creation_options.max_restarts,
                                   actor_creation_options.max_task_retries,
                                   actor_creation_options.dynamic_worker_options,
                                   actor_creation_options.max_concurrency,
                                   actor_creation_options.is_detached, actor_name,
                                   actor_creation_options.is_asyncio, extension_data);

  // Add the actor handle before we submit the actor creation task, since the
  // actor handle must be in scope by the time the GCS sends the
  // WaitForActorOutOfScopeRequest.
  auto actor_handle = std::make_unique<ActorHandle>(
      actor_id, GetCallerId(), rpc_address_, job_id, /*actor_cursor=*/return_ids[0],
      function.GetLanguage(), function.GetFunctionDescriptor(), extension_data,
      actor_creation_options.max_task_retries);
  RAY_CHECK(actor_manager_->AddNewActorHandle(std::move(actor_handle), GetCallerId(),
                                              CurrentCallSite(), rpc_address_,
                                              actor_creation_options.is_detached))
      << "Actor " << actor_id << " already exists";

  *return_actor_id = actor_id;
  TaskSpecification task_spec = builder.Build();
  Status status;
  if (options_.is_local_mode) {
    if (task_spec.IsDetachedActor()) {
      // Since local mode doesn't pass GCS actor management code path,
      // it just register actor names in memory.
      local_mode_named_actor_registry_.emplace(actor_name, actor_id);
    }
    ExecuteTaskLocalMode(task_spec);
  } else {
    int max_retries;
    if (actor_creation_options.max_restarts == -1) {
      max_retries = -1;
    } else {
      max_retries = std::max((int64_t)RayConfig::instance().actor_creation_min_retries(),
                             actor_creation_options.max_restarts);
    }
    task_manager_->AddPendingTask(rpc_address_, task_spec, CurrentCallSite(),
                                  max_retries);
    status = direct_task_submitter_->SubmitTask(task_spec);
  }
  return status;
}

Status CoreWorker::CreatePlacementGroup(
    const PlacementGroupCreationOptions &placement_group_creation_options,
    PlacementGroupID *return_placement_group_id) {
  std::shared_ptr<std::promise<Status>> status_promise =
      std::make_shared<std::promise<Status>>();
  const PlacementGroupID placement_group_id = PlacementGroupID::FromRandom();
  PlacementGroupSpecBuilder builder;
  builder.SetPlacementGroupSpec(
      placement_group_id, placement_group_creation_options.name,
      placement_group_creation_options.bundles, placement_group_creation_options.strategy,
      placement_group_creation_options.is_detached, worker_context_.GetCurrentJobID(),
      worker_context_.GetCurrentActorID(), worker_context_.CurrentActorDetached());
  PlacementGroupSpecification placement_group_spec = builder.Build();
  *return_placement_group_id = placement_group_id;
  RAY_LOG(INFO) << "Submitting Placement Group creation to GCS: " << placement_group_id;
  RAY_UNUSED(gcs_client_->PlacementGroups().AsyncCreatePlacementGroup(
      placement_group_spec,
      [status_promise](const Status &status) { status_promise->set_value(status); }));
  auto status_future = status_promise->get_future();
  if (status_future.wait_for(std::chrono::seconds(
          RayConfig::instance().gcs_server_request_timeout_seconds())) !=
      std::future_status::ready) {
    std::ostringstream stream;
    stream << "There was timeout in creating the placement group of id "
           << placement_group_id
           << ". It is probably "
              "because GCS server is dead or there's a high load there.";
    return Status::TimedOut(stream.str());
  }
  return status_future.get();
}

Status CoreWorker::RemovePlacementGroup(const PlacementGroupID &placement_group_id) {
  std::shared_ptr<std::promise<Status>> status_promise =
      std::make_shared<std::promise<Status>>();
  // Synchronously wait for placement group removal.
  RAY_UNUSED(gcs_client_->PlacementGroups().AsyncRemovePlacementGroup(
      placement_group_id,
      [status_promise](const Status &status) { status_promise->set_value(status); }));
  auto status_future = status_promise->get_future();
  if (status_future.wait_for(std::chrono::seconds(
          RayConfig::instance().gcs_server_request_timeout_seconds())) !=
      std::future_status::ready) {
    std::ostringstream stream;
    stream << "There was timeout in removing the placement group of id "
           << placement_group_id
           << ". It is probably "
              "because GCS server is dead or there's a high load there.";
    return Status::TimedOut(stream.str());
  }
  return status_future.get();
}

Status CoreWorker::WaitPlacementGroupReady(const PlacementGroupID &placement_group_id,
                                           int timeout_seconds) {
  std::shared_ptr<std::promise<Status>> status_promise =
      std::make_shared<std::promise<Status>>();
  RAY_CHECK_OK(gcs_client_->PlacementGroups().AsyncWaitUntilReady(
      placement_group_id,
      [status_promise](const Status &status) { status_promise->set_value(status); }));
  auto status_future = status_promise->get_future();
  if (status_future.wait_for(std::chrono::seconds(timeout_seconds)) !=
      std::future_status::ready) {
    std::ostringstream stream;
    stream << "There was timeout in waiting for placement group " << placement_group_id
           << " creation.";
    return Status::TimedOut(stream.str());
  }
  return status_future.get();
}

void CoreWorker::SubmitActorTask(const ActorID &actor_id, const RayFunction &function,
                                 const std::vector<std::unique_ptr<TaskArg>> &args,
                                 const TaskOptions &task_options,
                                 std::vector<ObjectID> *return_ids) {
  auto actor_handle = actor_manager_->GetActorHandle(actor_id);

  // Add one for actor cursor object id for tasks.
  const int num_returns = task_options.num_returns + 1;

  // Build common task spec.
  TaskSpecBuilder builder;
  const auto next_task_index = worker_context_.GetNextTaskIndex();
  const TaskID actor_task_id = TaskID::ForActorTask(
      worker_context_.GetCurrentJobID(), worker_context_.GetCurrentTaskID(),
      next_task_index, actor_handle->GetActorID());
  const std::unordered_map<std::string, double> required_resources;
  const auto task_name = task_options.name.empty()
                             ? function.GetFunctionDescriptor()->DefaultTaskName()
                             : task_options.name;
  const std::unordered_map<std::string, std::string> override_environment_variables = {};
  BuildCommonTaskSpec(builder, actor_handle->CreationJobID(), actor_task_id, task_name,
                      worker_context_.GetCurrentTaskID(), next_task_index, GetCallerId(),
                      rpc_address_, function, args, num_returns, task_options.resources,
                      required_resources, return_ids,
                      std::make_pair(PlacementGroupID::Nil(), -1),
                      true, /* placement_group_capture_child_tasks */
                      "",   /* debugger_breakpoint */
                      override_environment_variables);
  // NOTE: placement_group_capture_child_tasks and override_environment_variables will be
  // ignored in the actor because we should always follow the actor's option.

  const ObjectID new_cursor = return_ids->back();
  actor_handle->SetActorTaskSpec(builder, new_cursor);
  // Remove cursor from return ids.
  return_ids->pop_back();

  // Submit task.
  TaskSpecification task_spec = builder.Build();
  if (options_.is_local_mode) {
    ExecuteTaskLocalMode(task_spec, actor_id);
  } else {
    task_manager_->AddPendingTask(rpc_address_, task_spec, CurrentCallSite(),
                                  actor_handle->MaxTaskRetries());
    io_service_.post(
        [this, task_spec]() {
          RAY_UNUSED(direct_actor_submitter_->SubmitTask(task_spec));
        },
        "CoreWorker.SubmitActorTask");
  }
}

Status CoreWorker::CancelTask(const ObjectID &object_id, bool force_kill,
                              bool recursive) {
  if (actor_manager_->CheckActorHandleExists(object_id.TaskId().ActorId())) {
    return Status::Invalid("Actor task cancellation is not supported.");
  }
  rpc::Address obj_addr;
  if (!reference_counter_->GetOwner(object_id, &obj_addr)) {
    return Status::Invalid("No owner found for object.");
  }
  if (obj_addr.SerializeAsString() != rpc_address_.SerializeAsString()) {
    return direct_task_submitter_->CancelRemoteTask(object_id, obj_addr, force_kill,
                                                    recursive);
  }

  auto task_spec = task_manager_->GetTaskSpec(object_id.TaskId());
  if (task_spec.has_value() && !task_spec.value().IsActorCreationTask()) {
    return direct_task_submitter_->CancelTask(task_spec.value(), force_kill, recursive);
  }
  return Status::OK();
}

Status CoreWorker::CancelChildren(const TaskID &task_id, bool force_kill) {
  bool recursive_success = true;
  for (const auto &child_id : task_manager_->GetPendingChildrenTasks(task_id)) {
    auto child_spec = task_manager_->GetTaskSpec(child_id);
    if (child_spec.has_value()) {
      auto result =
          direct_task_submitter_->CancelTask(child_spec.value(), force_kill, true);
      recursive_success = recursive_success && result.ok();
    } else {
      recursive_success = false;
    }
  }
  if (recursive_success) {
    return Status::OK();
  } else {
    return Status::UnknownError("Recursive task cancelation failed--check warning logs.");
  }
}

Status CoreWorker::KillActor(const ActorID &actor_id, bool force_kill, bool no_restart) {
  if (options_.is_local_mode) {
    return KillActorLocalMode(actor_id);
  }

  if (!actor_manager_->CheckActorHandleExists(actor_id)) {
    std::stringstream stream;
    stream << "Failed to find a corresponding actor handle for " << actor_id;
    return Status::Invalid(stream.str());
  }

  RAY_CHECK_OK(
      gcs_client_->Actors().AsyncKillActor(actor_id, force_kill, no_restart, nullptr));
  return Status::OK();
}

Status CoreWorker::KillActorLocalMode(const ActorID &actor_id) {
  // KillActor doesn't do anything in local mode. We only remove named actor entry if
  // exists.
  for (auto it = local_mode_named_actor_registry_.begin();
       it != local_mode_named_actor_registry_.end();) {
    auto current = it++;
    if (current->second == actor_id) {
      local_mode_named_actor_registry_.erase(current);
    }
  }
  return Status::OK();
}

void CoreWorker::RemoveActorHandleReference(const ActorID &actor_id) {
  ObjectID actor_handle_id = ObjectID::ForActorHandle(actor_id);
  reference_counter_->RemoveLocalReference(actor_handle_id, nullptr);
}

ActorID CoreWorker::DeserializeAndRegisterActorHandle(const std::string &serialized,
                                                      const ObjectID &outer_object_id) {
  std::unique_ptr<ActorHandle> actor_handle(new ActorHandle(serialized));
  return actor_manager_->RegisterActorHandle(std::move(actor_handle), outer_object_id,
                                             GetCallerId(), CurrentCallSite(),
                                             rpc_address_);
}

Status CoreWorker::SerializeActorHandle(const ActorID &actor_id, std::string *output,
                                        ObjectID *actor_handle_id) const {
  auto actor_handle = actor_manager_->GetActorHandle(actor_id);
  actor_handle->Serialize(output);
  *actor_handle_id = ObjectID::ForActorHandle(actor_id);
  return Status::OK();
}

std::shared_ptr<const ActorHandle> CoreWorker::GetActorHandle(
    const ActorID &actor_id) const {
  return actor_manager_->GetActorHandle(actor_id);
}

std::pair<std::shared_ptr<const ActorHandle>, Status> CoreWorker::GetNamedActorHandle(
    const std::string &name) {
  RAY_CHECK(!name.empty());
  if (options_.is_local_mode) {
    return GetNamedActorHandleLocalMode(name);
  }

  // This call needs to be blocking because we can't return until the actor
  // handle is created, which requires the response from the RPC. This is
  // implemented using a promise that's captured in the RPC callback.
  // There should be no risk of deadlock because we don't hold any
  // locks during the call and the RPCs run on a separate thread.
  ActorID actor_id;
  std::shared_ptr<std::promise<void>> ready_promise =
      std::make_shared<std::promise<void>>(std::promise<void>());
  RAY_CHECK_OK(gcs_client_->Actors().AsyncGetByName(
      name, [this, &actor_id, name, ready_promise](
                Status status, const boost::optional<rpc::ActorTableData> &result) {
        if (status.ok() && result) {
          auto actor_handle = std::unique_ptr<ActorHandle>(new ActorHandle(*result));
          actor_id = actor_handle->GetActorID();
          actor_manager_->AddNewActorHandle(std::move(actor_handle), GetCallerId(),
                                            CurrentCallSite(), rpc_address_,
                                            /*is_detached*/ true);
        } else {
          // Use a NIL actor ID to signal that the actor wasn't found.
          RAY_LOG(DEBUG) << "Failed to look up actor with name: " << name;
          actor_id = ActorID::Nil();
        }
        ready_promise->set_value();
      }));
  // Block until the RPC completes. Set a timeout to avoid hangs if the
  // GCS service crashes.
  if (ready_promise->get_future().wait_for(std::chrono::seconds(
          RayConfig::instance().gcs_server_request_timeout_seconds())) !=
      std::future_status::ready) {
    std::ostringstream stream;
    stream << "There was timeout in getting the actor handle. It is probably "
              "because GCS server is dead or there's a high load there.";
    return std::make_pair(nullptr, Status::TimedOut(stream.str()));
  }

  if (actor_id.IsNil()) {
    std::ostringstream stream;
    stream << "Failed to look up actor with name '" << name << "'. You are "
           << "either trying to look up a named actor you didn't create, "
           << "the named actor died, or the actor hasn't been created "
           << "because named actor creation is asynchronous.";
    return std::make_pair(nullptr, Status::NotFound(stream.str()));
  }

  return std::make_pair(GetActorHandle(actor_id), Status::OK());
}

std::pair<std::shared_ptr<const ActorHandle>, Status>
CoreWorker::GetNamedActorHandleLocalMode(const std::string &name) {
  auto it = local_mode_named_actor_registry_.find(name);
  if (it == local_mode_named_actor_registry_.end()) {
    std::ostringstream stream;
    stream << "Failed to look up actor with name '" << name;
    return std::make_pair(nullptr, Status::NotFound(stream.str()));
  }

  return std::make_pair(GetActorHandle(it->second), Status::OK());
}

const ResourceMappingType CoreWorker::GetResourceIDs() const {
  absl::MutexLock lock(&mutex_);
  return *resource_ids_;
}

std::unique_ptr<worker::ProfileEvent> CoreWorker::CreateProfileEvent(
    const std::string &event_type) {
  return std::unique_ptr<worker::ProfileEvent>(
      new worker::ProfileEvent(profiler_, event_type));
}

void CoreWorker::RunTaskExecutionLoop() { task_execution_service_.run(); }

Status CoreWorker::AllocateReturnObjects(
    const std::vector<ObjectID> &object_ids, const std::vector<size_t> &data_sizes,
    const std::vector<std::shared_ptr<Buffer>> &metadatas,
    const std::vector<std::vector<ObjectID>> &contained_object_ids,
    std::vector<std::shared_ptr<RayObject>> *return_objects) {
  RAY_CHECK(object_ids.size() == metadatas.size());
  RAY_CHECK(object_ids.size() == data_sizes.size());
  return_objects->resize(object_ids.size(), nullptr);

  rpc::Address owner_address(options_.is_local_mode
                                 ? rpc::Address()
                                 : worker_context_.GetCurrentTask()->CallerAddress());

  for (size_t i = 0; i < object_ids.size(); i++) {
    bool object_already_exists = false;
    std::shared_ptr<Buffer> data_buffer;
    if (data_sizes[i] > 0) {
      RAY_LOG(DEBUG) << "Creating return object " << object_ids[i];
      // Mark this object as containing other object IDs. The ref counter will
      // keep the inner IDs in scope until the outer one is out of scope.
      if (!contained_object_ids[i].empty() && !options_.is_local_mode) {
        reference_counter_->AddNestedObjectIds(object_ids[i], contained_object_ids[i],
                                               owner_address);
      }

      // Allocate a buffer for the return object.
      if (options_.is_local_mode ||
          static_cast<int64_t>(data_sizes[i]) < max_direct_call_object_size_) {
        data_buffer = std::make_shared<LocalMemoryBuffer>(data_sizes[i]);
      } else {
        RAY_RETURN_NOT_OK(CreateExisting(metadatas[i], data_sizes[i], object_ids[i],
                                         owner_address, &data_buffer));
        object_already_exists = !data_buffer;
      }
    }
    // Leave the return object as a nullptr if the object already exists.
    if (!object_already_exists) {
      return_objects->at(i) =
          std::make_shared<RayObject>(data_buffer, metadatas[i], contained_object_ids[i]);
    }
  }

  return Status::OK();
}

Status CoreWorker::ExecuteTask(const TaskSpecification &task_spec,
                               const std::shared_ptr<ResourceMappingType> &resource_ids,
                               std::vector<std::shared_ptr<RayObject>> *return_objects,
                               ReferenceCounter::ReferenceTableProto *borrowed_refs) {
  RAY_LOG(DEBUG) << "Executing task, task info = " << task_spec.DebugString();
  task_queue_length_ -= 1;
  num_executed_tasks_ += 1;

  if (!options_.is_local_mode) {
    worker_context_.SetCurrentTask(task_spec);
    SetCurrentTaskId(task_spec.TaskId());
  }
  {
    absl::MutexLock lock(&mutex_);
    current_task_ = task_spec;
    if (resource_ids) {
      resource_ids_ = resource_ids;
    }
  }

  RayFunction func{task_spec.GetLanguage(), task_spec.FunctionDescriptor()};

  std::vector<std::shared_ptr<RayObject>> args;
  std::vector<ObjectID> arg_reference_ids;
  // This includes all IDs that were passed by reference and any IDs that were
  // inlined in the task spec. These references will be pinned during the task
  // execution and unpinned once the task completes. We will notify the caller
  // about any IDs that we are still borrowing by the time the task completes.
  std::vector<ObjectID> borrowed_ids;
  RAY_CHECK_OK(
      GetAndPinArgsForExecutor(task_spec, &args, &arg_reference_ids, &borrowed_ids));

  std::vector<ObjectID> return_ids;
  for (size_t i = 0; i < task_spec.NumReturns(); i++) {
    return_ids.push_back(task_spec.ReturnId(i));
  }

  Status status;
  TaskType task_type = TaskType::NORMAL_TASK;
  if (task_spec.IsActorCreationTask()) {
    RAY_CHECK(return_ids.size() > 0);
    return_ids.pop_back();
    task_type = TaskType::ACTOR_CREATION_TASK;
    SetActorId(task_spec.ActorCreationId());
    RAY_LOG(INFO) << "Creating actor: " << task_spec.ActorCreationId();
  } else if (task_spec.IsActorTask()) {
    RAY_CHECK(return_ids.size() > 0);
    return_ids.pop_back();
    task_type = TaskType::ACTOR_TASK;
  }

  // Because we support concurrent actor calls, we need to update the
  // worker ID for the current thread.
  CoreWorkerProcess::SetCurrentThreadWorkerId(GetWorkerID());

  std::shared_ptr<LocalMemoryBuffer> creation_task_exception_pb_bytes = nullptr;

  status = options_.task_execution_callback(
      task_type, task_spec.GetName(), func,
      task_spec.GetRequiredResources().GetResourceMap(), args, arg_reference_ids,
      return_ids, task_spec.GetDebuggerBreakpoint(), return_objects,
      creation_task_exception_pb_bytes);

  absl::optional<rpc::Address> caller_address(
      options_.is_local_mode ? absl::optional<rpc::Address>()
                             : worker_context_.GetCurrentTask()->CallerAddress());
  for (size_t i = 0; i < return_objects->size(); i++) {
    // The object is nullptr if it already existed in the object store.
    if (!return_objects->at(i)) {
      continue;
    }
    if (return_objects->at(i)->GetData() != nullptr &&
        return_objects->at(i)->GetData()->IsPlasmaBuffer()) {
      if (!SealExisting(return_ids[i], /*pin_object=*/true, caller_address).ok()) {
        RAY_LOG(FATAL) << "Task " << task_spec.TaskId() << " failed to seal object "
                       << return_ids[i] << " in store: " << status.message();
      }
    }
  }

  // Get the reference counts for any IDs that we borrowed during this task and
  // return them to the caller. This will notify the caller of any IDs that we
  // (or a nested task) are still borrowing. It will also notify the caller of
  // any new IDs that were contained in a borrowed ID that we (or a nested
  // task) are now borrowing.
  if (!borrowed_ids.empty()) {
    reference_counter_->GetAndClearLocalBorrowers(borrowed_ids, borrowed_refs);
  }
  // Unpin the borrowed IDs.
  std::vector<ObjectID> deleted;
  for (const auto &borrowed_id : borrowed_ids) {
    RAY_LOG(DEBUG) << "Decrementing ref for borrowed ID " << borrowed_id;
    reference_counter_->RemoveLocalReference(borrowed_id, &deleted);
  }
  if (options_.ref_counting_enabled) {
    memory_store_->Delete(deleted);
  }

  if (task_spec.IsNormalTask() && reference_counter_->NumObjectIDsInScope() != 0) {
    RAY_LOG(DEBUG)
        << "There were " << reference_counter_->NumObjectIDsInScope()
        << " ObjectIDs left in scope after executing task " << task_spec.TaskId()
        << ". This is either caused by keeping references to ObjectIDs in Python "
           "between "
           "tasks (e.g., in global variables) or indicates a problem with Ray's "
           "reference counting, and may cause problems in the object store.";
  }

  if (!options_.is_local_mode) {
    SetCurrentTaskId(TaskID::Nil());
    worker_context_.ResetCurrentTask();
  }
  {
    absl::MutexLock lock(&mutex_);
    current_task_ = TaskSpecification();
    if (task_spec.IsNormalTask()) {
      resource_ids_.reset(new ResourceMappingType());
    }
  }
  RAY_LOG(INFO) << "Finished executing task " << task_spec.TaskId()
                << ", status=" << status;
  if (status.IsCreationTaskError()) {
    Exit(rpc::WorkerExitType::CREATION_TASK_ERROR, creation_task_exception_pb_bytes);
  } else if (status.IsIntentionalSystemExit()) {
    Exit(rpc::WorkerExitType::INTENDED_EXIT, creation_task_exception_pb_bytes);
  } else if (status.IsUnexpectedSystemExit()) {
    Exit(rpc::WorkerExitType::SYSTEM_ERROR_EXIT, creation_task_exception_pb_bytes);
  } else if (!status.ok()) {
    RAY_LOG(FATAL) << "Unexpected task status type : " << status;
  }

  return status;
}

void CoreWorker::ExecuteTaskLocalMode(const TaskSpecification &task_spec,
                                      const ActorID &actor_id) {
  auto resource_ids = std::make_shared<ResourceMappingType>();
  auto return_objects = std::vector<std::shared_ptr<RayObject>>();
  auto borrowed_refs = ReferenceCounter::ReferenceTableProto();
  if (!task_spec.IsActorCreationTask()) {
    for (size_t i = 0; i < task_spec.NumReturns(); i++) {
      reference_counter_->AddOwnedObject(task_spec.ReturnId(i),
                                         /*inner_ids=*/{}, rpc_address_,
                                         CurrentCallSite(), -1,
                                         /*is_reconstructable=*/false);
    }
  }
  auto old_id = GetActorId();
  SetActorId(actor_id);
  RAY_UNUSED(ExecuteTask(task_spec, resource_ids, &return_objects, &borrowed_refs));
  SetActorId(old_id);
}

Status CoreWorker::GetAndPinArgsForExecutor(const TaskSpecification &task,
                                            std::vector<std::shared_ptr<RayObject>> *args,
                                            std::vector<ObjectID> *arg_reference_ids,
                                            std::vector<ObjectID> *borrowed_ids) {
  auto num_args = task.NumArgs();
  args->resize(num_args);
  arg_reference_ids->resize(num_args);

  absl::flat_hash_set<ObjectID> by_ref_ids;
  absl::flat_hash_map<ObjectID, std::vector<size_t>> by_ref_indices;

  for (size_t i = 0; i < task.NumArgs(); ++i) {
    if (task.ArgByRef(i)) {
      // We need to put an OBJECT_IN_PLASMA error here so the subsequent call to Get()
      // properly redirects to the plasma store.
      if (!options_.is_local_mode) {
        RAY_UNUSED(memory_store_->Put(RayObject(rpc::ErrorType::OBJECT_IN_PLASMA),
                                      task.ArgId(i)));
      }
      const auto &arg_id = task.ArgId(i);
      by_ref_ids.insert(arg_id);
      auto it = by_ref_indices.find(arg_id);
      if (it == by_ref_indices.end()) {
        by_ref_indices.emplace(arg_id, std::vector<size_t>({i}));
      } else {
        it->second.push_back(i);
      }
      arg_reference_ids->at(i) = arg_id;
      // Pin all args passed by reference for the duration of the task.  This
      // ensures that when the task completes, we can retrieve metadata about
      // any borrowed ObjectIDs that were serialized in the argument's value.
      RAY_LOG(DEBUG) << "Incrementing ref for argument ID " << arg_id;
      reference_counter_->AddLocalReference(arg_id, task.CallSiteString());
      // Attach the argument's owner's address. This is needed to retrieve the
      // value from plasma.
      reference_counter_->AddBorrowedObject(arg_id, ObjectID::Nil(),
                                            task.ArgRef(i).owner_address());
      borrowed_ids->push_back(arg_id);
    } else {
      // A pass-by-value argument.
      std::shared_ptr<LocalMemoryBuffer> data = nullptr;
      if (task.ArgDataSize(i)) {
        data = std::make_shared<LocalMemoryBuffer>(const_cast<uint8_t *>(task.ArgData(i)),
                                                   task.ArgDataSize(i));
      }
      std::shared_ptr<LocalMemoryBuffer> metadata = nullptr;
      if (task.ArgMetadataSize(i)) {
        metadata = std::make_shared<LocalMemoryBuffer>(
            const_cast<uint8_t *>(task.ArgMetadata(i)), task.ArgMetadataSize(i));
      }
      // NOTE: this is a workaround to avoid an extra copy for Java workers.
      // Python workers need this copy to pass test case
      // test_inline_arg_memory_corruption.
      bool copy_data = options_.language == Language::PYTHON;
      args->at(i) =
          std::make_shared<RayObject>(data, metadata, task.ArgInlinedIds(i), copy_data);
      arg_reference_ids->at(i) = ObjectID::Nil();
      // The task borrows all ObjectIDs that were serialized in the inlined
      // arguments. The task will receive references to these IDs, so it is
      // possible for the task to continue borrowing these arguments by the
      // time it finishes.
      for (const auto &inlined_id : task.ArgInlinedIds(i)) {
        RAY_LOG(DEBUG) << "Incrementing ref for borrowed ID " << inlined_id;
        // We do not need to add the ownership information here because it will
        // get added once the language frontend deserializes the value, before
        // the ObjectID can be used.
        reference_counter_->AddLocalReference(inlined_id, task.CallSiteString());
        borrowed_ids->push_back(inlined_id);
      }
    }
  }

  // Fetch by-reference arguments directly from the plasma store.
  bool got_exception = false;
  absl::flat_hash_map<ObjectID, std::shared_ptr<RayObject>> result_map;
  if (options_.is_local_mode) {
    RAY_RETURN_NOT_OK(
        memory_store_->Get(by_ref_ids, -1, worker_context_, &result_map, &got_exception));
  } else {
    RAY_RETURN_NOT_OK(plasma_store_provider_->Get(by_ref_ids, -1, worker_context_,
                                                  &result_map, &got_exception));
  }
  for (const auto &it : result_map) {
    for (size_t idx : by_ref_indices[it.first]) {
      args->at(idx) = it.second;
    }
  }

  return Status::OK();
}

void CoreWorker::HandlePushTask(const rpc::PushTaskRequest &request,
                                rpc::PushTaskReply *reply,
                                rpc::SendReplyCallback send_reply_callback) {
  if (HandleWrongRecipient(WorkerID::FromBinary(request.intended_worker_id()),
                           send_reply_callback)) {
    return;
  }

  // Increment the task_queue_length
  task_queue_length_ += 1;

  // For actor tasks, we just need to post a HandleActorTask instance to the task
  // execution service.
  if (request.task_spec().type() == TaskType::ACTOR_TASK) {
    task_execution_service_.post(
        [=] {
          // We have posted an exit task onto the main event loop,
          // so shouldn't bother executing any further work.
          if (exiting_) return;
          direct_task_receiver_->HandleTask(request, reply, send_reply_callback);
        },
        "CoreWorker.HandlePushTaskActor");
  } else {
    // Normal tasks are enqueued here, and we post a RunNormalTasksFromQueue instance to
    // the task execution service.
    direct_task_receiver_->HandleTask(request, reply, send_reply_callback);
    task_execution_service_.post(
        [=] {
          // We have posted an exit task onto the main event loop,
          // so shouldn't bother executing any further work.
          if (exiting_) return;
          direct_task_receiver_->RunNormalTasksFromQueue();
        },
        "CoreWorker.HandlePushTask");
  }
}

void CoreWorker::HandleDirectActorCallArgWaitComplete(
    const rpc::DirectActorCallArgWaitCompleteRequest &request,
    rpc::DirectActorCallArgWaitCompleteReply *reply,
    rpc::SendReplyCallback send_reply_callback) {
  if (HandleWrongRecipient(WorkerID::FromBinary(request.intended_worker_id()),
                           send_reply_callback)) {
    return;
  }

  // Post on the task execution event loop since this may trigger the
  // execution of a task that is now ready to run.
  task_execution_service_.post(
      [=] {
        RAY_LOG(DEBUG) << "Arg wait complete for tag " << request.tag();
        task_argument_waiter_->OnWaitComplete(request.tag());
      },
      "CoreWorker.ArgWaitComplete");

  send_reply_callback(Status::OK(), nullptr, nullptr);
}

void CoreWorker::HandleGetObjectStatus(const rpc::GetObjectStatusRequest &request,
                                       rpc::GetObjectStatusReply *reply,
                                       rpc::SendReplyCallback send_reply_callback) {
  if (HandleWrongRecipient(WorkerID::FromBinary(request.owner_worker_id()),
                           send_reply_callback)) {
    RAY_LOG(INFO) << "Handling GetObjectStatus for object produced by a previous worker "
                     "with the same address";
    return;
  }

  ObjectID object_id = ObjectID::FromBinary(request.object_id());
  RAY_LOG(DEBUG) << "Received GetObjectStatus " << object_id;
  // Acquire a reference to the object. This prevents the object from being
  // evicted out from under us while we check the object status and start the
  // Get.
  AddLocalReference(object_id, "<temporary (get object status)>");

  rpc::Address owner_address;
  auto has_owner = reference_counter_->GetOwner(object_id, &owner_address);
  if (!has_owner) {
    // We owned this object, but the object has gone out of scope.
    reply->set_status(rpc::GetObjectStatusReply::OUT_OF_SCOPE);
    send_reply_callback(Status::OK(), nullptr, nullptr);
  } else {
    RAY_CHECK(owner_address.worker_id() == request.owner_worker_id());
    bool is_freed = reference_counter_->IsPlasmaObjectFreed(object_id);

    // Send the reply once the value has become available. The value is
    // guaranteed to become available eventually because we own the object and
    // its ref count is > 0.
    memory_store_->GetAsync(object_id, [this, object_id, reply, send_reply_callback,
                                        is_freed](std::shared_ptr<RayObject> obj) {
      if (is_freed) {
        reply->set_status(rpc::GetObjectStatusReply::FREED);
      } else {
        // If obj is the concrete object value, it is small, so we
        // send the object back to the caller in the GetObjectStatus
        // reply, bypassing a Plasma put and object transfer. If obj
        // is an indicator that the object is in Plasma, we set an
        // in_plasma indicator on the message, and the caller will
        // have to facilitate a Plasma object transfer to get the
        // object value.
        auto *object = reply->mutable_object();
        if (obj->HasData()) {
          const auto &data = obj->GetData();
          object->set_data(data->Data(), data->Size());
        }
        if (obj->HasMetadata()) {
          const auto &metadata = obj->GetMetadata();
          object->set_metadata(metadata->Data(), metadata->Size());
        }
        for (const auto &nested_id : obj->GetNestedIds()) {
          object->add_nested_inlined_ids(nested_id.Binary());
        }
        reply->set_status(rpc::GetObjectStatusReply::CREATED);
        // Set locality data.
        const auto &locality_data = reference_counter_->GetLocalityData(object_id);
        if (locality_data.has_value()) {
          for (const auto &node_id : locality_data.value().nodes_containing_object) {
            reply->add_node_ids(node_id.Binary());
          }
          reply->set_object_size(locality_data.value().object_size);
        }
      }
      send_reply_callback(Status::OK(), nullptr, nullptr);
    });
  }

  RemoveLocalReference(object_id);
}  // namespace ray

void CoreWorker::HandleWaitForActorOutOfScope(
    const rpc::WaitForActorOutOfScopeRequest &request,
    rpc::WaitForActorOutOfScopeReply *reply, rpc::SendReplyCallback send_reply_callback) {
  // Currently WaitForActorOutOfScope is only used when GCS actor service is enabled.
  if (HandleWrongRecipient(WorkerID::FromBinary(request.intended_worker_id()),
                           send_reply_callback)) {
    return;
  }

  // Send a response to trigger cleaning up the actor state once the handle is
  // no longer in scope.
  auto respond = [send_reply_callback](const ActorID &actor_id) {
    RAY_LOG(DEBUG) << "Replying to HandleWaitForActorOutOfScope for " << actor_id;
    send_reply_callback(Status::OK(), nullptr, nullptr);
  };

  const auto actor_id = ActorID::FromBinary(request.actor_id());
  RAY_LOG(DEBUG) << "Received HandleWaitForActorOutOfScope for " << actor_id;
  actor_manager_->WaitForActorOutOfScope(actor_id, std::move(respond));
}

void CoreWorker::HandleWaitForObjectEviction(
    const rpc::WaitForObjectEvictionRequest &request,
    rpc::WaitForObjectEvictionReply *reply, rpc::SendReplyCallback send_reply_callback) {
  // TODO(swang): Drop requests from raylets that executed an older version of
  // the task.
  if (HandleWrongRecipient(WorkerID::FromBinary(request.intended_worker_id()),
                           send_reply_callback)) {
    return;
  }

  // Send a response to trigger unpinning the object when it is no longer in scope.
  auto respond = [send_reply_callback](const ObjectID &object_id) {
    RAY_LOG(DEBUG) << "Replying to HandleWaitForObjectEviction for " << object_id;
    send_reply_callback(Status::OK(), nullptr, nullptr);
  };

  ObjectID object_id = ObjectID::FromBinary(request.object_id());
  // Returns true if the object was present and the callback was added. It might have
  // already been evicted by the time we get this request, in which case we should
  // respond immediately so the raylet unpins the object.
  if (!reference_counter_->SetDeleteCallback(object_id, respond)) {
    RAY_LOG(DEBUG) << "ObjectID reference already gone for " << object_id;
    respond(object_id);
  }
}

void CoreWorker::HandleAddObjectLocationOwner(
    const rpc::AddObjectLocationOwnerRequest &request,
    rpc::AddObjectLocationOwnerReply *reply, rpc::SendReplyCallback send_reply_callback) {
  if (HandleWrongRecipient(WorkerID::FromBinary(request.intended_worker_id()),
                           send_reply_callback)) {
    return;
  }
  auto object_id = ObjectID::FromBinary(request.object_id());
  auto reference_exists = reference_counter_->AddObjectLocation(
      object_id, NodeID::FromBinary(request.node_id()));
  Status status =
      reference_exists
          ? Status::OK()
          : Status::ObjectNotFound("Object " + object_id.Hex() + " not found");
  send_reply_callback(status, nullptr, nullptr);
}

void CoreWorker::HandleRemoveObjectLocationOwner(
    const rpc::RemoveObjectLocationOwnerRequest &request,
    rpc::RemoveObjectLocationOwnerReply *reply,
    rpc::SendReplyCallback send_reply_callback) {
  if (HandleWrongRecipient(WorkerID::FromBinary(request.intended_worker_id()),
                           send_reply_callback)) {
    return;
  }
  auto object_id = ObjectID::FromBinary(request.object_id());
  auto reference_exists = reference_counter_->RemoveObjectLocation(
      object_id, NodeID::FromBinary(request.node_id()));
  Status status =
      reference_exists
          ? Status::OK()
          : Status::ObjectNotFound("Object " + object_id.Hex() + " not found");
  send_reply_callback(status, nullptr, nullptr);
}

void CoreWorker::HandleGetObjectLocationsOwner(
    const rpc::GetObjectLocationsOwnerRequest &request,
    rpc::GetObjectLocationsOwnerReply *reply,
    rpc::SendReplyCallback send_reply_callback) {
  if (HandleWrongRecipient(WorkerID::FromBinary(request.intended_worker_id()),
                           send_reply_callback)) {
    return;
  }
  auto object_id = ObjectID::FromBinary(request.object_id());
  const auto &callback = [object_id, reply, send_reply_callback](
                             const absl::flat_hash_set<NodeID> &locations,
                             int64_t object_size, const std::string &spilled_url,
                             const NodeID &spilled_node_id, int64_t current_version) {
    RAY_LOG(DEBUG) << "Replying to HandleGetObjectLocationsOwner for " << object_id
                   << " with location update version " << current_version << ", "
                   << locations.size() << " locations, spilled url: " << spilled_url
                   << ", spilled node ID: " << spilled_node_id
                   << ", and object size: " << object_size;
    for (const auto &node_id : locations) {
      reply->add_node_ids(node_id.Binary());
    }
    reply->set_object_size(object_size);
    reply->set_spilled_url(spilled_url);
    reply->set_spilled_node_id(spilled_node_id.Binary());
    reply->set_current_version(current_version);
    send_reply_callback(Status::OK(), nullptr, nullptr);
  };
  auto status = reference_counter_->SubscribeObjectLocations(
      object_id, request.last_version(), callback);
  if (!status.ok()) {
    send_reply_callback(status, nullptr, nullptr);
  }
}

void CoreWorker::HandleWaitForRefRemoved(const rpc::WaitForRefRemovedRequest &request,
                                         rpc::WaitForRefRemovedReply *reply,
                                         rpc::SendReplyCallback send_reply_callback) {
  if (HandleWrongRecipient(WorkerID::FromBinary(request.intended_worker_id()),
                           send_reply_callback)) {
    return;
  }
  const ObjectID &object_id = ObjectID::FromBinary(request.reference().object_id());
  ObjectID contained_in_id = ObjectID::FromBinary(request.contained_in_id());
  const auto owner_address = request.reference().owner_address();
  auto ref_removed_callback =
      boost::bind(&ReferenceCounter::HandleRefRemoved, reference_counter_, object_id,
                  reply, send_reply_callback);
  // Set a callback to send the reply when the requested object ID's ref count
  // goes to 0.
  reference_counter_->SetRefRemovedCallback(object_id, contained_in_id, owner_address,
                                            ref_removed_callback);
}

void CoreWorker::HandleRemoteCancelTask(const rpc::RemoteCancelTaskRequest &request,
                                        rpc::RemoteCancelTaskReply *reply,
                                        rpc::SendReplyCallback send_reply_callback) {
  auto status = CancelTask(ObjectID::FromBinary(request.remote_object_id()),
                           request.force_kill(), request.recursive());
  send_reply_callback(status, nullptr, nullptr);
}

void CoreWorker::HandleCancelTask(const rpc::CancelTaskRequest &request,
                                  rpc::CancelTaskReply *reply,
                                  rpc::SendReplyCallback send_reply_callback) {
  absl::MutexLock lock(&mutex_);
  TaskID task_id = TaskID::FromBinary(request.intended_task_id());
  bool requested_task_running = main_thread_task_id_ == task_id;
  bool success = requested_task_running;

  // Try non-force kill
  if (requested_task_running && !request.force_kill()) {
    RAY_LOG(INFO) << "Interrupting a running task " << main_thread_task_id_;
    success = options_.kill_main();
  } else if (!requested_task_running) {
    // If the task is not currently running, check if it is in the worker's queue of
    // normal tasks, and remove it if found.
    success = direct_task_receiver_->CancelQueuedNormalTask(task_id);
  }
  if (request.recursive()) {
    auto recursive_cancel = CancelChildren(task_id, request.force_kill());
    if (recursive_cancel.ok()) {
      RAY_LOG(INFO) << "Recursive cancel failed!";
    }
  }

  // TODO: fix race condition to avoid using this hack
  requested_task_running = main_thread_task_id_ == task_id;

  reply->set_attempt_succeeded(success);
  send_reply_callback(Status::OK(), nullptr, nullptr);

  // Do force kill after reply callback sent
  if (requested_task_running && request.force_kill()) {
    RAY_LOG(INFO) << "Force killing a worker running " << main_thread_task_id_;
    Disconnect();
    if (options_.enable_logging) {
      RayLog::ShutDownRayLog();
    }
    // NOTE(hchen): Use `_Exit()` to force-exit this process without doing cleanup.
    // `exit()` will destruct static objects in an incorrect order, which will lead to
    // core dumps.
    _Exit(1);
  }
}

void CoreWorker::HandleKillActor(const rpc::KillActorRequest &request,
                                 rpc::KillActorReply *reply,
                                 rpc::SendReplyCallback send_reply_callback) {
  ActorID intended_actor_id = ActorID::FromBinary(request.intended_actor_id());
  if (intended_actor_id != worker_context_.GetCurrentActorID()) {
    std::ostringstream stream;
    stream << "Mismatched ActorID: ignoring KillActor for previous actor "
           << intended_actor_id
           << ", current actor ID: " << worker_context_.GetCurrentActorID();
    auto msg = stream.str();
    RAY_LOG(ERROR) << msg;
    send_reply_callback(Status::Invalid(msg), nullptr, nullptr);
    return;
  }

  if (request.force_kill()) {
    RAY_LOG(INFO) << "Got KillActor, exiting immediately...";
    if (request.no_restart()) {
      Disconnect();
    }
    if (options_.num_workers > 1) {
      // TODO (kfstorm): Should we add some kind of check before sending the killing
      // request?
      RAY_LOG(ERROR)
          << "Killing an actor which is running in a worker process with multiple "
             "workers will also kill other actors in this process. To avoid this, "
             "please create the Java actor with some dynamic options to make it being "
             "hosted in a dedicated worker process.";
    }
    if (options_.enable_logging) {
      RayLog::ShutDownRayLog();
    }
    // NOTE(hchen): Use `_Exit()` to force-exit this process without doing cleanup.
    // `exit()` will destruct static objects in an incorrect order, which will lead to
    // core dumps.
    _Exit(1);
  } else {
    Exit(rpc::WorkerExitType::INTENDED_EXIT);
  }
}

void CoreWorker::HandleGetCoreWorkerStats(const rpc::GetCoreWorkerStatsRequest &request,
                                          rpc::GetCoreWorkerStatsReply *reply,
                                          rpc::SendReplyCallback send_reply_callback) {
  absl::MutexLock lock(&mutex_);
  auto stats = reply->mutable_core_worker_stats();
  // TODO(swang): Differentiate between tasks that are currently pending
  // execution and tasks that have finished but may be retried.
  stats->set_num_pending_tasks(task_manager_->NumSubmissibleTasks());
  stats->set_task_queue_length(task_queue_length_);
  stats->set_num_executed_tasks(num_executed_tasks_);
  stats->set_num_object_refs_in_scope(reference_counter_->NumObjectIDsInScope());
  stats->set_current_task_name(current_task_.GetName());
  stats->set_current_task_func_desc(current_task_.FunctionDescriptor()->ToString());
  stats->set_ip_address(rpc_address_.ip_address());
  stats->set_port(rpc_address_.port());
  stats->set_pid(getpid());
  stats->set_language(options_.language);
  stats->set_job_id(worker_context_.GetCurrentJobID().Binary());
  stats->set_worker_id(worker_context_.GetWorkerID().Binary());
  stats->set_actor_id(actor_id_.Binary());
  stats->set_worker_type(worker_context_.GetWorkerType());
  auto used_resources_map = stats->mutable_used_resources();
  for (auto const &it : *resource_ids_) {
    rpc::ResourceAllocations allocations;
    for (auto const &pair : it.second) {
      auto resource_slot = allocations.add_resource_slots();
      resource_slot->set_slot(pair.first);
      resource_slot->set_allocation(pair.second);
    }
    (*used_resources_map)[it.first] = allocations;
  }
  stats->set_actor_title(actor_title_);
  google::protobuf::Map<std::string, std::string> webui_map(webui_display_.begin(),
                                                            webui_display_.end());
  (*stats->mutable_webui_display()) = webui_map;

  MemoryStoreStats memory_store_stats = memory_store_->GetMemoryStoreStatisticalData();
  stats->set_num_in_plasma(memory_store_stats.num_in_plasma);
  stats->set_num_local_objects(memory_store_stats.num_local_objects);
  stats->set_used_object_store_memory(memory_store_stats.used_object_store_memory);

  if (request.include_memory_info()) {
    reference_counter_->AddObjectRefStats(plasma_store_provider_->UsedObjectsList(),
                                          stats);
  }

  send_reply_callback(Status::OK(), nullptr, nullptr);
}

void CoreWorker::HandleLocalGC(const rpc::LocalGCRequest &request,
                               rpc::LocalGCReply *reply,
                               rpc::SendReplyCallback send_reply_callback) {
  if (options_.gc_collect != nullptr) {
    options_.gc_collect();
    send_reply_callback(Status::OK(), nullptr, nullptr);
  } else {
    send_reply_callback(Status::NotImplemented("GC callback not defined"), nullptr,
                        nullptr);
  }
}

void CoreWorker::HandleSpillObjects(const rpc::SpillObjectsRequest &request,
                                    rpc::SpillObjectsReply *reply,
                                    rpc::SendReplyCallback send_reply_callback) {
  if (options_.spill_objects != nullptr) {
    std::vector<ObjectID> object_ids_to_spill;
    object_ids_to_spill.reserve(request.object_ids_to_spill_size());
    for (const auto &id_binary : request.object_ids_to_spill()) {
      object_ids_to_spill.push_back(ObjectID::FromBinary(id_binary));
    }
    std::vector<std::string> owner_addresses;
    owner_addresses.reserve(request.owner_addresses_size());
    for (const auto &owner_address : request.owner_addresses()) {
      owner_addresses.push_back(owner_address.SerializeAsString());
    }
    std::vector<std::string> object_urls =
        options_.spill_objects(object_ids_to_spill, owner_addresses);
    for (size_t i = 0; i < object_urls.size(); i++) {
      reply->add_spilled_objects_url(std::move(object_urls[i]));
    }
    send_reply_callback(Status::OK(), nullptr, nullptr);
  } else {
    send_reply_callback(Status::NotImplemented("Spill objects callback not defined"),
                        nullptr, nullptr);
  }
}

void CoreWorker::HandleAddSpilledUrl(const rpc::AddSpilledUrlRequest &request,
                                     rpc::AddSpilledUrlReply *reply,
                                     rpc::SendReplyCallback send_reply_callback) {
  const ObjectID object_id = ObjectID::FromBinary(request.object_id());
  const std::string &spilled_url = request.spilled_url();
  const NodeID node_id = NodeID::FromBinary(request.spilled_node_id());
  RAY_LOG(DEBUG) << "Received AddSpilledUrl request for object " << object_id
                 << ", which has been spilled to " << spilled_url << " on node "
                 << node_id;
  auto reference_exists = reference_counter_->HandleObjectSpilled(
      object_id, spilled_url, node_id, request.size(), /*release*/ false);
  Status status =
      reference_exists
          ? Status::OK()
          : Status::ObjectNotFound("Object " + object_id.Hex() + " not found");
  send_reply_callback(status, nullptr, nullptr);
}

void CoreWorker::HandleRestoreSpilledObjects(
    const rpc::RestoreSpilledObjectsRequest &request,
    rpc::RestoreSpilledObjectsReply *reply, rpc::SendReplyCallback send_reply_callback) {
  if (options_.restore_spilled_objects != nullptr) {
    // Get a list of object ids.
    std::vector<ObjectID> object_ids_to_restore;
    object_ids_to_restore.reserve(request.object_ids_to_restore_size());
    for (const auto &id_binary : request.object_ids_to_restore()) {
      object_ids_to_restore.push_back(ObjectID::FromBinary(id_binary));
    }
    // Get a list of spilled_object_urls.
    std::vector<std::string> spilled_objects_url;
    spilled_objects_url.reserve(request.spilled_objects_url_size());
    for (const auto &url : request.spilled_objects_url()) {
      spilled_objects_url.push_back(url);
    }
    auto total =
        options_.restore_spilled_objects(object_ids_to_restore, spilled_objects_url);
    reply->set_bytes_restored_total(total);
    send_reply_callback(Status::OK(), nullptr, nullptr);
  } else {
    send_reply_callback(
        Status::NotImplemented("Restore spilled objects callback not defined"), nullptr,
        nullptr);
  }
}

void CoreWorker::HandleDeleteSpilledObjects(
    const rpc::DeleteSpilledObjectsRequest &request,
    rpc::DeleteSpilledObjectsReply *reply, rpc::SendReplyCallback send_reply_callback) {
  if (options_.delete_spilled_objects != nullptr) {
    std::vector<std::string> spilled_objects_url;
    spilled_objects_url.reserve(request.spilled_objects_url_size());
    for (const auto &url : request.spilled_objects_url()) {
      spilled_objects_url.push_back(url);
    }
    options_.delete_spilled_objects(spilled_objects_url, worker_context_.GetWorkerType());
    send_reply_callback(Status::OK(), nullptr, nullptr);
  } else {
    send_reply_callback(
        Status::NotImplemented("Delete spilled objects callback not defined"), nullptr,
        nullptr);
  }
}

void CoreWorker::HandleExit(const rpc::ExitRequest &request, rpc::ExitReply *reply,
                            rpc::SendReplyCallback send_reply_callback) {
  bool own_objects = reference_counter_->OwnObjects();
  // Fail the request if it owns any object.
  if (own_objects) {
    reply->set_success(false);
  } else {
    reply->set_success(true);
    Exit(/*intentional=*/true);
  }
  send_reply_callback(Status::OK(), nullptr, nullptr);
<<<<<<< HEAD
  Exit(rpc::WorkerExitType::INTENDED_EXIT);
=======
>>>>>>> 5a788474
}

void CoreWorker::YieldCurrentFiber(FiberEvent &event) {
  RAY_CHECK(worker_context_.CurrentActorIsAsync());
  boost::this_fiber::yield();
  event.Wait();
}

void CoreWorker::GetAsync(const ObjectID &object_id, SetResultCallback success_callback,
                          void *python_future) {
  auto fallback_callback =
      std::bind(&CoreWorker::PlasmaCallback, this, success_callback,
                std::placeholders::_1, std::placeholders::_2, std::placeholders::_3);

  memory_store_->GetAsync(object_id, [python_future, success_callback, fallback_callback,
                                      object_id](std::shared_ptr<RayObject> ray_object) {
    if (ray_object->IsInPlasmaError()) {
      fallback_callback(ray_object, object_id, python_future);
    } else {
      success_callback(ray_object, object_id, python_future);
    }
  });
}

void CoreWorker::PlasmaCallback(SetResultCallback success,
                                std::shared_ptr<RayObject> ray_object, ObjectID object_id,
                                void *py_future) {
  RAY_CHECK(ray_object->IsInPlasmaError());

  // First check if the object is available in local plasma store.
  // Note that we are using Contains instead of Get so it won't trigger pull request
  // to remote nodes.
  bool object_is_local = false;
  if (Contains(object_id, &object_is_local).ok() && object_is_local) {
    std::vector<std::shared_ptr<RayObject>> vec;
    RAY_CHECK_OK(Get(std::vector<ObjectID>{object_id}, 0, &vec));
    RAY_CHECK(vec.size() > 0)
        << "Failed to get local object but Raylet notified object is local.";
    return success(vec.front(), object_id, py_future);
  }

  // Object is not available locally. We now add the callback to listener queue.
  {
    absl::MutexLock lock(&plasma_mutex_);
    auto plasma_arrived_callback = [this, success, object_id, py_future]() {
      // This callback is invoked on the io_service_ event loop, so it cannot call
      // blocking call like Get(). We used GetAsync here, which should immediate call
      // PlasmaCallback again with object available locally.
      GetAsync(object_id, success, py_future);
    };

    async_plasma_callbacks_[object_id].push_back(plasma_arrived_callback);
  }

  // Ask raylet to subscribe to object notification. Raylet will call this core worker
  // when the object is local (and it will fire the callback immediately if the object
  // exists). CoreWorker::HandlePlasmaObjectReady handles such request.
  local_raylet_client_->SubscribeToPlasma(object_id, GetOwnerAddress(object_id));
}

void CoreWorker::HandlePlasmaObjectReady(const rpc::PlasmaObjectReadyRequest &request,
                                         rpc::PlasmaObjectReadyReply *reply,
                                         rpc::SendReplyCallback send_reply_callback) {
  std::vector<std::function<void(void)>> callbacks;
  {
    absl::MutexLock lock(&plasma_mutex_);
    auto it = async_plasma_callbacks_.extract(ObjectID::FromBinary(request.object_id()));
    callbacks = it.mapped();
  }
  for (auto callback : callbacks) {
    // This callback needs to be asynchronous because it runs on the io_service_, so no
    // RPCs can be processed while it's running. This can easily lead to deadlock (for
    // example if the callback calls ray.get() on an object that is dependent on an RPC
    // to be ready).
    callback();
  }
  send_reply_callback(Status::OK(), nullptr, nullptr);
}

void CoreWorker::SetActorId(const ActorID &actor_id) {
  absl::MutexLock lock(&mutex_);
  if (!options_.is_local_mode) {
    RAY_CHECK(actor_id_.IsNil());
  }
  actor_id_ = actor_id;
}

void CoreWorker::SetWebuiDisplay(const std::string &key, const std::string &message) {
  absl::MutexLock lock(&mutex_);
  webui_display_[key] = message;
}

void CoreWorker::SetActorTitle(const std::string &title) {
  absl::MutexLock lock(&mutex_);
  actor_title_ = title;
}

const rpc::JobConfig &CoreWorker::GetJobConfig() const { return *job_config_; }

bool CoreWorker::IsExiting() const { return exiting_; }

}  // namespace ray<|MERGE_RESOLUTION|>--- conflicted
+++ resolved
@@ -710,28 +710,19 @@
   auto shutdown = [this, exit_type, creation_task_exception_pb_bytes]() {
     // To avoid problems, make sure shutdown is always called from the same
     // event loop each time.
-<<<<<<< HEAD
-    task_execution_service_.post([this, exit_type, creation_task_exception_pb_bytes]() {
-      if (exit_type == rpc::WorkerExitType::CREATION_TASK_ERROR ||
-          exit_type == rpc::WorkerExitType::INTENDED_EXIT) {
-        // Notify the raylet about this exit.
-        // Only CREATION_TASK_ERROR and INTENDED_EXIT needs to disconnect manually.
-        Disconnect(exit_type, creation_task_exception_pb_bytes);
-      }
-      Shutdown();
-    });
-=======
     task_execution_service_.post(
-        [this, intentional]() {
-          if (intentional) {
-            Disconnect();  // Notify the raylet this is an intentional exit.
+        [this, exit_type, creation_task_exception_pb_bytes]() {
+          if (exit_type == rpc::WorkerExitType::CREATION_TASK_ERROR ||
+              exit_type == rpc::WorkerExitType::INTENDED_EXIT) {
+            // Notify the raylet about this exit.
+            // Only CREATION_TASK_ERROR and INTENDED_EXIT needs to disconnect
+            // manually.
+            Disconnect(exit_type, creation_task_exception_pb_bytes);
           }
           Shutdown();
         },
         "CoreWorker.Shutdown");
->>>>>>> 5a788474
   };
-
   // Callback to drain objects once all pending tasks have been drained.
   auto drain_references_callback = [this, shutdown]() {
     // Post to the event loop to avoid a deadlock between the TaskManager and
@@ -749,10 +740,10 @@
           if (not_actor_task) {
             // If we are a task, then we cannot hold any object references in the
             // heap. Therefore, any active object references are being held by other
-            // processes. Wait for these processes to release their references before
-            // we shutdown.
-            // NOTE(swang): This could still cause this worker process to stay alive
-            // forever if another process holds a reference forever.
+            // processes. Wait for these processes to release their references
+            // before we shutdown. NOTE(swang): This could still cause this worker
+            // process to stay alive forever if another process holds a reference
+            // forever.
             reference_counter_->DrainAndShutdown(shutdown);
           } else {
             // If we are an actor, then we may be holding object references in the
@@ -766,7 +757,6 @@
 
   task_manager_->DrainAndShutdown(drain_references_callback);
 }
-
 void CoreWorker::RunIOService() {
 #ifndef _WIN32
   // Block SIGINT and SIGTERM so they will be handled by the main thread.
@@ -868,18 +858,10 @@
   }
 }
 
-<<<<<<< HEAD
-void CoreWorker::InternalHeartbeat(const boost::system::error_code &error) {
-  if (error == boost::asio::error::operation_aborted) {
-    return;
-  }
+void CoreWorker::InternalHeartbeat() {
+  absl::MutexLock lock(&mutex_);
 
   // retry tasks
-=======
-void CoreWorker::InternalHeartbeat() {
->>>>>>> 5a788474
-  absl::MutexLock lock(&mutex_);
-
   while (!to_resubmit_.empty() && current_time_ms() > to_resubmit_.front().first) {
     auto &spec = to_resubmit_.front().second;
     if (spec.IsActorTask()) {
@@ -889,16 +871,8 @@
     }
     to_resubmit_.pop_front();
   }
-<<<<<<< HEAD
-
   // check timeout tasks that are waiting for Death info
   direct_actor_submitter_->CheckTimeoutTasks();
-
-  internal_timer_.expires_at(internal_timer_.expiry() +
-                             boost::asio::chrono::milliseconds(kInternalHeartbeatMillis));
-  internal_timer_.async_wait(boost::bind(&CoreWorker::InternalHeartbeat, this, _1));
-=======
->>>>>>> 5a788474
 }
 
 std::unordered_map<ObjectID, std::pair<size_t, size_t>>
@@ -1068,7 +1042,8 @@
                                   std::shared_ptr<Buffer> *data) {
   if (options_.is_local_mode) {
     return Status::NotImplemented(
-        "Creating an object with a pre-existing ObjectID is not supported in local mode");
+        "Creating an object with a pre-existing ObjectID is not supported in local "
+        "mode");
   } else {
     return plasma_store_provider_->Create(metadata, data_size, object_id, owner_address,
                                           data);
@@ -1708,8 +1683,8 @@
                       true, /* placement_group_capture_child_tasks */
                       "",   /* debugger_breakpoint */
                       override_environment_variables);
-  // NOTE: placement_group_capture_child_tasks and override_environment_variables will be
-  // ignored in the actor because we should always follow the actor's option.
+  // NOTE: placement_group_capture_child_tasks and override_environment_variables will
+  // be ignored in the actor because we should always follow the actor's option.
 
   const ObjectID new_cursor = return_ids->back();
   actor_handle->SetActorTaskSpec(builder, new_cursor);
@@ -2709,13 +2684,9 @@
     reply->set_success(false);
   } else {
     reply->set_success(true);
-    Exit(/*intentional=*/true);
+    Exit(rpc::WorkerExitType::INTENDED_EXIT);
   }
   send_reply_callback(Status::OK(), nullptr, nullptr);
-<<<<<<< HEAD
-  Exit(rpc::WorkerExitType::INTENDED_EXIT);
-=======
->>>>>>> 5a788474
 }
 
 void CoreWorker::YieldCurrentFiber(FiberEvent &event) {
