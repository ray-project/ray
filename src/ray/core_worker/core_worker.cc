--- conflicted
+++ resolved
@@ -10,15 +10,6 @@
       language_(language),
       raylet_socket_(raylet_socket),
       worker_context_(worker_type, job_id),
-<<<<<<< HEAD
-      raylet_client_(raylet_socket_,
-                     ClientID::FromBinary(worker_context_.GetWorkerID().Binary()),
-                     (worker_type_ == ray::WorkerType::WORKER),
-                     worker_context_.GetCurrentJobID(), ToTaskLanguage(language_)),
-      task_interface_(*this),
-      object_interface_(worker_context_, raylet_client_, store_socket),
-      task_execution_interface_(*this) {
-=======
       task_interface_(worker_context_, raylet_client_),
       object_interface_(worker_context_, raylet_client_, store_socket) {
   int rpc_server_port = 0;
@@ -28,32 +19,14 @@
                                              object_interface_));
     rpc_server_port = task_execution_interface_->worker_server_.GetPort();
   }
->>>>>>> 5733690a
   // TODO(zhijunfu): currently RayletClient would crash in its constructor if it cannot
   // connect to Raylet after a number of retries, this can be changed later
   // so that the worker (java/python .etc) can retrieve and handle the error
   // instead of crashing.
-<<<<<<< HEAD
-}
-
-::Language CoreWorker::ToTaskLanguage(WorkerLanguage language) {
-  switch (language) {
-  case ray::WorkerLanguage::JAVA:
-    return ::Language::JAVA;
-    break;
-  case ray::WorkerLanguage::PYTHON:
-    return ::Language::PYTHON;
-    break;
-  default:
-    RAY_LOG(FATAL) << "invalid language specified: " << static_cast<int>(language);
-    break;
-  }
-=======
   raylet_client_ = std::unique_ptr<RayletClient>(new RayletClient(
       raylet_socket_, ClientID::FromBinary(worker_context_.GetWorkerID().Binary()),
       (worker_type_ == ray::WorkerType::WORKER), worker_context_.GetCurrentJobID(),
       language_, rpc_server_port));
->>>>>>> 5733690a
 }
 
 }  // namespace ray