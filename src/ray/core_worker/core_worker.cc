--- conflicted
+++ resolved
@@ -2300,7 +2300,6 @@
       resource_ids_.reset(new ResourceMappingType());
     }
   }
-<<<<<<< HEAD
 
   // Modify the worker's per function counters.
   {
@@ -2309,12 +2308,8 @@
     task_counter_.Add(TaskCounter::kFinished, func_name, 1);
   }
 
-  RAY_LOG(INFO) << "Finished executing task " << task_spec.TaskId()
-                << ", status=" << status;
-=======
   RAY_LOG(DEBUG) << "Finished executing task " << task_spec.TaskId()
                  << ", status=" << status;
->>>>>>> 5709c650
   if (status.IsCreationTaskError()) {
     Exit(rpc::WorkerExitType::CREATION_TASK_ERROR, creation_task_exception_pb_bytes);
   } else if (status.IsIntentionalSystemExit()) {
