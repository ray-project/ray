--- conflicted
+++ resolved
@@ -77,13 +77,6 @@
 
   // Initialize task execution.
   if (worker_type_ == WorkerType::WORKER) {
-<<<<<<< HEAD
-    task_execution_interface_ = std::unique_ptr<CoreWorkerTaskExecutionInterface>(
-        new CoreWorkerTaskExecutionInterface(*this, worker_context_, raylet_client_,
-                                             *object_interface_, io_service_, profiler_,
-                                             task_execution_callback));
-    rpc_server_port = task_execution_interface_->worker_server_.GetPort();
-=======
     RAY_CHECK(task_execution_callback_ != nullptr);
 
     // Initialize task receivers.
@@ -97,7 +90,6 @@
         new CoreWorkerDirectActorTaskReceiver(worker_context_, object_interface_,
                                               task_execution_service_, worker_server_,
                                               execute_task));
->>>>>>> e824d17c
   }
 
   // Start RPC server after all the task receivers are properly initialized.
