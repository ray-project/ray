// Copyright 2017 The Ray Authors.
//
// Licensed under the Apache License, Version 2.0 (the "License");
// you may not use this file except in compliance with the License.
// You may obtain a copy of the License at
//
//  http://www.apache.org/licenses/LICENSE-2.0
//
// Unless required by applicable law or agreed to in writing, software
// distributed under the License is distributed on an "AS IS" BASIS,
// WITHOUT WARRANTIES OR CONDITIONS OF ANY KIND, either express or implied.
// See the License for the specific language governing permissions and
// limitations under the License.

#include "ray/core_worker/core_worker.h"

#include <google/protobuf/util/json_util.h>

#include "boost/fiber/all.hpp"
#include "ray/common/bundle_spec.h"
#include "ray/common/ray_config.h"
#include "ray/common/runtime_env_common.h"
#include "ray/common/task/task_util.h"
#include "ray/core_worker/context.h"
#include "ray/core_worker/transport/direct_actor_transport.h"
#include "ray/gcs/gcs_client/gcs_client.h"
#include "ray/stats/stats.h"
#include "ray/util/event.h"
#include "ray/util/util.h"

namespace ray {
namespace core {
namespace {

// Duration between internal book-keeping heartbeats.
const uint64_t kInternalHeartbeatMillis = 1000;

using ActorLifetime = ray::rpc::JobConfig_ActorLifetime;

JobID GetProcessJobID(const CoreWorkerOptions &options) {
  if (options.worker_type == WorkerType::DRIVER) {
    RAY_CHECK(!options.job_id.IsNil());
  } else {
    RAY_CHECK(options.job_id.IsNil());
  }

  if (options.worker_type == WorkerType::WORKER) {
    // For workers, the job ID is assigned by Raylet via an environment variable.
    const std::string &job_id_env = RayConfig::instance().JOB_ID();
    RAY_CHECK(!job_id_env.empty());
    return JobID::FromHex(job_id_env);
  }
  return options.job_id;
}

// Helper function converts GetObjectLocationsOwnerReply to ObjectLocation
ObjectLocation CreateObjectLocation(const rpc::GetObjectLocationsOwnerReply &reply) {
  std::vector<NodeID> node_ids;
  const auto &object_info = reply.object_location_info();
  node_ids.reserve(object_info.node_ids_size());
  for (auto i = 0; i < object_info.node_ids_size(); i++) {
    node_ids.push_back(NodeID::FromBinary(object_info.node_ids(i)));
  }
  bool is_spilled = !object_info.spilled_url().empty();
  return ObjectLocation(NodeID::FromBinary(object_info.primary_node_id()),
                        object_info.object_size(),
                        std::move(node_ids),
                        is_spilled,
                        object_info.spilled_url(),
                        NodeID::FromBinary(object_info.spilled_node_id()));
}
}  // namespace

CoreWorker::CoreWorker(const CoreWorkerOptions &options, const WorkerID &worker_id)
    : options_(options),
      get_call_site_(RayConfig::instance().record_ref_creation_sites()
                         ? options_.get_lang_stack
                         : nullptr),
      worker_context_(options_.worker_type, worker_id, GetProcessJobID(options_)),
      io_work_(io_service_),
      client_call_manager_(new rpc::ClientCallManager(io_service_)),
      periodical_runner_(io_service_),
      task_queue_length_(0),
      num_executed_tasks_(0),
      resource_ids_(new ResourceMappingType()),
      grpc_service_(io_service_, *this),
      task_execution_service_work_(task_execution_service_) {
  RAY_LOG(DEBUG) << "Constructing CoreWorker, worker_id: " << worker_id;

  // Initialize task receivers.
  if (options_.worker_type == WorkerType::WORKER || options_.is_local_mode) {
    RAY_CHECK(options_.task_execution_callback != nullptr);
    auto execute_task = std::bind(&CoreWorker::ExecuteTask,
                                  this,
                                  std::placeholders::_1,
                                  std::placeholders::_2,
                                  std::placeholders::_3,
                                  std::placeholders::_4,
                                  std::placeholders::_5);
    direct_task_receiver_ = std::make_unique<CoreWorkerDirectTaskReceiver>(
        worker_context_, task_execution_service_, execute_task, [this] {
          return local_raylet_client_->TaskDone();
        });
  }

  // Initialize raylet client.
  // NOTE(edoakes): the core_worker_server_ must be running before registering with
  // the raylet, as the raylet will start sending some RPC messages immediately.
  // TODO(zhijunfu): currently RayletClient would crash in its constructor if it cannot
  // connect to Raylet after a number of retries, this can be changed later
  // so that the worker (java/python .etc) can retrieve and handle the error
  // instead of crashing.
  auto grpc_client = rpc::NodeManagerWorkerClient::make(
      options_.raylet_ip_address, options_.node_manager_port, *client_call_manager_);
  Status raylet_client_status;
  NodeID local_raylet_id;
  int assigned_port;
  std::string serialized_job_config = options_.serialized_job_config;
  local_raylet_client_ =
      std::make_shared<raylet::RayletClient>(io_service_,
                                             std::move(grpc_client),
                                             options_.raylet_socket,
                                             GetWorkerID(),
                                             options_.worker_type,
                                             worker_context_.GetCurrentJobID(),
                                             options_.runtime_env_hash,
                                             options_.language,
                                             options_.node_ip_address,
                                             &raylet_client_status,
                                             &local_raylet_id,
                                             &assigned_port,
                                             &serialized_job_config,
                                             options_.startup_token);

  if (!raylet_client_status.ok()) {
    // Avoid using FATAL log or RAY_CHECK here because they may create a core dump file.
    RAY_LOG(ERROR) << "Failed to register worker " << worker_id << " to Raylet. "
                   << raylet_client_status;
    // Quit the process immediately.
    QuickExit();
  }

  connected_ = true;

  RAY_CHECK(assigned_port >= 0);

  // Parse job config from serialized string.
  job_config_.reset(new rpc::JobConfig());
  job_config_->ParseFromString(serialized_job_config);
  auto job_serialized_runtime_env =
      job_config_->runtime_env_info().serialized_runtime_env();
  if (!IsRuntimeEnvEmpty(job_serialized_runtime_env)) {
    job_runtime_env_.reset(new rpc::RuntimeEnv());
    RAY_CHECK(google::protobuf::util::JsonStringToMessage(
                  job_config_->runtime_env_info().serialized_runtime_env(),
                  job_runtime_env_.get())
                  .ok());
  }

  // Start RPC server after all the task receivers are properly initialized and we have
  // our assigned port from the raylet.
  core_worker_server_ =
      std::make_unique<rpc::GrpcServer>(WorkerTypeString(options_.worker_type),
                                        assigned_port,
                                        options_.node_ip_address == "127.0.0.1");
  core_worker_server_->RegisterService(grpc_service_);
  core_worker_server_->Run();

  // Set our own address.
  RAY_CHECK(!local_raylet_id.IsNil());
  rpc_address_.set_ip_address(options_.node_ip_address);
  rpc_address_.set_port(core_worker_server_->GetPort());
  rpc_address_.set_raylet_id(local_raylet_id.Binary());
  rpc_address_.set_worker_id(worker_context_.GetWorkerID().Binary());
  RAY_LOG(INFO) << "Initializing worker at address: " << rpc_address_.ip_address() << ":"
                << rpc_address_.port() << ", worker ID " << worker_context_.GetWorkerID()
                << ", raylet " << local_raylet_id;

  // Begin to get gcs server address from raylet.
  gcs_server_address_updater_ = std::make_unique<GcsServerAddressUpdater>(
      options_.raylet_ip_address,
      options_.node_manager_port,
      [this](std::string ip, int port) {
        absl::MutexLock lock(&gcs_server_address_mutex_);
        gcs_server_address_.first = ip;
        gcs_server_address_.second = port;
      });

  gcs_client_ = std::make_shared<gcs::GcsClient>(
      options_.gcs_options, [this](std::pair<std::string, int> *address) {
        absl::MutexLock lock(&gcs_server_address_mutex_);
        if (gcs_server_address_.second != 0) {
          address->first = gcs_server_address_.first;
          address->second = gcs_server_address_.second;
          return true;
        }
        return false;
      });

  RAY_CHECK_OK(gcs_client_->Connect(io_service_));
  RegisterToGcs();

  // Register a callback to monitor removed nodes.
  auto on_node_change = [this](const NodeID &node_id, const rpc::GcsNodeInfo &data) {
    if (data.state() == rpc::GcsNodeInfo::DEAD) {
      OnNodeRemoved(node_id);
    }
  };
  RAY_CHECK_OK(gcs_client_->Nodes().AsyncSubscribeToNodeChange(on_node_change, nullptr));

  // Initialize profiler.
  profiler_ = std::make_shared<worker::Profiler>(
      worker_context_, options_.node_ip_address, io_service_, gcs_client_);

  core_worker_client_pool_ =
      std::make_shared<rpc::CoreWorkerClientPool>(*client_call_manager_);

  object_info_publisher_ = std::make_unique<pubsub::Publisher>(
      /*channels=*/std::vector<
          rpc::ChannelType>{rpc::ChannelType::WORKER_OBJECT_EVICTION,
                            rpc::ChannelType::WORKER_REF_REMOVED_CHANNEL,
                            rpc::ChannelType::WORKER_OBJECT_LOCATIONS_CHANNEL},
      /*periodical_runner=*/&periodical_runner_,
      /*get_time_ms=*/[]() { return absl::GetCurrentTimeNanos() / 1e6; },
      /*subscriber_timeout_ms=*/RayConfig::instance().subscriber_timeout_ms(),
      /*publish_batch_size_=*/RayConfig::instance().publish_batch_size());
  object_info_subscriber_ = std::make_unique<pubsub::Subscriber>(
      /*subscriber_id=*/GetWorkerID(),
      /*channels=*/
      std::vector<rpc::ChannelType>{rpc::ChannelType::WORKER_OBJECT_EVICTION,
                                    rpc::ChannelType::WORKER_REF_REMOVED_CHANNEL,
                                    rpc::ChannelType::WORKER_OBJECT_LOCATIONS_CHANNEL},
      /*max_command_batch_size*/ RayConfig::instance().max_command_batch_size(),
      /*get_client=*/
      [this](const rpc::Address &address) {
        return core_worker_client_pool_->GetOrConnect(address);
      },
      /*callback_service*/ &io_service_);

  auto check_node_alive_fn = [this](const NodeID &node_id) {
    auto node = gcs_client_->Nodes().Get(node_id);
    return node != nullptr;
  };
  reference_counter_ = std::make_shared<ReferenceCounter>(
      rpc_address_,
      /*object_info_publisher=*/object_info_publisher_.get(),
      /*object_info_subscriber=*/object_info_subscriber_.get(),
      check_node_alive_fn,
      RayConfig::instance().lineage_pinning_enabled(),
      [this](const rpc::Address &addr) {
        return std::shared_ptr<rpc::CoreWorkerClient>(
            new rpc::CoreWorkerClient(addr, *client_call_manager_));
      });

  if (options_.worker_type == WorkerType::WORKER) {
    periodical_runner_.RunFnPeriodically(
        [this] { ExitIfParentRayletDies(); },
        RayConfig::instance().raylet_death_check_interval_milliseconds());
  }

  plasma_store_provider_.reset(new CoreWorkerPlasmaStoreProvider(
      options_.store_socket,
      local_raylet_client_,
      reference_counter_,
      options_.check_signals,
      /*warmup=*/
      (options_.worker_type != WorkerType::SPILL_WORKER &&
       options_.worker_type != WorkerType::RESTORE_WORKER),
      /*get_current_call_site=*/boost::bind(&CoreWorker::CurrentCallSite, this)));
  memory_store_.reset(new CoreWorkerMemoryStore(
      reference_counter_,
      local_raylet_client_,
      options_.check_signals,
      [this](const RayObject &obj) {
        // Run this on the event loop to avoid calling back into the language runtime
        // from the middle of user operations.
        io_service_.post(
            [this, obj]() {
              if (options_.unhandled_exception_handler != nullptr) {
                options_.unhandled_exception_handler(obj);
              }
            },
            "CoreWorker.HandleException");
      }));

  periodical_runner_.RunFnPeriodically([this] { InternalHeartbeat(); },
                                       kInternalHeartbeatMillis);

  auto push_error_callback = [this](const JobID &job_id,
                                    const std::string &type,
                                    const std::string &error_message,
                                    double timestamp) {
    return PushError(job_id, type, error_message, timestamp);
  };
  task_manager_.reset(new TaskManager(
      memory_store_,
      reference_counter_,
      /*put_in_local_plasma_callback=*/
      [this](const RayObject &object, const ObjectID &object_id) {
        RAY_CHECK_OK(PutInLocalPlasmaStore(object, object_id, /*pin_object=*/true));
      },
      /* retry_task_callback= */
      [this](TaskSpecification &spec, bool delay) {
        spec.GetMutableMessage().set_attempt_number(spec.AttemptNumber() + 1);
        if (delay) {
          // Retry after a delay to emulate the existing Raylet reconstruction
          // behaviour. TODO(ekl) backoff exponentially.
          uint32_t delay = RayConfig::instance().task_retry_delay_ms();
          RAY_LOG(INFO) << "Will resubmit task after a " << delay
                        << "ms delay: " << spec.DebugString();
          absl::MutexLock lock(&mutex_);
          to_resubmit_.push_back(std::make_pair(current_time_ms() + delay, spec));
        } else {
          RAY_LOG(INFO) << "Resubmitting task that produced lost plasma object, attempt #"
                        << spec.AttemptNumber() + 1 << ": " << spec.DebugString();
          if (spec.IsActorTask()) {
            auto actor_handle = actor_manager_->GetActorHandle(spec.ActorId());
            actor_handle->SetResubmittedActorTaskSpec(spec, spec.ActorDummyObject());
            RAY_CHECK_OK(direct_actor_submitter_->SubmitTask(spec));
          } else {
            RAY_CHECK_OK(direct_task_submitter_->SubmitTask(spec));
          }
        }
      },
      push_error_callback,
      RayConfig::instance().max_lineage_bytes()));

  // Create an entry for the driver task in the task table. This task is
  // added immediately with status RUNNING. This allows us to push errors
  // related to this driver task back to the driver. For example, if the
  // driver creates an object that is later evicted, we should notify the
  // user that we're unable to reconstruct the object, since we cannot
  // rerun the driver.
  if (options_.worker_type == WorkerType::DRIVER) {
    TaskSpecBuilder builder;
    const TaskID task_id = TaskID::ForDriverTask(worker_context_.GetCurrentJobID());
    builder.SetDriverTaskSpec(task_id,
                              options_.language,
                              worker_context_.GetCurrentJobID(),
                              TaskID::ComputeDriverTaskId(worker_context_.GetWorkerID()),
                              GetCallerId(),
                              rpc_address_);
    // Drivers are never re-executed.
    SetCurrentTaskId(task_id, /*attempt_number=*/0);
  }

  auto raylet_client_factory = [this](const std::string ip_address, int port) {
    auto grpc_client =
        rpc::NodeManagerWorkerClient::make(ip_address, port, *client_call_manager_);
    return std::shared_ptr<raylet::RayletClient>(
        new raylet::RayletClient(std::move(grpc_client)));
  };

  auto on_excess_queueing = [this](const ActorID &actor_id, int64_t num_queued) {
    auto timestamp = std::chrono::duration_cast<std::chrono::seconds>(
                         std::chrono::system_clock::now().time_since_epoch())
                         .count();
    std::ostringstream stream;
    stream << "Warning: More than " << num_queued
           << " tasks are pending submission to actor " << actor_id
           << ". To reduce memory usage, wait for these tasks to finish before sending "
              "more.";
    RAY_CHECK_OK(
        PushError(options_.job_id, "excess_queueing_warning", stream.str(), timestamp));
  };

  actor_creator_ = std::make_shared<DefaultActorCreator>(gcs_client_);

  direct_actor_submitter_ = std::shared_ptr<CoreWorkerDirectActorTaskSubmitter>(
      new CoreWorkerDirectActorTaskSubmitter(*core_worker_client_pool_,
                                             *memory_store_,
                                             *task_manager_,
                                             *actor_creator_,
                                             on_excess_queueing,
                                             io_service_));

  auto node_addr_factory = [this](const NodeID &node_id) {
    absl::optional<rpc::Address> addr;
    if (auto node_info = gcs_client_->Nodes().Get(node_id)) {
      rpc::Address address;
      address.set_raylet_id(node_info->node_id());
      address.set_ip_address(node_info->node_manager_address());
      address.set_port(node_info->node_manager_port());
      addr = address;
    }
    return addr;
  };
  auto lease_policy = RayConfig::instance().locality_aware_leasing_enabled()
                          ? std::shared_ptr<LeasePolicyInterface>(
                                std::make_shared<LocalityAwareLeasePolicy>(
                                    reference_counter_, node_addr_factory, rpc_address_))
                          : std::shared_ptr<LeasePolicyInterface>(
                                std::make_shared<LocalLeasePolicy>(rpc_address_));

  direct_task_submitter_ = std::make_unique<CoreWorkerDirectTaskSubmitter>(
      rpc_address_,
      local_raylet_client_,
      core_worker_client_pool_,
      raylet_client_factory,
      std::move(lease_policy),
      memory_store_,
      task_manager_,
      local_raylet_id,
      GetWorkerType(),
      RayConfig::instance().worker_lease_timeout_milliseconds(),
      actor_creator_,
      worker_context_.GetCurrentJobID(),
      boost::asio::steady_timer(io_service_),
      RayConfig::instance().max_pending_lease_requests_per_scheduling_category());
  auto report_locality_data_callback = [this](
                                           const ObjectID &object_id,
                                           const absl::flat_hash_set<NodeID> &locations,
                                           uint64_t object_size) {
    reference_counter_->ReportLocalityData(object_id, locations, object_size);
  };
  future_resolver_.reset(new FutureResolver(memory_store_,
                                            reference_counter_,
                                            std::move(report_locality_data_callback),
                                            core_worker_client_pool_,
                                            rpc_address_));

  // Unfortunately the raylet client has to be constructed after the receivers.
  if (direct_task_receiver_ != nullptr) {
    task_argument_waiter_.reset(new DependencyWaiterImpl(*local_raylet_client_));
    direct_task_receiver_->Init(
        core_worker_client_pool_, rpc_address_, task_argument_waiter_);
  }

  actor_manager_ = std::make_unique<ActorManager>(
      gcs_client_, direct_actor_submitter_, reference_counter_);

  std::function<Status(const ObjectID &object_id, const ObjectLookupCallback &callback)>
      object_lookup_fn;

  object_lookup_fn = [this, node_addr_factory](const ObjectID &object_id,
                                               const ObjectLookupCallback &callback) {
    std::vector<rpc::Address> locations;
    const absl::optional<absl::flat_hash_set<NodeID>> object_locations =
        reference_counter_->GetObjectLocations(object_id);
    if (object_locations.has_value()) {
      locations.reserve(object_locations.value().size());
      for (const auto &node_id : object_locations.value()) {
        absl::optional<rpc::Address> addr = node_addr_factory(node_id);
        if (addr.has_value()) {
          locations.push_back(addr.value());
        } else {
          // We're getting potentially stale locations directly from the reference
          // counter, so the location might be a dead node.
          RAY_LOG(DEBUG) << "Location " << node_id
                         << " is dead, not using it in the recovery of object "
                         << object_id;
        }
      }
    }
    callback(object_id, locations);
    return Status::OK();
  };
  object_recovery_manager_ = std::make_unique<ObjectRecoveryManager>(
      rpc_address_,
      raylet_client_factory,
      local_raylet_client_,
      object_lookup_fn,
      task_manager_,
      reference_counter_,
      memory_store_,
      [this](const ObjectID &object_id, rpc::ErrorType reason, bool pin_object) {
        RAY_LOG(DEBUG) << "Failed to recover object " << object_id << " due to "
                       << rpc::ErrorType_Name(reason);
        RAY_CHECK_OK(Put(RayObject(reason),
                         /*contained_object_ids=*/{},
                         object_id,
                         /*pin_object=*/pin_object));
      });

  // Start the IO thread after all other members have been initialized, in case
  // the thread calls back into any of our members.
  io_thread_ = std::thread([this]() { RunIOService(); });
  // Tell the raylet the port that we are listening on.
  // NOTE: This also marks the worker as available in Raylet. We do this at the
  // very end in case there is a problem during construction.
  if (options.connect_on_start) {
    RAY_CHECK_OK(
        local_raylet_client_->AnnounceWorkerPort(core_worker_server_->GetPort()));
  }
  // Used to detect if the object is in the plasma store.
  max_direct_call_object_size_ = RayConfig::instance().max_direct_call_object_size();

  /// If periodic asio stats print is enabled, it will print it.
  const auto event_stats_print_interval_ms =
      RayConfig::instance().event_stats_print_interval_ms();
  if (event_stats_print_interval_ms != -1 && RayConfig::instance().event_stats()) {
    periodical_runner_.RunFnPeriodically(
        [this] {
          RAY_LOG(INFO) << "Event stats:\n\n"
                        << io_service_.stats().StatsString() << "\n\n";
        },
        event_stats_print_interval_ms);
  }

  // Set event context for current core worker thread.
  RayEventContext::Instance().SetEventContext(
      ray::rpc::Event_SourceType::Event_SourceType_CORE_WORKER,
      {{"worker_id", worker_id.Hex()}});

  periodical_runner_.RunFnPeriodically(
      [this] {
        const auto lost_objects = reference_counter_->FlushObjectsToRecover();
        if (!lost_objects.empty()) {
          // Keep :info_message: in sync with LOG_PREFIX_INFO_MESSAGE in ray_constants.py.
          RAY_LOG(ERROR) << ":info_message: Attempting to recover " << lost_objects.size()
                         << " lost objects by resubmitting their tasks. To disable "
                         << "object reconstruction, set @ray.remote(max_tries=0).";
          // Delete the objects from the in-memory store to indicate that they are not
          // available. The object recovery manager will guarantee that a new value
          // will eventually be stored for the objects (either an
          // UnreconstructableError or a value reconstructed from lineage).
          memory_store_->Delete(lost_objects);
          for (const auto &object_id : lost_objects) {
            // NOTE(swang): There is a race condition where this can return false if
            // the reference went out of scope since the call to the ref counter to get
            // the lost objects. It's okay to not mark the object as failed or recover
            // the object since there are no reference holders.
            RAY_UNUSED(object_recovery_manager_->RecoverObject(object_id));
          }
        }
      },
      100);
}

CoreWorker::~CoreWorker() { RAY_LOG(INFO) << "Core worker is destructed"; }

void CoreWorker::Shutdown() {
  if (is_shutdown_) {
    RAY_LOG(INFO)
        << "Shutdown request has received although the core worker is already shutdown.";
    return;
  }

  RAY_LOG(INFO) << "Shutting down a core worker.";
  is_shutdown_ = true;
  if (options_.worker_type == WorkerType::WORKER) {
    // Running in a main thread.
    // Asyncio coroutines could still run after CoreWorker is removed because it is
    // running in a different thread. This can cause segfault because coroutines try to
    // access CoreWorker methods that are already garbage collected. We should complete
    // all coroutines before shutting down in order to prevent this.
    if (worker_context_.CurrentActorIsAsync()) {
      options_.terminate_asyncio_thread();
    }
    direct_task_receiver_->Stop();
    task_execution_service_.stop();
  }
  if (options_.on_worker_shutdown) {
    // Running in a main thread.
    options_.on_worker_shutdown(GetWorkerID());
  }

  if (gcs_client_) {
    // We should disconnect gcs client first otherwise because it contains
    // a blocking logic that can block the io service upon
    // gcs shutdown.
    // TODO(sang): Refactor GCS client to be more robust.
    RAY_LOG(INFO) << "Disconnecting a GCS client.";
    gcs_client_->Disconnect();
  }
  io_service_.stop();
  RAY_LOG(INFO) << "Waiting for joining a core worker io thread. If it hangs here, there "
                   "might be deadlock or a high load in the core worker io service.";
  if (io_thread_.joinable()) {
    io_thread_.join();
  }
  // Now that gcs_client is not used within io service, we can reset the pointer and clean
  // it up.
  gcs_client_.reset();

  RAY_LOG(INFO) << "Core worker ready to be deallocated.";
}

void CoreWorker::ConnectToRaylet() {
  RAY_CHECK(!options_.connect_on_start);
  // Tell the raylet the port that we are listening on.
  // NOTE: This also marks the worker as available in Raylet. We do this at the
  // very end in case there is a problem during construction.
  RAY_CHECK_OK(local_raylet_client_->AnnounceWorkerPort(core_worker_server_->GetPort()));
}

void CoreWorker::Disconnect(
    rpc::WorkerExitType exit_type,
    const std::shared_ptr<LocalMemoryBuffer> &creation_task_exception_pb_bytes) {
  if (connected_) {
    RAY_LOG(INFO) << "Disconnecting to the raylet.";
    connected_ = false;
    if (local_raylet_client_) {
      RAY_IGNORE_EXPR(
          local_raylet_client_->Disconnect(exit_type, creation_task_exception_pb_bytes));
    }
  }
}

void CoreWorker::Exit(
    rpc::WorkerExitType exit_type,
    const std::shared_ptr<LocalMemoryBuffer> &creation_task_exception_pb_bytes) {
  RAY_LOG(INFO) << "Exit signal received, this process will exit after all outstanding "
                   "tasks have finished"
                << ", exit_type=" << rpc::WorkerExitType_Name(exit_type);
  exiting_ = true;
  // Release the resources early in case draining takes a long time.
  RAY_CHECK_OK(
      local_raylet_client_->NotifyDirectCallTaskBlocked(/*release_resources*/ true));

  RAY_LOG(DEBUG) << "Exit signal received, remove all local references.";
  /// Since this core worker is exiting, it's necessary to release all local references,
  /// otherwise the frontend code may not release its references and this worker will be
  /// leaked. See https://github.com/ray-project/ray/issues/19639.
  reference_counter_->ReleaseAllLocalReferences();
  // Callback to shutdown.
  auto shutdown = [this, exit_type, creation_task_exception_pb_bytes]() {
    // To avoid problems, make sure shutdown is always called from the same
    // event loop each time.
    task_execution_service_.post(
        [this, exit_type, creation_task_exception_pb_bytes]() {
          if (exit_type == rpc::WorkerExitType::CREATION_TASK_ERROR ||
              exit_type == rpc::WorkerExitType::INTENDED_EXIT ||
              exit_type == rpc::WorkerExitType::IDLE_EXIT) {
            // Notify the raylet about this exit.
            // Only CREATION_TASK_ERROR and INTENDED_EXIT needs to disconnect
            // manually.
            Disconnect(exit_type, creation_task_exception_pb_bytes);
          }
          Shutdown();
        },
        "CoreWorker.Shutdown");
  };
  // Callback to drain objects once all pending tasks have been drained.
  auto drain_references_callback = [this, shutdown]() {
    // Post to the event loop to avoid a deadlock between the TaskManager and
    // the ReferenceCounter. The deadlock can occur because this callback may
    // get called by the TaskManager while the ReferenceCounter's lock is held,
    // but the callback itself must acquire the ReferenceCounter's lock to
    // drain the object references.
    task_execution_service_.post(
        [this, shutdown]() {
          bool not_actor_task = false;
          {
            absl::MutexLock lock(&mutex_);
            not_actor_task = actor_id_.IsNil();
          }
          if (not_actor_task) {
            // If we are a task, then we cannot hold any object references in the
            // heap. Therefore, any active object references are being held by other
            // processes. Wait for these processes to release their references
            // before we shutdown. NOTE(swang): This could still cause this worker
            // process to stay alive forever if another process holds a reference
            // forever.
            reference_counter_->DrainAndShutdown(shutdown);
          } else {
            // If we are an actor, then we may be holding object references in the
            // heap. Then, we should not wait to drain the object references before
            // shutdown since this could hang.
            shutdown();
          }
        },
        "CoreWorker.DrainAndShutdown");
  };

  task_manager_->DrainAndShutdown(drain_references_callback);
}
void CoreWorker::RunIOService() {
#ifndef _WIN32
  // Block SIGINT and SIGTERM so they will be handled by the main thread.
  sigset_t mask;
  sigemptyset(&mask);
  sigaddset(&mask, SIGINT);
  sigaddset(&mask, SIGTERM);
  pthread_sigmask(SIG_BLOCK, &mask, NULL);
#endif
  SetThreadName("worker.io");
  io_service_.run();
  RAY_LOG(INFO) << "Core worker main io service stopped.";
}

void CoreWorker::OnNodeRemoved(const NodeID &node_id) {
  // if (node_id == GetCurrentNodeId()) {
  //   RAY_LOG(FATAL) << "The raylet for this worker has died. Killing itself...";
  // }
  RAY_LOG(INFO) << "Node failure from " << node_id
                << ". All objects pinned on that node will be lost if object "
                   "reconstruction is not enabled.";
  reference_counter_->ResetObjectsOnRemovedNode(node_id);
}

const WorkerID &CoreWorker::GetWorkerID() const { return worker_context_.GetWorkerID(); }

void CoreWorker::SetCurrentTaskId(const TaskID &task_id, uint64_t attempt_number) {
  worker_context_.SetCurrentTaskId(task_id, attempt_number);
  {
    absl::MutexLock lock(&mutex_);
    main_thread_task_id_ = task_id;
  }
}

void CoreWorker::RegisterToGcs() {
  std::unordered_map<std::string, std::string> worker_info;
  const auto &worker_id = GetWorkerID();
  worker_info.emplace("node_ip_address", options_.node_ip_address);
  worker_info.emplace("plasma_store_socket", options_.store_socket);
  worker_info.emplace("raylet_socket", options_.raylet_socket);

  if (options_.worker_type == WorkerType::DRIVER) {
    auto start_time = std::chrono::duration_cast<std::chrono::milliseconds>(
                          std::chrono::system_clock::now().time_since_epoch())
                          .count();
    worker_info.emplace("driver_id", worker_id.Binary());
    worker_info.emplace("start_time", std::to_string(start_time));
    if (!options_.driver_name.empty()) {
      worker_info.emplace("name", options_.driver_name);
    }
  }

  if (!options_.stdout_file.empty()) {
    worker_info.emplace("stdout_file", options_.stdout_file);
  }
  if (!options_.stderr_file.empty()) {
    worker_info.emplace("stderr_file", options_.stderr_file);
  }

  auto worker_data = std::make_shared<rpc::WorkerTableData>();
  worker_data->mutable_worker_address()->set_worker_id(worker_id.Binary());
  worker_data->set_worker_type(options_.worker_type);
  worker_data->mutable_worker_info()->insert(worker_info.begin(), worker_info.end());
  worker_data->set_is_alive(true);

  RAY_CHECK_OK(gcs_client_->Workers().AsyncAdd(worker_data, nullptr));
}

void CoreWorker::ExitIfParentRayletDies() {
  RAY_CHECK(options_.worker_type == WorkerType::WORKER);
  RAY_CHECK(!RayConfig::instance().RAYLET_PID().empty());
  auto raylet_pid = static_cast<pid_t>(std::stoi(RayConfig::instance().RAYLET_PID()));
  bool should_shutdown = !IsProcessAlive(raylet_pid);
  if (should_shutdown) {
    std::ostringstream stream;
    stream << "Shutting down the core worker because the local raylet failed. "
           << "Check out the raylet.out log file. Raylet pid: " << raylet_pid;
    RAY_LOG(WARNING) << stream.str();
    task_execution_service_.post([this]() { Shutdown(); }, "CoreWorker.Shutdown");
  }
}

void CoreWorker::InternalHeartbeat() {
  // Retry tasks.
  std::vector<TaskSpecification> tasks_to_resubmit;
  {
    absl::MutexLock lock(&mutex_);
    while (!to_resubmit_.empty() && current_time_ms() > to_resubmit_.front().first) {
      tasks_to_resubmit.push_back(std::move(to_resubmit_.front().second));
      to_resubmit_.pop_front();
    }
  }

  for (auto &spec : tasks_to_resubmit) {
    if (spec.IsActorTask()) {
      RAY_CHECK_OK(direct_actor_submitter_->SubmitTask(spec));
    } else {
      RAY_CHECK_OK(direct_task_submitter_->SubmitTask(spec));
    }
  }

  // Check timeout tasks that are waiting for death info.
  if (direct_actor_submitter_ != nullptr) {
    direct_actor_submitter_->CheckTimeoutTasks();
  }

  // Periodically report the lastest backlog so that
  // local raylet will have the eventually consistent view of worker backlogs
  // even in cases where backlog reports from direct_task_transport
  // are lost or reordered.
  direct_task_submitter_->ReportWorkerBacklog();

  // Check for unhandled exceptions to raise after a timeout on the driver.
  // Only do this for TTY, since shells like IPython sometimes save references
  // to the result and prevent normal result deletion from handling.
  // See also: https://github.com/ray-project/ray/issues/14485
  if (options_.worker_type == WorkerType::DRIVER && options_.interactive) {
    memory_store_->NotifyUnhandledErrors();
  }
}

std::unordered_map<ObjectID, std::pair<size_t, size_t>>
CoreWorker::GetAllReferenceCounts() const {
  auto counts = reference_counter_->GetAllReferenceCounts();
  std::vector<ObjectID> actor_handle_ids = actor_manager_->GetActorHandleIDsFromHandles();
  // Strip actor IDs from the ref counts since there is no associated ObjectID
  // in the language frontend.
  for (const auto &actor_handle_id : actor_handle_ids) {
    counts.erase(actor_handle_id);
  }
  return counts;
}

const rpc::Address &CoreWorker::GetRpcAddress() const { return rpc_address_; }

rpc::Address CoreWorker::GetOwnerAddress(const ObjectID &object_id) const {
  rpc::Address owner_address;
  auto has_owner = reference_counter_->GetOwner(object_id, &owner_address);
  RAY_CHECK(has_owner)
      << "Object IDs generated randomly (ObjectID.from_random()) or out-of-band "
         "(ObjectID.from_binary(...)) cannot be passed as a task argument because Ray "
         "does not know which task created them. "
         "If this was not how your object ID was generated, please file an issue "
         "at https://github.com/ray-project/ray/issues/";
  return owner_address;
}

std::vector<rpc::ObjectReference> CoreWorker::GetObjectRefs(
    const std::vector<ObjectID> &object_ids) const {
  std::vector<rpc::ObjectReference> refs;
  for (const auto &object_id : object_ids) {
    rpc::ObjectReference ref;
    ref.set_object_id(object_id.Binary());
    rpc::Address owner_address;
    if (reference_counter_->GetOwner(object_id, &owner_address)) {
      // NOTE(swang): Detached actors do not have an owner address set.
      ref.mutable_owner_address()->CopyFrom(owner_address);
    }
    refs.push_back(std::move(ref));
  }
  return refs;
}

void CoreWorker::GetOwnershipInfo(const ObjectID &object_id,
                                  rpc::Address *owner_address,
                                  std::string *serialized_object_status) {
  auto has_owner = reference_counter_->GetOwner(object_id, owner_address);
  RAY_CHECK(has_owner)
      << "Object IDs generated randomly (ObjectID.from_random()) or out-of-band "
         "(ObjectID.from_binary(...)) cannot be serialized because Ray does not know "
         "which task will create them. "
         "If this was not how your object ID was generated, please file an issue "
         "at https://github.com/ray-project/ray/issues/: "
      << object_id;

  rpc::GetObjectStatusReply object_status;
  // Optimization: if the object exists, serialize and inline its status. This also
  // resolves some race conditions in resource release (#16025).
  if (RayConfig::instance().inline_object_status_in_refs()) {
    auto existing_object = memory_store_->GetIfExists(object_id);
    if (existing_object != nullptr) {
      PopulateObjectStatus(object_id, existing_object, &object_status);
    }
  }
  *serialized_object_status = object_status.SerializeAsString();
}

void CoreWorker::RegisterOwnershipInfoAndResolveFuture(
    const ObjectID &object_id,
    const ObjectID &outer_object_id,
    const rpc::Address &owner_address,
    const std::string &serialized_object_status) {
  // Add the object's owner to the local metadata in case it gets serialized
  // again.
  reference_counter_->AddBorrowedObject(object_id, outer_object_id, owner_address);

  rpc::GetObjectStatusReply object_status;
  object_status.ParseFromString(serialized_object_status);

  if (object_status.has_object() && !reference_counter_->OwnedByUs(object_id)) {
    // We already have the inlined object status, process it immediately.
    future_resolver_->ProcessResolvedObject(
        object_id, owner_address, Status::OK(), object_status);
  } else {
    // We will ask the owner about the object until the object is
    // created or we can no longer reach the owner.
    future_resolver_->ResolveFutureAsync(object_id, owner_address);
  }
}

Status CoreWorker::Put(const RayObject &object,
                       const std::vector<ObjectID> &contained_object_ids,
                       ObjectID *object_id) {
  *object_id = ObjectID::FromIndex(worker_context_.GetCurrentInternalTaskId(),
                                   worker_context_.GetNextPutIndex());
  reference_counter_->AddOwnedObject(*object_id,
                                     contained_object_ids,
                                     rpc_address_,
                                     CurrentCallSite(),
                                     object.GetSize(),
                                     /*is_reconstructable=*/false,
                                     /*add_local_ref=*/true,
                                     NodeID::FromBinary(rpc_address_.raylet_id()));
  auto status = Put(object, contained_object_ids, *object_id, /*pin_object=*/true);
  if (!status.ok()) {
    RemoveLocalReference(*object_id);
  }
  return status;
}

Status CoreWorker::PutInLocalPlasmaStore(const RayObject &object,
                                         const ObjectID &object_id,
                                         bool pin_object) {
  bool object_exists;
  RAY_RETURN_NOT_OK(plasma_store_provider_->Put(
      object, object_id, /* owner_address = */ rpc_address_, &object_exists));
  if (!object_exists) {
    if (pin_object) {
      // Tell the raylet to pin the object **after** it is created.
      RAY_LOG(DEBUG) << "Pinning put object " << object_id;
      local_raylet_client_->PinObjectIDs(
          rpc_address_,
          {object_id},
          [this, object_id](const Status &status, const rpc::PinObjectIDsReply &reply) {
            // Only release the object once the raylet has responded to avoid the race
            // condition that the object could be evicted before the raylet pins it.
            if (!plasma_store_provider_->Release(object_id).ok()) {
              RAY_LOG(ERROR) << "Failed to release ObjectID (" << object_id
                             << "), might cause a leak in plasma.";
            }
          });
    } else {
      RAY_RETURN_NOT_OK(plasma_store_provider_->Release(object_id));
    }
  }
  RAY_CHECK(memory_store_->Put(RayObject(rpc::ErrorType::OBJECT_IN_PLASMA), object_id));
  return Status::OK();
}

Status CoreWorker::Put(const RayObject &object,
                       const std::vector<ObjectID> &contained_object_ids,
                       const ObjectID &object_id,
                       bool pin_object) {
  RAY_RETURN_NOT_OK(WaitForActorRegistered(contained_object_ids));
  if (options_.is_local_mode) {
    RAY_LOG(DEBUG) << "Put " << object_id << " in memory store";
    RAY_CHECK(memory_store_->Put(object, object_id));
    return Status::OK();
  }
  return PutInLocalPlasmaStore(object, object_id, pin_object);
}

Status CoreWorker::CreateOwnedAndIncrementLocalRef(
    const std::shared_ptr<Buffer> &metadata,
    const size_t data_size,
    const std::vector<ObjectID> &contained_object_ids,
    ObjectID *object_id,
    std::shared_ptr<Buffer> *data,
    bool created_by_worker,
    const std::unique_ptr<rpc::Address> &owner_address,
    bool inline_small_object) {
  auto status = WaitForActorRegistered(contained_object_ids);
  if (!status.ok()) {
    return status;
  }
  *object_id = ObjectID::FromIndex(worker_context_.GetCurrentInternalTaskId(),
                                   worker_context_.GetNextPutIndex());
  rpc::Address real_owner_address =
      owner_address != nullptr ? *owner_address : rpc_address_;
  bool owned_by_us = real_owner_address.worker_id() == rpc_address_.worker_id();
  if (owned_by_us) {
    reference_counter_->AddOwnedObject(*object_id,
                                       contained_object_ids,
                                       rpc_address_,
                                       CurrentCallSite(),
                                       data_size + metadata->Size(),
                                       /*is_reconstructable=*/false,
                                       /*add_local_ref=*/true,
                                       NodeID::FromBinary(rpc_address_.raylet_id()));
  } else {
    // Because in the remote worker's `HandleAssignObjectOwner`,
    // a `WaitForRefRemoved` RPC request will be sent back to
    // the current worker. So we need to make sure ref count is > 0
    // by invoking `AddLocalReference` first. Note that in worker.py we set
    // skip_adding_local_ref=True to avoid double referencing the object.
    AddLocalReference(*object_id);
    RAY_UNUSED(
        reference_counter_->AddBorrowedObject(*object_id,
                                              ObjectID::Nil(),
                                              real_owner_address,
                                              /*foreign_owner_already_monitoring=*/true));

    // Remote call `AssignObjectOwner()`.
    rpc::AssignObjectOwnerRequest request;
    request.set_object_id(object_id->Binary());
    request.mutable_borrower_address()->CopyFrom(rpc_address_);
    request.set_call_site(CurrentCallSite());

    for (auto &contained_object_id : contained_object_ids) {
      request.add_contained_object_ids(contained_object_id.Binary());
    }
    request.set_object_size(data_size + metadata->Size());
    auto conn = core_worker_client_pool_->GetOrConnect(real_owner_address);
    std::promise<Status> status_promise;
    conn->AssignObjectOwner(request,
                            [&status_promise](const Status &returned_status,
                                              const rpc::AssignObjectOwnerReply &reply) {
                              status_promise.set_value(returned_status);
                            });
    // Block until the remote call `AssignObjectOwner` returns.
    status = status_promise.get_future().get();
  }

  if (options_.is_local_mode && owned_by_us && inline_small_object) {
    *data = std::make_shared<LocalMemoryBuffer>(data_size);
  } else {
    if (status.ok()) {
      status = plasma_store_provider_->Create(metadata,
                                              data_size,
                                              *object_id,
                                              /* owner_address = */ rpc_address_,
                                              data,
                                              created_by_worker);
    }
    if (!status.ok()) {
      RemoveLocalReference(*object_id);
      return status;
    } else if (*data == nullptr) {
      // Object already exists in plasma. Store the in-memory value so that the
      // client will check the plasma store.
      RAY_CHECK(
          memory_store_->Put(RayObject(rpc::ErrorType::OBJECT_IN_PLASMA), *object_id));
    }
  }
  return Status::OK();
}

Status CoreWorker::CreateExisting(const std::shared_ptr<Buffer> &metadata,
                                  const size_t data_size,
                                  const ObjectID &object_id,
                                  const rpc::Address &owner_address,
                                  std::shared_ptr<Buffer> *data,
                                  bool created_by_worker) {
  if (options_.is_local_mode) {
    return Status::NotImplemented(
        "Creating an object with a pre-existing ObjectID is not supported in local "
        "mode");
  } else {
    return plasma_store_provider_->Create(
        metadata, data_size, object_id, owner_address, data, created_by_worker);
  }
}

Status CoreWorker::SealOwned(const ObjectID &object_id,
                             bool pin_object,
                             const std::unique_ptr<rpc::Address> &owner_address) {
  auto status = SealExisting(object_id, pin_object, std::move(owner_address));
  if (status.ok()) return status;
  RemoveLocalReference(object_id);
  if (reference_counter_->HasReference(object_id)) {
    RAY_LOG(WARNING)
        << "Object " << object_id
        << " failed to be put but has a nonzero ref count. This object may leak.";
  }
  return status;
}

Status CoreWorker::SealExisting(const ObjectID &object_id,
                                bool pin_object,
                                const std::unique_ptr<rpc::Address> &owner_address) {
  RAY_RETURN_NOT_OK(plasma_store_provider_->Seal(object_id));
  if (pin_object) {
    // Tell the raylet to pin the object **after** it is created.
    RAY_LOG(DEBUG) << "Pinning sealed object " << object_id;
    local_raylet_client_->PinObjectIDs(
        owner_address != nullptr ? *owner_address : rpc_address_,
        {object_id},
        [this, object_id](const Status &status, const rpc::PinObjectIDsReply &reply) {
          // Only release the object once the raylet has responded to avoid the race
          // condition that the object could be evicted before the raylet pins it.
          if (!plasma_store_provider_->Release(object_id).ok()) {
            RAY_LOG(ERROR) << "Failed to release ObjectID (" << object_id
                           << "), might cause a leak in plasma.";
          }
        });
  } else {
    RAY_RETURN_NOT_OK(plasma_store_provider_->Release(object_id));
    reference_counter_->FreePlasmaObjects({object_id});
  }
  RAY_CHECK(memory_store_->Put(RayObject(rpc::ErrorType::OBJECT_IN_PLASMA), object_id));
  return Status::OK();
}

Status CoreWorker::Get(const std::vector<ObjectID> &ids,
                       const int64_t timeout_ms,
                       std::vector<std::shared_ptr<RayObject>> *results) {
  results->resize(ids.size(), nullptr);

  absl::flat_hash_set<ObjectID> plasma_object_ids;
  absl::flat_hash_set<ObjectID> memory_object_ids(ids.begin(), ids.end());

  bool got_exception = false;
  absl::flat_hash_map<ObjectID, std::shared_ptr<RayObject>> result_map;
  auto start_time = current_time_ms();

  if (!memory_object_ids.empty()) {
    RAY_RETURN_NOT_OK(memory_store_->Get(
        memory_object_ids, timeout_ms, worker_context_, &result_map, &got_exception));
  }

  // Erase any objects that were promoted to plasma from the results. These get
  // requests will be retried at the plasma store.
  for (auto it = result_map.begin(); it != result_map.end();) {
    auto current = it++;
    if (current->second->IsInPlasmaError()) {
      RAY_LOG(DEBUG) << current->first << " in plasma, doing fetch-and-get";
      plasma_object_ids.insert(current->first);
      result_map.erase(current);
    }
  }

  if (!got_exception) {
    // If any of the objects have been promoted to plasma, then we retry their
    // gets at the provider plasma. Once we get the objects from plasma, we flip
    // the transport type again and return them for the original direct call ids.
    int64_t local_timeout_ms = timeout_ms;
    if (timeout_ms >= 0) {
      local_timeout_ms = std::max(static_cast<int64_t>(0),
                                  timeout_ms - (current_time_ms() - start_time));
    }
    RAY_LOG(DEBUG) << "Plasma GET timeout " << local_timeout_ms;
    RAY_RETURN_NOT_OK(plasma_store_provider_->Get(plasma_object_ids,
                                                  local_timeout_ms,
                                                  worker_context_,
                                                  &result_map,
                                                  &got_exception));
  }

  // Loop through `ids` and fill each entry for the `results` vector,
  // this ensures that entries `results` have exactly the same order as
  // they are in `ids`. When there are duplicate object ids, all the entries
  // for the same id are filled in.
  bool missing_result = false;
  bool will_throw_exception = false;
  for (size_t i = 0; i < ids.size(); i++) {
    const auto pair = result_map.find(ids[i]);
    if (pair != result_map.end()) {
      (*results)[i] = pair->second;
      RAY_CHECK(!pair->second->IsInPlasmaError());
      if (pair->second->IsException()) {
        // The language bindings should throw an exception if they see this
        // object.
        will_throw_exception = true;
      }
    } else {
      missing_result = true;
    }
  }
  // If no timeout was set and none of the results will throw an exception,
  // then check that we fetched all results before returning.
  if (timeout_ms < 0 && !will_throw_exception) {
    RAY_CHECK(!missing_result);
  }

  return Status::OK();
}

Status CoreWorker::GetIfLocal(const std::vector<ObjectID> &ids,
                              std::vector<std::shared_ptr<RayObject>> *results) {
  results->resize(ids.size(), nullptr);

  absl::flat_hash_map<ObjectID, std::shared_ptr<RayObject>> result_map;
  RAY_RETURN_NOT_OK(plasma_store_provider_->GetIfLocal(ids, &result_map));
  for (size_t i = 0; i < ids.size(); i++) {
    auto pair = result_map.find(ids[i]);
    // The caller of this method should guarantee that the object exists in the plasma
    // store when this method is called.
    RAY_CHECK(pair != result_map.end());
    RAY_CHECK(pair->second != nullptr);
    (*results)[i] = pair->second;
  }
  return Status::OK();
}

Status CoreWorker::Contains(const ObjectID &object_id,
                            bool *has_object,
                            bool *is_in_plasma) {
  bool found = false;
  bool in_plasma = false;
  found = memory_store_->Contains(object_id, &in_plasma);
  if (in_plasma) {
    RAY_RETURN_NOT_OK(plasma_store_provider_->Contains(object_id, &found));
  }
  *has_object = found;
  if (is_in_plasma != nullptr) {
    *is_in_plasma = found && in_plasma;
  }
  return Status::OK();
}

// For any objects that are ErrorType::OBJECT_IN_PLASMA, we need to move them from
// the ready set into the plasma_object_ids set to wait on them there.
void RetryObjectInPlasmaErrors(std::shared_ptr<CoreWorkerMemoryStore> &memory_store,
                               WorkerContext &worker_context,
                               absl::flat_hash_set<ObjectID> &memory_object_ids,
                               absl::flat_hash_set<ObjectID> &plasma_object_ids,
                               absl::flat_hash_set<ObjectID> &ready) {
  for (auto iter = memory_object_ids.begin(); iter != memory_object_ids.end();) {
    auto current = iter++;
    const auto &mem_id = *current;
    auto ready_iter = ready.find(mem_id);
    if (ready_iter != ready.end()) {
      std::vector<std::shared_ptr<RayObject>> found;
      RAY_CHECK_OK(memory_store->Get({mem_id},
                                     /*num_objects=*/1,
                                     /*timeout=*/0,
                                     worker_context,
                                     /*remote_after_get=*/false,
                                     &found));
      if (found.size() == 1 && found[0]->IsInPlasmaError()) {
        plasma_object_ids.insert(mem_id);
        ready.erase(ready_iter);
        memory_object_ids.erase(current);
      }
    }
  }
}

Status CoreWorker::Wait(const std::vector<ObjectID> &ids,
                        int num_objects,
                        int64_t timeout_ms,
                        std::vector<bool> *results,
                        bool fetch_local) {
  results->resize(ids.size(), false);

  if (num_objects <= 0 || num_objects > static_cast<int>(ids.size())) {
    return Status::Invalid(
        "Number of objects to wait for must be between 1 and the number of ids.");
  }

  absl::flat_hash_set<ObjectID> plasma_object_ids;
  absl::flat_hash_set<ObjectID> memory_object_ids(ids.begin(), ids.end());

  if (memory_object_ids.size() != ids.size()) {
    return Status::Invalid("Duplicate object IDs not supported in wait.");
  }

  absl::flat_hash_set<ObjectID> ready;
  int64_t start_time = current_time_ms();
  RAY_RETURN_NOT_OK(memory_store_->Wait(
      memory_object_ids,
      std::min(static_cast<int>(memory_object_ids.size()), num_objects),
      timeout_ms,
      worker_context_,
      &ready));
  RAY_CHECK(static_cast<int>(ready.size()) <= num_objects);
  if (timeout_ms > 0) {
    timeout_ms =
        std::max(0, static_cast<int>(timeout_ms - (current_time_ms() - start_time)));
  }
  if (fetch_local) {
    RetryObjectInPlasmaErrors(
        memory_store_, worker_context_, memory_object_ids, plasma_object_ids, ready);
    if (static_cast<int>(ready.size()) < num_objects && plasma_object_ids.size() > 0) {
      RAY_RETURN_NOT_OK(plasma_store_provider_->Wait(
          plasma_object_ids,
          std::min(static_cast<int>(plasma_object_ids.size()),
                   num_objects - static_cast<int>(ready.size())),
          timeout_ms,
          worker_context_,
          &ready));
    }
  }
  RAY_CHECK(static_cast<int>(ready.size()) <= num_objects);

  for (size_t i = 0; i < ids.size(); i++) {
    if (ready.find(ids[i]) != ready.end()) {
      results->at(i) = true;
    }
  }

  return Status::OK();
}

Status CoreWorker::Delete(const std::vector<ObjectID> &object_ids, bool local_only) {
  // Release the object from plasma. This does not affect the object's ref
  // count. If this was called from a non-owning worker, then a warning will be
  // logged and the object will not get released.
  reference_counter_->FreePlasmaObjects(object_ids);

  // Store an error in the in-memory store to indicate that the plasma value is
  // no longer reachable.
  memory_store_->Delete(object_ids);
  for (const auto &object_id : object_ids) {
    RAY_CHECK(memory_store_->Put(RayObject(rpc::ErrorType::OBJECT_DELETED), object_id));
  }

  // We only delete from plasma, which avoids hangs (issue #7105). In-memory
  // objects can only be deleted once the ref count goes to 0.
  absl::flat_hash_set<ObjectID> plasma_object_ids(object_ids.begin(), object_ids.end());
  return plasma_store_provider_->Delete(plasma_object_ids, local_only);
}

Status CoreWorker::GetLocationFromOwner(
    const std::vector<ObjectID> &object_ids,
    int64_t timeout_ms,
    std::vector<std::shared_ptr<ObjectLocation>> *results) {
  results->resize(object_ids.size());
  if (object_ids.empty()) {
    return Status::OK();
  }

  auto mutex = std::make_shared<absl::Mutex>();
  auto num_remaining = std::make_shared<size_t>(object_ids.size());
  auto ready_promise = std::make_shared<std::promise<void>>();
  auto location_by_id =
      std::make_shared<absl::flat_hash_map<ObjectID, std::shared_ptr<ObjectLocation>>>();

  for (const auto &object_id : object_ids) {
    auto owner_address = GetOwnerAddress(object_id);
    auto client = core_worker_client_pool_->GetOrConnect(owner_address);
    rpc::GetObjectLocationsOwnerRequest request;
    auto object_location_request = request.mutable_object_location_request();
    object_location_request->set_intended_worker_id(owner_address.worker_id());
    object_location_request->set_object_id(object_id.Binary());
    client->GetObjectLocationsOwner(
        request,
        [object_id, mutex, num_remaining, ready_promise, location_by_id](
            const Status &status, const rpc::GetObjectLocationsOwnerReply &reply) {
          absl::MutexLock lock(mutex.get());
          if (status.ok()) {
            location_by_id->emplace(
                object_id, std::make_shared<ObjectLocation>(CreateObjectLocation(reply)));
          } else {
            RAY_LOG(WARNING) << "Failed to query location information for " << object_id
                             << " with error: " << status.ToString();
          }
          (*num_remaining)--;
          if (*num_remaining == 0) {
            ready_promise->set_value();
          }
        });
  }
  if (timeout_ms < 0) {
    ready_promise->get_future().wait();
  } else if (ready_promise->get_future().wait_for(
                 std::chrono::microseconds(timeout_ms)) != std::future_status::ready) {
    std::ostringstream stream;
    stream << "Failed querying object locations within " << timeout_ms
           << " milliseconds.";
    return Status::TimedOut(stream.str());
  }

  for (size_t i = 0; i < object_ids.size(); i++) {
    auto pair = location_by_id->find(object_ids[i]);
    if (pair == location_by_id->end()) {
      continue;
    }
    (*results)[i] = pair->second;
  }
  return Status::OK();
}

void CoreWorker::TriggerGlobalGC() {
  local_raylet_client_->GlobalGC(
      [](const Status &status, const rpc::GlobalGCReply &reply) {
        if (!status.ok()) {
          RAY_LOG(ERROR) << "Failed to send global GC request: " << status.ToString();
        }
      });
}

std::string CoreWorker::MemoryUsageString() {
  // Currently only the Plasma store returns a debug string.
  return plasma_store_provider_->MemoryUsageString();
}

TaskID CoreWorker::GetCallerId() const {
  TaskID caller_id;
  ActorID actor_id = GetActorId();
  if (!actor_id.IsNil()) {
    caller_id = TaskID::ForActorCreationTask(actor_id);
  } else {
    absl::MutexLock lock(&mutex_);
    caller_id = main_thread_task_id_;
  }
  return caller_id;
}

Status CoreWorker::PushError(const JobID &job_id,
                             const std::string &type,
                             const std::string &error_message,
                             double timestamp) {
  if (options_.is_local_mode) {
    RAY_LOG(ERROR) << "Pushed Error with JobID: " << job_id << " of type: " << type
                   << " with message: " << error_message << " at time: " << timestamp;
    return Status::OK();
  }
  return local_raylet_client_->PushError(job_id, type, error_message, timestamp);
}

void CoreWorker::SpillOwnedObject(const ObjectID &object_id,
                                  const std::shared_ptr<RayObject> &obj,
                                  std::function<void()> callback) {
  if (!obj->IsInPlasmaError()) {
    RAY_LOG(ERROR) << "Cannot spill inlined object " << object_id;
    callback();
    return;
  }

  // Find the raylet that hosts the primary copy of the object.
  bool owned_by_us = false;
  NodeID pinned_at;
  bool spilled = false;
  RAY_CHECK(reference_counter_->IsPlasmaObjectPinnedOrSpilled(
      object_id, &owned_by_us, &pinned_at, &spilled));
  RAY_CHECK(owned_by_us);
  if (spilled) {
    // The object has already been spilled.
    return;
  }
  auto node = gcs_client_->Nodes().Get(pinned_at);
  if (pinned_at.IsNil() || !node) {
    RAY_LOG(ERROR) << "Primary raylet for object " << object_id << " unreachable";
    callback();
    return;
  }

  // Ask the raylet to spill the object.
  RAY_LOG(DEBUG) << "Sending spill request to raylet for object " << object_id;
  auto raylet_client = std::make_shared<raylet::RayletClient>(
      rpc::NodeManagerWorkerClient::make(node->node_manager_address(),
                                         node->node_manager_port(),
                                         *client_call_manager_));
  raylet_client->RequestObjectSpillage(
      object_id,
      [object_id, callback](const Status &status,
                            const rpc::RequestObjectSpillageReply &reply) {
        if (!status.ok() || !reply.success()) {
          RAY_LOG(ERROR) << "Failed to spill object " << object_id
                         << ", raylet unreachable or object could not be spilled.";
        }
        // TODO(Clark): Provide spilled URL and spilled node ID to callback so it can
        // added them to the reference.
        callback();
      });
}

std::unordered_map<std::string, double> AddPlacementGroupConstraint(
    const std::unordered_map<std::string, double> &resources,
    const rpc::SchedulingStrategy &scheduling_strategy) {
  auto placement_group_id = PlacementGroupID::Nil();
  auto bundle_index = -1;
  if (scheduling_strategy.scheduling_strategy_case() ==
      rpc::SchedulingStrategy::SchedulingStrategyCase::
          kPlacementGroupSchedulingStrategy) {
    placement_group_id = PlacementGroupID::FromBinary(
        scheduling_strategy.placement_group_scheduling_strategy().placement_group_id());
    bundle_index = scheduling_strategy.placement_group_scheduling_strategy()
                       .placement_group_bundle_index();
  }
  if (bundle_index < 0) {
    RAY_CHECK(bundle_index == -1) << "Invalid bundle index " << bundle_index;
  }
  std::unordered_map<std::string, double> new_resources;
  if (placement_group_id != PlacementGroupID::Nil()) {
    for (auto iter = resources.begin(); iter != resources.end(); iter++) {
      auto new_name = FormatPlacementGroupResource(iter->first, placement_group_id, -1);
      new_resources[new_name] = iter->second;
      if (bundle_index >= 0) {
        auto index_name =
            FormatPlacementGroupResource(iter->first, placement_group_id, bundle_index);
        new_resources[index_name] = iter->second;
      }
    }
    return new_resources;
  }
  return resources;
}

rpc::RuntimeEnv CoreWorker::OverrideRuntimeEnv(
    const rpc::RuntimeEnv &child, const std::shared_ptr<rpc::RuntimeEnv> parent) {
  // By default, the child runtime env inherits non-specified options from the
  // parent. There is one exception to this:
  //     - The env_vars dictionaries are merged, so environment variables
  //       not specified by the child are still inherited from the parent.

  // Override environment variables.
  google::protobuf::Map<std::string, std::string> result_env_vars(parent->env_vars());
  result_env_vars.insert(child.env_vars().begin(), child.env_vars().end());
  // Inherit all other non-specified options from the parent.
  rpc::RuntimeEnv result_runtime_env(*parent);
  // TODO(SongGuyang): avoid dupliacated fields.
  result_runtime_env.MergeFrom(child);
  if (child.python_runtime_env().py_modules().size() > 0 &&
      parent->python_runtime_env().py_modules().size() > 0) {
    result_runtime_env.mutable_python_runtime_env()->clear_py_modules();
    for (auto &module : child.python_runtime_env().py_modules()) {
      result_runtime_env.mutable_python_runtime_env()->add_py_modules(module);
    }
    result_runtime_env.mutable_uris()->clear_py_modules_uris();
    result_runtime_env.mutable_uris()->mutable_py_modules_uris()->CopyFrom(
        child.uris().py_modules_uris());
  }
  if (child.python_runtime_env().has_pip_runtime_env() &&
      parent->python_runtime_env().has_pip_runtime_env()) {
    result_runtime_env.mutable_python_runtime_env()->clear_pip_runtime_env();
    result_runtime_env.mutable_python_runtime_env()->mutable_pip_runtime_env()->CopyFrom(
        child.python_runtime_env().pip_runtime_env());
  }
  if (!result_env_vars.empty()) {
    result_runtime_env.mutable_env_vars()->insert(result_env_vars.begin(),
                                                  result_env_vars.end());
  }
  return result_runtime_env;
}

// TODO(SongGuyang): This function exists in both C++ and Python. We should make this
// logic clearly.
static std::string encode_plugin_uri(std::string plugin, std::string uri) {
  return plugin + "|" + uri;
}

static std::vector<std::string> GetUrisFromRuntimeEnv(
    const rpc::RuntimeEnv *runtime_env) {
  std::vector<std::string> result;
  if (runtime_env == nullptr) {
    return result;
  }
  if (!runtime_env->uris().working_dir_uri().empty()) {
    const auto &uri = runtime_env->uris().working_dir_uri();
    result.emplace_back(encode_plugin_uri("working_dir", uri));
  }
  for (const auto &uri : runtime_env->uris().py_modules_uris()) {
    result.emplace_back(encode_plugin_uri("py_modules", uri));
  }
  if (!runtime_env->uris().conda_uri().empty()) {
    const auto &uri = runtime_env->uris().conda_uri();
    result.emplace_back(encode_plugin_uri("conda", uri));
  }
  if (!runtime_env->uris().pip_uri().empty()) {
    const auto &uri = runtime_env->uris().pip_uri();
    result.emplace_back(encode_plugin_uri("pip", uri));
  }
  for (const auto &uri : runtime_env->uris().plugin_uris()) {
    result.emplace_back(encode_plugin_uri("plugin", uri));
  }
  return result;
}

static std::vector<std::string> GetUrisFromSerializedRuntimeEnv(
    const std::string &serialized_runtime_env) {
  rpc::RuntimeEnv runtime_env;
  if (!google::protobuf::util::JsonStringToMessage(serialized_runtime_env, &runtime_env)
           .ok()) {
    RAY_LOG(WARNING) << "Parse runtime env failed for " << serialized_runtime_env;
    // TODO(SongGuyang): We pass the raw string here and the task will fail after an
    // exception raised in runtime env agent. Actually, we can fail the task here.
    return {};
  }
  return GetUrisFromRuntimeEnv(&runtime_env);
}

std::string CoreWorker::OverrideTaskOrActorRuntimeEnv(
    const std::string &serialized_runtime_env,
    std::vector<std::string> *runtime_env_uris) {
  std::shared_ptr<rpc::RuntimeEnv> parent = nullptr;
  if (options_.worker_type == WorkerType::DRIVER) {
    if (IsRuntimeEnvEmpty(serialized_runtime_env)) {
      *runtime_env_uris = GetUrisFromRuntimeEnv(job_runtime_env_.get());
      return job_config_->runtime_env_info().serialized_runtime_env();
    }
    parent = job_runtime_env_;
  } else {
    if (IsRuntimeEnvEmpty(serialized_runtime_env)) {
      *runtime_env_uris =
          GetUrisFromRuntimeEnv(worker_context_.GetCurrentRuntimeEnv().get());
      return worker_context_.GetCurrentSerializedRuntimeEnv();
    }
    parent = worker_context_.GetCurrentRuntimeEnv();
  }
  if (parent) {
    rpc::RuntimeEnv child_runtime_env;
    if (!google::protobuf::util::JsonStringToMessage(serialized_runtime_env,
                                                     &child_runtime_env)
             .ok()) {
      RAY_LOG(WARNING) << "Parse runtime env failed for " << serialized_runtime_env;
      // TODO(SongGuyang): We pass the raw string here and the task will fail after an
      // exception raised in runtime env agent. Actually, we can fail the task here.
      return serialized_runtime_env;
    }
    auto override_runtime_env = OverrideRuntimeEnv(child_runtime_env, parent);
    std::string result;
    RAY_CHECK(
        google::protobuf::util::MessageToJsonString(override_runtime_env, &result).ok());
    *runtime_env_uris = GetUrisFromRuntimeEnv(&override_runtime_env);
    return result;
  } else {
    *runtime_env_uris = GetUrisFromSerializedRuntimeEnv(serialized_runtime_env);
    return serialized_runtime_env;
  }
}

void CoreWorker::BuildCommonTaskSpec(
    TaskSpecBuilder &builder,
    const JobID &job_id,
    const TaskID &task_id,
    const std::string &name,
    const TaskID &current_task_id,
    uint64_t task_index,
    const TaskID &caller_id,
    const rpc::Address &address,
    const RayFunction &function,
    const std::vector<std::unique_ptr<TaskArg>> &args,
    uint64_t num_returns,
    const std::unordered_map<std::string, double> &required_resources,
    const std::unordered_map<std::string, double> &required_placement_resources,
    const std::string &debugger_breakpoint,
    int64_t depth,
    const std::string &serialized_runtime_env,
    const std::string &concurrency_group_name) {
  // Build common task spec.
  std::vector<std::string> runtime_env_uris;
  auto override_runtime_env =
      OverrideTaskOrActorRuntimeEnv(serialized_runtime_env, &runtime_env_uris);
  builder.SetCommonTaskSpec(task_id,
                            name,
                            function.GetLanguage(),
                            function.GetFunctionDescriptor(),
                            job_id,
                            current_task_id,
                            task_index,
                            caller_id,
                            address,
                            num_returns,
                            required_resources,
                            required_placement_resources,
                            debugger_breakpoint,
                            depth,
                            override_runtime_env,
                            runtime_env_uris,
                            concurrency_group_name);
  // Set task arguments.
  for (const auto &arg : args) {
    builder.AddArg(*arg);
  }
}

std::vector<rpc::ObjectReference> CoreWorker::SubmitTask(
    const RayFunction &function,
    const std::vector<std::unique_ptr<TaskArg>> &args,
    const TaskOptions &task_options,
    int max_retries,
    bool retry_exceptions,
    const rpc::SchedulingStrategy &scheduling_strategy,
    const std::string &debugger_breakpoint) {
  RAY_CHECK(scheduling_strategy.scheduling_strategy_case() !=
            rpc::SchedulingStrategy::SchedulingStrategyCase::SCHEDULING_STRATEGY_NOT_SET);

  TaskSpecBuilder builder;
  const auto next_task_index = worker_context_.GetNextTaskIndex();
  const auto task_id = TaskID::ForNormalTask(worker_context_.GetCurrentJobID(),
                                             worker_context_.GetCurrentInternalTaskId(),
                                             next_task_index);
  auto constrained_resources =
      AddPlacementGroupConstraint(task_options.resources, scheduling_strategy);

  const std::unordered_map<std::string, double> required_resources;
  auto task_name = task_options.name.empty()
                       ? function.GetFunctionDescriptor()->DefaultTaskName()
                       : task_options.name;
  int64_t depth = worker_context_.GetTaskDepth() + 1;
  // TODO(ekl) offload task building onto a thread pool for performance
  BuildCommonTaskSpec(builder,
                      worker_context_.GetCurrentJobID(),
                      task_id,
                      task_name,
                      worker_context_.GetCurrentTaskID(),
                      next_task_index,
                      GetCallerId(),
                      rpc_address_,
                      function,
                      args,
                      task_options.num_returns,
                      constrained_resources,
                      required_resources,
                      debugger_breakpoint,
                      depth,
                      task_options.serialized_runtime_env);
  builder.SetNormalTaskSpec(max_retries, retry_exceptions, scheduling_strategy);
  TaskSpecification task_spec = builder.Build();
  RAY_LOG(DEBUG) << "Submitting normal task " << task_spec.DebugString();
  std::vector<rpc::ObjectReference> returned_refs;
  if (options_.is_local_mode) {
    returned_refs = ExecuteTaskLocalMode(task_spec);
  } else {
    returned_refs = task_manager_->AddPendingTask(
        task_spec.CallerAddress(), task_spec, CurrentCallSite(), max_retries);
    io_service_.post(
        [this, task_spec]() {
          RAY_UNUSED(direct_task_submitter_->SubmitTask(task_spec));
        },
        "CoreWorker.SubmitTask");
  }
  return returned_refs;
}

Status CoreWorker::CreateActor(const RayFunction &function,
                               const std::vector<std::unique_ptr<TaskArg>> &args,
                               const ActorCreationOptions &actor_creation_options,
                               const std::string &extension_data,
                               ActorID *return_actor_id) {
  RAY_CHECK(actor_creation_options.scheduling_strategy.scheduling_strategy_case() !=
            rpc::SchedulingStrategy::SchedulingStrategyCase::SCHEDULING_STRATEGY_NOT_SET);

  if (actor_creation_options.is_asyncio && options_.is_local_mode) {
    return Status::NotImplemented(
        "Async actor is currently not supported for the local mode");
  }

  RAY_CHECK(job_config_ != nullptr);
  bool is_detached = false;
  if (!actor_creation_options.is_detached.has_value()) {
    /// Since this actor doesn't have a specified lifetime on creation, let's use
    /// the default value of the job.
    is_detached = job_config_->default_actor_lifetime() ==
                  ray::rpc::JobConfig_ActorLifetime_DETACHED;
  } else {
    is_detached = actor_creation_options.is_detached.value();
  }

  const auto next_task_index = worker_context_.GetNextTaskIndex();
  const ActorID actor_id = ActorID::Of(worker_context_.GetCurrentJobID(),
                                       worker_context_.GetCurrentTaskID(),
                                       next_task_index);
  const TaskID actor_creation_task_id = TaskID::ForActorCreationTask(actor_id);
  const JobID job_id = worker_context_.GetCurrentJobID();
  // Propagate existing environment variable overrides, but override them with any new
  // ones
  std::vector<ObjectID> return_ids;
  TaskSpecBuilder builder;
  auto new_placement_resources =
      AddPlacementGroupConstraint(actor_creation_options.placement_resources,
                                  actor_creation_options.scheduling_strategy);
  auto new_resource = AddPlacementGroupConstraint(
      actor_creation_options.resources, actor_creation_options.scheduling_strategy);
  const auto actor_name = actor_creation_options.name;
  const auto task_name =
      actor_name.empty()
          ? function.GetFunctionDescriptor()->DefaultTaskName()
          : actor_name + ":" + function.GetFunctionDescriptor()->CallString();
  int64_t depth = worker_context_.GetTaskDepth() + 1;
  BuildCommonTaskSpec(builder,
                      job_id,
                      actor_creation_task_id,
                      task_name,
                      worker_context_.GetCurrentTaskID(),
                      next_task_index,
                      GetCallerId(),
                      rpc_address_,
                      function,
                      args,
                      1,
                      new_resource,
                      new_placement_resources,
                      "" /* debugger_breakpoint */,
                      depth,
                      actor_creation_options.serialized_runtime_env);

  // If the namespace is not specified, get it from the job.
  const auto &ray_namespace = (actor_creation_options.ray_namespace.empty()
                                   ? job_config_->ray_namespace()
                                   : actor_creation_options.ray_namespace);
  auto actor_handle = std::make_unique<ActorHandle>(
      actor_id,
      GetCallerId(),
      rpc_address_,
      job_id,
      /*actor_cursor=*/ObjectID::FromIndex(actor_creation_task_id, 1),
      function.GetLanguage(),
      function.GetFunctionDescriptor(),
      extension_data,
      actor_creation_options.max_task_retries,
      actor_name,
      ray_namespace,
      actor_creation_options.max_pending_calls,
      actor_creation_options.execute_out_of_order);
  std::string serialized_actor_handle;
  actor_handle->Serialize(&serialized_actor_handle);
  builder.SetActorCreationTaskSpec(actor_id,
                                   serialized_actor_handle,
                                   actor_creation_options.scheduling_strategy,
                                   actor_creation_options.max_restarts,
                                   actor_creation_options.max_task_retries,
                                   actor_creation_options.dynamic_worker_options,
                                   actor_creation_options.max_concurrency,
                                   is_detached,
                                   actor_name,
                                   ray_namespace,
                                   actor_creation_options.is_asyncio,
                                   actor_creation_options.concurrency_groups,
                                   extension_data,
                                   actor_creation_options.execute_out_of_order);
  // Add the actor handle before we submit the actor creation task, since the
  // actor handle must be in scope by the time the GCS sends the
  // WaitForActorOutOfScopeRequest.
  RAY_CHECK(actor_manager_->AddNewActorHandle(
      std::move(actor_handle), CurrentCallSite(), rpc_address_, is_detached))
      << "Actor " << actor_id << " already exists";
  *return_actor_id = actor_id;
  TaskSpecification task_spec = builder.Build();
  RAY_LOG(DEBUG) << "Submitting actor creation task " << task_spec.DebugString();
  if (options_.is_local_mode) {
    // TODO(suquark): Should we consider namespace in local mode? Currently
    // it looks like two actors with two different namespaces become the
    // same actor in local mode. Maybe this is not an issue if we consider
    // the actor name globally unique.
    if (!actor_name.empty()) {
      // Since local mode doesn't pass GCS actor management code path,
      // it just register actor names in memory.
      local_mode_named_actor_registry_.emplace(actor_name, actor_id);
    }
    ExecuteTaskLocalMode(task_spec);
  } else {
    int max_retries;
    if (actor_creation_options.max_restarts == -1) {
      max_retries = -1;
    } else {
      max_retries = std::max((int64_t)RayConfig::instance().actor_creation_min_retries(),
                             actor_creation_options.max_restarts);
    }
    task_manager_->AddPendingTask(
        rpc_address_, task_spec, CurrentCallSite(), max_retries);

    if (actor_name.empty()) {
      io_service_.post(
          [this, task_spec = std::move(task_spec)]() {
            RAY_UNUSED(actor_creator_->AsyncRegisterActor(
                task_spec, [this, task_spec](Status status) {
                  if (!status.ok()) {
                    RAY_LOG(ERROR)
                        << "Failed to register actor: " << task_spec.ActorCreationId()
                        << ". Error message: " << status.ToString();
                  } else {
                    RAY_UNUSED(direct_task_submitter_->SubmitTask(task_spec));
                  }
                }));
          },
          "ActorCreator.AsyncRegisterActor");
    } else {
      // For named actor, we still go through the sync way because for
      // functions like list actors these actors need to be there, especially
      // for local driver. But the current code all go through the gcs right now.
      auto status = actor_creator_->RegisterActor(task_spec);
      if (!status.ok()) {
        return status;
      }
      io_service_.post(
          [this, task_spec = std::move(task_spec)]() {
            RAY_UNUSED(direct_task_submitter_->SubmitTask(task_spec));
          },
          "CoreWorker.SubmitTask");
    }
  }
  return Status::OK();
}

Status CoreWorker::CreatePlacementGroup(
    const PlacementGroupCreationOptions &placement_group_creation_options,
    PlacementGroupID *return_placement_group_id) {
  const auto &bundles = placement_group_creation_options.bundles;
  for (const auto &bundle : bundles) {
    for (const auto &resource : bundle) {
      if (resource.first == kBundle_ResourceLabel) {
        std::ostringstream stream;
        stream << kBundle_ResourceLabel << " is a system reserved resource, which is not "
               << "allowed to be used in placement groupd ";
        return Status::Invalid(stream.str());
      }
    }
  }
  const PlacementGroupID placement_group_id = PlacementGroupID::FromRandom();
  PlacementGroupSpecBuilder builder;
  builder.SetPlacementGroupSpec(placement_group_id,
                                placement_group_creation_options.name,
                                placement_group_creation_options.bundles,
                                placement_group_creation_options.strategy,
                                placement_group_creation_options.is_detached,
                                worker_context_.GetCurrentJobID(),
                                worker_context_.GetCurrentActorID(),
                                worker_context_.CurrentActorDetached());
  PlacementGroupSpecification placement_group_spec = builder.Build();
  *return_placement_group_id = placement_group_id;
  RAY_LOG(INFO) << "Submitting Placement Group creation to GCS: " << placement_group_id;
  const auto status =
      gcs_client_->PlacementGroups().SyncCreatePlacementGroup(placement_group_spec);
  if (status.IsTimedOut()) {
    std::ostringstream stream;
    stream << "There was timeout in creating the placement group of id "
           << placement_group_id
           << ". It is probably "
              "because GCS server is dead or there's a high load there.";
    return Status::TimedOut(stream.str());
  } else {
    return status;
  }
}

Status CoreWorker::RemovePlacementGroup(const PlacementGroupID &placement_group_id) {
  // Synchronously wait for placement group removal.
  const auto status =
      gcs_client_->PlacementGroups().SyncRemovePlacementGroup(placement_group_id);
  if (status.IsTimedOut()) {
    std::ostringstream stream;
    stream << "There was timeout in removing the placement group of id "
           << placement_group_id
           << ". It is probably "
              "because GCS server is dead or there's a high load there.";
    return Status::TimedOut(stream.str());
  } else {
    return status;
  }
}

Status CoreWorker::WaitPlacementGroupReady(const PlacementGroupID &placement_group_id,
                                           int timeout_seconds) {
  const auto status =
      gcs_client_->PlacementGroups().SyncWaitUntilReady(placement_group_id);
  if (status.IsTimedOut()) {
    std::ostringstream stream;
    stream << "There was timeout in waiting for placement group " << placement_group_id
           << " creation.";
    return Status::TimedOut(stream.str());
  } else {
    return status;
  }
}

std::optional<std::vector<rpc::ObjectReference>> CoreWorker::SubmitActorTask(
    const ActorID &actor_id,
    const RayFunction &function,
    const std::vector<std::unique_ptr<TaskArg>> &args,
    const TaskOptions &task_options) {
  absl::ReleasableMutexLock lock(&actor_task_mutex_);
  /// Check whether backpressure may happen at the very beginning of submitting a task.
  if (direct_actor_submitter_->PendingTasksFull(actor_id)) {
    RAY_LOG(DEBUG) << "Back pressure occurred while submitting the task to " << actor_id
                   << ". " << direct_actor_submitter_->DebugString(actor_id);
    return std::nullopt;
  }

  auto actor_handle = actor_manager_->GetActorHandle(actor_id);

  // Add one for actor cursor object id for tasks.
  const int num_returns = task_options.num_returns + 1;

  // Build common task spec.
  TaskSpecBuilder builder;
  const auto next_task_index = worker_context_.GetNextTaskIndex();
  const TaskID actor_task_id =
      TaskID::ForActorTask(worker_context_.GetCurrentJobID(),
                           worker_context_.GetCurrentInternalTaskId(),
                           next_task_index,
                           actor_handle->GetActorID());
  const std::unordered_map<std::string, double> required_resources;
  const auto task_name = task_options.name.empty()
                             ? function.GetFunctionDescriptor()->DefaultTaskName()
                             : task_options.name;

  // Depth shouldn't matter for an actor task, but for consistency it should be
  // the same as the actor creation task's depth.
  int64_t depth = worker_context_.GetTaskDepth();
  BuildCommonTaskSpec(builder,
                      actor_handle->CreationJobID(),
                      actor_task_id,
                      task_name,
                      worker_context_.GetCurrentTaskID(),
                      next_task_index,
                      GetCallerId(),
                      rpc_address_,
                      function,
                      args,
                      num_returns,
                      task_options.resources,
                      required_resources,
                      "",    /* debugger_breakpoint */
                      depth, /*depth*/
                      "{}",  /* serialized_runtime_env */
                      task_options.concurrency_group_name);
  // NOTE: placement_group_capture_child_tasks and runtime_env will
  // be ignored in the actor because we should always follow the actor's option.

  // TODO(swang): Do we actually need to set this ObjectID?
  const ObjectID new_cursor = ObjectID::FromIndex(actor_task_id, num_returns);
  actor_handle->SetActorTaskSpec(builder, new_cursor);

  // Submit task.
  TaskSpecification task_spec = builder.Build();
  RAY_LOG(DEBUG) << "Submitting actor task " << task_spec.DebugString();
  std::vector<rpc::ObjectReference> returned_refs;
  if (options_.is_local_mode) {
    /// NOTE: The lock should be released in local mode. The user code may
    /// submit another task when executing the current task locally, which
    /// cause deadlock. The code call chain is:
    /// SubmitActorTask -> python user code -> actor.xx.remote() -> SubmitActorTask
    lock.Release();
    returned_refs = ExecuteTaskLocalMode(task_spec, actor_id);
  } else {
    returned_refs = task_manager_->AddPendingTask(
        rpc_address_, task_spec, CurrentCallSite(), actor_handle->MaxTaskRetries());
    RAY_CHECK_OK(direct_actor_submitter_->SubmitTask(task_spec));
  }
  return {std::move(returned_refs)};
}

Status CoreWorker::CancelTask(const ObjectID &object_id,
                              bool force_kill,
                              bool recursive) {
  if (actor_manager_->CheckActorHandleExists(object_id.TaskId().ActorId())) {
    return Status::Invalid("Actor task cancellation is not supported.");
  }
  rpc::Address obj_addr;
  if (!reference_counter_->GetOwner(object_id, &obj_addr)) {
    return Status::Invalid("No owner found for object.");
  }
  if (obj_addr.SerializeAsString() != rpc_address_.SerializeAsString()) {
    return direct_task_submitter_->CancelRemoteTask(
        object_id, obj_addr, force_kill, recursive);
  }

  auto task_spec = task_manager_->GetTaskSpec(object_id.TaskId());
  if (task_spec.has_value() && !task_spec.value().IsActorCreationTask()) {
    return direct_task_submitter_->CancelTask(task_spec.value(), force_kill, recursive);
  }
  return Status::OK();
}

Status CoreWorker::CancelChildren(const TaskID &task_id, bool force_kill) {
  bool recursive_success = true;
  for (const auto &child_id : task_manager_->GetPendingChildrenTasks(task_id)) {
    auto child_spec = task_manager_->GetTaskSpec(child_id);
    if (child_spec.has_value()) {
      auto result =
          direct_task_submitter_->CancelTask(child_spec.value(), force_kill, true);
      recursive_success = recursive_success && result.ok();
    } else {
      recursive_success = false;
    }
  }
  if (recursive_success) {
    return Status::OK();
  } else {
    return Status::UnknownError("Recursive task cancelation failed--check warning logs.");
  }
}

Status CoreWorker::KillActor(const ActorID &actor_id, bool force_kill, bool no_restart) {
  if (options_.is_local_mode) {
    return KillActorLocalMode(actor_id);
  }
  std::promise<Status> p;
  auto f = p.get_future();
  io_service_.post(
      [this, p = &p, actor_id, force_kill, no_restart]() {
        auto cb = [this, p, actor_id, force_kill, no_restart](Status status) mutable {
          if (status.ok()) {
            RAY_CHECK_OK(gcs_client_->Actors().AsyncKillActor(
                actor_id, force_kill, no_restart, nullptr));
          }
          p->set_value(std::move(status));
        };
        if (actor_creator_->IsActorInRegistering(actor_id)) {
          actor_creator_->AsyncWaitForActorRegisterFinish(actor_id, std::move(cb));
        } else if (actor_manager_->CheckActorHandleExists(actor_id)) {
          cb(Status::OK());
        } else {
          std::stringstream stream;
          stream << "Failed to find a corresponding actor handle for " << actor_id;
          cb(Status::Invalid(stream.str()));
        }
      },
      "CoreWorker.KillActor");
  const auto &status = f.get();
  actor_manager_->OnActorKilled(actor_id);
  return status;
}

Status CoreWorker::KillActorLocalMode(const ActorID &actor_id) {
  // KillActor doesn't do anything in local mode. We only remove named actor entry if
  // exists.
  for (auto it = local_mode_named_actor_registry_.begin();
       it != local_mode_named_actor_registry_.end();) {
    auto current = it++;
    if (current->second == actor_id) {
      local_mode_named_actor_registry_.erase(current);
    }
  }
  return Status::OK();
}

void CoreWorker::RemoveActorHandleReference(const ActorID &actor_id) {
  ObjectID actor_handle_id = ObjectID::ForActorHandle(actor_id);
  reference_counter_->RemoveLocalReference(actor_handle_id, nullptr);
}

ActorID CoreWorker::DeserializeAndRegisterActorHandle(const std::string &serialized,
                                                      const ObjectID &outer_object_id) {
  std::unique_ptr<ActorHandle> actor_handle(new ActorHandle(serialized));
  return actor_manager_->RegisterActorHandle(
      std::move(actor_handle), outer_object_id, CurrentCallSite(), rpc_address_);
}

Status CoreWorker::SerializeActorHandle(const ActorID &actor_id,
                                        std::string *output,
                                        ObjectID *actor_handle_id) const {
  auto actor_handle = actor_manager_->GetActorHandle(actor_id);
  actor_handle->Serialize(output);
  *actor_handle_id = ObjectID::ForActorHandle(actor_id);
  return Status::OK();
}

std::shared_ptr<const ActorHandle> CoreWorker::GetActorHandle(
    const ActorID &actor_id) const {
  return actor_manager_->GetActorHandle(actor_id);
}

std::pair<std::shared_ptr<const ActorHandle>, Status> CoreWorker::GetNamedActorHandle(
    const std::string &name, const std::string &ray_namespace) {
  RAY_CHECK(!name.empty());
  if (options_.is_local_mode) {
    return GetNamedActorHandleLocalMode(name);
  }

  return actor_manager_->GetNamedActorHandle(
      name,
      ray_namespace.empty() ? job_config_->ray_namespace() : ray_namespace,
      CurrentCallSite(),
      rpc_address_);
}

std::pair<std::vector<std::pair<std::string, std::string>>, Status>
CoreWorker::ListNamedActors(bool all_namespaces) {
  if (options_.is_local_mode) {
    return ListNamedActorsLocalMode();
  }

  std::vector<std::pair<std::string, std::string>> actors;

  // This call needs to be blocking because we can't return until we get the
  // response from the RPC.
  const auto &ray_namespace = job_config_->ray_namespace();
  const auto status =
      gcs_client_->Actors().SyncListNamedActors(all_namespaces, ray_namespace, actors);
  if (status.IsTimedOut()) {
    std::ostringstream stream;
    stream << "There was timeout in getting the list of named actors, "
              "probably because the GCS server is dead or under high load .";
    return std::make_pair(std::move(actors), Status::TimedOut(stream.str()));
  } else if (!status.ok()) {
    return std::make_pair(std::move(actors), status);
  } else {
    return std::make_pair(std::move(actors), status);
  }
}

std::pair<std::shared_ptr<const ActorHandle>, Status>
CoreWorker::GetNamedActorHandleLocalMode(const std::string &name) {
  auto it = local_mode_named_actor_registry_.find(name);
  if (it == local_mode_named_actor_registry_.end()) {
    std::ostringstream stream;
    stream << "Failed to look up actor with name '" << name;
    return std::make_pair(nullptr, Status::NotFound(stream.str()));
  }

  return std::make_pair(GetActorHandle(it->second), Status::OK());
}

std::pair<std::vector<std::pair<std::string, std::string>>, Status>
CoreWorker::ListNamedActorsLocalMode() {
  std::vector<std::pair<std::string, std::string>> actors;
  for (auto it = local_mode_named_actor_registry_.begin();
       it != local_mode_named_actor_registry_.end();
       it++) {
    actors.push_back(std::make_pair(/*namespace=*/"", it->first));
  }
  return std::make_pair(actors, Status::OK());
}

const ResourceMappingType CoreWorker::GetResourceIDs() const {
  absl::MutexLock lock(&mutex_);
  return *resource_ids_;
}

std::unique_ptr<worker::ProfileEvent> CoreWorker::CreateProfileEvent(
    const std::string &event_type) {
  return std::make_unique<worker::ProfileEvent>(profiler_, event_type);
}

void CoreWorker::RunTaskExecutionLoop() {
  task_execution_service_.run();
  RAY_CHECK(is_shutdown_)
      << "Task execution loop was terminated without calling shutdown API.";
}

Status CoreWorker::AllocateReturnObject(const ObjectID &object_id,
                                        const size_t &data_size,
                                        const std::shared_ptr<Buffer> &metadata,
                                        const std::vector<ObjectID> &contained_object_ids,
                                        int64_t *task_output_inlined_bytes,
                                        std::shared_ptr<RayObject> *return_object) {
  rpc::Address owner_address(options_.is_local_mode
                                 ? rpc::Address()
                                 : worker_context_.GetCurrentTask()->CallerAddress());

  bool object_already_exists = false;
  std::shared_ptr<Buffer> data_buffer;
  if (data_size > 0) {
    RAY_LOG(DEBUG) << "Creating return object " << object_id;
    // Mark this object as containing other object IDs. The ref counter will
    // keep the inner IDs in scope until the outer one is out of scope.
    if (!contained_object_ids.empty() && !options_.is_local_mode) {
      reference_counter_->AddNestedObjectIds(
          object_id, contained_object_ids, owner_address);
    }

    // Allocate a buffer for the return object.
    if (options_.is_local_mode ||
        (static_cast<int64_t>(data_size) < max_direct_call_object_size_ &&
         // ensure we don't exceed the limit if we allocate this object inline.
         (*task_output_inlined_bytes + static_cast<int64_t>(data_size) <=
          RayConfig::instance().task_rpc_inlined_bytes_limit()))) {
      data_buffer = std::make_shared<LocalMemoryBuffer>(data_size);
      *task_output_inlined_bytes += static_cast<int64_t>(data_size);
    } else {
      RAY_RETURN_NOT_OK(CreateExisting(metadata,
                                       data_size,
                                       object_id,
                                       owner_address,
                                       &data_buffer,
                                       /*created_by_worker=*/true));
      object_already_exists = !data_buffer;
    }
  }
  // Leave the return object as a nullptr if the object already exists.
  if (!object_already_exists) {
    auto contained_refs = GetObjectRefs(contained_object_ids);
    *return_object =
        std::make_shared<RayObject>(data_buffer, metadata, std::move(contained_refs));
  }

  return Status::OK();
}

Status CoreWorker::ExecuteTask(const TaskSpecification &task_spec,
                               const std::shared_ptr<ResourceMappingType> &resource_ids,
                               std::vector<std::shared_ptr<RayObject>> *return_objects,
                               ReferenceCounter::ReferenceTableProto *borrowed_refs,
                               bool *is_application_level_error) {
  RAY_LOG(DEBUG) << "Executing task, task info = " << task_spec.DebugString();
  task_queue_length_ -= 1;
  num_executed_tasks_ += 1;

  // Modify the worker's per function counters.
  std::string func_name = task_spec.FunctionDescriptor()->CallString();
  {
    absl::MutexLock l(&task_counter_.tasks_counter_mutex_);
    task_counter_.Add(TaskCounter::kPending, func_name, -1);
    task_counter_.Add(TaskCounter::kRunning, func_name, 1);
  }

  if (!options_.is_local_mode) {
    worker_context_.SetCurrentTask(task_spec);
    SetCurrentTaskId(task_spec.TaskId(), task_spec.AttemptNumber());
  }
  {
    absl::MutexLock lock(&mutex_);
    current_task_ = task_spec;
    if (resource_ids) {
      resource_ids_ = resource_ids;
    }
  }

  RayFunction func{task_spec.GetLanguage(), task_spec.FunctionDescriptor()};

  std::vector<std::shared_ptr<RayObject>> args;
  std::vector<rpc::ObjectReference> arg_refs;
  // This includes all IDs that were passed by reference and any IDs that were
  // inlined in the task spec. These references will be pinned during the task
  // execution and unpinned once the task completes. We will notify the caller
  // about any IDs that we are still borrowing by the time the task completes.
  std::vector<ObjectID> borrowed_ids;
  RAY_CHECK_OK(GetAndPinArgsForExecutor(task_spec, &args, &arg_refs, &borrowed_ids));

  std::vector<ObjectID> return_ids;
  for (size_t i = 0; i < task_spec.NumReturns(); i++) {
    return_ids.push_back(task_spec.ReturnId(i));
  }

  Status status;
  TaskType task_type = TaskType::NORMAL_TASK;
  if (task_spec.IsActorCreationTask()) {
    RAY_CHECK(return_ids.size() > 0);
    return_ids.pop_back();
    task_type = TaskType::ACTOR_CREATION_TASK;
    SetActorId(task_spec.ActorCreationId());
    {
      std::unique_ptr<ActorHandle> self_actor_handle(
          new ActorHandle(task_spec.GetSerializedActorHandle()));
      // Register the handle to the current actor itself.
      actor_manager_->RegisterActorHandle(std::move(self_actor_handle),
                                          ObjectID::Nil(),
                                          CurrentCallSite(),
                                          rpc_address_,
                                          /*is_self=*/true);
    }
    RAY_LOG(INFO) << "Creating actor: " << task_spec.ActorCreationId();
  } else if (task_spec.IsActorTask()) {
    RAY_CHECK(return_ids.size() > 0);
    return_ids.pop_back();
    task_type = TaskType::ACTOR_TASK;
  }

  // Because we support concurrent actor calls, we need to update the
  // worker ID for the current thread.
  CoreWorkerProcess::SetCurrentThreadWorkerId(GetWorkerID());

  std::shared_ptr<LocalMemoryBuffer> creation_task_exception_pb_bytes = nullptr;

  std::vector<ConcurrencyGroup> defined_concurrency_groups = {};
  std::string name_of_concurrency_group_to_execute;
  if (task_spec.IsActorCreationTask()) {
    defined_concurrency_groups = task_spec.ConcurrencyGroups();
  } else if (task_spec.IsActorTask()) {
    name_of_concurrency_group_to_execute = task_spec.ConcurrencyGroupName();
  }

  status = options_.task_execution_callback(
      task_type,
      task_spec.GetName(),
      func,
      task_spec.GetRequiredResources().GetResourceUnorderedMap(),
      args,
      arg_refs,
      return_ids,
      task_spec.GetDebuggerBreakpoint(),
      return_objects,
      creation_task_exception_pb_bytes,
      is_application_level_error,
      defined_concurrency_groups,
      name_of_concurrency_group_to_execute);

  // Get the reference counts for any IDs that we borrowed during this task,
  // remove the local reference for these IDs, and return the ref count info to
  // the caller. This will notify the caller of any IDs that we (or a nested
  // task) are still borrowing. It will also notify the caller of any new IDs
  // that were contained in a borrowed ID that we (or a nested task) are now
  // borrowing.
  std::vector<ObjectID> deleted;
  if (!borrowed_ids.empty()) {
    reference_counter_->PopAndClearLocalBorrowers(borrowed_ids, borrowed_refs, &deleted);
  }
  memory_store_->Delete(deleted);

  if (task_spec.IsNormalTask() && reference_counter_->NumObjectIDsInScope() != 0) {
    RAY_LOG(DEBUG)
        << "There were " << reference_counter_->NumObjectIDsInScope()
        << " ObjectIDs left in scope after executing task " << task_spec.TaskId()
        << ". This is either caused by keeping references to ObjectIDs in Python "
           "between "
           "tasks (e.g., in global variables) or indicates a problem with Ray's "
           "reference counting, and may cause problems in the object store.";
  }

  if (!options_.is_local_mode) {
    SetCurrentTaskId(TaskID::Nil(), /*attempt_number=*/0);
    worker_context_.ResetCurrentTask();
  }
  {
    absl::MutexLock lock(&mutex_);
    current_task_ = TaskSpecification();
    if (task_spec.IsNormalTask()) {
      resource_ids_.reset(new ResourceMappingType());
    }
  }

  // Modify the worker's per function counters.
  {
    absl::MutexLock l(&task_counter_.tasks_counter_mutex_);
    task_counter_.Add(TaskCounter::kRunning, func_name, -1);
    task_counter_.Add(TaskCounter::kFinished, func_name, 1);
  }

  RAY_LOG(DEBUG) << "Finished executing task " << task_spec.TaskId()
                 << ", status=" << status;
  if (status.IsCreationTaskError()) {
    Exit(rpc::WorkerExitType::CREATION_TASK_ERROR, creation_task_exception_pb_bytes);
  } else if (status.IsIntentionalSystemExit()) {
    Exit(rpc::WorkerExitType::INTENDED_EXIT, creation_task_exception_pb_bytes);
  } else if (status.IsUnexpectedSystemExit()) {
    Exit(rpc::WorkerExitType::SYSTEM_ERROR_EXIT, creation_task_exception_pb_bytes);
  } else if (!status.ok()) {
    RAY_LOG(FATAL) << "Unexpected task status type : " << status;
  }

  return status;
}

Status CoreWorker::SealReturnObject(const ObjectID &return_id,
                                    std::shared_ptr<RayObject> return_object) {
  RAY_LOG(DEBUG) << "Sealing return object " << return_id;
  Status status = Status::OK();
  RAY_CHECK(return_object);
  RAY_CHECK(!options_.is_local_mode);
  std::unique_ptr<rpc::Address> caller_address =
      std::make_unique<rpc::Address>(worker_context_.GetCurrentTask()->CallerAddress());
  if (return_object->GetData() != nullptr && return_object->GetData()->IsPlasmaBuffer()) {
    status = SealExisting(return_id, /*pin_object=*/true, std::move(caller_address));
    if (!status.ok()) {
      RAY_LOG(FATAL) << "Failed to seal object " << return_id
                     << " in store: " << status.message();
    }
  }
  return status;
}

bool CoreWorker::PinExistingReturnObject(const ObjectID &return_id,
                                         std::shared_ptr<RayObject> *return_object) {
  // TODO(swang): If there is already an existing copy of this object, then it
  // might not have the same value as the new copy. It would be better to evict
  // the existing copy here.
  absl::flat_hash_map<ObjectID, std::shared_ptr<RayObject>> result_map;
  bool got_exception;
  rpc::Address owner_address(worker_context_.GetCurrentTask()->CallerAddress());

  // Temporarily set the return object's owner's address. This is needed to retrieve the
  // value from plasma.
  reference_counter_->AddLocalReference(return_id, "<temporary (pin return object)>");
  reference_counter_->AddBorrowedObject(return_id, ObjectID::Nil(), owner_address);

  auto status = plasma_store_provider_->Get(
      {return_id}, 0, worker_context_, &result_map, &got_exception);
  // Remove the temporary ref.
  RemoveLocalReference(return_id);

  if (result_map.count(return_id)) {
    *return_object = std::move(result_map[return_id]);
    RAY_LOG(DEBUG) << "Pinning existing return object " << return_id
                   << " owned by worker "
                   << WorkerID::FromBinary(owner_address.worker_id());
    // Keep the object in scope until it's been pinned.
    std::shared_ptr<RayObject> pinned_return_object = *return_object;
    // Asynchronously ask the raylet to pin the object. Note that this can fail
    // if the raylet fails. We expect the owner of the object to handle that
    // case (e.g., by detecting the raylet failure and storing an error).
    local_raylet_client_->PinObjectIDs(
        owner_address,
        {return_id},
        [return_id, pinned_return_object](const Status &status,
                                          const rpc::PinObjectIDsReply &reply) {
          if (!status.ok()) {
            RAY_LOG(INFO) << "Failed to pin existing copy of the task return object "
                          << return_id
                          << ". This object may get evicted while there are still "
                             "references to it.";
          }
        });
    return true;
  } else {
    // Failed to get the existing copy of the return object. It must have been
    // evicted before we could pin it.
    // TODO(swang): We should allow the owner to retry this task instead of
    // immediately returning an error to the application.
    return false;
  }
}

std::vector<rpc::ObjectReference> CoreWorker::ExecuteTaskLocalMode(
    const TaskSpecification &task_spec, const ActorID &actor_id) {
  auto resource_ids = std::make_shared<ResourceMappingType>();
  auto return_objects = std::vector<std::shared_ptr<RayObject>>();
  auto borrowed_refs = ReferenceCounter::ReferenceTableProto();

  std::vector<rpc::ObjectReference> returned_refs;
  size_t num_returns = task_spec.NumReturns();
  if (task_spec.IsActorTask()) {
    num_returns--;
  }
  for (size_t i = 0; i < num_returns; i++) {
    if (!task_spec.IsActorCreationTask()) {
      reference_counter_->AddOwnedObject(task_spec.ReturnId(i),
                                         /*inner_ids=*/{},
                                         rpc_address_,
                                         CurrentCallSite(),
                                         -1,
                                         /*is_reconstructable=*/false,
                                         /*add_local_ref=*/true);
    }
    rpc::ObjectReference ref;
    ref.set_object_id(task_spec.ReturnId(i).Binary());
    ref.mutable_owner_address()->CopyFrom(task_spec.CallerAddress());
    returned_refs.push_back(std::move(ref));
  }
  auto old_id = GetActorId();
  SetActorId(actor_id);
  bool is_application_level_error;
  RAY_UNUSED(ExecuteTask(task_spec,
                         resource_ids,
                         &return_objects,
                         &borrowed_refs,
                         &is_application_level_error));
  SetActorId(old_id);
  return returned_refs;
}

Status CoreWorker::GetAndPinArgsForExecutor(const TaskSpecification &task,
                                            std::vector<std::shared_ptr<RayObject>> *args,
                                            std::vector<rpc::ObjectReference> *arg_refs,
                                            std::vector<ObjectID> *borrowed_ids) {
  auto num_args = task.NumArgs();
  args->resize(num_args);
  arg_refs->resize(num_args);

  absl::flat_hash_set<ObjectID> by_ref_ids;
  absl::flat_hash_map<ObjectID, std::vector<size_t>> by_ref_indices;

  for (size_t i = 0; i < task.NumArgs(); ++i) {
    if (task.ArgByRef(i)) {
      // We need to put an OBJECT_IN_PLASMA error here so the subsequent call to Get()
      // properly redirects to the plasma store.
      if (!options_.is_local_mode) {
        RAY_UNUSED(memory_store_->Put(RayObject(rpc::ErrorType::OBJECT_IN_PLASMA),
                                      task.ArgId(i)));
      }
      const auto &arg_ref = task.ArgRef(i);
      const auto arg_id = ObjectID::FromBinary(arg_ref.object_id());
      by_ref_ids.insert(arg_id);
      auto it = by_ref_indices.find(arg_id);
      if (it == by_ref_indices.end()) {
        by_ref_indices.emplace(arg_id, std::vector<size_t>({i}));
      } else {
        it->second.push_back(i);
      }
      arg_refs->at(i) = arg_ref;
      // Pin all args passed by reference for the duration of the task.  This
      // ensures that when the task completes, we can retrieve metadata about
      // any borrowed ObjectIDs that were serialized in the argument's value.
      RAY_LOG(DEBUG) << "Incrementing ref for argument ID " << arg_id;
      reference_counter_->AddLocalReference(arg_id, task.CallSiteString());
      // Attach the argument's owner's address. This is needed to retrieve the
      // value from plasma.
      reference_counter_->AddBorrowedObject(
          arg_id, ObjectID::Nil(), task.ArgRef(i).owner_address());
      borrowed_ids->push_back(arg_id);
    } else {
      // A pass-by-value argument.
      std::shared_ptr<LocalMemoryBuffer> data = nullptr;
      if (task.ArgDataSize(i)) {
        data = std::make_shared<LocalMemoryBuffer>(const_cast<uint8_t *>(task.ArgData(i)),
                                                   task.ArgDataSize(i));
      }
      std::shared_ptr<LocalMemoryBuffer> metadata = nullptr;
      if (task.ArgMetadataSize(i)) {
        metadata = std::make_shared<LocalMemoryBuffer>(
            const_cast<uint8_t *>(task.ArgMetadata(i)), task.ArgMetadataSize(i));
      }
      // NOTE: this is a workaround to avoid an extra copy for Java workers.
      // Python workers need this copy to pass test case
      // test_inline_arg_memory_corruption.
      bool copy_data = options_.language == Language::PYTHON;
      args->at(i) =
          std::make_shared<RayObject>(data, metadata, task.ArgInlinedRefs(i), copy_data);
      arg_refs->at(i).set_object_id(ObjectID::Nil().Binary());
      // The task borrows all ObjectIDs that were serialized in the inlined
      // arguments. The task will receive references to these IDs, so it is
      // possible for the task to continue borrowing these arguments by the
      // time it finishes.
      for (const auto &inlined_ref : task.ArgInlinedRefs(i)) {
        const auto inlined_id = ObjectID::FromBinary(inlined_ref.object_id());
        RAY_LOG(DEBUG) << "Incrementing ref for borrowed ID " << inlined_id;
        // We do not need to add the ownership information here because it will
        // get added once the language frontend deserializes the value, before
        // the ObjectID can be used.
        reference_counter_->AddLocalReference(inlined_id, task.CallSiteString());
        borrowed_ids->push_back(inlined_id);
      }
    }
  }

  // Fetch by-reference arguments directly from the plasma store.
  bool got_exception = false;
  absl::flat_hash_map<ObjectID, std::shared_ptr<RayObject>> result_map;
  if (options_.is_local_mode) {
    RAY_RETURN_NOT_OK(
        memory_store_->Get(by_ref_ids, -1, worker_context_, &result_map, &got_exception));
  } else {
    RAY_RETURN_NOT_OK(plasma_store_provider_->Get(
        by_ref_ids, -1, worker_context_, &result_map, &got_exception));
  }
  for (const auto &it : result_map) {
    for (size_t idx : by_ref_indices[it.first]) {
      args->at(idx) = it.second;
    }
  }

  return Status::OK();
}

void CoreWorker::HandlePushTask(const rpc::PushTaskRequest &request,
                                rpc::PushTaskReply *reply,
                                rpc::SendReplyCallback send_reply_callback) {
  if (HandleWrongRecipient(WorkerID::FromBinary(request.intended_worker_id()),
                           send_reply_callback)) {
    return;
  }

  // Increment the task_queue_length and per function counter.
  task_queue_length_ += 1;
  std::string func_name =
      FunctionDescriptorBuilder::FromProto(request.task_spec().function_descriptor())
          ->CallString();
  {
    absl::MutexLock l(&task_counter_.tasks_counter_mutex_);
    task_counter_.Add(TaskCounter::kPending, func_name, 1);
  }

  // For actor tasks, we just need to post a HandleActorTask instance to the task
  // execution service.
  if (request.task_spec().type() == TaskType::ACTOR_TASK) {
    task_execution_service_.post(
        [this, request, reply, send_reply_callback = std::move(send_reply_callback)] {
          // We have posted an exit task onto the main event loop,
          // so shouldn't bother executing any further work.
          if (exiting_) return;
          direct_task_receiver_->HandleTask(request, reply, send_reply_callback);
        },
        "CoreWorker.HandlePushTaskActor");
  } else {
    // Normal tasks are enqueued here, and we post a RunNormalTasksFromQueue instance to
    // the task execution service.
    direct_task_receiver_->HandleTask(request, reply, send_reply_callback);
    task_execution_service_.post(
        [=] {
          // We have posted an exit task onto the main event loop,
          // so shouldn't bother executing any further work.
          if (exiting_) return;
          direct_task_receiver_->RunNormalTasksFromQueue();
        },
        "CoreWorker.HandlePushTask");
  }
}

void CoreWorker::HandleDirectActorCallArgWaitComplete(
    const rpc::DirectActorCallArgWaitCompleteRequest &request,
    rpc::DirectActorCallArgWaitCompleteReply *reply,
    rpc::SendReplyCallback send_reply_callback) {
  if (HandleWrongRecipient(WorkerID::FromBinary(request.intended_worker_id()),
                           send_reply_callback)) {
    return;
  }

  // Post on the task execution event loop since this may trigger the
  // execution of a task that is now ready to run.
  task_execution_service_.post(
      [=] {
        RAY_LOG(DEBUG) << "Arg wait complete for tag " << request.tag();
        task_argument_waiter_->OnWaitComplete(request.tag());
      },
      "CoreWorker.ArgWaitComplete");

  send_reply_callback(Status::OK(), nullptr, nullptr);
}

void CoreWorker::HandleGetObjectStatus(const rpc::GetObjectStatusRequest &request,
                                       rpc::GetObjectStatusReply *reply,
                                       rpc::SendReplyCallback send_reply_callback) {
  if (HandleWrongRecipient(WorkerID::FromBinary(request.owner_worker_id()),
                           send_reply_callback)) {
    RAY_LOG(INFO) << "Handling GetObjectStatus for object produced by a previous worker "
                     "with the same address";
    return;
  }

  ObjectID object_id = ObjectID::FromBinary(request.object_id());
  RAY_LOG(DEBUG) << "Received GetObjectStatus " << object_id;
  // Acquire a reference to the object. This prevents the object from being
  // evicted out from under us while we check the object status and start the
  // Get.
  AddLocalReference(object_id, "<temporary (get object status)>");

  rpc::Address owner_address;
  auto has_owner = reference_counter_->GetOwner(object_id, &owner_address);
  if (!has_owner) {
    // We owned this object, but the object has gone out of scope.
    reply->set_status(rpc::GetObjectStatusReply::OUT_OF_SCOPE);
    send_reply_callback(Status::OK(), nullptr, nullptr);
  } else {
    RAY_CHECK(owner_address.worker_id() == request.owner_worker_id());
    bool is_freed = reference_counter_->IsPlasmaObjectFreed(object_id);

    // Send the reply once the value has become available. The value is
    // guaranteed to become available eventually because we own the object and
    // its ref count is > 0.
    memory_store_->GetAsync(object_id,
                            [this, object_id, reply, send_reply_callback, is_freed](
                                std::shared_ptr<RayObject> obj) {
                              if (is_freed) {
                                reply->set_status(rpc::GetObjectStatusReply::FREED);
                              } else {
                                PopulateObjectStatus(object_id, obj, reply);
                              }
                              send_reply_callback(Status::OK(), nullptr, nullptr);
                            });
  }

  RemoveLocalReference(object_id);
}

void CoreWorker::PopulateObjectStatus(const ObjectID &object_id,
                                      std::shared_ptr<RayObject> obj,
                                      rpc::GetObjectStatusReply *reply) {
  // If obj is the concrete object value, it is small, so we
  // send the object back to the caller in the GetObjectStatus
  // reply, bypassing a Plasma put and object transfer. If obj
  // is an indicator that the object is in Plasma, we set an
  // in_plasma indicator on the message, and the caller will
  // have to facilitate a Plasma object transfer to get the
  // object value.
  auto *object = reply->mutable_object();
  if (obj->HasData()) {
    const auto &data = obj->GetData();
    object->set_data(data->Data(), data->Size());
  }
  if (obj->HasMetadata()) {
    const auto &metadata = obj->GetMetadata();
    object->set_metadata(metadata->Data(), metadata->Size());
  }
  for (const auto &nested_ref : obj->GetNestedRefs()) {
    object->add_nested_inlined_refs()->CopyFrom(nested_ref);
  }
  reply->set_status(rpc::GetObjectStatusReply::CREATED);
  // Set locality data.
  const auto &locality_data = reference_counter_->GetLocalityData(object_id);
  if (locality_data.has_value()) {
    for (const auto &node_id : locality_data.value().nodes_containing_object) {
      reply->add_node_ids(node_id.Binary());
    }
    reply->set_object_size(locality_data.value().object_size);
  }
}

void CoreWorker::HandleWaitForActorOutOfScope(
    const rpc::WaitForActorOutOfScopeRequest &request,
    rpc::WaitForActorOutOfScopeReply *reply,
    rpc::SendReplyCallback send_reply_callback) {
  // Currently WaitForActorOutOfScope is only used when GCS actor service is enabled.
  if (HandleWrongRecipient(WorkerID::FromBinary(request.intended_worker_id()),
                           send_reply_callback)) {
    return;
  }

  // Send a response to trigger cleaning up the actor state once the handle is
  // no longer in scope.
  auto respond = [send_reply_callback](const ActorID &actor_id) {
    RAY_LOG(DEBUG) << "Replying to HandleWaitForActorOutOfScope for " << actor_id;
    send_reply_callback(Status::OK(), nullptr, nullptr);
  };

  const auto actor_id = ActorID::FromBinary(request.actor_id());
  if (actor_creator_->IsActorInRegistering(actor_id)) {
    actor_creator_->AsyncWaitForActorRegisterFinish(
        actor_id, [this, actor_id, respond = std::move(respond)](auto status) {
          if (!status.ok()) {
            respond(actor_id);
          } else {
            RAY_LOG(DEBUG) << "Received HandleWaitForActorOutOfScope for " << actor_id;
            actor_manager_->WaitForActorOutOfScope(actor_id, std::move(respond));
          }
        });
  } else {
    RAY_LOG(DEBUG) << "Received HandleWaitForActorOutOfScope for " << actor_id;
    actor_manager_->WaitForActorOutOfScope(actor_id, std::move(respond));
  }
}

void CoreWorker::ProcessSubscribeForObjectEviction(
    const rpc::WorkerObjectEvictionSubMessage &message) {
  // Send a response to trigger unpinning the object when it is no longer in scope.
  auto unpin_object = [this](const ObjectID &object_id) {
    RAY_LOG(DEBUG) << "Object " << object_id << " is deleted. Unpinning the object.";

    rpc::PubMessage pub_message;
    pub_message.set_key_id(object_id.Binary());
    pub_message.set_channel_type(rpc::ChannelType::WORKER_OBJECT_EVICTION);
    pub_message.mutable_worker_object_eviction_message()->set_object_id(
        object_id.Binary());

    object_info_publisher_->Publish(pub_message);
  };

  const auto object_id = ObjectID::FromBinary(message.object_id());
  const auto intended_worker_id = WorkerID::FromBinary(message.intended_worker_id());
  if (intended_worker_id != worker_context_.GetWorkerID()) {
    RAY_LOG(INFO) << "The SubscribeForObjectEviction message for object id " << object_id
                  << " is for " << intended_worker_id << ", but the current worker id is "
                  << worker_context_.GetWorkerID() << ". The RPC will be no-op.";
    unpin_object(object_id);
    return;
  }

  // Returns true if the object was present and the callback was added. It might have
  // already been evicted by the time we get this request, in which case we should
  // respond immediately so the raylet unpins the object.
  if (!reference_counter_->SetDeleteCallback(object_id, unpin_object)) {
    // If the object is already evicted (callback cannot be set), unregister the
    // subscription & publish the message so that the subscriber knows it.
    unpin_object(object_id);
    RAY_LOG(DEBUG) << "Reference for object " << object_id << " has already been freed.";
  }
}

void CoreWorker::ProcessSubscribeMessage(const rpc::SubMessage &sub_message,
                                         rpc::ChannelType channel_type,
                                         const std::string &key_id,
                                         const NodeID &subscriber_id) {
  object_info_publisher_->RegisterSubscription(channel_type, subscriber_id, key_id);

  if (sub_message.has_worker_object_eviction_message()) {
    ProcessSubscribeForObjectEviction(sub_message.worker_object_eviction_message());
  } else if (sub_message.has_worker_ref_removed_message()) {
    ProcessSubscribeForRefRemoved(sub_message.worker_ref_removed_message());
  } else if (sub_message.has_worker_object_locations_message()) {
    ProcessSubscribeObjectLocations(sub_message.worker_object_locations_message());
  } else {
    RAY_LOG(FATAL)
        << "Invalid command has received: "
        << static_cast<int>(sub_message.sub_message_one_of_case())
        << " has received. If you see this message, please report to Ray Github.";
  }
}

void CoreWorker::ProcessPubsubCommands(const Commands &commands,
                                       const NodeID &subscriber_id) {
  for (const auto &command : commands) {
    if (command.has_unsubscribe_message()) {
      object_info_publisher_->UnregisterSubscription(
          command.channel_type(), subscriber_id, command.key_id());
    } else if (command.has_subscribe_message()) {
      ProcessSubscribeMessage(command.subscribe_message(),
                              command.channel_type(),
                              command.key_id(),
                              subscriber_id);
    } else {
      RAY_LOG(FATAL) << "Invalid command has received, "
                     << static_cast<int>(command.command_message_one_of_case())
                     << ". If you see this message, please "
                        "report to Ray "
                        "Github.";
    }
  }
}

void CoreWorker::HandlePubsubLongPolling(const rpc::PubsubLongPollingRequest &request,
                                         rpc::PubsubLongPollingReply *reply,
                                         rpc::SendReplyCallback send_reply_callback) {
  const auto subscriber_id = NodeID::FromBinary(request.subscriber_id());
  RAY_LOG(DEBUG) << "Got a long polling request from a node " << subscriber_id;
<<<<<<< HEAD
  object_info_publisher_->ConnectToSubscriber(
      subscriber_id, reply, std::move(send_reply_callback));
=======
  object_info_publisher_->ConnectToSubscriber(request, reply,
                                              std::move(send_reply_callback));
>>>>>>> bf49d371
}

void CoreWorker::HandlePubsubCommandBatch(const rpc::PubsubCommandBatchRequest &request,
                                          rpc::PubsubCommandBatchReply *reply,
                                          rpc::SendReplyCallback send_reply_callback) {
  const auto subscriber_id = NodeID::FromBinary(request.subscriber_id());
  ProcessPubsubCommands(request.commands(), subscriber_id);
  send_reply_callback(Status::OK(), nullptr, nullptr);
}

void CoreWorker::HandleUpdateObjectLocationBatch(
    const rpc::UpdateObjectLocationBatchRequest &request,
    rpc::UpdateObjectLocationBatchReply *reply,
    rpc::SendReplyCallback send_reply_callback) {
  const auto &worker_id = request.intended_worker_id();
  if (HandleWrongRecipient(WorkerID::FromBinary(worker_id), send_reply_callback)) {
    return;
  }
  const auto &node_id = NodeID::FromBinary(request.node_id());
  const auto &object_location_states = request.object_location_states();

  for (const auto &object_location_state : object_location_states) {
    const auto &object_id = ObjectID::FromBinary(object_location_state.object_id());
    const auto &state = object_location_state.state();

    if (state == rpc::ObjectLocationState::ADDED) {
      AddObjectLocationOwner(object_id, node_id);
    } else if (state == rpc::ObjectLocationState::REMOVED) {
      RemoveObjectLocationOwner(object_id, node_id);
    } else {
      RAY_LOG(FATAL) << "Invalid object location state " << state
                     << " has been received.";
    }
  }

  send_reply_callback(Status::OK(),
                      /*success_callback_on_reply*/ nullptr,
                      /*failure_callback_on_reply*/ nullptr);
}

void CoreWorker::AddObjectLocationOwner(const ObjectID &object_id,
                                        const NodeID &node_id) {
  if (gcs_client_->Nodes().Get(node_id, /*filter_dead_nodes=*/true) == nullptr) {
    RAY_LOG(DEBUG) << "Attempting to add object location for a dead node. "
                   << "Ignoring this request. object_id: " << object_id
                   << ", node_id: " << node_id;
    return;
  }
  auto reference_exists = reference_counter_->AddObjectLocation(object_id, node_id);
  if (!reference_exists) {
    RAY_LOG(DEBUG) << "Object " + object_id.Hex() + " not found";
  }
}

void CoreWorker::RemoveObjectLocationOwner(const ObjectID &object_id,
                                           const NodeID &node_id) {
  auto reference_exists = reference_counter_->RemoveObjectLocation(object_id, node_id);
  if (!reference_exists) {
    RAY_LOG(DEBUG) << "Object " + object_id.Hex() + " not found";
  }
}

void CoreWorker::ProcessSubscribeObjectLocations(
    const rpc::WorkerObjectLocationsSubMessage &message) {
  const auto intended_worker_id = WorkerID::FromBinary(message.intended_worker_id());
  const auto object_id = ObjectID::FromBinary(message.object_id());

  if (intended_worker_id != worker_context_.GetWorkerID()) {
    RAY_LOG(INFO) << "The ProcessSubscribeObjectLocations message is for "
                  << intended_worker_id << ", but the current worker id is "
                  << worker_context_.GetWorkerID() << ". The RPC will be no-op.";
    object_info_publisher_->PublishFailure(
        rpc::ChannelType::WORKER_OBJECT_LOCATIONS_CHANNEL, object_id.Binary());
    return;
  }

  // Publish the first object location snapshot when subscribed for the first time.
  reference_counter_->PublishObjectLocationSnapshot(object_id);
}

void CoreWorker::HandleGetObjectLocationsOwner(
    const rpc::GetObjectLocationsOwnerRequest &request,
    rpc::GetObjectLocationsOwnerReply *reply,
    rpc::SendReplyCallback send_reply_callback) {
  auto &object_location_request = request.object_location_request();
  if (HandleWrongRecipient(
          WorkerID::FromBinary(object_location_request.intended_worker_id()),
          send_reply_callback)) {
    return;
  }
  auto object_id = ObjectID::FromBinary(object_location_request.object_id());
  auto object_info = reply->mutable_object_location_info();
  auto status = reference_counter_->FillObjectInformation(object_id, object_info);
  send_reply_callback(status, nullptr, nullptr);
}

void CoreWorker::ProcessSubscribeForRefRemoved(
    const rpc::WorkerRefRemovedSubMessage &message) {
  const ObjectID &object_id = ObjectID::FromBinary(message.reference().object_id());

  // Set a callback to publish the message when the requested object ID's ref count
  // goes to 0.
  auto ref_removed_callback =
      boost::bind(&ReferenceCounter::HandleRefRemoved, reference_counter_, object_id);

  const auto intended_worker_id = WorkerID::FromBinary(message.intended_worker_id());
  if (intended_worker_id != worker_context_.GetWorkerID()) {
    RAY_LOG(INFO) << "The ProcessSubscribeForRefRemoved message is for "
                  << intended_worker_id << ", but the current worker id is "
                  << worker_context_.GetWorkerID() << ". The RPC will be no-op.";
    ref_removed_callback(object_id);
    return;
  }

  const auto owner_address = message.reference().owner_address();
  ObjectID contained_in_id = ObjectID::FromBinary(message.contained_in_id());
  reference_counter_->SetRefRemovedCallback(
      object_id, contained_in_id, owner_address, ref_removed_callback);
}

void CoreWorker::HandleRemoteCancelTask(const rpc::RemoteCancelTaskRequest &request,
                                        rpc::RemoteCancelTaskReply *reply,
                                        rpc::SendReplyCallback send_reply_callback) {
  auto status = CancelTask(ObjectID::FromBinary(request.remote_object_id()),
                           request.force_kill(),
                           request.recursive());
  send_reply_callback(status, nullptr, nullptr);
}

void CoreWorker::HandleCancelTask(const rpc::CancelTaskRequest &request,
                                  rpc::CancelTaskReply *reply,
                                  rpc::SendReplyCallback send_reply_callback) {
  absl::MutexLock lock(&mutex_);
  TaskID task_id = TaskID::FromBinary(request.intended_task_id());
  bool requested_task_running = main_thread_task_id_ == task_id;
  bool success = requested_task_running;

  // Try non-force kill
  if (requested_task_running && !request.force_kill()) {
    RAY_LOG(INFO) << "Cancelling a running task " << main_thread_task_id_;
    success = options_.kill_main();
  } else if (!requested_task_running) {
    RAY_LOG(INFO) << "Cancelling a task " << main_thread_task_id_
                  << " that's not running. Tasks will be removed from a queue.";
    // If the task is not currently running, check if it is in the worker's queue of
    // normal tasks, and remove it if found.
    success = direct_task_receiver_->CancelQueuedNormalTask(task_id);
  }
  if (request.recursive()) {
    auto recursive_cancel = CancelChildren(task_id, request.force_kill());
    if (recursive_cancel.ok()) {
      RAY_LOG(INFO) << "Recursive cancel failed for a task " << task_id;
    }
  }

  // TODO: fix race condition to avoid using this hack
  requested_task_running = main_thread_task_id_ == task_id;

  reply->set_attempt_succeeded(success);
  send_reply_callback(Status::OK(), nullptr, nullptr);

  // Do force kill after reply callback sent
  if (requested_task_running && request.force_kill()) {
    RAY_LOG(INFO) << "A task " << main_thread_task_id_
                  << " has received a force kill request after the cancellation. Killing "
                     "a worker...";
    Disconnect();
    // NOTE(hchen): Use `QuickExit()` to force-exit this process without doing cleanup.
    // `exit()` will destruct static objects in an incorrect order, which will lead to
    // core dumps.
    QuickExit();
  }
}

void CoreWorker::HandleKillActor(const rpc::KillActorRequest &request,
                                 rpc::KillActorReply *reply,
                                 rpc::SendReplyCallback send_reply_callback) {
  ActorID intended_actor_id = ActorID::FromBinary(request.intended_actor_id());
  if (intended_actor_id != worker_context_.GetCurrentActorID()) {
    std::ostringstream stream;
    stream << "Mismatched ActorID: ignoring KillActor for previous actor "
           << intended_actor_id
           << ", current actor ID: " << worker_context_.GetCurrentActorID();
    auto msg = stream.str();
    RAY_LOG(ERROR) << msg;
    send_reply_callback(Status::Invalid(msg), nullptr, nullptr);
    return;
  }

  if (request.force_kill()) {
    RAY_LOG(INFO) << "Force kill actor request has received. exiting immediately...";
    if (request.no_restart()) {
      Disconnect();
    }
    if (options_.num_workers > 1) {
      // TODO (kfstorm): Should we add some kind of check before sending the killing
      // request?
      RAY_LOG(ERROR)
          << "Killing an actor which is running in a worker process with multiple "
             "workers will also kill other actors in this process. To avoid this, "
             "please create the Java actor with some dynamic options to make it being "
             "hosted in a dedicated worker process.";
    }
    // NOTE(hchen): Use `QuickExit()` to force-exit this process without doing cleanup.
    // `exit()` will destruct static objects in an incorrect order, which will lead to
    // core dumps.
    QuickExit();
  } else {
    Exit(rpc::WorkerExitType::INTENDED_EXIT);
  }
}

void CoreWorker::HandleGetCoreWorkerStats(const rpc::GetCoreWorkerStatsRequest &request,
                                          rpc::GetCoreWorkerStatsReply *reply,
                                          rpc::SendReplyCallback send_reply_callback) {
  absl::MutexLock lock(&mutex_);
  auto stats = reply->mutable_core_worker_stats();
  // TODO(swang): Differentiate between tasks that are currently pending
  // execution and tasks that have finished but may be retried.
  stats->set_num_pending_tasks(task_manager_->NumSubmissibleTasks());
  stats->set_task_queue_length(task_queue_length_);
  stats->set_num_executed_tasks(num_executed_tasks_);
  stats->set_num_object_refs_in_scope(reference_counter_->NumObjectIDsInScope());
  stats->set_current_task_name(current_task_.GetName());
  stats->set_current_task_func_desc(current_task_.FunctionDescriptor()->ToString());
  stats->set_ip_address(rpc_address_.ip_address());
  stats->set_port(rpc_address_.port());
  stats->set_pid(getpid());
  stats->set_language(options_.language);
  stats->set_job_id(worker_context_.GetCurrentJobID().Binary());
  stats->set_worker_id(worker_context_.GetWorkerID().Binary());
  stats->set_actor_id(actor_id_.Binary());
  stats->set_worker_type(worker_context_.GetWorkerType());
  auto used_resources_map = stats->mutable_used_resources();
  for (auto const &it : *resource_ids_) {
    rpc::ResourceAllocations allocations;
    for (auto const &pair : it.second) {
      auto resource_slot = allocations.add_resource_slots();
      resource_slot->set_slot(pair.first);
      resource_slot->set_allocation(pair.second);
    }
    (*used_resources_map)[it.first] = allocations;
  }
  stats->set_actor_title(actor_title_);
  google::protobuf::Map<std::string, std::string> webui_map(webui_display_.begin(),
                                                            webui_display_.end());
  (*stats->mutable_webui_display()) = webui_map;

  MemoryStoreStats memory_store_stats = memory_store_->GetMemoryStoreStatisticalData();
  stats->set_num_in_plasma(memory_store_stats.num_in_plasma);
  stats->set_num_local_objects(memory_store_stats.num_local_objects);
  stats->set_used_object_store_memory(memory_store_stats.used_object_store_memory);

  if (request.include_memory_info()) {
    reference_counter_->AddObjectRefStats(plasma_store_provider_->UsedObjectsList(),
                                          stats);
    task_manager_->AddTaskStatusInfo(stats);
  }

  send_reply_callback(Status::OK(), nullptr, nullptr);
}

void CoreWorker::HandleLocalGC(const rpc::LocalGCRequest &request,
                               rpc::LocalGCReply *reply,
                               rpc::SendReplyCallback send_reply_callback) {
  if (options_.gc_collect != nullptr) {
    options_.gc_collect();
    send_reply_callback(Status::OK(), nullptr, nullptr);
  } else {
    send_reply_callback(
        Status::NotImplemented("GC callback not defined"), nullptr, nullptr);
  }
}

void CoreWorker::HandleSpillObjects(const rpc::SpillObjectsRequest &request,
                                    rpc::SpillObjectsReply *reply,
                                    rpc::SendReplyCallback send_reply_callback) {
  if (options_.spill_objects != nullptr) {
    auto object_refs =
        VectorFromProtobuf<rpc::ObjectReference>(request.object_refs_to_spill());
    std::vector<std::string> object_urls = options_.spill_objects(object_refs);
    for (size_t i = 0; i < object_urls.size(); i++) {
      reply->add_spilled_objects_url(std::move(object_urls[i]));
    }
    send_reply_callback(Status::OK(), nullptr, nullptr);
  } else {
    send_reply_callback(
        Status::NotImplemented("Spill objects callback not defined"), nullptr, nullptr);
  }
}

void CoreWorker::HandleAddSpilledUrl(const rpc::AddSpilledUrlRequest &request,
                                     rpc::AddSpilledUrlReply *reply,
                                     rpc::SendReplyCallback send_reply_callback) {
  const ObjectID object_id = ObjectID::FromBinary(request.object_id());
  const std::string &spilled_url = request.spilled_url();
  const NodeID node_id = NodeID::FromBinary(request.spilled_node_id());
  RAY_LOG(DEBUG) << "Received AddSpilledUrl request for object " << object_id
                 << ", which has been spilled to " << spilled_url << " on node "
                 << node_id;
  auto reference_exists = reference_counter_->HandleObjectSpilled(
      object_id, spilled_url, node_id, request.size());
  Status status =
      reference_exists
          ? Status::OK()
          : Status::ObjectNotFound("Object " + object_id.Hex() + " not found");
  send_reply_callback(status, nullptr, nullptr);
}

void CoreWorker::HandleRestoreSpilledObjects(
    const rpc::RestoreSpilledObjectsRequest &request,
    rpc::RestoreSpilledObjectsReply *reply,
    rpc::SendReplyCallback send_reply_callback) {
  if (options_.restore_spilled_objects != nullptr) {
    // Get a list of object ids.
    std::vector<rpc::ObjectReference> object_refs_to_restore;
    object_refs_to_restore.reserve(request.object_ids_to_restore_size());
    for (const auto &id_binary : request.object_ids_to_restore()) {
      rpc::ObjectReference ref;
      ref.set_object_id(id_binary);
      object_refs_to_restore.push_back(std::move(ref));
    }
    // Get a list of spilled_object_urls.
    std::vector<std::string> spilled_objects_url;
    spilled_objects_url.reserve(request.spilled_objects_url_size());
    for (const auto &url : request.spilled_objects_url()) {
      spilled_objects_url.push_back(url);
    }
    auto total =
        options_.restore_spilled_objects(object_refs_to_restore, spilled_objects_url);
    reply->set_bytes_restored_total(total);
    send_reply_callback(Status::OK(), nullptr, nullptr);
  } else {
    send_reply_callback(
        Status::NotImplemented("Restore spilled objects callback not defined"),
        nullptr,
        nullptr);
  }
}

void CoreWorker::HandleDeleteSpilledObjects(
    const rpc::DeleteSpilledObjectsRequest &request,
    rpc::DeleteSpilledObjectsReply *reply,
    rpc::SendReplyCallback send_reply_callback) {
  if (options_.delete_spilled_objects != nullptr) {
    std::vector<std::string> spilled_objects_url;
    spilled_objects_url.reserve(request.spilled_objects_url_size());
    for (const auto &url : request.spilled_objects_url()) {
      spilled_objects_url.push_back(url);
    }
    options_.delete_spilled_objects(spilled_objects_url, worker_context_.GetWorkerType());
    send_reply_callback(Status::OK(), nullptr, nullptr);
  } else {
    send_reply_callback(
        Status::NotImplemented("Delete spilled objects callback not defined"),
        nullptr,
        nullptr);
  }
}

void CoreWorker::HandleExit(const rpc::ExitRequest &request,
                            rpc::ExitReply *reply,
                            rpc::SendReplyCallback send_reply_callback) {
  bool own_objects = reference_counter_->OwnObjects();
  int64_t pins_in_flight = local_raylet_client_->GetPinsInFlight();
  // We consider the worker to be idle if it doesn't own any objects and it doesn't have
  // any object pinning RPCs in flight.
  bool is_idle = !own_objects && pins_in_flight == 0;
  reply->set_success(is_idle);
  send_reply_callback(
      Status::OK(),
      [this, is_idle]() {
        // If the worker is idle, we exit.
        if (is_idle) {
          Exit(rpc::WorkerExitType::IDLE_EXIT);
        }
      },
      // We need to kill it regardless if the RPC failed.
      [this]() { Exit(rpc::WorkerExitType::INTENDED_EXIT); });
}

void CoreWorker::HandleAssignObjectOwner(const rpc::AssignObjectOwnerRequest &request,
                                         rpc::AssignObjectOwnerReply *reply,
                                         rpc::SendReplyCallback send_reply_callback) {
  ObjectID object_id = ObjectID::FromBinary(request.object_id());
  const auto &borrower_address = request.borrower_address();
  std::string call_site = request.call_site();
  // Get a list of contained object ids.
  std::vector<ObjectID> contained_object_ids;
  contained_object_ids.reserve(request.contained_object_ids_size());
  for (const auto &id_binary : request.contained_object_ids()) {
    contained_object_ids.push_back(ObjectID::FromBinary(id_binary));
  }
  reference_counter_->AddOwnedObject(
      object_id,
      contained_object_ids,
      rpc_address_,
      call_site,
      request.object_size(),
      /*is_reconstructable=*/false,
      /*add_local_ref=*/false,
      /*pinned_at_raylet_id=*/NodeID::FromBinary(borrower_address.raylet_id()));
  reference_counter_->AddBorrowerAddress(object_id, borrower_address);
  RAY_CHECK(memory_store_->Put(RayObject(rpc::ErrorType::OBJECT_IN_PLASMA), object_id));
  send_reply_callback(Status::OK(), nullptr, nullptr);
}

void CoreWorker::YieldCurrentFiber(FiberEvent &event) {
  RAY_CHECK(worker_context_.CurrentActorIsAsync());
  boost::this_fiber::yield();
  event.Wait();
}

void CoreWorker::GetAsync(const ObjectID &object_id,
                          SetResultCallback success_callback,
                          void *python_future) {
  auto fallback_callback = std::bind(&CoreWorker::PlasmaCallback,
                                     this,
                                     success_callback,
                                     std::placeholders::_1,
                                     std::placeholders::_2,
                                     std::placeholders::_3);

  memory_store_->GetAsync(object_id,
                          [python_future, success_callback, fallback_callback, object_id](
                              std::shared_ptr<RayObject> ray_object) {
                            if (ray_object->IsInPlasmaError()) {
                              fallback_callback(ray_object, object_id, python_future);
                            } else {
                              success_callback(ray_object, object_id, python_future);
                            }
                          });
}

void CoreWorker::PlasmaCallback(SetResultCallback success,
                                std::shared_ptr<RayObject> ray_object,
                                ObjectID object_id,
                                void *py_future) {
  RAY_CHECK(ray_object->IsInPlasmaError());

  // First check if the object is available in local plasma store.
  // Note that we are using Contains instead of Get so it won't trigger pull request
  // to remote nodes.
  bool object_is_local = false;
  if (Contains(object_id, &object_is_local).ok() && object_is_local) {
    std::vector<std::shared_ptr<RayObject>> vec;
    if (Get(std::vector<ObjectID>{object_id}, 0, &vec).ok()) {
      RAY_CHECK(vec.size() > 0)
          << "Failed to get local object but Raylet notified object is local.";
      return success(vec.front(), object_id, py_future);
    }
  }

  // Object is not available locally. We now add the callback to listener queue.
  {
    absl::MutexLock lock(&plasma_mutex_);
    auto plasma_arrived_callback = [this, success, object_id, py_future]() {
      // This callback is invoked on the io_service_ event loop, so it cannot call
      // blocking call like Get(). We used GetAsync here, which should immediate call
      // PlasmaCallback again with object available locally.
      GetAsync(object_id, success, py_future);
    };

    async_plasma_callbacks_[object_id].push_back(plasma_arrived_callback);
  }

  // Ask raylet to subscribe to object notification. Raylet will call this core worker
  // when the object is local (and it will fire the callback immediately if the object
  // exists). CoreWorker::HandlePlasmaObjectReady handles such request.
  local_raylet_client_->SubscribeToPlasma(object_id, GetOwnerAddress(object_id));
}

void CoreWorker::HandlePlasmaObjectReady(const rpc::PlasmaObjectReadyRequest &request,
                                         rpc::PlasmaObjectReadyReply *reply,
                                         rpc::SendReplyCallback send_reply_callback) {
  std::vector<std::function<void(void)>> callbacks;
  {
    absl::MutexLock lock(&plasma_mutex_);
    auto it = async_plasma_callbacks_.extract(ObjectID::FromBinary(request.object_id()));
    callbacks = it.mapped();
  }
  for (auto callback : callbacks) {
    // This callback needs to be asynchronous because it runs on the io_service_, so no
    // RPCs can be processed while it's running. This can easily lead to deadlock (for
    // example if the callback calls ray.get() on an object that is dependent on an RPC
    // to be ready).
    callback();
  }
  send_reply_callback(Status::OK(), nullptr, nullptr);
}

void CoreWorker::SetActorId(const ActorID &actor_id) {
  absl::MutexLock lock(&mutex_);
  if (!options_.is_local_mode) {
    RAY_CHECK(actor_id_.IsNil());
  }
  actor_id_ = actor_id;
}

void CoreWorker::SetWebuiDisplay(const std::string &key, const std::string &message) {
  absl::MutexLock lock(&mutex_);
  webui_display_[key] = message;
}

void CoreWorker::SetActorTitle(const std::string &title) {
  absl::MutexLock lock(&mutex_);
  actor_title_ = title;
}

const rpc::JobConfig &CoreWorker::GetJobConfig() const { return *job_config_; }

bool CoreWorker::IsExiting() const { return exiting_; }

std::unordered_map<std::string, std::vector<uint64_t>> CoreWorker::GetActorCallStats()
    const {
  absl::MutexLock l(&task_counter_.tasks_counter_mutex_);
  std::unordered_map<std::string, std::vector<uint64_t>> total_counts;

  for (const auto &count : task_counter_.pending_tasks_counter_map_) {
    total_counts[count.first].resize(3, 0);
    total_counts[count.first][0] = count.second;
  }
  for (const auto &count : task_counter_.running_tasks_counter_map_) {
    total_counts[count.first][1] = count.second;
  }
  for (const auto &count : task_counter_.finished_tasks_counter_map_) {
    total_counts[count.first][2] = count.second;
  }

  return total_counts;
}

Status CoreWorker::WaitForActorRegistered(const std::vector<ObjectID> &ids) {
  std::vector<ActorID> actor_ids;
  for (const auto &id : ids) {
    if (ObjectID::IsActorID(id)) {
      actor_ids.emplace_back(ObjectID::ToActorID(id));
    }
  }
  if (actor_ids.empty()) {
    return Status::OK();
  }
  std::promise<void> promise;
  auto future = promise.get_future();
  std::vector<Status> ret;
  int counter = 0;
  // Post to service pool to avoid mutex
  io_service_.post(
      [&, this]() {
        for (const auto &id : actor_ids) {
          if (actor_creator_->IsActorInRegistering(id)) {
            ++counter;
            actor_creator_->AsyncWaitForActorRegisterFinish(
                id, [&counter, &promise, &ret](Status status) {
                  ret.push_back(status);
                  --counter;
                  if (counter == 0) {
                    promise.set_value();
                  }
                });
          }
        }
        if (counter == 0) {
          promise.set_value();
        }
      },
      "CoreWorker.WaitForActorRegistered");
  future.wait();
  for (const auto &s : ret) {
    if (!s.ok()) {
      return s;
    }
  }
  return Status::OK();
}

}  // namespace core
}  // namespace ray<|MERGE_RESOLUTION|>--- conflicted
+++ resolved
@@ -2851,13 +2851,8 @@
                                          rpc::SendReplyCallback send_reply_callback) {
   const auto subscriber_id = NodeID::FromBinary(request.subscriber_id());
   RAY_LOG(DEBUG) << "Got a long polling request from a node " << subscriber_id;
-<<<<<<< HEAD
   object_info_publisher_->ConnectToSubscriber(
-      subscriber_id, reply, std::move(send_reply_callback));
-=======
-  object_info_publisher_->ConnectToSubscriber(request, reply,
-                                              std::move(send_reply_callback));
->>>>>>> bf49d371
+      request, reply, std::move(send_reply_callback));
 }
 
 void CoreWorker::HandlePubsubCommandBatch(const rpc::PubsubCommandBatchRequest &request,
