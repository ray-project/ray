--- conflicted
+++ resolved
@@ -162,18 +162,11 @@
 
   if (options_.worker_type == WorkerType::DRIVER &&
       !options_.serialized_job_config.empty()) {
-<<<<<<< HEAD
-    // Driver populates job_config through worker startup options.
-    rpc::JobConfig job_config;
-    job_config.ParseFromString(options_.serialized_job_config);
-    worker_context_.MayInitializeJobInfo(worker_context_.GetCurrentJobID(), job_config);
-=======
     // Driver populates the job config via initialization.
     // Workers populates it when the first task is received.
     rpc::JobConfig job_config;
     job_config.ParseFromString(options_.serialized_job_config);
     worker_context_.MaybeInitializeJobInfo(worker_context_.GetCurrentJobID(), job_config);
->>>>>>> 6a00b890
   }
 
   local_raylet_client_ =
@@ -1734,26 +1727,6 @@
     num_returns = 1;
   }
   RAY_CHECK(num_returns >= 0);
-<<<<<<< HEAD
-  builder.SetCommonTaskSpec(task_id,
-                            name,
-                            function.GetLanguage(),
-                            function.GetFunctionDescriptor(),
-                            job_id,
-                            worker_context_.GetCurrentJobConfig(),
-                            current_task_id,
-                            task_index,
-                            caller_id,
-                            address,
-                            num_returns,
-                            returns_dynamic,
-                            required_resources,
-                            required_placement_resources,
-                            debugger_breakpoint,
-                            depth,
-                            override_runtime_env_info,
-                            concurrency_group_name);
-=======
   builder.SetCommonTaskSpec(
       task_id,
       name,
@@ -1775,7 +1748,6 @@
       depth,
       override_runtime_env_info,
       concurrency_group_name);
->>>>>>> 6a00b890
   // Set task arguments.
   for (const auto &arg : args) {
     builder.AddArg(*arg);
@@ -1911,15 +1883,9 @@
                       /*include_job_config*/ true);
 
   // If the namespace is not specified, get it from the job.
-<<<<<<< HEAD
-  const auto &ray_namespace = (actor_creation_options.ray_namespace.empty()
-                                   ? worker_context_.GetCurrentJobConfig().ray_namespace()
-                                   : actor_creation_options.ray_namespace);
-=======
   const auto ray_namespace = (actor_creation_options.ray_namespace.empty()
                                   ? worker_context_.GetCurrentJobConfig().ray_namespace()
                                   : actor_creation_options.ray_namespace);
->>>>>>> 6a00b890
   auto actor_handle = std::make_unique<ActorHandle>(
       actor_id,
       GetCallerId(),
@@ -2305,11 +2271,7 @@
 
   // This call needs to be blocking because we can't return until we get the
   // response from the RPC.
-<<<<<<< HEAD
-  const auto &ray_namespace = worker_context_.GetCurrentJobConfig().ray_namespace();
-=======
   const auto ray_namespace = worker_context_.GetCurrentJobConfig().ray_namespace();
->>>>>>> 6a00b890
   const auto status =
       gcs_client_->Actors().SyncListNamedActors(all_namespaces, ray_namespace, actors);
   if (status.IsTimedOut()) {
@@ -2826,17 +2788,12 @@
                            send_reply_callback)) {
     return;
   }
-<<<<<<< HEAD
-  worker_context_.MayInitializeJobInfo(JobID::FromBinary(request.task_spec().job_id()),
-                                       request.task_spec().job_config());
-=======
   if (request.task_spec().type() == TaskType::ACTOR_CREATION_TASK ||
       request.task_spec().type() == TaskType::NORMAL_TASK) {
     worker_context_.MaybeInitializeJobInfo(
         JobID::FromBinary(request.task_spec().job_id()),
         request.task_spec().job_config());
   }
->>>>>>> 6a00b890
   // Increment the task_queue_length and per function counter.
   task_queue_length_ += 1;
   std::string func_name =
@@ -3695,11 +3652,7 @@
   actor_title_ = title;
 }
 
-<<<<<<< HEAD
-const rpc::JobConfig &CoreWorker::GetJobConfig() const {
-=======
 rpc::JobConfig CoreWorker::GetJobConfig() const {
->>>>>>> 6a00b890
   return worker_context_.GetCurrentJobConfig();
 }
 
