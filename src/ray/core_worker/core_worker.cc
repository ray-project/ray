--- conflicted
+++ resolved
@@ -258,14 +258,6 @@
 void CoreWorker::SetCurrentTaskId(const TaskID &task_id) {
   worker_context_.SetCurrentTaskId(task_id);
   main_thread_task_id_ = task_id;
-  // NOTE(zhijunfu): AsyncUnsubscribe() is async and cannot guarantee
-  // that no actor update notifications will be received after it's called.
-  // If the worker receives a task which again adds actor handles for the
-  // same actors, then it's possible that there are two callbacks invoked
-  // for the same actor ID, which would crash when the second one tries to
-  // append the rpc client for the actor. So disable the logic below until
-  // we have a better solution.
-  /*
   // Clear all actor handles at the end of each non-actor task.
   if (actor_id_.IsNil() && task_id.IsNil()) {
     absl::MutexLock lock(&actor_handles_mutex_);
@@ -274,7 +266,6 @@
     }
     actor_handles_.clear();
   }
-  */
 }
 
 void CoreWorker::ReportActiveObjectIDs() {
@@ -619,14 +610,6 @@
   const auto task_id =
       TaskID::ForNormalTask(worker_context_.GetCurrentJobID(),
                             worker_context_.GetCurrentTaskID(), next_task_index);
-<<<<<<< HEAD
-  std::unordered_map<std::string, double> resources;
-  BuildCommonTaskSpec(builder, worker_context_.GetCurrentJobID(), task_id,
-                      worker_context_.GetCurrentTaskID(), next_task_index, GetCallerId(),
-                      function, args, task_options.num_returns, task_options.resources,
-                      resources, TaskTransportType::RAYLET, return_ids);
-  return raylet_client_->SubmitTask(builder.Build());
-=======
 
   const std::unordered_map<std::string, double> required_resources;
   // TODO(ekl) offload task building onto a thread pool for performance
@@ -646,7 +629,6 @@
     PinObjectReferences(task_spec, TaskTransportType::RAYLET);
     return local_raylet_client_->SubmitTask(task_spec);
   }
->>>>>>> 044527ad
 }
 
 Status CoreWorker::CreateActor(const RayFunction &function,
@@ -709,19 +691,11 @@
   const TaskID actor_task_id = TaskID::ForActorTask(
       worker_context_.GetCurrentJobID(), worker_context_.GetCurrentTaskID(),
       next_task_index, actor_handle->GetActorID());
-<<<<<<< HEAD
-  std::unordered_map<std::string, double> resources;
-  BuildCommonTaskSpec(builder, actor_handle->CreationJobID(), actor_task_id,
-                      worker_context_.GetCurrentTaskID(), next_task_index, GetCallerId(),
-                      function, args, num_returns, task_options.resources, resources,
-                      transport_type, return_ids);
-=======
   const std::unordered_map<std::string, double> required_resources;
   BuildCommonTaskSpec(builder, actor_handle->CreationJobID(), actor_task_id,
                       worker_context_.GetCurrentTaskID(), next_task_index, GetCallerId(),
                       rpc_address_, function, args, num_returns, task_options.resources,
                       required_resources, transport_type, return_ids);
->>>>>>> 044527ad
 
   const ObjectID new_cursor = return_ids->back();
   actor_handle->SetActorTaskSpec(builder, transport_type, new_cursor);
@@ -971,31 +945,6 @@
   return status;
 }
 
-<<<<<<< HEAD
-Status CoreWorker::ActorLanguage(const ActorID &actor_id, Language *language) const {
-  ActorHandle *actor_handle = nullptr;
-  RAY_RETURN_NOT_OK(GetActorHandle(actor_id, &actor_handle));
-
-  *language = actor_handle->ActorLanguage();
-  return Status::OK();
-}
-
-Status CoreWorker::ActorCreationTaskFunctionDescriptor(
-    const ActorID &actor_id, std::vector<std::string> *function_descriptor) const {
-  ActorHandle *actor_handle = nullptr;
-  RAY_RETURN_NOT_OK(GetActorHandle(actor_id, &actor_handle));
-
-  *function_descriptor = actor_handle->ActorCreationTaskFunctionDescriptor();
-  return Status::OK();
-}
-
-Status CoreWorker::IsDirectCallActor(const ActorID &actor_id, bool *is_direct) const {
-  ActorHandle *actor_handle = nullptr;
-  RAY_RETURN_NOT_OK(GetActorHandle(actor_id, &actor_handle));
-
-  *is_direct = actor_handle->IsDirectCallActor();
-  return Status::OK();
-=======
 void CoreWorker::HandleAssignTask(const rpc::AssignTaskRequest &request,
                                   rpc::AssignTaskReply *reply,
                                   rpc::SendReplyCallback send_reply_callback) {
@@ -1068,7 +1017,6 @@
   RAY_CHECK(worker_context_.CurrentActorIsAsync());
   boost::this_fiber::yield();
   event.Wait();
->>>>>>> 044527ad
 }
 
 }  // namespace ray