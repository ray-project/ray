--- conflicted
+++ resolved
@@ -450,12 +450,7 @@
   future_resolver_.reset(new FutureResolver(memory_store_, client_factory, rpc_address_));
   // Unfortunately the raylet client has to be constructed after the receivers.
   if (direct_task_receiver_ != nullptr) {
-<<<<<<< HEAD
-    task_argument_waiter_.reset(
-        new DependencyWaiterImpl(*local_raylet_client_, reference_counter_));
-=======
     task_argument_waiter_.reset(new DependencyWaiterImpl(*local_raylet_client_));
->>>>>>> 0389735d
     direct_task_receiver_->Init(client_factory, rpc_address_, task_argument_waiter_);
   }
 
