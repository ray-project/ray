// Copyright 2017 The Ray Authors.
//
// Licensed under the Apache License, Version 2.0 (the "License");
// you may not use this file except in compliance with the License.
// You may obtain a copy of the License at
//
//  http://www.apache.org/licenses/LICENSE-2.0
//
// Unless required by applicable law or agreed to in writing, software
// distributed under the License is distributed on an "AS IS" BASIS,
// WITHOUT WARRANTIES OR CONDITIONS OF ANY KIND, either express or implied.
// See the License for the specific language governing permissions and
// limitations under the License.

#include "ray/core_worker/core_worker.h"

#include <algorithm>
#include <future>
#include <memory>
#include <string>
#include <tuple>
#include <unordered_map>
#include <utility>
#include <vector>

#include "ray/core_worker/core_worker_shutdown_executor.h"
#include "ray/core_worker/shutdown_coordinator.h"

#ifndef _WIN32
#include <unistd.h>
#endif

#include <google/protobuf/util/json_util.h>

#include "absl/cleanup/cleanup.h"
#include "absl/strings/str_format.h"
#include "ray/common/bundle_spec.h"
#include "ray/common/protobuf_utils.h"
#include "ray/common/ray_config.h"
#include "ray/common/runtime_env_common.h"
#include "ray/common/task/task_util.h"
#include "ray/gcs_rpc_client/gcs_client.h"
#include "ray/rpc/event_aggregator_client.h"
#include "ray/util/container_util.h"
#include "ray/util/event.h"
#include "ray/util/subreaper.h"
#include "ray/util/time.h"

using json = nlohmann::json;
using MessageType = ray::protocol::MessageType;

namespace ray::core {

namespace {
// Default capacity for serialization caches.
constexpr size_t kDefaultSerializationCacheCap = 500;

// Implements setting the transient RUNNING_IN_RAY_GET and RUNNING_IN_RAY_WAIT states.
// These states override the RUNNING state of a task.
class ScopedTaskMetricSetter {
 public:
  ScopedTaskMetricSetter(const WorkerContext &ctx,
                         TaskCounter &ctr,
                         rpc::TaskStatus status)
      : status_(status), ctr_(ctr) {
    auto task_spec = ctx.GetCurrentTask();
    if (task_spec != nullptr) {
      task_name_ = task_spec->GetName();
      is_retry_ = task_spec->IsRetry();
    } else {
      task_name_ = "Unknown task";
      is_retry_ = false;
    }
    ctr_.SetMetricStatus(task_name_, status, is_retry_);
  }

  ScopedTaskMetricSetter(const ScopedTaskMetricSetter &) = delete;
  ScopedTaskMetricSetter &operator=(const ScopedTaskMetricSetter &) = delete;

  ~ScopedTaskMetricSetter() { ctr_.UnsetMetricStatus(task_name_, status_, is_retry_); }

 private:
  rpc::TaskStatus status_;
  TaskCounter &ctr_;
  std::string task_name_;
  bool is_retry_;
};

using ActorLifetime = ray::rpc::JobConfig_ActorLifetime;

// Helper function converts GetObjectLocationsOwnerReply to ObjectLocation
ObjectLocation CreateObjectLocation(
    const rpc::WorkerObjectLocationsPubMessage &object_info) {
  std::vector<NodeID> node_ids;
  node_ids.reserve(object_info.node_ids_size());
  for (int i = 0; i < object_info.node_ids_size(); ++i) {
    node_ids.push_back(NodeID::FromBinary(object_info.node_ids(i)));
  }
  bool is_spilled = !object_info.spilled_url().empty();
  // If the object size is unknown it's unset, and we use -1 to indicate that.
  int64_t object_size = object_info.object_size() == 0 ? -1 : object_info.object_size();
  return ObjectLocation(NodeID::FromBinary(object_info.primary_node_id()),
                        object_size,
                        std::move(node_ids),
                        is_spilled,
                        object_info.spilled_url(),
                        NodeID::FromBinary(object_info.spilled_node_id()),
                        object_info.did_spill());
}

std::optional<ObjectLocation> TryGetLocalObjectLocation(
    ReferenceCounterInterface &reference_counter, const ObjectID &object_id) {
  if (!reference_counter.HasReference(object_id)) {
    return std::nullopt;
  }
  rpc::WorkerObjectLocationsPubMessage object_info;
  reference_counter.FillObjectInformation(object_id, &object_info);
  // Note: there can be a TOCTOU race condition: HasReference returned true, but before
  // FillObjectInformation the object is released. Hence we check the ref_removed field.
  if (object_info.ref_removed()) {
    return std::nullopt;
  }
  return CreateObjectLocation(object_info);
}

/// Converts rpc::WorkerExitType to ShutdownReason
/// \param exit_type The worker exit type to convert
/// \param is_force_exit If true, INTENDED_USER_EXIT maps to kForcedExit; otherwise
/// kGracefulExit
ShutdownReason ConvertExitTypeToShutdownReason(rpc::WorkerExitType exit_type,
                                               bool is_force_exit = false) {
  switch (exit_type) {
  case rpc::WorkerExitType::INTENDED_SYSTEM_EXIT:
    return ShutdownReason::kIntentionalShutdown;
  case rpc::WorkerExitType::INTENDED_USER_EXIT:
    return is_force_exit ? ShutdownReason::kForcedExit : ShutdownReason::kGracefulExit;
  case rpc::WorkerExitType::USER_ERROR:
    return ShutdownReason::kUserError;
  case rpc::WorkerExitType::SYSTEM_ERROR:
    return ShutdownReason::kUnexpectedError;
  case rpc::WorkerExitType::NODE_OUT_OF_MEMORY:
    return ShutdownReason::kOutOfMemory;
  default:
    return ShutdownReason::kUnexpectedError;
  }
}

}  // namespace

JobID GetProcessJobID(const CoreWorkerOptions &options) {
  if (options.worker_type == WorkerType::DRIVER) {
    RAY_CHECK(!options.job_id.IsNil());
  } else {
    RAY_CHECK(options.job_id.IsNil());
  }

  if (options.worker_type == WorkerType::WORKER) {
    // For workers, the job ID is assigned by Raylet via an environment variable.
    const std::string &job_id_env = RayConfig::instance().JOB_ID();
    RAY_CHECK(!job_id_env.empty());
    return JobID::FromHex(job_id_env);
  }
  return options.job_id;
}

TaskCounter::TaskCounter(ray::observability::MetricInterface &task_by_state_gauge,
                         ray::observability::MetricInterface &actor_by_state_gauge)
    : task_by_state_gauge_(task_by_state_gauge),
      actor_by_state_gauge_(actor_by_state_gauge) {
  counter_.SetOnChangeCallback(
      [this](const std::tuple<std::string, TaskStatusType, bool>
                 &key) ABSL_EXCLUSIVE_LOCKS_REQUIRED(&mu_) mutable {
        if (std::get<1>(key) != TaskStatusType::kRunning) {
          return;
        }
        const auto &func_name = std::get<0>(key);
        const auto is_retry = std::get<2>(key);
        const int64_t running_total = counter_.Get(key);
        const int64_t num_in_get = running_in_get_counter_.Get({func_name, is_retry});
        const int64_t num_in_wait = running_in_wait_counter_.Get({func_name, is_retry});
        const int64_t num_getting_pinning_args =
            pending_getting_and_pinning_args_fetch_counter_.Get({func_name, is_retry});
        const auto is_retry_label = is_retry ? "1" : "0";
        // RUNNING_IN_RAY_GET/WAIT are sub-states of RUNNING, so we need to subtract
        // them out to avoid double-counting.
        task_by_state_gauge_.Record(
            running_total - num_in_get - num_in_wait - num_getting_pinning_args,
            {{"State", rpc::TaskStatus_Name(rpc::TaskStatus::RUNNING)},
             {"Name", func_name},
             {"IsRetry", is_retry_label},
             {"JobId", job_id_},
             {"Source", "executor"}});
        // Negate the metrics recorded from the submitter process for these tasks.
        task_by_state_gauge_.Record(
            -running_total,
            {{"State", rpc::TaskStatus_Name(rpc::TaskStatus::SUBMITTED_TO_WORKER)},
             {"Name", func_name},
             {"IsRetry", is_retry_label},
             {"JobId", job_id_},
             {"Source", "executor"}});
        // Record sub-state for get.
        task_by_state_gauge_.Record(
            num_in_get,
            {{"State", rpc::TaskStatus_Name(rpc::TaskStatus::RUNNING_IN_RAY_GET)},
             {"Name", func_name},
             {"IsRetry", is_retry_label},
             {"JobId", job_id_},
             {"Source", "executor"}});
        // Record sub-state for wait.
        task_by_state_gauge_.Record(
            num_in_wait,
            {{"State", rpc::TaskStatus_Name(rpc::TaskStatus::RUNNING_IN_RAY_WAIT)},
             {"Name", func_name},
             {"IsRetry", is_retry_label},
             {"JobId", job_id_},
             {"Source", "executor"}});
        // Record sub-state for pending args fetch.
        task_by_state_gauge_.Record(
            num_getting_pinning_args,
            {{"State", rpc::TaskStatus_Name(rpc::TaskStatus::GETTING_AND_PINNING_ARGS)},
             {"Name", func_name},
             {"IsRetry", is_retry_label},
             {"JobId", job_id_},
             {"Source", "executor"}});
      });
}

void TaskCounter::RecordMetrics() {
  absl::MutexLock l(&mu_);
  counter_.FlushOnChangeCallbacks();
  if (IsActor()) {
    float running_tasks = 0.0;
    float idle = 0.0;
    if (num_tasks_running_ == 0) {
      idle = 1.0;
    } else {
      running_tasks = 1.0;
    }
    actor_by_state_gauge_.Record(idle,
                                 {{"State", "ALIVE_IDLE"},
                                  {"Name", actor_name_},
                                  {"Source", "executor"},
                                  {"JobId", job_id_}});
    actor_by_state_gauge_.Record(running_tasks,
                                 {{"State", "ALIVE_RUNNING_TASKS"},
                                  {"Name", actor_name_},
                                  {"Source", "executor"},
                                  {"JobId", job_id_}});
  }
}

void TaskCounter::SetMetricStatus(const std::string &func_name,
                                  rpc::TaskStatus status,
                                  bool is_retry) {
  absl::MutexLock l(&mu_);
  // Add a no-op increment to counter_ so that
  // it will invoke a callback upon RecordMetrics.
  counter_.Increment({func_name, TaskStatusType::kRunning, is_retry}, 0);
  if (status == rpc::TaskStatus::RUNNING_IN_RAY_GET) {
    running_in_get_counter_.Increment({func_name, is_retry});
  } else if (status == rpc::TaskStatus::RUNNING_IN_RAY_WAIT) {
    running_in_wait_counter_.Increment({func_name, is_retry});
  } else if (status == rpc::TaskStatus::GETTING_AND_PINNING_ARGS) {
    pending_getting_and_pinning_args_fetch_counter_.Increment({func_name, is_retry});
  } else {
    RAY_CHECK(false) << "Unexpected status " << rpc::TaskStatus_Name(status);
  }
}

void TaskCounter::UnsetMetricStatus(const std::string &func_name,
                                    rpc::TaskStatus status,
                                    bool is_retry) {
  absl::MutexLock l(&mu_);
  // Add a no-op decrement to counter_ so that
  // it will invoke a callback upon RecordMetrics.
  counter_.Decrement({func_name, TaskStatusType::kRunning, is_retry}, 0);
  if (status == rpc::TaskStatus::RUNNING_IN_RAY_GET) {
    running_in_get_counter_.Decrement({func_name, is_retry});
  } else if (status == rpc::TaskStatus::RUNNING_IN_RAY_WAIT) {
    running_in_wait_counter_.Decrement({func_name, is_retry});
  } else if (status == rpc::TaskStatus::GETTING_AND_PINNING_ARGS) {
    pending_getting_and_pinning_args_fetch_counter_.Decrement({func_name, is_retry});
  } else {
    RAY_LOG(FATAL) << "Unexpected status " << rpc::TaskStatus_Name(status);
  }
}

CoreWorker::CoreWorker(
    CoreWorkerOptions options,
    std::unique_ptr<WorkerContext> worker_context,
    instrumented_io_context &io_service,
    std::shared_ptr<rpc::CoreWorkerClientPool> core_worker_client_pool,
    std::shared_ptr<rpc::RayletClientPool> raylet_client_pool,
    std::shared_ptr<PeriodicalRunnerInterface> periodical_runner,
    std::unique_ptr<rpc::GrpcServer> core_worker_server,
    rpc::Address rpc_address,
    std::shared_ptr<gcs::GcsClient> gcs_client,
    std::shared_ptr<ipc::RayletIpcClientInterface> raylet_ipc_client,
    std::shared_ptr<RayletClientInterface> local_raylet_rpc_client,
    boost::thread &io_thread,
    std::shared_ptr<ReferenceCounterInterface> reference_counter,
    std::shared_ptr<CoreWorkerMemoryStore> memory_store,
    std::shared_ptr<CoreWorkerPlasmaStoreProvider> plasma_store_provider,
    std::shared_ptr<experimental::MutableObjectProviderInterface>
        experimental_mutable_object_provider,
    std::unique_ptr<FutureResolver> future_resolver,
    std::shared_ptr<TaskManager> task_manager,
    std::shared_ptr<ActorCreatorInterface> actor_creator,
    std::unique_ptr<ActorTaskSubmitter> actor_task_submitter,
    std::unique_ptr<pubsub::PublisherInterface> object_info_publisher,
    std::unique_ptr<pubsub::SubscriberInterface> object_info_subscriber,
    std::shared_ptr<LeaseRequestRateLimiter> lease_request_rate_limiter,
    std::unique_ptr<NormalTaskSubmitter> normal_task_submitter,
    std::unique_ptr<ObjectRecoveryManager> object_recovery_manager,
    std::unique_ptr<ActorManager> actor_manager,
    instrumented_io_context &task_execution_service,
    std::unique_ptr<worker::TaskEventBuffer> task_event_buffer,
    uint32_t pid,
    ray::observability::MetricInterface &task_by_state_gauge,
    ray::observability::MetricInterface &actor_by_state_gauge)
    : options_(std::move(options)),
      get_call_site_(RayConfig::instance().record_ref_creation_sites()
                         ? options_.get_lang_stack
                         : nullptr),
      worker_context_(std::move(worker_context)),
      io_service_(io_service),
      core_worker_client_pool_(std::move(core_worker_client_pool)),
      raylet_client_pool_(std::move(raylet_client_pool)),
      periodical_runner_(std::move(periodical_runner)),
      core_worker_server_(std::move(core_worker_server)),
      rpc_address_(std::move(rpc_address)),
      gcs_client_(std::move(gcs_client)),
      raylet_ipc_client_(std::move(raylet_ipc_client)),
      local_raylet_rpc_client_(std::move(local_raylet_rpc_client)),
      io_thread_(io_thread),
      reference_counter_(std::move(reference_counter)),
      memory_store_(std::move(memory_store)),
      plasma_store_provider_(std::move(plasma_store_provider)),
      experimental_mutable_object_provider_(
          std::move(experimental_mutable_object_provider)),
      future_resolver_(std::move(future_resolver)),
      task_manager_(std::move(task_manager)),
      actor_creator_(std::move(actor_creator)),
      actor_task_submitter_(std::move(actor_task_submitter)),
      object_info_publisher_(std::move(object_info_publisher)),
      object_info_subscriber_(std::move(object_info_subscriber)),
      lease_request_rate_limiter_(std::move(lease_request_rate_limiter)),
      normal_task_submitter_(std::move(normal_task_submitter)),
      object_recovery_manager_(std::move(object_recovery_manager)),
      actor_manager_(std::move(actor_manager)),
      actor_id_(ActorID::Nil()),
      task_queue_length_(0),
      num_executed_tasks_(0),
      num_get_pin_args_in_flight_(0),
      num_failed_get_pin_args_(0),
      task_execution_service_(task_execution_service),
      exiting_detail_(std::nullopt),
      max_direct_call_object_size_(RayConfig::instance().max_direct_call_object_size()),
      task_counter_(task_by_state_gauge, actor_by_state_gauge),
      task_event_buffer_(std::move(task_event_buffer)),
      pid_(pid),
      actor_shutdown_callback_(options_.actor_shutdown_callback),
      runtime_env_json_serialization_cache_(kDefaultSerializationCacheCap),
      free_actor_object_callback_(
          [this, free_actor_object_callback = options_.free_actor_object_callback](
              const ObjectID &object_id) {
            // Need to post to the io service to prevent deadlock because this submits a
            // task and therefore needs to acquire the reference counter lock.
            io_service_.post([free_actor_object_callback,
                              object_id]() { free_actor_object_callback(object_id); },
                             "CoreWorker.FreeActorObjectCallback");
          }) {
  shutdown_complete_future_ = shutdown_complete_promise_.get_future().share();

  // Initialize task receivers.
  if (options_.worker_type == WorkerType::WORKER || options_.is_local_mode) {
    RAY_CHECK(options_.task_execution_callback != nullptr);
    auto execute_task = std::bind(&CoreWorker::ExecuteTask,
                                  this,
                                  std::placeholders::_1,
                                  std::placeholders::_2,
                                  std::placeholders::_3,
                                  std::placeholders::_4,
                                  std::placeholders::_5,
                                  std::placeholders::_6,
                                  std::placeholders::_7,
                                  std::placeholders::_8);
    task_argument_waiter_ = std::make_unique<DependencyWaiterImpl>(
        [this](const std::vector<rpc::ObjectReference> &dependencies, int64_t tag) {
          return raylet_ipc_client_->WaitForActorCallArgs(dependencies, tag);
        });
    task_receiver_ = std::make_unique<TaskReceiver>(
        task_execution_service_,
        *task_event_buffer_,
        execute_task,
        *task_argument_waiter_,
        options_.initialize_thread_callback,
        [this] { return raylet_ipc_client_->ActorCreationTaskDone(); });
  }

  RegisterToGcs(options_.worker_launch_time_ms, options_.worker_launched_time_ms);

  SubscribeToNodeChanges();

  // Create an entry for the driver task in the task table. This task is
  // added immediately with status RUNNING. This allows us to push errors
  // related to this driver task back to the driver. For example, if the
  // driver creates an object that is later evicted, we should notify the
  // user that we're unable to reconstruct the object, since we cannot
  // rerun the driver.
  if (options_.worker_type == WorkerType::DRIVER) {
    TaskSpecBuilder builder;
    const TaskID task_id = TaskID::ForDriverTask(worker_context_->GetCurrentJobID());
    builder.SetDriverTaskSpec(task_id,
                              options_.language,
                              worker_context_->GetCurrentJobID(),
                              // Driver has no parent task
                              /*parent_task_id=*/TaskID::Nil(),
                              GetCallerId(),
                              rpc_address_,
                              TaskID::Nil());
    // Drivers are never re-executed.
    SetCurrentTaskId(task_id, /*attempt_number=*/0, "driver");

    // Add the driver task info.
    if (task_event_buffer_->Enabled() &&
        !RayConfig::instance().task_events_skip_driver_for_test()) {
      auto spec = std::move(builder).ConsumeAndBuild();
      auto job_id = spec.JobId();
      auto task_event = std::make_unique<worker::TaskStatusEvent>(
          task_id,
          std::move(job_id),
          /*attempt_number=*/0,
          rpc::TaskStatus::RUNNING,
          /*timestamp=*/absl::GetCurrentTimeNanos(),
          /*is_actor_task_event=*/false,
          options_.session_name,
          std::make_shared<const TaskSpecification>(std::move(spec)));
      task_event_buffer_->AddTaskEvent(std::move(task_event));
    }
  }

  if (options_.worker_type != WorkerType::DRIVER) {
    periodical_runner_->RunFnPeriodically(
        [this] { ExitIfParentRayletDies(); },
        RayConfig::instance().raylet_death_check_interval_milliseconds(),
        "CoreWorker.ExitIfParentRayletDies");
  }

  /// If periodic asio stats print is enabled, it will print it.
  const auto event_stats_print_interval_ms =
      RayConfig::instance().event_stats_print_interval_ms();
  if (event_stats_print_interval_ms != -1 && RayConfig::instance().event_stats()) {
    periodical_runner_->RunFnPeriodically(
        [this] {
          RAY_LOG(INFO) << "Event stats:\n\n"
                        << io_service_.stats().StatsString() << "\n\n"
                        << "-----------------\n"
                        << "Task execution event stats:\n"
                        << task_execution_service_.stats().StatsString() << "\n\n"
                        << "-----------------\n"
                        << "Task Event stats:\n"
                        << task_event_buffer_->DebugString() << "\n";
        },
        event_stats_print_interval_ms,
        "CoreWorker.PrintEventStats");
  }

  periodical_runner_->RunFnPeriodically(
      [this] {
        const auto lost_objects = reference_counter_->FlushObjectsToRecover();
        if (!lost_objects.empty()) {
          // Keep :info_message: in sync with LOG_PREFIX_INFO_MESSAGE in ray_constants.py.
          RAY_LOG(ERROR) << ":info_message: Attempting to recover " << lost_objects.size()
                         << " lost objects by resubmitting their tasks or setting a new "
                            "primary location from existing copies. To disable object "
                            "reconstruction, set @ray.remote(max_retries=0).";
          // Delete the objects from the in-memory store to indicate that they are not
          // available. The object recovery manager will guarantee that a new value
          // will eventually be stored for the objects (either an
          // UnreconstructableError or a value reconstructed from lineage).
          memory_store_->Delete(lost_objects);
          for (const auto &object_id : lost_objects) {
            // NOTE(swang): There is a race condition where this can return false if
            // the reference went out of scope since the call to the ref counter to get
            // the lost objects. It's okay to not mark the object as failed or recover
            // the object since there are no reference holders.
            RAY_UNUSED(object_recovery_manager_->RecoverObject(object_id));
          }
        }
      },
      100,
      "CoreWorker.RecoverObjects");

  periodical_runner_->RunFnPeriodically(
      [this] { InternalHeartbeat(); },
      RayConfig::instance().core_worker_internal_heartbeat_ms(),
      "CoreWorker.InternalHeartbeat");

  periodical_runner_->RunFnPeriodically(
      [this] { RecordMetrics(); },
      RayConfig::instance().metrics_report_interval_ms() / 2,
      "CoreWorker.RecordMetrics");

  periodical_runner_->RunFnPeriodically(
      [this] { TryDelPendingObjectRefStreams(); },
      RayConfig::instance().local_gc_min_interval_s() * 1000,
      "CoreWorker.TryDelPendingObjectRefStreams");

#ifndef _WIN32
  // Doing this last during CoreWorker initialization, so initialization logic like
  // registering with Raylet can finish with higher priority.
  static const bool niced = [this]() {
    if (options_.worker_type != WorkerType::DRIVER) {
      const auto niceness = nice(RayConfig::instance().worker_niceness());
      RAY_LOG(INFO) << "Adjusted worker niceness to " << niceness;
      return true;
    }
    return false;
  }();
  // Verify driver and worker are never mixed in the same process.
  RAY_CHECK_EQ(options_.worker_type != WorkerType::DRIVER, niced);
#endif
  // Tell the raylet the port that we are listening on.
  // NOTE: This also marks the worker as available in Raylet. We do this at the very end
  // in case there is a problem during construction.
  ConnectToRayletInternal();
}

CoreWorker::~CoreWorker() {
  WaitForShutdownComplete();
  RAY_LOG(INFO) << "Core worker is destructed";
}

void CoreWorker::InitializeShutdownExecutor(std::shared_ptr<CoreWorker> self) {
  RAY_CHECK(self.get() == this) << "Passed shared_ptr does not match this CoreWorker";

  auto shutdown_executor = std::make_unique<CoreWorkerShutdownExecutor>(self);
  shutdown_coordinator_ = std::make_unique<ShutdownCoordinator>(
      std::move(shutdown_executor), options_.worker_type);

  RAY_LOG(DEBUG) << "Initialized unified shutdown coordinator with concrete executor for "
                    "worker type: "
                 << WorkerTypeString(options_.worker_type);
}

void CoreWorker::Shutdown() {
  shutdown_coordinator_->RequestShutdown(
      /*force_shutdown=*/false, ShutdownReason::kGracefulExit, "ray.shutdown() called");
}

void CoreWorker::WaitForShutdownComplete(std::chrono::milliseconds timeout_ms) {
  if (shutdown_coordinator_ && shutdown_coordinator_->IsShuttingDown()) {
    RAY_LOG(INFO) << "Waiting for shutdown to complete (timeout: " << timeout_ms.count()
                  << "ms)...";
    auto status = shutdown_complete_future_.wait_for(timeout_ms);
    if (status == std::future_status::timeout) {
      RAY_LOG(ERROR) << "Shutdown did not complete within " << timeout_ms.count()
                     << "ms, proceeding with destruction anyway";
    } else {
      RAY_LOG(INFO) << "Shutdown completed successfully";
    }
  }
}

void CoreWorker::NotifyShutdownComplete() {
  try {
    shutdown_complete_promise_.set_value();
    RAY_LOG(DEBUG) << "Shutdown completion notified";
  } catch (const std::future_error &e) {
    // Promise may have already been set if multiple paths call this
    RAY_LOG(DEBUG) << "Shutdown completion already notified: " << e.what();
  }
}

bool CoreWorker::IsConnected() const {
  absl::MutexLock lock(&connected_mutex_);
  return connected_;
}

bool CoreWorker::SetDisconnectedIfConnected() {
  absl::MutexLock lock(&connected_mutex_);
  if (!connected_) {
    return false;
  }
  connected_ = false;
  return true;
}

ray::core::ShutdownState CoreWorker::GetShutdownState() const {
  absl::MutexLock lock(&shutdown_state_mutex_);
  return shutdown_state_;
}

void CoreWorker::SetShutdownState(ray::core::ShutdownState state) {
  absl::MutexLock lock(&shutdown_state_mutex_);

  if (state <= shutdown_state_) {
    RAY_LOG(WARNING) << "Ignoring backward/same shutdown state transition from "
                     << static_cast<int>(shutdown_state_) << " to "
                     << static_cast<int>(state);
    return;
  }

  RAY_LOG(INFO) << "Shutdown state transition: " << static_cast<int>(shutdown_state_)
                << " -> " << static_cast<int>(state);
  shutdown_state_ = state;
}

std::function<void()> CoreWorker::GetActorShutdownCallback() const {
  absl::MutexLock lock(&actor_callback_mutex_);
  return actor_shutdown_callback_;
}

void CoreWorker::ConnectToRayletInternal() {
  // Tell the raylet the port that we are listening on.
  // NOTE: This also marks the worker as available in Raylet. We do this at the
  // very end in case there is a problem during construction.
  if (options_.worker_type == WorkerType::DRIVER) {
    Status status = raylet_ipc_client_->AnnounceWorkerPortForDriver(
        core_worker_server_->GetPort(), options_.entrypoint);
    RAY_CHECK_OK(status) << "Failed to announce driver's port to raylet and GCS";
  } else {
    Status status =
        raylet_ipc_client_->AnnounceWorkerPortForWorker(core_worker_server_->GetPort());
    RAY_CHECK_OK(status) << "Failed to announce worker's port to raylet and GCS";
  }
}

void CoreWorker::Disconnect(
    const rpc::WorkerExitType &exit_type,
    const std::string &exit_detail,
    const std::shared_ptr<LocalMemoryBuffer> &creation_task_exception_pb_bytes) {
  // Force stats export before exiting the worker.
  RecordMetrics();

  // Driver exiting.
  if (options_.worker_type == WorkerType::DRIVER && task_event_buffer_->Enabled() &&
      !RayConfig::instance().task_events_skip_driver_for_test()) {
    auto task_event = std::make_unique<worker::TaskStatusEvent>(
        worker_context_->GetCurrentTaskID(),
        worker_context_->GetCurrentJobID(),
        /*attempt_number=*/0,
        rpc::TaskStatus::FINISHED,
        /*timestamp=*/absl::GetCurrentTimeNanos(),
        /*is_actor_task_event=*/worker_context_->GetCurrentActorID().IsNil(),
        options_.session_name);
    task_event_buffer_->AddTaskEvent(std::move(task_event));
  }

  opencensus::stats::StatsExporter::ExportNow();

  if (SetDisconnectedIfConnected()) {
    RAY_LOG(INFO) << "Sending disconnect message to the local raylet.";
    Status status = raylet_ipc_client_->Disconnect(
        exit_type, exit_detail, creation_task_exception_pb_bytes);
    if (status.ok()) {
      RAY_LOG(INFO) << "Disconnected from the local raylet.";
    } else {
      RAY_LOG(WARNING) << "Failed to disconnect from the local raylet: " << status;
    }
  } else {
    RAY_LOG(DEBUG) << "Already disconnected, skipping disconnect message";
  }
}

void CoreWorker::KillChildProcs() {
  // There are cases where worker processes can "leak" child processes.
  // Basically this means that the worker process (either itself, or via
  // code in a task or actor) spawned a process and did not kill it on termination.
  // The process will continue living beyond the lifetime of the worker process.
  // If that leaked process has expensive resources, such as a CUDA context and associated
  // GPU memory, then those resources will never be cleaned until something else kills the
  // process.
  //
  // This function lists all processes that are direct children of the current worker
  // process, then kills them. This currently only works for the "happy-path"; worker
  // process crashes will still leak processes.
  // TODO(cade) Use more robust method to catch leaked processes even in worker crash
  // scenarios (subreaper).

  if (!RayConfig::instance().kill_child_processes_on_worker_exit()) {
    RAY_LOG(DEBUG)
        << "kill_child_processes_on_worker_exit is not true, skipping KillChildProcs";
    return;
  }

  RAY_LOG(DEBUG) << "kill_child_processes_on_worker_exit true, KillChildProcs";
  auto maybe_child_procs = GetAllProcsWithPpid(GetPID());

  // Enumerating child procs is not supported on this platform.
  if (!maybe_child_procs) {
    RAY_LOG(DEBUG) << "Killing leaked procs not supported on this platform.";
    return;
  }

  const auto &child_procs = *maybe_child_procs;
  const auto child_procs_str = absl::StrJoin(child_procs, ",");
  RAY_LOG(INFO) << "Try killing all child processes of this worker as it exits. "
                << "Child process pids: " << child_procs_str;

  for (const auto &child_pid : child_procs) {
    auto maybe_error_code = KillProc(child_pid);
    RAY_CHECK(maybe_error_code)
        << "Expected this path to only be called when KillProc is supported.";
    auto error_code = *maybe_error_code;

    RAY_LOG(INFO) << "Kill result for child pid " << child_pid << ": "
                  << error_code.message() << ", bool " << static_cast<bool>(error_code);
    if (error_code) {
      RAY_LOG(WARNING) << "Unable to kill potentially leaked process " << child_pid
                       << ": " << error_code.message();
    }
  }
}

void CoreWorker::Exit(
    const rpc::WorkerExitType exit_type,
    const std::string &detail,
    const std::shared_ptr<LocalMemoryBuffer> &creation_task_exception_pb_bytes) {
  // Preserve actor creation failure details by marking a distinct shutdown reason
  // when initialization raised an exception. An exception payload is provided.
  ShutdownReason reason = creation_task_exception_pb_bytes != nullptr
                              ? ShutdownReason::kActorCreationFailed
                              : ConvertExitTypeToShutdownReason(exit_type);

  shutdown_coordinator_->RequestShutdown(/*force_shutdown=*/false,
                                         reason,
                                         detail,
                                         ShutdownCoordinator::kInfiniteTimeout,
                                         creation_task_exception_pb_bytes);
}

void CoreWorker::ForceExit(const rpc::WorkerExitType exit_type,
                           const std::string &detail) {
  RAY_LOG(DEBUG) << "ForceExit called: exit_type=" << static_cast<int>(exit_type)
                 << ", detail=" << detail;

  ShutdownReason reason = ConvertExitTypeToShutdownReason(exit_type, true);
  shutdown_coordinator_->RequestShutdown(
      /*force_shutdown=*/true, reason, detail, std::chrono::milliseconds{0}, nullptr);

  RAY_LOG(DEBUG) << "ForceExit: shutdown request completed";
}

const WorkerID &CoreWorker::GetWorkerID() const { return worker_context_->GetWorkerID(); }

void CoreWorker::SetCurrentTaskId(const TaskID &task_id,
                                  uint64_t attempt_number,
                                  const std::string &task_name) {
  worker_context_->SetCurrentTaskId(task_id, attempt_number);
  {
    absl::MutexLock lock(&mutex_);
    main_thread_task_id_ = task_id;
    main_thread_task_name_ = task_name;
  }
}

void CoreWorker::RegisterToGcs(int64_t worker_launch_time_ms,
                               int64_t worker_launched_time_ms) {
  absl::flat_hash_map<std::string, std::string> worker_info;
  const auto &worker_id = GetWorkerID();
  worker_info.emplace("node_ip_address", options_.node_ip_address);
  worker_info.emplace("plasma_store_socket", options_.store_socket);
  worker_info.emplace("raylet_socket", options_.raylet_socket);

  if (options_.worker_type == WorkerType::DRIVER) {
    auto start_time = std::chrono::duration_cast<std::chrono::milliseconds>(
                          std::chrono::system_clock::now().time_since_epoch())
                          .count();
    worker_info.emplace("driver_id", worker_id.Binary());
    worker_info.emplace("start_time", absl::StrFormat("%d", start_time));
    if (!options_.driver_name.empty()) {
      worker_info.emplace("name", options_.driver_name);
    }
  }

  auto worker_data = std::make_shared<rpc::WorkerTableData>();
  worker_data->mutable_worker_address()->set_node_id(rpc_address_.node_id());
  worker_data->mutable_worker_address()->set_ip_address(rpc_address_.ip_address());
  worker_data->mutable_worker_address()->set_port(rpc_address_.port());
  worker_data->mutable_worker_address()->set_worker_id(worker_id.Binary());

  worker_data->set_worker_type(options_.worker_type);
  worker_data->mutable_worker_info()->insert(std::make_move_iterator(worker_info.begin()),
                                             std::make_move_iterator(worker_info.end()));

  worker_data->set_is_alive(true);
  worker_data->set_pid(pid_);
  worker_data->set_start_time_ms(current_sys_time_ms());
  worker_data->set_worker_launch_time_ms(worker_launch_time_ms);
  worker_data->set_worker_launched_time_ms(worker_launched_time_ms);

  gcs_client_->Workers().AsyncAdd(worker_data, nullptr);
}

void CoreWorker::SubscribeToNodeChanges() {
  std::call_once(subscribe_to_node_changes_flag_, [this]() {
    // Register a callback to monitor add/removed nodes.
    // Note we capture a shared ownership of reference_counter, rate_limiter,
    // raylet_client_pool, and core_worker_client_pool here to avoid destruction order
    // fiasco between gcs_client, reference_counter_, raylet_client_pool_, and
    // core_worker_client_pool_.
    auto on_node_change = [reference_counter = reference_counter_,
                           rate_limiter = lease_request_rate_limiter_,
                           raylet_client_pool = raylet_client_pool_,
                           core_worker_client_pool = core_worker_client_pool_](
                              const NodeID &node_id,
                              const rpc::GcsNodeAddressAndLiveness &data) {
      if (data.state() == rpc::GcsNodeInfo::DEAD) {
        RAY_LOG(INFO).WithField(node_id)
            << "Node failure. All objects pinned on that node will be lost if object "
               "reconstruction is not enabled.";
        reference_counter->ResetObjectsOnRemovedNode(node_id);
        raylet_client_pool->Disconnect(node_id);
        core_worker_client_pool->Disconnect(node_id);
      }
      auto cluster_size_based_rate_limiter =
          dynamic_cast<ClusterSizeBasedLeaseRequestRateLimiter *>(rate_limiter.get());
      if (cluster_size_based_rate_limiter != nullptr) {
        cluster_size_based_rate_limiter->OnNodeChanges(data);
      }
    };

    gcs_client_->Nodes().AsyncSubscribeToNodeAddressAndLivenessChange(
        std::move(on_node_change), [this](const Status &) {
          {
            std::scoped_lock<std::mutex> lock(gcs_client_node_cache_populated_mutex_);
            gcs_client_node_cache_populated_ = true;
          }
          gcs_client_node_cache_populated_cv_.notify_all();
        });
  });
}

void CoreWorker::ExitIfParentRayletDies() {
  RAY_CHECK(!RayConfig::instance().RAYLET_PID().empty());
  static auto raylet_pid =
      static_cast<pid_t>(std::stoi(RayConfig::instance().RAYLET_PID()));
  bool should_shutdown = !IsProcessAlive(raylet_pid);
  if (should_shutdown) {
    RAY_LOG(WARNING) << "Shutting down the core worker because the local raylet failed. "
                     << "Check out the raylet.out log file. Raylet pid: " << raylet_pid;

    // Kill child procs so that child processes of the workers do not outlive the workers.
    KillChildProcs();

    QuickExit();
  }
}

void CoreWorker::InternalHeartbeat() {
  // Retry tasks.
  std::vector<TaskToRetry> tasks_to_resubmit;
  {
    absl::MutexLock lock(&mutex_);
    const auto current_time = current_time_ms();
    while (!to_resubmit_.empty() && current_time > to_resubmit_.top().execution_time_ms) {
      tasks_to_resubmit.emplace_back(to_resubmit_.top());
      to_resubmit_.pop();
    }
  }

  for (auto &task_to_retry : tasks_to_resubmit) {
    auto &spec = task_to_retry.task_spec;
    if (spec.IsActorTask()) {
      auto actor_handle = actor_manager_->GetActorHandle(spec.ActorId());
      actor_handle->SetResubmittedActorTaskSpec(spec);
      actor_task_submitter_->SubmitTask(spec);
    } else if (spec.IsActorCreationTask()) {
      actor_task_submitter_->SubmitActorCreationTask(spec);
    } else {
      normal_task_submitter_->SubmitTask(spec);
    }
  }

  // Check timeout tasks that are waiting for death info.
  if (actor_task_submitter_ != nullptr) {
    actor_task_submitter_->CheckTimeoutTasks();
  }

  // Periodically report the latest backlog so that
  // local raylet will have the eventually consistent view of worker backlogs
  // even in cases where backlog reports from normal_task_submitter
  // are lost or reordered.
  normal_task_submitter_->ReportWorkerBacklog();

  // Check for unhandled exceptions to raise after a timeout on the driver.
  // Only do this for TTY, since shells like IPython sometimes save references
  // to the result and prevent normal result deletion from handling.
  // See also: https://github.com/ray-project/ray/issues/14485
  if (options_.worker_type == WorkerType::DRIVER && options_.interactive) {
    memory_store_->NotifyUnhandledErrors();
  }
}

void CoreWorker::RecordMetrics() {
<<<<<<< HEAD
  if (GetShutdownState() != ray::core::ShutdownState::kRunning) {
    RAY_LOG(DEBUG) << "Skipping metrics recording during shutdown";
    return;
  }

  try {
    if (task_manager_) {
      task_manager_->RecordMetrics();
    }
    task_counter_.RecordMetrics();
    if (memory_store_) {
      memory_store_->RecordMetrics();
    }
  } catch (const std::exception &e) {
    RAY_LOG(WARNING) << "Failed to record metrics: " << e.what();
  }
=======
  // Record metrics for owned tasks.
  task_manager_->RecordMetrics();
  // Record metrics for executed tasks.
  task_counter_.RecordMetrics();
  // Record worker heap memory metrics.
  memory_store_->RecordMetrics();
  reference_counter_->RecordMetrics();
>>>>>>> 33d63165
}

std::unordered_map<ObjectID, std::pair<size_t, size_t>>
CoreWorker::GetAllReferenceCounts() const {
  auto counts = reference_counter_->GetAllReferenceCounts();
  std::vector<ObjectID> actor_handle_ids = actor_manager_->GetActorHandleIDsFromHandles();
  // Strip actor IDs from the ref counts since there is no associated ObjectID
  // in the language frontend.
  for (const auto &actor_handle_id : actor_handle_ids) {
    counts.erase(actor_handle_id);
  }
  return counts;
}

std::vector<TaskID> CoreWorker::GetPendingChildrenTasks(const TaskID &task_id) const {
  return task_manager_->GetPendingChildrenTasks(task_id);
}

const rpc::Address &CoreWorker::GetRpcAddress() const { return rpc_address_; }

bool CoreWorker::HasOwner(const ObjectID &object_id) const {
  return reference_counter_->HasOwner(object_id);
}

rpc::Address CoreWorker::GetOwnerAddressOrDie(const ObjectID &object_id) const {
  rpc::Address owner_address;
  auto status = GetOwnerAddress(object_id, &owner_address);
  RAY_CHECK_OK(status);
  return owner_address;
}

Status CoreWorker::GetOwnerAddress(const ObjectID &object_id,
                                   rpc::Address *owner_address) const {
  auto has_owner = reference_counter_->GetOwner(object_id, owner_address);
  if (!has_owner) {
    std::ostringstream stream;
    stream << "An application is trying to access a Ray object whose owner is unknown"
           << "(" << object_id
           << "). "
              "Please make sure that all Ray objects you are trying to access are part"
              " of the current Ray session. Note that "
              "object IDs generated randomly (ObjectID.from_random()) or out-of-band "
              "(ObjectID.from_binary(...)) cannot be passed as a task argument because"
              " Ray does not know which task created them. "
              "If this was not how your object ID was generated, please file an issue "
              "at https://github.com/ray-project/ray/issues/";
    return Status::ObjectUnknownOwner(stream.str());
  }
  return Status::OK();
}

std::vector<rpc::ObjectReference> CoreWorker::GetObjectRefs(
    const std::vector<ObjectID> &object_ids) const {
  std::vector<rpc::ObjectReference> refs;
  refs.reserve(object_ids.size());
  for (const auto &object_id : object_ids) {
    rpc::ObjectReference ref;
    ref.set_object_id(object_id.Binary());
    rpc::Address owner_address;
    if (reference_counter_->GetOwner(object_id, &owner_address)) {
      // NOTE(swang): Detached actors do not have an owner address set.
      *ref.mutable_owner_address() = std::move(owner_address);
    }
    refs.emplace_back(std::move(ref));
  }
  return refs;
}

Status CoreWorker::GetOwnershipInfo(const ObjectID &object_id,
                                    rpc::Address *owner_address,
                                    std::string *serialized_object_status) {
  auto has_owner = reference_counter_->GetOwner(object_id, owner_address);
  if (!has_owner) {
    std::ostringstream stream;
    stream << "An application is trying to access a Ray object whose owner is unknown"
           << "(" << object_id
           << "). "
              "Please make sure that all Ray objects you are trying to access are part"
              " of the current Ray session. Note that "
              "object IDs generated randomly (ObjectID.from_random()) or out-of-band "
              "(ObjectID.from_binary(...)) cannot be passed as a task argument because"
              " Ray does not know which task created them. "
              "If this was not how your object ID was generated, please file an issue "
              "at https://github.com/ray-project/ray/issues/";
    return Status::ObjectUnknownOwner(stream.str());
  }

  rpc::GetObjectStatusReply object_status;
  // Optimization: if the object exists, serialize and inline its status. This also
  // resolves some race conditions in resource release (#16025).
  auto existing_object = memory_store_->GetIfExists(object_id);
  if (existing_object != nullptr) {
    PopulateObjectStatus(object_id, existing_object, &object_status);
  }
  *serialized_object_status = object_status.SerializeAsString();
  return Status::OK();
}

void CoreWorker::RegisterOwnershipInfoAndResolveFuture(
    const ObjectID &object_id,
    const ObjectID &outer_object_id,
    const rpc::Address &owner_address,
    const std::string &serialized_object_status) {
  // Add the object's owner to the local metadata in case it gets serialized
  // again.
  reference_counter_->AddBorrowedObject(object_id, outer_object_id, owner_address);

  rpc::GetObjectStatusReply object_status;
  object_status.ParseFromString(serialized_object_status);

  if (object_status.has_object() && !reference_counter_->OwnedByUs(object_id)) {
    // We already have the inlined object status, process it immediately.
    future_resolver_->ProcessResolvedObject(
        object_id, owner_address, Status::OK(), object_status);
  } else {
    // We will ask the owner about the object until the object is
    // created or we can no longer reach the owner.
    future_resolver_->ResolveFutureAsync(object_id, owner_address);
  }
}

Status CoreWorker::Put(const RayObject &object,
                       const std::vector<ObjectID> &contained_object_ids,
                       ObjectID *object_id) {
  SubscribeToNodeChanges();
  *object_id = ObjectID::FromIndex(worker_context_->GetCurrentInternalTaskId(),
                                   worker_context_->GetNextPutIndex());
  reference_counter_->AddOwnedObject(*object_id,
                                     contained_object_ids,
                                     rpc_address_,
                                     CurrentCallSite(),
                                     object.GetSize(),
                                     /*is_reconstructable=*/false,
                                     /*add_local_ref=*/true,
                                     NodeID::FromBinary(rpc_address_.node_id()));
  auto status = Put(object, contained_object_ids, *object_id, /*pin_object=*/true);
  if (!status.ok()) {
    RemoveLocalReference(*object_id);
  }
  return status;
}

Status CoreWorker::PutInLocalPlasmaStore(const RayObject &object,
                                         const ObjectID &object_id,
                                         bool pin_object) {
  bool object_exists = false;
  RAY_RETURN_NOT_OK(plasma_store_provider_->Put(
      object, object_id, /*owner_address=*/rpc_address_, &object_exists));
  if (!object_exists) {
    if (pin_object) {
      // Tell the raylet to pin the object **after** it is created.
      RAY_LOG(DEBUG).WithField(object_id) << "Pinning put object";
      local_raylet_rpc_client_->PinObjectIDs(
          rpc_address_,
          {object_id},
          /*generator_id=*/ObjectID::Nil(),
          [this, object_id](const Status &status, const rpc::PinObjectIDsReply &reply) {
            // RPC to the local raylet should never fail.
            if (!status.ok()) {
              RAY_LOG(ERROR) << "Request to local raylet to pin object failed: "
                             << status.ToString();
              return;
            }
            // Only release the object once the raylet has responded to avoid the race
            // condition that the object could be evicted before the raylet pins it.
            if (!plasma_store_provider_->Release(object_id).ok()) {
              RAY_LOG(ERROR).WithField(object_id)
                  << "Failed to release object, might cause a leak in plasma.";
            }
          });
    } else {
      RAY_RETURN_NOT_OK(plasma_store_provider_->Release(object_id));
    }
  }
  memory_store_->Put(RayObject(rpc::ErrorType::OBJECT_IN_PLASMA),
                     object_id,
                     reference_counter_->HasReference(object_id));
  return Status::OK();
}

Status CoreWorker::Put(const RayObject &object,
                       const std::vector<ObjectID> &contained_object_ids,
                       const ObjectID &object_id,
                       bool pin_object) {
  RAY_RETURN_NOT_OK(WaitForActorRegistered(contained_object_ids));
  if (options_.is_local_mode) {
    RAY_LOG(DEBUG).WithField(object_id) << "Put object in memory store";
    memory_store_->Put(object, object_id, reference_counter_->HasReference(object_id));
    return Status::OK();
  }
  return PutInLocalPlasmaStore(object, object_id, pin_object);
}

Status CoreWorker::CreateOwnedAndIncrementLocalRef(
    bool is_experimental_mutable_object,
    const std::shared_ptr<Buffer> &metadata,
    const size_t data_size,
    const std::vector<ObjectID> &contained_object_ids,
    ObjectID *object_id,
    std::shared_ptr<Buffer> *data,
    const std::unique_ptr<rpc::Address> &owner_address,
    bool inline_small_object,
    rpc::TensorTransport tensor_transport) {
  auto status = WaitForActorRegistered(contained_object_ids);
  if (!status.ok()) {
    return status;
  }
  *object_id = ObjectID::FromIndex(worker_context_->GetCurrentInternalTaskId(),
                                   worker_context_->GetNextPutIndex());
  rpc::Address real_owner_address =
      owner_address != nullptr ? *owner_address : rpc_address_;
  bool owned_by_us = real_owner_address.worker_id() == rpc_address_.worker_id();
  if (owned_by_us) {
    SubscribeToNodeChanges();
    reference_counter_->AddOwnedObject(*object_id,
                                       contained_object_ids,
                                       rpc_address_,
                                       CurrentCallSite(),
                                       data_size + metadata->Size(),
                                       /*is_reconstructable=*/false,
                                       /*add_local_ref=*/true,
                                       NodeID::FromBinary(rpc_address_.node_id()),
                                       /*tensor_transport=*/tensor_transport);

    // Register the callback to free the GPU object when it is out of scope.
    if (tensor_transport != rpc::TensorTransport::OBJECT_STORE) {
      reference_counter_->AddObjectOutOfScopeOrFreedCallback(*object_id,
                                                             free_actor_object_callback_);
    }
  } else {
    // Because in the remote worker's `HandleAssignObjectOwner`,
    // a `WaitForRefRemoved` RPC request will be sent back to
    // the current worker. So we need to make sure ref count is > 0
    // by invoking `AddLocalReference` first. Note that in worker.py we set
    // skip_adding_local_ref=True to avoid double referencing the object.
    AddLocalReference(*object_id);
    RAY_UNUSED(
        reference_counter_->AddBorrowedObject(*object_id,
                                              ObjectID::Nil(),
                                              real_owner_address,
                                              /*foreign_owner_already_monitoring=*/true));

    // Remote call `AssignObjectOwner()`.
    rpc::AssignObjectOwnerRequest request;
    request.set_object_id(object_id->Binary());
    request.mutable_borrower_address()->CopyFrom(rpc_address_);
    request.set_call_site(CurrentCallSite());

    for (auto &contained_object_id : contained_object_ids) {
      request.add_contained_object_ids(contained_object_id.Binary());
    }
    request.set_object_size(data_size + metadata->Size());
    auto conn = core_worker_client_pool_->GetOrConnect(real_owner_address);
    std::promise<Status> status_promise;
    conn->AssignObjectOwner(request,
                            [&status_promise](const Status &returned_status,
                                              const rpc::AssignObjectOwnerReply &reply) {
                              status_promise.set_value(returned_status);
                            });
    // Block until the remote call `AssignObjectOwner` returns.
    status = status_promise.get_future().get();
    // Must call `AddNestedObjectIds` after finished assign owner.
    // Otherwise, it will cause the reference count of those contained objects
    // to be less than expected. Details: https://github.com/ray-project/ray/issues/30341
    reference_counter_->AddNestedObjectIds(
        *object_id, contained_object_ids, real_owner_address);
  }

  if (options_.is_local_mode && owned_by_us && inline_small_object) {
    *data = std::make_shared<LocalMemoryBuffer>(data_size);
  } else {
    if (status.ok()) {
      status = plasma_store_provider_->Create(metadata,
                                              data_size,
                                              *object_id,
                                              /*owner_address=*/real_owner_address,
                                              data,
                                              /*created_by_worker=*/true,
                                              is_experimental_mutable_object);
    }
    if (!status.ok()) {
      RemoveLocalReference(*object_id);
      return status;
    } else if (*data == nullptr) {
      // Object already exists in plasma. Store the in-memory value so that the
      // client will check the plasma store.
      memory_store_->Put(RayObject(rpc::ErrorType::OBJECT_IN_PLASMA),
                         *object_id,
                         reference_counter_->HasReference(*object_id));
    }
  }
  return Status::OK();
}

Status CoreWorker::CreateExisting(const std::shared_ptr<Buffer> &metadata,
                                  const size_t data_size,
                                  const ObjectID &object_id,
                                  const rpc::Address &owner_address,
                                  std::shared_ptr<Buffer> *data,
                                  bool created_by_worker) {
  if (options_.is_local_mode) {
    return Status::NotImplemented(
        "Creating an object with a pre-existing ObjectID is not supported in local "
        "mode");
  } else {
    return plasma_store_provider_->Create(
        metadata, data_size, object_id, owner_address, data, created_by_worker);
  }
}

Status CoreWorker::ExperimentalChannelWriteAcquire(
    const ObjectID &object_id,
    const std::shared_ptr<Buffer> &metadata,
    uint64_t data_size,
    int64_t num_readers,
    int64_t timeout_ms,
    std::shared_ptr<Buffer> *data) {
  Status status = experimental_mutable_object_provider_->GetChannelStatus(
      object_id, /*is_reader=*/false);
  if (!status.ok()) {
    return status;
  }
  return experimental_mutable_object_provider_->WriteAcquire(object_id,
                                                             data_size,
                                                             metadata->Data(),
                                                             metadata->Size(),
                                                             num_readers,
                                                             *data,
                                                             timeout_ms);
}

Status CoreWorker::ExperimentalChannelWriteRelease(const ObjectID &object_id) {
  return experimental_mutable_object_provider_->WriteRelease(object_id);
}

Status CoreWorker::ExperimentalChannelSetError(const ObjectID &object_id) {
  return experimental_mutable_object_provider_->SetError(object_id);
}

Status CoreWorker::SealOwned(const ObjectID &object_id,
                             bool pin_object,
                             const std::unique_ptr<rpc::Address> &owner_address) {
  auto status =
      SealExisting(object_id, pin_object, ObjectID::Nil(), std::move(owner_address));
  if (status.ok()) {
    return status;
  }
  RemoveLocalReference(object_id);
  if (reference_counter_->HasReference(object_id)) {
    RAY_LOG(WARNING).WithField(object_id)
        << "Object failed to be put but has a nonzero ref count. This object may leak.";
  }
  return status;
}

Status CoreWorker::SealExisting(const ObjectID &object_id,
                                bool pin_object,
                                const ObjectID &generator_id,
                                const std::unique_ptr<rpc::Address> &owner_address) {
  RAY_RETURN_NOT_OK(plasma_store_provider_->Seal(object_id));
  if (pin_object) {
    // Tell the raylet to pin the object **after** it is created.
    RAY_LOG(DEBUG).WithField(object_id) << "Pinning sealed object";
    local_raylet_rpc_client_->PinObjectIDs(
        owner_address != nullptr ? *owner_address : rpc_address_,
        {object_id},
        generator_id,
        [this, object_id](const Status &status, const rpc::PinObjectIDsReply &reply) {
          // RPC to the local raylet should never fail.
          if (!status.ok()) {
            RAY_LOG(ERROR) << "Request to local raylet to pin object failed: "
                           << status.ToString();
            return;
          }
          // Only release the object once the raylet has responded to avoid the race
          // condition that the object could be evicted before the raylet pins it.
          if (!plasma_store_provider_->Release(object_id).ok()) {
            RAY_LOG(ERROR).WithField(object_id)
                << "Failed to release object, might cause a leak in plasma.";
          }
        });
  } else {
    RAY_RETURN_NOT_OK(plasma_store_provider_->Release(object_id));
    reference_counter_->FreePlasmaObjects({object_id});
  }
  memory_store_->Put(RayObject(rpc::ErrorType::OBJECT_IN_PLASMA),
                     object_id,
                     reference_counter_->HasReference(object_id));
  return Status::OK();
}

void CoreWorker::ExperimentalRegisterMutableObjectWriter(
    const ObjectID &writer_object_id, const std::vector<NodeID> &remote_reader_node_ids) {
  SubscribeToNodeChanges();
  {
    std::unique_lock<std::mutex> lock(gcs_client_node_cache_populated_mutex_);
    if (!gcs_client_node_cache_populated_) {
      gcs_client_node_cache_populated_cv_.wait(
          lock, [this]() { return gcs_client_node_cache_populated_; });
    }
  }
  experimental_mutable_object_provider_->RegisterWriterChannel(writer_object_id,
                                                               remote_reader_node_ids);
}

Status CoreWorker::ExperimentalRegisterMutableObjectReaderRemote(
    const ObjectID &writer_object_id,
    const std::vector<ray::experimental::ReaderRefInfo> &remote_reader_ref_info) {
  if (remote_reader_ref_info.empty()) {
    return Status::OK();
  }

  std::shared_ptr<size_t> num_replied = std::make_shared<size_t>(0);
  size_t num_requests = remote_reader_ref_info.size();
  std::promise<void> promise;
  for (const auto &reader_ref_info : remote_reader_ref_info) {
    const auto &owner_reader_actor_id = reader_ref_info.owner_reader_actor_id;
    const auto &reader_object_id = reader_ref_info.reader_ref_id;
    const auto &num_reader = reader_ref_info.num_reader_actors;
    const auto &addr = actor_task_submitter_->GetActorAddress(owner_reader_actor_id);
    // It can happen if an actor is not created yet. We assume the API is called only when
    // an actor is alive, which is true now.
    RAY_CHECK(addr.has_value());

    std::shared_ptr<rpc::CoreWorkerClientInterface> conn =
        core_worker_client_pool_->GetOrConnect(*addr);

    rpc::RegisterMutableObjectReaderRequest req;
    req.set_writer_object_id(writer_object_id.Binary());
    req.set_num_readers(num_reader);
    req.set_reader_object_id(reader_object_id.Binary());
    rpc::RegisterMutableObjectReaderReply reply;

    // TODO(sang): Add timeout.
    conn->RegisterMutableObjectReader(
        req,
        [&promise, num_replied, num_requests, addr](
            const Status &status, const rpc::RegisterMutableObjectReaderReply &) {
          RAY_CHECK_OK(status);
          *num_replied += 1;
          if (*num_replied == num_requests) {
            promise.set_value();
          }
        });
  }
  promise.get_future().wait();

  return Status::OK();
}

Status CoreWorker::ExperimentalRegisterMutableObjectReader(const ObjectID &object_id) {
  experimental_mutable_object_provider_->RegisterReaderChannel(object_id);
  return Status::OK();
}

Status CoreWorker::Get(const std::vector<ObjectID> &ids,
                       const int64_t timeout_ms,
                       std::vector<std::shared_ptr<RayObject>> &results) {
  std::unique_ptr<ScopedTaskMetricSetter> state = nullptr;
  if (options_.worker_type == WorkerType::WORKER) {
    // We track the state change only from workers.
    state = std::make_unique<ScopedTaskMetricSetter>(
        *worker_context_, task_counter_, rpc::TaskStatus::RUNNING_IN_RAY_GET);
  }
  results.resize(ids.size(), nullptr);

#if defined(__APPLE__) || defined(__linux__)
  // Check whether these are experimental.Channel objects.
  bool is_experimental_channel = false;
  for (const ObjectID &id : ids) {
    Status status =
        experimental_mutable_object_provider_->GetChannelStatus(id, /*is_reader=*/true);
    if (status.ok()) {
      is_experimental_channel = true;
      // We continue rather than break because we want to check that *all* of the
      // objects are either experimental or not experimental. We cannot have a mix of
      // the two.
      continue;
    } else if (status.IsChannelError()) {
      // The channel has been closed.
      return status;
    } else if (is_experimental_channel) {
      return Status::NotImplemented(
          "ray.get can only be called on all normal objects, or all "
          "experimental.Channel objects");
    }
  }

  // ray.get path for experimental.Channel objects.
  if (is_experimental_channel) {
    return GetExperimentalMutableObjects(ids, timeout_ms, results);
  }
#endif

  return GetObjects(ids, timeout_ms, results);
}

Status CoreWorker::GetExperimentalMutableObjects(
    const std::vector<ObjectID> &ids,
    int64_t timeout_ms,
    std::vector<std::shared_ptr<RayObject>> &results) {
  for (size_t i = 0; i < ids.size(); i++) {
    RAY_RETURN_NOT_OK(experimental_mutable_object_provider_->ReadAcquire(
        ids[i], results[i], timeout_ms));
  }
  return Status::OK();
}

Status CoreWorker::GetObjects(const std::vector<ObjectID> &ids,
                              const int64_t timeout_ms,
                              std::vector<std::shared_ptr<RayObject>> &results) {
  // Normal ray.get path for immutable in-memory and shared memory objects.
  absl::flat_hash_set<ObjectID> plasma_object_ids;
  absl::flat_hash_set<ObjectID> memory_object_ids(ids.begin(), ids.end());

  absl::flat_hash_map<ObjectID, std::shared_ptr<RayObject>> result_map;
  auto start_time = current_time_ms();

  StatusSet<StatusT::NotFound> objects_have_owners = reference_counter_->HasOwner(ids);

  if (objects_have_owners.has_error()) {
    return std::visit(
        overloaded{[](const StatusT::NotFound &not_found) {
          return Status::ObjectUnknownOwner(absl::StrFormat(
              "You are trying to access Ray objects whose owner is "
              "unknown. Please make sure that all Ray objects you are trying to access "
              "are part of the current Ray session. Note that object IDs generated "
              "randomly (ObjectID.from_random()) or out-of-band "
              "(ObjectID.from_binary(...)) cannot be passed as a task argument because "
              "Ray does not know which task created them. If this was not how your "
              "object ID was generated, please file an issue at "
              "https://github.com/ray-project/ray/issues/. %s",
              not_found.message()));
        }},
        objects_have_owners.error());
  }

  bool got_exception = false;

  if (!memory_object_ids.empty()) {
    RAY_RETURN_NOT_OK(memory_store_->Get(
        memory_object_ids, timeout_ms, *worker_context_, &result_map, &got_exception));
  }

  // Erase any objects that were promoted to plasma from the results. These get
  // requests will be retried at the plasma store.
  for (auto it = result_map.begin(); it != result_map.end();) {
    auto current = it++;
    if (current->second->IsInPlasmaError()) {
      RAY_LOG(DEBUG) << current->first << " in plasma, doing fetch-and-get";
      plasma_object_ids.insert(current->first);
      result_map.erase(current);
    }
  }

  if (!got_exception && !plasma_object_ids.empty()) {
    // If any of the objects have been promoted to plasma, then we retry their
    // gets at the provider plasma. Once we get the objects from plasma, we flip
    // the transport type again and return them for the original direct call ids.

    // Prepare object ids vector and owner addresses vector
    std::vector<ObjectID> object_ids =
        std::vector<ObjectID>(plasma_object_ids.begin(), plasma_object_ids.end());
    auto owner_addresses = reference_counter_->GetOwnerAddresses(object_ids);

    int64_t local_timeout_ms = timeout_ms;
    if (timeout_ms >= 0) {
      local_timeout_ms = std::max(static_cast<int64_t>(0),
                                  timeout_ms - (current_time_ms() - start_time));
    }
    RAY_LOG(DEBUG) << "Plasma GET timeout " << local_timeout_ms;
    RAY_RETURN_NOT_OK(plasma_store_provider_->Get(
        object_ids, owner_addresses, local_timeout_ms, &result_map));
  }

  // Loop through `ids` and fill each entry for the `results` vector,
  // this ensures that entries `results` have exactly the same order as
  // they are in `ids`. When there are duplicate object ids, all the entries
  // for the same id are filled in.
  bool missing_result = false;
  bool will_throw_exception = false;
  for (size_t i = 0; i < ids.size(); i++) {
    const auto pair = result_map.find(ids[i]);
    if (pair != result_map.end()) {
      results[i] = pair->second;
      RAY_CHECK(!pair->second->IsInPlasmaError());
      if (pair->second->IsException()) {
        // The language bindings should throw an exception if they see this
        // object.
        will_throw_exception = true;
      }
    } else {
      missing_result = true;
    }
  }

  // If no timeout was set and none of the results will throw an exception,
  // then check that we fetched all results before returning.
  if (timeout_ms < 0 && !will_throw_exception) {
    RAY_CHECK(!missing_result);
  }

  return Status::OK();
}

Status CoreWorker::GetIfLocal(const std::vector<ObjectID> &ids,
                              std::vector<std::shared_ptr<RayObject>> *results) {
  results->resize(ids.size(), nullptr);

  absl::flat_hash_map<ObjectID, std::shared_ptr<RayObject>> result_map;
  RAY_RETURN_NOT_OK(plasma_store_provider_->GetIfLocal(ids, &result_map));
  for (size_t i = 0; i < ids.size(); i++) {
    auto pair = result_map.find(ids[i]);
    // The caller of this method should guarantee that the object exists in the plasma
    // store when this method is called.
    RAY_CHECK(pair != result_map.end());
    RAY_CHECK(pair->second != nullptr);
    (*results)[i] = pair->second;
  }
  return Status::OK();
}

Status CoreWorker::Contains(const ObjectID &object_id,
                            bool *has_object,
                            bool *is_in_plasma) {
  bool found = false;
  bool in_plasma = false;
  found = memory_store_->Contains(object_id, &in_plasma);
  if (in_plasma) {
    RAY_RETURN_NOT_OK(plasma_store_provider_->Contains(object_id, &found));
  }
  *has_object = found;
  if (is_in_plasma != nullptr) {
    *is_in_plasma = found && in_plasma;
  }
  return Status::OK();
}

Status CoreWorker::Wait(const std::vector<ObjectID> &ids,
                        int num_objects,
                        int64_t timeout_ms,
                        std::vector<bool> *results,
                        bool fetch_local) {
  std::unique_ptr<ScopedTaskMetricSetter> state = nullptr;
  if (options_.worker_type == WorkerType::WORKER) {
    // We track the state change only from workers.
    state = std::make_unique<ScopedTaskMetricSetter>(
        *worker_context_, task_counter_, rpc::TaskStatus::RUNNING_IN_RAY_WAIT);
  }

  results->resize(ids.size(), false);

  if (num_objects <= 0 || num_objects > static_cast<int>(ids.size())) {
    return Status::Invalid(
        "Number of objects to wait for must be between 1 and the number of ids.");
  }

  absl::flat_hash_set<ObjectID> memory_object_ids(ids.begin(), ids.end());

  if (memory_object_ids.size() != ids.size()) {
    return Status::Invalid("Duplicate object IDs not supported in wait.");
  }

  size_t objs_without_owners = 0;
  size_t objs_with_owners = 0;
  std::ostringstream ids_stream;

  for (size_t i = 0; i < ids.size(); i++) {
    if (!HasOwner(ids[i])) {
      ids_stream << ids[i] << " ";
      ++objs_without_owners;
    } else {
      ++objs_with_owners;
    }
    // enough owned objects to process this batch
    if (objs_with_owners == static_cast<size_t>(num_objects)) {
      break;
    }
    // not enough objects with owners to process the batch
    if (static_cast<size_t>(num_objects) > ids.size() - objs_without_owners) {
      std::ostringstream stream;
      stream << "An application is trying to access a Ray object whose owner is unknown"
             << "(" << ids_stream.str()
             << "). "
                "Please make sure that all Ray objects you are trying to access are part"
                " of the current Ray session. Note that "
                "object IDs generated randomly (ObjectID.from_random()) or out-of-band "
                "(ObjectID.from_binary(...)) cannot be passed as a task argument because"
                " Ray does not know which task created them. "
                "If this was not how your object ID was generated, please file an issue "
                "at https://github.com/ray-project/ray/issues/";
      return Status::ObjectUnknownOwner(stream.str());
    }
  }

  int64_t start_time = current_time_ms();
  absl::flat_hash_set<ObjectID> ready, plasma_object_ids;
  ready.reserve(num_objects);
  RAY_RETURN_NOT_OK(memory_store_->Wait(
      memory_object_ids,
      std::min(static_cast<int>(memory_object_ids.size()), num_objects),
      timeout_ms,
      *worker_context_,
      &ready,
      &plasma_object_ids));
  RAY_CHECK(static_cast<int>(ready.size()) <= num_objects);
  if (timeout_ms > 0) {
    timeout_ms =
        std::max(0, static_cast<int>(timeout_ms - (current_time_ms() - start_time)));
  }
  if (fetch_local) {
    // With fetch_local we want to start fetching plasma_object_ids from other nodes'
    // plasma stores. We make the request to the plasma store even if we have
    // num_objects ready since we want to at least make the request to start pulling
    // these objects.
    if (!plasma_object_ids.empty()) {
      // Prepare object ids map
      std::vector<ObjectID> object_ids =
          std::vector<ObjectID>(plasma_object_ids.begin(), plasma_object_ids.end());
      auto owner_addresses = reference_counter_->GetOwnerAddresses(object_ids);

      RAY_RETURN_NOT_OK(plasma_store_provider_->Wait(
          object_ids,
          owner_addresses,
          std::min(static_cast<int>(plasma_object_ids.size()),
                   num_objects - static_cast<int>(ready.size())),
          timeout_ms,
          *worker_context_,
          &ready));
    }
  } else {
    // When we don't need to fetch_local, we don't need to wait for the objects to be
    // pulled to the local object store, so we can directly add them to the ready set.
    for (const auto &object_id : plasma_object_ids) {
      if (ready.size() == static_cast<size_t>(num_objects)) {
        break;
      }
      ready.insert(object_id);
    }
  }
  RAY_CHECK(static_cast<int>(ready.size()) <= num_objects);

  for (size_t i = 0; i < ids.size(); i++) {
    if (ready.find(ids[i]) != ready.end()) {
      results->at(i) = true;
    }
  }

  return Status::OK();
}

Status CoreWorker::Delete(const std::vector<ObjectID> &object_ids, bool local_only) {
  absl::flat_hash_map<WorkerID, std::vector<ObjectID>> by_owner;
  absl::flat_hash_map<WorkerID, rpc::Address> addresses;
  // Group by owner id.
  for (const auto &obj_id : object_ids) {
    auto owner_address = GetOwnerAddressOrDie(obj_id);
    auto worker_id = WorkerID::FromBinary(owner_address.worker_id());
    by_owner[worker_id].push_back(obj_id);
    addresses[worker_id] = owner_address;
  }
  // Send a batch delete call per owner id.
  for (const auto &entry : by_owner) {
    if (entry.first != worker_context_->GetWorkerID()) {
      RAY_LOG(INFO).WithField(entry.first)
          << "Deleting remote objects " << entry.second.size();
      auto conn = core_worker_client_pool_->GetOrConnect(addresses[entry.first]);
      rpc::DeleteObjectsRequest request;
      for (const auto &obj_id : entry.second) {
        request.add_object_ids(obj_id.Binary());
      }
      request.set_local_only(local_only);
      conn->DeleteObjects(
          request,
          [object_ids](const Status &status, const rpc::DeleteObjectsReply &reply) {
            if (status.ok()) {
              RAY_LOG(INFO) << "Completed object delete request " << status;
            } else {
              RAY_LOG(ERROR) << "Failed to delete objects, status: " << status
                             << ", object IDs: " << debug_string(object_ids);
            }
          });
    }
  }
  // Also try to delete all objects locally.
  Status status = DeleteImpl(object_ids, local_only);
  if (status.IsIOError()) {
    return Status::UnexpectedSystemExit(status.ToString());
  } else {
    return status;
  }
}

Status CoreWorker::GetLocationFromOwner(
    const std::vector<ObjectID> &object_ids,
    int64_t timeout_ms,
    std::vector<std::shared_ptr<ObjectLocation>> *results) {
  results->resize(object_ids.size());
  if (object_ids.empty()) {
    return Status::OK();
  }

  absl::flat_hash_map<rpc::Address, std::vector<ObjectID>> objects_by_owner;
  for (const auto &object_id : object_ids) {
    rpc::Address owner_address;
    RAY_RETURN_NOT_OK(GetOwnerAddress(object_id, &owner_address));
    objects_by_owner[owner_address].push_back(object_id);
  }

  auto mutex = std::make_shared<absl::Mutex>();
  auto num_remaining = std::make_shared<size_t>(0);  // Will be incremented per batch
  auto ready_promise = std::make_shared<std::promise<void>>();
  auto location_by_id =
      std::make_shared<absl::flat_hash_map<ObjectID, std::shared_ptr<ObjectLocation>>>();

  for (const auto &owner_and_objects : objects_by_owner) {
    const auto &owner_address = owner_and_objects.first;
    const auto &owner_object_ids = owner_and_objects.second;

    // Calculate the number of batches
    // Use the same config from worker_fetch_request_size
    auto batch_size =
        static_cast<size_t>(RayConfig::instance().worker_fetch_request_size());

    for (size_t batch_start = 0; batch_start < owner_object_ids.size();
         batch_start += batch_size) {
      *num_remaining += 1;
      size_t batch_end = std::min(batch_start + batch_size, owner_object_ids.size());
      auto client = core_worker_client_pool_->GetOrConnect(owner_address);
      rpc::GetObjectLocationsOwnerRequest request;
      request.set_intended_worker_id(owner_address.worker_id());

      // Add object IDs for the current batch to the request
      for (size_t i = batch_start; i < batch_end; ++i) {
        request.add_object_ids(owner_object_ids[i].Binary());
      }

      client->GetObjectLocationsOwner(
          request,
          [owner_object_ids,
           batch_start,
           mutex,
           num_remaining,
           ready_promise,
           location_by_id,
           owner_address](const Status &status,
                          const rpc::GetObjectLocationsOwnerReply &reply) {
            absl::MutexLock lock(mutex.get());
            if (status.ok()) {
              for (int i = 0; i < reply.object_location_infos_size(); ++i) {
                // Map the object ID to its location, adjusting index by batch_start
                location_by_id->emplace(
                    owner_object_ids[batch_start + i],
                    std::make_shared<ObjectLocation>(
                        CreateObjectLocation(reply.object_location_infos(i))));
              }
            } else {
              RAY_LOG(WARNING).WithField(WorkerID::FromBinary(owner_address.worker_id()))
                  << "Failed to query location information for objects "
                  << debug_string(owner_object_ids)
                  << " owned by worker with error: " << status;
            }
            (*num_remaining)--;
            if (*num_remaining == 0) {
              ready_promise->set_value();
            }
          });
    }
  }

  // Wait for all batches to be processed or timeout
  if (timeout_ms < 0) {
    ready_promise->get_future().wait();
  } else if (ready_promise->get_future().wait_for(
                 std::chrono::microseconds(timeout_ms)) != std::future_status::ready) {
    std::ostringstream stream;
    stream << "Failed querying object locations within " << timeout_ms
           << " milliseconds.";
    return Status::TimedOut(stream.str());
  }

  // Fill in the results vector
  for (size_t i = 0; i < object_ids.size(); i++) {
    auto pair = location_by_id->find(object_ids[i]);
    if (pair == location_by_id->end()) {
      continue;
    }
    (*results)[i] = pair->second;
  }

  return Status::OK();
}

void CoreWorker::TriggerGlobalGC() {
  local_raylet_rpc_client_->GlobalGC(
      [](const Status &status, const rpc::GlobalGCReply &reply) {
        if (!status.ok()) {
          RAY_LOG(ERROR) << "Failed to send global GC request: " << status;
        }
      });
}

Status CoreWorker::GetPlasmaUsage(std::string &output) {
  StatusOr<std::string> response = plasma_store_provider_->GetMemoryUsage();
  if (response.ok()) {
    output = std::move(response.value());
  }
  return response.status();
}

TaskID CoreWorker::GetCallerId() const {
  TaskID caller_id;
  ActorID actor_id = GetActorId();
  if (!actor_id.IsNil()) {
    caller_id = TaskID::ForActorCreationTask(actor_id);
  } else {
    absl::MutexLock lock(&mutex_);
    caller_id = main_thread_task_id_;
  }
  return caller_id;
}

Status CoreWorker::PushError(const JobID &job_id,
                             const std::string &type,
                             const std::string &error_message,
                             double timestamp) {
  if (options_.is_local_mode) {
    RAY_LOG(ERROR).WithField(job_id)
        << "Pushed Error with job of type: " << type << " with message: " << error_message
        << " at time: " << timestamp;
    return Status::OK();
  }
  return raylet_ipc_client_->PushError(job_id, type, error_message, timestamp);
}

json CoreWorker::OverrideRuntimeEnv(const json &child,
                                    const std::shared_ptr<json> &parent) {
  // By default, the child runtime env inherits non-specified options from the
  // parent. There is one exception to this:
  //     - The env_vars dictionaries are merged, so environment variables
  //       not specified by the child are still inherited from the parent.
  json result_runtime_env = *parent;
  for (auto it = child.cbegin(); it != child.cend(); ++it) {
    if (it.key() == "env_vars" && result_runtime_env.contains("env_vars")) {
      json env_vars = it.value();
      json merged_env_vars = result_runtime_env["env_vars"];
      for (json::iterator nit = env_vars.begin(); nit != env_vars.end(); ++nit) {
        merged_env_vars[nit.key()] = nit.value();
      }
      result_runtime_env["env_vars"] = std::move(merged_env_vars);
    } else {
      result_runtime_env[it.key()] = it.value();
    }
  }
  return result_runtime_env;
}

std::shared_ptr<rpc::RuntimeEnvInfo> CoreWorker::OverrideTaskOrActorRuntimeEnvInfo(
    const std::string &serialized_runtime_env_info) const {
  auto factory = [this](const std::string &runtime_env_info_str) {
    return OverrideTaskOrActorRuntimeEnvInfoImpl(runtime_env_info_str);
  };
  return runtime_env_json_serialization_cache_.GetOrCreate(serialized_runtime_env_info,
                                                           std::move(factory));
}

std::shared_ptr<rpc::RuntimeEnvInfo> CoreWorker::OverrideTaskOrActorRuntimeEnvInfoImpl(
    const std::string &serialized_runtime_env_info) const {
  // TODO(Catch-Bull,SongGuyang): task runtime env not support the field eager_install
  // yet, we will overwrite the filed eager_install when it did.
  std::shared_ptr<json> parent = nullptr;
  std::shared_ptr<rpc::RuntimeEnvInfo> parent_runtime_env_info = nullptr;
  std::shared_ptr<rpc::RuntimeEnvInfo> runtime_env_info = nullptr;
  runtime_env_info = std::make_shared<rpc::RuntimeEnvInfo>();

  if (!IsRuntimeEnvInfoEmpty(serialized_runtime_env_info)) {
    RAY_CHECK(google::protobuf::util::JsonStringToMessage(serialized_runtime_env_info,
                                                          runtime_env_info.get())
                  .ok());
  }

  if (options_.worker_type == WorkerType::DRIVER) {
    if (IsRuntimeEnvEmpty(runtime_env_info->serialized_runtime_env())) {
      return std::make_shared<rpc::RuntimeEnvInfo>(
          worker_context_->GetCurrentJobConfig().runtime_env_info());
    }

    auto job_serialized_runtime_env = worker_context_->GetCurrentJobConfig()
                                          .runtime_env_info()
                                          .serialized_runtime_env();
    if (!IsRuntimeEnvEmpty(job_serialized_runtime_env)) {
      parent = std::make_shared<json>(json::parse(job_serialized_runtime_env));
    }
    parent_runtime_env_info = std::make_shared<rpc::RuntimeEnvInfo>(
        worker_context_->GetCurrentJobConfig().runtime_env_info());
  } else {
    if (IsRuntimeEnvEmpty(runtime_env_info->serialized_runtime_env())) {
      return worker_context_->GetCurrentRuntimeEnvInfo();
    }
    parent = worker_context_->GetCurrentRuntimeEnv();
    parent_runtime_env_info = worker_context_->GetCurrentRuntimeEnvInfo();
  }
  if (parent == nullptr) {
    return runtime_env_info;
  }
  std::string serialized_runtime_env = runtime_env_info->serialized_runtime_env();
  json child_runtime_env = json::parse(serialized_runtime_env);
  auto override_runtime_env = OverrideRuntimeEnv(child_runtime_env, parent);
  auto serialized_override_runtime_env = override_runtime_env.dump();
  runtime_env_info->set_serialized_runtime_env(serialized_override_runtime_env);
  if (runtime_env_info->uris().working_dir_uri().empty() &&
      !parent_runtime_env_info->uris().working_dir_uri().empty()) {
    runtime_env_info->mutable_uris()->set_working_dir_uri(
        parent_runtime_env_info->uris().working_dir_uri());
  }
  if (runtime_env_info->uris().py_modules_uris().empty() &&
      !parent_runtime_env_info->uris().py_modules_uris().empty()) {
    runtime_env_info->mutable_uris()->clear_py_modules_uris();
    for (const std::string &uri : parent_runtime_env_info->uris().py_modules_uris()) {
      runtime_env_info->mutable_uris()->add_py_modules_uris(uri);
    }
  }

  runtime_env_json_serialization_cache_.Put(serialized_runtime_env_info,
                                            runtime_env_info);
  return runtime_env_info;
}

void CoreWorker::BuildCommonTaskSpec(
    TaskSpecBuilder &builder,
    const JobID &job_id,
    const TaskID &task_id,
    const std::string &name,
    const TaskID &current_task_id,
    uint64_t task_index,
    const TaskID &caller_id,
    const rpc::Address &address,
    const RayFunction &function,
    const std::vector<std::unique_ptr<TaskArg>> &args,
    int64_t num_returns,
    const std::unordered_map<std::string, double> &required_resources,
    const std::unordered_map<std::string, double> &required_placement_resources,
    const std::string &debugger_breakpoint,
    int64_t depth,
    const std::string &serialized_runtime_env_info,
    const std::string &call_site,
    const TaskID &main_thread_current_task_id,
    const std::string &concurrency_group_name,
    bool include_job_config,
    int64_t generator_backpressure_num_objects,
    bool enable_task_events,
    const std::unordered_map<std::string, std::string> &labels,
    const LabelSelector &label_selector,
    const std::vector<FallbackOption> &fallback_strategy,
    const rpc::TensorTransport &tensor_transport) {
  // Build common task spec.
  auto override_runtime_env_info =
      OverrideTaskOrActorRuntimeEnvInfo(serialized_runtime_env_info);

  bool returns_dynamic = num_returns == -1;
  if (returns_dynamic) {
    // This remote function returns 1 ObjectRef, whose value
    // is a generator of ObjectRefs.
    num_returns = 1;
  }
  // TODO(sang): Remove this and integrate it to
  // nun_returns == -1 once migrating to streaming
  // generator.
  bool is_streaming_generator = num_returns == kStreamingGeneratorReturn;
  if (is_streaming_generator) {
    num_returns = 1;
    // We are using the dynamic return if
    // the streaming generator is used.
    returns_dynamic = true;
  }
  RAY_CHECK(num_returns >= 0);
  builder.SetCommonTaskSpec(
      task_id,
      name,
      function.GetLanguage(),
      function.GetFunctionDescriptor(),
      job_id,
      include_job_config
          ? std::optional<rpc::JobConfig>(worker_context_->GetCurrentJobConfig())
          : std::optional<rpc::JobConfig>(),
      current_task_id,
      task_index,
      caller_id,
      address,
      num_returns,
      returns_dynamic,
      is_streaming_generator,
      generator_backpressure_num_objects,
      required_resources,
      required_placement_resources,
      debugger_breakpoint,
      depth,
      main_thread_current_task_id,
      call_site,
      override_runtime_env_info,
      concurrency_group_name,
      enable_task_events,
      labels,
      label_selector,
      fallback_strategy,
      tensor_transport);
  // Set task arguments.
  for (const auto &arg : args) {
    builder.AddArg(*arg);
  }
}

void CoreWorker::PrestartWorkers(const std::string &serialized_runtime_env_info,
                                 uint64_t keep_alive_duration_secs,
                                 size_t num_workers) {
  rpc::PrestartWorkersRequest request;
  request.set_language(GetLanguage());
  request.set_job_id(GetCurrentJobId().Binary());
  *request.mutable_runtime_env_info() =
      *OverrideTaskOrActorRuntimeEnvInfo(serialized_runtime_env_info);
  request.set_keep_alive_duration_secs(keep_alive_duration_secs);
  request.set_num_workers(num_workers);
  local_raylet_rpc_client_->PrestartWorkers(
      request, [](const Status &status, const rpc::PrestartWorkersReply &reply) {
        if (!status.ok()) {
          RAY_LOG(INFO) << "Failed to prestart workers: " << status;
        }
      });
}

std::vector<rpc::ObjectReference> CoreWorker::SubmitTask(
    const RayFunction &function,
    const std::vector<std::unique_ptr<TaskArg>> &args,
    const TaskOptions &task_options,
    int max_retries,
    bool retry_exceptions,
    const rpc::SchedulingStrategy &scheduling_strategy,
    const std::string &debugger_breakpoint,
    const std::string &serialized_retry_exception_allowlist,
    const std::string &call_site,
    const TaskID current_task_id) {
  SubscribeToNodeChanges();
  RAY_CHECK(scheduling_strategy.scheduling_strategy_case() !=
            rpc::SchedulingStrategy::SchedulingStrategyCase::SCHEDULING_STRATEGY_NOT_SET);

  TaskSpecBuilder builder;
  const auto next_task_index = worker_context_->GetNextTaskIndex();
  const auto task_id = TaskID::ForNormalTask(worker_context_->GetCurrentJobID(),
                                             worker_context_->GetCurrentInternalTaskId(),
                                             next_task_index);
  auto constrained_resources =
      AddPlacementGroupConstraint(task_options.resources, scheduling_strategy);

  auto task_name = task_options.name.empty()
                       ? function.GetFunctionDescriptor()->DefaultTaskName()
                       : task_options.name;
  int64_t depth = worker_context_->GetTaskDepth() + 1;
  // TODO(ekl) offload task building onto a thread pool for performance

  BuildCommonTaskSpec(builder,
                      worker_context_->GetCurrentJobID(),
                      task_id,
                      task_name,
                      current_task_id != TaskID::Nil()
                          ? current_task_id
                          : worker_context_->GetCurrentTaskID(),
                      next_task_index,
                      GetCallerId(),
                      rpc_address_,
                      function,
                      args,
                      task_options.num_returns,
                      constrained_resources,
                      constrained_resources,
                      debugger_breakpoint,
                      depth,
                      task_options.serialized_runtime_env_info,
                      call_site,
                      worker_context_->GetMainThreadOrActorCreationTaskID(),
                      /*concurrency_group_name=*/"",
                      /*include_job_config=*/true,
                      /*generator_backpressure_num_objects=*/
                      task_options.generator_backpressure_num_objects,
                      /*enable_task_events=*/task_options.enable_task_events,
                      task_options.labels,
                      task_options.label_selector,
                      task_options.fallback_strategy);
  ActorID root_detached_actor_id;
  if (!worker_context_->GetRootDetachedActorID().IsNil()) {
    root_detached_actor_id = worker_context_->GetRootDetachedActorID();
  }
  builder.SetNormalTaskSpec(max_retries,
                            retry_exceptions,
                            serialized_retry_exception_allowlist,
                            scheduling_strategy,
                            root_detached_actor_id);
  TaskSpecification task_spec = std::move(builder).ConsumeAndBuild();
  RAY_LOG(DEBUG) << "Submitting normal task " << task_spec.DebugString();
  std::vector<rpc::ObjectReference> returned_refs;
  if (options_.is_local_mode) {
    returned_refs = ExecuteTaskLocalMode(task_spec);
  } else {
    returned_refs = task_manager_->AddPendingTask(
        task_spec.CallerAddress(), task_spec, CurrentCallSite(), max_retries);

    io_service_.post(
        [this, task_spec = std::move(task_spec)]() mutable {
          normal_task_submitter_->SubmitTask(std::move(task_spec));
        },
        "CoreWorker.SubmitTask");
  }
  return returned_refs;
}

Status CoreWorker::CreateActor(const RayFunction &function,
                               const std::vector<std::unique_ptr<TaskArg>> &args,
                               const ActorCreationOptions &actor_creation_options,
                               const std::string &extension_data,
                               const std::string &call_site,
                               ActorID *return_actor_id) {
  SubscribeToNodeChanges();
  RAY_CHECK(actor_creation_options.scheduling_strategy.scheduling_strategy_case() !=
            rpc::SchedulingStrategy::SchedulingStrategyCase::SCHEDULING_STRATEGY_NOT_SET);

  if (actor_creation_options.is_asyncio && options_.is_local_mode) {
    return Status::NotImplemented(
        "Async actor is currently not supported for the local mode");
  }

  bool is_detached = false;
  if (!actor_creation_options.is_detached.has_value()) {
    /// Since this actor doesn't have a specified lifetime on creation, let's use
    /// the default value of the job.
    is_detached = worker_context_->GetCurrentJobConfig().default_actor_lifetime() ==
                  ray::rpc::JobConfig_ActorLifetime_DETACHED;
  } else {
    is_detached = actor_creation_options.is_detached.value();
  }

  const auto next_task_index = worker_context_->GetNextTaskIndex();
  const ActorID actor_id = ActorID::Of(worker_context_->GetCurrentJobID(),
                                       worker_context_->GetCurrentTaskID(),
                                       next_task_index);
  const TaskID actor_creation_task_id = TaskID::ForActorCreationTask(actor_id);
  const JobID job_id = worker_context_->GetCurrentJobID();
  // Propagate existing environment variable overrides, but override them with any new
  // ones
  TaskSpecBuilder builder;
  auto new_placement_resources =
      AddPlacementGroupConstraint(actor_creation_options.placement_resources,
                                  actor_creation_options.scheduling_strategy);
  auto new_resource = AddPlacementGroupConstraint(
      actor_creation_options.resources, actor_creation_options.scheduling_strategy);
  const auto actor_name = actor_creation_options.name;
  const auto task_name =
      actor_name.empty()
          ? function.GetFunctionDescriptor()->DefaultTaskName()
          : actor_name + ":" + function.GetFunctionDescriptor()->CallString();
  int64_t depth = worker_context_->GetTaskDepth() + 1;
  BuildCommonTaskSpec(builder,
                      job_id,
                      actor_creation_task_id,
                      task_name,
                      worker_context_->GetCurrentTaskID(),
                      next_task_index,
                      GetCallerId(),
                      rpc_address_,
                      function,
                      args,
                      /*num_returns=*/0,
                      new_resource,
                      new_placement_resources,
                      /*debugger_breakpoint=*/"",
                      depth,
                      actor_creation_options.serialized_runtime_env_info,
                      call_site,
                      worker_context_->GetMainThreadOrActorCreationTaskID(),
                      /*concurrency_group_name=*/"",
                      /*include_job_config=*/true,
                      /*generator_backpressure_num_objects=*/-1,
                      /*enable_task_events=*/actor_creation_options.enable_task_events,
                      actor_creation_options.labels,
                      actor_creation_options.label_selector,
                      actor_creation_options.fallback_strategy);

  // If the namespace is not specified, get it from the job.
  const auto ray_namespace = (actor_creation_options.ray_namespace.empty()
                                  ? worker_context_->GetCurrentJobConfig().ray_namespace()
                                  : actor_creation_options.ray_namespace);
  auto actor_handle = std::make_unique<ActorHandle>(
      actor_id,
      GetCallerId(),
      rpc_address_,
      job_id,
      /*actor_cursor=*/ObjectID::FromIndex(actor_creation_task_id, 1),
      function.GetLanguage(),
      function.GetFunctionDescriptor(),
      extension_data,
      actor_creation_options.max_task_retries,
      actor_name,
      ray_namespace,
      actor_creation_options.max_pending_calls,
      actor_creation_options.allow_out_of_order_execution,
      actor_creation_options.enable_tensor_transport,
      actor_creation_options.enable_task_events,
      actor_creation_options.labels,
      is_detached);
  std::string serialized_actor_handle;
  actor_handle->Serialize(&serialized_actor_handle);
  ActorID root_detached_actor_id;
  if (is_detached) {
    root_detached_actor_id = actor_id;
  } else if (!worker_context_->GetRootDetachedActorID().IsNil()) {
    root_detached_actor_id = worker_context_->GetRootDetachedActorID();
  }
  builder.SetActorCreationTaskSpec(actor_id,
                                   serialized_actor_handle,
                                   actor_creation_options.scheduling_strategy,
                                   actor_creation_options.max_restarts,
                                   actor_creation_options.max_task_retries,
                                   actor_creation_options.dynamic_worker_options,
                                   actor_creation_options.max_concurrency,
                                   is_detached,
                                   actor_name,
                                   ray_namespace,
                                   actor_creation_options.is_asyncio,
                                   actor_creation_options.concurrency_groups,
                                   extension_data,
                                   actor_creation_options.allow_out_of_order_execution,
                                   root_detached_actor_id);
  // Add the actor handle before we submit the actor creation task, since the
  // actor handle must be in scope by the time the GCS sends the
  // WaitForActorRefDeletedRequest.
  RAY_CHECK(actor_manager_->AddNewActorHandle(
      std::move(actor_handle), CurrentCallSite(), rpc_address_, /*owned=*/!is_detached))
      << "Actor " << actor_id << " already exists";
  *return_actor_id = actor_id;
  TaskSpecification task_spec = std::move(builder).ConsumeAndBuild();
  RAY_LOG(DEBUG) << "Submitting actor creation task " << task_spec.DebugString();
  if (options_.is_local_mode) {
    // TODO(suquark): Should we consider namespace in local mode? Currently
    // it looks like two actors with two different namespaces become the
    // same actor in local mode. Maybe this is not an issue if we consider
    // the actor name globally unique.
    if (!actor_name.empty()) {
      // Since local mode doesn't pass GCS actor management code path,
      // it just register actor names in memory.
      local_mode_named_actor_registry_.emplace(actor_name, actor_id);
    }
    ExecuteTaskLocalMode(task_spec);
    return Status::OK();
  }

  auto ref_is_detached_actor = [this](const std::string &object_id) {
    auto ref_object_id = ObjectID::FromBinary(object_id);
    if (ObjectID::IsActorID(ref_object_id)) {
      auto ref_actor_id = ObjectID::ToActorID(ref_object_id);
      if (auto ref_actor_handle = actor_manager_->GetActorHandleIfExists(ref_actor_id)) {
        if (ref_actor_handle->IsDetached()) {
          return true;
        }
      }
    }
    return false;
  };
  if (task_spec.MaxActorRestarts() != 0) {
    bool actor_restart_warning = false;
    for (size_t i = 0; i < task_spec.NumArgs(); i++) {
      if (task_spec.ArgByRef(i)) {
        actor_restart_warning = true;
        break;
      }
      if (!task_spec.ArgInlinedRefs(i).empty()) {
        for (const auto &ref : task_spec.ArgInlinedRefs(i)) {
          if (!ref_is_detached_actor(ref.object_id())) {
            // There's an inlined ref that's not a detached actor, so we want to
            // show the warning.
            actor_restart_warning = true;
            break;
          }
        }
      }
      if (actor_restart_warning) {
        break;
      }
    }
    if (actor_restart_warning) {
      RAY_LOG_ONCE_PER_PROCESS(ERROR)
          << "Actor " << (actor_name.empty() ? "" : (actor_name + " "))
          << "with class name: '" << function.GetFunctionDescriptor()->ClassName()
          << "' and ID: '" << task_spec.ActorCreationId()
          << "' has constructor arguments in the object store and max_restarts > 0. If "
             "the arguments in the object store go out of scope or are lost, the "
             "actor restart will fail. See "
             "https://github.com/ray-project/ray/issues/53727 for more details.";
    }
  }

  task_manager_->AddPendingTask(
      rpc_address_,
      task_spec,
      CurrentCallSite(),
      // Actor creation task retry happens on GCS not on core worker.
      /*max_retries=*/0);

  if (actor_name.empty()) {
    io_service_.post(
        [this, task_spec = std::move(task_spec)]() {
          actor_creator_->AsyncRegisterActor(task_spec, [this, task_spec](Status status) {
            if (!status.ok()) {
              RAY_LOG(ERROR).WithField(task_spec.ActorCreationId())
                  << "Failed to register actor. Error message: " << status;
              task_manager_->FailPendingTask(
                  task_spec.TaskId(), rpc::ErrorType::ACTOR_CREATION_FAILED, &status);
            } else {
              actor_task_submitter_->SubmitActorCreationTask(task_spec);
            }
          });
        },
        "ActorCreator.AsyncRegisterActor");
  } else {
    // For named actor, we still go through the sync way because for
    // functions like list actors these actors need to be there, especially
    // for local driver. But the current code all go through the gcs right now.
    auto status = actor_creator_->RegisterActor(task_spec);
    if (!status.ok()) {
      return status;
    }
    io_service_.post(
        [this, task_spec = std::move(task_spec)]() {
          actor_task_submitter_->SubmitActorCreationTask(task_spec);
        },
        "CoreWorker.SubmitTask");
  }
  return Status::OK();
}

Status CoreWorker::CreatePlacementGroup(
    const PlacementGroupCreationOptions &placement_group_creation_options,
    PlacementGroupID *return_placement_group_id) {
  const auto &bundles = placement_group_creation_options.bundles_;
  for (const auto &bundle : bundles) {
    for (const auto &resource : bundle) {
      if (resource.first == kBundle_ResourceLabel) {
        std::ostringstream stream;
        stream << kBundle_ResourceLabel << " is a system reserved resource, which is not "
               << "allowed to be used in placement group. ";
        return Status::Invalid(stream.str());
      }
    }
  }
  const PlacementGroupID placement_group_id = PlacementGroupID::Of(GetCurrentJobId());
  PlacementGroupSpecBuilder builder;
  builder.SetPlacementGroupSpec(placement_group_id,
                                placement_group_creation_options.name_,
                                placement_group_creation_options.bundles_,
                                placement_group_creation_options.strategy_,
                                placement_group_creation_options.is_detached_,
                                placement_group_creation_options.soft_target_node_id_,
                                worker_context_->GetCurrentJobID(),
                                worker_context_->GetCurrentActorID(),
                                worker_context_->CurrentActorDetached(),
                                placement_group_creation_options.bundle_label_selector_);
  PlacementGroupSpecification placement_group_spec = builder.Build();
  *return_placement_group_id = placement_group_id;
  RAY_LOG(INFO).WithField(placement_group_id)
      << "Submitting Placement Group creation to GCS";
  auto status =
      gcs_client_->PlacementGroups().SyncCreatePlacementGroup(placement_group_spec);
  if (status.IsTimedOut()) {
    std::ostringstream stream;
    stream << "There was timeout in creating the placement group of id "
           << placement_group_id
           << ". It is probably "
              "because GCS server is dead or there's a high load there.";
    return Status::TimedOut(stream.str());
  }
  return status;
}

Status CoreWorker::RemovePlacementGroup(const PlacementGroupID &placement_group_id) {
  // Synchronously wait for placement group removal.
  auto status =
      gcs_client_->PlacementGroups().SyncRemovePlacementGroup(placement_group_id);
  if (status.IsTimedOut()) {
    std::ostringstream stream;
    stream << "There was timeout in removing the placement group of id "
           << placement_group_id
           << ". It is probably "
              "because GCS server is dead or there's a high load there.";
    return Status::TimedOut(stream.str());
  }
  return status;
}

Status CoreWorker::WaitPlacementGroupReady(const PlacementGroupID &placement_group_id,
                                           int64_t timeout_seconds) {
  auto status = gcs_client_->PlacementGroups().SyncWaitUntilReady(placement_group_id,
                                                                  timeout_seconds);
  if (status.IsTimedOut()) {
    std::ostringstream stream;
    stream << "There was timeout in waiting for placement group " << placement_group_id
           << " creation.";
    return Status::TimedOut(stream.str());
  }
  return status;
}

Status CoreWorker::SubmitActorTask(
    const ActorID &actor_id,
    const RayFunction &function,
    const std::vector<std::unique_ptr<TaskArg>> &args,
    const TaskOptions &task_options,
    int max_retries,
    bool retry_exceptions,
    const std::string &serialized_retry_exception_allowlist,
    const std::string &call_site,
    std::vector<rpc::ObjectReference> &task_returns,
    const TaskID current_task_id) {
  SubscribeToNodeChanges();
  absl::ReleasableMutexLock lock(&actor_task_mutex_);
  task_returns.clear();
  if (!actor_task_submitter_->CheckActorExists(actor_id)) {
    std::string err_msg = absl::StrFormat(
        "Can't find actor %s. It might be dead or it's from a different cluster",
        actor_id.Hex());
    return Status::NotFound(err_msg);
  }
  /// Check whether backpressure may happen at the very beginning of submitting a task.
  if (actor_task_submitter_->PendingTasksFull(actor_id)) {
    RAY_LOG(DEBUG).WithField(actor_id)
        << "Back pressure occurred while submitting the actor task. "
        << actor_task_submitter_->DebugString(actor_id);
    return Status::OutOfResource(absl::StrFormat(
        "Too many tasks (%d) pending to be executed for actor %s. Please try later",
        actor_task_submitter_->NumPendingTasks(actor_id),
        actor_id.Hex()));
  }

  auto actor_handle = actor_manager_->GetActorHandle(actor_id);
  // Subscribe the actor state when we first submit the actor task. It is to reduce the
  // number of connections. The method is idempotent.
  actor_manager_->SubscribeActorState(actor_id);

  // Build common task spec.
  TaskSpecBuilder builder;
  const auto next_task_index = worker_context_->GetNextTaskIndex();
  const TaskID actor_task_id =
      TaskID::ForActorTask(worker_context_->GetCurrentJobID(),
                           worker_context_->GetCurrentInternalTaskId(),
                           next_task_index,
                           actor_handle->GetActorID());
  const std::unordered_map<std::string, double> required_resources;
  const auto task_name = task_options.name.empty()
                             ? function.GetFunctionDescriptor()->DefaultTaskName()
                             : task_options.name;

  // The depth of the actor task is depth of the caller + 1
  // The caller is not necessarily the creator of the actor.
  int64_t depth = worker_context_->GetTaskDepth() + 1;
  BuildCommonTaskSpec(builder,
                      actor_handle->CreationJobID(),
                      actor_task_id,
                      task_name,
                      current_task_id != TaskID::Nil()
                          ? current_task_id
                          : worker_context_->GetCurrentTaskID(),
                      next_task_index,
                      GetCallerId(),
                      rpc_address_,
                      function,
                      args,
                      task_options.num_returns,
                      task_options.resources,
                      required_resources,
                      /*debugger_breakpoint=*/"",
                      depth,
                      /*serialized_runtime_env_info=*/"{}",
                      call_site,
                      worker_context_->GetMainThreadOrActorCreationTaskID(),
                      task_options.concurrency_group_name,
                      /*include_job_config=*/false,
                      /*generator_backpressure_num_objects=*/
                      task_options.generator_backpressure_num_objects,
                      /*enable_task_events=*/task_options.enable_task_events,
                      /*labels=*/{},
                      /*label_selector=*/{},
                      /*fallback_strategy=*/{},
                      /*tensor_transport=*/task_options.tensor_transport);
  // NOTE: placement_group_capture_child_tasks and runtime_env will
  // be ignored in the actor because we should always follow the actor's option.

  actor_handle->SetActorTaskSpec(builder,
                                 ObjectID::Nil(),
                                 max_retries,
                                 retry_exceptions,
                                 serialized_retry_exception_allowlist);
  // Submit task.
  TaskSpecification task_spec = std::move(builder).ConsumeAndBuild();
  RAY_LOG(DEBUG) << "Submitting actor task " << task_spec.DebugString();
  std::vector<rpc::ObjectReference> returned_refs;
  if (options_.is_local_mode) {
    /// NOTE: The lock should be released in local mode. The user code may
    /// submit another task when executing the current task locally, which
    /// cause deadlock. The code call chain is:
    /// SubmitActorTask -> python user code -> actor.xx.remote() -> SubmitActorTask
    lock.Release();
    returned_refs = ExecuteTaskLocalMode(task_spec, actor_id);
  } else {
    returned_refs = task_manager_->AddPendingTask(
        rpc_address_, task_spec, CurrentCallSite(), max_retries);

    actor_task_submitter_->SubmitTask(task_spec);
  }
  task_returns = std::move(returned_refs);
  return Status::OK();
}

Status CoreWorker::CancelTask(const ObjectID &object_id,
                              bool force_kill,
                              bool recursive) {
  rpc::Address obj_addr;
  if (!reference_counter_->GetOwner(object_id, &obj_addr)) {
    return Status::Invalid("No owner found for object.");
  }

  if (obj_addr.SerializeAsString() != rpc_address_.SerializeAsString()) {
    // We don't have CancelRemoteTask for actor_task_submitter_
    // because it requires the same implementation.
    RAY_LOG(DEBUG).WithField(object_id)
        << "Request to cancel a task of object to an owner "
        << obj_addr.SerializeAsString();
    normal_task_submitter_->CancelRemoteTask(object_id, obj_addr, force_kill, recursive);
    return Status::OK();
  }

  auto task_spec = task_manager_->GetTaskSpec(object_id.TaskId());
  if (!task_spec.has_value()) {
    // Task is already finished.
    RAY_LOG(DEBUG).WithField(object_id)
        << "Cancel request is ignored because the task is already canceled "
           "for an object";
    return Status::OK();
  }

  if (task_spec.value().IsActorCreationTask()) {
    RAY_LOG(FATAL) << "Cannot cancel actor creation tasks";
  }

  if (task_spec->IsActorTask()) {
    if (force_kill) {
      return Status::InvalidArgument("force=True is not supported for actor tasks.");
    }

    actor_task_submitter_->CancelTask(task_spec.value(), recursive);
  } else {
    normal_task_submitter_->CancelTask(task_spec.value(), force_kill, recursive);
  }
  return Status::OK();
}

Status CoreWorker::CancelChildren(const TaskID &task_id, bool force_kill) {
  absl::flat_hash_set<TaskID> unknown_child_task_ids;
  auto child_task_ids = task_manager_->GetPendingChildrenTasks(task_id);
  for (const auto &child_id : child_task_ids) {
    auto child_spec = task_manager_->GetTaskSpec(child_id);
    if (!child_spec.has_value()) {
      unknown_child_task_ids.insert(child_id);
    } else if (child_spec->IsActorTask()) {
      actor_task_submitter_->CancelTask(std::move(*child_spec), true);
    } else {
      normal_task_submitter_->CancelTask(std::move(*child_spec), force_kill, true);
    }
  }

  if (unknown_child_task_ids.empty()) {
    return Status::OK();
  }

  constexpr size_t kMaxFailedTaskSampleSize = 10;
  std::ostringstream ostr;
  ostr << "Failed to cancel all the children tasks of " << task_id << " recursively.\n"
       << "Here are up to " << kMaxFailedTaskSampleSize
       << " samples tasks that failed to be canceled\n";
  const auto failure_status_str =
      Status::UnknownError("Recursive task cancellation failed--check warning logs.")
          .ToString();
  size_t failures = 0;
  for (const auto &child_id : unknown_child_task_ids) {
    ostr << "\t" << child_id << ", " << failure_status_str << "\n";
    failures += 1;
    if (failures >= kMaxFailedTaskSampleSize) {
      break;
    }
  }
  ostr << "Total Recursive cancelation success: "
       << (child_task_ids.size() - unknown_child_task_ids.size())
       << ", failures: " << unknown_child_task_ids.size();
  return Status::UnknownError(ostr.str());
}

Status CoreWorker::KillActor(const ActorID &actor_id, bool force_kill, bool no_restart) {
  if (options_.is_local_mode) {
    return KillActorLocalMode(actor_id);
  }
  std::promise<Status> p;
  auto f = p.get_future();
  io_service_.post(
      [this, p = &p, actor_id, force_kill, no_restart]() {
        auto cb = [this, p, actor_id, force_kill, no_restart](Status status) mutable {
          if (status.ok()) {
            gcs_client_->Actors().AsyncKillActor(
                actor_id, force_kill, no_restart, nullptr);
          }
          p->set_value(std::move(status));
        };
        if (actor_creator_->IsActorInRegistering(actor_id)) {
          actor_creator_->AsyncWaitForActorRegisterFinish(actor_id, std::move(cb));
        } else if (actor_manager_->CheckActorHandleExists(actor_id)) {
          cb(Status::OK());
        } else {
          std::stringstream stream;
          stream << "Failed to find a corresponding actor handle for " << actor_id;
          cb(Status::Invalid(stream.str()));
        }
      },
      "CoreWorker.KillActor");
  const auto &status = f.get();
  actor_manager_->OnActorKilled(actor_id);
  return status;
}

Status CoreWorker::KillActorLocalMode(const ActorID &actor_id) {
  // KillActor doesn't do anything in local mode. We only remove named actor entry if
  // exists.
  for (auto it = local_mode_named_actor_registry_.begin();
       it != local_mode_named_actor_registry_.end();) {
    auto current = it++;
    if (current->second == actor_id) {
      local_mode_named_actor_registry_.erase(current);
    }
  }
  return Status::OK();
}

void CoreWorker::RemoveActorHandleReference(const ActorID &actor_id) {
  ObjectID actor_handle_id = ObjectID::ForActorHandle(actor_id);
  reference_counter_->RemoveLocalReference(actor_handle_id, nullptr);
}

std::optional<rpc::ActorTableData::ActorState> CoreWorker::GetLocalActorState(
    const ActorID &actor_id) const {
  return actor_task_submitter_->GetLocalActorState(actor_id);
}

ActorID CoreWorker::DeserializeAndRegisterActorHandle(const std::string &serialized,
                                                      const ObjectID &outer_object_id,
                                                      bool add_local_ref) {
  auto actor_handle = std::make_unique<ActorHandle>(serialized);
  return actor_manager_->RegisterActorHandle(std::move(actor_handle),
                                             outer_object_id,
                                             CurrentCallSite(),
                                             rpc_address_,
                                             add_local_ref);
}

Status CoreWorker::SerializeActorHandle(const ActorID &actor_id,
                                        std::string *output,
                                        ObjectID *actor_handle_id) const {
  auto actor_handle = actor_manager_->GetActorHandle(actor_id);
  actor_handle->Serialize(output);
  *actor_handle_id = ObjectID::ForActorHandle(actor_id);
  return Status::OK();
}

std::shared_ptr<const ActorHandle> CoreWorker::GetActorHandle(
    const ActorID &actor_id) const {
  return actor_manager_->GetActorHandle(actor_id);
}

std::pair<std::shared_ptr<const ActorHandle>, Status> CoreWorker::GetNamedActorHandle(
    const std::string &name, const std::string &ray_namespace) {
  RAY_CHECK(!name.empty());
  if (options_.is_local_mode) {
    return GetNamedActorHandleLocalMode(name);
  }

  return actor_manager_->GetNamedActorHandle(
      name,
      ray_namespace.empty() ? worker_context_->GetCurrentJobConfig().ray_namespace()
                            : ray_namespace,
      CurrentCallSite(),
      rpc_address_);
}

std::pair<std::vector<std::pair<std::string, std::string>>, Status>
CoreWorker::ListNamedActors(bool all_namespaces) {
  if (options_.is_local_mode) {
    return ListNamedActorsLocalMode();
  }

  std::vector<std::pair<std::string, std::string>> actors;

  // This call needs to be blocking because we can't return until we get the
  // response from the RPC.
  const auto ray_namespace = worker_context_->GetCurrentJobConfig().ray_namespace();
  auto status =
      gcs_client_->Actors().SyncListNamedActors(all_namespaces, ray_namespace, actors);
  if (status.IsTimedOut()) {
    std::ostringstream stream;
    stream << "There was timeout in getting the list of named actors, "
              "probably because the GCS server is dead or under high load .";
    return std::make_pair(std::move(actors), Status::TimedOut(stream.str()));
  }
  return std::make_pair(std::move(actors), std::move(status));
}

std::pair<std::shared_ptr<const ActorHandle>, Status>
CoreWorker::GetNamedActorHandleLocalMode(const std::string &name) {
  auto it = local_mode_named_actor_registry_.find(name);
  if (it == local_mode_named_actor_registry_.end()) {
    std::string err_msg = absl::StrFormat("Failed to look up actor with name %s", name);
    return std::make_pair(nullptr, Status::NotFound(err_msg));
  }

  return std::make_pair(GetActorHandle(it->second), Status::OK());
}

std::pair<std::vector<std::pair<std::string, std::string>>, Status>
CoreWorker::ListNamedActorsLocalMode() {
  std::vector<std::pair<std::string, std::string>> actors;
  actors.reserve(local_mode_named_actor_registry_.size());
  for (auto it = local_mode_named_actor_registry_.begin();
       it != local_mode_named_actor_registry_.end();
       it++) {
    actors.emplace_back(/*namespace=*/"", it->first);
  }
  return std::make_pair(std::move(actors), Status::OK());
}

std::string CoreWorker::GetActorName() const {
  absl::MutexLock lock(&mutex_);
  return actor_manager_->GetActorHandle(actor_id_)->GetName();
}

ResourceMappingType CoreWorker::GetResourceIDs() const {
  absl::MutexLock lock(&mutex_);
  return resource_ids_;
}

std::unique_ptr<worker::ProfileEvent> CoreWorker::CreateProfileEvent(
    const std::string &event_name) {
  return std::make_unique<worker::ProfileEvent>(
      *task_event_buffer_, *worker_context_, options_.node_ip_address, event_name);
}

void CoreWorker::RunTaskExecutionLoop() {
  auto signal_checker = PeriodicalRunner::Create(task_execution_service_);
  if (options_.check_signals) {
    signal_checker->RunFnPeriodically(
        [this] {
          /// The overhead of this is only a single digit microsecond.
          if (worker_context_->GetCurrentActorShouldExit()) {
            Exit(rpc::WorkerExitType::INTENDED_USER_EXIT,
                 "User requested to exit the actor.",
                 nullptr);
          }
          auto status = options_.check_signals();
          if (status.IsIntentionalSystemExit()) {
            Exit(rpc::WorkerExitType::INTENDED_USER_EXIT,
                 absl::StrCat("Worker exits by a signal. ", status.message()),
                 nullptr);
          }
          if (status.IsUnexpectedSystemExit()) {
            Exit(
                rpc::WorkerExitType::SYSTEM_ERROR,
                absl::StrCat("Worker exits unexpectedly by a signal. ", status.message()),
                nullptr);
          }
        },
        10,
        "CoreWorker.CheckSignal");
  }
  task_execution_service_.run();
  RAY_CHECK(shutdown_coordinator_ && shutdown_coordinator_->IsShuttingDown())
      << "Task execution loop was terminated without calling shutdown API.";
}

Status CoreWorker::AllocateReturnObject(const ObjectID &object_id,
                                        const size_t &data_size,
                                        const std::shared_ptr<Buffer> &metadata,
                                        const std::vector<ObjectID> &contained_object_ids,
                                        const rpc::Address &caller_address,
                                        int64_t *task_output_inlined_bytes,
                                        std::shared_ptr<RayObject> *return_object) {
  rpc::Address owner_address(options_.is_local_mode ? rpc::Address() : caller_address);

  bool object_already_exists = false;
  std::shared_ptr<Buffer> data_buffer;
  if (data_size > 0) {
    RAY_LOG(DEBUG).WithField(object_id) << "Creating return object";
    // Mark this object as containing other object IDs. The ref counter will
    // keep the inner IDs in scope until the outer one is out of scope.
    if (!contained_object_ids.empty() && !options_.is_local_mode) {
      // Due to response loss caused by network failures,
      // this method may be called multiple times for the same return object
      // but it's fine since AddNestedObjectIds is idempotent.
      // See https://github.com/ray-project/ray/issues/57997
      reference_counter_->AddNestedObjectIds(
          object_id, contained_object_ids, owner_address);
    }

    // Allocate a buffer for the return object.
    if (options_.is_local_mode ||
        (static_cast<int64_t>(data_size) < max_direct_call_object_size_ &&
         // ensure we don't exceed the limit if we allocate this object inline.
         (*task_output_inlined_bytes + static_cast<int64_t>(data_size) <=
          RayConfig::instance().task_rpc_inlined_bytes_limit()))) {
      data_buffer = std::make_shared<LocalMemoryBuffer>(data_size);
      *task_output_inlined_bytes += static_cast<int64_t>(data_size);
    } else {
      RAY_RETURN_NOT_OK(CreateExisting(metadata,
                                       data_size,
                                       object_id,
                                       owner_address,
                                       &data_buffer,
                                       /*created_by_worker=*/true));
      object_already_exists = data_buffer == nullptr;
    }
  }
  // Leave the return object as a nullptr if the object already exists.
  if (!object_already_exists) {
    auto contained_refs = GetObjectRefs(contained_object_ids);
    *return_object =
        std::make_shared<RayObject>(data_buffer, metadata, std::move(contained_refs));
  }

  return Status::OK();
}

Status CoreWorker::ExecuteTask(
    const TaskSpecification &task_spec,
    std::optional<ResourceMappingType> resource_ids,
    std::vector<std::pair<ObjectID, std::shared_ptr<RayObject>>> *return_objects,
    std::vector<std::pair<ObjectID, std::shared_ptr<RayObject>>> *dynamic_return_objects,
    std::vector<std::pair<ObjectID, bool>> *streaming_generator_returns,
    ReferenceCounterInterface::ReferenceTableProto *borrowed_refs,
    bool *is_retryable_error,
    std::string *application_error) {
  RAY_LOG(DEBUG) << "Executing task, task info = " << task_spec.DebugString();

  // If the worker is exited via Exit API, we shouldn't execute tasks anymore.
  if (IsExiting()) {
    absl::MutexLock lock(&mutex_);
    return Status::IntentionalSystemExit(
        absl::StrCat("Worker has already exited. Detail: ", exiting_detail_.value()));
  }

  std::vector<std::shared_ptr<RayObject>> args;
  std::vector<rpc::ObjectReference> arg_refs;
  // This includes all IDs that were passed by reference and any IDs that were
  // inlined in the task spec. These references will be pinned during the task
  // execution and unpinned once the task completes. We will notify the caller
  // about any IDs that we are still borrowing by the time the task completes.
  std::vector<ObjectID> borrowed_ids;

  // Extract function name and retry status for metrics reporting.
  std::string func_name = task_spec.FunctionDescriptor()->CallString();
  bool is_retry = task_spec.IsRetry();

  ++num_get_pin_args_in_flight_;
  task_counter_.SetMetricStatus(
      func_name, rpc::TaskStatus::GETTING_AND_PINNING_ARGS, is_retry);
  Status pin_args_request_status =
      GetAndPinArgsForExecutor(task_spec, &args, &arg_refs, &borrowed_ids);
  task_counter_.UnsetMetricStatus(
      func_name, rpc::TaskStatus::GETTING_AND_PINNING_ARGS, is_retry);
  --num_get_pin_args_in_flight_;
  if (!pin_args_request_status.ok()) {
    ++num_failed_get_pin_args_;
    // If this has happened, it's because we are unable to talk to our local raylet.
    // This very likely means that the raylet has shutdown before this worker
    // unexpectedly. In whic case we'll trigger shut down.
    Exit(rpc::WorkerExitType::SYSTEM_ERROR,
         absl::StrCat("Worker failed to get and pin task arguments! Error message: ",
                      pin_args_request_status.message()),
         nullptr);
    return pin_args_request_status;
  }

  task_queue_length_ -= 1;
  num_executed_tasks_ += 1;

  // Modify the worker's per function counters.
  std::string actor_repr_name;
  {
    absl::MutexLock lock(&mutex_);
    actor_repr_name = actor_repr_name_;
  }
  if (!options_.is_local_mode) {
    task_counter_.MovePendingToRunning(func_name, is_retry);

    const auto update =
        (task_spec.IsActorTask() && !actor_repr_name.empty())
            ? worker::TaskStatusEvent::TaskStateUpdate(actor_repr_name, pid_)
            : worker::TaskStatusEvent::TaskStateUpdate(pid_);
    RAY_UNUSED(
        task_event_buffer_->RecordTaskStatusEventIfNeeded(task_spec.TaskId(),
                                                          task_spec.JobId(),
                                                          task_spec.AttemptNumber(),
                                                          task_spec,
                                                          rpc::TaskStatus::RUNNING,
                                                          /*include_task_info=*/false,
                                                          update));

    worker_context_->SetCurrentTask(task_spec);
    SetCurrentTaskId(task_spec.TaskId(), task_spec.AttemptNumber(), task_spec.GetName());
  }
  {
    absl::MutexLock lock(&mutex_);
    running_tasks_.emplace(task_spec.TaskId(), task_spec);
    if (resource_ids.has_value()) {
      resource_ids_ = std::move(*resource_ids);
    }
  }

  RayFunction func{task_spec.GetLanguage(), task_spec.FunctionDescriptor()};

  for (size_t i = 0; i < task_spec.NumReturns(); i++) {
    return_objects->emplace_back(task_spec.ReturnId(i), nullptr);
  }
  // For dynamic tasks, pass the return IDs that were dynamically generated on
  // the first execution.
  if (!task_spec.ReturnsDynamic()) {
    dynamic_return_objects = nullptr;
  } else if (task_spec.AttemptNumber() > 0) {
    for (const auto &dynamic_return_id : task_spec.DynamicReturnIds()) {
      // Increase the put index so that when the generator creates a new obj
      // the object id won't conflict.
      worker_context_->GetNextPutIndex();
      dynamic_return_objects->emplace_back(dynamic_return_id,
                                           std::shared_ptr<RayObject>());
      RAY_LOG(DEBUG) << "Re-executed task " << task_spec.TaskId()
                     << " should return dynamic object " << dynamic_return_id;

      AddLocalReference(dynamic_return_id, "<temporary (DynamicObjectRefGenerator)>");
      reference_counter_->AddBorrowedObject(
          dynamic_return_id, ObjectID::Nil(), task_spec.CallerAddress());
    }
  }

  TaskType task_type = TaskType::NORMAL_TASK;
  if (task_spec.IsActorCreationTask()) {
    task_type = TaskType::ACTOR_CREATION_TASK;
    SetActorId(task_spec.ActorCreationId());
    task_counter_.BecomeActor(task_spec.FunctionDescriptor()->ClassName());
    {
      auto self_actor_handle =
          std::make_unique<ActorHandle>(task_spec.GetSerializedActorHandle());
      // Register the handle to the current actor itself.
      actor_manager_->RegisterActorHandle(std::move(self_actor_handle),
                                          ObjectID::Nil(),
                                          CurrentCallSite(),
                                          rpc_address_,
                                          /*add_local_ref=*/false,
                                          /*is_self=*/true);
    }
    RAY_LOG(INFO).WithField(task_spec.ActorCreationId()) << "Creating actor";
  } else if (task_spec.IsActorTask()) {
    task_type = TaskType::ACTOR_TASK;
  }

  std::shared_ptr<LocalMemoryBuffer> creation_task_exception_pb_bytes = nullptr;

  std::vector<ConcurrencyGroup> defined_concurrency_groups = {};
  std::string name_of_concurrency_group_to_execute;
  if (task_spec.IsActorCreationTask()) {
    defined_concurrency_groups = task_spec.ConcurrencyGroups();
  } else if (task_spec.IsActorTask()) {
    name_of_concurrency_group_to_execute = task_spec.ConcurrencyGroupName();
  }

  Status status = options_.task_execution_callback(
      task_spec.CallerAddress(),
      task_type,
      task_spec.GetName(),
      func,
      task_spec.GetRequiredResources().GetResourceUnorderedMap(),
      args,
      arg_refs,
      task_spec.GetDebuggerBreakpoint(),
      task_spec.GetSerializedRetryExceptionAllowlist(),
      return_objects,
      dynamic_return_objects,
      streaming_generator_returns,
      creation_task_exception_pb_bytes,
      is_retryable_error,
      application_error,
      defined_concurrency_groups,
      name_of_concurrency_group_to_execute,
      /*is_reattempt=*/task_spec.AttemptNumber() > 0,
      /*is_streaming_generator=*/task_spec.IsStreamingGenerator(),
      /*retry_exception=*/task_spec.ShouldRetryExceptions(),
      /*generator_backpressure_num_objects=*/
      task_spec.GeneratorBackpressureNumObjects(),
      /*tensor_transport=*/task_spec.TensorTransport());

  // Get the reference counts for any IDs that we borrowed during this task,
  // remove the local reference for these IDs, and return the ref count info to
  // the caller. This will notify the caller of any IDs that we (or a nested
  // task) are still borrowing. It will also notify the caller of any new IDs
  // that were contained in a borrowed ID that we (or a nested task) are now
  // borrowing.
  std::vector<ObjectID> deleted;
  if (!borrowed_ids.empty()) {
    reference_counter_->PopAndClearLocalBorrowers(borrowed_ids, borrowed_refs, &deleted);
  }
  if (dynamic_return_objects != nullptr) {
    for (const auto &dynamic_return : *dynamic_return_objects) {
      reference_counter_->PopAndClearLocalBorrowers(
          {dynamic_return.first}, borrowed_refs, &deleted);
    }
  }
  memory_store_->Delete(deleted);

  if (task_spec.IsNormalTask() && reference_counter_->NumObjectIDsInScope() != 0) {
    RAY_LOG(DEBUG).WithField(task_spec.TaskId())
        << "There were " << reference_counter_->NumObjectIDsInScope()
        << " ObjectIDs left in scope after executing task. "
           "This is either caused by keeping references to ObjectIDs in Python "
           "between "
           "tasks (e.g., in global variables) or indicates a problem with Ray's "
           "reference counting, and may cause problems in the object store.";
  }

  if (!options_.is_local_mode) {
    SetCurrentTaskId(TaskID::Nil(), /*attempt_number=*/0, /*task_name=*/"");
    worker_context_->ResetCurrentTask();
  }
  {
    absl::MutexLock lock(&mutex_);
    size_t erased = running_tasks_.erase(task_spec.TaskId());
    RAY_CHECK(erased == 1);
    if (task_spec.IsNormalTask()) {
      resource_ids_.clear();
    }
  }

  if (!options_.is_local_mode) {
    task_counter_.MoveRunningToFinished(func_name, task_spec.IsRetry());
  }
  RAY_LOG(DEBUG).WithField(task_spec.TaskId())
      << "Finished executing task, status=" << status;

  std::ostringstream stream;
  if (status.IsCreationTaskError()) {
    Exit(rpc::WorkerExitType::USER_ERROR,
         absl::StrCat(
             "Worker exits because there was an exception in the initialization method "
             "(e.g., __init__). Fix the exceptions from the initialization to resolve "
             "the issue. ",
             status.message()),
         creation_task_exception_pb_bytes);
  } else if (status.IsIntentionalSystemExit()) {
    Exit(rpc::WorkerExitType::INTENDED_USER_EXIT,
         absl::StrCat("Worker exits by an user request. ", status.message()),
         creation_task_exception_pb_bytes);
  } else if (status.IsUnexpectedSystemExit()) {
    Exit(rpc::WorkerExitType::SYSTEM_ERROR,
         absl::StrCat("Worker exits unexpectedly. ", status.message()),
         creation_task_exception_pb_bytes);
  } else {
    RAY_CHECK_OK(status) << "Unexpected task status type : " << status;
  }
  return status;
}

Status CoreWorker::SealReturnObject(const ObjectID &return_id,
                                    const std::shared_ptr<RayObject> &return_object,
                                    const ObjectID &generator_id,
                                    const rpc::Address &caller_address) {
  RAY_LOG(DEBUG).WithField(return_id) << "Sealing return object";

  RAY_CHECK(return_object);
  RAY_CHECK(!options_.is_local_mode);

  Status status = Status::OK();
  auto caller_address_ptr = std::make_unique<rpc::Address>(caller_address);

  if (return_object->GetData() != nullptr && return_object->GetData()->IsPlasmaBuffer()) {
    status = SealExisting(return_id, true, generator_id, caller_address_ptr);
    if (!status.ok()) {
      RAY_LOG(FATAL).WithField(return_id)
          << "Failed to seal object in store: " << status.message();
    }
  }
  return status;
}

void CoreWorker::AsyncDelObjectRefStream(const ObjectID &generator_id) {
  RAY_LOG(DEBUG).WithField(generator_id) << "AsyncDelObjectRefStream";
  if (task_manager_->TryDelObjectRefStream(generator_id)) {
    return;
  }

  {
    // TryDelObjectRefStream is thread safe so no need to hold the lock above.
    absl::MutexLock lock(&generator_ids_pending_deletion_mutex_);
    generator_ids_pending_deletion_.insert(generator_id);
  }
}

void CoreWorker::TryDelPendingObjectRefStreams() {
  absl::MutexLock lock(&generator_ids_pending_deletion_mutex_);

  std::vector<ObjectID> deleted;
  for (const auto &generator_id : generator_ids_pending_deletion_) {
    RAY_LOG(DEBUG).WithField(generator_id)
        << "TryDelObjectRefStream from generator_ids_pending_deletion_";
    if (task_manager_->TryDelObjectRefStream(generator_id)) {
      deleted.push_back(generator_id);
    }
  }

  for (const auto &generator_id : deleted) {
    generator_ids_pending_deletion_.erase(generator_id);
  }
}

Status CoreWorker::TryReadObjectRefStream(const ObjectID &generator_id,
                                          rpc::ObjectReference *object_ref_out) {
  ObjectID object_id;
  const auto &status = task_manager_->TryReadObjectRefStream(generator_id, &object_id);
  RAY_CHECK(object_ref_out != nullptr);
  object_ref_out->set_object_id(object_id.Binary());
  object_ref_out->mutable_owner_address()->CopyFrom(rpc_address_);
  return status;
}

bool CoreWorker::StreamingGeneratorIsFinished(const ObjectID &generator_id) const {
  return task_manager_->StreamingGeneratorIsFinished(generator_id);
}

std::pair<rpc::ObjectReference, bool> CoreWorker::PeekObjectRefStream(
    const ObjectID &generator_id) {
  auto [object_id, ready] = task_manager_->PeekObjectRefStream(generator_id);
  rpc::ObjectReference object_ref;
  object_ref.set_object_id(object_id.Binary());
  object_ref.mutable_owner_address()->CopyFrom(rpc_address_);
  return {object_ref, ready};
}

bool CoreWorker::PinExistingReturnObject(const ObjectID &return_id,
                                         std::shared_ptr<RayObject> *return_object,
                                         const ObjectID &generator_id,
                                         const rpc::Address &owner_address) {
  // TODO(swang): If there is already an existing copy of this object, then it
  // might not have the same value as the new copy. It would be better to evict
  // the existing copy here.
  absl::flat_hash_map<ObjectID, std::shared_ptr<RayObject>> result_map;

  // Temporarily set the return object's owner's address. This is needed to retrieve the
  // value from plasma.
  reference_counter_->AddLocalReference(return_id, "<temporary (pin return object)>");
  reference_counter_->AddBorrowedObject(return_id, ObjectID::Nil(), owner_address);

  // Resolve owner address of return id
  std::vector<ObjectID> object_ids = {return_id};
  auto owner_addresses = reference_counter_->GetOwnerAddresses(object_ids);

  Status status =
      plasma_store_provider_->Get(object_ids, owner_addresses, 0, &result_map);
  // Remove the temporary ref.
  RemoveLocalReference(return_id);

  if (result_map.contains(return_id)) {
    *return_object = std::move(result_map[return_id]);
    RAY_LOG(DEBUG) << "Pinning existing return object " << return_id
                   << " owned by worker "
                   << WorkerID::FromBinary(owner_address.worker_id());
    // Keep the object in scope until it's been pinned.
    std::shared_ptr<RayObject> pinned_return_object = *return_object;
    // Asynchronously ask the raylet to pin the object. Note that this can fail
    // if the raylet fails. We expect the owner of the object to handle that
    // case (e.g., by detecting the raylet failure and storing an error).
    local_raylet_rpc_client_->PinObjectIDs(
        owner_address,
        {return_id},
        generator_id,
        [return_id, pinned_return_object](const Status &pin_object_status,
                                          const rpc::PinObjectIDsReply &reply) {
          // RPC to the local raylet should never fail.
          if (!pin_object_status.ok()) {
            RAY_LOG(ERROR) << "Request to local raylet to pin object failed: "
                           << pin_object_status.ToString();
            return;
          }
          if (!reply.successes(0)) {
            RAY_LOG(INFO).WithField(return_id)
                << "Failed to pin existing copy of the task return object. "
                   "This object may get evicted while there are still "
                   "references to it.";
          }
        });
    return true;
  }

  // Failed to get the existing copy of the return object. It must have been
  // evicted before we could pin it.
  // TODO(swang): We should allow the owner to retry this task instead of
  // immediately returning an error to the application.
  return false;
}

ObjectID CoreWorker::AllocateDynamicReturnId(const rpc::Address &owner_address,
                                             const TaskID &task_id,
                                             std::optional<ObjectIDIndexType> put_index) {
  const auto return_id = worker_context_->GetGeneratorReturnId(task_id, put_index);
  AddLocalReference(return_id, "<temporary (DynamicObjectRefGenerator)>");
  reference_counter_->AddBorrowedObject(return_id, ObjectID::Nil(), owner_address);
  return return_id;
}

Status CoreWorker::ReportGeneratorItemReturns(
    const std::pair<ObjectID, std::shared_ptr<RayObject>> &dynamic_return_object,
    const ObjectID &generator_id,
    const rpc::Address &caller_address,
    int64_t item_index,
    uint64_t attempt_number,
    const std::shared_ptr<GeneratorBackpressureWaiter> &waiter) {
  rpc::ReportGeneratorItemReturnsRequest request;
  request.mutable_worker_addr()->CopyFrom(rpc_address_);
  request.set_item_index(item_index);
  request.set_generator_id(generator_id.Binary());
  request.set_attempt_number(attempt_number);
  auto client = core_worker_client_pool_->GetOrConnect(caller_address);

  if (!dynamic_return_object.first.IsNil()) {
    auto return_object_proto = request.add_dynamic_return_objects();
    SerializeReturnObject(
        dynamic_return_object.first, dynamic_return_object.second, return_object_proto);
    std::vector<ObjectID> deleted;
    // When we allocate a dynamic return ID (AllocateDynamicReturnId),
    // we borrow the object. When the object value is allocatd, the
    // memory store is updated. We should clear borrowers and memory store
    // here.
    ReferenceCounterInterface::ReferenceTableProto borrowed_refs;
    reference_counter_->PopAndClearLocalBorrowers(
        {dynamic_return_object.first}, &borrowed_refs, &deleted);
    memory_store_->Delete(deleted);
  }
  const auto return_id = dynamic_return_object.first;
  RAY_LOG(DEBUG) << "Write the object ref stream, index: " << item_index
                 << ", id: " << return_id;

  waiter->IncrementObjectGenerated();

  client->ReportGeneratorItemReturns(
      std::move(request),
      [waiter, generator_id, return_id, item_index](
          const Status &status, const rpc::ReportGeneratorItemReturnsReply &reply) {
        RAY_LOG(DEBUG) << "ReportGeneratorItemReturns replied. " << generator_id
                       << "index: " << item_index << ". total_consumed_reported: "
                       << reply.total_num_object_consumed();
        RAY_LOG(DEBUG) << "Total object consumed: " << waiter->TotalObjectConsumed()
                       << ". Total object generated: " << waiter->TotalObjectGenerated();
        int64_t num_objects_consumed = 0;
        if (status.ok()) {
          num_objects_consumed = reply.total_num_object_consumed();
        } else {
          // If the request fails, we should just resume until task finishes without
          // backpressure.
          num_objects_consumed = waiter->TotalObjectGenerated();
          RAY_LOG(WARNING).WithField(return_id)
              << "Failed to report streaming generator return "
                 "to the caller. The yield'ed ObjectRef may not be usable. "
              << status;
        }
        waiter->HandleObjectReported(num_objects_consumed);
      });

  // Backpressure if needed. See task_manager.h and search "backpressure" for protocol
  // details.
  return waiter->WaitUntilObjectConsumed();
}

void CoreWorker::HandleReportGeneratorItemReturns(
    rpc::ReportGeneratorItemReturnsRequest request,
    rpc::ReportGeneratorItemReturnsReply *reply,
    rpc::SendReplyCallback send_reply_callback) {
  auto generator_id = ObjectID::FromBinary(request.generator_id());
  auto worker_id = WorkerID::FromBinary(request.worker_addr().worker_id());
  task_manager_->HandleReportGeneratorItemReturns(
      request,
      /*execution_signal_callback=*/
      [reply,
       worker_id = std::move(worker_id),
       generator_id = std::move(generator_id),
       send_reply_callback = std::move(send_reply_callback)](
          const Status &status, int64_t total_num_object_consumed) {
        RAY_LOG(DEBUG) << "Reply HandleReportGeneratorItemReturns to signal "
                          "executor to resume tasks. "
                       << generator_id << ". Worker ID: " << worker_id
                       << ". Total consumed: " << total_num_object_consumed;
        if (!status.ok()) {
          RAY_CHECK_EQ(total_num_object_consumed, -1);
        }

        reply->set_total_num_object_consumed(total_num_object_consumed);
        send_reply_callback(status, nullptr, nullptr);
      });
}

std::vector<rpc::ObjectReference> CoreWorker::ExecuteTaskLocalMode(
    const TaskSpecification &task_spec, const ActorID &actor_id) {
  auto return_objects = std::vector<std::pair<ObjectID, std::shared_ptr<RayObject>>>();
  auto borrowed_refs = ReferenceCounterInterface::ReferenceTableProto();

  std::vector<rpc::ObjectReference> returned_refs;
  size_t num_returns = task_spec.NumReturns();
  for (size_t i = 0; i < num_returns; i++) {
    if (!task_spec.IsActorCreationTask()) {
      reference_counter_->AddOwnedObject(task_spec.ReturnId(i),
                                         /*contained_ids=*/{},
                                         rpc_address_,
                                         CurrentCallSite(),
                                         -1,
                                         /*is_reconstructable=*/false,
                                         /*add_local_ref=*/true);
    }
    rpc::ObjectReference ref;
    ref.set_object_id(task_spec.ReturnId(i).Binary());
    ref.mutable_owner_address()->CopyFrom(task_spec.CallerAddress());
    returned_refs.push_back(std::move(ref));
  }
  auto old_id = GetActorId();
  SetActorId(actor_id);
  bool is_retryable_error = false;
  std::string application_error;
  // TODO(swang): Support DynamicObjectRefGenerators in local mode?
  std::vector<std::pair<ObjectID, std::shared_ptr<RayObject>>> dynamic_return_objects;
  std::vector<std::pair<ObjectID, bool>> streaming_generator_returns;
  RAY_UNUSED(ExecuteTask(task_spec,
                         /*resource_ids=*/ResourceMappingType{},
                         &return_objects,
                         &dynamic_return_objects,
                         &streaming_generator_returns,
                         &borrowed_refs,
                         &is_retryable_error,
                         &application_error));
  SetActorId(old_id);
  return returned_refs;
}

Status CoreWorker::GetAndPinArgsForExecutor(const TaskSpecification &task,
                                            std::vector<std::shared_ptr<RayObject>> *args,
                                            std::vector<rpc::ObjectReference> *arg_refs,
                                            std::vector<ObjectID> *borrowed_ids) {
  auto num_args = task.NumArgs();
  args->reserve(num_args);
  arg_refs->reserve(num_args);

  absl::flat_hash_set<ObjectID> by_ref_ids;
  absl::flat_hash_map<ObjectID, std::vector<size_t>> by_ref_indices;

  for (size_t i = 0; i < task.NumArgs(); ++i) {
    if (task.ArgByRef(i)) {
      const auto &arg_ref = task.ArgRef(i);
      const auto arg_id = ObjectID::FromBinary(arg_ref.object_id());
      by_ref_ids.insert(arg_id);
      by_ref_indices[arg_id].push_back(i);
      arg_refs->push_back(arg_ref);
      args->emplace_back();
      // Pin all args passed by reference for the duration of the task.  This
      // ensures that when the task completes, we can retrieve metadata about
      // any borrowed ObjectIDs that were serialized in the argument's value.
      RAY_LOG(DEBUG).WithField(arg_id) << "Incrementing ref for argument ID";
      reference_counter_->AddLocalReference(arg_id, task.CallSiteString());
      // Attach the argument's owner's address. This is needed to retrieve the
      // value from plasma.
      reference_counter_->AddBorrowedObject(
          arg_id, ObjectID::Nil(), task.ArgRef(i).owner_address());
      borrowed_ids->push_back(arg_id);
      // We need to put an OBJECT_IN_PLASMA error here so the subsequent call to Get()
      // properly redirects to the plasma store.
      // NOTE: This needs to be done after adding reference to reference counter
      // otherwise, the put is a no-op.
      if (!options_.is_local_mode) {
        memory_store_->Put(RayObject(rpc::ErrorType::OBJECT_IN_PLASMA),
                           task.ArgObjectId(i),
                           reference_counter_->HasReference(task.ArgObjectId(i)));
      }
    } else {
      // A pass-by-value argument.
      std::shared_ptr<LocalMemoryBuffer> data = nullptr;
      if (task.ArgDataSize(i) != 0u) {
        data = std::make_shared<LocalMemoryBuffer>(const_cast<uint8_t *>(task.ArgData(i)),
                                                   task.ArgDataSize(i));
      }
      std::shared_ptr<LocalMemoryBuffer> metadata = nullptr;
      if (task.ArgMetadataSize(i) != 0u) {
        metadata = std::make_shared<LocalMemoryBuffer>(
            const_cast<uint8_t *>(task.ArgMetadata(i)), task.ArgMetadataSize(i));
      }
      // NOTE: this is a workaround to avoid an extra copy for Java workers.
      // Python workers need this copy to pass test case
      // test_inline_arg_memory_corruption.
      bool copy_data = options_.language == Language::PYTHON;
      rpc::TensorTransport tensor_transport = task.ArgTensorTransport(i);
      args->push_back(std::make_shared<RayObject>(std::move(data),
                                                  std::move(metadata),
                                                  task.ArgInlinedRefs(i),
                                                  copy_data,
                                                  tensor_transport));
      auto &arg_ref = arg_refs->emplace_back();
      arg_ref.set_object_id(task.ArgObjectIdBinary(i));
      // The task borrows all ObjectIDs that were serialized in the inlined
      // arguments. The task will receive references to these IDs, so it is
      // possible for the task to continue borrowing these arguments by the
      // time it finishes.
      for (const auto &inlined_ref : task.ArgInlinedRefs(i)) {
        const auto inlined_id = ObjectID::FromBinary(inlined_ref.object_id());
        RAY_LOG(DEBUG).WithField(inlined_id) << "Incrementing ref for borrowed ID";
        // We do not need to add the ownership information here because it will
        // get added once the language frontend deserializes the value, before
        // the ObjectID can be used.
        reference_counter_->AddLocalReference(inlined_id, task.CallSiteString());
        borrowed_ids->push_back(inlined_id);
      }
    }
  }

  // Fetch by-reference arguments directly from the plasma store.
  bool got_exception = false;
  absl::flat_hash_map<ObjectID, std::shared_ptr<RayObject>> result_map;
  if (options_.is_local_mode) {
    RAY_RETURN_NOT_OK(memory_store_->Get(
        by_ref_ids, -1, *worker_context_, &result_map, &got_exception));
  } else {
    // Resolve owner addresses of by-ref ids
    std::vector<ObjectID> object_ids =
        std::vector<ObjectID>(by_ref_ids.begin(), by_ref_ids.end());
    auto owner_addresses = reference_counter_->GetOwnerAddresses(object_ids);
    RAY_RETURN_NOT_OK(
        plasma_store_provider_->Get(object_ids, owner_addresses, -1, &result_map));
  }
  for (const auto &it : result_map) {
    for (size_t idx : by_ref_indices[it.first]) {
      args->at(idx) = it.second;
    }
  }

  return Status::OK();
}

void CoreWorker::HandlePushTask(rpc::PushTaskRequest request,
                                rpc::PushTaskReply *reply,
                                rpc::SendReplyCallback send_reply_callback) {
  RAY_LOG(DEBUG).WithField(TaskID::FromBinary(request.task_spec().task_id()))
      << "Received Handle Push Task";
  if (HandleWrongRecipient(WorkerID::FromBinary(request.intended_worker_id()),
                           send_reply_callback)) {
    return;
  }

  // Set actor info in the worker context.
  if (request.task_spec().type() == TaskType::ACTOR_CREATION_TASK) {
    auto actor_id =
        ActorID::FromBinary(request.task_spec().actor_creation_task_spec().actor_id());

    // Handle duplicate actor creation tasks that might be sent from the GCS on restart.
    // Ignore the message and reply OK.
    if (worker_context_->GetCurrentActorID() == actor_id) {
      RAY_LOG(INFO) << "Ignoring duplicate actor creation task for actor " << actor_id
                    << ". This is likely due to a GCS server restart.";
      send_reply_callback(Status::OK(), nullptr, nullptr);
      return;
    }
    worker_context_->SetCurrentActorId(actor_id);
  }

  // Set job info in the worker context.
  if (request.task_spec().type() == TaskType::ACTOR_CREATION_TASK ||
      request.task_spec().type() == TaskType::NORMAL_TASK) {
    auto job_id = JobID::FromBinary(request.task_spec().job_id());
    worker_context_->MaybeInitializeJobInfo(job_id, request.task_spec().job_config());
    task_counter_.SetJobId(job_id);
  }

  // Increment the task_queue_length and per function counter.
  task_queue_length_ += 1;
  std::string func_name =
      FunctionDescriptorBuilder::FromProto(request.task_spec().function_descriptor())
          ->CallString();
  task_counter_.IncPending(func_name, request.task_spec().attempt_number() > 0);

  // For actor tasks, we just need to post a HandleActorTask instance to the task
  // execution service.
  if (request.task_spec().type() == TaskType::ACTOR_TASK) {
    task_execution_service_.post(
        [this,
         request = std::move(request),
         reply,
         send_reply_callback = std::move(send_reply_callback),
         func_name]() mutable {
          // We have posted an exit task onto the main event loop,
          // so shouldn't bother executing any further work.
          if (IsExiting()) {
            RAY_LOG(INFO) << "Queued task " << func_name
                          << " won't be executed because the worker already exited.";
            return;
          }
          task_receiver_->HandleTask(std::move(request), reply, send_reply_callback);
        },
        "CoreWorker.HandlePushTaskActor");
  } else {
    // Normal tasks are enqueued here, and we post a RunNormalTasksFromQueue instance to
    // the task execution service.
    task_receiver_->HandleTask(std::move(request), reply, send_reply_callback);
    task_execution_service_.post(
        [this, func_name] {
          // We have posted an exit task onto the main event loop,
          // so shouldn't bother executing any further work.
          if (IsExiting()) {
            RAY_LOG(INFO) << "Queued task " << func_name
                          << " won't be executed because the worker already exited.";
            return;
          }
          task_receiver_->RunNormalTasksFromQueue();
        },
        "CoreWorker.HandlePushTask");
  }
}

void CoreWorker::HandleActorCallArgWaitComplete(
    rpc::ActorCallArgWaitCompleteRequest request,
    rpc::ActorCallArgWaitCompleteReply *reply,
    rpc::SendReplyCallback send_reply_callback) {
  if (HandleWrongRecipient(WorkerID::FromBinary(request.intended_worker_id()),
                           send_reply_callback)) {
    return;
  }

  // Post on the task execution event loop since this may trigger the
  // execution of a task that is now ready to run.
  task_execution_service_.post(
      [this, request = std::move(request)] {
        RAY_LOG(DEBUG) << "Arg wait complete for tag " << request.tag();
        task_argument_waiter_->OnWaitComplete(request.tag());
      },
      "CoreWorker.ArgWaitComplete");

  send_reply_callback(Status::OK(), nullptr, nullptr);
}

void CoreWorker::HandleRayletNotifyGCSRestart(
    rpc::RayletNotifyGCSRestartRequest request,
    rpc::RayletNotifyGCSRestartReply *reply,
    rpc::SendReplyCallback send_reply_callback) {
  gcs_client_->AsyncResubscribe();
  send_reply_callback(Status::OK(), nullptr, nullptr);
}

// HandleGetObjectStatus is expected to be idempotent
void CoreWorker::HandleGetObjectStatus(rpc::GetObjectStatusRequest request,
                                       rpc::GetObjectStatusReply *reply,
                                       rpc::SendReplyCallback send_reply_callback) {
  if (HandleWrongRecipient(WorkerID::FromBinary(request.owner_worker_id()),
                           send_reply_callback)) {
    RAY_LOG(INFO) << "Handling GetObjectStatus for object produced by a previous worker "
                     "with the same address";
    return;
  }

  ObjectID object_id = ObjectID::FromBinary(request.object_id());
  RAY_LOG(DEBUG).WithField(object_id) << "Received GetObjectStatus";

  rpc::Address owner_address;
  auto has_owner = reference_counter_->GetOwner(object_id, &owner_address);
  if (!has_owner) {
    // We owned this object, but the object has gone out of scope.
    reply->set_status(rpc::GetObjectStatusReply::OUT_OF_SCOPE);
    send_reply_callback(Status::OK(), nullptr, nullptr);
    return;
  }
  RAY_CHECK(owner_address.worker_id() == request.owner_worker_id());
  if (reference_counter_->IsPlasmaObjectFreed(object_id)) {
    reply->set_status(rpc::GetObjectStatusReply::FREED);
    send_reply_callback(Status::OK(), nullptr, nullptr);
    return;
  }
  // Send the reply once the value has become available. The value is
  // guaranteed to become available eventually because we own the object and
  // its ref count is > 0.
  memory_store_->GetAsync(object_id,
                          [this, object_id, reply, send_reply_callback](
                              const std::shared_ptr<RayObject> &obj) {
                            PopulateObjectStatus(object_id, obj, reply);
                            send_reply_callback(Status::OK(), nullptr, nullptr);
                          });
}

void CoreWorker::PopulateObjectStatus(const ObjectID &object_id,
                                      const std::shared_ptr<RayObject> &obj,
                                      rpc::GetObjectStatusReply *reply) {
  // If obj is the concrete object value, it is small, so we
  // send the object back to the caller in the GetObjectStatus
  // reply, bypassing a Plasma put and object transfer. If obj
  // is an indicator that the object is in Plasma, we set an
  // in_plasma indicator on the message, and the caller will
  // have to facilitate a Plasma object transfer to get the
  // object value.
  auto *object = reply->mutable_object();
  if (obj->HasData()) {
    const auto &data = obj->GetData();
    object->set_data(data->Data(), data->Size());
  }
  if (obj->HasMetadata()) {
    const auto &metadata = obj->GetMetadata();
    object->set_metadata(metadata->Data(), metadata->Size());
  }
  for (const auto &nested_ref : obj->GetNestedRefs()) {
    object->add_nested_inlined_refs()->CopyFrom(nested_ref);
  }
  reply->set_status(rpc::GetObjectStatusReply::CREATED);
  // Set locality data.
  const auto &locality_data = reference_counter_->GetLocalityData(object_id);
  if (locality_data.has_value()) {
    for (const auto &node_id : locality_data.value().nodes_containing_object) {
      reply->add_node_ids(node_id.Binary());
    }
    reply->set_object_size(locality_data.value().object_size);
  }
}

void CoreWorker::HandleWaitForActorRefDeleted(
    rpc::WaitForActorRefDeletedRequest request,
    rpc::WaitForActorRefDeletedReply *reply,
    rpc::SendReplyCallback send_reply_callback) {
  const auto actor_id = ActorID::FromBinary(request.actor_id());

  if (HandleWrongRecipient(WorkerID::FromBinary(request.intended_worker_id()),
                           send_reply_callback)) {
    return;
  }

  // Send a response to trigger cleaning up the actor state once the handle is
  // no longer in scope.
  auto respond = [send_reply_callback](const ActorID &respond_actor_id) {
    RAY_LOG(DEBUG).WithField(respond_actor_id)
        << "Replying to HandleWaitForActorRefDeleted";
    send_reply_callback(Status::OK(), nullptr, nullptr);
  };

  /// The callback for each request is stored in the reference counter due to retries
  /// and message reordering where the callback of the retry of the request could be
  /// overwritten by the callback of the initial request.
  if (actor_creator_->IsActorInRegistering(actor_id)) {
    actor_creator_->AsyncWaitForActorRegisterFinish(
        actor_id, [this, actor_id, respond = std::move(respond)](const auto &status) {
          if (!status.ok()) {
            respond(actor_id);
          } else {
            RAY_LOG(DEBUG).WithField(actor_id) << "Received HandleWaitForActorRefDeleted";
            actor_manager_->WaitForActorRefDeleted(actor_id, std::move(respond));
          }
        });
  } else {
    RAY_LOG(DEBUG).WithField(actor_id) << "Received HandleWaitForActorRefDeleted";
    actor_manager_->WaitForActorRefDeleted(actor_id, std::move(respond));
  }
}

void CoreWorker::ProcessSubscribeForObjectEviction(
    const rpc::WorkerObjectEvictionSubMessage &message) {
  // Send a response to trigger unpinning the object when it is no longer in scope.
  auto unpin_object = [this](const ObjectID &object_id) {
    RAY_LOG(DEBUG).WithField(object_id) << "Object is deleted. Unpinning the object.";

    rpc::PubMessage pub_message;
    pub_message.set_key_id(object_id.Binary());
    pub_message.set_channel_type(rpc::ChannelType::WORKER_OBJECT_EVICTION);
    pub_message.mutable_worker_object_eviction_message()->set_object_id(
        object_id.Binary());

    object_info_publisher_->Publish(std::move(pub_message));
  };

  const auto object_id = ObjectID::FromBinary(message.object_id());
  const auto intended_worker_id = WorkerID::FromBinary(message.intended_worker_id());
  if (intended_worker_id != worker_context_->GetWorkerID()) {
    RAY_LOG(INFO).WithField(object_id)
        << "The SubscribeForObjectEviction message for object is for worker "
        << intended_worker_id << ", but the current worker is "
        << worker_context_->GetWorkerID() << ". The RPC will be no-op.";
    unpin_object(object_id);
    return;
  }

  if (message.has_generator_id()) {
    // For dynamically generated return values, the raylet may subscribe to
    // eviction events before we know about the object. This can happen when we
    // receive the subscription request before the reply from the task that
    // created the object. Add the dynamically created object to our ref
    // counter so that we know that it exists.
    const auto generator_id = ObjectID::FromBinary(message.generator_id());
    RAY_CHECK(!generator_id.IsNil());
    if (task_manager_->ObjectRefStreamExists(generator_id)) {
      // ObjectRefStreamExists is used to distinguigsh num_returns="dynamic" vs
      // "streaming".
      task_manager_->TemporarilyOwnGeneratorReturnRefIfNeeded(object_id, generator_id);
    } else {
      reference_counter_->AddDynamicReturn(object_id, generator_id);
    }
  }

  // Returns true if the object was present and the callback was added. It might have
  // already been evicted by the time we get this request, in which case we should
  // respond immediately so the raylet unpins the object.
  if (!reference_counter_->AddObjectOutOfScopeOrFreedCallback(object_id, unpin_object)) {
    // If the object is already evicted (callback cannot be set), unregister the
    // subscription & publish the message so that the subscriber knows it.
    unpin_object(object_id);
    RAY_LOG(DEBUG).WithField(object_id) << "Reference for object has already been freed.";
  }
}

void CoreWorker::ProcessSubscribeMessage(const rpc::SubMessage &sub_message,
                                         rpc::ChannelType channel_type,
                                         const std::string &key_id,
                                         const NodeID &subscriber_id) {
  object_info_publisher_->RegisterSubscription(channel_type, subscriber_id, key_id);

  if (sub_message.has_worker_object_eviction_message()) {
    ProcessSubscribeForObjectEviction(sub_message.worker_object_eviction_message());
  } else if (sub_message.has_worker_ref_removed_message()) {
    ProcessSubscribeForRefRemoved(sub_message.worker_ref_removed_message());
  } else if (sub_message.has_worker_object_locations_message()) {
    ProcessSubscribeObjectLocations(sub_message.worker_object_locations_message());
  } else {
    RAY_LOG(FATAL)
        << "Invalid command has received: "
        << static_cast<int>(sub_message.sub_message_one_of_case())
        << " has received. If you see this message, please report to Ray Github.";
  }
}

void CoreWorker::ProcessPubsubCommands(const Commands &commands,
                                       const NodeID &subscriber_id) {
  for (const auto &command : commands) {
    if (command.has_unsubscribe_message()) {
      object_info_publisher_->UnregisterSubscription(
          command.channel_type(), subscriber_id, command.key_id());
    } else if (command.has_subscribe_message()) {
      ProcessSubscribeMessage(command.subscribe_message(),
                              command.channel_type(),
                              command.key_id(),
                              subscriber_id);
    } else {
      RAY_LOG(FATAL) << "Invalid command has received, "
                     << static_cast<int>(command.command_message_one_of_case())
                     << ". If you see this message, please "
                        "report to Ray "
                        "Github.";
    }
  }
}

void CoreWorker::HandlePubsubLongPolling(rpc::PubsubLongPollingRequest request,
                                         rpc::PubsubLongPollingReply *reply,
                                         rpc::SendReplyCallback send_reply_callback) {
  const auto subscriber_id = NodeID::FromBinary(request.subscriber_id());
  RAY_LOG(DEBUG).WithField(subscriber_id) << "Got a long polling request from a node";
  object_info_publisher_->ConnectToSubscriber(request,
                                              reply->mutable_publisher_id(),
                                              reply->mutable_pub_messages(),
                                              std::move(send_reply_callback));
}

void CoreWorker::HandlePubsubCommandBatch(rpc::PubsubCommandBatchRequest request,
                                          rpc::PubsubCommandBatchReply *reply,
                                          rpc::SendReplyCallback send_reply_callback) {
  const auto subscriber_id = NodeID::FromBinary(request.subscriber_id());
  ProcessPubsubCommands(request.commands(), subscriber_id);
  send_reply_callback(Status::OK(), nullptr, nullptr);
}

void CoreWorker::HandleUpdateObjectLocationBatch(
    rpc::UpdateObjectLocationBatchRequest request,
    rpc::UpdateObjectLocationBatchReply *reply,
    rpc::SendReplyCallback send_reply_callback) {
  const auto &worker_id = request.intended_worker_id();
  if (HandleWrongRecipient(WorkerID::FromBinary(worker_id), send_reply_callback)) {
    return;
  }
  const auto &node_id = NodeID::FromBinary(request.node_id());
  const auto &object_location_updates = request.object_location_updates();

  for (const auto &object_location_update : object_location_updates) {
    const auto &object_id = ObjectID::FromBinary(object_location_update.object_id());

    if (object_location_update.has_spilled_location_update()) {
      AddSpilledObjectLocationOwner(
          object_id,
          object_location_update.spilled_location_update().spilled_url(),
          object_location_update.spilled_location_update().spilled_to_local_storage()
              ? node_id
              : NodeID::Nil(),
          object_location_update.has_generator_id()
              ? std::optional<ObjectID>(
                    ObjectID::FromBinary(object_location_update.generator_id()))
              : std::nullopt);
    }

    if (object_location_update.has_plasma_location_update()) {
      if (object_location_update.plasma_location_update() ==
          rpc::ObjectPlasmaLocationUpdate::ADDED) {
        AddObjectLocationOwner(object_id, node_id);
      } else if (object_location_update.plasma_location_update() ==
                 rpc::ObjectPlasmaLocationUpdate::REMOVED) {
        RemoveObjectLocationOwner(object_id, node_id);
      } else {
        RAY_LOG(FATAL) << "Invalid object plasma location update "
                       << object_location_update.plasma_location_update()
                       << " has been received.";
      }
    }
  }

  send_reply_callback(Status::OK(),
                      /*success_callback_on_reply=*/nullptr,
                      /*failure_callback_on_reply=*/nullptr);
}

void CoreWorker::AddSpilledObjectLocationOwner(
    const ObjectID &object_id,
    const std::string &spilled_url,
    const NodeID &spilled_node_id,
    const std::optional<ObjectID> &generator_id) {
  RAY_LOG(DEBUG).WithField(object_id).WithField(spilled_node_id)
      << "Received object spilled location update for object, which has been spilled "
         "to "
      << spilled_url << " on node";
  if (generator_id.has_value()) {
    // For dynamically generated return values, the raylet may spill the
    // primary copy before we know about the object. This can happen when the
    // object is spilled before the reply from the task that created the
    // object. Add the dynamically created object to our ref counter so that we
    // know that it exists.
    if (task_manager_->ObjectRefStreamExists(*generator_id)) {
      // ObjectRefStreamExists is used to distinguigsh num_returns="dynamic" vs
      // "streaming".
      task_manager_->TemporarilyOwnGeneratorReturnRefIfNeeded(object_id, *generator_id);
    } else {
      reference_counter_->AddDynamicReturn(object_id, *generator_id);
    }
  }

  auto reference_exists =
      reference_counter_->HandleObjectSpilled(object_id, spilled_url, spilled_node_id);
  if (!reference_exists) {
    RAY_LOG(DEBUG).WithField(object_id) << "Object not found";
  }
}

void CoreWorker::AddObjectLocationOwner(const ObjectID &object_id,
                                        const NodeID &node_id) {
  if (gcs_client_->Nodes().IsNodeDead(node_id)) {
    RAY_LOG(DEBUG).WithField(node_id).WithField(object_id)
        << "Attempting to add object location for a dead node. Ignoring this request.";
    return;
  }
  auto reference_exists = reference_counter_->AddObjectLocation(object_id, node_id);
  if (!reference_exists) {
    RAY_LOG(DEBUG).WithField(object_id) << "Object not found";
  }

  // For generator tasks where we haven't yet received the task reply, the
  // internal ObjectRefs may not be added yet, so we don't find out about these
  // until the task finishes.
  const auto &maybe_generator_id = task_manager_->TaskGeneratorId(object_id.TaskId());
  if (!maybe_generator_id.IsNil()) {
    if (task_manager_->ObjectRefStreamExists(maybe_generator_id)) {
      // ObjectRefStreamExists is used to distinguigsh num_returns="dynamic" vs
      // "streaming".
      task_manager_->TemporarilyOwnGeneratorReturnRefIfNeeded(object_id,
                                                              maybe_generator_id);
    } else {
      // The task is a generator and may not have finished yet. Add the internal
      // ObjectID so that we can update its location.
      reference_counter_->AddDynamicReturn(object_id, maybe_generator_id);
    }
    RAY_UNUSED(reference_counter_->AddObjectLocation(object_id, node_id));
  }
}

void CoreWorker::RemoveObjectLocationOwner(const ObjectID &object_id,
                                           const NodeID &node_id) {
  auto reference_exists = reference_counter_->RemoveObjectLocation(object_id, node_id);
  if (!reference_exists) {
    RAY_LOG(DEBUG).WithField(object_id) << "Object not found";
  }
}

void CoreWorker::ProcessSubscribeObjectLocations(
    const rpc::WorkerObjectLocationsSubMessage &message) {
  const auto intended_worker_id = WorkerID::FromBinary(message.intended_worker_id());
  const auto object_id = ObjectID::FromBinary(message.object_id());

  if (intended_worker_id != worker_context_->GetWorkerID()) {
    RAY_LOG(INFO) << "The ProcessSubscribeObjectLocations message is for worker "
                  << intended_worker_id << ", but the current worker is "
                  << worker_context_->GetWorkerID() << ". The RPC will be no-op.";
    object_info_publisher_->PublishFailure(
        rpc::ChannelType::WORKER_OBJECT_LOCATIONS_CHANNEL, object_id.Binary());
    return;
  }

  // Publish the first object location snapshot when subscribed for the first time.
  reference_counter_->PublishObjectLocationSnapshot(object_id);
}

std::unordered_map<rpc::LineageReconstructionTask, uint64_t>
CoreWorker::GetLocalOngoingLineageReconstructionTasks() const {
  return task_manager_->GetOngoingLineageReconstructionTasks(*actor_manager_);
}

Status CoreWorker::GetLocalObjectLocations(
    const std::vector<ObjectID> &object_ids,
    std::vector<std::optional<ObjectLocation>> *results) {
  results->clear();
  results->reserve(object_ids.size());
  if (object_ids.empty()) {
    return Status::OK();
  }
  for (size_t i = 0; i < object_ids.size(); i++) {
    results->emplace_back(TryGetLocalObjectLocation(*reference_counter_, object_ids[i]));
  }
  return Status::OK();
}

void CoreWorker::HandleGetObjectLocationsOwner(
    rpc::GetObjectLocationsOwnerRequest request,
    rpc::GetObjectLocationsOwnerReply *reply,
    rpc::SendReplyCallback send_reply_callback) {
  if (HandleWrongRecipient(WorkerID::FromBinary(request.intended_worker_id()),
                           send_reply_callback)) {
    return;
  }
  for (int i = 0; i < request.object_ids_size(); ++i) {
    auto object_id = ObjectID::FromBinary(request.object_ids(i));
    auto *object_info = reply->add_object_location_infos();
    reference_counter_->FillObjectInformation(object_id, object_info);
  }
  send_reply_callback(Status::OK(), nullptr, nullptr);
}

void CoreWorker::ProcessSubscribeForRefRemoved(
    const rpc::WorkerRefRemovedSubMessage &message) {
  const ObjectID &object_id = ObjectID::FromBinary(message.reference().object_id());

  const auto intended_worker_id = WorkerID::FromBinary(message.intended_worker_id());
  if (intended_worker_id != worker_context_->GetWorkerID()) {
    RAY_LOG(INFO) << "The ProcessSubscribeForRefRemoved message is for worker "
                  << intended_worker_id << ", but the current worker is "
                  << worker_context_->GetWorkerID() << ". The RPC will be no-op.";
    reference_counter_->PublishRefRemoved(object_id);
    return;
  }

  const auto owner_address = message.reference().owner_address();
  ObjectID contained_in_id = ObjectID::FromBinary(message.contained_in_id());
  // So it will call PublishRefRemovedInternal to publish a message when the requested
  // object ID's ref count goes to 0.
  reference_counter_->SubscribeRefRemoved(object_id, contained_in_id, owner_address);
}

void CoreWorker::HandleCancelRemoteTask(rpc::CancelRemoteTaskRequest request,
                                        rpc::CancelRemoteTaskReply *reply,
                                        rpc::SendReplyCallback send_reply_callback) {
  auto status = CancelTask(ObjectID::FromBinary(request.remote_object_id()),
                           request.force_kill(),
                           request.recursive());
  send_reply_callback(status, nullptr, nullptr);
}

void CoreWorker::HandleCancelTask(rpc::CancelTaskRequest request,
                                  rpc::CancelTaskReply *reply,
                                  rpc::SendReplyCallback send_reply_callback) {
  TaskID task_id = TaskID::FromBinary(request.intended_task_id());
  bool force_kill = request.force_kill();
  bool recursive = request.recursive();
  const auto &current_actor_id = worker_context_->GetCurrentActorID();
  const auto caller_worker_id = WorkerID::FromBinary(request.caller_worker_id());

  auto on_cancel_callback = [this,
                             reply,
                             send_reply_callback = std::move(send_reply_callback),
                             force_kill,
                             task_id](bool success, bool requested_task_running) {
    reply->set_attempt_succeeded(success);
    reply->set_requested_task_running(requested_task_running);
    send_reply_callback(Status::OK(), nullptr, nullptr);

    // Do force kill after reply callback sent.
    if (force_kill) {
      // We grab the lock again to make sure that we are force-killing the correct
      // task. This is guaranteed not to deadlock because ForceExit should not
      // require any other locks.
      absl::MutexLock lock(&mutex_);
      if (main_thread_task_id_ == task_id) {
        ForceExit(rpc::WorkerExitType::INTENDED_USER_EXIT,
                  absl::StrCat("The worker exits because the task ",
                               main_thread_task_name_,
                               " has received a force ray.cancel request."));
      }
    }
  };

  if (task_id.ActorId() == current_actor_id) {
    RAY_LOG(INFO).WithField(task_id).WithField(current_actor_id)
        << "Cancel an actor task";
    CancelActorTaskOnExecutor(
        caller_worker_id, task_id, force_kill, recursive, std::move(on_cancel_callback));
  } else {
    RAY_CHECK(current_actor_id.IsNil());
    RAY_LOG(INFO).WithField(task_id) << "Cancel a normal task";
    CancelTaskOnExecutor(task_id, force_kill, recursive, on_cancel_callback);
  }
}

void CoreWorker::CancelTaskOnExecutor(TaskID task_id,
                                      bool force_kill,
                                      bool recursive,
                                      const OnCanceledCallback &on_canceled) {
  bool requested_task_running = false;
  {
    absl::MutexLock lock(&mutex_);
    requested_task_running = main_thread_task_id_ == task_id;
  }
  bool success = requested_task_running;

  // Try non-force kill.
  // NOTE(swang): We do not hold the CoreWorker lock here because the kill
  // callback requires the GIL, which can cause a deadlock with the main task
  // thread. This means that the currently executing task can change by the time
  // the kill callback runs; the kill callback is responsible for also making
  // sure it cancels the right task.
  // See https://github.com/ray-project/ray/issues/29739.
  if (requested_task_running && !force_kill) {
    RAY_LOG(INFO).WithField(task_id) << "Cancelling a running task";
    success = options_.kill_main(task_id);
  } else if (!requested_task_running) {
    RAY_LOG(INFO).WithField(task_id)
        << "Cancelling a task that's not running. Tasks will be removed from a queue.";
    // If the task is not currently running, check if it is in the worker's queue of
    // normal tasks, and remove it if found.
    success = task_receiver_->CancelQueuedNormalTask(task_id);
  }
  if (recursive) {
    auto recursive_cancel = CancelChildren(task_id, force_kill);
    if (!recursive_cancel.ok()) {
      RAY_LOG(ERROR) << recursive_cancel.ToString();
    }
  }

  on_canceled(/*success=*/success, /*requested_task_running=*/requested_task_running);
}

void CoreWorker::CancelActorTaskOnExecutor(WorkerID caller_worker_id,
                                           TaskID task_id,
                                           bool force_kill,
                                           bool recursive,
                                           OnCanceledCallback on_canceled) {
  RAY_CHECK(!force_kill);
  auto is_async_actor = worker_context_->CurrentActorIsAsync();

  auto cancel = [this,
                 task_id,
                 caller_worker_id,
                 on_canceled = std::move(on_canceled),
                 is_async_actor]() {
    // If the task was still queued (not running yet), `CancelQueuedActorTask` will
    // cancel it. If it is already running, we attempt to cancel it.
    bool success = false;
    bool is_running = false;
    bool task_present = task_receiver_->CancelQueuedActorTask(caller_worker_id, task_id);
    if (task_present) {
      {
        absl::MutexLock lock(&mutex_);
        is_running = running_tasks_.find(task_id) != running_tasks_.end();
      }

      // Attempt to cancel the task if it's running.
      // We can't currently interrupt running tasks for non-async actors.
      if (is_running && is_async_actor) {
        success = options_.cancel_async_actor_task(task_id);
      } else {
        // If the task wasn't running, it was successfully cancelled by
        // CancelQueuedActorTask. Else if this isn't an asyncio actor, return success so
        // the client won't retry.
        success = true;
      }
    }

    on_canceled(success, is_running);
  };

  if (is_async_actor) {
    // If it is an async actor, post it to an execution service
    // to avoid thread issues. Note that when it is an async actor
    // task_execution_service_ won't actually run a task but it will
    // just create coroutines.
    task_execution_service_.post([cancel = std::move(cancel)]() { cancel(); },
                                 "CoreWorker.CancelActorTaskOnExecutor");
  } else {
    // For regular actor, we cannot post it to task_execution_service because
    // main thread is blocked. Threaded actor can do both (dispatching to
    // task execution service, or just directly call it in io_service).
    // There's no special reason why we don't dispatch
    // cancel to task_execution_service_ for threaded actors.
    cancel();
  }

  if (recursive) {
    auto recursive_cancel = CancelChildren(task_id, force_kill);
    if (!recursive_cancel.ok()) {
      RAY_LOG(ERROR) << recursive_cancel.ToString();
    }
  };
}

void CoreWorker::HandleKillActor(rpc::KillActorRequest request,
                                 rpc::KillActorReply *reply,
                                 rpc::SendReplyCallback send_reply_callback) {
  ActorID intended_actor_id = ActorID::FromBinary(request.intended_actor_id());
  if (intended_actor_id != worker_context_->GetCurrentActorID()) {
    std::ostringstream stream;
    stream << "Mismatched ActorID: ignoring KillActor for previous actor "
           << intended_actor_id
           << ", current actor ID: " << worker_context_->GetCurrentActorID();
    const auto &msg = stream.str();
    RAY_LOG(ERROR) << msg;
    send_reply_callback(Status::Invalid(msg), nullptr, nullptr);
    return;
  }

  const auto &kill_actor_reason =
      gcs::GenErrorMessageFromDeathCause(request.death_cause());

  if (request.force_kill()) {
    RAY_LOG(INFO) << "Force kill actor request has received. exiting immediately... "
                  << kill_actor_reason;
    RAY_LOG(DEBUG) << "HandleKillActor: About to call ForceExit";
    // If we don't need to restart this actor, we notify raylet before force killing it.
    ForceExit(
        rpc::WorkerExitType::INTENDED_SYSTEM_EXIT,
        absl::StrCat("Worker exits because the actor is killed. ", kill_actor_reason));
    RAY_LOG(DEBUG) << "HandleKillActor: ForceExit completed";
  } else {
    RAY_LOG(DEBUG) << "HandleKillActor: About to call Exit";
    Exit(rpc::WorkerExitType::INTENDED_SYSTEM_EXIT,
         absl::StrCat("Worker exits because the actor is killed. ", kill_actor_reason));
  }
}

void CoreWorker::HandleRegisterMutableObjectReader(
    rpc::RegisterMutableObjectReaderRequest request,
    rpc::RegisterMutableObjectReaderReply *reply,
    rpc::SendReplyCallback send_reply_callback) {
  local_raylet_rpc_client_->RegisterMutableObjectReader(
      ObjectID::FromBinary(request.writer_object_id()),
      request.num_readers(),
      ObjectID::FromBinary(request.reader_object_id()),
      [send_reply_callback](const Status &status,
                            const rpc::RegisterMutableObjectReply &r) {
        RAY_CHECK_OK(status);
        send_reply_callback(Status::OK(), nullptr, nullptr);
      });
}

int64_t CoreWorker::GetLocalMemoryStoreBytesUsed() const {
  MemoryStoreStats memory_store_stats = memory_store_->GetMemoryStoreStatisticalData();
  return memory_store_stats.num_local_objects_bytes;
}

void CoreWorker::HandleGetCoreWorkerStats(rpc::GetCoreWorkerStatsRequest request,
                                          rpc::GetCoreWorkerStatsReply *reply,
                                          rpc::SendReplyCallback send_reply_callback) {
  absl::MutexLock lock(&mutex_);
  auto limit = request.has_limit() ? request.limit() : -1;
  auto stats = reply->mutable_core_worker_stats();
  // TODO(swang): Differentiate between tasks that are currently pending
  // execution and tasks that have finished but may be retried.
  stats->set_num_pending_tasks(task_manager_->NumSubmissibleTasks());
  stats->set_task_queue_length(task_queue_length_);
  stats->set_num_executed_tasks(num_executed_tasks_);
  stats->set_num_object_refs_in_scope(reference_counter_->NumObjectIDsInScope());
  stats->set_num_owned_objects(reference_counter_->NumObjectsOwnedByUs());
  stats->set_num_owned_actors(reference_counter_->NumActorsOwnedByUs());
  stats->set_ip_address(rpc_address_.ip_address());
  stats->set_port(rpc_address_.port());
  stats->set_pid(getpid());
  stats->set_language(options_.language);
  stats->set_job_id(worker_context_->GetCurrentJobID().Binary());
  stats->set_worker_id(worker_context_->GetWorkerID().Binary());
  stats->set_actor_id(actor_id_.Binary());
  stats->set_worker_type(worker_context_->GetWorkerType());
  stats->set_num_running_tasks(running_tasks_.size());
  stats->set_num_in_flight_arg_pinning_requests(num_get_pin_args_in_flight_);
  stats->set_num_of_failed_arg_pinning_requests(num_failed_get_pin_args_);
  auto *used_resources_map = stats->mutable_used_resources();
  for (auto const &[resource_name, resource_allocations] : resource_ids_) {
    rpc::ResourceAllocations allocations;
    for (auto const &[cur_resource_slot, cur_resource_alloc] : resource_allocations) {
      auto resource_slot = allocations.add_resource_slots();
      resource_slot->set_slot(cur_resource_slot);
      resource_slot->set_allocation(cur_resource_alloc);
    }
    (*used_resources_map)[resource_name] = allocations;
  }
  google::protobuf::Map<std::string, std::string> webui_map(webui_display_.begin(),
                                                            webui_display_.end());
  (*stats->mutable_webui_display()) = webui_map;

  MemoryStoreStats memory_store_stats = memory_store_->GetMemoryStoreStatisticalData();
  stats->set_num_in_plasma(memory_store_stats.num_in_plasma);
  stats->set_num_local_objects(memory_store_stats.num_local_objects);
  stats->set_used_object_store_memory(memory_store_stats.num_local_objects_bytes);

  if (request.include_memory_info()) {
    reference_counter_->AddObjectRefStats(
        plasma_store_provider_->UsedObjectsList(), stats, limit);
    task_manager_->AddTaskStatusInfo(stats);
  }

  if (request.include_task_info()) {
    task_manager_->FillTaskInfo(reply, limit);
    for (const auto &current_running_task : running_tasks_) {
      reply->add_running_task_ids(current_running_task.second.TaskIdBinary());
    }
  }

  send_reply_callback(Status::OK(), nullptr, nullptr);
}

void CoreWorker::HandleLocalGC(rpc::LocalGCRequest request,
                               rpc::LocalGCReply *reply,
                               rpc::SendReplyCallback send_reply_callback) {
  if (options_.gc_collect != nullptr) {
    options_.gc_collect(request.triggered_by_global_gc());
    send_reply_callback(Status::OK(), nullptr, nullptr);
  } else {
    send_reply_callback(
        Status::NotImplemented("GC callback not defined"), nullptr, nullptr);
  }
}

void CoreWorker::HandleDeleteObjects(rpc::DeleteObjectsRequest request,
                                     rpc::DeleteObjectsReply *reply,
                                     rpc::SendReplyCallback send_reply_callback) {
  std::vector<ObjectID> object_ids;
  for (const auto &obj_id : request.object_ids()) {
    object_ids.push_back(ObjectID::FromBinary(obj_id));
  }
  auto status = DeleteImpl(object_ids, request.local_only());
  send_reply_callback(status, nullptr, nullptr);
}

Status CoreWorker::DeleteImpl(const std::vector<ObjectID> &object_ids, bool local_only) {
  // Release the object from plasma. This does not affect the object's ref
  // count. If this was called from a non-owning worker, then a warning will be
  // logged and the object will not get released.
  reference_counter_->FreePlasmaObjects(object_ids);

  // Store an error in the in-memory store to indicate that the plasma value is
  // no longer reachable.
  memory_store_->Delete(object_ids);
  for (const auto &object_id : object_ids) {
    RAY_LOG(DEBUG).WithField(object_id) << "Freeing object";
    memory_store_->Put(RayObject(rpc::ErrorType::OBJECT_FREED),
                       object_id,
                       reference_counter_->HasReference(object_id));
  }

  // We only delete from plasma, which avoids hangs (issue #7105). In-memory
  // objects can only be deleted once the ref count goes to 0.
  absl::flat_hash_set<ObjectID> plasma_object_ids(object_ids.begin(), object_ids.end());
  return plasma_store_provider_->Delete(plasma_object_ids, local_only);
}

void CoreWorker::HandleSpillObjects(rpc::SpillObjectsRequest request,
                                    rpc::SpillObjectsReply *reply,
                                    rpc::SendReplyCallback send_reply_callback) {
  if (options_.spill_objects != nullptr) {
    auto object_refs = VectorFromProtobuf<rpc::ObjectReference>(
        std::move(*request.mutable_object_refs_to_spill()));
    std::vector<std::string> object_urls = options_.spill_objects(object_refs);
    for (size_t i = 0; i < object_urls.size(); i++) {
      reply->add_spilled_objects_url(std::move(object_urls[i]));
    }
    send_reply_callback(Status::OK(), nullptr, nullptr);
  } else {
    send_reply_callback(
        Status::NotImplemented("Spill objects callback not defined"), nullptr, nullptr);
  }
}

void CoreWorker::HandleRestoreSpilledObjects(rpc::RestoreSpilledObjectsRequest request,
                                             rpc::RestoreSpilledObjectsReply *reply,
                                             rpc::SendReplyCallback send_reply_callback) {
  if (options_.restore_spilled_objects != nullptr) {
    // Get a list of object ids.
    std::vector<rpc::ObjectReference> object_refs_to_restore;
    object_refs_to_restore.reserve(request.object_ids_to_restore_size());
    for (const auto &id_binary : request.object_ids_to_restore()) {
      rpc::ObjectReference ref;
      ref.set_object_id(id_binary);
      object_refs_to_restore.push_back(std::move(ref));
    }
    // Get a list of spilled_object_urls.
    std::vector<std::string> spilled_objects_url;
    spilled_objects_url.reserve(request.spilled_objects_url_size());
    for (const auto &url : request.spilled_objects_url()) {
      spilled_objects_url.push_back(url);
    }
    auto total =
        options_.restore_spilled_objects(object_refs_to_restore, spilled_objects_url);
    reply->set_bytes_restored_total(total);
    send_reply_callback(Status::OK(), nullptr, nullptr);
  } else {
    send_reply_callback(
        Status::NotImplemented("Restore spilled objects callback not defined"),
        nullptr,
        nullptr);
  }
}

void CoreWorker::HandleDeleteSpilledObjects(rpc::DeleteSpilledObjectsRequest request,
                                            rpc::DeleteSpilledObjectsReply *reply,
                                            rpc::SendReplyCallback send_reply_callback) {
  if (options_.delete_spilled_objects != nullptr) {
    std::vector<std::string> spilled_objects_url;
    spilled_objects_url.reserve(request.spilled_objects_url_size());
    for (const auto &url : request.spilled_objects_url()) {
      spilled_objects_url.push_back(url);
    }
    options_.delete_spilled_objects(spilled_objects_url,
                                    worker_context_->GetWorkerType());
    send_reply_callback(Status::OK(), nullptr, nullptr);
  } else {
    send_reply_callback(
        Status::NotImplemented("Delete spilled objects callback not defined"),
        nullptr,
        nullptr);
  }
}

void CoreWorker::HandleExit(rpc::ExitRequest request,
                            rpc::ExitReply *reply,
                            rpc::SendReplyCallback send_reply_callback) {
  bool is_idle = IsIdle();
  bool force_exit = request.force_exit();
  RAY_LOG(DEBUG) << "Exiting: is_idle: " << is_idle << " force_exit: " << force_exit;
  if (!is_idle) {
    const size_t num_pending_tasks = task_manager_->NumPendingTasks();
    const int64_t pins_in_flight = local_raylet_rpc_client_->GetPinsInFlight();
    RAY_LOG_EVERY_MS(INFO, 60000)
        << "Worker is not idle: reference counter: " << reference_counter_->DebugString()
        << " # pins in flight: " << pins_in_flight
        << " # pending tasks: " << num_pending_tasks;
    if (force_exit) {
      RAY_LOG(INFO) << "Force exiting worker that's not idle. "
                    << "reference counter: " << reference_counter_->DebugString()
                    << " # Pins in flight: " << pins_in_flight
                    << " # pending tasks: " << num_pending_tasks;
    }
  }
  const bool will_exit = is_idle || force_exit;
  reply->set_success(will_exit);
  send_reply_callback(
      Status::OK(),
      [this, will_exit, force_exit]() {
        if (!will_exit) {
          return;
        }

        ShutdownReason reason;
        std::string detail;

        if (force_exit) {
          reason = ShutdownReason::kForcedExit;
          detail = "Worker force exited because its job has finished";
        } else {
          reason = ShutdownReason::kIdleTimeout;
          detail = "Worker exited because it was idle for a long time";
        }

        shutdown_coordinator_->RequestShutdown(force_exit, reason, detail);
      },
      // Fallback on RPC failure - still attempt shutdown
      [this]() {
        shutdown_coordinator_->RequestShutdown(
            /*force_shutdown=*/false,
            ShutdownReason::kIdleTimeout,
            "Worker exited due to RPC failure during idle exit");
      });
}

void CoreWorker::HandleAssignObjectOwner(rpc::AssignObjectOwnerRequest request,
                                         rpc::AssignObjectOwnerReply *reply,
                                         rpc::SendReplyCallback send_reply_callback) {
  SubscribeToNodeChanges();
  ObjectID object_id = ObjectID::FromBinary(request.object_id());
  const auto &borrower_address = request.borrower_address();
  const std::string &call_site = request.call_site();
  // Get a list of contained object ids.
  std::vector<ObjectID> contained_object_ids;
  contained_object_ids.reserve(request.contained_object_ids_size());
  for (const auto &id_binary : request.contained_object_ids()) {
    contained_object_ids.push_back(ObjectID::FromBinary(id_binary));
  }
  reference_counter_->AddOwnedObject(
      object_id,
      contained_object_ids,
      rpc_address_,
      call_site,
      request.object_size(),
      /*is_reconstructable=*/false,
      /*add_local_ref=*/false,
      /*pinned_at_node_id=*/NodeID::FromBinary(borrower_address.node_id()));
  reference_counter_->AddBorrowerAddress(object_id, borrower_address);
  memory_store_->Put(RayObject(rpc::ErrorType::OBJECT_IN_PLASMA),
                     object_id,
                     reference_counter_->HasReference(object_id));
  send_reply_callback(Status::OK(), nullptr, nullptr);
}

// Handle RPC for TaskManager::NumPendingTasks().
void CoreWorker::HandleNumPendingTasks(rpc::NumPendingTasksRequest request,
                                       rpc::NumPendingTasksReply *reply,
                                       rpc::SendReplyCallback send_reply_callback) {
  RAY_LOG(DEBUG) << "Received NumPendingTasks request.";
  reply->set_num_pending_tasks(task_manager_->NumPendingTasks());
  send_reply_callback(Status::OK(), nullptr, nullptr);
}

void CoreWorker::YieldCurrentFiber(FiberEvent &event) {
  RAY_CHECK(worker_context_->CurrentActorIsAsync());
  boost::this_fiber::yield();
  event.Wait();
}

void CoreWorker::GetAsync(const ObjectID &object_id,
                          SetResultCallback success_callback,
                          void *python_user_callback) {
  auto fallback_callback = std::bind(&CoreWorker::PlasmaCallback,
                                     this,
                                     success_callback,
                                     std::placeholders::_1,
                                     std::placeholders::_2,
                                     std::placeholders::_3);

  memory_store_->GetAsync(
      object_id,
      // This callback is posted to io_service_ by memory store.
      [object_id,
       python_user_callback,
       success_callback = std::move(success_callback),
       fallback_callback =
           std::move(fallback_callback)](std::shared_ptr<RayObject> ray_object) {
        if (ray_object->IsInPlasmaError()) {
          fallback_callback(ray_object, object_id, python_user_callback);
        } else {
          success_callback(ray_object, object_id, python_user_callback);
        }
      });
}

void CoreWorker::PlasmaCallback(const SetResultCallback &success,
                                const std::shared_ptr<RayObject> &ray_object,
                                ObjectID object_id,
                                void *py_future) {
  RAY_CHECK(ray_object->IsInPlasmaError());

  // First check if the object is available in local plasma store.
  // Note that we are using Contains instead of Get so it won't trigger pull request
  // to remote nodes.
  bool object_is_local = false;
  if (Contains(object_id, &object_is_local).ok() && object_is_local) {
    std::vector<std::shared_ptr<RayObject>> vec;
    if (Get(std::vector<ObjectID>{object_id}, 0, vec).ok()) {
      RAY_CHECK(!vec.empty())
          << "Failed to get local object but Raylet notified object is local.";
      return success(vec.front(), object_id, py_future);
    }
  }

  // Object is not available locally. We now add the callback to listener queue.
  {
    absl::MutexLock lock(&plasma_mutex_);
    auto plasma_arrived_callback = [this, success, object_id, py_future]() {
      // This callback is invoked on the io_service_ event loop, so it cannot call
      // blocking call like Get(). We used GetAsync here, which should immediate call
      // PlasmaCallback again with object available locally.
      GetAsync(object_id, success, py_future);
    };

    async_plasma_callbacks_[object_id].emplace_back(std::move(plasma_arrived_callback));
  }

  // Ask raylet to subscribe to object notification. Raylet will call this core worker
  // when the object is local (and it will fire the callback immediately if the object
  // exists). CoreWorker::HandlePlasmaObjectReady handles such request.
  auto owner_address = GetOwnerAddressOrDie(object_id);
  raylet_ipc_client_->SubscribePlasmaReady(object_id, owner_address);
}

void CoreWorker::HandlePlasmaObjectReady(rpc::PlasmaObjectReadyRequest request,
                                         rpc::PlasmaObjectReadyReply *reply,
                                         rpc::SendReplyCallback send_reply_callback) {
  std::vector<std::function<void(void)>> callbacks;
  {
    absl::MutexLock lock(&plasma_mutex_);
    auto it = async_plasma_callbacks_.extract(ObjectID::FromBinary(request.object_id()));
    callbacks = it.mapped();
  }
  for (const auto &callback : callbacks) {
    // This callback needs to be asynchronous because it runs on the io_service_, so no
    // RPCs can be processed while it's running. This can easily lead to deadlock (for
    // example if the callback calls ray.get() on an object that is dependent on an RPC
    // to be ready).
    callback();
  }
  send_reply_callback(Status::OK(), nullptr, nullptr);
}

void CoreWorker::SetActorId(const ActorID &actor_id) {
  absl::MutexLock lock(&mutex_);
  if (!options_.is_local_mode) {
    RAY_CHECK(actor_id_.IsNil());
  }
  actor_id_ = actor_id;
}

void CoreWorker::SetWebuiDisplay(const std::string &key, const std::string &message) {
  absl::MutexLock lock(&mutex_);
  webui_display_[key] = message;
}

void CoreWorker::SetActorReprName(const std::string &repr_name) {
  RAY_CHECK(task_receiver_ != nullptr);
  task_receiver_->SetActorReprName(repr_name);

  absl::MutexLock lock(&mutex_);
  actor_repr_name_ = repr_name;
}

rpc::JobConfig CoreWorker::GetJobConfig() const {
  return worker_context_->GetCurrentJobConfig();
}

bool CoreWorker::IsExiting() const { return shutdown_coordinator_->ShouldEarlyExit(); }

bool CoreWorker::IsIdle(size_t num_objects_with_references,
                        int64_t pins_in_flight,
                        size_t num_pending_tasks) const {
  return (num_objects_with_references == 0) && (pins_in_flight == 0) &&
         (num_pending_tasks == 0);
}

bool CoreWorker::IsIdle() const {
  const size_t num_objects_with_references = reference_counter_->Size();
  const size_t num_pending_tasks = task_manager_->NumPendingTasks();
  const int64_t pins_in_flight = local_raylet_rpc_client_->GetPinsInFlight();
  return IsIdle(num_objects_with_references, pins_in_flight, num_pending_tasks);
}

Status CoreWorker::WaitForActorRegistered(const std::vector<ObjectID> &ids) {
  std::vector<ActorID> actor_ids;
  for (const auto &id : ids) {
    if (ObjectID::IsActorID(id)) {
      actor_ids.emplace_back(ObjectID::ToActorID(id));
    }
  }
  if (actor_ids.empty()) {
    return Status::OK();
  }
  std::promise<void> promise;
  auto future = promise.get_future();
  std::vector<Status> ret;
  int counter = 0;
  // Post to service pool to avoid mutex
  io_service_.post(
      [&, this]() {
        for (const auto &id : actor_ids) {
          if (actor_creator_->IsActorInRegistering(id)) {
            ++counter;
            actor_creator_->AsyncWaitForActorRegisterFinish(
                id, [&counter, &promise, &ret](const Status &status) {
                  ret.push_back(status);
                  --counter;
                  if (counter == 0) {
                    promise.set_value();
                  }
                });
          }
        }
        if (counter == 0) {
          promise.set_value();
        }
      },
      "CoreWorker.WaitForActorRegistered");
  future.wait();
  for (const auto &s : ret) {
    if (!s.ok()) {
      return s;
    }
  }
  return Status::OK();
}

std::vector<ObjectID> CoreWorker::GetCurrentReturnIds(int num_returns,
                                                      const ActorID &callee_actor_id) {
  std::vector<ObjectID> return_ids(num_returns);
  const auto next_task_index = worker_context_->GetTaskIndex() + 1;
  TaskID task_id;
  if (callee_actor_id.IsNil()) {
    /// Return ids for normal task call.
    task_id = TaskID::ForNormalTask(worker_context_->GetCurrentJobID(),
                                    worker_context_->GetCurrentInternalTaskId(),
                                    next_task_index);
  } else {
    /// Return ids for actor task call.
    task_id = TaskID::ForActorTask(worker_context_->GetCurrentJobID(),
                                   worker_context_->GetCurrentInternalTaskId(),
                                   next_task_index,
                                   callee_actor_id);
  }
  for (int i = 0; i < num_returns; i++) {
    return_ids[i] = ObjectID::FromIndex(task_id, i + 1);
  }
  return return_ids;
}

void CoreWorker::RecordTaskLogStart(const TaskID &task_id,
                                    int32_t attempt_number,
                                    const std::string &stdout_path,
                                    const std::string &stderr_path,
                                    int64_t stdout_start_offset,
                                    int64_t stderr_start_offset) const {
  if (options_.is_local_mode) {
    return;
  }
  rpc::TaskLogInfo task_log_info;
  task_log_info.set_stdout_file(stdout_path);
  task_log_info.set_stderr_file(stderr_path);
  task_log_info.set_stdout_start(stdout_start_offset);
  task_log_info.set_stderr_start(stderr_start_offset);

  auto current_task = worker_context_->GetCurrentTask();
  RAY_CHECK(current_task)
      << "We should have set the current task spec while executing the task.";
  RAY_UNUSED(task_event_buffer_->RecordTaskStatusEventIfNeeded(
      task_id,
      worker_context_->GetCurrentJobID(),
      attempt_number,
      *current_task,
      rpc::TaskStatus::NIL,
      /*include_task_info=*/false,
      worker::TaskStatusEvent::TaskStateUpdate(task_log_info)));
}

void CoreWorker::RecordTaskLogEnd(const TaskID &task_id,
                                  int32_t attempt_number,
                                  int64_t stdout_end_offset,
                                  int64_t stderr_end_offset) const {
  if (options_.is_local_mode) {
    return;
  }
  rpc::TaskLogInfo task_log_info;
  task_log_info.set_stdout_end(stdout_end_offset);
  task_log_info.set_stderr_end(stderr_end_offset);

  auto current_task = worker_context_->GetCurrentTask();
  RAY_CHECK(current_task)
      << "We should have set the current task spec before executing the task.";
  RAY_UNUSED(task_event_buffer_->RecordTaskStatusEventIfNeeded(
      task_id,
      worker_context_->GetCurrentJobID(),
      attempt_number,
      *current_task,
      rpc::TaskStatus::NIL,
      /*include_task_info=*/false,
      worker::TaskStatusEvent::TaskStateUpdate(task_log_info)));
}

void CoreWorker::UpdateTaskIsDebuggerPaused(const TaskID &task_id,
                                            const bool is_debugger_paused) {
  absl::MutexLock lock(&mutex_);
  auto running_task_it = running_tasks_.find(task_id);
  RAY_CHECK(running_task_it != running_tasks_.end())
      << "We should have set the running task spec before running the task.";
  RAY_LOG(DEBUG).WithField(running_task_it->second.TaskId())
      << "Task is paused by debugger set to " << is_debugger_paused;
  RAY_UNUSED(task_event_buffer_->RecordTaskStatusEventIfNeeded(
      task_id,
      worker_context_->GetCurrentJobID(),
      running_task_it->second.AttemptNumber(),
      running_task_it->second,
      rpc::TaskStatus::NIL,
      /*include_task_info=*/false,
      worker::TaskStatusEvent::TaskStateUpdate(is_debugger_paused)));
}

void CoreWorker::AsyncRetryTask(TaskSpecification &spec, uint32_t delay_ms) {
  spec.GetMutableMessage().set_attempt_number(spec.AttemptNumber() + 1);
  absl::MutexLock lock(&mutex_);
  TaskToRetry task_to_retry{current_time_ms() + delay_ms, spec};
  RAY_LOG(INFO) << "Will resubmit task after a " << delay_ms
                << "ms delay: " << spec.DebugString();
  to_resubmit_.push(std::move(task_to_retry));
}

}  // namespace ray::core<|MERGE_RESOLUTION|>--- conflicted
+++ resolved
@@ -895,7 +895,6 @@
 }
 
 void CoreWorker::RecordMetrics() {
-<<<<<<< HEAD
   if (GetShutdownState() != ray::core::ShutdownState::kRunning) {
     RAY_LOG(DEBUG) << "Skipping metrics recording during shutdown";
     return;
@@ -909,18 +908,10 @@
     if (memory_store_) {
       memory_store_->RecordMetrics();
     }
+    reference_counter_->RecordMetrics();
   } catch (const std::exception &e) {
     RAY_LOG(WARNING) << "Failed to record metrics: " << e.what();
   }
-=======
-  // Record metrics for owned tasks.
-  task_manager_->RecordMetrics();
-  // Record metrics for executed tasks.
-  task_counter_.RecordMetrics();
-  // Record worker heap memory metrics.
-  memory_store_->RecordMetrics();
-  reference_counter_->RecordMetrics();
->>>>>>> 33d63165
 }
 
 std::unordered_map<ObjectID, std::pair<size_t, size_t>>
