// Copyright 2017 The Ray Authors.
//
// Licensed under the Apache License, Version 2.0 (the "License");
// you may not use this file except in compliance with the License.
// You may obtain a copy of the License at
//
//  http://www.apache.org/licenses/LICENSE-2.0
//
// Unless required by applicable law or agreed to in writing, software
// distributed under the License is distributed on an "AS IS" BASIS,
// WITHOUT WARRANTIES OR CONDITIONS OF ANY KIND, either express or implied.
// See the License for the specific language governing permissions and
// limitations under the License.

#include "ray/core_worker/actor_manager.h"

#include "ray/gcs/pb_util.h"

namespace ray {
namespace core {

ActorID ActorManager::RegisterActorHandle(std::unique_ptr<ActorHandle> actor_handle,
                                          const ObjectID &outer_object_id,
                                          const std::string &call_site,
                                          const rpc::Address &caller_address,
                                          bool is_self) {
  const ActorID actor_id = actor_handle->GetActorID();
  const rpc::Address owner_address = actor_handle->GetOwnerAddress();
  const auto actor_creation_return_id = ObjectID::ForActorHandle(actor_id);

  // Note we need set `cached_actor_name` to empty string as we only cache named actors
  // when getting them from GCS.
  RAY_UNUSED(AddActorHandle(std::move(actor_handle), /*cached_actor_name=*/"",
                            /*is_owner_handle=*/false, call_site, caller_address,
                            actor_id, actor_creation_return_id, is_self));
  ObjectID actor_handle_id = ObjectID::ForActorHandle(actor_id);
  reference_counter_->AddBorrowedObject(actor_handle_id, outer_object_id, owner_address);
  return actor_id;
}

std::shared_ptr<ActorHandle> ActorManager::GetActorHandle(const ActorID &actor_id) {
  absl::MutexLock lock(&mutex_);
  auto it = actor_handles_.find(actor_id);
  RAY_CHECK(it != actor_handles_.end())
      << "Cannot find an actor handle of id, " << actor_id
      << ". This method should be called only when you ensure actor handles exists.";
  return it->second;
}

std::pair<std::shared_ptr<const ActorHandle>, Status> ActorManager::GetNamedActorHandle(
    const std::string &name, const std::string &ray_namespace,
    const std::string &call_site, const rpc::Address &caller_address) {
  ActorID actor_id = GetCachedNamedActorID(GenerateCachedActorName(ray_namespace, name));
  if (actor_id.IsNil()) {
    // This call needs to be blocking because we can't return until the actor
    // handle is created, which requires the response from the RPC. This is
    // implemented using a promise that's captured in the RPC callback.
    // There should be no risk of deadlock because we don't hold any
    // locks during the call and the RPCs run on a separate thread.
    std::shared_ptr<std::promise<void>> ready_promise =
        std::make_shared<std::promise<void>>(std::promise<void>());
    RAY_CHECK_OK(gcs_client_->Actors().AsyncGetByName(
        name, ray_namespace,
        [this, &actor_id, name, call_site, &caller_address, ready_promise](
            Status status, const boost::optional<rpc::ActorTableData> &result) {
          if (status.ok() && result) {
            auto actor_handle = std::make_unique<ActorHandle>(*result);
            actor_id = actor_handle->GetActorID();
            AddNewActorHandle(std::move(actor_handle),
                              GenerateCachedActorName(result.get().ray_namespace(),
                                                      result.get().name()),
                              call_site, caller_address,
                              /*is_detached*/ true);
          } else {
            // Use a NIL actor ID to signal that the actor wasn't found.
            RAY_LOG(DEBUG) << "Failed to look up actor with name: " << name;
            actor_id = ActorID::Nil();
          }
          ready_promise->set_value();
        }));
    // Block until the RPC completes. Set a timeout to avoid hangs if the
    // GCS service crashes.
    if (ready_promise->get_future().wait_for(std::chrono::seconds(
            RayConfig::instance().gcs_server_request_timeout_seconds())) !=
        std::future_status::ready) {
      std::ostringstream stream;
      stream << "There was timeout in getting the actor handle, "
                "probably because the GCS server is dead or under high load .";
      std::string error_str = stream.str();
      RAY_LOG(ERROR) << error_str;
      return std::make_pair(nullptr, Status::TimedOut(error_str));
    }
  }

  if (actor_id.IsNil()) {
    std::ostringstream stream;
    stream << "Failed to look up actor with name '" << name << "'. This could "
           << "because 1. You are trying to look up a named actor you "
           << "didn't create. 2. The named actor died. "
           << "3. You did not use a namespace matching the namespace of the "
           << "actor.";
    auto error_msg = stream.str();
    RAY_LOG(WARNING) << error_msg;
    return std::make_pair(nullptr, Status::NotFound(error_msg));
  }

  return std::make_pair(GetActorHandle(actor_id), Status::OK());
}

bool ActorManager::CheckActorHandleExists(const ActorID &actor_id) {
  absl::MutexLock lock(&mutex_);
  return actor_handles_.find(actor_id) != actor_handles_.end();
}

bool ActorManager::AddNewActorHandle(std::unique_ptr<ActorHandle> actor_handle,
                                     const std::string &cached_actor_name,
                                     const std::string &call_site,
                                     const rpc::Address &caller_address,
                                     bool is_detached) {
  const auto &actor_id = actor_handle->GetActorID();
  const auto actor_creation_return_id = ObjectID::ForActorHandle(actor_id);
  // Detached actor doesn't need ref counting.
  if (!is_detached) {
    reference_counter_->AddOwnedObject(actor_creation_return_id,
                                       /*inner_ids=*/{}, caller_address, call_site,
                                       /*object_size*/ -1,
                                       /*is_reconstructable=*/true);
  }

  return AddActorHandle(std::move(actor_handle), cached_actor_name,
                        /*is_owner_handle=*/!is_detached, call_site, caller_address,
                        actor_id, actor_creation_return_id);
}

bool ActorManager::AddNewActorHandle(std::unique_ptr<ActorHandle> actor_handle,
                                     const std::string &call_site,
                                     const rpc::Address &caller_address,
                                     bool is_detached) {
  return AddNewActorHandle(std::move(actor_handle), /*cached_actor_name=*/"", call_site,
                           caller_address, is_detached);
}

bool ActorManager::AddActorHandle(std::unique_ptr<ActorHandle> actor_handle,
                                  const std::string &cached_actor_name,
                                  bool is_owner_handle, const std::string &call_site,
                                  const rpc::Address &caller_address,
                                  const ActorID &actor_id,
                                  const ObjectID &actor_creation_return_id,
                                  bool is_self) {
  reference_counter_->AddLocalReference(actor_creation_return_id, call_site);
  direct_actor_submitter_->AddActorQueueIfNotExists(actor_id);
  bool inserted;
  {
    absl::MutexLock lock(&mutex_);
    inserted = actor_handles_.emplace(actor_id, std::move(actor_handle)).second;
  }

  if (is_self) {
    // Current actor doesn't need to subscribe its state from GCS.
    // num_restarts is used for dropping out-of-order pub messages. Since we won't
    // subscribe any messages, we can set any value bigger than -1(we use 0 here).
    direct_actor_submitter_->ConnectActor(actor_id, caller_address, /*num_restarts=*/0);
    return inserted;
  }

  if (inserted) {
    // Register a callback to handle actor notifications.
    auto actor_notification_callback =
        std::bind(&ActorManager::HandleActorStateNotification, this,
                  std::placeholders::_1, std::placeholders::_2);
    RAY_CHECK_OK(gcs_client_->Actors().AsyncSubscribe(
        actor_id, actor_notification_callback,
        [this, actor_id, cached_actor_name](Status status) {
          if (status.ok() && !cached_actor_name.empty()) {
            {
              absl::MutexLock lock(&cache_mutex_);
              cached_actor_name_to_ids_.emplace(cached_actor_name, actor_id);
            }
          }
        }));
  }

  return inserted;
}

void ActorManager::OnActorKilled(const ActorID &actor_id) {
  const auto &actor_handle = GetActorHandle(actor_id);
  const auto &actor_name = actor_handle->GetName();
  const auto &ray_namespace = actor_handle->GetNamespace();

  /// Invalidate named actor cache.
  if (!actor_name.empty()) {
    RAY_LOG(DEBUG) << "Actor name cache is invalided for the actor of name " << actor_name
                   << " namespace " << ray_namespace << " id " << actor_id;
    absl::MutexLock lock(&cache_mutex_);
    cached_actor_name_to_ids_.erase(GenerateCachedActorName(ray_namespace, actor_name));
  }
}

void ActorManager::WaitForActorOutOfScope(
    const ActorID &actor_id,
    std::function<void(const ActorID &)> actor_out_of_scope_callback) {
  absl::MutexLock lock(&mutex_);
  auto it = actor_handles_.find(actor_id);
  if (it == actor_handles_.end()) {
    actor_out_of_scope_callback(actor_id);
  } else {
    // GCS actor manager will wait until the actor has been created before polling the
    // owner. This should avoid any asynchronous problems.
    auto callback = [actor_id, actor_out_of_scope_callback](const ObjectID &object_id) {
      actor_out_of_scope_callback(actor_id);
    };

    // Returns true if the object was present and the callback was added. It might have
    // already been evicted by the time we get this request, in which case we should
    // respond immediately so the gcs server can destroy the actor.
    const auto actor_creation_return_id = ObjectID::ForActorHandle(actor_id);
    if (!reference_counter_->SetDeleteCallback(actor_creation_return_id, callback)) {
      RAY_LOG(DEBUG) << "ActorID reference already gone for " << actor_id;
      actor_out_of_scope_callback(actor_id);
    }
  }
}

void ActorManager::HandleActorStateNotification(const ActorID &actor_id,
                                                const rpc::ActorTableData &actor_data) {
  const auto &actor_state = rpc::ActorTableData::ActorState_Name(actor_data.state());
  RAY_LOG(INFO) << "received notification on actor, state: " << actor_state
                << ", actor_id: " << actor_id
                << ", ip address: " << actor_data.address().ip_address()
                << ", port: " << actor_data.address().port() << ", worker_id: "
                << WorkerID::FromBinary(actor_data.address().worker_id())
                << ", raylet_id: " << NodeID::FromBinary(actor_data.address().raylet_id())
                << ", num_restarts: " << actor_data.num_restarts()
                << ", death context type="
                << gcs::GetDeathCauseString(&actor_data.death_cause());
  if (actor_data.state() == rpc::ActorTableData::RESTARTING) {
    direct_actor_submitter_->DisconnectActor(actor_id, actor_data.num_restarts(),
                                             /*is_dead=*/false);
  } else if (actor_data.state() == rpc::ActorTableData::DEAD) {
<<<<<<< HEAD
    if (!actor_data.name().empty()) {
      absl::MutexLock lock(&cache_mutex_);
      cached_actor_name_to_ids_.erase(
          GenerateCachedActorName(actor_data.ray_namespace(), actor_data.name()));
    }

    direct_actor_submitter_->DisconnectActor(actor_id, actor_data.num_restarts(),
                                             /*is_dead=*/true, &actor_data.death_cause());
=======
    OnActorKilled(actor_id);
    std::shared_ptr<rpc::RayException> creation_task_exception = nullptr;
    if (actor_data.has_creation_task_exception()) {
      RAY_LOG(INFO) << "Creation task formatted exception: "
                    << actor_data.creation_task_exception().formatted_exception_string()
                    << ", actor_id: " << actor_id;
      creation_task_exception =
          std::make_shared<rpc::RayException>(actor_data.creation_task_exception());
    }
    direct_actor_submitter_->DisconnectActor(actor_id, actor_data.num_restarts(), true,
                                             creation_task_exception);
>>>>>>> 477b6265
    // We cannot erase the actor handle here because clients can still
    // submit tasks to dead actors. This also means we defer unsubscription,
    // otherwise we crash when bulk unsubscribing all actor handles.
  } else if (actor_data.state() == rpc::ActorTableData::ALIVE) {
    direct_actor_submitter_->ConnectActor(actor_id, actor_data.address(),
                                          actor_data.num_restarts());
  } else {
    // The actor is being created and not yet ready, just ignore!
  }
}

std::vector<ObjectID> ActorManager::GetActorHandleIDsFromHandles() {
  absl::MutexLock lock(&mutex_);
  std::vector<ObjectID> actor_handle_ids;
  for (const auto &handle : actor_handles_) {
    auto actor_id = handle.first;
    auto actor_handle_id = ObjectID::ForActorHandle(actor_id);
    actor_handle_ids.push_back(actor_handle_id);
  }
  return actor_handle_ids;
}

ActorID ActorManager::GetCachedNamedActorID(const std::string &actor_name) {
  {
    absl::MutexLock lock(&cache_mutex_);
    auto it = cached_actor_name_to_ids_.find(actor_name);
    if (it != cached_actor_name_to_ids_.end()) {
      absl::MutexLock lock(&mutex_);
      auto handle_it = actor_handles_.find(it->second);
      RAY_CHECK(handle_it != actor_handles_.end());
      return it->second;
    }
  }
  return ActorID::Nil();
}

}  // namespace core
}  // namespace ray<|MERGE_RESOLUTION|>--- conflicted
+++ resolved
@@ -238,28 +238,9 @@
     direct_actor_submitter_->DisconnectActor(actor_id, actor_data.num_restarts(),
                                              /*is_dead=*/false);
   } else if (actor_data.state() == rpc::ActorTableData::DEAD) {
-<<<<<<< HEAD
-    if (!actor_data.name().empty()) {
-      absl::MutexLock lock(&cache_mutex_);
-      cached_actor_name_to_ids_.erase(
-          GenerateCachedActorName(actor_data.ray_namespace(), actor_data.name()));
-    }
-
+    OnActorKilled(actor_id);
     direct_actor_submitter_->DisconnectActor(actor_id, actor_data.num_restarts(),
                                              /*is_dead=*/true, &actor_data.death_cause());
-=======
-    OnActorKilled(actor_id);
-    std::shared_ptr<rpc::RayException> creation_task_exception = nullptr;
-    if (actor_data.has_creation_task_exception()) {
-      RAY_LOG(INFO) << "Creation task formatted exception: "
-                    << actor_data.creation_task_exception().formatted_exception_string()
-                    << ", actor_id: " << actor_id;
-      creation_task_exception =
-          std::make_shared<rpc::RayException>(actor_data.creation_task_exception());
-    }
-    direct_actor_submitter_->DisconnectActor(actor_id, actor_data.num_restarts(), true,
-                                             creation_task_exception);
->>>>>>> 477b6265
     // We cannot erase the actor handle here because clients can still
     // submit tasks to dead actors. This also means we defer unsubscription,
     // otherwise we crash when bulk unsubscribing all actor handles.
