--- conflicted
+++ resolved
@@ -71,15 +71,9 @@
     // gcs_client.
     object_lookup_(
         object_id,
-<<<<<<< HEAD
         [this](const ObjectID &object_id_to_lookup, std::vector<rpc::Address> locations) {
           PinOrReconstructObject(object_id_to_lookup, std::move(locations));
-        }));
-=======
-        [this](const ObjectID &object_id, std::vector<rpc::Address> locations) {
-          PinOrReconstructObject(object_id, std::move(locations));
         });
->>>>>>> 2af79136
   } else if (requires_recovery) {
     RAY_LOG(DEBUG).WithField(object_id) << "Recovery already started for object";
   } else {
