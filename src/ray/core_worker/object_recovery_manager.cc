--- conflicted
+++ resolved
@@ -55,19 +55,12 @@
 
   if (!already_pending_recovery) {
     RAY_LOG(DEBUG).WithField(object_id) << "Starting recovery for object";
-<<<<<<< HEAD
-    in_memory_store_->GetAsync(
+    in_memory_store_.GetAsync(
         object_id, [this, object_id](const std::shared_ptr<RayObject> &obj) {
-          absl::MutexLock lock(&mu_);
-          RAY_CHECK(objects_pending_recovery_.erase(object_id)) << object_id;
-=======
-    in_memory_store_.GetAsync(
-        object_id, [this, object_id](std::shared_ptr<RayObject> obj) {
           {
             absl::MutexLock lock(&mu_);
             RAY_CHECK(objects_pending_recovery_.erase(object_id)) << object_id;
           }
->>>>>>> 9375c1f5
           RAY_LOG(INFO).WithField(object_id) << "Recovery complete for object";
         });
     // Lookup the object in the GCS to find another copy.
