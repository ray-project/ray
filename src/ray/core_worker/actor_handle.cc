--- conflicted
+++ resolved
@@ -1,254 +1,128 @@
-<<<<<<< HEAD
-// Copyright 2017 The Ray Authors.
-//
-// Licensed under the Apache License, Version 2.0 (the "License");
-// you may not use this file except in compliance with the License.
-// You may obtain a copy of the License at
-//
-//  http://www.apache.org/licenses/LICENSE-2.0
-//
-// Unless required by applicable law or agreed to in writing, software
-// distributed under the License is distributed on an "AS IS" BASIS,
-// WITHOUT WARRANTIES OR CONDITIONS OF ANY KIND, either express or implied.
-// See the License for the specific language governing permissions and
-// limitations under the License.
-
-#include "ray/core_worker/actor_handle.h"
-
-#include <memory>
-
-namespace ray {
-namespace core {
-namespace {
-rpc::ActorHandle CreateInnerActorHandle(
-    const class ActorID &actor_id, const TaskID &owner_id,
-    const rpc::Address &owner_address, const class JobID &job_id,
-    const ObjectID &initial_cursor, const Language actor_language,
-    const FunctionDescriptor &actor_creation_task_function_descriptor,
-    const std::string &extension_data, int64_t max_task_retries, const std::string &name,
-    const std::string &ray_namespace, bool execute_out_of_order) {
-  rpc::ActorHandle inner;
-  inner.set_actor_id(actor_id.Data(), actor_id.Size());
-  inner.set_owner_id(owner_id.Binary());
-  inner.mutable_owner_address()->CopyFrom(owner_address);
-  inner.set_creation_job_id(job_id.Data(), job_id.Size());
-  inner.set_actor_language(actor_language);
-  *inner.mutable_actor_creation_task_function_descriptor() =
-      actor_creation_task_function_descriptor->GetMessage();
-  inner.set_actor_cursor(initial_cursor.Binary());
-  inner.set_extension_data(extension_data);
-  inner.set_max_task_retries(max_task_retries);
-  inner.set_name(name);
-  inner.set_ray_namespace(ray_namespace);
-  inner.set_execute_out_of_order(execute_out_of_order);
-  return inner;
-}
-
-rpc::ActorHandle CreateInnerActorHandleFromString(const std::string &serialized) {
-  rpc::ActorHandle inner;
-  inner.ParseFromString(serialized);
-  return inner;
-}
-
-rpc::ActorHandle CreateInnerActorHandleFromActorTableData(
-    const rpc::ActorTableData &actor_table_data) {
-  rpc::ActorHandle inner;
-  inner.set_actor_id(actor_table_data.actor_id());
-  inner.set_owner_id(actor_table_data.parent_id());
-  inner.mutable_owner_address()->CopyFrom(actor_table_data.owner_address());
-  inner.set_creation_job_id(actor_table_data.job_id());
-  inner.set_actor_language(actor_table_data.task_spec().language());
-  inner.mutable_actor_creation_task_function_descriptor()->CopyFrom(
-      actor_table_data.task_spec().function_descriptor());
-  TaskSpecification task_spec(actor_table_data.task_spec());
-  inner.set_actor_cursor(task_spec.ReturnId(0).Binary());
-  inner.set_extension_data(
-      actor_table_data.task_spec().actor_creation_task_spec().extension_data());
-  inner.set_max_task_retries(
-      actor_table_data.task_spec().actor_creation_task_spec().max_task_retries());
-  inner.set_name(actor_table_data.task_spec().actor_creation_task_spec().name());
-  inner.set_ray_namespace(
-      actor_table_data.task_spec().actor_creation_task_spec().ray_namespace());
-  inner.set_execute_out_of_order(
-      actor_table_data.task_spec().actor_creation_task_spec().execute_out_of_order());
-  return inner;
-}
-}  // namespace
-
-ActorHandle::ActorHandle(
-    const class ActorID &actor_id, const TaskID &owner_id,
-    const rpc::Address &owner_address, const class JobID &job_id,
-    const ObjectID &initial_cursor, const Language actor_language,
-    const FunctionDescriptor &actor_creation_task_function_descriptor,
-    const std::string &extension_data, int64_t max_task_retries, const std::string &name,
-    const std::string &ray_namespace, bool execute_out_of_order)
-    : ActorHandle(CreateInnerActorHandle(
-          actor_id, owner_id, owner_address, job_id, initial_cursor, actor_language,
-          actor_creation_task_function_descriptor, extension_data, max_task_retries, name,
-          ray_namespace, execute_out_of_order)) {}
-
-ActorHandle::ActorHandle(const std::string &serialized)
-    : ActorHandle(CreateInnerActorHandleFromString(serialized)) {}
-
-ActorHandle::ActorHandle(const rpc::ActorTableData &actor_table_data)
-    : ActorHandle(CreateInnerActorHandleFromActorTableData(actor_table_data)) {}
-
-void ActorHandle::SetActorTaskSpec(TaskSpecBuilder &builder, const ObjectID new_cursor) {
-  absl::MutexLock guard(&mutex_);
-  // Build actor task spec.
-  const TaskID actor_creation_task_id = TaskID::ForActorCreationTask(GetActorID());
-  const ObjectID actor_creation_dummy_object_id =
-      ObjectID::FromIndex(actor_creation_task_id, /*index=*/1);
-  builder.SetActorTaskSpec(GetActorID(), actor_creation_dummy_object_id,
-                           /*previous_actor_task_dummy_object_id=*/actor_cursor_,
-                           task_counter_++);
-  actor_cursor_ = new_cursor;
-}
-
-void ActorHandle::SetResubmittedActorTaskSpec(TaskSpecification &spec,
-                                              const ObjectID new_cursor) {
-  absl::MutexLock guard(&mutex_);
-  auto mutable_spec = spec.GetMutableMessage().mutable_actor_task_spec();
-  mutable_spec->set_previous_actor_task_dummy_object_id(actor_cursor_.Binary());
-  mutable_spec->set_actor_counter(task_counter_++);
-  actor_cursor_ = new_cursor;
-}
-
-void ActorHandle::Serialize(std::string *output) { inner_.SerializeToString(output); }
-
-std::string ActorHandle::GetName() const { return inner_.name(); }
-
-std::string ActorHandle::GetNamespace() const { return inner_.ray_namespace(); }
-
-}  // namespace core
-}  // namespace ray
-=======
-// Copyright 2017 The Ray Authors.
-//
-// Licensed under the Apache License, Version 2.0 (the "License");
-// you may not use this file except in compliance with the License.
-// You may obtain a copy of the License at
-//
-//  http://www.apache.org/licenses/LICENSE-2.0
-//
-// Unless required by applicable law or agreed to in writing, software
-// distributed under the License is distributed on an "AS IS" BASIS,
-// WITHOUT WARRANTIES OR CONDITIONS OF ANY KIND, either express or implied.
-// See the License for the specific language governing permissions and
-// limitations under the License.
-
-#include "ray/core_worker/actor_handle.h"
-
-#include <memory>
-
-namespace ray {
-namespace core {
-namespace {
-rpc::ActorHandle CreateInnerActorHandle(
-    const class ActorID &actor_id, const TaskID &owner_id,
-    const rpc::Address &owner_address, const class JobID &job_id,
-    const ObjectID &initial_cursor, const Language actor_language,
-    const FunctionDescriptor &actor_creation_task_function_descriptor,
-    const std::string &extension_data, int64_t max_task_retries, const std::string &name,
-    const std::string &ray_namespace, int32_t max_pending_calls,
-    bool execute_out_of_order) {
-  rpc::ActorHandle inner;
-  inner.set_actor_id(actor_id.Data(), actor_id.Size());
-  inner.set_owner_id(owner_id.Binary());
-  inner.mutable_owner_address()->CopyFrom(owner_address);
-  inner.set_creation_job_id(job_id.Data(), job_id.Size());
-  inner.set_actor_language(actor_language);
-  *inner.mutable_actor_creation_task_function_descriptor() =
-      actor_creation_task_function_descriptor->GetMessage();
-  inner.set_actor_cursor(initial_cursor.Binary());
-  inner.set_extension_data(extension_data);
-  inner.set_max_task_retries(max_task_retries);
-  inner.set_name(name);
-  inner.set_ray_namespace(ray_namespace);
-  inner.set_execute_out_of_order(execute_out_of_order);
-  inner.set_max_pending_calls(max_pending_calls);
-  return inner;
-}
-
-rpc::ActorHandle CreateInnerActorHandleFromString(const std::string &serialized) {
-  rpc::ActorHandle inner;
-  inner.ParseFromString(serialized);
-  return inner;
-}
-
-rpc::ActorHandle CreateInnerActorHandleFromActorTableData(
-    const rpc::ActorTableData &actor_table_data) {
-  rpc::ActorHandle inner;
-  inner.set_actor_id(actor_table_data.actor_id());
-  inner.set_owner_id(actor_table_data.parent_id());
-  inner.mutable_owner_address()->CopyFrom(actor_table_data.owner_address());
-  inner.set_creation_job_id(actor_table_data.job_id());
-  inner.set_actor_language(actor_table_data.task_spec().language());
-  inner.mutable_actor_creation_task_function_descriptor()->CopyFrom(
-      actor_table_data.task_spec().function_descriptor());
-  TaskSpecification task_spec(actor_table_data.task_spec());
-  inner.set_actor_cursor(task_spec.ReturnId(0).Binary());
-  inner.set_extension_data(
-      actor_table_data.task_spec().actor_creation_task_spec().extension_data());
-  inner.set_max_task_retries(
-      actor_table_data.task_spec().actor_creation_task_spec().max_task_retries());
-  inner.set_name(actor_table_data.task_spec().actor_creation_task_spec().name());
-  inner.set_ray_namespace(
-      actor_table_data.task_spec().actor_creation_task_spec().ray_namespace());
-  inner.set_execute_out_of_order(
-      actor_table_data.task_spec().actor_creation_task_spec().execute_out_of_order());
-  inner.set_max_pending_calls(
-      actor_table_data.task_spec().actor_creation_task_spec().max_pending_calls());
-  return inner;
-}
-}  // namespace
-
-ActorHandle::ActorHandle(
-    const class ActorID &actor_id, const TaskID &owner_id,
-    const rpc::Address &owner_address, const class JobID &job_id,
-    const ObjectID &initial_cursor, const Language actor_language,
-    const FunctionDescriptor &actor_creation_task_function_descriptor,
-    const std::string &extension_data, int64_t max_task_retries, const std::string &name,
-    const std::string &ray_namespace, int32_t max_pending_calls,
-    bool execute_out_of_order)
-    : ActorHandle(CreateInnerActorHandle(
-          actor_id, owner_id, owner_address, job_id, initial_cursor, actor_language,
-          actor_creation_task_function_descriptor, extension_data, max_task_retries, name,
-          ray_namespace, max_pending_calls, execute_out_of_order)) {}
-
-ActorHandle::ActorHandle(const std::string &serialized)
-    : ActorHandle(CreateInnerActorHandleFromString(serialized)) {}
-
-ActorHandle::ActorHandle(const rpc::ActorTableData &actor_table_data)
-    : ActorHandle(CreateInnerActorHandleFromActorTableData(actor_table_data)) {}
-
-void ActorHandle::SetActorTaskSpec(TaskSpecBuilder &builder, const ObjectID new_cursor) {
-  absl::MutexLock guard(&mutex_);
-  // Build actor task spec.
-  const TaskID actor_creation_task_id = TaskID::ForActorCreationTask(GetActorID());
-  const ObjectID actor_creation_dummy_object_id =
-      ObjectID::FromIndex(actor_creation_task_id, /*index=*/1);
-  builder.SetActorTaskSpec(GetActorID(), actor_creation_dummy_object_id,
-                           /*previous_actor_task_dummy_object_id=*/actor_cursor_,
-                           task_counter_++);
-  actor_cursor_ = new_cursor;
-}
-
-void ActorHandle::SetResubmittedActorTaskSpec(TaskSpecification &spec,
-                                              const ObjectID new_cursor) {
-  absl::MutexLock guard(&mutex_);
-  auto mutable_spec = spec.GetMutableMessage().mutable_actor_task_spec();
-  mutable_spec->set_previous_actor_task_dummy_object_id(actor_cursor_.Binary());
-  mutable_spec->set_actor_counter(task_counter_++);
-  actor_cursor_ = new_cursor;
-}
-
-void ActorHandle::Serialize(std::string *output) { inner_.SerializeToString(output); }
-
-std::string ActorHandle::GetName() const { return inner_.name(); }
-
-std::string ActorHandle::GetNamespace() const { return inner_.ray_namespace(); }
-
-}  // namespace core
-}  // namespace ray
->>>>>>> 19672688
+// Copyright 2017 The Ray Authors.
+//
+// Licensed under the Apache License, Version 2.0 (the "License");
+// you may not use this file except in compliance with the License.
+// You may obtain a copy of the License at
+//
+//  http://www.apache.org/licenses/LICENSE-2.0
+//
+// Unless required by applicable law or agreed to in writing, software
+// distributed under the License is distributed on an "AS IS" BASIS,
+// WITHOUT WARRANTIES OR CONDITIONS OF ANY KIND, either express or implied.
+// See the License for the specific language governing permissions and
+// limitations under the License.
+
+#include "ray/core_worker/actor_handle.h"
+
+#include <memory>
+
+namespace ray {
+namespace core {
+namespace {
+rpc::ActorHandle CreateInnerActorHandle(
+    const class ActorID &actor_id, const TaskID &owner_id,
+    const rpc::Address &owner_address, const class JobID &job_id,
+    const ObjectID &initial_cursor, const Language actor_language,
+    const FunctionDescriptor &actor_creation_task_function_descriptor,
+    const std::string &extension_data, int64_t max_task_retries, const std::string &name,
+    const std::string &ray_namespace, int32_t max_pending_calls,
+    bool execute_out_of_order) {
+  rpc::ActorHandle inner;
+  inner.set_actor_id(actor_id.Data(), actor_id.Size());
+  inner.set_owner_id(owner_id.Binary());
+  inner.mutable_owner_address()->CopyFrom(owner_address);
+  inner.set_creation_job_id(job_id.Data(), job_id.Size());
+  inner.set_actor_language(actor_language);
+  *inner.mutable_actor_creation_task_function_descriptor() =
+      actor_creation_task_function_descriptor->GetMessage();
+  inner.set_actor_cursor(initial_cursor.Binary());
+  inner.set_extension_data(extension_data);
+  inner.set_max_task_retries(max_task_retries);
+  inner.set_name(name);
+  inner.set_ray_namespace(ray_namespace);
+  inner.set_execute_out_of_order(execute_out_of_order);
+  inner.set_max_pending_calls(max_pending_calls);
+  return inner;
+}
+
+rpc::ActorHandle CreateInnerActorHandleFromString(const std::string &serialized) {
+  rpc::ActorHandle inner;
+  inner.ParseFromString(serialized);
+  return inner;
+}
+
+rpc::ActorHandle CreateInnerActorHandleFromActorTableData(
+    const rpc::ActorTableData &actor_table_data) {
+  rpc::ActorHandle inner;
+  inner.set_actor_id(actor_table_data.actor_id());
+  inner.set_owner_id(actor_table_data.parent_id());
+  inner.mutable_owner_address()->CopyFrom(actor_table_data.owner_address());
+  inner.set_creation_job_id(actor_table_data.job_id());
+  inner.set_actor_language(actor_table_data.task_spec().language());
+  inner.mutable_actor_creation_task_function_descriptor()->CopyFrom(
+      actor_table_data.task_spec().function_descriptor());
+  TaskSpecification task_spec(actor_table_data.task_spec());
+  inner.set_actor_cursor(task_spec.ReturnId(0).Binary());
+  inner.set_extension_data(
+      actor_table_data.task_spec().actor_creation_task_spec().extension_data());
+  inner.set_max_task_retries(
+      actor_table_data.task_spec().actor_creation_task_spec().max_task_retries());
+  inner.set_name(actor_table_data.task_spec().actor_creation_task_spec().name());
+  inner.set_ray_namespace(
+      actor_table_data.task_spec().actor_creation_task_spec().ray_namespace());
+  inner.set_execute_out_of_order(
+      actor_table_data.task_spec().actor_creation_task_spec().execute_out_of_order());
+  inner.set_max_pending_calls(
+      actor_table_data.task_spec().actor_creation_task_spec().max_pending_calls());
+  return inner;
+}
+}  // namespace
+
+ActorHandle::ActorHandle(
+    const class ActorID &actor_id, const TaskID &owner_id,
+    const rpc::Address &owner_address, const class JobID &job_id,
+    const ObjectID &initial_cursor, const Language actor_language,
+    const FunctionDescriptor &actor_creation_task_function_descriptor,
+    const std::string &extension_data, int64_t max_task_retries, const std::string &name,
+    const std::string &ray_namespace, int32_t max_pending_calls,
+    bool execute_out_of_order)
+    : ActorHandle(CreateInnerActorHandle(
+          actor_id, owner_id, owner_address, job_id, initial_cursor, actor_language,
+          actor_creation_task_function_descriptor, extension_data, max_task_retries, name,
+          ray_namespace, max_pending_calls, execute_out_of_order)) {}
+
+ActorHandle::ActorHandle(const std::string &serialized)
+    : ActorHandle(CreateInnerActorHandleFromString(serialized)) {}
+
+ActorHandle::ActorHandle(const rpc::ActorTableData &actor_table_data)
+    : ActorHandle(CreateInnerActorHandleFromActorTableData(actor_table_data)) {}
+
+void ActorHandle::SetActorTaskSpec(TaskSpecBuilder &builder, const ObjectID new_cursor) {
+  absl::MutexLock guard(&mutex_);
+  // Build actor task spec.
+  const TaskID actor_creation_task_id = TaskID::ForActorCreationTask(GetActorID());
+  const ObjectID actor_creation_dummy_object_id =
+      ObjectID::FromIndex(actor_creation_task_id, /*index=*/1);
+  builder.SetActorTaskSpec(GetActorID(), actor_creation_dummy_object_id,
+                           /*previous_actor_task_dummy_object_id=*/actor_cursor_,
+                           task_counter_++);
+  actor_cursor_ = new_cursor;
+}
+
+void ActorHandle::SetResubmittedActorTaskSpec(TaskSpecification &spec,
+                                              const ObjectID new_cursor) {
+  absl::MutexLock guard(&mutex_);
+  auto mutable_spec = spec.GetMutableMessage().mutable_actor_task_spec();
+  mutable_spec->set_previous_actor_task_dummy_object_id(actor_cursor_.Binary());
+  mutable_spec->set_actor_counter(task_counter_++);
+  actor_cursor_ = new_cursor;
+}
+
+void ActorHandle::Serialize(std::string *output) { inner_.SerializeToString(output); }
+
+std::string ActorHandle::GetName() const { return inner_.name(); }
+
+std::string ActorHandle::GetNamespace() const { return inner_.ray_namespace(); }
+
+}  // namespace core
+}  // namespace ray