// Copyright 2017 The Ray Authors.
//
// Licensed under the Apache License, Version 2.0 (the "License");
// you may not use this file except in compliance with the License.
// You may obtain a copy of the License at
//
//  http://www.apache.org/licenses/LICENSE-2.0
//
// Unless required by applicable law or agreed to in writing, software
// distributed under the License is distributed on an "AS IS" BASIS,
// WITHOUT WARRANTIES OR CONDITIONS OF ANY KIND, either express or implied.
// See the License for the specific language governing permissions and
// limitations under the License.

#include "ray/core_worker/actor_handle.h"

#include <memory>

namespace ray {
namespace core {
namespace {
rpc::ActorHandle CreateInnerActorHandle(
    const class ActorID &actor_id,
    const TaskID &owner_id,
    const rpc::Address &owner_address,
    const class JobID &job_id,
    const ObjectID &initial_cursor,
    const Language actor_language,
    const FunctionDescriptor &actor_creation_task_function_descriptor,
<<<<<<< HEAD
    const std::string &extension_data, int64_t max_task_retries, const std::string &name,
    const std::string &ray_namespace, int32_t max_pending_calls,
    bool execute_out_of_order, bool enable_task_fast_fail) {
=======
    const std::string &extension_data,
    int64_t max_task_retries,
    const std::string &name,
    const std::string &ray_namespace,
    int32_t max_pending_calls,
    bool execute_out_of_order) {
>>>>>>> 8823ca48
  rpc::ActorHandle inner;
  inner.set_actor_id(actor_id.Data(), actor_id.Size());
  inner.set_owner_id(owner_id.Binary());
  inner.mutable_owner_address()->CopyFrom(owner_address);
  inner.set_creation_job_id(job_id.Data(), job_id.Size());
  inner.set_actor_language(actor_language);
  *inner.mutable_actor_creation_task_function_descriptor() =
      actor_creation_task_function_descriptor->GetMessage();
  inner.set_actor_cursor(initial_cursor.Binary());
  inner.set_extension_data(extension_data);
  inner.set_max_task_retries(max_task_retries);
  inner.set_name(name);
  inner.set_ray_namespace(ray_namespace);
  inner.set_execute_out_of_order(execute_out_of_order);
  inner.set_max_pending_calls(max_pending_calls);
  inner.set_enable_task_fast_fail(enable_task_fast_fail);
  return inner;
}

rpc::ActorHandle CreateInnerActorHandleFromString(const std::string &serialized) {
  rpc::ActorHandle inner;
  inner.ParseFromString(serialized);
  return inner;
}

rpc::ActorHandle CreateInnerActorHandleFromActorTableData(
    const rpc::ActorTableData &actor_table_data) {
  rpc::ActorHandle inner;
  inner.set_actor_id(actor_table_data.actor_id());
  inner.set_owner_id(actor_table_data.parent_id());
  inner.mutable_owner_address()->CopyFrom(actor_table_data.owner_address());
  inner.set_creation_job_id(actor_table_data.job_id());
  inner.set_actor_language(actor_table_data.task_spec().language());
  inner.mutable_actor_creation_task_function_descriptor()->CopyFrom(
      actor_table_data.task_spec().function_descriptor());
  TaskSpecification task_spec(actor_table_data.task_spec());
  inner.set_actor_cursor(task_spec.ReturnId(0).Binary());
  inner.set_extension_data(
      actor_table_data.task_spec().actor_creation_task_spec().extension_data());
  inner.set_max_task_retries(
      actor_table_data.task_spec().actor_creation_task_spec().max_task_retries());
  inner.set_name(actor_table_data.task_spec().actor_creation_task_spec().name());
  inner.set_ray_namespace(
      actor_table_data.task_spec().actor_creation_task_spec().ray_namespace());
  inner.set_execute_out_of_order(
      actor_table_data.task_spec().actor_creation_task_spec().execute_out_of_order());
  inner.set_max_pending_calls(
      actor_table_data.task_spec().actor_creation_task_spec().max_pending_calls());
  return inner;
}
}  // namespace

ActorHandle::ActorHandle(
    const class ActorID &actor_id,
    const TaskID &owner_id,
    const rpc::Address &owner_address,
    const class JobID &job_id,
    const ObjectID &initial_cursor,
    const Language actor_language,
    const FunctionDescriptor &actor_creation_task_function_descriptor,
<<<<<<< HEAD
    const std::string &extension_data, int64_t max_task_retries, const std::string &name,
    const std::string &ray_namespace, int32_t max_pending_calls,
    bool execute_out_of_order, bool enable_task_fast_fail)
    : ActorHandle(CreateInnerActorHandle(
          actor_id, owner_id, owner_address, job_id, initial_cursor, actor_language,
          actor_creation_task_function_descriptor, extension_data, max_task_retries, name,
          ray_namespace, max_pending_calls, execute_out_of_order,
          enable_task_fast_fail)) {}
=======
    const std::string &extension_data,
    int64_t max_task_retries,
    const std::string &name,
    const std::string &ray_namespace,
    int32_t max_pending_calls,
    bool execute_out_of_order)
    : ActorHandle(CreateInnerActorHandle(actor_id,
                                         owner_id,
                                         owner_address,
                                         job_id,
                                         initial_cursor,
                                         actor_language,
                                         actor_creation_task_function_descriptor,
                                         extension_data,
                                         max_task_retries,
                                         name,
                                         ray_namespace,
                                         max_pending_calls,
                                         execute_out_of_order)) {}
>>>>>>> 8823ca48

ActorHandle::ActorHandle(const std::string &serialized)
    : ActorHandle(CreateInnerActorHandleFromString(serialized)) {}

ActorHandle::ActorHandle(const rpc::ActorTableData &actor_table_data)
    : ActorHandle(CreateInnerActorHandleFromActorTableData(actor_table_data)) {}

void ActorHandle::SetActorTaskSpec(TaskSpecBuilder &builder, const ObjectID new_cursor) {
  absl::MutexLock guard(&mutex_);
  // Build actor task spec.
  const TaskID actor_creation_task_id = TaskID::ForActorCreationTask(GetActorID());
  const ObjectID actor_creation_dummy_object_id =
      ObjectID::FromIndex(actor_creation_task_id, /*index=*/1);
  builder.SetActorTaskSpec(GetActorID(),
                           actor_creation_dummy_object_id,
                           /*previous_actor_task_dummy_object_id=*/actor_cursor_,
                           task_counter_++);
  actor_cursor_ = new_cursor;
}

void ActorHandle::SetResubmittedActorTaskSpec(TaskSpecification &spec,
                                              const ObjectID new_cursor) {
  absl::MutexLock guard(&mutex_);
  auto mutable_spec = spec.GetMutableMessage().mutable_actor_task_spec();
  mutable_spec->set_previous_actor_task_dummy_object_id(actor_cursor_.Binary());
  mutable_spec->set_actor_counter(task_counter_++);
  actor_cursor_ = new_cursor;
}

void ActorHandle::Serialize(std::string *output) { inner_.SerializeToString(output); }

std::string ActorHandle::GetName() const { return inner_.name(); }

std::string ActorHandle::GetNamespace() const { return inner_.ray_namespace(); }

}  // namespace core
}  // namespace ray<|MERGE_RESOLUTION|>--- conflicted
+++ resolved
@@ -27,18 +27,13 @@
     const ObjectID &initial_cursor,
     const Language actor_language,
     const FunctionDescriptor &actor_creation_task_function_descriptor,
-<<<<<<< HEAD
-    const std::string &extension_data, int64_t max_task_retries, const std::string &name,
-    const std::string &ray_namespace, int32_t max_pending_calls,
-    bool execute_out_of_order, bool enable_task_fast_fail) {
-=======
     const std::string &extension_data,
     int64_t max_task_retries,
     const std::string &name,
     const std::string &ray_namespace,
     int32_t max_pending_calls,
-    bool execute_out_of_order) {
->>>>>>> 8823ca48
+    bool execute_out_of_order,
+    bool enable_task_fast_fail) {
   rpc::ActorHandle inner;
   inner.set_actor_id(actor_id.Data(), actor_id.Size());
   inner.set_owner_id(owner_id.Binary());
@@ -99,22 +94,13 @@
     const ObjectID &initial_cursor,
     const Language actor_language,
     const FunctionDescriptor &actor_creation_task_function_descriptor,
-<<<<<<< HEAD
-    const std::string &extension_data, int64_t max_task_retries, const std::string &name,
-    const std::string &ray_namespace, int32_t max_pending_calls,
-    bool execute_out_of_order, bool enable_task_fast_fail)
-    : ActorHandle(CreateInnerActorHandle(
-          actor_id, owner_id, owner_address, job_id, initial_cursor, actor_language,
-          actor_creation_task_function_descriptor, extension_data, max_task_retries, name,
-          ray_namespace, max_pending_calls, execute_out_of_order,
-          enable_task_fast_fail)) {}
-=======
     const std::string &extension_data,
     int64_t max_task_retries,
     const std::string &name,
     const std::string &ray_namespace,
     int32_t max_pending_calls,
-    bool execute_out_of_order)
+    bool execute_out_of_order,
+    bool enable_task_fast_fail)
     : ActorHandle(CreateInnerActorHandle(actor_id,
                                          owner_id,
                                          owner_address,
@@ -127,8 +113,8 @@
                                          name,
                                          ray_namespace,
                                          max_pending_calls,
-                                         execute_out_of_order)) {}
->>>>>>> 8823ca48
+                                         execute_out_of_order,
+                                         enable_task_fast_fail)) {}
 
 ActorHandle::ActorHandle(const std::string &serialized)
     : ActorHandle(CreateInnerActorHandleFromString(serialized)) {}
