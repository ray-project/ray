--- conflicted
+++ resolved
@@ -22,15 +22,10 @@
  * Signature:
  * (JLorg/ray/runtime/functionmanager/FunctionDescriptor;Ljava/util/List;Lorg/ray/api/options/ActorCreationOptions;)[B
  */
-<<<<<<< HEAD
-JNIEXPORT jbyteArray JNICALL Java_org_ray_runtime_task_NativeTaskSubmitter_nativeCreateActor(
-    JNIEnv *, jclass, jlong, jobject, jobject, jobject);
-=======
 JNIEXPORT jbyteArray JNICALL
 Java_org_ray_runtime_task_NativeTaskSubmitter_nativeCreateActor(JNIEnv *, jclass, jlong,
                                                                 jobject, jobject,
                                                                 jobject);
->>>>>>> 044527ad
 
 /*
  * Class:     org_ray_runtime_task_NativeTaskSubmitter
@@ -40,15 +35,9 @@
  */
 JNIEXPORT jobject JNICALL
 Java_org_ray_runtime_task_NativeTaskSubmitter_nativeSubmitActorTask(JNIEnv *, jclass,
-<<<<<<< HEAD
-                                                                    jlong, jbyteArray, jobject,
-                                                                    jobject, jint,
-                                                                    jobject);
-=======
                                                                     jlong, jbyteArray,
                                                                     jobject, jobject,
                                                                     jint, jobject);
->>>>>>> 044527ad
 
 #ifdef __cplusplus
 }
