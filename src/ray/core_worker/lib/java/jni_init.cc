--- conflicted
+++ resolved
@@ -1,815 +1,425 @@
-<<<<<<< HEAD
-// Copyright 2017 The Ray Authors.
-//
-// Licensed under the Apache License, Version 2.0 (the "License");
-// you may not use this file except in compliance with the License.
-// You may obtain a copy of the License at
-//
-//  http://www.apache.org/licenses/LICENSE-2.0
-//
-// Unless required by applicable law or agreed to in writing, software
-// distributed under the License is distributed on an "AS IS" BASIS,
-// WITHOUT WARRANTIES OR CONDITIONS OF ANY KIND, either express or implied.
-// See the License for the specific language governing permissions and
-// limitations under the License.
-
-#include "jni_utils.h"
-
-jclass java_boolean_class;
-jmethodID java_boolean_init;
-
-jclass java_double_class;
-jmethodID java_double_double_value;
-
-jclass java_long_class;
-jmethodID java_long_init;
-
-jclass java_object_class;
-jmethodID java_object_equals;
-jmethodID java_object_hash_code;
-
-jclass java_list_class;
-jmethodID java_list_size;
-jmethodID java_list_get;
-jmethodID java_list_add;
-
-jclass java_array_list_class;
-jmethodID java_array_list_init;
-jmethodID java_array_list_init_with_capacity;
-
-jclass java_map_class;
-jmethodID java_map_entry_set;
-jmethodID java_map_put;
-
-jclass java_hash_map_class;
-jmethodID java_hash_map_init;
-
-jclass java_set_class;
-jmethodID java_set_iterator;
-
-jclass java_iterator_class;
-jmethodID java_iterator_has_next;
-jmethodID java_iterator_next;
-
-jclass java_map_entry_class;
-jmethodID java_map_entry_get_key;
-jmethodID java_map_entry_get_value;
-
-jclass java_system_class;
-jmethodID java_system_gc;
-
-jclass java_ray_exception_class;
-jclass java_ray_intentional_system_exit_exception_class;
-jclass java_ray_timeout_exception_class;
-
-jclass java_ray_actor_exception_class;
-jmethodID java_ray_exception_to_bytes;
-
-jclass java_jni_exception_util_class;
-jmethodID java_jni_exception_util_get_stack_trace;
-
-jclass java_base_id_class;
-jmethodID java_base_id_get_bytes;
-
-jclass java_abstract_message_lite_class;
-jmethodID java_abstract_message_lite_to_byte_array;
-
-jclass java_function_descriptor_class;
-jmethodID java_function_descriptor_get_language;
-jmethodID java_function_descriptor_to_list;
-
-jclass java_language_class;
-jmethodID java_language_get_number;
-
-jclass java_function_arg_class;
-jfieldID java_function_arg_id;
-jfieldID java_function_arg_owner_address;
-jfieldID java_function_arg_value;
-
-jclass java_base_task_options_class;
-jfieldID java_base_task_options_resources;
-
-jclass java_call_options_class;
-jfieldID java_call_options_name;
-jfieldID java_task_creation_options_group;
-jfieldID java_task_creation_options_bundle_index;
-jfieldID java_call_options_concurrency_group_name;
-
-jclass java_actor_creation_options_class;
-jfieldID java_actor_creation_options_name;
-jfieldID java_actor_creation_options_max_restarts;
-jfieldID java_actor_creation_options_jvm_options;
-jfieldID java_actor_creation_options_max_concurrency;
-jfieldID java_actor_creation_options_group;
-jfieldID java_actor_creation_options_bundle_index;
-jfieldID java_actor_creation_options_concurrency_groups;
-
-jclass java_placement_group_creation_options_class;
-jclass java_placement_group_creation_options_strategy_class;
-jfieldID java_placement_group_creation_options_name;
-jfieldID java_placement_group_creation_options_bundles;
-jfieldID java_placement_group_creation_options_strategy;
-jmethodID java_placement_group_creation_options_strategy_value;
-
-jclass java_gcs_client_options_class;
-jfieldID java_gcs_client_options_ip;
-jfieldID java_gcs_client_options_port;
-jfieldID java_gcs_client_options_password;
-
-jclass java_native_ray_object_class;
-jmethodID java_native_ray_object_init;
-jfieldID java_native_ray_object_data;
-jfieldID java_native_ray_object_metadata;
-jfieldID java_native_ray_object_contained_object_ids;
-
-jclass java_task_executor_class;
-jmethodID java_task_executor_parse_function_arguments;
-jmethodID java_task_executor_execute;
-
-jclass java_concurrency_group_impl_class;
-jmethodID java_concurrency_group_impl_get_function_descriptors;
-jfieldID java_concurrency_group_impl_name;
-jfieldID java_concurrency_group_impl_max_concurrency;
-
-jclass java_native_task_executor_class;
-jmethodID java_native_task_executor_on_worker_shutdown;
-
-jclass java_placement_group_class;
-jfieldID java_placement_group_id;
-
-jclass java_resource_value_class;
-jmethodID java_resource_value_init;
-
-JavaVM *jvm;
-
-inline jclass LoadClass(JNIEnv *env, const char *class_name) {
-  jclass tempLocalClassRef = env->FindClass(class_name);
-  jclass ret = (jclass)env->NewGlobalRef(tempLocalClassRef);
-  RAY_CHECK(ret) << "Can't load Java class " << class_name;
-  env->DeleteLocalRef(tempLocalClassRef);
-  return ret;
-}
-
-/// Load and cache frequently-used Java classes and methods
-jint JNI_OnLoad(JavaVM *vm, void *reserved) {
-  JNIEnv *env;
-  if (vm->GetEnv(reinterpret_cast<void **>(&env), CURRENT_JNI_VERSION) != JNI_OK) {
-    return JNI_ERR;
-  }
-
-  jvm = vm;
-
-  java_boolean_class = LoadClass(env, "java/lang/Boolean");
-  java_boolean_init = env->GetMethodID(java_boolean_class, "<init>", "(Z)V");
-
-  java_double_class = LoadClass(env, "java/lang/Double");
-  java_double_double_value = env->GetMethodID(java_double_class, "doubleValue", "()D");
-
-  java_long_class = LoadClass(env, "java/lang/Long");
-  java_long_init = env->GetMethodID(java_long_class, "<init>", "(J)V");
-
-  java_object_class = LoadClass(env, "java/lang/Object");
-  java_object_equals =
-      env->GetMethodID(java_object_class, "equals", "(Ljava/lang/Object;)Z");
-  java_object_hash_code = env->GetMethodID(java_object_class, "hashCode", "()I");
-
-  java_list_class = LoadClass(env, "java/util/List");
-  java_list_size = env->GetMethodID(java_list_class, "size", "()I");
-  java_list_get = env->GetMethodID(java_list_class, "get", "(I)Ljava/lang/Object;");
-  java_list_add = env->GetMethodID(java_list_class, "add", "(Ljava/lang/Object;)Z");
-
-  java_array_list_class = LoadClass(env, "java/util/ArrayList");
-  java_array_list_init = env->GetMethodID(java_array_list_class, "<init>", "()V");
-  java_array_list_init_with_capacity =
-      env->GetMethodID(java_array_list_class, "<init>", "(I)V");
-
-  java_map_class = LoadClass(env, "java/util/Map");
-  java_map_entry_set = env->GetMethodID(java_map_class, "entrySet", "()Ljava/util/Set;");
-  java_map_put = env->GetMethodID(
-      java_map_class, "put", "(Ljava/lang/Object;Ljava/lang/Object;)Ljava/lang/Object;");
-
-  java_hash_map_class = LoadClass(env, "java/util/HashMap");
-  java_hash_map_init = env->GetMethodID(java_hash_map_class, "<init>", "()V");
-
-  java_set_class = LoadClass(env, "java/util/Set");
-  java_set_iterator =
-      env->GetMethodID(java_set_class, "iterator", "()Ljava/util/Iterator;");
-
-  java_iterator_class = LoadClass(env, "java/util/Iterator");
-  java_iterator_has_next = env->GetMethodID(java_iterator_class, "hasNext", "()Z");
-  java_iterator_next =
-      env->GetMethodID(java_iterator_class, "next", "()Ljava/lang/Object;");
-
-  java_map_entry_class = LoadClass(env, "java/util/Map$Entry");
-  java_map_entry_get_key =
-      env->GetMethodID(java_map_entry_class, "getKey", "()Ljava/lang/Object;");
-  java_map_entry_get_value =
-      env->GetMethodID(java_map_entry_class, "getValue", "()Ljava/lang/Object;");
-
-  java_system_class = LoadClass(env, "java/lang/System");
-  java_system_gc = env->GetStaticMethodID(java_system_class, "gc", "()V");
-
-  java_ray_exception_class = LoadClass(env, "io/ray/runtime/exception/RayException");
-  java_ray_intentional_system_exit_exception_class =
-      LoadClass(env, "io/ray/runtime/exception/RayIntentionalSystemExitException");
-
-  java_ray_timeout_exception_class =
-      LoadClass(env, "io/ray/runtime/exception/RayTimeoutException");
-
-  java_ray_actor_exception_class =
-      LoadClass(env, "io/ray/runtime/exception/RayActorException");
-
-  java_ray_exception_to_bytes =
-      env->GetMethodID(java_ray_exception_class, "toBytes", "()[B");
-
-  java_jni_exception_util_class = LoadClass(env, "io/ray/runtime/util/JniExceptionUtil");
-  java_jni_exception_util_get_stack_trace = env->GetStaticMethodID(
-      java_jni_exception_util_class, "getStackTrace",
-      "(Ljava/lang/String;ILjava/lang/String;Ljava/lang/Throwable;)Ljava/lang/String;");
-
-  java_base_id_class = LoadClass(env, "io/ray/api/id/BaseId");
-  java_base_id_get_bytes = env->GetMethodID(java_base_id_class, "getBytes", "()[B");
-
-  java_abstract_message_lite_class =
-      LoadClass(env, "com/google/protobuf/AbstractMessage");
-  java_abstract_message_lite_to_byte_array =
-      env->GetMethodID(java_abstract_message_lite_class, "toByteArray", "()[B");
-
-  java_function_descriptor_class =
-      LoadClass(env, "io/ray/runtime/functionmanager/FunctionDescriptor");
-  java_function_descriptor_get_language =
-      env->GetMethodID(java_function_descriptor_class, "getLanguage",
-                       "()Lio/ray/runtime/generated/Common$Language;");
-  java_function_descriptor_to_list =
-      env->GetMethodID(java_function_descriptor_class, "toList", "()Ljava/util/List;");
-
-  java_language_class = LoadClass(env, "io/ray/runtime/generated/Common$Language");
-  java_language_get_number = env->GetMethodID(java_language_class, "getNumber", "()I");
-
-  java_function_arg_class = LoadClass(env, "io/ray/runtime/task/FunctionArg");
-  java_function_arg_id =
-      env->GetFieldID(java_function_arg_class, "id", "Lio/ray/api/id/ObjectId;");
-  java_function_arg_owner_address =
-      env->GetFieldID(java_function_arg_class, "ownerAddress",
-                      "Lio/ray/runtime/generated/Common$Address;");
-  java_function_arg_value = env->GetFieldID(java_function_arg_class, "value",
-                                            "Lio/ray/runtime/object/NativeRayObject;");
-
-  java_base_task_options_class = LoadClass(env, "io/ray/api/options/BaseTaskOptions");
-  java_base_task_options_resources =
-      env->GetFieldID(java_base_task_options_class, "resources", "Ljava/util/Map;");
-
-  java_call_options_class = LoadClass(env, "io/ray/api/options/CallOptions");
-  java_call_options_name =
-      env->GetFieldID(java_call_options_class, "name", "Ljava/lang/String;");
-  java_task_creation_options_group = env->GetFieldID(
-      java_call_options_class, "group", "Lio/ray/api/placementgroup/PlacementGroup;");
-  java_task_creation_options_bundle_index =
-      env->GetFieldID(java_call_options_class, "bundleIndex", "I");
-  java_call_options_concurrency_group_name = env->GetFieldID(
-      java_call_options_class, "concurrencyGroupName", "Ljava/lang/String;");
-
-  java_placement_group_class =
-      LoadClass(env, "io/ray/runtime/placementgroup/PlacementGroupImpl");
-  java_placement_group_id = env->GetFieldID(java_placement_group_class, "id",
-                                            "Lio/ray/api/id/PlacementGroupId;");
-
-  java_placement_group_creation_options_class =
-      LoadClass(env, "io/ray/api/options/PlacementGroupCreationOptions");
-  java_placement_group_creation_options_strategy_class =
-      LoadClass(env, "io/ray/api/placementgroup/PlacementStrategy");
-  java_placement_group_creation_options_name = env->GetFieldID(
-      java_placement_group_creation_options_class, "name", "Ljava/lang/String;");
-  java_placement_group_creation_options_bundles = env->GetFieldID(
-      java_placement_group_creation_options_class, "bundles", "Ljava/util/List;");
-  java_placement_group_creation_options_strategy =
-      env->GetFieldID(java_placement_group_creation_options_class, "strategy",
-                      "Lio/ray/api/placementgroup/PlacementStrategy;");
-  java_placement_group_creation_options_strategy_value = env->GetMethodID(
-      java_placement_group_creation_options_strategy_class, "value", "()I");
-
-  java_actor_creation_options_class =
-      LoadClass(env, "io/ray/api/options/ActorCreationOptions");
-  java_actor_creation_options_name =
-      env->GetFieldID(java_actor_creation_options_class, "name", "Ljava/lang/String;");
-  java_actor_creation_options_max_restarts =
-      env->GetFieldID(java_actor_creation_options_class, "maxRestarts", "I");
-  java_actor_creation_options_jvm_options = env->GetFieldID(
-      java_actor_creation_options_class, "jvmOptions", "Ljava/util/List;");
-  java_actor_creation_options_max_concurrency =
-      env->GetFieldID(java_actor_creation_options_class, "maxConcurrency", "I");
-  java_actor_creation_options_group =
-      env->GetFieldID(java_actor_creation_options_class, "group",
-                      "Lio/ray/api/placementgroup/PlacementGroup;");
-  java_actor_creation_options_bundle_index =
-      env->GetFieldID(java_actor_creation_options_class, "bundleIndex", "I");
-  java_actor_creation_options_concurrency_groups = env->GetFieldID(
-      java_actor_creation_options_class, "concurrencyGroups", "Ljava/util/List;");
-  java_concurrency_group_impl_class =
-      LoadClass(env, "io/ray/runtime/ConcurrencyGroupImpl");
-  java_concurrency_group_impl_get_function_descriptors = env->GetMethodID(
-      java_concurrency_group_impl_class, "getFunctionDescriptors", "()Ljava/util/List;");
-  java_concurrency_group_impl_name =
-      env->GetFieldID(java_concurrency_group_impl_class, "name", "Ljava/lang/String;");
-  java_concurrency_group_impl_max_concurrency =
-      env->GetFieldID(java_concurrency_group_impl_class, "maxConcurrency", "I");
-
-  java_gcs_client_options_class = LoadClass(env, "io/ray/runtime/gcs/GcsClientOptions");
-  java_gcs_client_options_ip =
-      env->GetFieldID(java_gcs_client_options_class, "ip", "Ljava/lang/String;");
-  java_gcs_client_options_port =
-      env->GetFieldID(java_gcs_client_options_class, "port", "I");
-  java_gcs_client_options_password =
-      env->GetFieldID(java_gcs_client_options_class, "password", "Ljava/lang/String;");
-
-  java_native_ray_object_class = LoadClass(env, "io/ray/runtime/object/NativeRayObject");
-  java_native_ray_object_init =
-      env->GetMethodID(java_native_ray_object_class, "<init>", "([B[B)V");
-  java_native_ray_object_data =
-      env->GetFieldID(java_native_ray_object_class, "data", "[B");
-  java_native_ray_object_metadata =
-      env->GetFieldID(java_native_ray_object_class, "metadata", "[B");
-  java_native_ray_object_contained_object_ids = env->GetFieldID(
-      java_native_ray_object_class, "containedObjectIds", "Ljava/util/List;");
-
-  java_task_executor_class = LoadClass(env, "io/ray/runtime/task/TaskExecutor");
-  java_task_executor_parse_function_arguments = env->GetMethodID(
-      java_task_executor_class, "checkByteBufferArguments", "(Ljava/util/List;)[Z");
-  java_task_executor_execute =
-      env->GetMethodID(java_task_executor_class, "execute",
-                       "(Ljava/util/List;Ljava/util/List;)Ljava/util/List;");
-  java_native_task_executor_class =
-      LoadClass(env, "io/ray/runtime/task/NativeTaskExecutor");
-  java_native_task_executor_on_worker_shutdown =
-      env->GetMethodID(java_native_task_executor_class, "onWorkerShutdown", "([B)V");
-
-  java_resource_value_class = LoadClass(env, "io/ray/api/runtimecontext/ResourceValue");
-  java_resource_value_init =
-      env->GetMethodID(java_resource_value_class, "<init>", "(JD)V");
-  return CURRENT_JNI_VERSION;
-}
-
-/// Unload java classes
-void JNI_OnUnload(JavaVM *vm, void *reserved) {
-  JNIEnv *env;
-  vm->GetEnv(reinterpret_cast<void **>(&env), CURRENT_JNI_VERSION);
-
-  env->DeleteGlobalRef(java_boolean_class);
-  env->DeleteGlobalRef(java_double_class);
-  env->DeleteGlobalRef(java_object_class);
-  env->DeleteGlobalRef(java_long_class);
-  env->DeleteGlobalRef(java_list_class);
-  env->DeleteGlobalRef(java_array_list_class);
-  env->DeleteGlobalRef(java_map_class);
-  env->DeleteGlobalRef(java_hash_map_class);
-  env->DeleteGlobalRef(java_set_class);
-  env->DeleteGlobalRef(java_iterator_class);
-  env->DeleteGlobalRef(java_map_entry_class);
-  env->DeleteGlobalRef(java_system_class);
-  env->DeleteGlobalRef(java_ray_exception_class);
-  env->DeleteGlobalRef(java_ray_intentional_system_exit_exception_class);
-  env->DeleteGlobalRef(java_ray_timeout_exception_class);
-  env->DeleteGlobalRef(java_ray_actor_exception_class);
-  env->DeleteGlobalRef(java_jni_exception_util_class);
-  env->DeleteGlobalRef(java_base_id_class);
-  env->DeleteGlobalRef(java_abstract_message_lite_class);
-  env->DeleteGlobalRef(java_function_descriptor_class);
-  env->DeleteGlobalRef(java_language_class);
-  env->DeleteGlobalRef(java_function_arg_class);
-  env->DeleteGlobalRef(java_base_task_options_class);
-  env->DeleteGlobalRef(java_actor_creation_options_class);
-  env->DeleteGlobalRef(java_placement_group_creation_options_class);
-  env->DeleteGlobalRef(java_placement_group_creation_options_strategy_class);
-  env->DeleteGlobalRef(java_native_ray_object_class);
-  env->DeleteGlobalRef(java_task_executor_class);
-  env->DeleteGlobalRef(java_native_task_executor_class);
-  env->DeleteGlobalRef(java_concurrency_group_impl_class);
-  env->DeleteGlobalRef(java_resource_value_class);
-}
-=======
-// Copyright 2017 The Ray Authors.
-//
-// Licensed under the Apache License, Version 2.0 (the "License");
-// you may not use this file except in compliance with the License.
-// You may obtain a copy of the License at
-//
-//  http://www.apache.org/licenses/LICENSE-2.0
-//
-// Unless required by applicable law or agreed to in writing, software
-// distributed under the License is distributed on an "AS IS" BASIS,
-// WITHOUT WARRANTIES OR CONDITIONS OF ANY KIND, either express or implied.
-// See the License for the specific language governing permissions and
-// limitations under the License.
-
-#include "jni_utils.h"
-
-jclass java_boolean_class;
-jmethodID java_boolean_init;
-
-jclass java_double_class;
-jmethodID java_double_double_value;
-
-jclass java_long_class;
-jmethodID java_long_init;
-
-jclass java_object_class;
-jmethodID java_object_equals;
-jmethodID java_object_hash_code;
-
-jclass java_list_class;
-jmethodID java_list_size;
-jmethodID java_list_get;
-jmethodID java_list_add;
-
-jclass java_array_list_class;
-jmethodID java_array_list_init;
-jmethodID java_array_list_init_with_capacity;
-
-jclass java_map_class;
-jmethodID java_map_entry_set;
-jmethodID java_map_put;
-
-jclass java_hash_map_class;
-jmethodID java_hash_map_init;
-
-jclass java_set_class;
-jmethodID java_set_iterator;
-
-jclass java_iterator_class;
-jmethodID java_iterator_has_next;
-jmethodID java_iterator_next;
-
-jclass java_map_entry_class;
-jmethodID java_map_entry_get_key;
-jmethodID java_map_entry_get_value;
-
-jclass java_system_class;
-jmethodID java_system_gc;
-
-jclass java_ray_exception_class;
-jclass java_ray_intentional_system_exit_exception_class;
-jclass java_ray_timeout_exception_class;
-
-jclass java_ray_pending_calls_limit_exceeded_exception_class;
-
-jclass java_ray_actor_exception_class;
-jmethodID java_ray_exception_to_bytes;
-
-jclass java_jni_exception_util_class;
-jmethodID java_jni_exception_util_get_stack_trace;
-
-jclass java_base_id_class;
-jmethodID java_base_id_get_bytes;
-
-jclass java_abstract_message_lite_class;
-jmethodID java_abstract_message_lite_to_byte_array;
-
-jclass java_function_descriptor_class;
-jmethodID java_function_descriptor_get_language;
-jmethodID java_function_descriptor_to_list;
-
-jclass java_language_class;
-jmethodID java_language_get_number;
-
-jclass java_function_arg_class;
-jfieldID java_function_arg_id;
-jfieldID java_function_arg_owner_address;
-jfieldID java_function_arg_value;
-
-jclass java_base_task_options_class;
-jfieldID java_base_task_options_resources;
-
-jclass java_call_options_class;
-jfieldID java_call_options_name;
-jfieldID java_task_creation_options_group;
-jfieldID java_task_creation_options_bundle_index;
-jfieldID java_call_options_concurrency_group_name;
-
-jclass java_actor_creation_options_class;
-jfieldID java_actor_creation_options_name;
-jfieldID java_actor_creation_options_lifetime;
-jfieldID java_actor_creation_options_max_restarts;
-jfieldID java_actor_creation_options_jvm_options;
-jfieldID java_actor_creation_options_max_concurrency;
-jfieldID java_actor_creation_options_group;
-jfieldID java_actor_creation_options_bundle_index;
-jfieldID java_actor_creation_options_concurrency_groups;
-jfieldID java_actor_creation_options_max_pending_calls;
-
-jclass java_actor_lifetime_class;
-jobject STATUS_DETACHED;
-
-jclass java_placement_group_creation_options_class;
-jclass java_placement_group_creation_options_strategy_class;
-jfieldID java_placement_group_creation_options_name;
-jfieldID java_placement_group_creation_options_bundles;
-jfieldID java_placement_group_creation_options_strategy;
-jmethodID java_placement_group_creation_options_strategy_value;
-
-jclass java_gcs_client_options_class;
-jfieldID java_gcs_client_options_ip;
-jfieldID java_gcs_client_options_port;
-jfieldID java_gcs_client_options_password;
-
-jclass java_native_ray_object_class;
-jmethodID java_native_ray_object_init;
-jfieldID java_native_ray_object_data;
-jfieldID java_native_ray_object_metadata;
-jfieldID java_native_ray_object_contained_object_ids;
-
-jclass java_task_executor_class;
-jmethodID java_task_executor_parse_function_arguments;
-jmethodID java_task_executor_execute;
-
-jclass java_concurrency_group_impl_class;
-jmethodID java_concurrency_group_impl_get_function_descriptors;
-jfieldID java_concurrency_group_impl_name;
-jfieldID java_concurrency_group_impl_max_concurrency;
-
-jclass java_native_task_executor_class;
-jmethodID java_native_task_executor_on_worker_shutdown;
-
-jclass java_placement_group_class;
-jfieldID java_placement_group_id;
-
-jclass java_resource_value_class;
-jmethodID java_resource_value_init;
-
-JavaVM *jvm;
-
-inline jclass LoadClass(JNIEnv *env, const char *class_name) {
-  jclass tempLocalClassRef = env->FindClass(class_name);
-  if (tempLocalClassRef == nullptr) {
-    const std::string shaded_class_prefix = "io/ray/shaded/";
-    const auto class_name_str = std::string(class_name);
-    const auto this_prefix = class_name_str.substr(0, shaded_class_prefix.size());
-    if (this_prefix == shaded_class_prefix) {
-      // This is a shaded class, and try to load the original class.
-      env->ExceptionClear();
-      auto no_shaded_class_name =
-          class_name_str.substr(shaded_class_prefix.size(), class_name_str.size());
-      tempLocalClassRef = env->FindClass(no_shaded_class_name.c_str());
-    }
-  }
-  RAY_CHECK(tempLocalClassRef) << "Can't load Java class " << class_name;
-
-  jclass ret = (jclass)env->NewGlobalRef(tempLocalClassRef);
-  RAY_CHECK(ret) << "Can't load Java class " << class_name;
-  env->DeleteLocalRef(tempLocalClassRef);
-  return ret;
-}
-
-/// Load and cache frequently-used Java classes and methods
-jint JNI_OnLoad(JavaVM *vm, void *reserved) {
-  JNIEnv *env;
-  if (vm->GetEnv(reinterpret_cast<void **>(&env), CURRENT_JNI_VERSION) != JNI_OK) {
-    return JNI_ERR;
-  }
-
-  jvm = vm;
-
-  java_boolean_class = LoadClass(env, "java/lang/Boolean");
-  java_boolean_init = env->GetMethodID(java_boolean_class, "<init>", "(Z)V");
-
-  java_double_class = LoadClass(env, "java/lang/Double");
-  java_double_double_value = env->GetMethodID(java_double_class, "doubleValue", "()D");
-
-  java_long_class = LoadClass(env, "java/lang/Long");
-  java_long_init = env->GetMethodID(java_long_class, "<init>", "(J)V");
-
-  java_object_class = LoadClass(env, "java/lang/Object");
-  java_object_equals =
-      env->GetMethodID(java_object_class, "equals", "(Ljava/lang/Object;)Z");
-  java_object_hash_code = env->GetMethodID(java_object_class, "hashCode", "()I");
-
-  java_list_class = LoadClass(env, "java/util/List");
-  java_list_size = env->GetMethodID(java_list_class, "size", "()I");
-  java_list_get = env->GetMethodID(java_list_class, "get", "(I)Ljava/lang/Object;");
-  java_list_add = env->GetMethodID(java_list_class, "add", "(Ljava/lang/Object;)Z");
-
-  java_array_list_class = LoadClass(env, "java/util/ArrayList");
-  java_array_list_init = env->GetMethodID(java_array_list_class, "<init>", "()V");
-  java_array_list_init_with_capacity =
-      env->GetMethodID(java_array_list_class, "<init>", "(I)V");
-
-  java_map_class = LoadClass(env, "java/util/Map");
-  java_map_entry_set = env->GetMethodID(java_map_class, "entrySet", "()Ljava/util/Set;");
-  java_map_put = env->GetMethodID(
-      java_map_class, "put", "(Ljava/lang/Object;Ljava/lang/Object;)Ljava/lang/Object;");
-
-  java_hash_map_class = LoadClass(env, "java/util/HashMap");
-  java_hash_map_init = env->GetMethodID(java_hash_map_class, "<init>", "()V");
-
-  java_set_class = LoadClass(env, "java/util/Set");
-  java_set_iterator =
-      env->GetMethodID(java_set_class, "iterator", "()Ljava/util/Iterator;");
-
-  java_iterator_class = LoadClass(env, "java/util/Iterator");
-  java_iterator_has_next = env->GetMethodID(java_iterator_class, "hasNext", "()Z");
-  java_iterator_next =
-      env->GetMethodID(java_iterator_class, "next", "()Ljava/lang/Object;");
-
-  java_map_entry_class = LoadClass(env, "java/util/Map$Entry");
-  java_map_entry_get_key =
-      env->GetMethodID(java_map_entry_class, "getKey", "()Ljava/lang/Object;");
-  java_map_entry_get_value =
-      env->GetMethodID(java_map_entry_class, "getValue", "()Ljava/lang/Object;");
-
-  java_system_class = LoadClass(env, "java/lang/System");
-  java_system_gc = env->GetStaticMethodID(java_system_class, "gc", "()V");
-
-  java_ray_exception_class = LoadClass(env, "io/ray/runtime/exception/RayException");
-  java_ray_intentional_system_exit_exception_class =
-      LoadClass(env, "io/ray/runtime/exception/RayIntentionalSystemExitException");
-
-  java_ray_timeout_exception_class =
-      LoadClass(env, "io/ray/runtime/exception/RayTimeoutException");
-
-  java_ray_actor_exception_class =
-      LoadClass(env, "io/ray/runtime/exception/RayActorException");
-
-  java_ray_pending_calls_limit_exceeded_exception_class =
-      LoadClass(env, "io/ray/runtime/exception/PendingCallsLimitExceededException");
-
-  java_ray_exception_to_bytes =
-      env->GetMethodID(java_ray_exception_class, "toBytes", "()[B");
-
-  java_jni_exception_util_class = LoadClass(env, "io/ray/runtime/util/JniExceptionUtil");
-  java_jni_exception_util_get_stack_trace = env->GetStaticMethodID(
-      java_jni_exception_util_class, "getStackTrace",
-      "(Ljava/lang/String;ILjava/lang/String;Ljava/lang/Throwable;)Ljava/lang/String;");
-
-  java_base_id_class = LoadClass(env, "io/ray/api/id/BaseId");
-  java_base_id_get_bytes = env->GetMethodID(java_base_id_class, "getBytes", "()[B");
-
-  java_abstract_message_lite_class =
-      LoadClass(env, "io/ray/shaded/com/google/protobuf/AbstractMessage");
-
-  java_abstract_message_lite_to_byte_array =
-      env->GetMethodID(java_abstract_message_lite_class, "toByteArray", "()[B");
-
-  java_function_descriptor_class =
-      LoadClass(env, "io/ray/runtime/functionmanager/FunctionDescriptor");
-  java_function_descriptor_get_language =
-      env->GetMethodID(java_function_descriptor_class, "getLanguage",
-                       "()Lio/ray/runtime/generated/Common$Language;");
-  java_function_descriptor_to_list =
-      env->GetMethodID(java_function_descriptor_class, "toList", "()Ljava/util/List;");
-
-  java_language_class = LoadClass(env, "io/ray/runtime/generated/Common$Language");
-  java_language_get_number = env->GetMethodID(java_language_class, "getNumber", "()I");
-
-  java_function_arg_class = LoadClass(env, "io/ray/runtime/task/FunctionArg");
-  java_function_arg_id =
-      env->GetFieldID(java_function_arg_class, "id", "Lio/ray/api/id/ObjectId;");
-  java_function_arg_owner_address =
-      env->GetFieldID(java_function_arg_class, "ownerAddress",
-                      "Lio/ray/runtime/generated/Common$Address;");
-  java_function_arg_value = env->GetFieldID(java_function_arg_class, "value",
-                                            "Lio/ray/runtime/object/NativeRayObject;");
-
-  java_base_task_options_class = LoadClass(env, "io/ray/api/options/BaseTaskOptions");
-  java_base_task_options_resources =
-      env->GetFieldID(java_base_task_options_class, "resources", "Ljava/util/Map;");
-
-  java_call_options_class = LoadClass(env, "io/ray/api/options/CallOptions");
-  java_call_options_name =
-      env->GetFieldID(java_call_options_class, "name", "Ljava/lang/String;");
-  java_task_creation_options_group = env->GetFieldID(
-      java_call_options_class, "group", "Lio/ray/api/placementgroup/PlacementGroup;");
-  java_task_creation_options_bundle_index =
-      env->GetFieldID(java_call_options_class, "bundleIndex", "I");
-  java_call_options_concurrency_group_name = env->GetFieldID(
-      java_call_options_class, "concurrencyGroupName", "Ljava/lang/String;");
-
-  java_placement_group_class =
-      LoadClass(env, "io/ray/runtime/placementgroup/PlacementGroupImpl");
-  java_placement_group_id = env->GetFieldID(java_placement_group_class, "id",
-                                            "Lio/ray/api/id/PlacementGroupId;");
-
-  java_placement_group_creation_options_class =
-      LoadClass(env, "io/ray/api/options/PlacementGroupCreationOptions");
-  java_placement_group_creation_options_strategy_class =
-      LoadClass(env, "io/ray/api/placementgroup/PlacementStrategy");
-  java_placement_group_creation_options_name = env->GetFieldID(
-      java_placement_group_creation_options_class, "name", "Ljava/lang/String;");
-  java_placement_group_creation_options_bundles = env->GetFieldID(
-      java_placement_group_creation_options_class, "bundles", "Ljava/util/List;");
-  java_placement_group_creation_options_strategy =
-      env->GetFieldID(java_placement_group_creation_options_class, "strategy",
-                      "Lio/ray/api/placementgroup/PlacementStrategy;");
-  java_placement_group_creation_options_strategy_value = env->GetMethodID(
-      java_placement_group_creation_options_strategy_class, "value", "()I");
-
-  java_actor_creation_options_class =
-      LoadClass(env, "io/ray/api/options/ActorCreationOptions");
-  java_actor_creation_options_name =
-      env->GetFieldID(java_actor_creation_options_class, "name", "Ljava/lang/String;");
-  java_actor_creation_options_lifetime =
-      env->GetFieldID(java_actor_creation_options_class, "lifetime",
-                      "Lio/ray/api/options/ActorLifetime;");
-  java_actor_creation_options_max_restarts =
-      env->GetFieldID(java_actor_creation_options_class, "maxRestarts", "I");
-  java_actor_creation_options_jvm_options = env->GetFieldID(
-      java_actor_creation_options_class, "jvmOptions", "Ljava/util/List;");
-  java_actor_creation_options_max_concurrency =
-      env->GetFieldID(java_actor_creation_options_class, "maxConcurrency", "I");
-  java_actor_creation_options_group =
-      env->GetFieldID(java_actor_creation_options_class, "group",
-                      "Lio/ray/api/placementgroup/PlacementGroup;");
-  java_actor_creation_options_bundle_index =
-      env->GetFieldID(java_actor_creation_options_class, "bundleIndex", "I");
-  java_actor_creation_options_concurrency_groups = env->GetFieldID(
-      java_actor_creation_options_class, "concurrencyGroups", "Ljava/util/List;");
-  java_actor_creation_options_max_pending_calls =
-      env->GetFieldID(java_actor_creation_options_class, "maxPendingCalls", "I");
-
-  java_actor_lifetime_class = LoadClass(env, "io/ray/api/options/ActorLifetime");
-  jfieldID java_actor_lifetime_detached_field = env->GetStaticFieldID(
-      java_actor_lifetime_class, "DETACHED", "Lio/ray/api/options/ActorLifetime;");
-  STATUS_DETACHED = env->GetStaticObjectField(java_actor_lifetime_class,
-                                              java_actor_lifetime_detached_field);
-
-  java_concurrency_group_impl_class =
-      LoadClass(env, "io/ray/runtime/ConcurrencyGroupImpl");
-  java_concurrency_group_impl_get_function_descriptors = env->GetMethodID(
-      java_concurrency_group_impl_class, "getFunctionDescriptors", "()Ljava/util/List;");
-  java_concurrency_group_impl_name =
-      env->GetFieldID(java_concurrency_group_impl_class, "name", "Ljava/lang/String;");
-  java_concurrency_group_impl_max_concurrency =
-      env->GetFieldID(java_concurrency_group_impl_class, "maxConcurrency", "I");
-
-  java_gcs_client_options_class = LoadClass(env, "io/ray/runtime/gcs/GcsClientOptions");
-  java_gcs_client_options_ip =
-      env->GetFieldID(java_gcs_client_options_class, "ip", "Ljava/lang/String;");
-  java_gcs_client_options_port =
-      env->GetFieldID(java_gcs_client_options_class, "port", "I");
-  java_gcs_client_options_password =
-      env->GetFieldID(java_gcs_client_options_class, "password", "Ljava/lang/String;");
-
-  java_native_ray_object_class = LoadClass(env, "io/ray/runtime/object/NativeRayObject");
-  java_native_ray_object_init =
-      env->GetMethodID(java_native_ray_object_class, "<init>", "([B[B)V");
-  java_native_ray_object_data =
-      env->GetFieldID(java_native_ray_object_class, "data", "[B");
-  java_native_ray_object_metadata =
-      env->GetFieldID(java_native_ray_object_class, "metadata", "[B");
-  java_native_ray_object_contained_object_ids = env->GetFieldID(
-      java_native_ray_object_class, "containedObjectIds", "Ljava/util/List;");
-
-  java_task_executor_class = LoadClass(env, "io/ray/runtime/task/TaskExecutor");
-  java_task_executor_parse_function_arguments = env->GetMethodID(
-      java_task_executor_class, "checkByteBufferArguments", "(Ljava/util/List;)[Z");
-  java_task_executor_execute =
-      env->GetMethodID(java_task_executor_class, "execute",
-                       "(Ljava/util/List;Ljava/util/List;)Ljava/util/List;");
-  java_native_task_executor_class =
-      LoadClass(env, "io/ray/runtime/task/NativeTaskExecutor");
-  java_native_task_executor_on_worker_shutdown =
-      env->GetMethodID(java_native_task_executor_class, "onWorkerShutdown", "([B)V");
-
-  java_resource_value_class = LoadClass(env, "io/ray/api/runtimecontext/ResourceValue");
-  java_resource_value_init =
-      env->GetMethodID(java_resource_value_class, "<init>", "(JD)V");
-  return CURRENT_JNI_VERSION;
-}
-
-/// Unload java classes
-void JNI_OnUnload(JavaVM *vm, void *reserved) {
-  JNIEnv *env;
-  vm->GetEnv(reinterpret_cast<void **>(&env), CURRENT_JNI_VERSION);
-
-  env->DeleteGlobalRef(java_boolean_class);
-  env->DeleteGlobalRef(java_double_class);
-  env->DeleteGlobalRef(java_object_class);
-  env->DeleteGlobalRef(java_long_class);
-  env->DeleteGlobalRef(java_list_class);
-  env->DeleteGlobalRef(java_array_list_class);
-  env->DeleteGlobalRef(java_map_class);
-  env->DeleteGlobalRef(java_hash_map_class);
-  env->DeleteGlobalRef(java_set_class);
-  env->DeleteGlobalRef(java_iterator_class);
-  env->DeleteGlobalRef(java_map_entry_class);
-  env->DeleteGlobalRef(java_system_class);
-  env->DeleteGlobalRef(java_ray_exception_class);
-  env->DeleteGlobalRef(java_ray_intentional_system_exit_exception_class);
-  env->DeleteGlobalRef(java_ray_timeout_exception_class);
-  env->DeleteGlobalRef(java_ray_actor_exception_class);
-  env->DeleteGlobalRef(java_jni_exception_util_class);
-  env->DeleteGlobalRef(java_base_id_class);
-  env->DeleteGlobalRef(java_abstract_message_lite_class);
-  env->DeleteGlobalRef(java_function_descriptor_class);
-  env->DeleteGlobalRef(java_language_class);
-  env->DeleteGlobalRef(java_function_arg_class);
-  env->DeleteGlobalRef(java_base_task_options_class);
-  env->DeleteGlobalRef(java_actor_creation_options_class);
-  env->DeleteGlobalRef(java_actor_lifetime_class);
-  env->DeleteGlobalRef(java_placement_group_creation_options_class);
-  env->DeleteGlobalRef(java_placement_group_creation_options_strategy_class);
-  env->DeleteGlobalRef(java_native_ray_object_class);
-  env->DeleteGlobalRef(java_task_executor_class);
-  env->DeleteGlobalRef(java_native_task_executor_class);
-  env->DeleteGlobalRef(java_concurrency_group_impl_class);
-  env->DeleteGlobalRef(java_resource_value_class);
-}
->>>>>>> 19672688
+// Copyright 2017 The Ray Authors.
+//
+// Licensed under the Apache License, Version 2.0 (the "License");
+// you may not use this file except in compliance with the License.
+// You may obtain a copy of the License at
+//
+//  http://www.apache.org/licenses/LICENSE-2.0
+//
+// Unless required by applicable law or agreed to in writing, software
+// distributed under the License is distributed on an "AS IS" BASIS,
+// WITHOUT WARRANTIES OR CONDITIONS OF ANY KIND, either express or implied.
+// See the License for the specific language governing permissions and
+// limitations under the License.
+
+#include "jni_utils.h"
+
+jclass java_boolean_class;
+jmethodID java_boolean_init;
+
+jclass java_double_class;
+jmethodID java_double_double_value;
+
+jclass java_long_class;
+jmethodID java_long_init;
+
+jclass java_object_class;
+jmethodID java_object_equals;
+jmethodID java_object_hash_code;
+
+jclass java_list_class;
+jmethodID java_list_size;
+jmethodID java_list_get;
+jmethodID java_list_add;
+
+jclass java_array_list_class;
+jmethodID java_array_list_init;
+jmethodID java_array_list_init_with_capacity;
+
+jclass java_map_class;
+jmethodID java_map_entry_set;
+jmethodID java_map_put;
+
+jclass java_hash_map_class;
+jmethodID java_hash_map_init;
+
+jclass java_set_class;
+jmethodID java_set_iterator;
+
+jclass java_iterator_class;
+jmethodID java_iterator_has_next;
+jmethodID java_iterator_next;
+
+jclass java_map_entry_class;
+jmethodID java_map_entry_get_key;
+jmethodID java_map_entry_get_value;
+
+jclass java_system_class;
+jmethodID java_system_gc;
+
+jclass java_ray_exception_class;
+jclass java_ray_intentional_system_exit_exception_class;
+jclass java_ray_timeout_exception_class;
+
+jclass java_ray_pending_calls_limit_exceeded_exception_class;
+
+jclass java_ray_actor_exception_class;
+jmethodID java_ray_exception_to_bytes;
+
+jclass java_jni_exception_util_class;
+jmethodID java_jni_exception_util_get_stack_trace;
+
+jclass java_base_id_class;
+jmethodID java_base_id_get_bytes;
+
+jclass java_abstract_message_lite_class;
+jmethodID java_abstract_message_lite_to_byte_array;
+
+jclass java_function_descriptor_class;
+jmethodID java_function_descriptor_get_language;
+jmethodID java_function_descriptor_to_list;
+
+jclass java_language_class;
+jmethodID java_language_get_number;
+
+jclass java_function_arg_class;
+jfieldID java_function_arg_id;
+jfieldID java_function_arg_owner_address;
+jfieldID java_function_arg_value;
+
+jclass java_base_task_options_class;
+jfieldID java_base_task_options_resources;
+
+jclass java_call_options_class;
+jfieldID java_call_options_name;
+jfieldID java_task_creation_options_group;
+jfieldID java_task_creation_options_bundle_index;
+jfieldID java_call_options_concurrency_group_name;
+
+jclass java_actor_creation_options_class;
+jfieldID java_actor_creation_options_name;
+jfieldID java_actor_creation_options_lifetime;
+jfieldID java_actor_creation_options_max_restarts;
+jfieldID java_actor_creation_options_jvm_options;
+jfieldID java_actor_creation_options_max_concurrency;
+jfieldID java_actor_creation_options_group;
+jfieldID java_actor_creation_options_bundle_index;
+jfieldID java_actor_creation_options_concurrency_groups;
+jfieldID java_actor_creation_options_max_pending_calls;
+
+jclass java_actor_lifetime_class;
+jobject STATUS_DETACHED;
+
+jclass java_placement_group_creation_options_class;
+jclass java_placement_group_creation_options_strategy_class;
+jfieldID java_placement_group_creation_options_name;
+jfieldID java_placement_group_creation_options_bundles;
+jfieldID java_placement_group_creation_options_strategy;
+jmethodID java_placement_group_creation_options_strategy_value;
+
+jclass java_gcs_client_options_class;
+jfieldID java_gcs_client_options_ip;
+jfieldID java_gcs_client_options_port;
+jfieldID java_gcs_client_options_password;
+
+jclass java_native_ray_object_class;
+jmethodID java_native_ray_object_init;
+jfieldID java_native_ray_object_data;
+jfieldID java_native_ray_object_metadata;
+jfieldID java_native_ray_object_contained_object_ids;
+
+jclass java_task_executor_class;
+jmethodID java_task_executor_parse_function_arguments;
+jmethodID java_task_executor_execute;
+
+jclass java_concurrency_group_impl_class;
+jmethodID java_concurrency_group_impl_get_function_descriptors;
+jfieldID java_concurrency_group_impl_name;
+jfieldID java_concurrency_group_impl_max_concurrency;
+
+jclass java_native_task_executor_class;
+jmethodID java_native_task_executor_on_worker_shutdown;
+
+jclass java_placement_group_class;
+jfieldID java_placement_group_id;
+
+jclass java_resource_value_class;
+jmethodID java_resource_value_init;
+
+JavaVM *jvm;
+
+inline jclass LoadClass(JNIEnv *env, const char *class_name) {
+  jclass tempLocalClassRef = env->FindClass(class_name);
+  if (tempLocalClassRef == nullptr) {
+    const std::string shaded_class_prefix = "io/ray/shaded/";
+    const auto class_name_str = std::string(class_name);
+    const auto this_prefix = class_name_str.substr(0, shaded_class_prefix.size());
+    if (this_prefix == shaded_class_prefix) {
+      // This is a shaded class, and try to load the original class.
+      env->ExceptionClear();
+      auto no_shaded_class_name =
+          class_name_str.substr(shaded_class_prefix.size(), class_name_str.size());
+      tempLocalClassRef = env->FindClass(no_shaded_class_name.c_str());
+    }
+  }
+  RAY_CHECK(tempLocalClassRef) << "Can't load Java class " << class_name;
+
+  jclass ret = (jclass)env->NewGlobalRef(tempLocalClassRef);
+  RAY_CHECK(ret) << "Can't load Java class " << class_name;
+  env->DeleteLocalRef(tempLocalClassRef);
+  return ret;
+}
+
+/// Load and cache frequently-used Java classes and methods
+jint JNI_OnLoad(JavaVM *vm, void *reserved) {
+  JNIEnv *env;
+  if (vm->GetEnv(reinterpret_cast<void **>(&env), CURRENT_JNI_VERSION) != JNI_OK) {
+    return JNI_ERR;
+  }
+
+  jvm = vm;
+
+  java_boolean_class = LoadClass(env, "java/lang/Boolean");
+  java_boolean_init = env->GetMethodID(java_boolean_class, "<init>", "(Z)V");
+
+  java_double_class = LoadClass(env, "java/lang/Double");
+  java_double_double_value = env->GetMethodID(java_double_class, "doubleValue", "()D");
+
+  java_long_class = LoadClass(env, "java/lang/Long");
+  java_long_init = env->GetMethodID(java_long_class, "<init>", "(J)V");
+
+  java_object_class = LoadClass(env, "java/lang/Object");
+  java_object_equals =
+      env->GetMethodID(java_object_class, "equals", "(Ljava/lang/Object;)Z");
+  java_object_hash_code = env->GetMethodID(java_object_class, "hashCode", "()I");
+
+  java_list_class = LoadClass(env, "java/util/List");
+  java_list_size = env->GetMethodID(java_list_class, "size", "()I");
+  java_list_get = env->GetMethodID(java_list_class, "get", "(I)Ljava/lang/Object;");
+  java_list_add = env->GetMethodID(java_list_class, "add", "(Ljava/lang/Object;)Z");
+
+  java_array_list_class = LoadClass(env, "java/util/ArrayList");
+  java_array_list_init = env->GetMethodID(java_array_list_class, "<init>", "()V");
+  java_array_list_init_with_capacity =
+      env->GetMethodID(java_array_list_class, "<init>", "(I)V");
+
+  java_map_class = LoadClass(env, "java/util/Map");
+  java_map_entry_set = env->GetMethodID(java_map_class, "entrySet", "()Ljava/util/Set;");
+  java_map_put = env->GetMethodID(
+      java_map_class, "put", "(Ljava/lang/Object;Ljava/lang/Object;)Ljava/lang/Object;");
+
+  java_hash_map_class = LoadClass(env, "java/util/HashMap");
+  java_hash_map_init = env->GetMethodID(java_hash_map_class, "<init>", "()V");
+
+  java_set_class = LoadClass(env, "java/util/Set");
+  java_set_iterator =
+      env->GetMethodID(java_set_class, "iterator", "()Ljava/util/Iterator;");
+
+  java_iterator_class = LoadClass(env, "java/util/Iterator");
+  java_iterator_has_next = env->GetMethodID(java_iterator_class, "hasNext", "()Z");
+  java_iterator_next =
+      env->GetMethodID(java_iterator_class, "next", "()Ljava/lang/Object;");
+
+  java_map_entry_class = LoadClass(env, "java/util/Map$Entry");
+  java_map_entry_get_key =
+      env->GetMethodID(java_map_entry_class, "getKey", "()Ljava/lang/Object;");
+  java_map_entry_get_value =
+      env->GetMethodID(java_map_entry_class, "getValue", "()Ljava/lang/Object;");
+
+  java_system_class = LoadClass(env, "java/lang/System");
+  java_system_gc = env->GetStaticMethodID(java_system_class, "gc", "()V");
+
+  java_ray_exception_class = LoadClass(env, "io/ray/runtime/exception/RayException");
+  java_ray_intentional_system_exit_exception_class =
+      LoadClass(env, "io/ray/runtime/exception/RayIntentionalSystemExitException");
+
+  java_ray_timeout_exception_class =
+      LoadClass(env, "io/ray/runtime/exception/RayTimeoutException");
+
+  java_ray_actor_exception_class =
+      LoadClass(env, "io/ray/runtime/exception/RayActorException");
+
+  java_ray_pending_calls_limit_exceeded_exception_class =
+      LoadClass(env, "io/ray/runtime/exception/PendingCallsLimitExceededException");
+
+  java_ray_exception_to_bytes =
+      env->GetMethodID(java_ray_exception_class, "toBytes", "()[B");
+
+  java_jni_exception_util_class = LoadClass(env, "io/ray/runtime/util/JniExceptionUtil");
+  java_jni_exception_util_get_stack_trace = env->GetStaticMethodID(
+      java_jni_exception_util_class, "getStackTrace",
+      "(Ljava/lang/String;ILjava/lang/String;Ljava/lang/Throwable;)Ljava/lang/String;");
+
+  java_base_id_class = LoadClass(env, "io/ray/api/id/BaseId");
+  java_base_id_get_bytes = env->GetMethodID(java_base_id_class, "getBytes", "()[B");
+
+  java_abstract_message_lite_class =
+      LoadClass(env, "io/ray/shaded/com/google/protobuf/AbstractMessage");
+
+  java_abstract_message_lite_to_byte_array =
+      env->GetMethodID(java_abstract_message_lite_class, "toByteArray", "()[B");
+
+  java_function_descriptor_class =
+      LoadClass(env, "io/ray/runtime/functionmanager/FunctionDescriptor");
+  java_function_descriptor_get_language =
+      env->GetMethodID(java_function_descriptor_class, "getLanguage",
+                       "()Lio/ray/runtime/generated/Common$Language;");
+  java_function_descriptor_to_list =
+      env->GetMethodID(java_function_descriptor_class, "toList", "()Ljava/util/List;");
+
+  java_language_class = LoadClass(env, "io/ray/runtime/generated/Common$Language");
+  java_language_get_number = env->GetMethodID(java_language_class, "getNumber", "()I");
+
+  java_function_arg_class = LoadClass(env, "io/ray/runtime/task/FunctionArg");
+  java_function_arg_id =
+      env->GetFieldID(java_function_arg_class, "id", "Lio/ray/api/id/ObjectId;");
+  java_function_arg_owner_address =
+      env->GetFieldID(java_function_arg_class, "ownerAddress",
+                      "Lio/ray/runtime/generated/Common$Address;");
+  java_function_arg_value = env->GetFieldID(java_function_arg_class, "value",
+                                            "Lio/ray/runtime/object/NativeRayObject;");
+
+  java_base_task_options_class = LoadClass(env, "io/ray/api/options/BaseTaskOptions");
+  java_base_task_options_resources =
+      env->GetFieldID(java_base_task_options_class, "resources", "Ljava/util/Map;");
+
+  java_call_options_class = LoadClass(env, "io/ray/api/options/CallOptions");
+  java_call_options_name =
+      env->GetFieldID(java_call_options_class, "name", "Ljava/lang/String;");
+  java_task_creation_options_group = env->GetFieldID(
+      java_call_options_class, "group", "Lio/ray/api/placementgroup/PlacementGroup;");
+  java_task_creation_options_bundle_index =
+      env->GetFieldID(java_call_options_class, "bundleIndex", "I");
+  java_call_options_concurrency_group_name = env->GetFieldID(
+      java_call_options_class, "concurrencyGroupName", "Ljava/lang/String;");
+
+  java_placement_group_class =
+      LoadClass(env, "io/ray/runtime/placementgroup/PlacementGroupImpl");
+  java_placement_group_id = env->GetFieldID(java_placement_group_class, "id",
+                                            "Lio/ray/api/id/PlacementGroupId;");
+
+  java_placement_group_creation_options_class =
+      LoadClass(env, "io/ray/api/options/PlacementGroupCreationOptions");
+  java_placement_group_creation_options_strategy_class =
+      LoadClass(env, "io/ray/api/placementgroup/PlacementStrategy");
+  java_placement_group_creation_options_name = env->GetFieldID(
+      java_placement_group_creation_options_class, "name", "Ljava/lang/String;");
+  java_placement_group_creation_options_bundles = env->GetFieldID(
+      java_placement_group_creation_options_class, "bundles", "Ljava/util/List;");
+  java_placement_group_creation_options_strategy =
+      env->GetFieldID(java_placement_group_creation_options_class, "strategy",
+                      "Lio/ray/api/placementgroup/PlacementStrategy;");
+  java_placement_group_creation_options_strategy_value = env->GetMethodID(
+      java_placement_group_creation_options_strategy_class, "value", "()I");
+
+  java_actor_creation_options_class =
+      LoadClass(env, "io/ray/api/options/ActorCreationOptions");
+  java_actor_creation_options_name =
+      env->GetFieldID(java_actor_creation_options_class, "name", "Ljava/lang/String;");
+  java_actor_creation_options_lifetime =
+      env->GetFieldID(java_actor_creation_options_class, "lifetime",
+                      "Lio/ray/api/options/ActorLifetime;");
+  java_actor_creation_options_max_restarts =
+      env->GetFieldID(java_actor_creation_options_class, "maxRestarts", "I");
+  java_actor_creation_options_jvm_options = env->GetFieldID(
+      java_actor_creation_options_class, "jvmOptions", "Ljava/util/List;");
+  java_actor_creation_options_max_concurrency =
+      env->GetFieldID(java_actor_creation_options_class, "maxConcurrency", "I");
+  java_actor_creation_options_group =
+      env->GetFieldID(java_actor_creation_options_class, "group",
+                      "Lio/ray/api/placementgroup/PlacementGroup;");
+  java_actor_creation_options_bundle_index =
+      env->GetFieldID(java_actor_creation_options_class, "bundleIndex", "I");
+  java_actor_creation_options_concurrency_groups = env->GetFieldID(
+      java_actor_creation_options_class, "concurrencyGroups", "Ljava/util/List;");
+  java_actor_creation_options_max_pending_calls =
+      env->GetFieldID(java_actor_creation_options_class, "maxPendingCalls", "I");
+
+  java_actor_lifetime_class = LoadClass(env, "io/ray/api/options/ActorLifetime");
+  jfieldID java_actor_lifetime_detached_field = env->GetStaticFieldID(
+      java_actor_lifetime_class, "DETACHED", "Lio/ray/api/options/ActorLifetime;");
+  STATUS_DETACHED = env->GetStaticObjectField(java_actor_lifetime_class,
+                                              java_actor_lifetime_detached_field);
+
+  java_concurrency_group_impl_class =
+      LoadClass(env, "io/ray/runtime/ConcurrencyGroupImpl");
+  java_concurrency_group_impl_get_function_descriptors = env->GetMethodID(
+      java_concurrency_group_impl_class, "getFunctionDescriptors", "()Ljava/util/List;");
+  java_concurrency_group_impl_name =
+      env->GetFieldID(java_concurrency_group_impl_class, "name", "Ljava/lang/String;");
+  java_concurrency_group_impl_max_concurrency =
+      env->GetFieldID(java_concurrency_group_impl_class, "maxConcurrency", "I");
+
+  java_gcs_client_options_class = LoadClass(env, "io/ray/runtime/gcs/GcsClientOptions");
+  java_gcs_client_options_ip =
+      env->GetFieldID(java_gcs_client_options_class, "ip", "Ljava/lang/String;");
+  java_gcs_client_options_port =
+      env->GetFieldID(java_gcs_client_options_class, "port", "I");
+  java_gcs_client_options_password =
+      env->GetFieldID(java_gcs_client_options_class, "password", "Ljava/lang/String;");
+
+  java_native_ray_object_class = LoadClass(env, "io/ray/runtime/object/NativeRayObject");
+  java_native_ray_object_init =
+      env->GetMethodID(java_native_ray_object_class, "<init>", "([B[B)V");
+  java_native_ray_object_data =
+      env->GetFieldID(java_native_ray_object_class, "data", "[B");
+  java_native_ray_object_metadata =
+      env->GetFieldID(java_native_ray_object_class, "metadata", "[B");
+  java_native_ray_object_contained_object_ids = env->GetFieldID(
+      java_native_ray_object_class, "containedObjectIds", "Ljava/util/List;");
+
+  java_task_executor_class = LoadClass(env, "io/ray/runtime/task/TaskExecutor");
+  java_task_executor_parse_function_arguments = env->GetMethodID(
+      java_task_executor_class, "checkByteBufferArguments", "(Ljava/util/List;)[Z");
+  java_task_executor_execute =
+      env->GetMethodID(java_task_executor_class, "execute",
+                       "(Ljava/util/List;Ljava/util/List;)Ljava/util/List;");
+  java_native_task_executor_class =
+      LoadClass(env, "io/ray/runtime/task/NativeTaskExecutor");
+  java_native_task_executor_on_worker_shutdown =
+      env->GetMethodID(java_native_task_executor_class, "onWorkerShutdown", "([B)V");
+
+  java_resource_value_class = LoadClass(env, "io/ray/api/runtimecontext/ResourceValue");
+  java_resource_value_init =
+      env->GetMethodID(java_resource_value_class, "<init>", "(JD)V");
+  return CURRENT_JNI_VERSION;
+}
+
+/// Unload java classes
+void JNI_OnUnload(JavaVM *vm, void *reserved) {
+  JNIEnv *env;
+  vm->GetEnv(reinterpret_cast<void **>(&env), CURRENT_JNI_VERSION);
+
+  env->DeleteGlobalRef(java_boolean_class);
+  env->DeleteGlobalRef(java_double_class);
+  env->DeleteGlobalRef(java_object_class);
+  env->DeleteGlobalRef(java_long_class);
+  env->DeleteGlobalRef(java_list_class);
+  env->DeleteGlobalRef(java_array_list_class);
+  env->DeleteGlobalRef(java_map_class);
+  env->DeleteGlobalRef(java_hash_map_class);
+  env->DeleteGlobalRef(java_set_class);
+  env->DeleteGlobalRef(java_iterator_class);
+  env->DeleteGlobalRef(java_map_entry_class);
+  env->DeleteGlobalRef(java_system_class);
+  env->DeleteGlobalRef(java_ray_exception_class);
+  env->DeleteGlobalRef(java_ray_intentional_system_exit_exception_class);
+  env->DeleteGlobalRef(java_ray_timeout_exception_class);
+  env->DeleteGlobalRef(java_ray_actor_exception_class);
+  env->DeleteGlobalRef(java_jni_exception_util_class);
+  env->DeleteGlobalRef(java_base_id_class);
+  env->DeleteGlobalRef(java_abstract_message_lite_class);
+  env->DeleteGlobalRef(java_function_descriptor_class);
+  env->DeleteGlobalRef(java_language_class);
+  env->DeleteGlobalRef(java_function_arg_class);
+  env->DeleteGlobalRef(java_base_task_options_class);
+  env->DeleteGlobalRef(java_actor_creation_options_class);
+  env->DeleteGlobalRef(java_actor_lifetime_class);
+  env->DeleteGlobalRef(java_placement_group_creation_options_class);
+  env->DeleteGlobalRef(java_placement_group_creation_options_strategy_class);
+  env->DeleteGlobalRef(java_native_ray_object_class);
+  env->DeleteGlobalRef(java_task_executor_class);
+  env->DeleteGlobalRef(java_native_task_executor_class);
+  env->DeleteGlobalRef(java_concurrency_group_impl_class);
+  env->DeleteGlobalRef(java_resource_value_class);
+}