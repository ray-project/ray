--- conflicted
+++ resolved
@@ -195,13 +195,6 @@
   java_task_executor_execute =
       env->GetMethodID(java_task_executor_class, "execute",
                        "(Ljava/util/List;Ljava/util/List;)Ljava/util/List;");
-
-<<<<<<< HEAD
-  java_task_executor_get = env->GetStaticMethodID(
-      java_task_executor_class, "get", "([B)Lio/ray/runtime/task/TaskExecutor;");
-
-=======
->>>>>>> 48b48cc8
   return CURRENT_JNI_VERSION;
 }
 
