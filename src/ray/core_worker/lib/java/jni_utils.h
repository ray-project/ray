--- conflicted
+++ resolved
@@ -329,26 +329,15 @@
       RAY_CHECK_JAVA_EXCEPTION(env);
       jobject map_entry = env->CallObjectMethod(iterator, java_iterator_next);
       RAY_CHECK_JAVA_EXCEPTION(env);
-<<<<<<< HEAD
-      jobject java_key = env->CallObjectMethod(map_entry, java_map_entry_get_key);
-      RAY_CHECK_JAVA_EXCEPTION(env);
-      key_type key = key_converter(env, java_key);
-      jobject java_value = env->CallObjectMethod(map_entry, java_map_entry_get_value);
-      RAY_CHECK_JAVA_EXCEPTION(env);
-      value_type value = value_converter(env, java_value);
-      native_map.emplace(key, value);
-      env->DeleteLocalRef(java_value);
-      env->DeleteLocalRef(java_key);
-=======
-      auto java_key = (jstring)env->CallObjectMethod(map_entry, java_map_entry_get_key);
+      auto java_key = env->CallObjectMethod(map_entry, java_map_entry_get_key);
       RAY_CHECK_JAVA_EXCEPTION(env);
       key_type key = key_converter(env, java_key);
       auto java_value = env->CallObjectMethod(map_entry, java_map_entry_get_value);
+      RAY_CHECK_JAVA_EXCEPTION(env);
       value_type value = value_converter(env, java_value);
       native_map.emplace(key, value);
       env->DeleteLocalRef(java_key);
       env->DeleteLocalRef(java_value);
->>>>>>> 42f8f16c
       env->DeleteLocalRef(map_entry);
     }
     RAY_CHECK_JAVA_EXCEPTION(env);
@@ -358,7 +347,6 @@
   return native_map;
 }
 
-<<<<<<< HEAD
 /// Convert a C++ std::unordered_map<?, ?> to a Java Map<?, ?>
 template <typename key_type, typename value_type>
 inline jobject NativeMapToJavaMap(
@@ -378,8 +366,6 @@
   return java_map;
 }
 
-=======
->>>>>>> 42f8f16c
 /// Convert a C++ ray::Buffer to a Java byte array.
 inline jbyteArray NativeBufferToJavaByteArray(JNIEnv *env,
                                               const std::shared_ptr<ray::Buffer> buffer) {
