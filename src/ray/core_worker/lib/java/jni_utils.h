// Copyright 2017 The Ray Authors.
//
// Licensed under the Apache License, Version 2.0 (the "License");
// you may not use this file except in compliance with the License.
// You may obtain a copy of the License at
//
//  http://www.apache.org/licenses/LICENSE-2.0
//
// Unless required by applicable law or agreed to in writing, software
// distributed under the License is distributed on an "AS IS" BASIS,
// WITHOUT WARRANTIES OR CONDITIONS OF ANY KIND, either express or implied.
// See the License for the specific language governing permissions and
// limitations under the License.

#pragma once

#include <jni.h>

#include <algorithm>

#include "ray/common/buffer.h"
#include "ray/common/function_descriptor.h"
#include "ray/common/id.h"
#include "ray/common/ray_object.h"
#include "ray/core_worker/core_worker.h"

using namespace ray;
using namespace ray::core;

/// Boolean class
extern jclass java_boolean_class;
/// Constructor of Boolean class
extern jmethodID java_boolean_init;

/// Double class
extern jclass java_double_class;
/// doubleValue method of Double class
extern jmethodID java_double_double_value;

/// Long class
extern jclass java_long_class;
/// longValue method of Long class
extern jmethodID java_long_init;

/// Object class
extern jclass java_object_class;
/// equals method of Object class
extern jmethodID java_object_equals;
/// hashCode method of Object class
extern jmethodID java_object_hash_code;

/// List class
extern jclass java_list_class;
/// size method of List class
extern jmethodID java_list_size;
/// get method of List class
extern jmethodID java_list_get;
/// add method of List class
extern jmethodID java_list_add;

/// ArrayList class
extern jclass java_array_list_class;
/// Constructor of ArrayList class
extern jmethodID java_array_list_init;
/// Constructor of ArrayList class with single parameter capacity
extern jmethodID java_array_list_init_with_capacity;

/// Map interface
extern jclass java_map_class;
/// entrySet method of Map interface
extern jmethodID java_map_entry_set;
/// put method of Map interface
extern jmethodID java_map_put;

/// HashMap class
extern jclass java_hash_map_class;
/// Constructor of HashMap class
extern jmethodID java_hash_map_init;

/// Set interface
extern jclass java_set_class;
/// iterator method of Set interface
extern jmethodID java_set_iterator;

/// Iterator interface
extern jclass java_iterator_class;
/// hasNext method of Iterator interface
extern jmethodID java_iterator_has_next;
/// next method of Iterator interface
extern jmethodID java_iterator_next;

/// Map.Entry interface
extern jclass java_map_entry_class;
/// getKey method of Map.Entry interface
extern jmethodID java_map_entry_get_key;
/// getValue method of Map.Entry interface
extern jmethodID java_map_entry_get_value;

/// System class
extern jclass java_system_class;
/// gc method of System class
extern jmethodID java_system_gc;

/// RayException class
extern jclass java_ray_exception_class;

/// PendingCallsLimitExceededException class
extern jclass java_ray_pending_calls_limit_exceeded_exception_class;

/// RayIntentionalSystemExitException class
extern jclass java_ray_intentional_system_exit_exception_class;

/// RayActorCreationTaskException class
extern jclass java_ray_actor_exception_class;

/// RayTimeoutException class
extern jclass java_ray_timeout_exception_class;

/// toBytes method of RayException
extern jmethodID java_ray_exception_to_bytes;

/// JniExceptionUtil class
extern jclass java_jni_exception_util_class;
/// getStackTrace method of JniExceptionUtil class
extern jmethodID java_jni_exception_util_get_stack_trace;

/// BaseId class
extern jclass java_base_id_class;
/// getBytes method of BaseId class
extern jmethodID java_base_id_get_bytes;

/// AbstractMessageLite class
extern jclass java_abstract_message_lite_class;
/// toByteArray method of AbstractMessageLite class
extern jmethodID java_abstract_message_lite_to_byte_array;

/// FunctionDescriptor interface
extern jclass java_function_descriptor_class;
/// getLanguage method of FunctionDescriptor interface
extern jmethodID java_function_descriptor_get_language;
/// toList method of FunctionDescriptor interface
extern jmethodID java_function_descriptor_to_list;

/// Language class
extern jclass java_language_class;
/// getNumber of Language class
extern jmethodID java_language_get_number;

/// FunctionArg class
extern jclass java_function_arg_class;
/// id field of FunctionArg class
extern jfieldID java_function_arg_id;
/// ownerAddress field of FunctionArg class
extern jfieldID java_function_arg_owner_address;
/// value field of FunctionArg class
extern jfieldID java_function_arg_value;

/// BaseTaskOptions class
extern jclass java_base_task_options_class;
/// resources field of BaseTaskOptions class
extern jfieldID java_base_task_options_resources;

/// CallOptions class
extern jclass java_call_options_class;
/// name field of CallOptions class
extern jfieldID java_call_options_name;
/// group field of CallOptions class
extern jfieldID java_task_creation_options_group;
/// bundleIndex field of CallOptions class
extern jfieldID java_task_creation_options_bundle_index;
/// concurrencyGroupName field of CallOptions class
extern jfieldID java_call_options_concurrency_group_name;

/// ActorCreationOptions class
extern jclass java_actor_creation_options_class;
/// name field of ActorCreationOptions class
extern jfieldID java_actor_creation_options_name;
/// lifetime field of ActorCreationOptions class
extern jfieldID java_actor_creation_options_lifetime;
/// maxRestarts field of ActorCreationOptions class
extern jfieldID java_actor_creation_options_max_restarts;
/// jvmOptions field of ActorCreationOptions class
extern jfieldID java_actor_creation_options_jvm_options;
/// maxConcurrency field of ActorCreationOptions class
extern jfieldID java_actor_creation_options_max_concurrency;
/// group field of ActorCreationOptions class
extern jfieldID java_actor_creation_options_group;
/// bundleIndex field of ActorCreationOptions class
extern jfieldID java_actor_creation_options_bundle_index;
/// concurrencyGroups field of ActorCreationOptions class
extern jfieldID java_actor_creation_options_concurrency_groups;
/// serializedRuntimeEnv field of ActorCreatrionOptions class
extern jfieldID java_actor_creation_options_serialized_runtime_env;
/// maxPendingCalls field of ActorCreationOptions class
extern jfieldID java_actor_creation_options_max_pending_calls;
/// ActorLifetime enum class
extern jclass java_actor_lifetime_class;
/// Enum DETACHED of ActorLifetime class
extern jobject STATUS_DETACHED;
/// ConcurrencyGroupImpl class
extern jclass java_concurrency_group_impl_class;
/// getFunctionDescriptors method of ConcurrencyGroupImpl class
extern jmethodID java_concurrency_group_impl_get_function_descriptors;
/// name field of ConcurrencyGroupImpl class
extern jfieldID java_concurrency_group_impl_name;
/// maxConcurrency field of ConcurrencyGroupImpl class
extern jfieldID java_concurrency_group_impl_max_concurrency;

/// PlacementGroupCreationOptions class
extern jclass java_placement_group_creation_options_class;
/// PlacementStrategy class
extern jclass java_placement_group_creation_options_strategy_class;
/// name field of PlacementGroupCreationOptions class
extern jfieldID java_placement_group_creation_options_name;
/// bundles field of PlacementGroupCreationOptions class
extern jfieldID java_placement_group_creation_options_bundles;
/// strategy field of PlacementGroupCreationOptions class
extern jfieldID java_placement_group_creation_options_strategy;
/// value method of PlacementStrategy class
extern jmethodID java_placement_group_creation_options_strategy_value;

/// GcsClientOptions class
extern jclass java_gcs_client_options_class;
/// ip field of GcsClientOptions class
extern jfieldID java_gcs_client_options_ip;
/// port field of GcsClientOptions class
extern jfieldID java_gcs_client_options_port;
/// password field of GcsClientOptions class
extern jfieldID java_gcs_client_options_password;

/// NativeRayObject class
extern jclass java_native_ray_object_class;
/// Constructor of NativeRayObject class
extern jmethodID java_native_ray_object_init;
/// data field of NativeRayObject class
extern jfieldID java_native_ray_object_data;
/// metadata field of NativeRayObject class
extern jfieldID java_native_ray_object_metadata;
// containedObjectIds field of NativeRayObject class
extern jfieldID java_native_ray_object_contained_object_ids;

/// TaskExecutor class
extern jclass java_task_executor_class;
/// checkByteBufferArguments method of TaskExecutor class
extern jmethodID java_task_executor_parse_function_arguments;
/// execute method of TaskExecutor class
extern jmethodID java_task_executor_execute;

/// NativeTaskExecutor class
extern jclass java_native_task_executor_class;
/// onWorkerShutdown method of NativeTaskExecutor class
extern jmethodID java_native_task_executor_on_worker_shutdown;

/// PlacementGroup class
extern jclass java_placement_group_class;
/// id field of PlacementGroup class
extern jfieldID java_placement_group_id;

/// ResourceValue class that is used to convert resource_ids() to java class
extern jclass java_resource_value_class;
/// Construtor of ResourceValue class
extern jmethodID java_resource_value_init;

#define CURRENT_JNI_VERSION JNI_VERSION_1_8

extern JavaVM *jvm;

/// Throws a Java RayException if the status is not OK.
#define THROW_EXCEPTION_AND_RETURN_IF_NOT_OK(env, status, ret)                         \
  {                                                                                    \
    if (!(status).ok()) {                                                              \
      if (status.IsTimedOut()) {                                                       \
        (env)->ThrowNew(java_ray_timeout_exception_class, (status).message().c_str()); \
      } else {                                                                         \
        (env)->ThrowNew(java_ray_exception_class, (status).message().c_str());         \
      }                                                                                \
      return (ret);                                                                    \
    }                                                                                  \
  }

#define RAY_CHECK_JAVA_EXCEPTION(env)                                                 \
  {                                                                                   \
    jthrowable throwable = env->ExceptionOccurred();                                  \
    if (throwable) {                                                                  \
      jstring java_file_name = env->NewStringUTF(__FILE__);                           \
      jstring java_function = env->NewStringUTF(__func__);                            \
      jobject java_error_message =                                                    \
          env->CallStaticObjectMethod(java_jni_exception_util_class,                  \
                                      java_jni_exception_util_get_stack_trace,        \
                                      java_file_name,                                 \
                                      __LINE__,                                       \
                                      java_function,                                  \
                                      throwable);                                     \
      std::string error_message =                                                     \
          JavaStringToNativeString(env, static_cast<jstring>(java_error_message));    \
      env->DeleteLocalRef(throwable);                                                 \
      env->DeleteLocalRef(java_file_name);                                            \
      env->DeleteLocalRef(java_function);                                             \
      env->DeleteLocalRef(java_error_message);                                        \
      RAY_LOG(FATAL) << "An unexpected exception occurred while executing Java code " \
                        "from JNI ("                                                  \
                     << __FILE__ << ":" << __LINE__ << " " << __func__ << ")."        \
                     << "\n"                                                          \
                     << error_message;                                                \
    }                                                                                 \
  }

/// Represents a byte buffer of Java byte array.
/// The destructor will automatically call ReleaseByteArrayElements.
/// NOTE: Instances of this class cannot be used across threads.
class JavaByteArrayBuffer : public Buffer {
 public:
  JavaByteArrayBuffer(JNIEnv *env, jbyteArray java_byte_array)
      : env_(env), java_byte_array_(java_byte_array) {
    native_bytes_ = env_->GetByteArrayElements(java_byte_array_, nullptr);
  }

  uint8_t *Data() const override { return reinterpret_cast<uint8_t *>(native_bytes_); }

  size_t Size() const override { return env_->GetArrayLength(java_byte_array_); }

  bool OwnsData() const override { return true; }

  bool IsPlasmaBuffer() const override { return false; }

  ~JavaByteArrayBuffer() {
    env_->ReleaseByteArrayElements(java_byte_array_, native_bytes_, JNI_ABORT);
    env_->DeleteLocalRef(java_byte_array_);
  }

 private:
  JNIEnv *env_;
  jbyteArray java_byte_array_;
  jbyte *native_bytes_;
};

/// Convert a Java byte array to a C++ string.
inline std::string JavaByteArrayToNativeString(JNIEnv *env, const jbyteArray &bytes) {
  const auto size = env->GetArrayLength(bytes);
  std::string str(size, 0);
  env->GetByteArrayRegion(bytes, 0, size, reinterpret_cast<jbyte *>(&str.front()));
  return str;
}

/// Convert a Java byte array to a C++ UniqueID.
template <typename ID>
inline ID JavaByteArrayToId(JNIEnv *env, const jbyteArray &bytes) {
  std::string id_str(ID::Size(), 0);
  env->GetByteArrayRegion(
      bytes, 0, ID::Size(), reinterpret_cast<jbyte *>(&id_str.front()));
  auto arr_size = static_cast<size_t>(env->GetArrayLength(bytes));
  RAY_CHECK(arr_size == ID::Size())
      << "ID length should be " << ID::Size() << " instead of " << arr_size;
  return ID::FromBinary(id_str);
}

/// Convert C++ UniqueID to a Java byte array.
template <typename ID>
inline jbyteArray IdToJavaByteArray(JNIEnv *env, const ID &id) {
  jbyteArray array = env->NewByteArray(ID::Size());
  env->SetByteArrayRegion(
      array, 0, ID::Size(), reinterpret_cast<const jbyte *>(id.Data()));
  return array;
}

/// Convert C++ UniqueID to a Java ByteBuffer.
template <typename ID>
inline jobject IdToJavaByteBuffer(JNIEnv *env, const ID &id) {
  return env->NewDirectByteBuffer(
      reinterpret_cast<void *>(const_cast<uint8_t *>(id.Data())), id.Size());
}

/// Convert C++ String to a Java ByteArray.
inline jbyteArray NativeStringToJavaByteArray(JNIEnv *env, const std::string &str) {
  jbyteArray array = env->NewByteArray(str.size());
  env->SetByteArrayRegion(
      array, 0, str.size(), reinterpret_cast<const jbyte *>(str.c_str()));
  return array;
}

/// Convert a Java String to C++ std::string.
inline std::string JavaStringToNativeString(JNIEnv *env, jstring jstr) {
  const char *c_str = env->GetStringUTFChars(jstr, nullptr);
  std::string result(c_str);
  env->ReleaseStringUTFChars(static_cast<jstring>(jstr), c_str);
  return result;
}

/// Convert a Java List to C++ std::vector.
template <typename NativeT>
inline void JavaListToNativeVector(
    JNIEnv *env,
    jobject java_list,
    std::vector<NativeT> *native_vector,
    std::function<NativeT(JNIEnv *, jobject)> element_converter) {
  int size = env->CallIntMethod(java_list, java_list_size);
  RAY_CHECK_JAVA_EXCEPTION(env);
  native_vector->clear();
  for (int i = 0; i < size; i++) {
    auto element = env->CallObjectMethod(java_list, java_list_get, (jint)i);
    RAY_CHECK_JAVA_EXCEPTION(env);
    native_vector->emplace_back(element_converter(env, element));
    env->DeleteLocalRef(element);
  }
}

/// Convert a Java List<String> to C++ std::vector<std::string>.
inline void JavaStringListToNativeStringVector(JNIEnv *env,
                                               jobject java_list,
                                               std::vector<std::string> *native_vector) {
  JavaListToNativeVector<std::string>(
      env, java_list, native_vector, [](JNIEnv *env, jobject jstr) {
        return JavaStringToNativeString(env, static_cast<jstring>(jstr));
      });
}

/// Convert a Java long array to C++ std::vector<long>.
inline void JavaLongArrayToNativeLongVector(JNIEnv *env,
                                            jlongArray long_array,
                                            std::vector<long> *native_vector) {
  jlong *long_array_ptr = env->GetLongArrayElements(long_array, nullptr);
  jsize vec_size = env->GetArrayLength(long_array);
  for (int i = 0; i < vec_size; ++i) {
    native_vector->push_back(static_cast<long>(long_array_ptr[i]));
  }
  env->ReleaseLongArrayElements(long_array, long_array_ptr, 0);
}

/// Convert a Java double array to C++ std::vector<double>.
inline void JavaDoubleArrayToNativeDoubleVector(JNIEnv *env,
                                                jdoubleArray double_array,
                                                std::vector<double> *native_vector) {
  jdouble *double_array_ptr = env->GetDoubleArrayElements(double_array, nullptr);
  jsize vec_size = env->GetArrayLength(double_array);
  for (int i = 0; i < vec_size; ++i) {
    native_vector->push_back(static_cast<double>(double_array_ptr[i]));
  }
  env->ReleaseDoubleArrayElements(double_array, double_array_ptr, 0);
}

/// Convert a C++ std::vector to a Java List.
template <typename NativeT>
inline jobject NativeVectorToJavaList(
    JNIEnv *env,
    const std::vector<NativeT> &native_vector,
    std::function<jobject(JNIEnv *, const NativeT &)> element_converter) {
  jobject java_list = env->NewObject(java_array_list_class,
                                     java_array_list_init_with_capacity,
                                     (jint)native_vector.size());
  RAY_CHECK_JAVA_EXCEPTION(env);
  for (auto it = native_vector.begin(); it != native_vector.end(); ++it) {
    auto element = element_converter(env, *it);
    env->CallVoidMethod(java_list, java_list_add, element);
    RAY_CHECK_JAVA_EXCEPTION(env);
    env->DeleteLocalRef(element);
  }
  return java_list;
}

/// Convert a C++ std::vector<std::string> to a Java List<String>
inline jobject NativeStringVectorToJavaStringList(
    JNIEnv *env, const std::vector<std::string> &native_vector) {
  return NativeVectorToJavaList<std::string>(
      env, native_vector, [](JNIEnv *env, const std::string &str) {
        return env->NewStringUTF(str.c_str());
      });
}

template <typename ID>
inline jobject NativeIdVectorToJavaByteArrayList(JNIEnv *env,
                                                 const std::vector<ID> &native_vector) {
  return NativeVectorToJavaList<ID>(env, native_vector, [](JNIEnv *env, const ID &id) {
    return IdToJavaByteArray<ID>(env, id);
  });
}

/// Convert a Java Map<?, ?> to a C++ std::unordered_map<?, ?>
template <typename key_type, typename value_type>
inline std::unordered_map<key_type, value_type> JavaMapToNativeMap(
    JNIEnv *env,
    jobject java_map,
    const std::function<key_type(JNIEnv *, jobject)> &key_converter,
    const std::function<value_type(JNIEnv *, jobject)> &value_converter) {
  std::unordered_map<key_type, value_type> native_map;
  if (java_map) {
    jobject entry_set = env->CallObjectMethod(java_map, java_map_entry_set);
    RAY_CHECK_JAVA_EXCEPTION(env);
    jobject iterator = env->CallObjectMethod(entry_set, java_set_iterator);
    RAY_CHECK_JAVA_EXCEPTION(env);
    while (env->CallBooleanMethod(iterator, java_iterator_has_next)) {
      RAY_CHECK_JAVA_EXCEPTION(env);
      jobject map_entry = env->CallObjectMethod(iterator, java_iterator_next);
      RAY_CHECK_JAVA_EXCEPTION(env);
      auto java_key = env->CallObjectMethod(map_entry, java_map_entry_get_key);
      RAY_CHECK_JAVA_EXCEPTION(env);
      key_type key = key_converter(env, java_key);
      auto java_value = env->CallObjectMethod(map_entry, java_map_entry_get_value);
      RAY_CHECK_JAVA_EXCEPTION(env);
      value_type value = value_converter(env, java_value);
      native_map.emplace(key, value);
      env->DeleteLocalRef(java_key);
      env->DeleteLocalRef(java_value);
      env->DeleteLocalRef(map_entry);
    }
    RAY_CHECK_JAVA_EXCEPTION(env);
    env->DeleteLocalRef(iterator);
    env->DeleteLocalRef(entry_set);
  }
  return native_map;
}

/// Convert a C++ std::unordered_map<?, ?> to a Java Map<?, ?>
template <typename key_type, typename value_type>
inline jobject NativeMapToJavaMap(
    JNIEnv *env,
    const std::unordered_map<key_type, value_type> &native_map,
    const std::function<jobject(JNIEnv *, const key_type &)> &key_converter,
    const std::function<jobject(JNIEnv *, const value_type &)> &value_converter) {
  jobject java_map = env->NewObject(java_hash_map_class, java_hash_map_init);
  RAY_CHECK_JAVA_EXCEPTION(env);
  for (const auto &entry : native_map) {
    jobject java_key = key_converter(env, entry.first);
    jobject java_value = value_converter(env, entry.second);
    env->CallObjectMethod(java_map, java_map_put, java_key, java_value);
    RAY_CHECK_JAVA_EXCEPTION(env);
    env->DeleteLocalRef(java_key);
    env->DeleteLocalRef(java_value);
  }
  return java_map;
}

/// Convert a C++ Buffer to a Java byte array.
inline jbyteArray NativeBufferToJavaByteArray(JNIEnv *env,
                                              const std::shared_ptr<Buffer> buffer) {
  if (!buffer) {
    return nullptr;
  }
  jbyteArray java_byte_array = env->NewByteArray(buffer->Size());
  if (buffer->Size() > 0) {
    env->SetByteArrayRegion(java_byte_array,
                            0,
                            buffer->Size(),
                            reinterpret_cast<const jbyte *>(buffer->Data()));
  }
  return java_byte_array;
}

/// Convert a Java byte[] as a C++ std::shared_ptr<JavaByteArrayBuffer>.
inline std::shared_ptr<JavaByteArrayBuffer> JavaByteArrayToNativeBuffer(
    JNIEnv *env, const jbyteArray &javaByteArray) {
  if (!javaByteArray) {
    return nullptr;
  }
  return std::make_shared<JavaByteArrayBuffer>(env, javaByteArray);
}

/// Convert a Java NativeRayObject to a C++ RayObject.
/// NOTE: the returned RayObject cannot be used across threads.
inline std::shared_ptr<RayObject> JavaNativeRayObjectToNativeRayObject(
    JNIEnv *env, const jobject &java_obj) {
  if (!java_obj) {
    return nullptr;
  }
  auto java_data = (jbyteArray)env->GetObjectField(java_obj, java_native_ray_object_data);
  auto java_metadata =
      (jbyteArray)env->GetObjectField(java_obj, java_native_ray_object_metadata);
  std::shared_ptr<Buffer> data_buffer = JavaByteArrayToNativeBuffer(env, java_data);
  std::shared_ptr<Buffer> metadata_buffer =
      JavaByteArrayToNativeBuffer(env, java_metadata);
  if (data_buffer && data_buffer->Size() == 0) {
    data_buffer = nullptr;
  }
  if (metadata_buffer && metadata_buffer->Size() == 0) {
    metadata_buffer = nullptr;
  }

  auto java_contained_ids =
      env->GetObjectField(java_obj, java_native_ray_object_contained_object_ids);
  std::vector<ObjectID> contained_object_ids;
  JavaListToNativeVector<ObjectID>(
      env, java_contained_ids, &contained_object_ids, [](JNIEnv *env, jobject id) {
        return JavaByteArrayToId<ObjectID>(env, static_cast<jbyteArray>(id));
      });
  env->DeleteLocalRef(java_contained_ids);
  auto contained_object_refs =
      CoreWorkerProcess::GetCoreWorker().GetObjectRefs(contained_object_ids);
  return std::make_shared<RayObject>(data_buffer, metadata_buffer, contained_object_refs);
}

/// Convert a C++ RayObject to a Java NativeRayObject.
inline jobject NativeRayObjectToJavaNativeRayObject(
    JNIEnv *env, const std::shared_ptr<RayObject> &rayObject) {
  if (!rayObject) {
    return nullptr;
  }
  auto metadata_ptr = rayObject->GetMetadata();
  auto metadata_str = std::string(reinterpret_cast<const char *>(metadata_ptr->Data()),
                                  metadata_ptr->Size());
  auto java_metadata = NativeBufferToJavaByteArray(env, rayObject->GetMetadata());
<<<<<<< HEAD
  jobject java_obj;
  auto java_data = NativeBufferToJavaByteArray(env, rayObject->GetData());
  java_obj = env->NewObject(java_native_ray_object_class, java_native_ray_object_init,
                            java_data, java_metadata);
=======
  auto java_obj = env->NewObject(java_native_ray_object_class,
                                 java_native_ray_object_init,
                                 java_data,
                                 java_metadata);
>>>>>>> e4620669
  RAY_CHECK_JAVA_EXCEPTION(env);
  env->DeleteLocalRef(java_data);
  env->DeleteLocalRef(java_metadata);
  return java_obj;
}

// TODO(po): Convert C++ FunctionDescriptor to Java FunctionDescriptor
inline jobject NativeRayFunctionDescriptorToJavaStringList(
    JNIEnv *env, const FunctionDescriptor &function_descriptor) {
  if (function_descriptor->Type() == FunctionDescriptorType::kJavaFunctionDescriptor) {
    auto typed_descriptor = function_descriptor->As<JavaFunctionDescriptor>();
    std::vector<std::string> function_descriptor_list = {typed_descriptor->ClassName(),
                                                         typed_descriptor->FunctionName(),
                                                         typed_descriptor->Signature()};
    return NativeStringVectorToJavaStringList(env, function_descriptor_list);
  } else if (function_descriptor->Type() ==
             FunctionDescriptorType::kPythonFunctionDescriptor) {
    auto typed_descriptor = function_descriptor->As<PythonFunctionDescriptor>();
    std::vector<std::string> function_descriptor_list = {
        typed_descriptor->ModuleName(),
        typed_descriptor->ClassName(),
        typed_descriptor->FunctionName(),
        typed_descriptor->FunctionHash()};
    return NativeStringVectorToJavaStringList(env, function_descriptor_list);
  }
  RAY_LOG(FATAL) << "Unknown function descriptor type: " << function_descriptor->Type();
  return NativeStringVectorToJavaStringList(env, std::vector<std::string>());
}

/// Convert a Java protobuf object to a C++ protobuf object
template <typename NativeT>
inline NativeT JavaProtobufObjectToNativeProtobufObject(JNIEnv *env, jobject java_obj) {
  NativeT native_obj;
  if (java_obj) {
    jbyteArray bytes = static_cast<jbyteArray>(
        env->CallObjectMethod(java_obj, java_abstract_message_lite_to_byte_array));
    RAY_CHECK_JAVA_EXCEPTION(env);
    RAY_CHECK(bytes != nullptr);
    auto buffer = JavaByteArrayToNativeBuffer(env, bytes);
    RAY_CHECK(buffer);
    native_obj.ParseFromArray(buffer->Data(), buffer->Size());
    // Destroy the buffer before deleting the local ref of `bytes`. We need to make sure
    // that `bytes` is still available when invoking the destructor of
    // `JavaByteArrayBuffer`.
    buffer.reset();
    env->DeleteLocalRef(bytes);
  }
  return native_obj;
}

inline std::shared_ptr<LocalMemoryBuffer> SerializeActorCreationException(
    JNIEnv *env, jthrowable creation_exception) {
  jbyteArray exception_jbyte_array = static_cast<jbyteArray>(
      env->CallObjectMethod(creation_exception, java_ray_exception_to_bytes));
  int len = env->GetArrayLength(exception_jbyte_array);
  auto buf = std::make_shared<LocalMemoryBuffer>(len);
  env->GetByteArrayRegion(
      exception_jbyte_array, 0, len, reinterpret_cast<jbyte *>(buf->Data()));
  return buf;
}<|MERGE_RESOLUTION|>--- conflicted
+++ resolved
@@ -597,17 +597,11 @@
   auto metadata_str = std::string(reinterpret_cast<const char *>(metadata_ptr->Data()),
                                   metadata_ptr->Size());
   auto java_metadata = NativeBufferToJavaByteArray(env, rayObject->GetMetadata());
-<<<<<<< HEAD
-  jobject java_obj;
   auto java_data = NativeBufferToJavaByteArray(env, rayObject->GetData());
-  java_obj = env->NewObject(java_native_ray_object_class, java_native_ray_object_init,
-                            java_data, java_metadata);
-=======
   auto java_obj = env->NewObject(java_native_ray_object_class,
                                  java_native_ray_object_init,
                                  java_data,
                                  java_metadata);
->>>>>>> e4620669
   RAY_CHECK_JAVA_EXCEPTION(env);
   env->DeleteLocalRef(java_data);
   env->DeleteLocalRef(java_metadata);
