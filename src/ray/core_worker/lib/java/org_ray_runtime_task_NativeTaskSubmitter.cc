#include "ray/core_worker/lib/java/org_ray_runtime_task_NativeTaskSubmitter.h"
#include <jni.h>
#include "ray/common/id.h"
#include "ray/core_worker/common.h"
#include "ray/core_worker/core_worker.h"
#include "ray/core_worker/lib/java/jni_utils.h"
#include "ray/core_worker/task_interface.h"

inline ray::CoreWorkerTaskInterface &GetTaskInterfaceFromPointer(
    jlong nativeCoreWorkerPointer) {
  return reinterpret_cast<ray::CoreWorker *>(nativeCoreWorkerPointer)->Tasks();
}

inline ray::RayFunction ToRayFunction(JNIEnv *env, jobject functionDescriptor) {
  std::vector<std::string> function_descriptor;
  JavaStringListToNativeStringVector(
      env, env->CallObjectMethod(functionDescriptor, java_function_descriptor_to_list),
      &function_descriptor);
  jobject java_language =
      env->CallObjectMethod(functionDescriptor, java_function_descriptor_get_language);
  int language = env->CallIntMethod(java_language, java_language_get_number);
  ray::RayFunction ray_function{static_cast<::Language>(language), function_descriptor};
  return ray_function;
}

inline std::vector<ray::TaskArg> ToTaskArgs(JNIEnv *env, jobject args) {
  std::vector<ray::TaskArg> task_args;
  JavaListToNativeVector<ray::TaskArg>(
      env, args, &task_args, [](JNIEnv *env, jobject arg) {
        auto java_id = env->GetObjectField(arg, java_function_arg_id);
        if (java_id) {
          auto java_id_bytes = static_cast<jbyteArray>(
              env->CallObjectMethod(java_id, java_base_id_get_bytes));
          return ray::TaskArg::PassByReference(
              JavaByteArrayToId<ray::ObjectID>(env, java_id_bytes));
        }
        auto java_data =
            static_cast<jbyteArray>(env->GetObjectField(arg, java_function_arg_data));
        RAY_CHECK(java_data) << "Both id and data of FunctionArg are null.";
        return ray::TaskArg::PassByValue(JavaByteArrayToNativeBuffer(env, java_data));
      });
  return task_args;
}

inline std::unordered_map<std::string, double> ToResources(JNIEnv *env,
                                                           jobject java_resources) {
  std::unordered_map<std::string, double> resources;
  if (java_resources) {
    jobject entry_set = env->CallObjectMethod(java_resources, java_map_entry_set);
    jobject iterator = env->CallObjectMethod(entry_set, java_set_iterator);
    while (env->CallBooleanMethod(iterator, java_iterator_has_next)) {
      jobject map_entry = env->CallObjectMethod(iterator, java_iterator_next);
      std::string key = JavaStringToNativeString(
          env, (jstring)env->CallObjectMethod(map_entry, java_map_entry_get_key));
      double value = env->CallDoubleMethod(
          env->CallObjectMethod(map_entry, java_map_entry_get_value),
          java_double_double_value);
      resources.emplace(key, value);
    }
  }
  return resources;
}

inline ray::TaskOptions ToTaskOptions(JNIEnv *env, jint numReturns, jobject callOptions) {
  std::unordered_map<std::string, double> resources;
  if (callOptions) {
    jobject java_resources =
        env->GetObjectField(callOptions, java_base_task_options_resources);
    resources = ToResources(env, java_resources);
  }

  ray::TaskOptions task_options{numReturns, resources};
  return task_options;
}

inline ray::ActorCreationOptions ToActorCreationOptions(JNIEnv *env,
                                                        jobject actorCreationOptions) {
  uint64_t max_reconstructions = 0;
  bool use_direct_call;
  std::unordered_map<std::string, double> resources;
  std::vector<std::string> dynamic_worker_options;
  if (actorCreationOptions) {
    max_reconstructions = static_cast<uint64_t>(env->GetIntField(
        actorCreationOptions, java_actor_creation_options_max_reconstructions));
    use_direct_call = env->GetBooleanField(actorCreationOptions,
                                          java_actor_creation_options_use_direct_call);
    jobject java_resources =
        env->GetObjectField(actorCreationOptions, java_base_task_options_resources);
    resources = ToResources(env, java_resources);
<<<<<<< HEAD
    std::string jvm_options = JavaStringToNativeString(
        env, (jstring)env->GetObjectField(actorCreationOptions,
                                          java_actor_creation_options_jvm_options));
    dynamic_worker_options.emplace_back(jvm_options);
  } else {
    use_direct_call =
        env->GetStaticBooleanField(java_actor_creation_options_class,
                                   java_actor_creation_options_default_use_direct_call);
=======
    jstring java_jvm_options = (jstring)env->GetObjectField(
        actorCreationOptions, java_actor_creation_options_jvm_options);
    if (java_jvm_options) {
      std::string jvm_options = JavaStringToNativeString(env, java_jvm_options);
      dynamic_worker_options.emplace_back(jvm_options);
    }
>>>>>>> 732336fc
  }

  ray::ActorCreationOptions action_creation_options{
      static_cast<uint64_t>(max_reconstructions), use_direct_call, resources,
      dynamic_worker_options};
  return action_creation_options;
}

#ifdef __cplusplus
extern "C" {
#endif

/*
 * Class:     org_ray_runtime_task_NativeTaskSubmitter
 * Method:    nativeSubmitTask
 * Signature:
 * (JLorg/ray/runtime/functionmanager/FunctionDescriptor;Ljava/util/List;ILorg/ray/api/options/CallOptions;)Ljava/util/List;
 */
JNIEXPORT jobject JNICALL Java_org_ray_runtime_task_NativeTaskSubmitter_nativeSubmitTask(
    JNIEnv *env, jclass p, jlong nativeCoreWorkerPointer, jobject functionDescriptor,
    jobject args, jint numReturns, jobject callOptions) {
  auto ray_function = ToRayFunction(env, functionDescriptor);
  auto task_args = ToTaskArgs(env, args);
  auto task_options = ToTaskOptions(env, numReturns, callOptions);

  std::vector<ObjectID> return_ids;
  auto status = GetTaskInterfaceFromPointer(nativeCoreWorkerPointer)
                    .SubmitTask(ray_function, task_args, task_options, &return_ids);

  THROW_EXCEPTION_AND_RETURN_IF_NOT_OK(env, status, nullptr);

  return NativeIdVectorToJavaByteArrayList(env, return_ids);
}

/*
 * Class:     org_ray_runtime_task_NativeTaskSubmitter
 * Method:    nativeCreateActor
 * Signature:
 * (JLorg/ray/runtime/functionmanager/FunctionDescriptor;Ljava/util/List;Lorg/ray/api/options/ActorCreationOptions;)J
 */
JNIEXPORT jlong JNICALL Java_org_ray_runtime_task_NativeTaskSubmitter_nativeCreateActor(
    JNIEnv *env, jclass p, jlong nativeCoreWorkerPointer, jobject functionDescriptor,
    jobject args, jobject actorCreationOptions) {
  auto ray_function = ToRayFunction(env, functionDescriptor);
  auto task_args = ToTaskArgs(env, args);
  auto actor_creation_options = ToActorCreationOptions(env, actorCreationOptions);

  std::unique_ptr<ray::ActorHandle> actor_handle;
  auto status =
      GetTaskInterfaceFromPointer(nativeCoreWorkerPointer)
          .CreateActor(ray_function, task_args, actor_creation_options, &actor_handle);

  THROW_EXCEPTION_AND_RETURN_IF_NOT_OK(env, status, 0);
  return reinterpret_cast<jlong>(actor_handle.release());
}

/*
 * Class:     org_ray_runtime_task_NativeTaskSubmitter
 * Method:    nativeSubmitActorTask
 * Signature:
 * (JJLorg/ray/runtime/functionmanager/FunctionDescriptor;Ljava/util/List;ILorg/ray/api/options/CallOptions;)Ljava/util/List;
 */
JNIEXPORT jobject JNICALL
Java_org_ray_runtime_task_NativeTaskSubmitter_nativeSubmitActorTask(
    JNIEnv *env, jclass p, jlong nativeCoreWorkerPointer, jlong nativeActorHandle,
    jobject functionDescriptor, jobject args, jint numReturns, jobject callOptions) {
  auto &actor_handle = *(reinterpret_cast<ray::ActorHandle *>(nativeActorHandle));
  auto ray_function = ToRayFunction(env, functionDescriptor);
  auto task_args = ToTaskArgs(env, args);
  auto task_options = ToTaskOptions(env, numReturns, callOptions);

  std::vector<ObjectID> return_ids;
  auto status = GetTaskInterfaceFromPointer(nativeCoreWorkerPointer)
                    .SubmitActorTask(actor_handle, ray_function, task_args, task_options,
                                     &return_ids);

  THROW_EXCEPTION_AND_RETURN_IF_NOT_OK(env, status, nullptr);
  return NativeIdVectorToJavaByteArrayList(env, return_ids);
}

#ifdef __cplusplus
}
#endif<|MERGE_RESOLUTION|>--- conflicted
+++ resolved
@@ -87,23 +87,16 @@
     jobject java_resources =
         env->GetObjectField(actorCreationOptions, java_base_task_options_resources);
     resources = ToResources(env, java_resources);
-<<<<<<< HEAD
-    std::string jvm_options = JavaStringToNativeString(
-        env, (jstring)env->GetObjectField(actorCreationOptions,
-                                          java_actor_creation_options_jvm_options));
-    dynamic_worker_options.emplace_back(jvm_options);
-  } else {
-    use_direct_call =
-        env->GetStaticBooleanField(java_actor_creation_options_class,
-                                   java_actor_creation_options_default_use_direct_call);
-=======
     jstring java_jvm_options = (jstring)env->GetObjectField(
         actorCreationOptions, java_actor_creation_options_jvm_options);
     if (java_jvm_options) {
       std::string jvm_options = JavaStringToNativeString(env, java_jvm_options);
       dynamic_worker_options.emplace_back(jvm_options);
     }
->>>>>>> 732336fc
+  } else {
+    use_direct_call =
+        env->GetStaticBooleanField(java_actor_creation_options_class,
+                                   java_actor_creation_options_default_use_direct_call);
   }
 
   ray::ActorCreationOptions action_creation_options{
