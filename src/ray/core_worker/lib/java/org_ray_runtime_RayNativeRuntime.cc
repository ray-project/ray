// Copyright 2017 The Ray Authors.
//
// Licensed under the Apache License, Version 2.0 (the "License");
// you may not use this file except in compliance with the License.
// You may obtain a copy of the License at
//
//  http://www.apache.org/licenses/LICENSE-2.0
//
// Unless required by applicable law or agreed to in writing, software
// distributed under the License is distributed on an "AS IS" BASIS,
// WITHOUT WARRANTIES OR CONDITIONS OF ANY KIND, either express or implied.
// See the License for the specific language governing permissions and
// limitations under the License.

#include "ray/core_worker/lib/java/org_ray_runtime_RayNativeRuntime.h"
#include <jni.h>
#include <sstream>
#include "ray/common/id.h"
#include "ray/core_worker/core_worker.h"
#include "ray/core_worker/lib/java/jni_utils.h"

thread_local JNIEnv *local_env = nullptr;

inline ray::gcs::GcsClientOptions ToGcsClientOptions(JNIEnv *env,
                                                     jobject gcs_client_options) {
  std::string ip = JavaStringToNativeString(
      env, (jstring)env->GetObjectField(gcs_client_options, java_gcs_client_options_ip));
  int port = env->GetIntField(gcs_client_options, java_gcs_client_options_port);
  std::string password = JavaStringToNativeString(
      env,
      (jstring)env->GetObjectField(gcs_client_options, java_gcs_client_options_password));
  return ray::gcs::GcsClientOptions(ip, port, password, /*is_test_client=*/false);
}

#ifdef __cplusplus
extern "C" {
#endif

JNIEXPORT jlong JNICALL Java_org_ray_runtime_RayNativeRuntime_nativeInitCoreWorker(
    JNIEnv *env, jclass, jint workerMode, jstring storeSocket, jstring rayletSocket,
    jstring nodeIpAddress, jint nodeManagerPort, jbyteArray jobId,
    jobject gcsClientOptions) {
  auto native_store_socket = JavaStringToNativeString(env, storeSocket);
  auto native_raylet_socket = JavaStringToNativeString(env, rayletSocket);
  auto job_id = JavaByteArrayToId<ray::JobID>(env, jobId);
  auto gcs_client_options = ToGcsClientOptions(env, gcsClientOptions);
  auto node_ip_address = JavaStringToNativeString(env, nodeIpAddress);

  auto task_execution_callback =
      [](ray::TaskType task_type, const ray::RayFunction &ray_function,
         const std::unordered_map<std::string, double> &required_resources,
         const std::vector<std::shared_ptr<ray::RayObject>> &args,
         const std::vector<ObjectID> &arg_reference_ids,
         const std::vector<ObjectID> &return_ids,
         std::vector<std::shared_ptr<ray::RayObject>> *results,
         const ray::WorkerID &worker_id) {
        JNIEnv *env = local_env;
        if (!env) {
          // Attach the native thread to JVM.
          auto status =
              jvm->AttachCurrentThreadAsDaemon(reinterpret_cast<void **>(&env), nullptr);
          RAY_CHECK(status == JNI_OK) << "Failed to get JNIEnv. Return code: " << status;
          local_env = env;
        }

        RAY_CHECK(env);

        auto worker_id_bytes = IdToJavaByteArray<ray::WorkerID>(env, worker_id);
        jobject local_java_task_executor = env->CallStaticObjectMethod(
            java_task_executor_class, java_task_executor_get, worker_id_bytes);

        RAY_CHECK(local_java_task_executor);
        // convert RayFunction
        jobject ray_function_array_list = NativeRayFunctionDescriptorToJavaStringList(
            env, ray_function.GetFunctionDescriptor());
        // convert args
        // TODO (kfstorm): Avoid copying binary data from Java to C++
        jobject args_array_list = NativeVectorToJavaList<std::shared_ptr<ray::RayObject>>(
            env, args, NativeRayObjectToJavaNativeRayObject);

        // invoke Java method
        jobject java_return_objects =
            env->CallObjectMethod(local_java_task_executor, java_task_executor_execute,
                                  ray_function_array_list, args_array_list);
        RAY_CHECK_JAVA_EXCEPTION(env);
        std::vector<std::shared_ptr<ray::RayObject>> return_objects;
        JavaListToNativeVector<std::shared_ptr<ray::RayObject>>(
            env, java_return_objects, &return_objects,
            [](JNIEnv *env, jobject java_native_ray_object) {
              return JavaNativeRayObjectToNativeRayObject(env, java_native_ray_object);
            });
        for (auto &obj : return_objects) {
          results->push_back(obj);
        }

        env->DeleteLocalRef(java_return_objects);
        env->DeleteLocalRef(args_array_list);
        env->DeleteLocalRef(ray_function_array_list);
        return ray::Status::OK();
      };

  try {
    auto core_worker = new ray::CoreWorker(
        static_cast<ray::WorkerType>(workerMode), ::Language::JAVA, native_store_socket,
        native_raylet_socket, job_id, gcs_client_options, /*log_dir=*/"", node_ip_address,
        nodeManagerPort, task_execution_callback);
    return reinterpret_cast<jlong>(core_worker);
  } catch (const std::exception &e) {
    std::ostringstream oss;
    oss << "Failed to construct core worker: " << e.what();
    THROW_EXCEPTION_AND_RETURN_IF_NOT_OK(env, ray::Status::Invalid(oss.str()), 0);
    return 0;  // To make compiler no complain
  }
}

JNIEXPORT void JNICALL Java_org_ray_runtime_RayNativeRuntime_nativeRunTaskExecutor(
    JNIEnv *env, jclass o, jlong nativeCoreWorkerPointer) {
  local_env = env;
  auto core_worker = reinterpret_cast<ray::CoreWorker *>(nativeCoreWorkerPointer);
  core_worker->StartExecutingTasks();
  local_env = nullptr;
}

JNIEXPORT void JNICALL Java_org_ray_runtime_RayNativeRuntime_nativeDestroyCoreWorker(
    JNIEnv *env, jclass o, jlong nativeCoreWorkerPointer) {
  auto core_worker = reinterpret_cast<ray::CoreWorker *>(nativeCoreWorkerPointer);
  core_worker->Disconnect();
  delete core_worker;
}

JNIEXPORT void JNICALL Java_org_ray_runtime_RayNativeRuntime_nativeSetup(JNIEnv *env,
                                                                         jclass,
                                                                         jstring logDir) {
  std::string log_dir = JavaStringToNativeString(env, logDir);
  ray::RayLog::StartRayLog("java_worker", ray::RayLogLevel::INFO, log_dir);
  // TODO (kfstorm): We can't InstallFailureSignalHandler here, because JVM already
  // installed its own signal handler. It's possible to fix this by chaining signal
  // handlers. But it's not easy. See
  // https://docs.oracle.com/javase/9/troubleshoot/handle-signals-and-exceptions.htm.
}

JNIEXPORT void JNICALL Java_org_ray_runtime_RayNativeRuntime_nativeShutdownHook(JNIEnv *,
                                                                                jclass) {
  ray::RayLog::ShutDownRayLog();
}

JNIEXPORT void JNICALL Java_org_ray_runtime_RayNativeRuntime_nativeSetResource(
    JNIEnv *env, jclass, jlong nativeCoreWorkerPointer, jstring resourceName,
    jdouble capacity, jbyteArray nodeId) {
  const auto node_id = JavaByteArrayToId<ClientID>(env, nodeId);
  const char *native_resource_name = env->GetStringUTFChars(resourceName, JNI_FALSE);

  auto status =
      reinterpret_cast<ray::CoreWorker *>(nativeCoreWorkerPointer)
          ->SetResource(native_resource_name, static_cast<double>(capacity), node_id);
  env->ReleaseStringUTFChars(resourceName, native_resource_name);
  THROW_EXCEPTION_AND_RETURN_IF_NOT_OK(env, status, (void)0);
}

JNIEXPORT void JNICALL Java_org_ray_runtime_RayNativeRuntime_nativeKillActor(
    JNIEnv *env, jclass, jlong nativeCoreWorkerPointer, jbyteArray actorId,
    jboolean noReconstruction) {
  auto core_worker = reinterpret_cast<ray::CoreWorker *>(nativeCoreWorkerPointer);
<<<<<<< HEAD
  auto status =
      core_worker->KillActor(JavaByteArrayToId<ActorID>(env, actorId), noReconstruction);
=======
  auto status = core_worker->KillActor(JavaByteArrayToId<ActorID>(env, actorId),
                                       /*force_kill=*/true);
>>>>>>> fbac2569
  THROW_EXCEPTION_AND_RETURN_IF_NOT_OK(env, status, (void)0);
}

#ifdef __cplusplus
}
#endif<|MERGE_RESOLUTION|>--- conflicted
+++ resolved
@@ -161,13 +161,8 @@
     JNIEnv *env, jclass, jlong nativeCoreWorkerPointer, jbyteArray actorId,
     jboolean noReconstruction) {
   auto core_worker = reinterpret_cast<ray::CoreWorker *>(nativeCoreWorkerPointer);
-<<<<<<< HEAD
-  auto status =
-      core_worker->KillActor(JavaByteArrayToId<ActorID>(env, actorId), noReconstruction);
-=======
   auto status = core_worker->KillActor(JavaByteArrayToId<ActorID>(env, actorId),
-                                       /*force_kill=*/true);
->>>>>>> fbac2569
+                                       /*force_kill=*/true, noReconstruction);
   THROW_EXCEPTION_AND_RETURN_IF_NOT_OK(env, status, (void)0);
 }
 
