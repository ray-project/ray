<<<<<<< HEAD
// Copyright 2017 The Ray Authors.
//
// Licensed under the Apache License, Version 2.0 (the "License");
// you may not use this file except in compliance with the License.
// You may obtain a copy of the License at
//
//  http://www.apache.org/licenses/LICENSE-2.0
//
// Unless required by applicable law or agreed to in writing, software
// distributed under the License is distributed on an "AS IS" BASIS,
// WITHOUT WARRANTIES OR CONDITIONS OF ANY KIND, either express or implied.
// See the License for the specific language governing permissions and
// limitations under the License.

#include "io_ray_runtime_actor_NativeActorHandle.h"

#include <jni.h>

#include "jni_utils.h"
#include "ray/common/id.h"
#include "ray/core_worker/actor_handle.h"
#include "ray/core_worker/common.h"
#include "ray/core_worker/core_worker.h"

#ifdef __cplusplus
extern "C" {
#endif

JNIEXPORT jint JNICALL Java_io_ray_runtime_actor_NativeActorHandle_nativeGetLanguage(
    JNIEnv *env, jclass o, jbyteArray actorId) {
  auto actor_id = JavaByteArrayToId<ActorID>(env, actorId);
  const auto native_actor_handle =
      CoreWorkerProcess::GetCoreWorker().GetActorHandle(actor_id);
  return native_actor_handle->ActorLanguage();
}

JNIEXPORT jobject JNICALL
Java_io_ray_runtime_actor_NativeActorHandle_nativeGetActorCreationTaskFunctionDescriptor(
    JNIEnv *env, jclass o, jbyteArray actorId) {
  auto actor_id = JavaByteArrayToId<ActorID>(env, actorId);
  const auto native_actor_handle =
      CoreWorkerProcess::GetCoreWorker().GetActorHandle(actor_id);
  auto function_descriptor = native_actor_handle->ActorCreationTaskFunctionDescriptor();
  return NativeRayFunctionDescriptorToJavaStringList(env, function_descriptor);
}

JNIEXPORT jbyteArray JNICALL Java_io_ray_runtime_actor_NativeActorHandle_nativeSerialize(
    JNIEnv *env, jclass o, jbyteArray actorId) {
  auto actor_id = JavaByteArrayToId<ActorID>(env, actorId);
  std::string output;
  ObjectID actor_handle_id;
  Status status = CoreWorkerProcess::GetCoreWorker().SerializeActorHandle(
      actor_id, &output, &actor_handle_id);
  THROW_EXCEPTION_AND_RETURN_IF_NOT_OK(env, status, nullptr);
  return NativeStringToJavaByteArray(env, output);
}

JNIEXPORT jbyteArray JNICALL
Java_io_ray_runtime_actor_NativeActorHandle_nativeDeserialize(JNIEnv *env, jclass o,
                                                              jbyteArray data) {
  auto buffer = JavaByteArrayToNativeBuffer(env, data);
  RAY_CHECK(buffer->Size() > 0);
  auto binary = std::string(reinterpret_cast<char *>(buffer->Data()), buffer->Size());
  auto actor_id = CoreWorkerProcess::GetCoreWorker().DeserializeAndRegisterActorHandle(
      binary, /*outer_object_id=*/ObjectID::Nil());

  return IdToJavaByteArray<ActorID>(env, actor_id);
}

#ifdef __cplusplus
}
#endif
=======
// Copyright 2017 The Ray Authors.
//
// Licensed under the Apache License, Version 2.0 (the "License");
// you may not use this file except in compliance with the License.
// You may obtain a copy of the License at
//
//  http://www.apache.org/licenses/LICENSE-2.0
//
// Unless required by applicable law or agreed to in writing, software
// distributed under the License is distributed on an "AS IS" BASIS,
// WITHOUT WARRANTIES OR CONDITIONS OF ANY KIND, either express or implied.
// See the License for the specific language governing permissions and
// limitations under the License.

#include "io_ray_runtime_actor_NativeActorHandle.h"

#include <jni.h>

#include "jni_utils.h"
#include "ray/common/id.h"
#include "ray/core_worker/actor_handle.h"
#include "ray/core_worker/common.h"
#include "ray/core_worker/core_worker.h"
#include "ray/core_worker/core_worker_process.h"

#ifdef __cplusplus
extern "C" {
#endif

JNIEXPORT jint JNICALL Java_io_ray_runtime_actor_NativeActorHandle_nativeGetLanguage(
    JNIEnv *env, jclass o, jbyteArray actorId) {
  auto actor_id = JavaByteArrayToId<ActorID>(env, actorId);
  const auto native_actor_handle =
      CoreWorkerProcess::GetCoreWorker().GetActorHandle(actor_id);
  return native_actor_handle->ActorLanguage();
}

JNIEXPORT jobject JNICALL
Java_io_ray_runtime_actor_NativeActorHandle_nativeGetActorCreationTaskFunctionDescriptor(
    JNIEnv *env, jclass o, jbyteArray actorId) {
  auto actor_id = JavaByteArrayToId<ActorID>(env, actorId);
  const auto native_actor_handle =
      CoreWorkerProcess::GetCoreWorker().GetActorHandle(actor_id);
  auto function_descriptor = native_actor_handle->ActorCreationTaskFunctionDescriptor();
  return NativeRayFunctionDescriptorToJavaStringList(env, function_descriptor);
}

JNIEXPORT jbyteArray JNICALL Java_io_ray_runtime_actor_NativeActorHandle_nativeSerialize(
    JNIEnv *env, jclass o, jbyteArray actorId, jbyteArray actorHandleId) {
  auto actor_id = JavaByteArrayToId<ActorID>(env, actorId);
  std::string output;
  ObjectID actor_handle_id;
  Status status = CoreWorkerProcess::GetCoreWorker().SerializeActorHandle(
      actor_id, &output, &actor_handle_id);
  env->SetByteArrayRegion(actorHandleId, 0, ObjectID::kLength,
                          reinterpret_cast<const jbyte *>(actor_handle_id.Data()));
  THROW_EXCEPTION_AND_RETURN_IF_NOT_OK(env, status, nullptr);
  return NativeStringToJavaByteArray(env, output);
}

JNIEXPORT jbyteArray JNICALL
Java_io_ray_runtime_actor_NativeActorHandle_nativeDeserialize(JNIEnv *env, jclass o,
                                                              jbyteArray data) {
  auto buffer = JavaByteArrayToNativeBuffer(env, data);
  RAY_CHECK(buffer->Size() > 0);
  auto binary = std::string(reinterpret_cast<char *>(buffer->Data()), buffer->Size());
  auto actor_id = CoreWorkerProcess::GetCoreWorker().DeserializeAndRegisterActorHandle(
      binary, /*outer_object_id=*/ObjectID::Nil());

  return IdToJavaByteArray<ActorID>(env, actor_id);
}

JNIEXPORT void JNICALL
Java_io_ray_runtime_actor_NativeActorHandle_nativeRemoveActorHandleReference(
    JNIEnv *env, jclass clz, jbyteArray workerId, jbyteArray actorId) {
  // We can't control the timing of Java GC, so it's normal that this method is called but
  // core worker is shutting down (or already shut down). If we can't get a core worker
  // instance here, skip calling the `RemoveLocalReference` method.
  const auto worker_id = JavaByteArrayToId<ray::WorkerID>(env, workerId);
  auto core_worker = CoreWorkerProcess::TryGetWorker(worker_id);
  if (core_worker != nullptr) {
    const auto actor_id = JavaByteArrayToId<ActorID>(env, actorId);
    core_worker->RemoveActorHandleReference(actor_id);
  }
}

#ifdef __cplusplus
}
#endif
>>>>>>> 19672688
<|MERGE_RESOLUTION|>--- conflicted
+++ resolved
@@ -1,164 +1,89 @@
-<<<<<<< HEAD
-// Copyright 2017 The Ray Authors.
-//
-// Licensed under the Apache License, Version 2.0 (the "License");
-// you may not use this file except in compliance with the License.
-// You may obtain a copy of the License at
-//
-//  http://www.apache.org/licenses/LICENSE-2.0
-//
-// Unless required by applicable law or agreed to in writing, software
-// distributed under the License is distributed on an "AS IS" BASIS,
-// WITHOUT WARRANTIES OR CONDITIONS OF ANY KIND, either express or implied.
-// See the License for the specific language governing permissions and
-// limitations under the License.
-
-#include "io_ray_runtime_actor_NativeActorHandle.h"
-
-#include <jni.h>
-
-#include "jni_utils.h"
-#include "ray/common/id.h"
-#include "ray/core_worker/actor_handle.h"
-#include "ray/core_worker/common.h"
-#include "ray/core_worker/core_worker.h"
-
-#ifdef __cplusplus
-extern "C" {
-#endif
-
-JNIEXPORT jint JNICALL Java_io_ray_runtime_actor_NativeActorHandle_nativeGetLanguage(
-    JNIEnv *env, jclass o, jbyteArray actorId) {
-  auto actor_id = JavaByteArrayToId<ActorID>(env, actorId);
-  const auto native_actor_handle =
-      CoreWorkerProcess::GetCoreWorker().GetActorHandle(actor_id);
-  return native_actor_handle->ActorLanguage();
-}
-
-JNIEXPORT jobject JNICALL
-Java_io_ray_runtime_actor_NativeActorHandle_nativeGetActorCreationTaskFunctionDescriptor(
-    JNIEnv *env, jclass o, jbyteArray actorId) {
-  auto actor_id = JavaByteArrayToId<ActorID>(env, actorId);
-  const auto native_actor_handle =
-      CoreWorkerProcess::GetCoreWorker().GetActorHandle(actor_id);
-  auto function_descriptor = native_actor_handle->ActorCreationTaskFunctionDescriptor();
-  return NativeRayFunctionDescriptorToJavaStringList(env, function_descriptor);
-}
-
-JNIEXPORT jbyteArray JNICALL Java_io_ray_runtime_actor_NativeActorHandle_nativeSerialize(
-    JNIEnv *env, jclass o, jbyteArray actorId) {
-  auto actor_id = JavaByteArrayToId<ActorID>(env, actorId);
-  std::string output;
-  ObjectID actor_handle_id;
-  Status status = CoreWorkerProcess::GetCoreWorker().SerializeActorHandle(
-      actor_id, &output, &actor_handle_id);
-  THROW_EXCEPTION_AND_RETURN_IF_NOT_OK(env, status, nullptr);
-  return NativeStringToJavaByteArray(env, output);
-}
-
-JNIEXPORT jbyteArray JNICALL
-Java_io_ray_runtime_actor_NativeActorHandle_nativeDeserialize(JNIEnv *env, jclass o,
-                                                              jbyteArray data) {
-  auto buffer = JavaByteArrayToNativeBuffer(env, data);
-  RAY_CHECK(buffer->Size() > 0);
-  auto binary = std::string(reinterpret_cast<char *>(buffer->Data()), buffer->Size());
-  auto actor_id = CoreWorkerProcess::GetCoreWorker().DeserializeAndRegisterActorHandle(
-      binary, /*outer_object_id=*/ObjectID::Nil());
-
-  return IdToJavaByteArray<ActorID>(env, actor_id);
-}
-
-#ifdef __cplusplus
-}
-#endif
-=======
-// Copyright 2017 The Ray Authors.
-//
-// Licensed under the Apache License, Version 2.0 (the "License");
-// you may not use this file except in compliance with the License.
-// You may obtain a copy of the License at
-//
-//  http://www.apache.org/licenses/LICENSE-2.0
-//
-// Unless required by applicable law or agreed to in writing, software
-// distributed under the License is distributed on an "AS IS" BASIS,
-// WITHOUT WARRANTIES OR CONDITIONS OF ANY KIND, either express or implied.
-// See the License for the specific language governing permissions and
-// limitations under the License.
-
-#include "io_ray_runtime_actor_NativeActorHandle.h"
-
-#include <jni.h>
-
-#include "jni_utils.h"
-#include "ray/common/id.h"
-#include "ray/core_worker/actor_handle.h"
-#include "ray/core_worker/common.h"
-#include "ray/core_worker/core_worker.h"
-#include "ray/core_worker/core_worker_process.h"
-
-#ifdef __cplusplus
-extern "C" {
-#endif
-
-JNIEXPORT jint JNICALL Java_io_ray_runtime_actor_NativeActorHandle_nativeGetLanguage(
-    JNIEnv *env, jclass o, jbyteArray actorId) {
-  auto actor_id = JavaByteArrayToId<ActorID>(env, actorId);
-  const auto native_actor_handle =
-      CoreWorkerProcess::GetCoreWorker().GetActorHandle(actor_id);
-  return native_actor_handle->ActorLanguage();
-}
-
-JNIEXPORT jobject JNICALL
-Java_io_ray_runtime_actor_NativeActorHandle_nativeGetActorCreationTaskFunctionDescriptor(
-    JNIEnv *env, jclass o, jbyteArray actorId) {
-  auto actor_id = JavaByteArrayToId<ActorID>(env, actorId);
-  const auto native_actor_handle =
-      CoreWorkerProcess::GetCoreWorker().GetActorHandle(actor_id);
-  auto function_descriptor = native_actor_handle->ActorCreationTaskFunctionDescriptor();
-  return NativeRayFunctionDescriptorToJavaStringList(env, function_descriptor);
-}
-
-JNIEXPORT jbyteArray JNICALL Java_io_ray_runtime_actor_NativeActorHandle_nativeSerialize(
-    JNIEnv *env, jclass o, jbyteArray actorId, jbyteArray actorHandleId) {
-  auto actor_id = JavaByteArrayToId<ActorID>(env, actorId);
-  std::string output;
-  ObjectID actor_handle_id;
-  Status status = CoreWorkerProcess::GetCoreWorker().SerializeActorHandle(
-      actor_id, &output, &actor_handle_id);
-  env->SetByteArrayRegion(actorHandleId, 0, ObjectID::kLength,
-                          reinterpret_cast<const jbyte *>(actor_handle_id.Data()));
-  THROW_EXCEPTION_AND_RETURN_IF_NOT_OK(env, status, nullptr);
-  return NativeStringToJavaByteArray(env, output);
-}
-
-JNIEXPORT jbyteArray JNICALL
-Java_io_ray_runtime_actor_NativeActorHandle_nativeDeserialize(JNIEnv *env, jclass o,
-                                                              jbyteArray data) {
-  auto buffer = JavaByteArrayToNativeBuffer(env, data);
-  RAY_CHECK(buffer->Size() > 0);
-  auto binary = std::string(reinterpret_cast<char *>(buffer->Data()), buffer->Size());
-  auto actor_id = CoreWorkerProcess::GetCoreWorker().DeserializeAndRegisterActorHandle(
-      binary, /*outer_object_id=*/ObjectID::Nil());
-
-  return IdToJavaByteArray<ActorID>(env, actor_id);
-}
-
-JNIEXPORT void JNICALL
-Java_io_ray_runtime_actor_NativeActorHandle_nativeRemoveActorHandleReference(
-    JNIEnv *env, jclass clz, jbyteArray workerId, jbyteArray actorId) {
-  // We can't control the timing of Java GC, so it's normal that this method is called but
-  // core worker is shutting down (or already shut down). If we can't get a core worker
-  // instance here, skip calling the `RemoveLocalReference` method.
-  const auto worker_id = JavaByteArrayToId<ray::WorkerID>(env, workerId);
-  auto core_worker = CoreWorkerProcess::TryGetWorker(worker_id);
-  if (core_worker != nullptr) {
-    const auto actor_id = JavaByteArrayToId<ActorID>(env, actorId);
-    core_worker->RemoveActorHandleReference(actor_id);
-  }
-}
-
-#ifdef __cplusplus
-}
-#endif
->>>>>>> 19672688
+// Copyright 2017 The Ray Authors.
+//
+// Licensed under the Apache License, Version 2.0 (the "License");
+// you may not use this file except in compliance with the License.
+// You may obtain a copy of the License at
+//
+//  http://www.apache.org/licenses/LICENSE-2.0
+//
+// Unless required by applicable law or agreed to in writing, software
+// distributed under the License is distributed on an "AS IS" BASIS,
+// WITHOUT WARRANTIES OR CONDITIONS OF ANY KIND, either express or implied.
+// See the License for the specific language governing permissions and
+// limitations under the License.
+
+#include "io_ray_runtime_actor_NativeActorHandle.h"
+
+#include <jni.h>
+
+#include "jni_utils.h"
+#include "ray/common/id.h"
+#include "ray/core_worker/actor_handle.h"
+#include "ray/core_worker/common.h"
+#include "ray/core_worker/core_worker.h"
+#include "ray/core_worker/core_worker_process.h"
+
+#ifdef __cplusplus
+extern "C" {
+#endif
+
+JNIEXPORT jint JNICALL Java_io_ray_runtime_actor_NativeActorHandle_nativeGetLanguage(
+    JNIEnv *env, jclass o, jbyteArray actorId) {
+  auto actor_id = JavaByteArrayToId<ActorID>(env, actorId);
+  const auto native_actor_handle =
+      CoreWorkerProcess::GetCoreWorker().GetActorHandle(actor_id);
+  return native_actor_handle->ActorLanguage();
+}
+
+JNIEXPORT jobject JNICALL
+Java_io_ray_runtime_actor_NativeActorHandle_nativeGetActorCreationTaskFunctionDescriptor(
+    JNIEnv *env, jclass o, jbyteArray actorId) {
+  auto actor_id = JavaByteArrayToId<ActorID>(env, actorId);
+  const auto native_actor_handle =
+      CoreWorkerProcess::GetCoreWorker().GetActorHandle(actor_id);
+  auto function_descriptor = native_actor_handle->ActorCreationTaskFunctionDescriptor();
+  return NativeRayFunctionDescriptorToJavaStringList(env, function_descriptor);
+}
+
+JNIEXPORT jbyteArray JNICALL Java_io_ray_runtime_actor_NativeActorHandle_nativeSerialize(
+    JNIEnv *env, jclass o, jbyteArray actorId, jbyteArray actorHandleId) {
+  auto actor_id = JavaByteArrayToId<ActorID>(env, actorId);
+  std::string output;
+  ObjectID actor_handle_id;
+  Status status = CoreWorkerProcess::GetCoreWorker().SerializeActorHandle(
+      actor_id, &output, &actor_handle_id);
+  env->SetByteArrayRegion(actorHandleId, 0, ObjectID::kLength,
+                          reinterpret_cast<const jbyte *>(actor_handle_id.Data()));
+  THROW_EXCEPTION_AND_RETURN_IF_NOT_OK(env, status, nullptr);
+  return NativeStringToJavaByteArray(env, output);
+}
+
+JNIEXPORT jbyteArray JNICALL
+Java_io_ray_runtime_actor_NativeActorHandle_nativeDeserialize(JNIEnv *env, jclass o,
+                                                              jbyteArray data) {
+  auto buffer = JavaByteArrayToNativeBuffer(env, data);
+  RAY_CHECK(buffer->Size() > 0);
+  auto binary = std::string(reinterpret_cast<char *>(buffer->Data()), buffer->Size());
+  auto actor_id = CoreWorkerProcess::GetCoreWorker().DeserializeAndRegisterActorHandle(
+      binary, /*outer_object_id=*/ObjectID::Nil());
+
+  return IdToJavaByteArray<ActorID>(env, actor_id);
+}
+
+JNIEXPORT void JNICALL
+Java_io_ray_runtime_actor_NativeActorHandle_nativeRemoveActorHandleReference(
+    JNIEnv *env, jclass clz, jbyteArray workerId, jbyteArray actorId) {
+  // We can't control the timing of Java GC, so it's normal that this method is called but
+  // core worker is shutting down (or already shut down). If we can't get a core worker
+  // instance here, skip calling the `RemoveLocalReference` method.
+  const auto worker_id = JavaByteArrayToId<ray::WorkerID>(env, workerId);
+  auto core_worker = CoreWorkerProcess::TryGetWorker(worker_id);
+  if (core_worker != nullptr) {
+    const auto actor_id = JavaByteArrayToId<ActorID>(env, actorId);
+    core_worker->RemoveActorHandleReference(actor_id);
+  }
+}
+
+#ifdef __cplusplus
+}
+#endif