// Copyright 2017 The Ray Authors.
//
// Licensed under the Apache License, Version 2.0 (the "License");
// you may not use this file except in compliance with the License.
// You may obtain a copy of the License at
//
//  http://www.apache.org/licenses/LICENSE-2.0
//
// Unless required by applicable law or agreed to in writing, software
// distributed under the License is distributed on an "AS IS" BASIS,
// WITHOUT WARRANTIES OR CONDITIONS OF ANY KIND, either express or implied.
// See the License for the specific language governing permissions and
// limitations under the License.

#include "ray/core_worker/lib/java/io_ray_runtime_task_NativeTaskSubmitter.h"

#include <jni.h>

#include "ray/common/id.h"
#include "ray/core_worker/common.h"
#include "ray/core_worker/core_worker.h"
#include "ray/core_worker/lib/java/jni_utils.h"

/// Store C++ instances of ray function in the cache to avoid unnessesary JNI operations.
thread_local std::unordered_map<jint, std::vector<std::pair<jobject, ray::RayFunction>>>
    submitter_function_descriptor_cache;

inline const ray::RayFunction &ToRayFunction(JNIEnv *env, jobject functionDescriptor,
                                             jint hash) {
  auto &fd_vector = submitter_function_descriptor_cache[hash];
  for (auto &pair : fd_vector) {
    if (env->CallBooleanMethod(pair.first, java_object_equals, functionDescriptor)) {
      return pair.second;
    }
  }

  std::vector<std::string> function_descriptor_list;
  jobject list =
      env->CallObjectMethod(functionDescriptor, java_function_descriptor_to_list);
  RAY_CHECK_JAVA_EXCEPTION(env);
  JavaStringListToNativeStringVector(env, list, &function_descriptor_list);
  jobject java_language =
      env->CallObjectMethod(functionDescriptor, java_function_descriptor_get_language);
  RAY_CHECK_JAVA_EXCEPTION(env);
  auto language = static_cast<::Language>(
      env->CallIntMethod(java_language, java_language_get_number));
  RAY_CHECK_JAVA_EXCEPTION(env);
  ray::FunctionDescriptor function_descriptor =
      ray::FunctionDescriptorBuilder::FromVector(language, function_descriptor_list);
  fd_vector.emplace_back(env->NewGlobalRef(functionDescriptor),
                         ray::RayFunction(language, function_descriptor));
  return fd_vector.back().second;
}

inline std::vector<ray::TaskArg> ToTaskArgs(JNIEnv *env, jobject args) {
  std::vector<ray::TaskArg> task_args;
  JavaListToNativeVector<ray::TaskArg>(
      env, args, &task_args, [](JNIEnv *env, jobject arg) {
        auto java_id = env->GetObjectField(arg, java_function_arg_id);
        if (java_id) {
          auto java_id_bytes = static_cast<jbyteArray>(
              env->CallObjectMethod(java_id, java_base_id_get_bytes));
          RAY_CHECK_JAVA_EXCEPTION(env);
          return ray::TaskArg::PassByReference(
              JavaByteArrayToId<ray::ObjectID>(env, java_id_bytes));
        }
        auto java_value =
            static_cast<jbyteArray>(env->GetObjectField(arg, java_function_arg_value));
        RAY_CHECK(java_value) << "Both id and value of FunctionArg are null.";
        auto value = JavaNativeRayObjectToNativeRayObject(env, java_value);
        return ray::TaskArg::PassByValue(value);
      });
  return task_args;
}

inline std::unordered_map<std::string, double> ToResources(JNIEnv *env,
                                                           jobject java_resources) {
  std::unordered_map<std::string, double> resources;
  return JavaMapToNativeMap<std::string, double>(
      env, java_resources,
      [](JNIEnv *env, jobject java_key) {
        return JavaStringToNativeString(env, (jstring)java_key);
      },
      [](JNIEnv *env, jobject java_value) {
        double value = env->CallDoubleMethod(java_value, java_double_double_value);
        RAY_CHECK_JAVA_EXCEPTION(env);
        return value;
      });
}

inline ray::TaskOptions ToTaskOptions(JNIEnv *env, jint numReturns, jobject callOptions) {
  std::unordered_map<std::string, double> resources;
  if (callOptions) {
    jobject java_resources =
        env->GetObjectField(callOptions, java_base_task_options_resources);
    resources = ToResources(env, java_resources);
  }

  ray::TaskOptions task_options{numReturns, resources};
  return task_options;
}

inline ray::ActorCreationOptions ToActorCreationOptions(JNIEnv *env,
                                                        jobject actorCreationOptions) {
  int64_t max_restarts = 0;
  std::unordered_map<std::string, double> resources;
  std::vector<std::string> dynamic_worker_options;
  uint64_t max_concurrency = 1;
  if (actorCreationOptions) {
    max_restarts =
        env->GetIntField(actorCreationOptions, java_actor_creation_options_max_restarts);
    jobject java_resources =
        env->GetObjectField(actorCreationOptions, java_base_task_options_resources);
    resources = ToResources(env, java_resources);
    jstring java_jvm_options = (jstring)env->GetObjectField(
        actorCreationOptions, java_actor_creation_options_jvm_options);
    if (java_jvm_options) {
      std::string jvm_options = JavaStringToNativeString(env, java_jvm_options);
      dynamic_worker_options.emplace_back(jvm_options);
    }
    max_concurrency = static_cast<uint64_t>(env->GetIntField(
        actorCreationOptions, java_actor_creation_options_max_concurrency));
  }

  std::string name = "";
  ray::ActorCreationOptions actor_creation_options{
      max_restarts,
      0,  // TODO: Allow setting max_task_retries from Java.
      static_cast<int>(max_concurrency),
      resources,
      resources,
      dynamic_worker_options,
      /*is_detached=*/false,
      name,
      /*is_asyncio=*/false};
  return actor_creation_options;
}

#ifdef __cplusplus
extern "C" {
#endif

JNIEXPORT jobject JNICALL Java_io_ray_runtime_task_NativeTaskSubmitter_nativeSubmitTask(
    JNIEnv *env, jclass p, jobject functionDescriptor, jint functionDescriptorHash,
    jobject args, jint numReturns, jobject callOptions) {
  const auto &ray_function =
      ToRayFunction(env, functionDescriptor, functionDescriptorHash);
  auto task_args = ToTaskArgs(env, args);
  auto task_options = ToTaskOptions(env, numReturns, callOptions);

  std::vector<ObjectID> return_ids;
  // TODO (kfstorm): Allow setting `max_retries` via `CallOptions`.
  ray::CoreWorkerProcess::GetCoreWorker().SubmitTask(ray_function, task_args,
                                                     task_options, &return_ids,
                                                     /*max_retries=*/0);

  // This is to avoid creating an empty java list and boost performance.
  if (return_ids.empty()) {
    return nullptr;
  }

  return NativeIdVectorToJavaByteArrayList(env, return_ids);
}

JNIEXPORT jbyteArray JNICALL
Java_io_ray_runtime_task_NativeTaskSubmitter_nativeCreateActor(
    JNIEnv *env, jclass p, jobject functionDescriptor, jint functionDescriptorHash,
    jobject args, jobject actorCreationOptions) {
  const auto &ray_function =
      ToRayFunction(env, functionDescriptor, functionDescriptorHash);
  auto task_args = ToTaskArgs(env, args);
  auto actor_creation_options = ToActorCreationOptions(env, actorCreationOptions);

  ActorID actor_id;
  auto status = ray::CoreWorkerProcess::GetCoreWorker().CreateActor(
      ray_function, task_args, actor_creation_options,
      /*extension_data*/ "", &actor_id);

  THROW_EXCEPTION_AND_RETURN_IF_NOT_OK(env, status, nullptr);
  return IdToJavaByteArray<ray::ActorID>(env, actor_id);
}

JNIEXPORT jobject JNICALL
Java_io_ray_runtime_task_NativeTaskSubmitter_nativeSubmitActorTask(
    JNIEnv *env, jclass p, jbyteArray actorId, jobject functionDescriptor,
    jint functionDescriptorHash, jobject args, jint numReturns, jobject callOptions) {
  auto actor_id = JavaByteArrayToId<ray::ActorID>(env, actorId);
  const auto &ray_function =
      ToRayFunction(env, functionDescriptor, functionDescriptorHash);
  auto task_args = ToTaskArgs(env, args);
  auto task_options = ToTaskOptions(env, numReturns, callOptions);

  std::vector<ObjectID> return_ids;
  ray::CoreWorkerProcess::GetCoreWorker().SubmitActorTask(
      actor_id, ray_function, task_args, task_options, &return_ids);

<<<<<<< HEAD
  THROW_EXCEPTION_AND_RETURN_IF_NOT_OK(env, status, nullptr);

  // This is to avoid creating an empty java list and boost performance.
  if (return_ids.empty()) {
    return nullptr;
  }

=======
>>>>>>> ab8df7af
  return NativeIdVectorToJavaByteArrayList(env, return_ids);
}

#ifdef __cplusplus
}
#endif<|MERGE_RESOLUTION|>--- conflicted
+++ resolved
@@ -194,16 +194,12 @@
   ray::CoreWorkerProcess::GetCoreWorker().SubmitActorTask(
       actor_id, ray_function, task_args, task_options, &return_ids);
 
-<<<<<<< HEAD
-  THROW_EXCEPTION_AND_RETURN_IF_NOT_OK(env, status, nullptr);
 
   // This is to avoid creating an empty java list and boost performance.
   if (return_ids.empty()) {
     return nullptr;
   }
 
-=======
->>>>>>> ab8df7af
   return NativeIdVectorToJavaByteArrayList(env, return_ids);
 }
 
