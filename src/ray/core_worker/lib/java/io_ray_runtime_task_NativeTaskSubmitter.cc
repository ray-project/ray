--- conflicted
+++ resolved
@@ -136,12 +136,7 @@
     }
   }
 
-<<<<<<< HEAD
-  TaskOptions task_options{name, numReturns, resources};
-=======
-  ray::TaskOptions task_options{name, numReturns, resources, concurrency_group_name};
->>>>>>> 65471890
-  return task_options;
+  TaskOptions task_options{name, numReturns, resources, concurrency_group_name};
 }
 
 inline ActorCreationOptions ToActorCreationOptions(JNIEnv *env,
@@ -152,13 +147,9 @@
   std::unordered_map<std::string, double> resources;
   std::vector<std::string> dynamic_worker_options;
   uint64_t max_concurrency = 1;
-<<<<<<< HEAD
   auto placement_options = std::make_pair(PlacementGroupID::Nil(), -1);
-=======
-  auto placement_options = std::make_pair(ray::PlacementGroupID::Nil(), -1);
-  std::vector<ray::ConcurrencyGroup> concurrency_groups;
-
->>>>>>> 65471890
+  std::vector<ConcurrencyGroup> concurrency_groups;
+
   if (actorCreationOptions) {
     global =
         env->GetBooleanField(actorCreationOptions, java_actor_creation_options_global);
