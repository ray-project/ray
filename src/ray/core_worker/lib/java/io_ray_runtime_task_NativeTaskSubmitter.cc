--- conflicted
+++ resolved
@@ -109,18 +109,9 @@
         actorCreationOptions, java_actor_creation_options_max_concurrency));
   }
 
-<<<<<<< HEAD
-  ray::ActorCreationOptions actor_creation_options{static_cast<uint64_t>(max_restarts),
-                                                   static_cast<int>(max_concurrency),
-                                                   resources,
-                                                   resources,
-                                                   dynamic_worker_options,
-                                                   /*is_detached=*/false,
-                                                   /*is_asyncio=*/false};
-=======
   std::string name = "";
   ray::ActorCreationOptions actor_creation_options{
-      static_cast<uint64_t>(max_reconstructions),
+      static_cast<int64_t>(max_restarts),
       static_cast<int>(max_concurrency),
       resources,
       resources,
@@ -128,7 +119,6 @@
       /*is_detached=*/false,
       name,
       /*is_asyncio=*/false};
->>>>>>> 3a25f5f5
   return actor_creation_options;
 }
 
