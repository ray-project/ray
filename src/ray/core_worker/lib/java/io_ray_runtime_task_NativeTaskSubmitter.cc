// Copyright 2017 The Ray Authors.
//
// Licensed under the Apache License, Version 2.0 (the "License");
// you may not use this file except in compliance with the License.
// You may obtain a copy of the License at
//
//  http://www.apache.org/licenses/LICENSE-2.0
//
// Unless required by applicable law or agreed to in writing, software
// distributed under the License is distributed on an "AS IS" BASIS,
// WITHOUT WARRANTIES OR CONDITIONS OF ANY KIND, either express or implied.
// See the License for the specific language governing permissions and
// limitations under the License.

#include "io_ray_runtime_task_NativeTaskSubmitter.h"

#include <jni.h>

#include "jni_utils.h"
#include "ray/common/id.h"
#include "ray/core_worker/common.h"
#include "ray/core_worker/core_worker.h"

/// A helper that computes the hash code of a Java object.
inline jint GetHashCodeOfJavaObject(JNIEnv *env, jobject java_object) {
  const jint hashcode = env->CallIntMethod(java_object, java_object_hash_code);
  RAY_CHECK_JAVA_EXCEPTION(env);
  return hashcode;
}

/// Store C++ instances of ray function in the cache to avoid unnessesary JNI operations.
thread_local std::unordered_map<jint, std::vector<std::pair<jobject, RayFunction>>>
    submitter_function_descriptor_cache;

inline const RayFunction &ToRayFunction(JNIEnv *env, jobject functionDescriptor,
                                        jint hash) {
  auto &fd_vector = submitter_function_descriptor_cache[hash];
  for (auto &pair : fd_vector) {
    if (env->CallBooleanMethod(pair.first, java_object_equals, functionDescriptor)) {
      return pair.second;
    }
  }

  std::vector<std::string> function_descriptor_list;
  jobject list =
      env->CallObjectMethod(functionDescriptor, java_function_descriptor_to_list);
  RAY_CHECK_JAVA_EXCEPTION(env);
  JavaStringListToNativeStringVector(env, list, &function_descriptor_list);
  jobject java_language =
      env->CallObjectMethod(functionDescriptor, java_function_descriptor_get_language);
  RAY_CHECK_JAVA_EXCEPTION(env);
  auto language = static_cast<::Language>(
      env->CallIntMethod(java_language, java_language_get_number));
  RAY_CHECK_JAVA_EXCEPTION(env);
  FunctionDescriptor function_descriptor =
      FunctionDescriptorBuilder::FromVector(language, function_descriptor_list);
  fd_vector.emplace_back(env->NewGlobalRef(functionDescriptor),
                         RayFunction(language, function_descriptor));
  return fd_vector.back().second;
}

inline std::vector<std::unique_ptr<TaskArg>> ToTaskArgs(JNIEnv *env, jobject args) {
  std::vector<std::unique_ptr<TaskArg>> task_args;
  JavaListToNativeVector<std::unique_ptr<TaskArg>>(
      env, args, &task_args, [](JNIEnv *env, jobject arg) {
        auto java_id = env->GetObjectField(arg, java_function_arg_id);
        if (java_id) {
          auto java_id_bytes = static_cast<jbyteArray>(
              env->CallObjectMethod(java_id, java_base_id_get_bytes));
          RAY_CHECK_JAVA_EXCEPTION(env);
          auto id = JavaByteArrayToId<ObjectID>(env, java_id_bytes);
          auto java_owner_address =
              env->GetObjectField(arg, java_function_arg_owner_address);
          RAY_CHECK(java_owner_address);
          auto owner_address = JavaProtobufObjectToNativeProtobufObject<rpc::Address>(
              env, java_owner_address);
          return std::unique_ptr<TaskArg>(
              new TaskArgByReference(id, owner_address, /*call_site=*/""));
        }
        auto java_value =
            static_cast<jbyteArray>(env->GetObjectField(arg, java_function_arg_value));
        RAY_CHECK(java_value) << "Both id and value of FunctionArg are null.";
        auto value = JavaNativeRayObjectToNativeRayObject(env, java_value);
        return std::unique_ptr<TaskArg>(new TaskArgByValue(value));
      });
  return task_args;
}

inline std::unordered_map<std::string, double> ToResources(JNIEnv *env,
                                                           jobject java_resources) {
  return JavaMapToNativeMap<std::string, double>(
      env, java_resources,
      [](JNIEnv *env, jobject java_key) {
        return JavaStringToNativeString(env, (jstring)java_key);
      },
      [](JNIEnv *env, jobject java_value) {
        double value = env->CallDoubleMethod(java_value, java_double_double_value);
        RAY_CHECK_JAVA_EXCEPTION(env);
        return value;
      });
}

inline std::pair<PlacementGroupID, int64_t> ToPlacementGroupOptions(JNIEnv *env,
                                                                    jobject callOptions) {
  auto placement_group_options = std::make_pair(PlacementGroupID::Nil(), -1);
  auto group = env->GetObjectField(callOptions, java_task_creation_options_group);
  if (group) {
    auto placement_group_id = env->GetObjectField(group, java_placement_group_id);
    auto java_id_bytes = static_cast<jbyteArray>(
        env->CallObjectMethod(placement_group_id, java_base_id_get_bytes));
    RAY_CHECK_JAVA_EXCEPTION(env);
    auto id = JavaByteArrayToId<PlacementGroupID>(env, java_id_bytes);
    auto index = env->GetIntField(callOptions, java_task_creation_options_bundle_index);
    placement_group_options = std::make_pair(id, index);
  }
  return placement_group_options;
}

inline TaskOptions ToTaskOptions(JNIEnv *env, jint numReturns, jobject callOptions) {
  std::unordered_map<std::string, double> resources;
  std::string name = "";
  std::string concurrency_group_name = "";
  if (callOptions) {
    jobject java_resources =
        env->GetObjectField(callOptions, java_base_task_options_resources);
    resources = ToResources(env, java_resources);
    auto java_name = (jstring)env->GetObjectField(callOptions, java_call_options_name);
    if (java_name) {
      name = JavaStringToNativeString(env, java_name);
    }
    auto java_concurrency_group_name = reinterpret_cast<jstring>(
        env->GetObjectField(callOptions, java_call_options_concurrency_group_name));
    RAY_CHECK_JAVA_EXCEPTION(env);
    RAY_CHECK(java_concurrency_group_name != nullptr);
    if (java_concurrency_group_name) {
      concurrency_group_name = JavaStringToNativeString(env, java_concurrency_group_name);
    }
  }

  TaskOptions task_options{name, numReturns, resources, concurrency_group_name};
  return task_options;
}

inline ActorCreationOptions ToActorCreationOptions(JNIEnv *env,
                                                   jobject actorCreationOptions) {
  std::string name = "";
  int64_t max_restarts = 0;
  std::unordered_map<std::string, double> resources;
  std::vector<std::string> dynamic_worker_options;
  uint64_t max_concurrency = 1;
  auto placement_options = std::make_pair(PlacementGroupID::Nil(), -1);
  std::vector<ConcurrencyGroup> concurrency_groups;
  bool is_detached = false;

  if (actorCreationOptions) {
    auto java_name = (jstring)env->GetObjectField(actorCreationOptions,
                                                  java_actor_creation_options_name);
    if (java_name) {
      name = JavaStringToNativeString(env, java_name);
    }
    max_restarts =
        env->GetIntField(actorCreationOptions, java_actor_creation_options_max_restarts);
    jobject java_resources =
        env->GetObjectField(actorCreationOptions, java_base_task_options_resources);
    resources = ToResources(env, java_resources);
    jobject java_jvm_options = env->GetObjectField(
        actorCreationOptions, java_actor_creation_options_jvm_options);
    if (java_jvm_options) {
      JavaStringListToNativeStringVector(env, java_jvm_options, &dynamic_worker_options);
    }
    max_concurrency = static_cast<uint64_t>(env->GetIntField(
        actorCreationOptions, java_actor_creation_options_max_concurrency));

    auto group =
        env->GetObjectField(actorCreationOptions, java_actor_creation_options_group);
    if (group) {
      auto placement_group_id = env->GetObjectField(group, java_placement_group_id);
      auto java_id_bytes = static_cast<jbyteArray>(
          env->CallObjectMethod(placement_group_id, java_base_id_get_bytes));
      RAY_CHECK_JAVA_EXCEPTION(env);
      auto id = JavaByteArrayToId<PlacementGroupID>(env, java_id_bytes);
      auto index = env->GetIntField(actorCreationOptions,
                                    java_actor_creation_options_bundle_index);
      placement_options = std::make_pair(id, index);
    }
    // Convert concurrency groups from Java to native.
    jobject java_concurrency_groups_field = env->GetObjectField(
        actorCreationOptions, java_actor_creation_options_concurrency_groups);
    is_detached = env->GetBooleanField(actorCreationOptions,
                                       java_actor_creation_options_is_detached);
    RAY_CHECK(java_concurrency_groups_field != nullptr);
    JavaListToNativeVector<ray::ConcurrencyGroup>(
        env, java_concurrency_groups_field, &concurrency_groups,
        [](JNIEnv *env, jobject java_concurrency_group_impl) {
          RAY_CHECK(java_concurrency_group_impl != nullptr);
          jobject java_func_descriptors =
              env->CallObjectMethod(java_concurrency_group_impl,
                                    java_concurrency_group_impl_get_function_descriptors);
          RAY_CHECK_JAVA_EXCEPTION(env);
          std::vector<ray::FunctionDescriptor> native_func_descriptors;
          JavaListToNativeVector<ray::FunctionDescriptor>(
              env, java_func_descriptors, &native_func_descriptors,
              [](JNIEnv *env, jobject java_func_descriptor) {
                RAY_CHECK(java_func_descriptor != nullptr);
                const jint hashcode = GetHashCodeOfJavaObject(env, java_func_descriptor);
                ray::FunctionDescriptor native_func =
                    ToRayFunction(env, java_func_descriptor, hashcode)
                        .GetFunctionDescriptor();
                return native_func;
              });
          // Put func_descriptors into this task group.
          const std::string concurrency_group_name = JavaStringToNativeString(
              env, (jstring)env->GetObjectField(java_concurrency_group_impl,
                                                java_concurrency_group_impl_name));
          const uint32_t max_concurrency = env->GetIntField(
              java_concurrency_group_impl, java_concurrency_group_impl_max_concurrency);
          return ray::ConcurrencyGroup{concurrency_group_name, max_concurrency,
                                       native_func_descriptors};
        });
  }

  // TODO(suquark): support passing namespace for Java. Currently
  // there is no use case.
  std::string ray_namespace = "";
  ActorCreationOptions actor_creation_options{
      max_restarts,
      0,  // TODO: Allow setting max_task_retries from Java.
      static_cast<int>(max_concurrency),
      resources,
      resources,
      dynamic_worker_options,
<<<<<<< HEAD
      is_detached,
      full_name,
=======
      /*is_detached=*/false,
      name,
>>>>>>> a4e187c0
      ray_namespace,
      /*is_asyncio=*/false,
      placement_options,
      /*placement_group_capture_child_tasks=*/true,
      /*serialized_runtime_env=*/"{}",
      /*runtime_env_uris=*/{},
      concurrency_groups};
  return actor_creation_options;
}

inline PlacementStrategy ConvertStrategy(jint java_strategy) {
  switch (java_strategy) {
  case 0:
    return rpc::PACK;
  case 1:
    return rpc::SPREAD;
  case 2:
    return rpc::STRICT_PACK;
  default:
    return rpc::STRICT_SPREAD;
  }
}

inline PlacementGroupCreationOptions ToPlacementGroupCreationOptions(
    JNIEnv *env, jobject placementGroupCreationOptions) {
  // We have make sure the placementGroupCreationOptions is not null in java api.
  std::string name = "";
  jstring java_name = (jstring)env->GetObjectField(
      placementGroupCreationOptions, java_placement_group_creation_options_name);
  if (java_name) {
    name = JavaStringToNativeString(env, java_name);
  }
  jobject java_obj_strategy = env->GetObjectField(
      placementGroupCreationOptions, java_placement_group_creation_options_strategy);
  jint java_strategy = env->CallIntMethod(
      java_obj_strategy, java_placement_group_creation_options_strategy_value);
  jobject java_bundles = env->GetObjectField(
      placementGroupCreationOptions, java_placement_group_creation_options_bundles);
  std::vector<std::unordered_map<std::string, double>> bundles;
  JavaListToNativeVector<std::unordered_map<std::string, double>>(
      env, java_bundles, &bundles, [](JNIEnv *env, jobject java_bundle) {
        return JavaMapToNativeMap<std::string, double>(
            env, java_bundle,
            [](JNIEnv *env, jobject java_key) {
              return JavaStringToNativeString(env, (jstring)java_key);
            },
            [](JNIEnv *env, jobject java_value) {
              double value = env->CallDoubleMethod(java_value, java_double_double_value);
              RAY_CHECK_JAVA_EXCEPTION(env);
              return value;
            });
      });
  return PlacementGroupCreationOptions(name, ConvertStrategy(java_strategy), bundles,
                                       /*is_detached=*/false);
}

#ifdef __cplusplus
extern "C" {
#endif

JNIEXPORT jobject JNICALL Java_io_ray_runtime_task_NativeTaskSubmitter_nativeSubmitTask(
    JNIEnv *env, jclass p, jobject functionDescriptor, jint functionDescriptorHash,
    jobject args, jint numReturns, jobject callOptions) {
  const auto &ray_function =
      ToRayFunction(env, functionDescriptor, functionDescriptorHash);
  auto task_args = ToTaskArgs(env, args);
  auto task_options = ToTaskOptions(env, numReturns, callOptions);
  auto placement_group_options = ToPlacementGroupOptions(env, callOptions);

  // TODO (kfstorm): Allow setting `max_retries` via `CallOptions`.
  auto return_refs = CoreWorkerProcess::GetCoreWorker().SubmitTask(
      ray_function, task_args, task_options,
      /*max_retries=*/0,
      /*retry_exceptions=*/false,
      /*placement_options=*/placement_group_options,
      /*placement_group_capture_child_tasks=*/true,
      /*debugger_breakpoint*/ "");
  std::vector<ObjectID> return_ids;
  for (const auto &ref : return_refs) {
    return_ids.push_back(ObjectID::FromBinary(ref.object_id()));
  }

  // This is to avoid creating an empty java list and boost performance.
  if (return_ids.empty()) {
    return nullptr;
  }

  return NativeIdVectorToJavaByteArrayList(env, return_ids);
}

JNIEXPORT jbyteArray JNICALL
Java_io_ray_runtime_task_NativeTaskSubmitter_nativeCreateActor(
    JNIEnv *env, jclass p, jobject functionDescriptor, jint functionDescriptorHash,
    jobject args, jobject actorCreationOptions) {
  const auto &ray_function =
      ToRayFunction(env, functionDescriptor, functionDescriptorHash);
  auto task_args = ToTaskArgs(env, args);
  auto actor_creation_options = ToActorCreationOptions(env, actorCreationOptions);

  ActorID actor_id;
  auto status = CoreWorkerProcess::GetCoreWorker().CreateActor(
      ray_function, task_args, actor_creation_options,
      /*extension_data*/ "", &actor_id);

  THROW_EXCEPTION_AND_RETURN_IF_NOT_OK(env, status, nullptr);
  return IdToJavaByteArray<ActorID>(env, actor_id);
}

JNIEXPORT jobject JNICALL
Java_io_ray_runtime_task_NativeTaskSubmitter_nativeSubmitActorTask(
    JNIEnv *env, jclass p, jbyteArray actorId, jobject functionDescriptor,
    jint functionDescriptorHash, jobject args, jint numReturns, jobject callOptions) {
  auto actor_id = JavaByteArrayToId<ActorID>(env, actorId);
  const auto &ray_function =
      ToRayFunction(env, functionDescriptor, functionDescriptorHash);
  auto task_args = ToTaskArgs(env, args);
  RAY_CHECK(callOptions != nullptr);
  auto task_options = ToTaskOptions(env, numReturns, callOptions);

  auto return_refs = CoreWorkerProcess::GetCoreWorker().SubmitActorTask(
      actor_id, ray_function, task_args, task_options);
  std::vector<ObjectID> return_ids;
  for (const auto &ref : return_refs) {
    return_ids.push_back(ObjectID::FromBinary(ref.object_id()));
  }

  // This is to avoid creating an empty java list and boost performance.
  if (return_ids.empty()) {
    return nullptr;
  }

  return NativeIdVectorToJavaByteArrayList(env, return_ids);
}

JNIEXPORT jbyteArray JNICALL
Java_io_ray_runtime_task_NativeTaskSubmitter_nativeCreatePlacementGroup(
    JNIEnv *env, jclass, jobject placementGroupCreationOptions) {
  auto options = ToPlacementGroupCreationOptions(env, placementGroupCreationOptions);
  PlacementGroupID placement_group_id;
  auto status = CoreWorkerProcess::GetCoreWorker().CreatePlacementGroup(
      options, &placement_group_id);
  THROW_EXCEPTION_AND_RETURN_IF_NOT_OK(env, status, nullptr);
  return IdToJavaByteArray<PlacementGroupID>(env, placement_group_id);
}

JNIEXPORT void JNICALL
Java_io_ray_runtime_task_NativeTaskSubmitter_nativeRemovePlacementGroup(
    JNIEnv *env, jclass p, jbyteArray placement_group_id_bytes) {
  const auto placement_group_id =
      JavaByteArrayToId<PlacementGroupID>(env, placement_group_id_bytes);
  auto status =
      CoreWorkerProcess::GetCoreWorker().RemovePlacementGroup(placement_group_id);
  THROW_EXCEPTION_AND_RETURN_IF_NOT_OK(env, status, (void)0);
}

JNIEXPORT jboolean JNICALL
Java_io_ray_runtime_task_NativeTaskSubmitter_nativeWaitPlacementGroupReady(
    JNIEnv *env, jclass p, jbyteArray placement_group_id_bytes, jint timeout_seconds) {
  const auto placement_group_id =
      JavaByteArrayToId<PlacementGroupID>(env, placement_group_id_bytes);
  auto status = CoreWorkerProcess::GetCoreWorker().WaitPlacementGroupReady(
      placement_group_id, timeout_seconds);
  if (status.IsNotFound()) {
    env->ThrowNew(java_ray_exception_class, status.message().c_str());
  }
  return status.ok();
}

#ifdef __cplusplus
}
#endif<|MERGE_RESOLUTION|>--- conflicted
+++ resolved
@@ -229,13 +229,8 @@
       resources,
       resources,
       dynamic_worker_options,
-<<<<<<< HEAD
       is_detached,
-      full_name,
-=======
-      /*is_detached=*/false,
       name,
->>>>>>> a4e187c0
       ray_namespace,
       /*is_asyncio=*/false,
       placement_options,
