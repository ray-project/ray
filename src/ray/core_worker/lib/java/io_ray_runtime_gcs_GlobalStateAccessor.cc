// Copyright 2017 The Ray Authors.
//
// Licensed under the Apache License, Version 2.0 (the "License");
// you may not use this file except in compliance with the License.
// You may obtain a copy of the License at
//
//  http://www.apache.org/licenses/LICENSE-2.0
//
// Unless required by applicable law or agreed to in writing, software
// distributed under the License is distributed on an "AS IS" BASIS,
// WITHOUT WARRANTIES OR CONDITIONS OF ANY KIND, either express or implied.
// See the License for the specific language governing permissions and
// limitations under the License.

#include "io_ray_runtime_gcs_GlobalStateAccessor.h"

#include <jni.h>

#include "jni_utils.h"
#include "ray/core_worker/common.h"
#include "ray/gcs/gcs_client/global_state_accessor.h"

#ifdef __cplusplus
extern "C" {
#endif
JNIEXPORT jlong JNICALL
Java_io_ray_runtime_gcs_GlobalStateAccessor_nativeCreateGlobalStateAccessor(
    JNIEnv *env, jobject o, jstring j_redis_address, jstring j_redis_passowrd) {
  std::string redis_address = JavaStringToNativeString(env, j_redis_address);
  std::string redis_password = JavaStringToNativeString(env, j_redis_passowrd);
  ray::gcs::GlobalStateAccessor *gcs_accessor =
      new ray::gcs::GlobalStateAccessor(redis_address, redis_password);
  return reinterpret_cast<jlong>(gcs_accessor);
}

JNIEXPORT void JNICALL
Java_io_ray_runtime_gcs_GlobalStateAccessor_nativeDestroyGlobalStateAccessor(
    JNIEnv *env, jobject o, jlong gcs_accessor_ptr) {
  auto *gcs_accessor =
      reinterpret_cast<ray::gcs::GlobalStateAccessor *>(gcs_accessor_ptr);
  delete gcs_accessor;
}

JNIEXPORT jboolean JNICALL Java_io_ray_runtime_gcs_GlobalStateAccessor_nativeConnect(
    JNIEnv *env, jobject o, jlong gcs_accessor_ptr) {
  auto *gcs_accessor =
      reinterpret_cast<ray::gcs::GlobalStateAccessor *>(gcs_accessor_ptr);
  return gcs_accessor->Connect();
}

JNIEXPORT jobject JNICALL Java_io_ray_runtime_gcs_GlobalStateAccessor_nativeGetAllJobInfo(
    JNIEnv *env, jobject o, jlong gcs_accessor_ptr) {
  auto *gcs_accessor =
      reinterpret_cast<ray::gcs::GlobalStateAccessor *>(gcs_accessor_ptr);
  auto job_info_list = gcs_accessor->GetAllJobInfo();
  return NativeVectorToJavaList<std::string>(
      env, job_info_list, [](JNIEnv *env, const std::string &str) {
        return NativeStringToJavaByteArray(env, str);
      });
}

JNIEXPORT jbyteArray JNICALL
Java_io_ray_runtime_gcs_GlobalStateAccessor_nativeGetNextJobID(JNIEnv *env, jobject o,
                                                               jlong gcs_accessor_ptr) {
  auto *gcs_accessor =
      reinterpret_cast<ray::gcs::GlobalStateAccessor *>(gcs_accessor_ptr);
  const auto &job_id = gcs_accessor->GetNextJobID();
  return IdToJavaByteArray<ray::JobID>(env, job_id);
}

JNIEXPORT jobject JNICALL
Java_io_ray_runtime_gcs_GlobalStateAccessor_nativeGetAllNodeInfo(JNIEnv *env, jobject o,
                                                                 jlong gcs_accessor_ptr) {
  auto *gcs_accessor =
      reinterpret_cast<ray::gcs::GlobalStateAccessor *>(gcs_accessor_ptr);
  auto node_info_list = gcs_accessor->GetAllNodeInfo();
  return NativeVectorToJavaList<std::string>(
      env, node_info_list, [](JNIEnv *env, const std::string &str) {
        return NativeStringToJavaByteArray(env, str);
      });
}

JNIEXPORT jbyteArray JNICALL
Java_io_ray_runtime_gcs_GlobalStateAccessor_nativeGetNodeResourceInfo(
    JNIEnv *env, jobject o, jlong gcs_accessor_ptr, jbyteArray node_id_bytes) {
  auto *gcs_accessor =
      reinterpret_cast<ray::gcs::GlobalStateAccessor *>(gcs_accessor_ptr);
  auto node_id = JavaByteArrayToId<ray::NodeID>(env, node_id_bytes);
  auto node_resource_info = gcs_accessor->GetNodeResourceInfo(node_id);
  return static_cast<jbyteArray>(NativeStringToJavaByteArray(env, node_resource_info));
}

JNIEXPORT jobject JNICALL
Java_io_ray_runtime_gcs_GlobalStateAccessor_nativeGetAllActorInfo(
    JNIEnv *env, jobject o, jlong gcs_accessor_ptr) {
  auto *gcs_accessor =
      reinterpret_cast<ray::gcs::GlobalStateAccessor *>(gcs_accessor_ptr);
  auto actor_info_list = gcs_accessor->GetAllActorInfo();
  return NativeVectorToJavaList<std::string>(
      env, actor_info_list, [](JNIEnv *env, const std::string &str) {
        return NativeStringToJavaByteArray(env, str);
      });
}

JNIEXPORT jbyteArray JNICALL
Java_io_ray_runtime_gcs_GlobalStateAccessor_nativeGetActorInfo(JNIEnv *env, jobject o,
                                                               jlong gcs_accessor_ptr,
                                                               jbyteArray actorId) {
  const auto actor_id = JavaByteArrayToId<ActorID>(env, actorId);
  auto *gcs_accessor =
      reinterpret_cast<ray::gcs::GlobalStateAccessor *>(gcs_accessor_ptr);
  auto actor_info = gcs_accessor->GetActorInfo(actor_id);
  if (actor_info) {
    return NativeStringToJavaByteArray(env, *actor_info);
  }
  return nullptr;
}

JNIEXPORT jbyteArray JNICALL
Java_io_ray_runtime_gcs_GlobalStateAccessor_nativeGetPlacementGroupInfo(
    JNIEnv *env, jobject o, jlong gcs_accessor_ptr, jbyteArray placement_group_id_bytes) {
  const auto placement_group_id =
      JavaByteArrayToId<ray::PlacementGroupID>(env, placement_group_id_bytes);
  auto *gcs_accessor =
      reinterpret_cast<ray::gcs::GlobalStateAccessor *>(gcs_accessor_ptr);
  auto placement_group = gcs_accessor->GetPlacementGroupInfo(placement_group_id);
  if (placement_group) {
    return NativeStringToJavaByteArray(env, *placement_group);
  }
  return nullptr;
}

JNIEXPORT jbyteArray JNICALL
Java_io_ray_runtime_gcs_GlobalStateAccessor_nativeGetPlacementGroupInfoByName(
    JNIEnv *env, jobject o, jlong gcs_accessor_ptr, jstring name, jboolean global) {
  std::string placement_group_name = JavaStringToNativeString(env, name);
  auto full_name = GetFullName(global, placement_group_name);
  auto *gcs_accessor =
      reinterpret_cast<ray::gcs::GlobalStateAccessor *>(gcs_accessor_ptr);
  // Java doesn't support namespaces.
  auto placement_group = gcs_accessor->GetPlacementGroupByName(full_name, "");
  if (placement_group) {
    return NativeStringToJavaByteArray(env, *placement_group);
  }
  return nullptr;
}

JNIEXPORT jobject JNICALL
Java_io_ray_runtime_gcs_GlobalStateAccessor_nativeGetAllPlacementGroupInfo(
    JNIEnv *env, jobject o, jlong gcs_accessor_ptr) {
  auto *gcs_accessor =
      reinterpret_cast<ray::gcs::GlobalStateAccessor *>(gcs_accessor_ptr);
  auto placement_group_info_list = gcs_accessor->GetAllPlacementGroupInfo();
  return NativeVectorToJavaList<std::string>(
      env, placement_group_info_list, [](JNIEnv *env, const std::string &str) {
        return NativeStringToJavaByteArray(env, str);
      });
}

JNIEXPORT jbyteArray JNICALL
<<<<<<< HEAD
Java_io_ray_runtime_gcs_GlobalStateAccessor_nativeGetInternalKV(JNIEnv *env, jobject o,
                                                                jlong gcs_accessor_ptr,
                                                                jstring k) {
  std::string key = JavaStringToNativeString(env, k);
  auto *gcs_accessor =
      reinterpret_cast<ray::gcs::GlobalStateAccessor *>(gcs_accessor_ptr);
  auto value = gcs_accessor->GetInternalKV(key);
  if (value) {
    return NativeStringToJavaByteArray(env, *value);
  }
  return nullptr;
=======
Java_io_ray_runtime_gcs_GlobalStateAccessor_nativeGetNodeToConnectForDriver(
    JNIEnv *env, jobject o, jlong gcs_accessor_ptr, jstring nodeIpAddress) {
  std::string node_ip_address = JavaStringToNativeString(env, nodeIpAddress);
  auto *gcs_accessor =
      reinterpret_cast<ray::gcs::GlobalStateAccessor *>(gcs_accessor_ptr);
  std::string node_to_connect;
  auto status =
      gcs_accessor->GetNodeToConnectForDriver(node_ip_address, &node_to_connect);
  THROW_EXCEPTION_AND_RETURN_IF_NOT_OK(env, status, nullptr);
  return NativeStringToJavaByteArray(env, node_to_connect);
>>>>>>> eed0ffc6
}

#ifdef __cplusplus
}
#endif<|MERGE_RESOLUTION|>--- conflicted
+++ resolved
@@ -158,7 +158,6 @@
 }
 
 JNIEXPORT jbyteArray JNICALL
-<<<<<<< HEAD
 Java_io_ray_runtime_gcs_GlobalStateAccessor_nativeGetInternalKV(JNIEnv *env, jobject o,
                                                                 jlong gcs_accessor_ptr,
                                                                 jstring k) {
@@ -170,7 +169,9 @@
     return NativeStringToJavaByteArray(env, *value);
   }
   return nullptr;
-=======
+}
+
+JNIEXPORT jbyteArray JNICALL
 Java_io_ray_runtime_gcs_GlobalStateAccessor_nativeGetNodeToConnectForDriver(
     JNIEnv *env, jobject o, jlong gcs_accessor_ptr, jstring nodeIpAddress) {
   std::string node_ip_address = JavaStringToNativeString(env, nodeIpAddress);
@@ -181,7 +182,6 @@
       gcs_accessor->GetNodeToConnectForDriver(node_ip_address, &node_to_connect);
   THROW_EXCEPTION_AND_RETURN_IF_NOT_OK(env, status, nullptr);
   return NativeStringToJavaByteArray(env, node_to_connect);
->>>>>>> eed0ffc6
 }
 
 #ifdef __cplusplus
