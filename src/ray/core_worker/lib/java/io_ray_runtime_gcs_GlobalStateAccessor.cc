--- conflicted
+++ resolved
@@ -1,366 +1,188 @@
-<<<<<<< HEAD
-// Copyright 2017 The Ray Authors.
-//
-// Licensed under the Apache License, Version 2.0 (the "License");
-// you may not use this file except in compliance with the License.
-// You may obtain a copy of the License at
-//
-//  http://www.apache.org/licenses/LICENSE-2.0
-//
-// Unless required by applicable law or agreed to in writing, software
-// distributed under the License is distributed on an "AS IS" BASIS,
-// WITHOUT WARRANTIES OR CONDITIONS OF ANY KIND, either express or implied.
-// See the License for the specific language governing permissions and
-// limitations under the License.
-
-#include "io_ray_runtime_gcs_GlobalStateAccessor.h"
-
-#include <jni.h>
-
-#include "jni_utils.h"
-#include "ray/core_worker/common.h"
-#include "ray/gcs/gcs_client/global_state_accessor.h"
-
-#ifdef __cplusplus
-extern "C" {
-#endif
-JNIEXPORT jlong JNICALL
-Java_io_ray_runtime_gcs_GlobalStateAccessor_nativeCreateGlobalStateAccessor(
-    JNIEnv *env, jobject o, jstring j_redis_address, jstring j_redis_passowrd) {
-  std::string redis_address = JavaStringToNativeString(env, j_redis_address);
-  std::string redis_password = JavaStringToNativeString(env, j_redis_passowrd);
-  gcs::GlobalStateAccessor *gcs_accessor =
-      new gcs::GlobalStateAccessor(redis_address, redis_password);
-  return reinterpret_cast<jlong>(gcs_accessor);
-}
-
-JNIEXPORT void JNICALL
-Java_io_ray_runtime_gcs_GlobalStateAccessor_nativeDestroyGlobalStateAccessor(
-    JNIEnv *env, jobject o, jlong gcs_accessor_ptr) {
-  auto *gcs_accessor = reinterpret_cast<gcs::GlobalStateAccessor *>(gcs_accessor_ptr);
-  delete gcs_accessor;
-}
-
-JNIEXPORT jboolean JNICALL Java_io_ray_runtime_gcs_GlobalStateAccessor_nativeConnect(
-    JNIEnv *env, jobject o, jlong gcs_accessor_ptr) {
-  auto *gcs_accessor = reinterpret_cast<gcs::GlobalStateAccessor *>(gcs_accessor_ptr);
-  return gcs_accessor->Connect();
-}
-
-JNIEXPORT jobject JNICALL Java_io_ray_runtime_gcs_GlobalStateAccessor_nativeGetAllJobInfo(
-    JNIEnv *env, jobject o, jlong gcs_accessor_ptr) {
-  auto *gcs_accessor = reinterpret_cast<gcs::GlobalStateAccessor *>(gcs_accessor_ptr);
-  auto job_info_list = gcs_accessor->GetAllJobInfo();
-  return NativeVectorToJavaList<std::string>(
-      env, job_info_list, [](JNIEnv *env, const std::string &str) {
-        return NativeStringToJavaByteArray(env, str);
-      });
-}
-
-JNIEXPORT jbyteArray JNICALL
-Java_io_ray_runtime_gcs_GlobalStateAccessor_nativeGetNextJobID(JNIEnv *env, jobject o,
-                                                               jlong gcs_accessor_ptr) {
-  auto *gcs_accessor = reinterpret_cast<gcs::GlobalStateAccessor *>(gcs_accessor_ptr);
-  const auto &job_id = gcs_accessor->GetNextJobID();
-  return IdToJavaByteArray<JobID>(env, job_id);
-}
-
-JNIEXPORT jobject JNICALL
-Java_io_ray_runtime_gcs_GlobalStateAccessor_nativeGetAllNodeInfo(JNIEnv *env, jobject o,
-                                                                 jlong gcs_accessor_ptr) {
-  auto *gcs_accessor = reinterpret_cast<gcs::GlobalStateAccessor *>(gcs_accessor_ptr);
-  auto node_info_list = gcs_accessor->GetAllNodeInfo();
-  return NativeVectorToJavaList<std::string>(
-      env, node_info_list, [](JNIEnv *env, const std::string &str) {
-        return NativeStringToJavaByteArray(env, str);
-      });
-}
-
-JNIEXPORT jbyteArray JNICALL
-Java_io_ray_runtime_gcs_GlobalStateAccessor_nativeGetNodeResourceInfo(
-    JNIEnv *env, jobject o, jlong gcs_accessor_ptr, jbyteArray node_id_bytes) {
-  auto *gcs_accessor = reinterpret_cast<gcs::GlobalStateAccessor *>(gcs_accessor_ptr);
-  auto node_id = JavaByteArrayToId<NodeID>(env, node_id_bytes);
-  auto node_resource_info = gcs_accessor->GetNodeResourceInfo(node_id);
-  return static_cast<jbyteArray>(NativeStringToJavaByteArray(env, node_resource_info));
-}
-
-JNIEXPORT jobject JNICALL
-Java_io_ray_runtime_gcs_GlobalStateAccessor_nativeGetAllActorInfo(
-    JNIEnv *env, jobject o, jlong gcs_accessor_ptr) {
-  auto *gcs_accessor = reinterpret_cast<gcs::GlobalStateAccessor *>(gcs_accessor_ptr);
-  auto actor_info_list = gcs_accessor->GetAllActorInfo();
-  return NativeVectorToJavaList<std::string>(
-      env, actor_info_list, [](JNIEnv *env, const std::string &str) {
-        return NativeStringToJavaByteArray(env, str);
-      });
-}
-
-JNIEXPORT jbyteArray JNICALL
-Java_io_ray_runtime_gcs_GlobalStateAccessor_nativeGetActorInfo(JNIEnv *env, jobject o,
-                                                               jlong gcs_accessor_ptr,
-                                                               jbyteArray actorId) {
-  const auto actor_id = JavaByteArrayToId<ActorID>(env, actorId);
-  auto *gcs_accessor = reinterpret_cast<gcs::GlobalStateAccessor *>(gcs_accessor_ptr);
-  auto actor_info = gcs_accessor->GetActorInfo(actor_id);
-  if (actor_info) {
-    return NativeStringToJavaByteArray(env, *actor_info);
-  }
-  return nullptr;
-}
-
-JNIEXPORT jbyteArray JNICALL
-Java_io_ray_runtime_gcs_GlobalStateAccessor_nativeGetPlacementGroupInfo(
-    JNIEnv *env, jobject o, jlong gcs_accessor_ptr, jbyteArray placement_group_id_bytes) {
-  const auto placement_group_id =
-      JavaByteArrayToId<PlacementGroupID>(env, placement_group_id_bytes);
-  auto *gcs_accessor = reinterpret_cast<gcs::GlobalStateAccessor *>(gcs_accessor_ptr);
-  auto placement_group = gcs_accessor->GetPlacementGroupInfo(placement_group_id);
-  if (placement_group) {
-    return NativeStringToJavaByteArray(env, *placement_group);
-  }
-  return nullptr;
-}
-
-JNIEXPORT jbyteArray JNICALL
-Java_io_ray_runtime_gcs_GlobalStateAccessor_nativeGetPlacementGroupInfoByName(
-    JNIEnv *env, jobject o, jlong gcs_accessor_ptr, jstring name, jstring ray_namespace) {
-  std::string placement_group_name = JavaStringToNativeString(env, name);
-  auto *gcs_accessor = reinterpret_cast<gcs::GlobalStateAccessor *>(gcs_accessor_ptr);
-  auto placement_group = gcs_accessor->GetPlacementGroupByName(
-      placement_group_name, JavaStringToNativeString(env, ray_namespace));
-  if (placement_group) {
-    return NativeStringToJavaByteArray(env, *placement_group);
-  }
-  return nullptr;
-}
-
-JNIEXPORT jobject JNICALL
-Java_io_ray_runtime_gcs_GlobalStateAccessor_nativeGetAllPlacementGroupInfo(
-    JNIEnv *env, jobject o, jlong gcs_accessor_ptr) {
-  auto *gcs_accessor = reinterpret_cast<gcs::GlobalStateAccessor *>(gcs_accessor_ptr);
-  auto placement_group_info_list = gcs_accessor->GetAllPlacementGroupInfo();
-  return NativeVectorToJavaList<std::string>(
-      env, placement_group_info_list, [](JNIEnv *env, const std::string &str) {
-        return NativeStringToJavaByteArray(env, str);
-      });
-}
-
-JNIEXPORT jbyteArray JNICALL
-Java_io_ray_runtime_gcs_GlobalStateAccessor_nativeGetInternalKV(JNIEnv *env, jobject o,
-                                                                jlong gcs_accessor_ptr,
-                                                                jstring k) {
-  std::string key = JavaStringToNativeString(env, k);
-  auto *gcs_accessor = reinterpret_cast<gcs::GlobalStateAccessor *>(gcs_accessor_ptr);
-  auto value = gcs_accessor->GetInternalKV(key);
-  if (value) {
-    return NativeStringToJavaByteArray(env, *value);
-  }
-  return nullptr;
-}
-
-JNIEXPORT jbyteArray JNICALL
-Java_io_ray_runtime_gcs_GlobalStateAccessor_nativeGetNodeToConnectForDriver(
-    JNIEnv *env, jobject o, jlong gcs_accessor_ptr, jstring nodeIpAddress) {
-  std::string node_ip_address = JavaStringToNativeString(env, nodeIpAddress);
-  auto *gcs_accessor = reinterpret_cast<gcs::GlobalStateAccessor *>(gcs_accessor_ptr);
-  std::string node_to_connect;
-  auto status =
-      gcs_accessor->GetNodeToConnectForDriver(node_ip_address, &node_to_connect);
-  THROW_EXCEPTION_AND_RETURN_IF_NOT_OK(env, status, nullptr);
-  return NativeStringToJavaByteArray(env, node_to_connect);
-}
-
-#ifdef __cplusplus
-}
-#endif
-=======
-// Copyright 2017 The Ray Authors.
-//
-// Licensed under the Apache License, Version 2.0 (the "License");
-// you may not use this file except in compliance with the License.
-// You may obtain a copy of the License at
-//
-//  http://www.apache.org/licenses/LICENSE-2.0
-//
-// Unless required by applicable law or agreed to in writing, software
-// distributed under the License is distributed on an "AS IS" BASIS,
-// WITHOUT WARRANTIES OR CONDITIONS OF ANY KIND, either express or implied.
-// See the License for the specific language governing permissions and
-// limitations under the License.
-
-#include "io_ray_runtime_gcs_GlobalStateAccessor.h"
-
-#include <jni.h>
-
-#include "boost/algorithm/string.hpp"
-#include "jni_utils.h"
-#include "ray/common/ray_config.h"
-#include "ray/core_worker/common.h"
-#include "ray/gcs/gcs_client/global_state_accessor.h"
-
-#ifdef __cplusplus
-extern "C" {
-#endif
-JNIEXPORT jlong JNICALL
-Java_io_ray_runtime_gcs_GlobalStateAccessor_nativeCreateGlobalStateAccessor(
-    JNIEnv *env, jobject o, jstring j_bootstrap_address, jstring j_redis_passowrd) {
-  std::string bootstrap_address = JavaStringToNativeString(env, j_bootstrap_address);
-  std::string redis_password = JavaStringToNativeString(env, j_redis_passowrd);
-  gcs::GlobalStateAccessor *gcs_accessor = nullptr;
-  if (RayConfig::instance().bootstrap_with_gcs()) {
-    ray::gcs::GcsClientOptions client_options(bootstrap_address);
-    gcs_accessor = new gcs::GlobalStateAccessor(client_options);
-  } else {
-    std::vector<std::string> results;
-    boost::split(results, bootstrap_address, boost::is_any_of(":"));
-    RAY_CHECK(results.size() == 2);
-    ray::gcs::GcsClientOptions client_options(results[0], std::stoi(results[1]),
-                                              redis_password);
-    gcs_accessor = new gcs::GlobalStateAccessor(client_options);
-  }
-  return reinterpret_cast<jlong>(gcs_accessor);
-}
-
-JNIEXPORT void JNICALL
-Java_io_ray_runtime_gcs_GlobalStateAccessor_nativeDestroyGlobalStateAccessor(
-    JNIEnv *env, jobject o, jlong gcs_accessor_ptr) {
-  auto *gcs_accessor = reinterpret_cast<gcs::GlobalStateAccessor *>(gcs_accessor_ptr);
-  delete gcs_accessor;
-}
-
-JNIEXPORT jboolean JNICALL Java_io_ray_runtime_gcs_GlobalStateAccessor_nativeConnect(
-    JNIEnv *env, jobject o, jlong gcs_accessor_ptr) {
-  auto *gcs_accessor = reinterpret_cast<gcs::GlobalStateAccessor *>(gcs_accessor_ptr);
-  return gcs_accessor->Connect();
-}
-
-JNIEXPORT jobject JNICALL Java_io_ray_runtime_gcs_GlobalStateAccessor_nativeGetAllJobInfo(
-    JNIEnv *env, jobject o, jlong gcs_accessor_ptr) {
-  auto *gcs_accessor = reinterpret_cast<gcs::GlobalStateAccessor *>(gcs_accessor_ptr);
-  auto job_info_list = gcs_accessor->GetAllJobInfo();
-  return NativeVectorToJavaList<std::string>(
-      env, job_info_list, [](JNIEnv *env, const std::string &str) {
-        return NativeStringToJavaByteArray(env, str);
-      });
-}
-
-JNIEXPORT jbyteArray JNICALL
-Java_io_ray_runtime_gcs_GlobalStateAccessor_nativeGetNextJobID(JNIEnv *env, jobject o,
-                                                               jlong gcs_accessor_ptr) {
-  auto *gcs_accessor = reinterpret_cast<gcs::GlobalStateAccessor *>(gcs_accessor_ptr);
-  const auto &job_id = gcs_accessor->GetNextJobID();
-  return IdToJavaByteArray<JobID>(env, job_id);
-}
-
-JNIEXPORT jobject JNICALL
-Java_io_ray_runtime_gcs_GlobalStateAccessor_nativeGetAllNodeInfo(JNIEnv *env, jobject o,
-                                                                 jlong gcs_accessor_ptr) {
-  auto *gcs_accessor = reinterpret_cast<gcs::GlobalStateAccessor *>(gcs_accessor_ptr);
-  auto node_info_list = gcs_accessor->GetAllNodeInfo();
-  return NativeVectorToJavaList<std::string>(
-      env, node_info_list, [](JNIEnv *env, const std::string &str) {
-        return NativeStringToJavaByteArray(env, str);
-      });
-}
-
-JNIEXPORT jbyteArray JNICALL
-Java_io_ray_runtime_gcs_GlobalStateAccessor_nativeGetNodeResourceInfo(
-    JNIEnv *env, jobject o, jlong gcs_accessor_ptr, jbyteArray node_id_bytes) {
-  auto *gcs_accessor = reinterpret_cast<gcs::GlobalStateAccessor *>(gcs_accessor_ptr);
-  auto node_id = JavaByteArrayToId<NodeID>(env, node_id_bytes);
-  auto node_resource_info = gcs_accessor->GetNodeResourceInfo(node_id);
-  return static_cast<jbyteArray>(NativeStringToJavaByteArray(env, node_resource_info));
-}
-
-JNIEXPORT jobject JNICALL
-Java_io_ray_runtime_gcs_GlobalStateAccessor_nativeGetAllActorInfo(
-    JNIEnv *env, jobject o, jlong gcs_accessor_ptr) {
-  auto *gcs_accessor = reinterpret_cast<gcs::GlobalStateAccessor *>(gcs_accessor_ptr);
-  auto actor_info_list = gcs_accessor->GetAllActorInfo();
-  return NativeVectorToJavaList<std::string>(
-      env, actor_info_list, [](JNIEnv *env, const std::string &str) {
-        return NativeStringToJavaByteArray(env, str);
-      });
-}
-
-JNIEXPORT jbyteArray JNICALL
-Java_io_ray_runtime_gcs_GlobalStateAccessor_nativeGetActorInfo(JNIEnv *env, jobject o,
-                                                               jlong gcs_accessor_ptr,
-                                                               jbyteArray actorId) {
-  const auto actor_id = JavaByteArrayToId<ActorID>(env, actorId);
-  auto *gcs_accessor = reinterpret_cast<gcs::GlobalStateAccessor *>(gcs_accessor_ptr);
-  auto actor_info = gcs_accessor->GetActorInfo(actor_id);
-  if (actor_info) {
-    return NativeStringToJavaByteArray(env, *actor_info);
-  }
-  return nullptr;
-}
-
-JNIEXPORT jbyteArray JNICALL
-Java_io_ray_runtime_gcs_GlobalStateAccessor_nativeGetPlacementGroupInfo(
-    JNIEnv *env, jobject o, jlong gcs_accessor_ptr, jbyteArray placement_group_id_bytes) {
-  const auto placement_group_id =
-      JavaByteArrayToId<PlacementGroupID>(env, placement_group_id_bytes);
-  auto *gcs_accessor = reinterpret_cast<gcs::GlobalStateAccessor *>(gcs_accessor_ptr);
-  auto placement_group = gcs_accessor->GetPlacementGroupInfo(placement_group_id);
-  if (placement_group) {
-    return NativeStringToJavaByteArray(env, *placement_group);
-  }
-  return nullptr;
-}
-
-JNIEXPORT jbyteArray JNICALL
-Java_io_ray_runtime_gcs_GlobalStateAccessor_nativeGetPlacementGroupInfoByName(
-    JNIEnv *env, jobject o, jlong gcs_accessor_ptr, jstring name, jstring ray_namespace) {
-  std::string placement_group_name = JavaStringToNativeString(env, name);
-  auto *gcs_accessor = reinterpret_cast<gcs::GlobalStateAccessor *>(gcs_accessor_ptr);
-  auto placement_group = gcs_accessor->GetPlacementGroupByName(
-      placement_group_name, JavaStringToNativeString(env, ray_namespace));
-  if (placement_group) {
-    return NativeStringToJavaByteArray(env, *placement_group);
-  }
-  return nullptr;
-}
-
-JNIEXPORT jobject JNICALL
-Java_io_ray_runtime_gcs_GlobalStateAccessor_nativeGetAllPlacementGroupInfo(
-    JNIEnv *env, jobject o, jlong gcs_accessor_ptr) {
-  auto *gcs_accessor = reinterpret_cast<gcs::GlobalStateAccessor *>(gcs_accessor_ptr);
-  auto placement_group_info_list = gcs_accessor->GetAllPlacementGroupInfo();
-  return NativeVectorToJavaList<std::string>(
-      env, placement_group_info_list, [](JNIEnv *env, const std::string &str) {
-        return NativeStringToJavaByteArray(env, str);
-      });
-}
-
-JNIEXPORT jbyteArray JNICALL
-Java_io_ray_runtime_gcs_GlobalStateAccessor_nativeGetInternalKV(JNIEnv *env, jobject o,
-                                                                jlong gcs_accessor_ptr,
-                                                                jstring n, jstring k) {
-  std::string key = JavaStringToNativeString(env, k);
-  std::string ns = JavaStringToNativeString(env, n);
-  auto *gcs_accessor = reinterpret_cast<gcs::GlobalStateAccessor *>(gcs_accessor_ptr);
-  auto value = gcs_accessor->GetInternalKV(ns, key);
-  if (value) {
-    return NativeStringToJavaByteArray(env, *value);
-  }
-  return nullptr;
-}
-
-JNIEXPORT jbyteArray JNICALL
-Java_io_ray_runtime_gcs_GlobalStateAccessor_nativeGetNodeToConnectForDriver(
-    JNIEnv *env, jobject o, jlong gcs_accessor_ptr, jstring nodeIpAddress) {
-  std::string node_ip_address = JavaStringToNativeString(env, nodeIpAddress);
-  auto *gcs_accessor = reinterpret_cast<gcs::GlobalStateAccessor *>(gcs_accessor_ptr);
-  std::string node_to_connect;
-  auto status =
-      gcs_accessor->GetNodeToConnectForDriver(node_ip_address, &node_to_connect);
-  THROW_EXCEPTION_AND_RETURN_IF_NOT_OK(env, status, nullptr);
-  return NativeStringToJavaByteArray(env, node_to_connect);
-}
-
-#ifdef __cplusplus
-}
-#endif
->>>>>>> 19672688
+// Copyright 2017 The Ray Authors.
+//
+// Licensed under the Apache License, Version 2.0 (the "License");
+// you may not use this file except in compliance with the License.
+// You may obtain a copy of the License at
+//
+//  http://www.apache.org/licenses/LICENSE-2.0
+//
+// Unless required by applicable law or agreed to in writing, software
+// distributed under the License is distributed on an "AS IS" BASIS,
+// WITHOUT WARRANTIES OR CONDITIONS OF ANY KIND, either express or implied.
+// See the License for the specific language governing permissions and
+// limitations under the License.
+
+#include "io_ray_runtime_gcs_GlobalStateAccessor.h"
+
+#include <jni.h>
+
+#include "boost/algorithm/string.hpp"
+#include "jni_utils.h"
+#include "ray/common/ray_config.h"
+#include "ray/core_worker/common.h"
+#include "ray/gcs/gcs_client/global_state_accessor.h"
+
+#ifdef __cplusplus
+extern "C" {
+#endif
+JNIEXPORT jlong JNICALL
+Java_io_ray_runtime_gcs_GlobalStateAccessor_nativeCreateGlobalStateAccessor(
+    JNIEnv *env, jobject o, jstring j_bootstrap_address, jstring j_redis_passowrd) {
+  std::string bootstrap_address = JavaStringToNativeString(env, j_bootstrap_address);
+  std::string redis_password = JavaStringToNativeString(env, j_redis_passowrd);
+  gcs::GlobalStateAccessor *gcs_accessor = nullptr;
+  if (RayConfig::instance().bootstrap_with_gcs()) {
+    ray::gcs::GcsClientOptions client_options(bootstrap_address);
+    gcs_accessor = new gcs::GlobalStateAccessor(client_options);
+  } else {
+    std::vector<std::string> results;
+    boost::split(results, bootstrap_address, boost::is_any_of(":"));
+    RAY_CHECK(results.size() == 2);
+    ray::gcs::GcsClientOptions client_options(results[0], std::stoi(results[1]),
+                                              redis_password);
+    gcs_accessor = new gcs::GlobalStateAccessor(client_options);
+  }
+  return reinterpret_cast<jlong>(gcs_accessor);
+}
+
+JNIEXPORT void JNICALL
+Java_io_ray_runtime_gcs_GlobalStateAccessor_nativeDestroyGlobalStateAccessor(
+    JNIEnv *env, jobject o, jlong gcs_accessor_ptr) {
+  auto *gcs_accessor = reinterpret_cast<gcs::GlobalStateAccessor *>(gcs_accessor_ptr);
+  delete gcs_accessor;
+}
+
+JNIEXPORT jboolean JNICALL Java_io_ray_runtime_gcs_GlobalStateAccessor_nativeConnect(
+    JNIEnv *env, jobject o, jlong gcs_accessor_ptr) {
+  auto *gcs_accessor = reinterpret_cast<gcs::GlobalStateAccessor *>(gcs_accessor_ptr);
+  return gcs_accessor->Connect();
+}
+
+JNIEXPORT jobject JNICALL Java_io_ray_runtime_gcs_GlobalStateAccessor_nativeGetAllJobInfo(
+    JNIEnv *env, jobject o, jlong gcs_accessor_ptr) {
+  auto *gcs_accessor = reinterpret_cast<gcs::GlobalStateAccessor *>(gcs_accessor_ptr);
+  auto job_info_list = gcs_accessor->GetAllJobInfo();
+  return NativeVectorToJavaList<std::string>(
+      env, job_info_list, [](JNIEnv *env, const std::string &str) {
+        return NativeStringToJavaByteArray(env, str);
+      });
+}
+
+JNIEXPORT jbyteArray JNICALL
+Java_io_ray_runtime_gcs_GlobalStateAccessor_nativeGetNextJobID(JNIEnv *env, jobject o,
+                                                               jlong gcs_accessor_ptr) {
+  auto *gcs_accessor = reinterpret_cast<gcs::GlobalStateAccessor *>(gcs_accessor_ptr);
+  const auto &job_id = gcs_accessor->GetNextJobID();
+  return IdToJavaByteArray<JobID>(env, job_id);
+}
+
+JNIEXPORT jobject JNICALL
+Java_io_ray_runtime_gcs_GlobalStateAccessor_nativeGetAllNodeInfo(JNIEnv *env, jobject o,
+                                                                 jlong gcs_accessor_ptr) {
+  auto *gcs_accessor = reinterpret_cast<gcs::GlobalStateAccessor *>(gcs_accessor_ptr);
+  auto node_info_list = gcs_accessor->GetAllNodeInfo();
+  return NativeVectorToJavaList<std::string>(
+      env, node_info_list, [](JNIEnv *env, const std::string &str) {
+        return NativeStringToJavaByteArray(env, str);
+      });
+}
+
+JNIEXPORT jbyteArray JNICALL
+Java_io_ray_runtime_gcs_GlobalStateAccessor_nativeGetNodeResourceInfo(
+    JNIEnv *env, jobject o, jlong gcs_accessor_ptr, jbyteArray node_id_bytes) {
+  auto *gcs_accessor = reinterpret_cast<gcs::GlobalStateAccessor *>(gcs_accessor_ptr);
+  auto node_id = JavaByteArrayToId<NodeID>(env, node_id_bytes);
+  auto node_resource_info = gcs_accessor->GetNodeResourceInfo(node_id);
+  return static_cast<jbyteArray>(NativeStringToJavaByteArray(env, node_resource_info));
+}
+
+JNIEXPORT jobject JNICALL
+Java_io_ray_runtime_gcs_GlobalStateAccessor_nativeGetAllActorInfo(
+    JNIEnv *env, jobject o, jlong gcs_accessor_ptr) {
+  auto *gcs_accessor = reinterpret_cast<gcs::GlobalStateAccessor *>(gcs_accessor_ptr);
+  auto actor_info_list = gcs_accessor->GetAllActorInfo();
+  return NativeVectorToJavaList<std::string>(
+      env, actor_info_list, [](JNIEnv *env, const std::string &str) {
+        return NativeStringToJavaByteArray(env, str);
+      });
+}
+
+JNIEXPORT jbyteArray JNICALL
+Java_io_ray_runtime_gcs_GlobalStateAccessor_nativeGetActorInfo(JNIEnv *env, jobject o,
+                                                               jlong gcs_accessor_ptr,
+                                                               jbyteArray actorId) {
+  const auto actor_id = JavaByteArrayToId<ActorID>(env, actorId);
+  auto *gcs_accessor = reinterpret_cast<gcs::GlobalStateAccessor *>(gcs_accessor_ptr);
+  auto actor_info = gcs_accessor->GetActorInfo(actor_id);
+  if (actor_info) {
+    return NativeStringToJavaByteArray(env, *actor_info);
+  }
+  return nullptr;
+}
+
+JNIEXPORT jbyteArray JNICALL
+Java_io_ray_runtime_gcs_GlobalStateAccessor_nativeGetPlacementGroupInfo(
+    JNIEnv *env, jobject o, jlong gcs_accessor_ptr, jbyteArray placement_group_id_bytes) {
+  const auto placement_group_id =
+      JavaByteArrayToId<PlacementGroupID>(env, placement_group_id_bytes);
+  auto *gcs_accessor = reinterpret_cast<gcs::GlobalStateAccessor *>(gcs_accessor_ptr);
+  auto placement_group = gcs_accessor->GetPlacementGroupInfo(placement_group_id);
+  if (placement_group) {
+    return NativeStringToJavaByteArray(env, *placement_group);
+  }
+  return nullptr;
+}
+
+JNIEXPORT jbyteArray JNICALL
+Java_io_ray_runtime_gcs_GlobalStateAccessor_nativeGetPlacementGroupInfoByName(
+    JNIEnv *env, jobject o, jlong gcs_accessor_ptr, jstring name, jstring ray_namespace) {
+  std::string placement_group_name = JavaStringToNativeString(env, name);
+  auto *gcs_accessor = reinterpret_cast<gcs::GlobalStateAccessor *>(gcs_accessor_ptr);
+  auto placement_group = gcs_accessor->GetPlacementGroupByName(
+      placement_group_name, JavaStringToNativeString(env, ray_namespace));
+  if (placement_group) {
+    return NativeStringToJavaByteArray(env, *placement_group);
+  }
+  return nullptr;
+}
+
+JNIEXPORT jobject JNICALL
+Java_io_ray_runtime_gcs_GlobalStateAccessor_nativeGetAllPlacementGroupInfo(
+    JNIEnv *env, jobject o, jlong gcs_accessor_ptr) {
+  auto *gcs_accessor = reinterpret_cast<gcs::GlobalStateAccessor *>(gcs_accessor_ptr);
+  auto placement_group_info_list = gcs_accessor->GetAllPlacementGroupInfo();
+  return NativeVectorToJavaList<std::string>(
+      env, placement_group_info_list, [](JNIEnv *env, const std::string &str) {
+        return NativeStringToJavaByteArray(env, str);
+      });
+}
+
+JNIEXPORT jbyteArray JNICALL
+Java_io_ray_runtime_gcs_GlobalStateAccessor_nativeGetInternalKV(JNIEnv *env, jobject o,
+                                                                jlong gcs_accessor_ptr,
+                                                                jstring n, jstring k) {
+  std::string key = JavaStringToNativeString(env, k);
+  std::string ns = JavaStringToNativeString(env, n);
+  auto *gcs_accessor = reinterpret_cast<gcs::GlobalStateAccessor *>(gcs_accessor_ptr);
+  auto value = gcs_accessor->GetInternalKV(ns, key);
+  if (value) {
+    return NativeStringToJavaByteArray(env, *value);
+  }
+  return nullptr;
+}
+
+JNIEXPORT jbyteArray JNICALL
+Java_io_ray_runtime_gcs_GlobalStateAccessor_nativeGetNodeToConnectForDriver(
+    JNIEnv *env, jobject o, jlong gcs_accessor_ptr, jstring nodeIpAddress) {
+  std::string node_ip_address = JavaStringToNativeString(env, nodeIpAddress);
+  auto *gcs_accessor = reinterpret_cast<gcs::GlobalStateAccessor *>(gcs_accessor_ptr);
+  std::string node_to_connect;
+  auto status =
+      gcs_accessor->GetNodeToConnectForDriver(node_ip_address, &node_to_connect);
+  THROW_EXCEPTION_AND_RETURN_IF_NOT_OK(env, status, nullptr);
+  return NativeStringToJavaByteArray(env, node_to_connect);
+}
+
+#ifdef __cplusplus
+}
+#endif