// Copyright 2017 The Ray Authors.
//
// Licensed under the Apache License, Version 2.0 (the "License");
// you may not use this file except in compliance with the License.
// You may obtain a copy of the License at
//
//  http://www.apache.org/licenses/LICENSE-2.0
//
// Unless required by applicable law or agreed to in writing, software
// distributed under the License is distributed on an "AS IS" BASIS,
// WITHOUT WARRANTIES OR CONDITIONS OF ANY KIND, either express or implied.
// See the License for the specific language governing permissions and
// limitations under the License.

#include "ray/core_worker/lib/java/io_ray_runtime_gcs_GlobalStateAccessor.h"
#include <jni.h>
#include "ray/core_worker/common.h"
#include "ray/core_worker/lib/java/jni_utils.h"
#include "ray/gcs/gcs_client/global_state_accessor.h"

#ifdef __cplusplus
extern "C" {
#endif
JNIEXPORT jlong JNICALL
Java_io_ray_runtime_gcs_GlobalStateAccessor_nativeCreateGlobalStateAccessor(
    JNIEnv *env, jobject o, jstring j_redis_address, jstring j_redis_passowrd) {
  std::string redis_address = JavaStringToNativeString(env, j_redis_address);
  std::string redis_password = JavaStringToNativeString(env, j_redis_passowrd);
  ray::gcs::GlobalStateAccessor *gcs_accessor =
      new ray::gcs::GlobalStateAccessor(redis_address, redis_password);
  return reinterpret_cast<jlong>(gcs_accessor);
}

JNIEXPORT void JNICALL
Java_io_ray_runtime_gcs_GlobalStateAccessor_nativeDestroyGlobalStateAccessor(
    JNIEnv *env, jobject o, jlong gcs_accessor_ptr) {
  auto *gcs_accessor =
      reinterpret_cast<ray::gcs::GlobalStateAccessor *>(gcs_accessor_ptr);
  delete gcs_accessor;
}

JNIEXPORT jboolean JNICALL Java_io_ray_runtime_gcs_GlobalStateAccessor_nativeConnect(
    JNIEnv *env, jobject o, jlong gcs_accessor_ptr) {
  auto *gcs_accessor =
      reinterpret_cast<ray::gcs::GlobalStateAccessor *>(gcs_accessor_ptr);
  return gcs_accessor->Connect();
}

JNIEXPORT void JNICALL Java_io_ray_runtime_gcs_GlobalStateAccessor_nativeDisconnect(
    JNIEnv *env, jobject o, jlong gcs_accessor_ptr) {
  auto *gcs_accessor =
      reinterpret_cast<ray::gcs::GlobalStateAccessor *>(gcs_accessor_ptr);
  gcs_accessor->Disconnect();
}

JNIEXPORT jobject JNICALL Java_io_ray_runtime_gcs_GlobalStateAccessor_nativeGetAllJobInfo(
    JNIEnv *env, jobject o, jlong gcs_accessor_ptr) {
  auto *gcs_accessor =
      reinterpret_cast<ray::gcs::GlobalStateAccessor *>(gcs_accessor_ptr);
  auto job_info_list = gcs_accessor->GetAllJobInfo();
  return NativeVectorToJavaList<std::string>(
      env, job_info_list, [](JNIEnv *env, const std::string &str) {
        return NativeStringToJavaByteArray(env, str);
      });
}

JNIEXPORT jobject JNICALL
Java_io_ray_runtime_gcs_GlobalStateAccessor_nativeGetAllNodeInfo(JNIEnv *env, jobject o,
                                                                 jlong gcs_accessor_ptr) {
  auto *gcs_accessor =
      reinterpret_cast<ray::gcs::GlobalStateAccessor *>(gcs_accessor_ptr);
  auto node_info_list = gcs_accessor->GetAllNodeInfo();
  return NativeVectorToJavaList<std::string>(
      env, node_info_list, [](JNIEnv *env, const std::string &str) {
        return NativeStringToJavaByteArray(env, str);
      });
}

<<<<<<< HEAD
JNIEXPORT jbyteArray JNICALL
Java_io_ray_runtime_gcs_GlobalStateAccessor_nativeGetNodeResourceInfo(
    JNIEnv *env, jobject o, jlong gcs_accessor_ptr, jbyteArray node_id_bytes) {
  auto *gcs_accessor =
      reinterpret_cast<ray::gcs::GlobalStateAccessor *>(gcs_accessor_ptr);
  auto node_id = JavaByteArrayToId<ray::ClientID>(env, node_id_bytes);
  auto node_resource_info = gcs_accessor->GetNodeResourceInfo(node_id);
  return static_cast<jbyteArray>(NativeStringToJavaByteArray(env, node_resource_info));
=======
JNIEXPORT jobject JNICALL
Java_io_ray_runtime_gcs_GlobalStateAccessor_nativeGetAllActorInfo(
    JNIEnv *env, jobject o, jlong gcs_accessor_ptr) {
  auto *gcs_accessor =
      reinterpret_cast<ray::gcs::GlobalStateAccessor *>(gcs_accessor_ptr);
  auto actor_info_list = gcs_accessor->GetAllActorInfo();
  return NativeVectorToJavaList<std::string>(
      env, actor_info_list, [](JNIEnv *env, const std::string &str) {
        return NativeStringToJavaByteArray(env, str);
      });
}

JNIEXPORT jbyteArray JNICALL
Java_io_ray_runtime_gcs_GlobalStateAccessor_nativeGetActorInfo(JNIEnv *env, jobject o,
                                                               jlong gcs_accessor_ptr,
                                                               jbyteArray actorId) {
  const auto actor_id = JavaByteArrayToId<ActorID>(env, actorId);
  auto *gcs_accessor =
      reinterpret_cast<ray::gcs::GlobalStateAccessor *>(gcs_accessor_ptr);
  auto actor_info = gcs_accessor->GetActorInfo(actor_id);
  if (actor_info) {
    return NativeStringToJavaByteArray(env, *actor_info);
  }
  return nullptr;
}

JNIEXPORT jbyteArray JNICALL
Java_io_ray_runtime_gcs_GlobalStateAccessor_nativeGetActorCheckpointId(
    JNIEnv *env, jobject o, jlong gcs_accessor_ptr, jbyteArray actorId) {
  const auto actor_id = JavaByteArrayToId<ActorID>(env, actorId);
  auto *gcs_accessor =
      reinterpret_cast<ray::gcs::GlobalStateAccessor *>(gcs_accessor_ptr);
  auto actor_checkpoint_id = gcs_accessor->GetActorCheckpointId(actor_id);
  if (actor_checkpoint_id) {
    return NativeStringToJavaByteArray(env, *actor_checkpoint_id);
  }
  return nullptr;
>>>>>>> d8a081a1
}

#ifdef __cplusplus
}
#endif<|MERGE_RESOLUTION|>--- conflicted
+++ resolved
@@ -76,7 +76,6 @@
       });
 }
 
-<<<<<<< HEAD
 JNIEXPORT jbyteArray JNICALL
 Java_io_ray_runtime_gcs_GlobalStateAccessor_nativeGetNodeResourceInfo(
     JNIEnv *env, jobject o, jlong gcs_accessor_ptr, jbyteArray node_id_bytes) {
@@ -85,7 +84,8 @@
   auto node_id = JavaByteArrayToId<ray::ClientID>(env, node_id_bytes);
   auto node_resource_info = gcs_accessor->GetNodeResourceInfo(node_id);
   return static_cast<jbyteArray>(NativeStringToJavaByteArray(env, node_resource_info));
-=======
+}
+
 JNIEXPORT jobject JNICALL
 Java_io_ray_runtime_gcs_GlobalStateAccessor_nativeGetAllActorInfo(
     JNIEnv *env, jobject o, jlong gcs_accessor_ptr) {
@@ -123,7 +123,6 @@
     return NativeStringToJavaByteArray(env, *actor_checkpoint_id);
   }
   return nullptr;
->>>>>>> d8a081a1
 }
 
 #ifdef __cplusplus
