--- conflicted
+++ resolved
@@ -22,15 +22,9 @@
 #include "ray/core_worker/core_worker.h"
 #include "ray/gcs/gcs_client/global_state_accessor.h"
 
-<<<<<<< HEAD
 Status PutSerializedObject(JNIEnv *env, jobject obj, ObjectID object_id,
-                           ObjectID *out_object_id, bool pin_object = true) {
-=======
-ray::Status PutSerializedObject(
-    JNIEnv *env, jobject obj, ray::ObjectID object_id, ray::ObjectID *out_object_id,
-    bool pin_object = true,
-    const std::unique_ptr<ray::rpc::Address> &owner_address = nullptr) {
->>>>>>> 82123123
+                           ObjectID *out_object_id, bool pin_object = true,
+                           const std::unique_ptr<rpc::Address> &owner_address = nullptr) {
   auto native_ray_object = JavaNativeRayObjectToNativeRayObject(env, obj);
   RAY_CHECK(native_ray_object != nullptr);
   size_t data_size = 0;
@@ -62,19 +56,11 @@
       memcpy(data->Data(), native_ray_object->GetData()->Data(), data->Size());
     }
     if (object_id.IsNil()) {
-<<<<<<< HEAD
-      RAY_CHECK_OK(
-          CoreWorkerProcess::GetCoreWorker().SealOwned(*out_object_id, pin_object));
+      RAY_CHECK_OK(CoreWorkerProcess::GetCoreWorker().SealOwned(
+          *out_object_id, pin_object, owner_address));
     } else {
       RAY_CHECK_OK(CoreWorkerProcess::GetCoreWorker().SealExisting(
-          *out_object_id, /* pin_object = */ false));
-=======
-      RAY_CHECK_OK(ray::CoreWorkerProcess::GetCoreWorker().SealOwned(
-          *out_object_id, pin_object, owner_address));
-    } else {
-      RAY_CHECK_OK(ray::CoreWorkerProcess::GetCoreWorker().SealExisting(
           *out_object_id, /* pin_object = */ false, owner_address));
->>>>>>> 82123123
     }
   }
   return Status::OK();
@@ -85,29 +71,21 @@
 #endif
 
 JNIEXPORT jbyteArray JNICALL
-<<<<<<< HEAD
-Java_io_ray_runtime_object_NativeObjectStore_nativePut__Lio_ray_runtime_object_NativeRayObject_2(
-    JNIEnv *env, jclass, jobject obj) {
-  ObjectID object_id;
-  auto status = PutSerializedObject(env, obj, /*object_id=*/ObjectID::Nil(),
-                                    /*out_object_id=*/&object_id, /*pin_object=*/true);
-=======
 Java_io_ray_runtime_object_NativeObjectStore_nativePut__Lio_ray_runtime_object_NativeRayObject_2_3B(
     JNIEnv *env, jclass, jobject obj, jbyteArray owner_actor_id_bytes) {
-  ray::ObjectID object_id;
-  std::unique_ptr<ray::rpc::Address> owner_address = nullptr;
+  ObjectID object_id;
+  std::unique_ptr<rpc::Address> owner_address = nullptr;
   if (owner_actor_id_bytes) {
-    ray::rpc::ActorTableData actor_table_data;
+    rpc::ActorTableData actor_table_data;
     {
       /// Get actor info from GCS synchronously.
       std::unique_ptr<std::string> serialized_actor_table_data;
       std::promise<bool> promise;
-      auto gcs_client = ray::CoreWorkerProcess::GetCoreWorker().GetGcsClient();
+      auto gcs_client = CoreWorkerProcess::GetCoreWorker().GetGcsClient();
       RAY_CHECK_OK(gcs_client->Actors().AsyncGet(
           ActorID::FromBinary(JavaByteArrayToNativeString(env, owner_actor_id_bytes)),
           [&serialized_actor_table_data, &promise](
-              const ray::Status &status,
-              const boost::optional<ray::rpc::ActorTableData> &result) {
+              const Status &status, const boost::optional<rpc::ActorTableData> &result) {
             RAY_CHECK_OK(status);
             if (result) {
               serialized_actor_table_data.reset(
@@ -118,12 +96,11 @@
       promise.get_future().get();
       actor_table_data.ParseFromString(*serialized_actor_table_data);
     }
-    owner_address = std::make_unique<ray::rpc::Address>(actor_table_data.address());
-  }
-  auto status = PutSerializedObject(env, obj, /*object_id=*/ray::ObjectID::Nil(),
+    owner_address = std::make_unique<rpc::Address>(actor_table_data.address());
+  }
+  auto status = PutSerializedObject(env, obj, /*object_id=*/ObjectID::Nil(),
                                     /*out_object_id=*/&object_id, /*pin_object=*/true,
                                     /*owner_address=*/owner_address);
->>>>>>> 82123123
   THROW_EXCEPTION_AND_RETURN_IF_NOT_OK(env, status, nullptr);
   return IdToJavaByteArray<ObjectID>(env, object_id);
 }
