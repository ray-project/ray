--- conflicted
+++ resolved
@@ -175,14 +175,15 @@
 }
 
 JNIEXPORT jbyteArray JNICALL
-<<<<<<< HEAD
 Java_io_ray_runtime_object_NativeObjectStore_nativeGetOwnerAddress(JNIEnv *env, jclass,
                                                                    jbyteArray objectId) {
   auto object_id = JavaByteArrayToId<ray::ObjectID>(env, objectId);
   const auto &rpc_address =
       ray::CoreWorkerProcess::GetCoreWorker().GetOwnerAddress(object_id);
   return NativeStringToJavaByteArray(env, rpc_address.SerializeAsString());
-=======
+}
+
+JNIEXPORT jbyteArray JNICALL
 Java_io_ray_runtime_object_NativeObjectStore_nativePromoteAndGetOwnershipInfo(
     JNIEnv *env, jclass, jbyteArray objectId) {
   auto object_id = JavaByteArrayToId<ray::ObjectID>(env, objectId);
@@ -208,7 +209,6 @@
   address.ParseFromString(ownerAddressStr);
   ray::CoreWorkerProcess::GetCoreWorker().RegisterOwnershipInfoAndResolveFuture(
       object_id, outer_objectId, address);
->>>>>>> 8166d71b
 }
 
 #ifdef __cplusplus
