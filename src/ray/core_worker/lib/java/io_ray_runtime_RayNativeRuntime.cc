--- conflicted
+++ resolved
@@ -183,10 +183,6 @@
         return ray::Status::OK();
       };
 
-<<<<<<< HEAD
-  std::string serialized_job_config =
-      (jobConfig == nullptr ? "" : JavaByteArrayToNativeString(env, jobConfig));
-=======
   auto gc_collect = []() {
     // A Java worker process usually contains more than one worker.
     // A LocalGC request is likely to be received by multiple workers in a short time.
@@ -207,7 +203,8 @@
     }
   };
 
->>>>>>> 88e8714b
+  std::string serialized_job_config =
+      (jobConfig == nullptr ? "" : JavaByteArrayToNativeString(env, jobConfig));
   ray::CoreWorkerOptions options = {
       static_cast<ray::WorkerType>(workerMode),     // worker_type
       ray::Language::JAVA,                          // langauge
