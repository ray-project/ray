--- conflicted
+++ resolved
@@ -1,231 +1,115 @@
-<<<<<<< HEAD
-// Copyright 2017 The Ray Authors.
-//
-// Licensed under the Apache License, Version 2.0 (the "License");
-// you may not use this file except in compliance with the License.
-// You may obtain a copy of the License at
-//
-//  http://www.apache.org/licenses/LICENSE-2.0
-//
-// Unless required by applicable law or agreed to in writing, software
-// distributed under the License is distributed on an "AS IS" BASIS,
-// WITHOUT WARRANTIES OR CONDITIONS OF ANY KIND, either express or implied.
-// See the License for the specific language governing permissions and
-// limitations under the License.
-
-#pragma once
-
-#include <gtest/gtest_prod.h>
-
-#include "ray/common/id.h"
-#include "ray/common/task/task_util.h"
-#include "ray/core_worker/common.h"
-#include "ray/core_worker/context.h"
-#include "src/ray/protobuf/core_worker.pb.h"
-#include "src/ray/protobuf/gcs.pb.h"
-
-namespace ray {
-namespace core {
-
-class ActorHandle {
- public:
-  ActorHandle(rpc::ActorHandle inner)
-      : inner_(inner), actor_cursor_(ObjectID::FromBinary(inner_.actor_cursor())) {}
-
-  // Constructs a new ActorHandle as part of the actor creation process.
-  ActorHandle(const ActorID &actor_id, const TaskID &owner_id,
-              const rpc::Address &owner_address, const JobID &job_id,
-              const ObjectID &initial_cursor, const Language actor_language,
-              const FunctionDescriptor &actor_creation_task_function_descriptor,
-              const std::string &extension_data, int64_t max_task_retries,
-              const std::string &name, const std::string &ray_namespace,
-              bool execute_out_of_order = false);
-
-  /// Constructs an ActorHandle from a serialized string.
-  explicit ActorHandle(const std::string &serialized);
-
-  /// Constructs an ActorHandle from a gcs::ActorTableData message.
-  ActorHandle(const rpc::ActorTableData &actor_table_data);
-
-  ActorID GetActorID() const { return ActorID::FromBinary(inner_.actor_id()); };
-
-  TaskID GetOwnerId() const { return TaskID::FromBinary(inner_.owner_id()); }
-
-  rpc::Address GetOwnerAddress() const { return inner_.owner_address(); }
-
-  /// ID of the job that created the actor (it is possible that the handle
-  /// exists on a job with a different job ID).
-  JobID CreationJobID() const { return JobID::FromBinary(inner_.creation_job_id()); };
-
-  Language ActorLanguage() const { return inner_.actor_language(); };
-
-  FunctionDescriptor ActorCreationTaskFunctionDescriptor() const {
-    return FunctionDescriptorBuilder::FromProto(
-        inner_.actor_creation_task_function_descriptor());
-  };
-
-  std::string ExtensionData() const { return inner_.extension_data(); }
-
-  /// Set the actor task spec fields.
-  ///
-  /// \param[in] builder Task spec builder.
-  /// \param[in] new_cursor Actor dummy object. This is legacy code needed for
-  /// raylet-based actor restart.
-  void SetActorTaskSpec(TaskSpecBuilder &builder, const ObjectID new_cursor);
-
-  /// Reset the actor task spec fields of an existing task so that the task can
-  /// be re-executed.
-  ///
-  /// \param[in] spec An existing task spec that has executed on the actor
-  /// before.
-  /// \param[in] new_cursor Actor dummy object. This is legacy code needed for
-  /// raylet-based actor restart.
-  void SetResubmittedActorTaskSpec(TaskSpecification &spec, const ObjectID new_cursor);
-
-  void Serialize(std::string *output);
-
-  int64_t MaxTaskRetries() const { return inner_.max_task_retries(); }
-
-  std::string GetName() const;
-
-  std::string GetNamespace() const;
-
-  bool ExecuteOutOfOrder() const { return inner_.execute_out_of_order(); }
-
- private:
-  // Protobuf-defined persistent state of the actor handle.
-  const rpc::ActorHandle inner_;
-
-  /// The unique id of the dummy object returned by the previous task.
-  /// TODO: This can be removed once we schedule actor tasks by task counter
-  /// only.
-  // TODO: Save this state in the core worker.
-  ObjectID actor_cursor_ GUARDED_BY(mutex_);
-  // Number of tasks that have been submitted on this handle.
-  uint64_t task_counter_ GUARDED_BY(mutex_) = 0;
-
-  /// Mutex to protect fields in the actor handle.
-  mutable absl::Mutex mutex_;
-
-  FRIEND_TEST(ZeroNodeTest, TestActorHandle);
-};
-
-}  // namespace core
-}  // namespace ray
-=======
-// Copyright 2017 The Ray Authors.
-//
-// Licensed under the Apache License, Version 2.0 (the "License");
-// you may not use this file except in compliance with the License.
-// You may obtain a copy of the License at
-//
-//  http://www.apache.org/licenses/LICENSE-2.0
-//
-// Unless required by applicable law or agreed to in writing, software
-// distributed under the License is distributed on an "AS IS" BASIS,
-// WITHOUT WARRANTIES OR CONDITIONS OF ANY KIND, either express or implied.
-// See the License for the specific language governing permissions and
-// limitations under the License.
-
-#pragma once
-
-#include <gtest/gtest_prod.h>
-
-#include "ray/common/id.h"
-#include "ray/common/task/task_util.h"
-#include "ray/core_worker/common.h"
-#include "ray/core_worker/context.h"
-#include "src/ray/protobuf/core_worker.pb.h"
-#include "src/ray/protobuf/gcs.pb.h"
-
-namespace ray {
-namespace core {
-
-class ActorHandle {
- public:
-  ActorHandle(rpc::ActorHandle inner)
-      : inner_(inner), actor_cursor_(ObjectID::FromBinary(inner_.actor_cursor())) {}
-
-  // Constructs a new ActorHandle as part of the actor creation process.
-  ActorHandle(const ActorID &actor_id, const TaskID &owner_id,
-              const rpc::Address &owner_address, const JobID &job_id,
-              const ObjectID &initial_cursor, const Language actor_language,
-              const FunctionDescriptor &actor_creation_task_function_descriptor,
-              const std::string &extension_data, int64_t max_task_retries,
-              const std::string &name, const std::string &ray_namespace,
-              int32_t max_pending_calls, bool execute_out_of_order = false);
-
-  /// Constructs an ActorHandle from a serialized string.
-  explicit ActorHandle(const std::string &serialized);
-
-  /// Constructs an ActorHandle from a gcs::ActorTableData message.
-  ActorHandle(const rpc::ActorTableData &actor_table_data);
-
-  ActorID GetActorID() const { return ActorID::FromBinary(inner_.actor_id()); };
-
-  TaskID GetOwnerId() const { return TaskID::FromBinary(inner_.owner_id()); }
-
-  rpc::Address GetOwnerAddress() const { return inner_.owner_address(); }
-
-  /// ID of the job that created the actor (it is possible that the handle
-  /// exists on a job with a different job ID).
-  JobID CreationJobID() const { return JobID::FromBinary(inner_.creation_job_id()); };
-
-  Language ActorLanguage() const { return inner_.actor_language(); };
-
-  FunctionDescriptor ActorCreationTaskFunctionDescriptor() const {
-    return FunctionDescriptorBuilder::FromProto(
-        inner_.actor_creation_task_function_descriptor());
-  };
-
-  std::string ExtensionData() const { return inner_.extension_data(); }
-
-  /// Set the actor task spec fields.
-  ///
-  /// \param[in] builder Task spec builder.
-  /// \param[in] new_cursor Actor dummy object. This is legacy code needed for
-  /// raylet-based actor restart.
-  void SetActorTaskSpec(TaskSpecBuilder &builder, const ObjectID new_cursor);
-
-  /// Reset the actor task spec fields of an existing task so that the task can
-  /// be re-executed.
-  ///
-  /// \param[in] spec An existing task spec that has executed on the actor
-  /// before.
-  /// \param[in] new_cursor Actor dummy object. This is legacy code needed for
-  /// raylet-based actor restart.
-  void SetResubmittedActorTaskSpec(TaskSpecification &spec, const ObjectID new_cursor);
-
-  void Serialize(std::string *output);
-
-  int64_t MaxTaskRetries() const { return inner_.max_task_retries(); }
-
-  std::string GetName() const;
-
-  std::string GetNamespace() const;
-
-  int32_t MaxPendingCalls() const { return inner_.max_pending_calls(); }
-
-  bool ExecuteOutOfOrder() const { return inner_.execute_out_of_order(); }
-
- private:
-  // Protobuf-defined persistent state of the actor handle.
-  const rpc::ActorHandle inner_;
-
-  /// The unique id of the dummy object returned by the previous task.
-  /// TODO: This can be removed once we schedule actor tasks by task counter
-  /// only.
-  // TODO: Save this state in the core worker.
-  ObjectID actor_cursor_ GUARDED_BY(mutex_);
-  // Number of tasks that have been submitted on this handle.
-  uint64_t task_counter_ GUARDED_BY(mutex_) = 0;
-
-  /// Mutex to protect fields in the actor handle.
-  mutable absl::Mutex mutex_;
-
-  FRIEND_TEST(ZeroNodeTest, TestActorHandle);
-};
-
-}  // namespace core
-}  // namespace ray
->>>>>>> 19672688
+// Copyright 2017 The Ray Authors.
+//
+// Licensed under the Apache License, Version 2.0 (the "License");
+// you may not use this file except in compliance with the License.
+// You may obtain a copy of the License at
+//
+//  http://www.apache.org/licenses/LICENSE-2.0
+//
+// Unless required by applicable law or agreed to in writing, software
+// distributed under the License is distributed on an "AS IS" BASIS,
+// WITHOUT WARRANTIES OR CONDITIONS OF ANY KIND, either express or implied.
+// See the License for the specific language governing permissions and
+// limitations under the License.
+
+#pragma once
+
+#include <gtest/gtest_prod.h>
+
+#include "ray/common/id.h"
+#include "ray/common/task/task_util.h"
+#include "ray/core_worker/common.h"
+#include "ray/core_worker/context.h"
+#include "src/ray/protobuf/core_worker.pb.h"
+#include "src/ray/protobuf/gcs.pb.h"
+
+namespace ray {
+namespace core {
+
+class ActorHandle {
+ public:
+  ActorHandle(rpc::ActorHandle inner)
+      : inner_(inner), actor_cursor_(ObjectID::FromBinary(inner_.actor_cursor())) {}
+
+  // Constructs a new ActorHandle as part of the actor creation process.
+  ActorHandle(const ActorID &actor_id, const TaskID &owner_id,
+              const rpc::Address &owner_address, const JobID &job_id,
+              const ObjectID &initial_cursor, const Language actor_language,
+              const FunctionDescriptor &actor_creation_task_function_descriptor,
+              const std::string &extension_data, int64_t max_task_retries,
+              const std::string &name, const std::string &ray_namespace,
+              int32_t max_pending_calls, bool execute_out_of_order = false);
+
+  /// Constructs an ActorHandle from a serialized string.
+  explicit ActorHandle(const std::string &serialized);
+
+  /// Constructs an ActorHandle from a gcs::ActorTableData message.
+  ActorHandle(const rpc::ActorTableData &actor_table_data);
+
+  ActorID GetActorID() const { return ActorID::FromBinary(inner_.actor_id()); };
+
+  TaskID GetOwnerId() const { return TaskID::FromBinary(inner_.owner_id()); }
+
+  rpc::Address GetOwnerAddress() const { return inner_.owner_address(); }
+
+  /// ID of the job that created the actor (it is possible that the handle
+  /// exists on a job with a different job ID).
+  JobID CreationJobID() const { return JobID::FromBinary(inner_.creation_job_id()); };
+
+  Language ActorLanguage() const { return inner_.actor_language(); };
+
+  FunctionDescriptor ActorCreationTaskFunctionDescriptor() const {
+    return FunctionDescriptorBuilder::FromProto(
+        inner_.actor_creation_task_function_descriptor());
+  };
+
+  std::string ExtensionData() const { return inner_.extension_data(); }
+
+  /// Set the actor task spec fields.
+  ///
+  /// \param[in] builder Task spec builder.
+  /// \param[in] new_cursor Actor dummy object. This is legacy code needed for
+  /// raylet-based actor restart.
+  void SetActorTaskSpec(TaskSpecBuilder &builder, const ObjectID new_cursor);
+
+  /// Reset the actor task spec fields of an existing task so that the task can
+  /// be re-executed.
+  ///
+  /// \param[in] spec An existing task spec that has executed on the actor
+  /// before.
+  /// \param[in] new_cursor Actor dummy object. This is legacy code needed for
+  /// raylet-based actor restart.
+  void SetResubmittedActorTaskSpec(TaskSpecification &spec, const ObjectID new_cursor);
+
+  void Serialize(std::string *output);
+
+  int64_t MaxTaskRetries() const { return inner_.max_task_retries(); }
+
+  std::string GetName() const;
+
+  std::string GetNamespace() const;
+
+  int32_t MaxPendingCalls() const { return inner_.max_pending_calls(); }
+
+  bool ExecuteOutOfOrder() const { return inner_.execute_out_of_order(); }
+
+ private:
+  // Protobuf-defined persistent state of the actor handle.
+  const rpc::ActorHandle inner_;
+
+  /// The unique id of the dummy object returned by the previous task.
+  /// TODO: This can be removed once we schedule actor tasks by task counter
+  /// only.
+  // TODO: Save this state in the core worker.
+  ObjectID actor_cursor_ GUARDED_BY(mutex_);
+  // Number of tasks that have been submitted on this handle.
+  uint64_t task_counter_ GUARDED_BY(mutex_) = 0;
+
+  /// Mutex to protect fields in the actor handle.
+  mutable absl::Mutex mutex_;
+
+  FRIEND_TEST(ZeroNodeTest, TestActorHandle);
+};
+
+}  // namespace core
+}  // namespace ray