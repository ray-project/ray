// Copyright 2017 The Ray Authors.
//
// Licensed under the Apache License, Version 2.0 (the "License");
// you may not use this file except in compliance with the License.
// You may obtain a copy of the License at
//
//  http://www.apache.org/licenses/LICENSE-2.0
//
// Unless required by applicable law or agreed to in writing, software
// distributed under the License is distributed on an "AS IS" BASIS,
// WITHOUT WARRANTIES OR CONDITIONS OF ANY KIND, either express or implied.
// See the License for the specific language governing permissions and
// limitations under the License.

#pragma once

#include <gtest/gtest_prod.h>

#include "ray/common/id.h"
#include "ray/common/task/task_util.h"
#include "ray/core_worker/common.h"
#include "ray/core_worker/context.h"
#include "src/ray/protobuf/core_worker.pb.h"
#include "src/ray/protobuf/gcs.pb.h"

namespace ray {
namespace core {

class ActorHandle {
 public:
  ActorHandle(rpc::ActorHandle inner)
      : inner_(inner), actor_cursor_(ObjectID::FromBinary(inner_.actor_cursor())) {}

  // Constructs a new ActorHandle as part of the actor creation process.
  ActorHandle(const ActorID &actor_id,
              const TaskID &owner_id,
              const rpc::Address &owner_address,
              const JobID &job_id,
              const ObjectID &initial_cursor,
              const Language actor_language,
              const FunctionDescriptor &actor_creation_task_function_descriptor,
<<<<<<< HEAD
              const std::string &extension_data, int64_t max_task_retries,
              const std::string &name, const std::string &ray_namespace,
              int32_t max_pending_calls, bool execute_out_of_order = false,
              bool enable_task_fast_fail = false);
=======
              const std::string &extension_data,
              int64_t max_task_retries,
              const std::string &name,
              const std::string &ray_namespace,
              int32_t max_pending_calls,
              bool execute_out_of_order = false);
>>>>>>> 8823ca48

  /// Constructs an ActorHandle from a serialized string.
  explicit ActorHandle(const std::string &serialized);

  /// Constructs an ActorHandle from a gcs::ActorTableData message.
  ActorHandle(const rpc::ActorTableData &actor_table_data);

  ActorID GetActorID() const { return ActorID::FromBinary(inner_.actor_id()); };

  TaskID GetOwnerId() const { return TaskID::FromBinary(inner_.owner_id()); }

  rpc::Address GetOwnerAddress() const { return inner_.owner_address(); }

  /// ID of the job that created the actor (it is possible that the handle
  /// exists on a job with a different job ID).
  JobID CreationJobID() const { return JobID::FromBinary(inner_.creation_job_id()); };

  Language ActorLanguage() const { return inner_.actor_language(); };

  FunctionDescriptor ActorCreationTaskFunctionDescriptor() const {
    return FunctionDescriptorBuilder::FromProto(
        inner_.actor_creation_task_function_descriptor());
  };

  std::string ExtensionData() const { return inner_.extension_data(); }

  /// Set the actor task spec fields.
  ///
  /// \param[in] builder Task spec builder.
  /// \param[in] new_cursor Actor dummy object. This is legacy code needed for
  /// raylet-based actor restart.
  void SetActorTaskSpec(TaskSpecBuilder &builder, const ObjectID new_cursor);

  /// Reset the actor task spec fields of an existing task so that the task can
  /// be re-executed.
  ///
  /// \param[in] spec An existing task spec that has executed on the actor
  /// before.
  /// \param[in] new_cursor Actor dummy object. This is legacy code needed for
  /// raylet-based actor restart.
  void SetResubmittedActorTaskSpec(TaskSpecification &spec, const ObjectID new_cursor);

  void Serialize(std::string *output);

  int64_t MaxTaskRetries() const { return inner_.max_task_retries(); }

  std::string GetName() const;

  std::string GetNamespace() const;

  int32_t MaxPendingCalls() const { return inner_.max_pending_calls(); }

  bool ExecuteOutOfOrder() const { return inner_.execute_out_of_order(); }

  bool EnableTaskFastFail() const { return inner_.enable_task_fast_fail(); }

 private:
  // Protobuf-defined persistent state of the actor handle.
  const rpc::ActorHandle inner_;

  /// The unique id of the dummy object returned by the previous task.
  /// TODO: This can be removed once we schedule actor tasks by task counter
  /// only.
  // TODO: Save this state in the core worker.
  ObjectID actor_cursor_ GUARDED_BY(mutex_);
  // Number of tasks that have been submitted on this handle.
  uint64_t task_counter_ GUARDED_BY(mutex_) = 0;

  /// Mutex to protect fields in the actor handle.
  mutable absl::Mutex mutex_;

  FRIEND_TEST(ZeroNodeTest, TestActorHandle);
};

}  // namespace core
}  // namespace ray<|MERGE_RESOLUTION|>--- conflicted
+++ resolved
@@ -39,19 +39,13 @@
               const ObjectID &initial_cursor,
               const Language actor_language,
               const FunctionDescriptor &actor_creation_task_function_descriptor,
-<<<<<<< HEAD
-              const std::string &extension_data, int64_t max_task_retries,
-              const std::string &name, const std::string &ray_namespace,
-              int32_t max_pending_calls, bool execute_out_of_order = false,
-              bool enable_task_fast_fail = false);
-=======
               const std::string &extension_data,
               int64_t max_task_retries,
               const std::string &name,
               const std::string &ray_namespace,
               int32_t max_pending_calls,
-              bool execute_out_of_order = false);
->>>>>>> 8823ca48
+              bool execute_out_of_order = false,
+              bool enable_task_fast_fail = false);
 
   /// Constructs an ActorHandle from a serialized string.
   explicit ActorHandle(const std::string &serialized);
