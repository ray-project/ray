// Copyright 2017 The Ray Authors.
//
// Licensed under the Apache License, Version 2.0 (the "License");
// you may not use this file except in compliance with the License.
// You may obtain a copy of the License at
//
//  http://www.apache.org/licenses/LICENSE-2.0
//
// Unless required by applicable law or agreed to in writing, software
// distributed under the License is distributed on an "AS IS" BASIS,
// WITHOUT WARRANTIES OR CONDITIONS OF ANY KIND, either express or implied.
// See the License for the specific language governing permissions and
// limitations under the License.

#include "ray/core_worker/core_worker.h"
#include "ray/stats/stats.h"
#include "ray/util/event.h"
#include "ray/util/util.h"

namespace ray {
namespace core {
namespace {

std::unique_ptr<CoreWorkerProcessImpl> core_worker_process;

}  // namespace

void CoreWorkerProcess::Initialize(const CoreWorkerOptions &options) {
  RAY_CHECK(!core_worker_process)
      << "The process is already initialized for core worker.";
  core_worker_process.reset(new CoreWorkerProcessImpl(options));

#ifndef _WIN32
  // NOTE(kfstorm): std::atexit should be put at the end of `CoreWorkerProcess`
  // constructor. We assume that spdlog has been initialized before this line. When the
  // process is exiting, `HandleAtExit` will be invoked before destructing spdlog static
  // variables. We explicitly destruct `CoreWorkerProcess` instance in the callback to
  // ensure the static `CoreWorkerProcess` instance is destructed while spdlog is still
  // usable. This prevents crashing (or hanging) when using `RAY_LOG` in
  // `CoreWorkerProcess` destructor.
  RAY_CHECK(std::atexit(CoreWorkerProcess::HandleAtExit) == 0);
#endif
}

void CoreWorkerProcess::Shutdown() {
  RAY_LOG(DEBUG) << "Shutdown. Core worker process will be deleted";
  if (!core_worker_process) {
    return;
  }
  core_worker_process->ShutdownDriver();
  core_worker_process.reset();
}

bool CoreWorkerProcess::IsInitialized() { return core_worker_process != nullptr; }

void CoreWorkerProcess::HandleAtExit() { core_worker_process.reset(); }

CoreWorker &CoreWorkerProcess::GetCoreWorker() {
  EnsureInitialized(/*quick_exit*/ true);
  return core_worker_process->GetCoreWorkerForCurrentThread();
}

void CoreWorkerProcess::SetCurrentThreadWorkerId(const WorkerID &worker_id) {
  EnsureInitialized(/*quick_exit*/ false);
  core_worker_process->SetThreadLocalWorkerById(worker_id);
}

void CoreWorkerProcess::RunTaskExecutionLoop() {
  EnsureInitialized(/*quick_exit*/ false);
  core_worker_process->RunWorkerTaskExecutionLoop();
  core_worker_process.reset();
}

std::shared_ptr<CoreWorker> CoreWorkerProcess::TryGetWorker(const WorkerID &worker_id) {
  if (!core_worker_process) {
    return nullptr;
  }
  return core_worker_process->GetWorker(worker_id);
}

thread_local std::weak_ptr<CoreWorker> CoreWorkerProcessImpl::thread_local_core_worker_;

CoreWorkerProcessImpl::CoreWorkerProcessImpl(const CoreWorkerOptions &options)
    : options_(options),
      global_worker_id_(
          options.worker_type == WorkerType::DRIVER
              ? ComputeDriverIdFromJob(options_.job_id)
              : (options_.num_workers == 1 ? WorkerID::FromRandom() : WorkerID::Nil())) {
  if (options_.enable_logging) {
    std::stringstream app_name;
    app_name << LanguageString(options_.language) << "-core-"
             << WorkerTypeString(options_.worker_type);
    if (!global_worker_id_.IsNil()) {
      app_name << "-" << global_worker_id_;
    }
    RayLog::StartRayLog(app_name.str(), RayLogLevel::INFO, options_.log_dir);
    if (options_.install_failure_signal_handler) {
      // Core worker is loaded as a dynamic library from Python or other languages.
      // We are not sure if the default argv[0] would be suitable for loading symbols
      // so leaving it unspecified as nullptr. This could make symbolization of crash
      // traces fail in some circumstances.
      //
      // Also, call the previous crash handler, e.g. the one installed by the Python
      // worker.
      RayLog::InstallFailureSignalHandler(nullptr, /*call_previous_handler=*/true);
    }
  } else {
    RAY_CHECK(options_.log_dir.empty())
        << "log_dir must be empty because ray log is disabled.";
    RAY_CHECK(!options_.install_failure_signal_handler)
        << "install_failure_signal_handler must be false because ray log is disabled.";
  }

  RAY_CHECK(options_.num_workers > 0);
  if (options_.worker_type == WorkerType::DRIVER) {
    // Driver process can only contain one worker.
    RAY_CHECK(options_.num_workers == 1);
  }

  RAY_LOG(INFO) << "Constructing CoreWorkerProcess. pid: " << getpid();

  // NOTE(kfstorm): any initialization depending on RayConfig must happen after this line.
  InitializeSystemConfig();

  if (ShouldCreateGlobalWorkerOnConstruction()) {
    CreateWorker();
  }

  // Assume stats module will be initialized exactly once in once process.
  // So it must be called in CoreWorkerProcess constructor and will be reused
  // by all of core worker.
  RAY_LOG(DEBUG) << "Stats setup in core worker.";
  // Initialize stats in core worker global tags.
  const ray::stats::TagsType global_tags = {
      {ray::stats::ComponentKey, "core_worker"},
      {ray::stats::VersionKey, kRayVersion},
      {ray::stats::NodeAddressKey, options_.node_ip_address}};

  // NOTE(lingxuan.zlx): We assume RayConfig is initialized before it's used.
  // RayConfig is generated in Java_io_ray_runtime_RayNativeRuntime_nativeInitialize
  // for java worker or in constructor of CoreWorker for python worker.
  stats::Init(global_tags, options_.metrics_agent_port);

  // Initialize event framework.
  if (RayConfig::instance().event_log_reporter_enabled() && !options_.log_dir.empty()) {
    RayEventInit(ray::rpc::Event_SourceType::Event_SourceType_CORE_WORKER,
<<<<<<< HEAD
                 std::unordered_map<std::string, std::string>(),
                 options_.log_dir,
=======
                 absl::flat_hash_map<std::string, std::string>(), options_.log_dir,
>>>>>>> f15bcb21
                 RayConfig::instance().event_level());
  }
}

CoreWorkerProcessImpl::~CoreWorkerProcessImpl() {
  RAY_LOG(INFO) << "Destructing CoreWorkerProcessImpl. pid: " << getpid();
  RAY_LOG(DEBUG) << "Stats stop in core worker.";
  // Shutdown stats module if worker process exits.
  stats::Shutdown();
  if (options_.enable_logging) {
    RayLog::ShutDownRayLog();
  }
}

void CoreWorkerProcess::EnsureInitialized(bool quick_exit) {
  if (core_worker_process != nullptr) {
    return;
  }

  if (quick_exit) {
    RAY_LOG(WARNING) << "The core worker process is not initialized yet or already "
                     << "shutdown.";
    QuickExit();
  } else {
    RAY_CHECK(core_worker_process)
        << "The core worker process is not initialized yet or already "
        << "shutdown.";
  }
}

void CoreWorkerProcessImpl::InitializeSystemConfig() {
  // We have to create a short-time thread here because the RPC request to get the system
  // config from Raylet is asynchronous, and we need to synchronously initialize the
  // system config in the constructor of `CoreWorkerProcessImpl`.
  std::promise<std::string> promise;
  std::thread thread([&] {
    instrumented_io_context io_service;
    boost::asio::io_service::work work(io_service);
    rpc::ClientCallManager client_call_manager(io_service);
    auto grpc_client = rpc::NodeManagerWorkerClient::make(
        options_.raylet_ip_address, options_.node_manager_port, client_call_manager);
    raylet::RayletClient raylet_client(grpc_client);

    std::function<void(int64_t)> get_once = [this,
                                             &get_once,
                                             &raylet_client,
                                             &promise,
                                             &io_service](int64_t num_attempts) {
      raylet_client.GetSystemConfig(
          [this, num_attempts, &get_once, &promise, &io_service](
              const Status &status, const rpc::GetSystemConfigReply &reply) {
            RAY_LOG(DEBUG) << "Getting system config from raylet, remaining retries = "
                           << num_attempts;
            if (status.ok()) {
              promise.set_value(reply.system_config());
              io_service.stop();
              return;
            }

            if (num_attempts > 1) {
              std::this_thread::sleep_for(std::chrono::milliseconds(
                  RayConfig::instance().raylet_client_connect_timeout_milliseconds()));
              get_once(num_attempts - 1);
              return;
            }

            // If there's no more attempt to try.
            if (status.IsGrpcUnavailable()) {
              std::ostringstream ss;
              ss << "Failed to get the system config from raylet because "
                 << "it is dead. Worker will terminate. Status: " << status;
              if (options_.worker_type == WorkerType::DRIVER) {
                // If it is the driver, surface the issue to the user.
                RAY_LOG(ERROR) << ss.str();
              } else {
                RAY_LOG(WARNING) << ss.str();
              }
              QuickExit();
            }

            // Unexpected.
            RAY_LOG(FATAL)
                << "Failed to get the system config from Raylet on time unexpectedly."
                << status;
          });
    };

    get_once(RayConfig::instance().raylet_client_num_connect_attempts());
    io_service.run();
  });
  thread.join();

  RayConfig::instance().initialize(promise.get_future().get());
}

bool CoreWorkerProcessImpl::ShouldCreateGlobalWorkerOnConstruction() const {
  // We need to create the worker instance here if:
  // 1. This is a driver process. In this case, the driver is ready to use right after
  // the CoreWorkerProcess::Initialize.
  // 2. This is a Python worker process. In this case, Python will invoke some core
  // worker APIs before `CoreWorkerProcess::RunTaskExecutionLoop` is called. So we need
  // to create the worker instance here. One example of invocations is
  // https://github.com/ray-project/ray/blob/45ce40e5d44801193220d2c546be8de0feeef988/python/ray/worker.py#L1281.
  return options_.num_workers == 1 && (options_.worker_type == WorkerType::DRIVER ||
                                       options_.language == Language::PYTHON);
}

std::shared_ptr<CoreWorker> CoreWorkerProcessImpl::GetWorker(
    const WorkerID &worker_id) const {
  absl::ReaderMutexLock lock(&mutex_);
  auto it = workers_.find(worker_id);
  if (it != workers_.end()) {
    return it->second;
  }
  return nullptr;
}

std::shared_ptr<CoreWorker> CoreWorkerProcessImpl::GetGlobalWorker() {
  absl::ReaderMutexLock lock(&mutex_);
  return global_worker_;
}

std::shared_ptr<CoreWorker> CoreWorkerProcessImpl::CreateWorker() {
  auto worker = std::make_shared<CoreWorker>(
      options_,
      global_worker_id_ != WorkerID::Nil() ? global_worker_id_ : WorkerID::FromRandom());
  RAY_LOG(DEBUG) << "Worker " << worker->GetWorkerID() << " is created.";
  absl::WriterMutexLock lock(&mutex_);
  if (options_.num_workers == 1) {
    global_worker_ = worker;
  }
  thread_local_core_worker_ = worker;

  workers_.emplace(worker->GetWorkerID(), worker);
  RAY_CHECK(workers_.size() <= static_cast<size_t>(options_.num_workers));
  return worker;
}

void CoreWorkerProcessImpl::RemoveWorker(std::shared_ptr<CoreWorker> worker) {
  absl::WriterMutexLock lock(&mutex_);
  if (global_worker_) {
    RAY_CHECK(global_worker_ == worker);
  } else {
    RAY_CHECK(thread_local_core_worker_.lock() == worker);
  }
  thread_local_core_worker_.reset();
  {
    workers_.erase(worker->GetWorkerID());
    RAY_LOG(INFO) << "Removed worker " << worker->GetWorkerID();
  }
  if (global_worker_ == worker) {
    global_worker_ = nullptr;
  }
}

void CoreWorkerProcessImpl::RunWorkerTaskExecutionLoop() {
  RAY_CHECK(options_.worker_type == WorkerType::WORKER);
  if (options_.num_workers == 1) {
    // Run the task loop in the current thread only if the number of workers is 1.
    auto worker = GetGlobalWorker();
    if (!worker) {
      worker = CreateWorker();
    }
    worker->RunTaskExecutionLoop();
    RAY_LOG(INFO) << "Task execution loop terminated. Removing the global worker.";
    RemoveWorker(worker);
  } else {
    std::vector<std::thread> worker_threads;
    for (int i = 0; i < options_.num_workers; i++) {
      worker_threads.emplace_back([this, i] {
        SetThreadName("worker.task" + std::to_string(i));
        auto worker = CreateWorker();
        worker->RunTaskExecutionLoop();
        RAY_LOG(INFO) << "Task execution loop terminated for a thread "
                      << std::to_string(i) << ". Removing a worker.";
        RemoveWorker(worker);
      });
    }
    for (auto &thread : worker_threads) {
      thread.join();
    }
  }
}

void CoreWorkerProcessImpl::ShutdownDriver() {
  RAY_CHECK(options_.worker_type == WorkerType::DRIVER)
      << "The `Shutdown` interface is for driver only.";
  auto global_worker = GetGlobalWorker();
  RAY_CHECK(global_worker);
  global_worker->Disconnect();
  global_worker->Shutdown();
  RemoveWorker(global_worker);
}

CoreWorker &CoreWorkerProcessImpl::GetCoreWorkerForCurrentThread() {
  if (options_.num_workers == 1) {
    auto global_worker = GetGlobalWorker();
    if (ShouldCreateGlobalWorkerOnConstruction() && !global_worker) {
      // This could only happen when the worker has already been shutdown.
      // In this case, we should exit without crashing.
      // TODO (scv119): A better solution could be returning error code
      // and handling it at language frontend.
      if (options_.worker_type == WorkerType::DRIVER) {
        RAY_LOG(ERROR)
            << "The global worker has already been shutdown. This happens when "
               "the language frontend accesses the Ray's worker after it is "
               "shutdown. The process will exit";
      } else {
        RAY_LOG(INFO) << "The global worker has already been shutdown. This happens when "
                         "the language frontend accesses the Ray's worker after it is "
                         "shutdown. The process will exit";
      }
      QuickExit();
    }
    RAY_CHECK(global_worker) << "global_worker_ must not be NULL";
    return *global_worker;
  }
  auto ptr = thread_local_core_worker_.lock();
  RAY_CHECK(ptr != nullptr)
      << "The current thread is not bound with a core worker instance.";
  return *ptr;
}

void CoreWorkerProcessImpl::SetThreadLocalWorkerById(const WorkerID &worker_id) {
  if (options_.num_workers == 1) {
    RAY_CHECK(GetGlobalWorker()->GetWorkerID() == worker_id);
    return;
  }
  auto worker = GetWorker(worker_id);
  RAY_CHECK(worker) << "Worker " << worker_id << " not found.";
  thread_local_core_worker_ = GetWorker(worker_id);
}

}  // namespace core
}  // namespace ray<|MERGE_RESOLUTION|>--- conflicted
+++ resolved
@@ -144,12 +144,8 @@
   // Initialize event framework.
   if (RayConfig::instance().event_log_reporter_enabled() && !options_.log_dir.empty()) {
     RayEventInit(ray::rpc::Event_SourceType::Event_SourceType_CORE_WORKER,
-<<<<<<< HEAD
-                 std::unordered_map<std::string, std::string>(),
+                 absl::flat_hash_map<std::string, std::string>(),
                  options_.log_dir,
-=======
-                 absl::flat_hash_map<std::string, std::string>(), options_.log_dir,
->>>>>>> f15bcb21
                  RayConfig::instance().event_level());
   }
 }
