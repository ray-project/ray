--- conflicted
+++ resolved
@@ -1,748 +1,372 @@
-<<<<<<< HEAD
-// Copyright 2017 The Ray Authors.
-//
-// Licensed under the Apache License, Version 2.0 (the "License");
-// you may not use this file except in compliance with the License.
-// You may obtain a copy of the License at
-//
-//  http://www.apache.org/licenses/LICENSE-2.0
-//
-// Unless required by applicable law or agreed to in writing, software
-// distributed under the License is distributed on an "AS IS" BASIS,
-// WITHOUT WARRANTIES OR CONDITIONS OF ANY KIND, either express or implied.
-// See the License for the specific language governing permissions and
-// limitations under the License.
-
-#include "ray/core_worker/core_worker.h"
-#include "ray/stats/stats.h"
-#include "ray/util/event.h"
-#include "ray/util/util.h"
-
-namespace ray {
-namespace core {
-namespace {
-
-std::unique_ptr<CoreWorkerProcessImpl> core_worker_process;
-
-}  // namespace
-
-void CoreWorkerProcess::Initialize(const CoreWorkerOptions &options) {
-  RAY_CHECK(!core_worker_process)
-      << "The process is already initialized for core worker.";
-  core_worker_process.reset(new CoreWorkerProcessImpl(options));
-
-#ifndef _WIN32
-  // NOTE(kfstorm): std::atexit should be put at the end of `CoreWorkerProcess`
-  // constructor. We assume that spdlog has been initialized before this line. When the
-  // process is exiting, `HandleAtExit` will be invoked before destructing spdlog static
-  // variables. We explicitly destruct `CoreWorkerProcess` instance in the callback to
-  // ensure the static `CoreWorkerProcess` instance is destructed while spdlog is still
-  // usable. This prevents crashing (or hanging) when using `RAY_LOG` in
-  // `CoreWorkerProcess` destructor.
-  RAY_CHECK(std::atexit(CoreWorkerProcess::HandleAtExit) == 0);
-#endif
-}
-
-void CoreWorkerProcess::Shutdown() {
-  RAY_LOG(DEBUG) << "Shutdown. Core worker process will be deleted";
-  if (!core_worker_process) {
-    return;
-  }
-  core_worker_process->ShutdownDriver();
-  core_worker_process.reset();
-}
-
-bool CoreWorkerProcess::IsInitialized() { return core_worker_process != nullptr; }
-
-void CoreWorkerProcess::HandleAtExit() { core_worker_process.reset(); }
-
-CoreWorker &CoreWorkerProcess::GetCoreWorker() {
-  EnsureInitialized(/*quick_exit*/ true);
-  return core_worker_process->GetCoreWorkerForCurrentThread();
-}
-
-void CoreWorkerProcess::SetCurrentThreadWorkerId(const WorkerID &worker_id) {
-  EnsureInitialized(/*quick_exit*/ false);
-  core_worker_process->SetThreadLocalWorkerById(worker_id);
-}
-
-void CoreWorkerProcess::RunTaskExecutionLoop() {
-  EnsureInitialized(/*quick_exit*/ false);
-  core_worker_process->RunWorkerTaskExecutionLoop();
-  core_worker_process.reset();
-}
-
-std::shared_ptr<CoreWorker> CoreWorkerProcess::TryGetWorker(const WorkerID &worker_id) {
-  if (!core_worker_process) {
-    return nullptr;
-  }
-  return core_worker_process->GetWorker(worker_id);
-}
-
-thread_local std::weak_ptr<CoreWorker> CoreWorkerProcessImpl::thread_local_core_worker_;
-
-CoreWorkerProcessImpl::CoreWorkerProcessImpl(const CoreWorkerOptions &options)
-    : options_(options),
-      global_worker_id_(
-          options.worker_type == WorkerType::DRIVER
-              ? ComputeDriverIdFromJob(options_.job_id)
-              : (options_.num_workers == 1 ? WorkerID::FromRandom() : WorkerID::Nil())) {
-  if (options_.enable_logging) {
-    std::stringstream app_name;
-    app_name << LanguageString(options_.language) << "-core-"
-             << WorkerTypeString(options_.worker_type);
-    if (!global_worker_id_.IsNil()) {
-      app_name << "-" << global_worker_id_;
-    }
-    RayLog::StartRayLog(app_name.str(), RayLogLevel::INFO, options_.log_dir);
-    if (options_.install_failure_signal_handler) {
-      // Core worker is loaded as a dynamic library from Python or other languages.
-      // We are not sure if the default argv[0] would be suitable for loading symbols
-      // so leaving it unspecified as nullptr. This could make symbolization of crash
-      // traces fail in some circumstances.
-      //
-      // Also, call the previous crash handler, e.g. the one installed by the Python
-      // worker.
-      RayLog::InstallFailureSignalHandler(nullptr, /*call_previous_handler=*/true);
-    }
-  } else {
-    RAY_CHECK(options_.log_dir.empty())
-        << "log_dir must be empty because ray log is disabled.";
-    RAY_CHECK(!options_.install_failure_signal_handler)
-        << "install_failure_signal_handler must be false because ray log is disabled.";
-  }
-
-  RAY_CHECK(options_.num_workers > 0);
-  if (options_.worker_type == WorkerType::DRIVER) {
-    // Driver process can only contain one worker.
-    RAY_CHECK(options_.num_workers == 1);
-  }
-
-  RAY_LOG(INFO) << "Constructing CoreWorkerProcess. pid: " << getpid();
-
-  // NOTE(kfstorm): any initialization depending on RayConfig must happen after this line.
-  InitializeSystemConfig();
-
-  if (ShouldCreateGlobalWorkerOnConstruction()) {
-    CreateWorker();
-  }
-
-  // Assume stats module will be initialized exactly once in once process.
-  // So it must be called in CoreWorkerProcess constructor and will be reused
-  // by all of core worker.
-  RAY_LOG(DEBUG) << "Stats setup in core worker.";
-  // Initialize stats in core worker global tags.
-  const ray::stats::TagsType global_tags = {
-      {ray::stats::ComponentKey, "core_worker"},
-      {ray::stats::VersionKey, kRayVersion},
-      {ray::stats::NodeAddressKey, options_.node_ip_address}};
-
-  // NOTE(lingxuan.zlx): We assume RayConfig is initialized before it's used.
-  // RayConfig is generated in Java_io_ray_runtime_RayNativeRuntime_nativeInitialize
-  // for java worker or in constructor of CoreWorker for python worker.
-  stats::Init(global_tags, options_.metrics_agent_port);
-
-  // Initialize event framework.
-  if (RayConfig::instance().event_log_reporter_enabled() && !options_.log_dir.empty()) {
-    RayEventInit(ray::rpc::Event_SourceType::Event_SourceType_CORE_WORKER,
-                 std::unordered_map<std::string, std::string>(), options_.log_dir,
-                 RayConfig::instance().event_level());
-  }
-}
-
-CoreWorkerProcessImpl::~CoreWorkerProcessImpl() {
-  RAY_LOG(INFO) << "Destructing CoreWorkerProcessImpl. pid: " << getpid();
-  RAY_LOG(DEBUG) << "Stats stop in core worker.";
-  // Shutdown stats module if worker process exits.
-  stats::Shutdown();
-  if (options_.enable_logging) {
-    RayLog::ShutDownRayLog();
-  }
-}
-
-void CoreWorkerProcess::EnsureInitialized(bool quick_exit) {
-  if (core_worker_process != nullptr) {
-    return;
-  }
-
-  if (quick_exit) {
-    RAY_LOG(WARNING) << "The core worker process is not initialized yet or already "
-                     << "shutdown.";
-    QuickExit();
-  } else {
-    RAY_CHECK(core_worker_process)
-        << "The core worker process is not initialized yet or already "
-        << "shutdown.";
-  }
-}
-
-void CoreWorkerProcessImpl::InitializeSystemConfig() {
-  // We have to create a short-time thread here because the RPC request to get the system
-  // config from Raylet is asynchronous, and we need to synchronously initialize the
-  // system config in the constructor of `CoreWorkerProcessImpl`.
-  std::promise<std::string> promise;
-  std::thread thread([&] {
-    instrumented_io_context io_service;
-    boost::asio::io_service::work work(io_service);
-    rpc::ClientCallManager client_call_manager(io_service);
-    auto grpc_client = rpc::NodeManagerWorkerClient::make(
-        options_.raylet_ip_address, options_.node_manager_port, client_call_manager);
-    raylet::RayletClient raylet_client(grpc_client);
-
-    std::function<void(int64_t)> get_once = [this, &get_once, &raylet_client, &promise,
-                                             &io_service](int64_t num_attempts) {
-      raylet_client.GetSystemConfig(
-          [this, num_attempts, &get_once, &promise, &io_service](
-              const Status &status, const rpc::GetSystemConfigReply &reply) {
-            RAY_LOG(DEBUG) << "Getting system config from raylet, remaining retries = "
-                           << num_attempts;
-            if (status.ok()) {
-              promise.set_value(reply.system_config());
-              io_service.stop();
-              return;
-            }
-
-            if (num_attempts > 1) {
-              std::this_thread::sleep_for(std::chrono::milliseconds(
-                  RayConfig::instance().raylet_client_connect_timeout_milliseconds()));
-              get_once(num_attempts - 1);
-              return;
-            }
-
-            // If there's no more attempt to try.
-            if (IsRayletFailed(RayConfig::instance().RAYLET_PID())) {
-              std::ostringstream ss;
-              ss << "Failed to get the system config from raylet because "
-                 << "it is dead. Worker will terminate. Status: " << status;
-              if (options_.worker_type == WorkerType::DRIVER) {
-                // If it is the driver, surface the issue to the user.
-                RAY_LOG(ERROR) << ss.str();
-              } else {
-                RAY_LOG(WARNING) << ss.str();
-              }
-              QuickExit();
-            }
-
-            // Unexpected.
-            RAY_LOG(FATAL)
-                << "Failed to get the system config from Raylet on time unexpectedly."
-                << status;
-          });
-    };
-
-    get_once(RayConfig::instance().raylet_client_num_connect_attempts());
-    io_service.run();
-  });
-  thread.join();
-
-  RayConfig::instance().initialize(promise.get_future().get());
-}
-
-bool CoreWorkerProcessImpl::ShouldCreateGlobalWorkerOnConstruction() const {
-  // We need to create the worker instance here if:
-  // 1. This is a driver process. In this case, the driver is ready to use right after
-  // the CoreWorkerProcess::Initialize.
-  // 2. This is a Python worker process. In this case, Python will invoke some core
-  // worker APIs before `CoreWorkerProcess::RunTaskExecutionLoop` is called. So we need
-  // to create the worker instance here. One example of invocations is
-  // https://github.com/ray-project/ray/blob/45ce40e5d44801193220d2c546be8de0feeef988/python/ray/worker.py#L1281.
-  return options_.num_workers == 1 && (options_.worker_type == WorkerType::DRIVER ||
-                                       options_.language == Language::PYTHON);
-}
-
-std::shared_ptr<CoreWorker> CoreWorkerProcessImpl::GetWorker(
-    const WorkerID &worker_id) const {
-  absl::ReaderMutexLock lock(&mutex_);
-  auto it = workers_.find(worker_id);
-  if (it != workers_.end()) {
-    return it->second;
-  }
-  return nullptr;
-}
-
-std::shared_ptr<CoreWorker> CoreWorkerProcessImpl::GetGlobalWorker() {
-  absl::ReaderMutexLock lock(&mutex_);
-  return global_worker_;
-}
-
-std::shared_ptr<CoreWorker> CoreWorkerProcessImpl::CreateWorker() {
-  auto worker = std::make_shared<CoreWorker>(
-      options_,
-      global_worker_id_ != WorkerID::Nil() ? global_worker_id_ : WorkerID::FromRandom());
-  RAY_LOG(DEBUG) << "Worker " << worker->GetWorkerID() << " is created.";
-  absl::WriterMutexLock lock(&mutex_);
-  if (options_.num_workers == 1) {
-    global_worker_ = worker;
-  }
-  thread_local_core_worker_ = worker;
-
-  workers_.emplace(worker->GetWorkerID(), worker);
-  RAY_CHECK(workers_.size() <= static_cast<size_t>(options_.num_workers));
-  return worker;
-}
-
-void CoreWorkerProcessImpl::RemoveWorker(std::shared_ptr<CoreWorker> worker) {
-  worker->WaitForShutdown();
-  absl::WriterMutexLock lock(&mutex_);
-  if (global_worker_) {
-    RAY_CHECK(global_worker_ == worker);
-  } else {
-    RAY_CHECK(thread_local_core_worker_.lock() == worker);
-  }
-  thread_local_core_worker_.reset();
-  {
-    workers_.erase(worker->GetWorkerID());
-    RAY_LOG(INFO) << "Removed worker " << worker->GetWorkerID();
-  }
-  if (global_worker_ == worker) {
-    global_worker_ = nullptr;
-  }
-}
-
-void CoreWorkerProcessImpl::RunWorkerTaskExecutionLoop() {
-  RAY_CHECK(options_.worker_type == WorkerType::WORKER);
-  if (options_.num_workers == 1) {
-    // Run the task loop in the current thread only if the number of workers is 1.
-    auto worker = GetGlobalWorker();
-    if (!worker) {
-      worker = CreateWorker();
-    }
-    worker->RunTaskExecutionLoop();
-    RAY_LOG(DEBUG) << "Task execution loop terminated. Removing the global worker.";
-    RemoveWorker(worker);
-  } else {
-    std::vector<std::thread> worker_threads;
-    for (int i = 0; i < options_.num_workers; i++) {
-      worker_threads.emplace_back([this, i] {
-        SetThreadName("worker.task" + std::to_string(i));
-        auto worker = CreateWorker();
-        worker->RunTaskExecutionLoop();
-        RAY_LOG(INFO) << "Task execution loop terminated for a thread "
-                      << std::to_string(i) << ". Removing a worker.";
-        RemoveWorker(worker);
-      });
-    }
-    for (auto &thread : worker_threads) {
-      thread.join();
-    }
-  }
-}
-
-void CoreWorkerProcessImpl::ShutdownDriver() {
-  RAY_CHECK(options_.worker_type == WorkerType::DRIVER)
-      << "The `Shutdown` interface is for driver only.";
-  auto global_worker = GetGlobalWorker();
-  RAY_CHECK(global_worker);
-  global_worker->Disconnect();
-  global_worker->Shutdown();
-  RemoveWorker(global_worker);
-}
-
-CoreWorker &CoreWorkerProcessImpl::GetCoreWorkerForCurrentThread() {
-  if (options_.num_workers == 1) {
-    auto global_worker = GetGlobalWorker();
-    if (ShouldCreateGlobalWorkerOnConstruction() && !global_worker) {
-      // This could only happen when the worker has already been shutdown.
-      // In this case, we should exit without crashing.
-      // TODO (scv119): A better solution could be returning error code
-      // and handling it at language frontend.
-      RAY_LOG(ERROR) << "The global worker has already been shutdown. This happens when "
-                        "the language frontend accesses the Ray's worker after it is "
-                        "shutdown. The process will exit";
-      QuickExit();
-    }
-    RAY_CHECK(global_worker) << "global_worker_ must not be NULL";
-    return *global_worker;
-  }
-  auto ptr = thread_local_core_worker_.lock();
-  RAY_CHECK(ptr != nullptr)
-      << "The current thread is not bound with a core worker instance.";
-  return *ptr;
-}
-
-void CoreWorkerProcessImpl::SetThreadLocalWorkerById(const WorkerID &worker_id) {
-  if (options_.num_workers == 1) {
-    RAY_CHECK(GetGlobalWorker()->GetWorkerID() == worker_id);
-    return;
-  }
-  auto worker = GetWorker(worker_id);
-  RAY_CHECK(worker) << "Worker " << worker_id << " not found.";
-  thread_local_core_worker_ = GetWorker(worker_id);
-}
-
-}  // namespace core
-}  // namespace ray
-=======
-// Copyright 2017 The Ray Authors.
-//
-// Licensed under the Apache License, Version 2.0 (the "License");
-// you may not use this file except in compliance with the License.
-// You may obtain a copy of the License at
-//
-//  http://www.apache.org/licenses/LICENSE-2.0
-//
-// Unless required by applicable law or agreed to in writing, software
-// distributed under the License is distributed on an "AS IS" BASIS,
-// WITHOUT WARRANTIES OR CONDITIONS OF ANY KIND, either express or implied.
-// See the License for the specific language governing permissions and
-// limitations under the License.
-
-#include "ray/core_worker/core_worker.h"
-#include "ray/stats/stats.h"
-#include "ray/util/event.h"
-#include "ray/util/util.h"
-
-namespace ray {
-namespace core {
-namespace {
-
-std::unique_ptr<CoreWorkerProcessImpl> core_worker_process;
-
-}  // namespace
-
-void CoreWorkerProcess::Initialize(const CoreWorkerOptions &options) {
-  RAY_CHECK(!core_worker_process)
-      << "The process is already initialized for core worker.";
-  core_worker_process.reset(new CoreWorkerProcessImpl(options));
-
-#ifndef _WIN32
-  // NOTE(kfstorm): std::atexit should be put at the end of `CoreWorkerProcess`
-  // constructor. We assume that spdlog has been initialized before this line. When the
-  // process is exiting, `HandleAtExit` will be invoked before destructing spdlog static
-  // variables. We explicitly destruct `CoreWorkerProcess` instance in the callback to
-  // ensure the static `CoreWorkerProcess` instance is destructed while spdlog is still
-  // usable. This prevents crashing (or hanging) when using `RAY_LOG` in
-  // `CoreWorkerProcess` destructor.
-  RAY_CHECK(std::atexit(CoreWorkerProcess::HandleAtExit) == 0);
-#endif
-}
-
-void CoreWorkerProcess::Shutdown() {
-  RAY_LOG(DEBUG) << "Shutdown. Core worker process will be deleted";
-  if (!core_worker_process) {
-    return;
-  }
-  core_worker_process->ShutdownDriver();
-  core_worker_process.reset();
-}
-
-bool CoreWorkerProcess::IsInitialized() { return core_worker_process != nullptr; }
-
-void CoreWorkerProcess::HandleAtExit() { core_worker_process.reset(); }
-
-CoreWorker &CoreWorkerProcess::GetCoreWorker() {
-  EnsureInitialized(/*quick_exit*/ true);
-  return core_worker_process->GetCoreWorkerForCurrentThread();
-}
-
-void CoreWorkerProcess::SetCurrentThreadWorkerId(const WorkerID &worker_id) {
-  EnsureInitialized(/*quick_exit*/ false);
-  core_worker_process->SetThreadLocalWorkerById(worker_id);
-}
-
-void CoreWorkerProcess::RunTaskExecutionLoop() {
-  EnsureInitialized(/*quick_exit*/ false);
-  core_worker_process->RunWorkerTaskExecutionLoop();
-  core_worker_process.reset();
-}
-
-std::shared_ptr<CoreWorker> CoreWorkerProcess::TryGetWorker(const WorkerID &worker_id) {
-  if (!core_worker_process) {
-    return nullptr;
-  }
-  return core_worker_process->GetWorker(worker_id);
-}
-
-thread_local std::weak_ptr<CoreWorker> CoreWorkerProcessImpl::thread_local_core_worker_;
-
-CoreWorkerProcessImpl::CoreWorkerProcessImpl(const CoreWorkerOptions &options)
-    : options_(options),
-      global_worker_id_(
-          options.worker_type == WorkerType::DRIVER
-              ? ComputeDriverIdFromJob(options_.job_id)
-              : (options_.num_workers == 1 ? WorkerID::FromRandom() : WorkerID::Nil())) {
-  if (options_.enable_logging) {
-    std::stringstream app_name;
-    app_name << LanguageString(options_.language) << "-core-"
-             << WorkerTypeString(options_.worker_type);
-    if (!global_worker_id_.IsNil()) {
-      app_name << "-" << global_worker_id_;
-    }
-    RayLog::StartRayLog(app_name.str(), RayLogLevel::INFO, options_.log_dir);
-    if (options_.install_failure_signal_handler) {
-      // Core worker is loaded as a dynamic library from Python or other languages.
-      // We are not sure if the default argv[0] would be suitable for loading symbols
-      // so leaving it unspecified as nullptr. This could make symbolization of crash
-      // traces fail in some circumstances.
-      //
-      // Also, call the previous crash handler, e.g. the one installed by the Python
-      // worker.
-      RayLog::InstallFailureSignalHandler(nullptr, /*call_previous_handler=*/true);
-    }
-  } else {
-    RAY_CHECK(options_.log_dir.empty())
-        << "log_dir must be empty because ray log is disabled.";
-    RAY_CHECK(!options_.install_failure_signal_handler)
-        << "install_failure_signal_handler must be false because ray log is disabled.";
-  }
-
-  RAY_CHECK(options_.num_workers > 0);
-  if (options_.worker_type == WorkerType::DRIVER) {
-    // Driver process can only contain one worker.
-    RAY_CHECK(options_.num_workers == 1);
-  }
-
-  RAY_LOG(INFO) << "Constructing CoreWorkerProcess. pid: " << getpid();
-
-  // NOTE(kfstorm): any initialization depending on RayConfig must happen after this line.
-  InitializeSystemConfig();
-
-  if (ShouldCreateGlobalWorkerOnConstruction()) {
-    CreateWorker();
-  }
-
-  // Assume stats module will be initialized exactly once in once process.
-  // So it must be called in CoreWorkerProcess constructor and will be reused
-  // by all of core worker.
-  RAY_LOG(DEBUG) << "Stats setup in core worker.";
-  // Initialize stats in core worker global tags.
-  const ray::stats::TagsType global_tags = {
-      {ray::stats::ComponentKey, "core_worker"},
-      {ray::stats::VersionKey, kRayVersion},
-      {ray::stats::NodeAddressKey, options_.node_ip_address}};
-
-  // NOTE(lingxuan.zlx): We assume RayConfig is initialized before it's used.
-  // RayConfig is generated in Java_io_ray_runtime_RayNativeRuntime_nativeInitialize
-  // for java worker or in constructor of CoreWorker for python worker.
-  stats::Init(global_tags, options_.metrics_agent_port);
-
-  // Initialize event framework.
-  if (RayConfig::instance().event_log_reporter_enabled() && !options_.log_dir.empty()) {
-    RayEventInit(ray::rpc::Event_SourceType::Event_SourceType_CORE_WORKER,
-                 std::unordered_map<std::string, std::string>(), options_.log_dir,
-                 RayConfig::instance().event_level());
-  }
-}
-
-CoreWorkerProcessImpl::~CoreWorkerProcessImpl() {
-  RAY_LOG(INFO) << "Destructing CoreWorkerProcessImpl. pid: " << getpid();
-  RAY_LOG(DEBUG) << "Stats stop in core worker.";
-  // Shutdown stats module if worker process exits.
-  stats::Shutdown();
-  if (options_.enable_logging) {
-    RayLog::ShutDownRayLog();
-  }
-}
-
-void CoreWorkerProcess::EnsureInitialized(bool quick_exit) {
-  if (core_worker_process != nullptr) {
-    return;
-  }
-
-  if (quick_exit) {
-    RAY_LOG(WARNING) << "The core worker process is not initialized yet or already "
-                     << "shutdown.";
-    QuickExit();
-  } else {
-    RAY_CHECK(core_worker_process)
-        << "The core worker process is not initialized yet or already "
-        << "shutdown.";
-  }
-}
-
-void CoreWorkerProcessImpl::InitializeSystemConfig() {
-  // We have to create a short-time thread here because the RPC request to get the system
-  // config from Raylet is asynchronous, and we need to synchronously initialize the
-  // system config in the constructor of `CoreWorkerProcessImpl`.
-  std::promise<std::string> promise;
-  std::thread thread([&] {
-    instrumented_io_context io_service;
-    boost::asio::io_service::work work(io_service);
-    rpc::ClientCallManager client_call_manager(io_service);
-    auto grpc_client = rpc::NodeManagerWorkerClient::make(
-        options_.raylet_ip_address, options_.node_manager_port, client_call_manager);
-    raylet::RayletClient raylet_client(grpc_client);
-
-    std::function<void(int64_t)> get_once = [this, &get_once, &raylet_client, &promise,
-                                             &io_service](int64_t num_attempts) {
-      raylet_client.GetSystemConfig(
-          [this, num_attempts, &get_once, &promise, &io_service](
-              const Status &status, const rpc::GetSystemConfigReply &reply) {
-            RAY_LOG(DEBUG) << "Getting system config from raylet, remaining retries = "
-                           << num_attempts;
-            if (status.ok()) {
-              promise.set_value(reply.system_config());
-              io_service.stop();
-              return;
-            }
-
-            if (num_attempts > 1) {
-              std::this_thread::sleep_for(std::chrono::milliseconds(
-                  RayConfig::instance().raylet_client_connect_timeout_milliseconds()));
-              get_once(num_attempts - 1);
-              return;
-            }
-
-            // If there's no more attempt to try.
-            if (status.IsGrpcUnavailable()) {
-              std::ostringstream ss;
-              ss << "Failed to get the system config from raylet because "
-                 << "it is dead. Worker will terminate. Status: " << status;
-              if (options_.worker_type == WorkerType::DRIVER) {
-                // If it is the driver, surface the issue to the user.
-                RAY_LOG(ERROR) << ss.str();
-              } else {
-                RAY_LOG(WARNING) << ss.str();
-              }
-              QuickExit();
-            }
-
-            // Unexpected.
-            RAY_LOG(FATAL)
-                << "Failed to get the system config from Raylet on time unexpectedly."
-                << status;
-          });
-    };
-
-    get_once(RayConfig::instance().raylet_client_num_connect_attempts());
-    io_service.run();
-  });
-  thread.join();
-
-  RayConfig::instance().initialize(promise.get_future().get());
-}
-
-bool CoreWorkerProcessImpl::ShouldCreateGlobalWorkerOnConstruction() const {
-  // We need to create the worker instance here if:
-  // 1. This is a driver process. In this case, the driver is ready to use right after
-  // the CoreWorkerProcess::Initialize.
-  // 2. This is a Python worker process. In this case, Python will invoke some core
-  // worker APIs before `CoreWorkerProcess::RunTaskExecutionLoop` is called. So we need
-  // to create the worker instance here. One example of invocations is
-  // https://github.com/ray-project/ray/blob/45ce40e5d44801193220d2c546be8de0feeef988/python/ray/worker.py#L1281.
-  return options_.num_workers == 1 && (options_.worker_type == WorkerType::DRIVER ||
-                                       options_.language == Language::PYTHON);
-}
-
-std::shared_ptr<CoreWorker> CoreWorkerProcessImpl::GetWorker(
-    const WorkerID &worker_id) const {
-  absl::ReaderMutexLock lock(&mutex_);
-  auto it = workers_.find(worker_id);
-  if (it != workers_.end()) {
-    return it->second;
-  }
-  return nullptr;
-}
-
-std::shared_ptr<CoreWorker> CoreWorkerProcessImpl::GetGlobalWorker() {
-  absl::ReaderMutexLock lock(&mutex_);
-  return global_worker_;
-}
-
-std::shared_ptr<CoreWorker> CoreWorkerProcessImpl::CreateWorker() {
-  auto worker = std::make_shared<CoreWorker>(
-      options_,
-      global_worker_id_ != WorkerID::Nil() ? global_worker_id_ : WorkerID::FromRandom());
-  RAY_LOG(DEBUG) << "Worker " << worker->GetWorkerID() << " is created.";
-  absl::WriterMutexLock lock(&mutex_);
-  if (options_.num_workers == 1) {
-    global_worker_ = worker;
-  }
-  thread_local_core_worker_ = worker;
-
-  workers_.emplace(worker->GetWorkerID(), worker);
-  RAY_CHECK(workers_.size() <= static_cast<size_t>(options_.num_workers));
-  return worker;
-}
-
-void CoreWorkerProcessImpl::RemoveWorker(std::shared_ptr<CoreWorker> worker) {
-  absl::WriterMutexLock lock(&mutex_);
-  if (global_worker_) {
-    RAY_CHECK(global_worker_ == worker);
-  } else {
-    RAY_CHECK(thread_local_core_worker_.lock() == worker);
-  }
-  thread_local_core_worker_.reset();
-  {
-    workers_.erase(worker->GetWorkerID());
-    RAY_LOG(INFO) << "Removed worker " << worker->GetWorkerID();
-  }
-  if (global_worker_ == worker) {
-    global_worker_ = nullptr;
-  }
-}
-
-void CoreWorkerProcessImpl::RunWorkerTaskExecutionLoop() {
-  RAY_CHECK(options_.worker_type == WorkerType::WORKER);
-  if (options_.num_workers == 1) {
-    // Run the task loop in the current thread only if the number of workers is 1.
-    auto worker = GetGlobalWorker();
-    if (!worker) {
-      worker = CreateWorker();
-    }
-    worker->RunTaskExecutionLoop();
-    RAY_LOG(INFO) << "Task execution loop terminated. Removing the global worker.";
-    RemoveWorker(worker);
-  } else {
-    std::vector<std::thread> worker_threads;
-    for (int i = 0; i < options_.num_workers; i++) {
-      worker_threads.emplace_back([this, i] {
-        SetThreadName("worker.task" + std::to_string(i));
-        auto worker = CreateWorker();
-        worker->RunTaskExecutionLoop();
-        RAY_LOG(INFO) << "Task execution loop terminated for a thread "
-                      << std::to_string(i) << ". Removing a worker.";
-        RemoveWorker(worker);
-      });
-    }
-    for (auto &thread : worker_threads) {
-      thread.join();
-    }
-  }
-}
-
-void CoreWorkerProcessImpl::ShutdownDriver() {
-  RAY_CHECK(options_.worker_type == WorkerType::DRIVER)
-      << "The `Shutdown` interface is for driver only.";
-  auto global_worker = GetGlobalWorker();
-  RAY_CHECK(global_worker);
-  global_worker->Disconnect();
-  global_worker->Shutdown();
-  RemoveWorker(global_worker);
-}
-
-CoreWorker &CoreWorkerProcessImpl::GetCoreWorkerForCurrentThread() {
-  if (options_.num_workers == 1) {
-    auto global_worker = GetGlobalWorker();
-    if (ShouldCreateGlobalWorkerOnConstruction() && !global_worker) {
-      // This could only happen when the worker has already been shutdown.
-      // In this case, we should exit without crashing.
-      // TODO (scv119): A better solution could be returning error code
-      // and handling it at language frontend.
-      RAY_LOG(ERROR) << "The global worker has already been shutdown. This happens when "
-                        "the language frontend accesses the Ray's worker after it is "
-                        "shutdown. The process will exit";
-      QuickExit();
-    }
-    RAY_CHECK(global_worker) << "global_worker_ must not be NULL";
-    return *global_worker;
-  }
-  auto ptr = thread_local_core_worker_.lock();
-  RAY_CHECK(ptr != nullptr)
-      << "The current thread is not bound with a core worker instance.";
-  return *ptr;
-}
-
-void CoreWorkerProcessImpl::SetThreadLocalWorkerById(const WorkerID &worker_id) {
-  if (options_.num_workers == 1) {
-    RAY_CHECK(GetGlobalWorker()->GetWorkerID() == worker_id);
-    return;
-  }
-  auto worker = GetWorker(worker_id);
-  RAY_CHECK(worker) << "Worker " << worker_id << " not found.";
-  thread_local_core_worker_ = GetWorker(worker_id);
-}
-
-}  // namespace core
-}  // namespace ray
->>>>>>> 19672688
+// Copyright 2017 The Ray Authors.
+//
+// Licensed under the Apache License, Version 2.0 (the "License");
+// you may not use this file except in compliance with the License.
+// You may obtain a copy of the License at
+//
+//  http://www.apache.org/licenses/LICENSE-2.0
+//
+// Unless required by applicable law or agreed to in writing, software
+// distributed under the License is distributed on an "AS IS" BASIS,
+// WITHOUT WARRANTIES OR CONDITIONS OF ANY KIND, either express or implied.
+// See the License for the specific language governing permissions and
+// limitations under the License.
+
+#include "ray/core_worker/core_worker.h"
+#include "ray/stats/stats.h"
+#include "ray/util/event.h"
+#include "ray/util/util.h"
+
+namespace ray {
+namespace core {
+namespace {
+
+std::unique_ptr<CoreWorkerProcessImpl> core_worker_process;
+
+}  // namespace
+
+void CoreWorkerProcess::Initialize(const CoreWorkerOptions &options) {
+  RAY_CHECK(!core_worker_process)
+      << "The process is already initialized for core worker.";
+  core_worker_process.reset(new CoreWorkerProcessImpl(options));
+
+#ifndef _WIN32
+  // NOTE(kfstorm): std::atexit should be put at the end of `CoreWorkerProcess`
+  // constructor. We assume that spdlog has been initialized before this line. When the
+  // process is exiting, `HandleAtExit` will be invoked before destructing spdlog static
+  // variables. We explicitly destruct `CoreWorkerProcess` instance in the callback to
+  // ensure the static `CoreWorkerProcess` instance is destructed while spdlog is still
+  // usable. This prevents crashing (or hanging) when using `RAY_LOG` in
+  // `CoreWorkerProcess` destructor.
+  RAY_CHECK(std::atexit(CoreWorkerProcess::HandleAtExit) == 0);
+#endif
+}
+
+void CoreWorkerProcess::Shutdown() {
+  RAY_LOG(DEBUG) << "Shutdown. Core worker process will be deleted";
+  if (!core_worker_process) {
+    return;
+  }
+  core_worker_process->ShutdownDriver();
+  core_worker_process.reset();
+}
+
+bool CoreWorkerProcess::IsInitialized() { return core_worker_process != nullptr; }
+
+void CoreWorkerProcess::HandleAtExit() { core_worker_process.reset(); }
+
+CoreWorker &CoreWorkerProcess::GetCoreWorker() {
+  EnsureInitialized(/*quick_exit*/ true);
+  return core_worker_process->GetCoreWorkerForCurrentThread();
+}
+
+void CoreWorkerProcess::SetCurrentThreadWorkerId(const WorkerID &worker_id) {
+  EnsureInitialized(/*quick_exit*/ false);
+  core_worker_process->SetThreadLocalWorkerById(worker_id);
+}
+
+void CoreWorkerProcess::RunTaskExecutionLoop() {
+  EnsureInitialized(/*quick_exit*/ false);
+  core_worker_process->RunWorkerTaskExecutionLoop();
+  core_worker_process.reset();
+}
+
+std::shared_ptr<CoreWorker> CoreWorkerProcess::TryGetWorker(const WorkerID &worker_id) {
+  if (!core_worker_process) {
+    return nullptr;
+  }
+  return core_worker_process->GetWorker(worker_id);
+}
+
+thread_local std::weak_ptr<CoreWorker> CoreWorkerProcessImpl::thread_local_core_worker_;
+
+CoreWorkerProcessImpl::CoreWorkerProcessImpl(const CoreWorkerOptions &options)
+    : options_(options),
+      global_worker_id_(
+          options.worker_type == WorkerType::DRIVER
+              ? ComputeDriverIdFromJob(options_.job_id)
+              : (options_.num_workers == 1 ? WorkerID::FromRandom() : WorkerID::Nil())) {
+  if (options_.enable_logging) {
+    std::stringstream app_name;
+    app_name << LanguageString(options_.language) << "-core-"
+             << WorkerTypeString(options_.worker_type);
+    if (!global_worker_id_.IsNil()) {
+      app_name << "-" << global_worker_id_;
+    }
+    RayLog::StartRayLog(app_name.str(), RayLogLevel::INFO, options_.log_dir);
+    if (options_.install_failure_signal_handler) {
+      // Core worker is loaded as a dynamic library from Python or other languages.
+      // We are not sure if the default argv[0] would be suitable for loading symbols
+      // so leaving it unspecified as nullptr. This could make symbolization of crash
+      // traces fail in some circumstances.
+      //
+      // Also, call the previous crash handler, e.g. the one installed by the Python
+      // worker.
+      RayLog::InstallFailureSignalHandler(nullptr, /*call_previous_handler=*/true);
+    }
+  } else {
+    RAY_CHECK(options_.log_dir.empty())
+        << "log_dir must be empty because ray log is disabled.";
+    RAY_CHECK(!options_.install_failure_signal_handler)
+        << "install_failure_signal_handler must be false because ray log is disabled.";
+  }
+
+  RAY_CHECK(options_.num_workers > 0);
+  if (options_.worker_type == WorkerType::DRIVER) {
+    // Driver process can only contain one worker.
+    RAY_CHECK(options_.num_workers == 1);
+  }
+
+  RAY_LOG(INFO) << "Constructing CoreWorkerProcess. pid: " << getpid();
+
+  // NOTE(kfstorm): any initialization depending on RayConfig must happen after this line.
+  InitializeSystemConfig();
+
+  if (ShouldCreateGlobalWorkerOnConstruction()) {
+    CreateWorker();
+  }
+
+  // Assume stats module will be initialized exactly once in once process.
+  // So it must be called in CoreWorkerProcess constructor and will be reused
+  // by all of core worker.
+  RAY_LOG(DEBUG) << "Stats setup in core worker.";
+  // Initialize stats in core worker global tags.
+  const ray::stats::TagsType global_tags = {
+      {ray::stats::ComponentKey, "core_worker"},
+      {ray::stats::VersionKey, kRayVersion},
+      {ray::stats::NodeAddressKey, options_.node_ip_address}};
+
+  // NOTE(lingxuan.zlx): We assume RayConfig is initialized before it's used.
+  // RayConfig is generated in Java_io_ray_runtime_RayNativeRuntime_nativeInitialize
+  // for java worker or in constructor of CoreWorker for python worker.
+  stats::Init(global_tags, options_.metrics_agent_port);
+
+  // Initialize event framework.
+  if (RayConfig::instance().event_log_reporter_enabled() && !options_.log_dir.empty()) {
+    RayEventInit(ray::rpc::Event_SourceType::Event_SourceType_CORE_WORKER,
+                 std::unordered_map<std::string, std::string>(), options_.log_dir,
+                 RayConfig::instance().event_level());
+  }
+}
+
+CoreWorkerProcessImpl::~CoreWorkerProcessImpl() {
+  RAY_LOG(INFO) << "Destructing CoreWorkerProcessImpl. pid: " << getpid();
+  RAY_LOG(DEBUG) << "Stats stop in core worker.";
+  // Shutdown stats module if worker process exits.
+  stats::Shutdown();
+  if (options_.enable_logging) {
+    RayLog::ShutDownRayLog();
+  }
+}
+
+void CoreWorkerProcess::EnsureInitialized(bool quick_exit) {
+  if (core_worker_process != nullptr) {
+    return;
+  }
+
+  if (quick_exit) {
+    RAY_LOG(WARNING) << "The core worker process is not initialized yet or already "
+                     << "shutdown.";
+    QuickExit();
+  } else {
+    RAY_CHECK(core_worker_process)
+        << "The core worker process is not initialized yet or already "
+        << "shutdown.";
+  }
+}
+
+void CoreWorkerProcessImpl::InitializeSystemConfig() {
+  // We have to create a short-time thread here because the RPC request to get the system
+  // config from Raylet is asynchronous, and we need to synchronously initialize the
+  // system config in the constructor of `CoreWorkerProcessImpl`.
+  std::promise<std::string> promise;
+  std::thread thread([&] {
+    instrumented_io_context io_service;
+    boost::asio::io_service::work work(io_service);
+    rpc::ClientCallManager client_call_manager(io_service);
+    auto grpc_client = rpc::NodeManagerWorkerClient::make(
+        options_.raylet_ip_address, options_.node_manager_port, client_call_manager);
+    raylet::RayletClient raylet_client(grpc_client);
+
+    std::function<void(int64_t)> get_once = [this, &get_once, &raylet_client, &promise,
+                                             &io_service](int64_t num_attempts) {
+      raylet_client.GetSystemConfig(
+          [this, num_attempts, &get_once, &promise, &io_service](
+              const Status &status, const rpc::GetSystemConfigReply &reply) {
+            RAY_LOG(DEBUG) << "Getting system config from raylet, remaining retries = "
+                           << num_attempts;
+            if (status.ok()) {
+              promise.set_value(reply.system_config());
+              io_service.stop();
+              return;
+            }
+
+            if (num_attempts > 1) {
+              std::this_thread::sleep_for(std::chrono::milliseconds(
+                  RayConfig::instance().raylet_client_connect_timeout_milliseconds()));
+              get_once(num_attempts - 1);
+              return;
+            }
+
+            // If there's no more attempt to try.
+            if (status.IsGrpcUnavailable()) {
+              std::ostringstream ss;
+              ss << "Failed to get the system config from raylet because "
+                 << "it is dead. Worker will terminate. Status: " << status;
+              if (options_.worker_type == WorkerType::DRIVER) {
+                // If it is the driver, surface the issue to the user.
+                RAY_LOG(ERROR) << ss.str();
+              } else {
+                RAY_LOG(WARNING) << ss.str();
+              }
+              QuickExit();
+            }
+
+            // Unexpected.
+            RAY_LOG(FATAL)
+                << "Failed to get the system config from Raylet on time unexpectedly."
+                << status;
+          });
+    };
+
+    get_once(RayConfig::instance().raylet_client_num_connect_attempts());
+    io_service.run();
+  });
+  thread.join();
+
+  RayConfig::instance().initialize(promise.get_future().get());
+}
+
+bool CoreWorkerProcessImpl::ShouldCreateGlobalWorkerOnConstruction() const {
+  // We need to create the worker instance here if:
+  // 1. This is a driver process. In this case, the driver is ready to use right after
+  // the CoreWorkerProcess::Initialize.
+  // 2. This is a Python worker process. In this case, Python will invoke some core
+  // worker APIs before `CoreWorkerProcess::RunTaskExecutionLoop` is called. So we need
+  // to create the worker instance here. One example of invocations is
+  // https://github.com/ray-project/ray/blob/45ce40e5d44801193220d2c546be8de0feeef988/python/ray/worker.py#L1281.
+  return options_.num_workers == 1 && (options_.worker_type == WorkerType::DRIVER ||
+                                       options_.language == Language::PYTHON);
+}
+
+std::shared_ptr<CoreWorker> CoreWorkerProcessImpl::GetWorker(
+    const WorkerID &worker_id) const {
+  absl::ReaderMutexLock lock(&mutex_);
+  auto it = workers_.find(worker_id);
+  if (it != workers_.end()) {
+    return it->second;
+  }
+  return nullptr;
+}
+
+std::shared_ptr<CoreWorker> CoreWorkerProcessImpl::GetGlobalWorker() {
+  absl::ReaderMutexLock lock(&mutex_);
+  return global_worker_;
+}
+
+std::shared_ptr<CoreWorker> CoreWorkerProcessImpl::CreateWorker() {
+  auto worker = std::make_shared<CoreWorker>(
+      options_,
+      global_worker_id_ != WorkerID::Nil() ? global_worker_id_ : WorkerID::FromRandom());
+  RAY_LOG(DEBUG) << "Worker " << worker->GetWorkerID() << " is created.";
+  absl::WriterMutexLock lock(&mutex_);
+  if (options_.num_workers == 1) {
+    global_worker_ = worker;
+  }
+  thread_local_core_worker_ = worker;
+
+  workers_.emplace(worker->GetWorkerID(), worker);
+  RAY_CHECK(workers_.size() <= static_cast<size_t>(options_.num_workers));
+  return worker;
+}
+
+void CoreWorkerProcessImpl::RemoveWorker(std::shared_ptr<CoreWorker> worker) {
+  absl::WriterMutexLock lock(&mutex_);
+  if (global_worker_) {
+    RAY_CHECK(global_worker_ == worker);
+  } else {
+    RAY_CHECK(thread_local_core_worker_.lock() == worker);
+  }
+  thread_local_core_worker_.reset();
+  {
+    workers_.erase(worker->GetWorkerID());
+    RAY_LOG(INFO) << "Removed worker " << worker->GetWorkerID();
+  }
+  if (global_worker_ == worker) {
+    global_worker_ = nullptr;
+  }
+}
+
+void CoreWorkerProcessImpl::RunWorkerTaskExecutionLoop() {
+  RAY_CHECK(options_.worker_type == WorkerType::WORKER);
+  if (options_.num_workers == 1) {
+    // Run the task loop in the current thread only if the number of workers is 1.
+    auto worker = GetGlobalWorker();
+    if (!worker) {
+      worker = CreateWorker();
+    }
+    worker->RunTaskExecutionLoop();
+    RAY_LOG(INFO) << "Task execution loop terminated. Removing the global worker.";
+    RemoveWorker(worker);
+  } else {
+    std::vector<std::thread> worker_threads;
+    for (int i = 0; i < options_.num_workers; i++) {
+      worker_threads.emplace_back([this, i] {
+        SetThreadName("worker.task" + std::to_string(i));
+        auto worker = CreateWorker();
+        worker->RunTaskExecutionLoop();
+        RAY_LOG(INFO) << "Task execution loop terminated for a thread "
+                      << std::to_string(i) << ". Removing a worker.";
+        RemoveWorker(worker);
+      });
+    }
+    for (auto &thread : worker_threads) {
+      thread.join();
+    }
+  }
+}
+
+void CoreWorkerProcessImpl::ShutdownDriver() {
+  RAY_CHECK(options_.worker_type == WorkerType::DRIVER)
+      << "The `Shutdown` interface is for driver only.";
+  auto global_worker = GetGlobalWorker();
+  RAY_CHECK(global_worker);
+  global_worker->Disconnect();
+  global_worker->Shutdown();
+  RemoveWorker(global_worker);
+}
+
+CoreWorker &CoreWorkerProcessImpl::GetCoreWorkerForCurrentThread() {
+  if (options_.num_workers == 1) {
+    auto global_worker = GetGlobalWorker();
+    if (ShouldCreateGlobalWorkerOnConstruction() && !global_worker) {
+      // This could only happen when the worker has already been shutdown.
+      // In this case, we should exit without crashing.
+      // TODO (scv119): A better solution could be returning error code
+      // and handling it at language frontend.
+      RAY_LOG(ERROR) << "The global worker has already been shutdown. This happens when "
+                        "the language frontend accesses the Ray's worker after it is "
+                        "shutdown. The process will exit";
+      QuickExit();
+    }
+    RAY_CHECK(global_worker) << "global_worker_ must not be NULL";
+    return *global_worker;
+  }
+  auto ptr = thread_local_core_worker_.lock();
+  RAY_CHECK(ptr != nullptr)
+      << "The current thread is not bound with a core worker instance.";
+  return *ptr;
+}
+
+void CoreWorkerProcessImpl::SetThreadLocalWorkerById(const WorkerID &worker_id) {
+  if (options_.num_workers == 1) {
+    RAY_CHECK(GetGlobalWorker()->GetWorkerID() == worker_id);
+    return;
+  }
+  auto worker = GetWorker(worker_id);
+  RAY_CHECK(worker) << "Worker " << worker_id << " not found.";
+  thread_local_core_worker_ = GetWorker(worker_id);
+}
+
+}  // namespace core
+}  // namespace ray