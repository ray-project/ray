// Copyright 2017 The Ray Authors.
//
// Licensed under the Apache License, Version 2.0 (the "License");
// you may not use this file except in compliance with the License.
// You may obtain a copy of the License at
//
//  http://www.apache.org/licenses/LICENSE-2.0
//
// Unless required by applicable law or agreed to in writing, software
// distributed under the License is distributed on an "AS IS" BASIS,
// WITHOUT WARRANTIES OR CONDITIONS OF ANY KIND, either express or implied.
// See the License for the specific language governing permissions and
// limitations under the License.

#include "ray/core_worker/core_worker_process.h"

#include <chrono>
#include <memory>
#include <string>
#include <thread>
#include <utility>
#include <vector>

#include "absl/cleanup/cleanup.h"
#include "absl/strings/str_format.h"
#include "ray/common/bundle_spec.h"
#include "ray/common/cgroup/cgroup_context.h"
#include "ray/common/cgroup/cgroup_manager.h"
#include "ray/common/cgroup/constants.h"
#include "ray/common/ray_config.h"
#include "ray/common/runtime_env_common.h"
#include "ray/common/task/task_util.h"
#include "ray/core_worker/core_worker.h"
#include "ray/core_worker/core_worker_rpc_proxy.h"
#include "ray/gcs/gcs_client/gcs_client.h"
#include "ray/gcs/pb_util.h"
#include "ray/ipc/raylet_ipc_client.h"
#include "ray/stats/stats.h"
#include "ray/util/container_util.h"
#include "ray/util/env.h"
#include "ray/util/event.h"
#include "ray/util/network_util.h"
#include "ray/util/path_utils.h"
#include "ray/util/process.h"
#include "ray/util/stream_redirection.h"
#include "ray/util/stream_redirection_options.h"
#include "ray/util/subreaper.h"
#include "ray/util/util.h"

namespace ray {
namespace core {
namespace {

std::unique_ptr<CoreWorkerProcessImpl> core_worker_process;

// Get out and error filepath for worker.
// It's worth noticing that filepath format should be kept in sync with function
// `get_worker_log_file_name` under file
// "ray/python/ray/_private/ray_logging/__init__.py".
std::string GetWorkerOutputFilepath(WorkerType worker_type,
                                    const JobID &job_id,
                                    const WorkerID &worker_id,
                                    const std::string &suffix) {
  std::string parsed_job_id = "";
  if (job_id.IsNil()) {
    char *job_id_env = ::getenv("RAY_JOB_ID");
    if (job_id_env != nullptr) {
      parsed_job_id = job_id_env;
    }
  }
  std::string worker_name;
  if (worker_type == WorkerType::WORKER) {
    worker_name = "worker";
  } else {
    parsed_job_id = "";
    worker_name = "io_worker";
  }

  if (!parsed_job_id.empty()) {
    return absl::StrFormat(
        "%s-%s-%s-%d.%s", worker_name, worker_id.Hex(), parsed_job_id, GetPID(), suffix);
  }
  return absl::StrFormat("%s-%s-%d.%s", worker_name, worker_id.Hex(), GetPID(), suffix);
}

}  // namespace

void CoreWorkerProcess::Initialize(const CoreWorkerOptions &options) {
  RAY_CHECK(!core_worker_process)
      << "The process is already initialized for core worker.";
  core_worker_process = std::make_unique<CoreWorkerProcessImpl>(options);

#ifndef _WIN32
  // NOTE(kfstorm): std::atexit should be put at the end of `CoreWorkerProcess`
  // constructor. We assume that spdlog has been initialized before this line. When the
  // process is exiting, `HandleAtExit` will be invoked before destructing spdlog static
  // variables. We explicitly destruct `CoreWorkerProcess` instance in the callback to
  // ensure the static `CoreWorkerProcess` instance is destructed while spdlog is still
  // usable. This prevents crashing (or hanging) when using `RAY_LOG` in
  // `CoreWorkerProcess` destructor.
  RAY_CHECK(std::atexit(CoreWorkerProcess::HandleAtExit) == 0);
#endif
}

void CoreWorkerProcess::Shutdown() {
  RAY_LOG(DEBUG) << "Shutdown. Core worker process will be deleted";
  if (!core_worker_process) {
    return;
  }
  core_worker_process->ShutdownDriver();
  core_worker_process.reset();
}

bool CoreWorkerProcess::IsInitialized() { return core_worker_process != nullptr; }

void CoreWorkerProcess::HandleAtExit() { core_worker_process.reset(); }

CoreWorker &CoreWorkerProcess::GetCoreWorker() {
  EnsureInitialized(/*quick_exit*/ true);
  return *core_worker_process->GetCoreWorker();
}

void CoreWorkerProcess::RunTaskExecutionLoop() {
  EnsureInitialized(/*quick_exit*/ false);
  core_worker_process->RunWorkerTaskExecutionLoop();
  core_worker_process.reset();
}

std::shared_ptr<CoreWorker> CoreWorkerProcess::TryGetWorker() {
  if (!core_worker_process) {
    return nullptr;
  }
  return core_worker_process->TryGetCoreWorker();
}

std::shared_ptr<CoreWorker> CoreWorkerProcessImpl::CreateCoreWorker(
    CoreWorkerOptions options, const WorkerID &worker_id) {
  /// Event loop where the IO events are handled. e.g. async GCS operations.
  auto client_call_manager =
      std::make_unique<rpc::ClientCallManager>(io_service_, /*record_stats=*/false);
  auto periodical_runner = PeriodicalRunner::Create(io_service_);
  auto worker_context = std::make_unique<WorkerContext>(
      options.worker_type, worker_id, GetProcessJobID(options));
  auto pid = getpid();

  // Move worker process into cgroup on startup.
  AppProcCgroupMetadata app_cgroup_metadata;
  app_cgroup_metadata.pid = pid;
  app_cgroup_metadata.max_memory = kUnlimitedCgroupMemory;
  GetCgroupSetup(options.enable_resource_isolation)
      .ApplyCgroupContext(app_cgroup_metadata);

  RAY_LOG(DEBUG) << "Creating core worker with debug source: " << options.debug_source;

  RAY_LOG(DEBUG).WithField(worker_id) << "Constructing CoreWorker";
  if (RayConfig::instance().kill_child_processes_on_worker_exit_with_raylet_subreaper()) {
#ifdef __linux__
    // Not setting sigchld = ignore: user may want to do waitpid on their own.
    // If user's bad code causes a zombie process, it will hang their in zombie status
    // until this worker exits and raylet reaps it.
    if (SetThisProcessAsSubreaper()) {
      RAY_LOG(INFO) << "Set this core_worker process as subreaper: " << pid;
      SetSigchldIgnore();
    } else {
      RAY_LOG(WARNING)
          << "Failed to set this core_worker process as subreaper. If Raylet is set as "
             "subreaper, user-spawn daemon processes may be killed by raylet.";
    }
#else
    RAY_LOG(WARNING) << "Subreaper is not supported on this platform. Raylet will not "
                        "kill unknown children.";
#endif
  }

  auto task_event_buffer = std::make_unique<worker::TaskEventBufferImpl>(
      std::make_unique<gcs::GcsClient>(options.gcs_options),
      std::make_unique<rpc::EventAggregatorClientImpl>(options.metrics_agent_port,
                                                       *client_call_manager),
      options.session_name);

  // Start the IO thread first to make sure the checker is working.
  boost::thread::attributes io_thread_attrs;
#if defined(__APPLE__)
  // io thread will run python code through cython
  // but Mac's default stack size for non-main-thread is too small
  // for certain python libraries like numpy and will cause sigbus.
  // Here we increase the stack size to the size that python uses in
  // https://github.com/python/cpython/blob/v3.9.0/Python/thread_pthread.h#L35.
  // See https://github.com/ray-project/ray/issues/41094 for more details.
  io_thread_attrs.set_stack_size(16777216);
#endif
  io_thread_ = boost::thread(io_thread_attrs, [this]() {
#ifndef _WIN32
    // Block SIGINT and SIGTERM so they will be handled by the main thread.
    sigset_t mask;
    sigemptyset(&mask);
    sigaddset(&mask, SIGINT);
    sigaddset(&mask, SIGTERM);
    pthread_sigmask(SIG_BLOCK, &mask, nullptr);
#endif
    SetThreadName("worker.io");
    io_service_.run();
    RAY_LOG(INFO) << "Core worker main io service stopped.";
  });

  if (options.worker_type == WorkerType::DRIVER &&
      !options.serialized_job_config.empty()) {
    // Driver populates the job config via initialization.
    // Workers populates it when the first task is received.
    rpc::JobConfig job_config;
    job_config.ParseFromString(options.serialized_job_config);
    worker_context->MaybeInitializeJobInfo(worker_context->GetCurrentJobID(), job_config);
  }

  auto raylet_ipc_client = std::make_shared<ray::ipc::RayletIpcClient>(
      io_service_, options.raylet_socket, /*num_retries=*/-1, /*timeout=*/-1);

  NodeID local_node_id;
  int assigned_port = 0;
  Status status = raylet_ipc_client->RegisterClient(worker_context->GetWorkerID(),
                                                    options.worker_type,
                                                    worker_context->GetCurrentJobID(),
                                                    options.runtime_env_hash,
                                                    options.language,
                                                    options.node_ip_address,
                                                    options.serialized_job_config,
                                                    options.startup_token,
                                                    &local_node_id,
                                                    &assigned_port);
  if (!status.ok()) {
    // Avoid using FATAL log or RAY_CHECK here because they may create a core dump file.
    RAY_LOG(ERROR).WithField(worker_id)
        << "Failed to register worker to Raylet: " << status;
    QuickExit();
  }
  RAY_CHECK_GE(assigned_port, 0);

  // Initialize raylet client.
  // NOTE(edoakes): the core_worker_server_ must be running before registering with
  // the raylet, as the raylet will start sending some RPC messages immediately.
  // TODO(zhijunfu): currently RayletClient would crash in its constructor if it cannot
  // connect to Raylet after a number of retries, this can be changed later
  // so that the worker (java/python .etc) can retrieve and handle the error
  // instead of crashing.
<<<<<<< HEAD
=======
  auto raylet_address = rpc::RayletClientPool::GenerateRayletAddress(
      local_node_id, options.node_ip_address, options.node_manager_port);
  auto local_raylet_rpc_client = std::make_shared<raylet::RayletClient>(
      std::move(raylet_address),
      *client_call_manager,
      /*raylet_unavailable_timeout_callback=*/[] {});
>>>>>>> 5d05513c
  auto core_worker_server =
      std::make_unique<rpc::GrpcServer>(WorkerTypeString(options.worker_type),
                                        assigned_port,
                                        options.node_ip_address == "127.0.0.1");
  // Start RPC server after all the task receivers are properly initialized and we have
  // our assigned port from the raylet.
  core_worker_server->RegisterService(
      std::make_unique<rpc::CoreWorkerGrpcService>(io_service_, *service_handler_),
      false /* token_auth */);
  core_worker_server->Run();

  // Set our own address.
  RAY_CHECK(!local_node_id.IsNil());
  rpc::Address rpc_address;
  rpc_address.set_ip_address(options.node_ip_address);
  rpc_address.set_port(core_worker_server->GetPort());
  rpc_address.set_node_id(local_node_id.Binary());
  rpc_address.set_worker_id(worker_context->GetWorkerID().Binary());
  RAY_LOG(INFO).WithField(worker_context->GetWorkerID()).WithField(local_node_id)
      << "Initializing worker at address: "
      << BuildAddress(rpc_address.ip_address(), rpc_address.port());

  auto gcs_client = std::make_shared<gcs::GcsClient>(options.gcs_options,
                                                     worker_context->GetWorkerID());
  RAY_CHECK_OK(gcs_client->Connect(io_service_));

  if (RayConfig::instance().task_events_report_interval_ms() > 0) {
    if (!task_event_buffer->Start().ok()) {
      RAY_CHECK(!task_event_buffer->Enabled()) << "TaskEventBuffer should be disabled.";
    }
  }

  auto raylet_address = rpc::RayletClientPool::GenerateRayletAddress(
      local_raylet_id, options.node_ip_address, options.node_manager_port);

  auto local_raylet_rpc_client = std::make_shared<raylet::RayletClient>(
      std::move(raylet_address),
      *client_call_manager,
      /*raylet_unavailable_timeout_callback=*/[] {});

  auto raylet_rpc_client_pool =
      std::make_shared<rpc::RayletClientPool>([&](const rpc::Address &addr) {
        auto core_worker = GetCoreWorker();
        return std::make_shared<ray::raylet::RayletClient>(
            addr,
            *core_worker->client_call_manager_,
            addr.raylet_id() == local_raylet_id.Binary()
                ? []() {}
                : rpc::RayletClientPool::GetDefaultUnavailableTimeoutCallback(
                      core_worker->gcs_client_.get(),
                      core_worker->raylet_rpc_client_pool_.get(),
                      addr));
      });

  raylet_rpc_client_pool->AddExistingClient(local_raylet_id,
                                            std::move(local_raylet_rpc_client));

  std::shared_ptr<rpc::CoreWorkerClientPool> core_worker_client_pool =
      std::make_shared<rpc::CoreWorkerClientPool>([this](const rpc::Address &addr) {
        auto core_worker = GetCoreWorker();
        return std::make_shared<rpc::CoreWorkerClient>(
            addr,
            *core_worker->client_call_manager_,
            rpc::CoreWorkerClientPool::GetDefaultUnavailableTimeoutCallback(
                core_worker->gcs_client_.get(),
                core_worker->core_worker_client_pool_.get(),
                core_worker->raylet_rpc_client_pool_.get(),
                addr));
      });

  auto object_info_publisher = std::make_unique<pubsub::Publisher>(
      /*channels=*/
      std::vector<rpc::ChannelType>{rpc::ChannelType::WORKER_OBJECT_EVICTION,
                                    rpc::ChannelType::WORKER_REF_REMOVED_CHANNEL,
                                    rpc::ChannelType::WORKER_OBJECT_LOCATIONS_CHANNEL},
      /*periodical_runner=*/*periodical_runner,
      /*get_time_ms=*/[]() { return absl::GetCurrentTimeNanos() / 1e6; },
      /*subscriber_timeout_ms=*/RayConfig::instance().subscriber_timeout_ms(),
      /*publish_batch_size_=*/RayConfig::instance().publish_batch_size(),
      worker_context->GetWorkerID());
  auto object_info_subscriber = std::make_unique<pubsub::Subscriber>(
      /*subscriber_id=*/worker_context->GetWorkerID(),
      /*channels=*/
      std::vector<rpc::ChannelType>{rpc::ChannelType::WORKER_OBJECT_EVICTION,
                                    rpc::ChannelType::WORKER_REF_REMOVED_CHANNEL,
                                    rpc::ChannelType::WORKER_OBJECT_LOCATIONS_CHANNEL},
      /*max_command_batch_size*/ RayConfig::instance().max_command_batch_size(),
      /*get_client=*/
      [this](const rpc::Address &address) {
        auto core_worker = GetCoreWorker();
        return core_worker->core_worker_client_pool_->GetOrConnect(address);
      },
      /*callback_service*/ &io_service_);

  auto reference_counter = std::make_shared<ReferenceCounter>(
      rpc_address,
      /*object_info_publisher=*/object_info_publisher.get(),
      /*object_info_subscriber=*/object_info_subscriber.get(),
      /*is_node_dead=*/
      [this](const NodeID &node_id) {
        return GetCoreWorker()->gcs_client_->Nodes().IsNodeDead(node_id);
      },
      RayConfig::instance().lineage_pinning_enabled());

  std::shared_ptr<LeaseRequestRateLimiter> lease_request_rate_limiter;
  if (RayConfig::instance().max_pending_lease_requests_per_scheduling_category() > 0) {
    lease_request_rate_limiter = std::make_shared<StaticLeaseRequestRateLimiter>(
        RayConfig::instance().max_pending_lease_requests_per_scheduling_category());
  } else {
    RAY_CHECK(
        RayConfig::instance().max_pending_lease_requests_per_scheduling_category() != 0)
        << "max_pending_lease_requests_per_scheduling_category can't be 0";
    lease_request_rate_limiter =
        std::make_shared<ClusterSizeBasedLeaseRequestRateLimiter>(
            /*min_concurrent_lease_cap_*/ 10);
  }

  auto plasma_store_provider = std::make_shared<CoreWorkerPlasmaStoreProvider>(
      options.store_socket,
      raylet_ipc_client,
      *reference_counter,
      options.check_signals,
      /*warmup=*/
      (options.worker_type != WorkerType::SPILL_WORKER &&
       options.worker_type != WorkerType::RESTORE_WORKER),
      /*get_current_call_site=*/[this]() {
        auto core_worker = GetCoreWorker();
        return core_worker->CurrentCallSite();
      });
  auto memory_store = std::make_shared<CoreWorkerMemoryStore>(
      io_service_,
      reference_counter.get(),
      raylet_ipc_client,
      options.check_signals,
      [this](const RayObject &obj) {
        auto core_worker = GetCoreWorker();
        rpc::ErrorType error_type;
        if (obj.IsException(&error_type) &&
            error_type == rpc::ErrorType::END_OF_STREAMING_GENERATOR) {
          // End-of-stream ObjectRefs are sentinels and should never get
          // returned to the caller.
          return;
        }
        // Run this on the event loop to avoid calling back into the language runtime
        // from the middle of user operations.
        core_worker->io_service_.post(
            [this, obj]() {
              auto core_worker = GetCoreWorker();
              if (core_worker->options_.unhandled_exception_handler != nullptr) {
                core_worker->options_.unhandled_exception_handler(obj);
              }
            },
            "CoreWorker.HandleException");
      });

  std::shared_ptr<experimental::MutableObjectProvider>
      experimental_mutable_object_provider;

#if defined(__APPLE__) || defined(__linux__)
  auto raylet_channel_client_factory = [this](const NodeID &node_id) {
    auto core_worker = GetCoreWorker();
    auto node_info = core_worker->gcs_client_->Nodes().Get(node_id);
    RAY_CHECK(node_info) << "No GCS info for node " << node_id;
    auto addr = rpc::RayletClientPool::GenerateRayletAddress(
        node_id, node_info->node_manager_address(), node_info->node_manager_port());
    return core_worker->raylet_rpc_client_pool_->GetOrConnectByAddress(std::move(addr));
  };

  experimental_mutable_object_provider =
      std::make_shared<experimental::MutableObjectProvider>(
          *plasma_store_provider->store_client(),
          raylet_channel_client_factory,
          options.check_signals);
#endif

  auto push_error_callback = [this](const JobID &job_id,
                                    const std::string &type,
                                    const std::string &error_message,
                                    double timestamp) {
    auto core_worker = GetCoreWorker();
    return core_worker->PushError(job_id, type, error_message, timestamp);
  };

  auto task_manager = std::make_shared<TaskManager>(
      *memory_store,
      *reference_counter,
      /*put_in_local_plasma_callback=*/
      [this](const RayObject &object, const ObjectID &object_id) {
        auto core_worker = GetCoreWorker();
        RAY_CHECK_OK(
            core_worker->PutInLocalPlasmaStore(object, object_id, /*pin_object=*/true));
      },
      /* retry_task_callback= */
      [this](TaskSpecification &spec, bool object_recovery, uint32_t delay_ms) {
        auto core_worker = GetCoreWorker();
        core_worker->TaskManagerRetryTask(spec, object_recovery, delay_ms);
      },
      /*queue_generator_resubmit=*/
      [this](const TaskSpecification &spec) {
        auto core_worker = GetCoreWorker();
        return spec.IsActorTask()
                   ? core_worker->actor_task_submitter_->QueueGeneratorForResubmit(spec)
                   : core_worker->normal_task_submitter_->QueueGeneratorForResubmit(spec);
      },
      push_error_callback,
      RayConfig::instance().max_lineage_bytes(),
      *task_event_buffer,
      /*get_actor_rpc_client_callback=*/
      [this](const ActorID &actor_id) {
        auto core_worker = GetCoreWorker();
        auto addr = core_worker->actor_task_submitter_->GetActorAddress(actor_id);
        RAY_CHECK(addr.has_value()) << "Actor address not found for actor " << actor_id;
        return core_worker->core_worker_client_pool_->GetOrConnect(addr.value());
      },
      gcs_client);

  auto on_excess_queueing = [this](const ActorID &actor_id, uint64_t num_queued) {
    auto timestamp = std::chrono::duration_cast<std::chrono::seconds>(
                         std::chrono::system_clock::now().time_since_epoch())
                         .count();
    auto core_worker = GetCoreWorker();
    std::ostringstream stream;
    stream << "Warning: More than " << num_queued
           << " tasks are pending submission to actor " << actor_id
           << ". To reduce memory usage, wait for these tasks to finish before sending "
              "more.";
    RAY_CHECK_OK(core_worker->PushError(core_worker->options_.job_id,
                                        "excess_queueing_warning",
                                        stream.str(),
                                        timestamp));
  };

  auto actor_creator = std::make_shared<DefaultActorCreator>(gcs_client);

  auto actor_task_submitter = std::make_unique<ActorTaskSubmitter>(
      *core_worker_client_pool,
      *memory_store,
      *task_manager,
      *actor_creator,
      /*tensor_transport_getter=*/
      [this](const ObjectID &object_id) {
        auto core_worker = GetCoreWorker();
        return core_worker->reference_counter_->GetTensorTransport(object_id);
      },
      on_excess_queueing,
      io_service_,
      reference_counter);

  auto node_addr_factory = [this](const NodeID &node_id) {
    auto core_worker = GetCoreWorker();
    std::optional<rpc::Address> address_opt;
    if (auto node_info = core_worker->gcs_client_->Nodes().Get(node_id)) {
      auto &address = address_opt.emplace();
      address.set_node_id(node_info->node_id());
      address.set_ip_address(node_info->node_manager_address());
      address.set_port(node_info->node_manager_port());
    }
    return address_opt;
  };

  auto lease_policy = RayConfig::instance().locality_aware_leasing_enabled()
                          ? std::unique_ptr<LeasePolicyInterface>(
                                std::make_unique<LocalityAwareLeasePolicy>(
                                    *reference_counter, node_addr_factory, rpc_address))
                          : std::unique_ptr<LeasePolicyInterface>(
                                std::make_unique<LocalLeasePolicy>(rpc_address));

  auto normal_task_submitter = std::make_unique<NormalTaskSubmitter>(
      rpc_address,
      core_worker_client_pool,
      raylet_rpc_client_pool,
      std::move(lease_policy),
      memory_store,
      *task_manager,
      local_node_id,
      options.worker_type,
      RayConfig::instance().worker_lease_timeout_milliseconds(),
      actor_creator,
      worker_context->GetCurrentJobID(),
      lease_request_rate_limiter,
      /*tensor_transport_getter=*/
      [](const ObjectID &object_id) {
        // Currently, out-of-band tensor transport (i.e., GPU objects) is only
        // supported for actor tasks. Therefore, normal tasks should always use
        // OBJECT_STORE.
        return rpc::TensorTransport::OBJECT_STORE;
      },
      boost::asio::steady_timer(io_service_));

  auto report_locality_data_callback = [this](
                                           const ObjectID &object_id,
                                           const absl::flat_hash_set<NodeID> &locations,
                                           uint64_t object_size) {
    auto core_worker = GetCoreWorker();
    core_worker->reference_counter_->ReportLocalityData(
        object_id, locations, object_size);
  };

  auto future_resolver =
      std::make_unique<FutureResolver>(memory_store,
                                       reference_counter,
                                       std::move(report_locality_data_callback),
                                       core_worker_client_pool,
                                       rpc_address);

  auto actor_manager = std::make_unique<ActorManager>(
      gcs_client, *actor_task_submitter, *reference_counter);

  // For the recovery manager to lookup the addresses / ports of the nodes with secondary
  // copies.
  auto object_lookup = [this](const ObjectID &object_id,
                              const ObjectLookupCallback &callback) {
    auto core_worker = GetCoreWorker();
    std::vector<rpc::Address> locations;
    const std::optional<absl::flat_hash_set<NodeID>> object_locations =
        core_worker->reference_counter_->GetObjectLocations(object_id);
    std::vector<NodeID> nodes_to_lookup;
    if (object_locations.has_value()) {
      locations.reserve(object_locations->size());
      for (const auto &node_id : *object_locations) {
        auto *node_info =
            core_worker->gcs_client_->Nodes().Get(node_id, /*filter_dead_nodes=*/false);
        if (node_info == nullptr) {
          // Unsure if the node is dead, so we need to confirm with the GCS. This should
          // be rare, the only foreseeable reasons are:
          // 1. We filled our cache after the GCS cleared the node info due to
          //    maximum_gcs_dead_node_cached_count.
          // 2. The node is alive but we haven't received the publish yet.
          nodes_to_lookup.push_back(node_id);
          continue;
        }
        if (node_info->state() == rpc::GcsNodeInfo::DEAD) {
          continue;
        }
        rpc::Address addr;
        addr.set_node_id(node_info->node_id());
        addr.set_ip_address(node_info->node_manager_address());
        addr.set_port(node_info->node_manager_port());
        locations.push_back(std::move(addr));
      }
    }
    if (nodes_to_lookup.empty()) {
      callback(object_id, std::move(locations));
      return;
    }
    core_worker->gcs_client_->Nodes().AsyncGetAll(
        [callback, object_id, locations = std::move(locations)](
            const Status &, const std::vector<rpc::GcsNodeInfo> &node_infos) mutable {
          for (const auto &node_info : node_infos) {
            if (node_info.state() != rpc::GcsNodeInfo::DEAD) {
              rpc::Address addr;
              addr.set_node_id(node_info.node_id());
              addr.set_ip_address(node_info.node_manager_address());
              addr.set_port(node_info.node_manager_port());
              locations.push_back(std::move(addr));
            }
          }
          callback(object_id, std::move(locations));
        },
        -1,
        nodes_to_lookup);
  };

  auto object_recovery_manager = std::make_unique<ObjectRecoveryManager>(
      rpc_address,
      raylet_rpc_client_pool,
      std::move(object_lookup),
      *task_manager,
      *reference_counter,
      *memory_store,
      [this](const ObjectID &object_id, rpc::ErrorType reason, bool pin_object) {
        RAY_LOG(DEBUG).WithField(object_id)
            << "Failed to recover object due to " << rpc::ErrorType_Name(reason);
        auto core_worker = GetCoreWorker();
        // We should throw the object error to the application.
        RAY_UNUSED(core_worker->Put(RayObject(reason),
                                    /*contained_object_ids=*/{},
                                    object_id,
                                    /*pin_object=*/pin_object));
      });

  // Set event context for current core worker thread.
  RayEventContext::Instance().SetEventContext(
      ray::rpc::Event_SourceType::Event_SourceType_CORE_WORKER,
      {{"worker_id", worker_id.Hex()}});

  auto core_worker =
      std::make_shared<CoreWorker>(std::move(options),
                                   std::move(worker_context),
                                   io_service_,
                                   std::move(client_call_manager),
                                   std::move(core_worker_client_pool),
                                   std::move(raylet_rpc_client_pool),
                                   std::move(periodical_runner),
                                   std::move(core_worker_server),
                                   std::move(rpc_address),
                                   std::move(gcs_client),
                                   std::move(raylet_ipc_client),
                                   io_thread_,
                                   std::move(reference_counter),
                                   std::move(memory_store),
                                   std::move(plasma_store_provider),
                                   std::move(experimental_mutable_object_provider),
                                   std::move(future_resolver),
                                   std::move(task_manager),
                                   std::move(actor_creator),
                                   std::move(actor_task_submitter),
                                   std::move(object_info_publisher),
                                   std::move(object_info_subscriber),
                                   std::move(lease_request_rate_limiter),
                                   std::move(normal_task_submitter),
                                   std::move(object_recovery_manager),
                                   std::move(actor_manager),
                                   task_execution_service_,
                                   std::move(task_event_buffer),
                                   pid);
  return core_worker;
}

CoreWorkerProcessImpl::CoreWorkerProcessImpl(const CoreWorkerOptions &options)
    : options_(options),
      worker_id_(options.worker_type == WorkerType::DRIVER
                     ? ComputeDriverIdFromJob(options_.job_id)
                     : WorkerID::FromRandom()),
      io_work_(io_service_.get_executor()),
      task_execution_service_work_(task_execution_service_.get_executor()),
      service_handler_(std::make_unique<CoreWorkerServiceHandlerProxy>()) {
  if (options_.enable_logging) {
    // Setup logging for worker system logging.
    {
      std::stringstream app_name_ss;
      app_name_ss << LanguageString(options_.language) << "-core-"
                  << WorkerTypeString(options_.worker_type);
      if (!worker_id_.IsNil()) {
        app_name_ss << "-" << worker_id_;
      }
      const std::string app_name = app_name_ss.str();
      const std::string log_filepath =
          GetLogFilepathFromDirectory(options_.log_dir, /*app_name=*/app_name);
      RayLog::StartRayLog(app_name,
                          RayLogLevel::INFO,
                          log_filepath,
                          /*err_log_filepath=*/"",
                          ray::RayLog::GetRayLogRotationMaxBytesOrDefault(),
                          ray::RayLog::GetRayLogRotationBackupCountOrDefault());
    }

    // Setup logging for worker application logging.
    if (options_.worker_type != WorkerType::DRIVER && !IsEnvTrue("RAY_LOG_TO_STDERR")) {
      // Setup redirection for stdout.
      {
        const std::string fname = GetWorkerOutputFilepath(
            options_.worker_type, options_.job_id, worker_id_, /*suffix=*/"out");
        const std::string worker_output_filepath = JoinPaths(options_.log_dir, fname);

        ray::StreamRedirectionOption stdout_redirection_options;
        stdout_redirection_options.file_path = worker_output_filepath;
        stdout_redirection_options.rotation_max_size =
            ray::RayLog::GetRayLogRotationMaxBytesOrDefault();
        stdout_redirection_options.rotation_max_file_count =
            ray::RayLog::GetRayLogRotationBackupCountOrDefault();
        ray::RedirectStdoutOncePerProcess(stdout_redirection_options);
      }

      // Setup redirection for stderr.
      {
        const std::string fname = GetWorkerOutputFilepath(
            options_.worker_type, options_.job_id, worker_id_, /*suffix=*/"err");
        const std::string worker_error_filepath = JoinPaths(options_.log_dir, fname);

        ray::StreamRedirectionOption stderr_redirection_options;
        stderr_redirection_options.file_path = worker_error_filepath;
        stderr_redirection_options.rotation_max_size =
            ray::RayLog::GetRayLogRotationMaxBytesOrDefault();
        stderr_redirection_options.rotation_max_file_count =
            ray::RayLog::GetRayLogRotationBackupCountOrDefault();
        ray::RedirectStderrOncePerProcess(stderr_redirection_options);
      }
    }

    if (options_.install_failure_signal_handler) {
      // Core worker is loaded as a dynamic library from Python or other languages.
      // We are not sure if the default argv[0] would be suitable for loading symbols
      // so leaving it unspecified as nullptr. This could make symbolization of crash
      // traces fail in some circumstances.
      //
      // Also, call the previous crash handler, e.g. the one installed by the Python
      // worker.
      RayLog::InstallFailureSignalHandler(nullptr, /*call_previous_handler=*/true);
      RayLog::InstallTerminateHandler();
    }
  } else {
    RAY_CHECK(options_.log_dir.empty())
        << "log_dir must be empty because ray log is disabled.";
    RAY_CHECK(!options_.install_failure_signal_handler)
        << "install_failure_signal_handler must be false because ray log is disabled.";
  }

  RAY_LOG(INFO) << "Constructing CoreWorkerProcess. pid: " << getpid();

  // NOTE(kfstorm): any initialization depending on RayConfig must happen after this
  // line.
  InitializeSystemConfig();

  // Assume stats module will be initialized exactly once in once process.
  // So it must be called in CoreWorkerProcess constructor and will be reused
  // by all of core worker.
  // Initialize stats in core worker global tags.
  const ray::stats::TagsType global_tags = {
      {ray::stats::ComponentKey, "core_worker"},
      {ray::stats::WorkerIdKey, worker_id_.Hex()},
      {ray::stats::VersionKey, kRayVersion},
      {ray::stats::NodeAddressKey, options_.node_ip_address},
      {ray::stats::SessionNameKey, options_.session_name}};

  // NOTE(lingxuan.zlx): We assume RayConfig is initialized before it's used.
  // RayConfig is generated in Java_io_ray_runtime_RayNativeRuntime_nativeInitialize
  // for java worker or in constructor of CoreWorker for python worker.

  // We need init stats before using it/spawning threads.
  stats::Init(global_tags, options_.metrics_agent_port, worker_id_);

  // Initialize event framework before starting up worker.
  if (RayConfig::instance().event_log_reporter_enabled() && !options_.log_dir.empty()) {
    const std::vector<SourceTypeVariant> source_types = {
        ray::rpc::Event_SourceType::Event_SourceType_CORE_WORKER,
        ray::rpc::ExportEvent_SourceType::ExportEvent_SourceType_EXPORT_TASK};
    RayEventInit(source_types,
                 /*custom_fields=*/{},
                 options_.log_dir,
                 RayConfig::instance().event_level(),
                 RayConfig::instance().emit_event_to_log_file());
  }

  {
    // Notify that core worker is initialized.
    absl::Cleanup initialzed_scope_guard = [this] {
      service_handler_->SetCoreWorker(this->GetCoreWorker().get());
    };
    // Initialize global worker instance.
    auto worker = CreateCoreWorker(options_, worker_id_);
    auto write_locked = core_worker_.LockForWrite();
    write_locked.Get() = worker;
  }
}

CoreWorkerProcessImpl::~CoreWorkerProcessImpl() {
  RAY_LOG(INFO) << "Destructing CoreWorkerProcessImpl. pid: " << getpid();
  // Shutdown stats module if worker process exits.
  stats::Shutdown();
  if (options_.enable_logging) {
    RayLog::ShutDownRayLog();
  }
}

void CoreWorkerProcess::EnsureInitialized(bool quick_exit) {
  if (core_worker_process != nullptr) {
    return;
  }

  if (quick_exit) {
    RAY_LOG(WARNING) << "The core worker process is not initialized yet or already "
                     << "shutdown.";
    QuickExit();
  } else {
    RAY_CHECK(core_worker_process)
        << "The core worker process is not initialized yet or already "
        << "shutdown.";
  }
}

void CoreWorkerProcessImpl::InitializeSystemConfig() {
  // We have to create a short-time thread here because the RPC request to get the
  // system config from Raylet is asynchronous, and we need to synchronously initialize
  // the system config in the constructor of `CoreWorkerProcessImpl`.
  std::promise<std::string> promise;
  std::thread thread([&] {
    instrumented_io_context io_service{/*enable_lag_probe=*/false,
                                       /*running_on_single_thread=*/true};
    boost::asio::executor_work_guard<boost::asio::io_context::executor_type> work(
        io_service.get_executor());
    rpc::ClientCallManager client_call_manager(io_service, /*record_stats=*/false);
    rpc::Address raylet_address = rpc::RayletClientPool::GenerateRayletAddress(
        NodeID::Nil(), options_.node_ip_address, options_.node_manager_port);
    // TODO(joshlee): This local raylet client has a custom retry policy below since its
    // likely the driver can start up before the raylet is ready. We want to move away
    // from this and will be fixed in https://github.com/ray-project/ray/issues/55200
    raylet::RayletClient local_raylet_rpc_client(
        raylet_address, client_call_manager, [] {});

    std::function<void(int64_t)> get_once = [this,
                                             &get_once,
                                             &local_raylet_rpc_client,
                                             &promise,
                                             &io_service](int64_t num_attempts) {
      local_raylet_rpc_client.GetSystemConfig(
          [this, num_attempts, &get_once, &promise, &io_service](
              const Status &status, const rpc::GetSystemConfigReply &reply) {
            RAY_LOG(DEBUG) << "Getting system config from raylet, remaining retries = "
                           << num_attempts;
            if (status.ok()) {
              promise.set_value(reply.system_config());
              io_service.stop();
              return;
            }

            if (num_attempts > 1) {
              std::this_thread::sleep_for(std::chrono::milliseconds(
                  RayConfig::instance().raylet_client_connect_timeout_milliseconds()));
              get_once(num_attempts - 1);
              return;
            }

            // If there's no more attempt to try.
            if (status.IsRpcError() &&
                status.rpc_code() == grpc::StatusCode::UNAVAILABLE) {
              std::ostringstream ss;
              ss << "Failed to get the system config from raylet because "
                 << "it is dead. Worker will terminate. Status: " << status
                 << " .Please see `raylet.out` for more details.";
              if (options_.worker_type == WorkerType::DRIVER) {
                // If it is the driver, surface the issue to the user.
                RAY_LOG(ERROR) << ss.str();
              } else {
                RAY_LOG(WARNING) << ss.str();
              }
              QuickExit();
            }

            // Unexpected.
            RAY_LOG(FATAL)
                << "Failed to get the system config from Raylet on time unexpectedly."
                << status;
          });
    };

    get_once(RayConfig::instance().raylet_client_num_connect_attempts());
    io_service.run();
  });
  thread.join();

  RayConfig::instance().initialize(promise.get_future().get());
  ray::asio::testing::Init();
  ray::rpc::testing::Init();
}

void CoreWorkerProcessImpl::RunWorkerTaskExecutionLoop() {
  RAY_CHECK(options_.worker_type == WorkerType::WORKER);
  auto core_worker = GetCoreWorker();
  RAY_CHECK(core_worker != nullptr);
  core_worker->RunTaskExecutionLoop();
  RAY_LOG(INFO) << "Task execution loop terminated. Removing the global worker.";
  {
    auto write_locked = core_worker_.LockForWrite();
    write_locked.Get().reset();
  }
}

void CoreWorkerProcessImpl::ShutdownDriver() {
  RAY_CHECK(options_.worker_type == WorkerType::DRIVER)
      << "The `Shutdown` interface is for driver only.";
  auto global_worker = GetCoreWorker();
  RAY_CHECK(global_worker);
  global_worker->Disconnect(/*exit_type*/ rpc::WorkerExitType::INTENDED_USER_EXIT,
                            /*exit_detail*/ "Shutdown by ray.shutdown().");
  global_worker->Shutdown();
  {
    auto write_locked = core_worker_.LockForWrite();
    write_locked.Get().reset();
  }
}

std::shared_ptr<CoreWorker> CoreWorkerProcessImpl::TryGetCoreWorker() const {
  const auto read_locked = core_worker_.LockForRead();
  return read_locked.Get();
}

std::shared_ptr<CoreWorker> CoreWorkerProcessImpl::GetCoreWorker() const {
  const auto read_locked = core_worker_.LockForRead();
  if (!read_locked.Get()) {
    // This could only happen when the worker has already been shutdown.
    // In this case, we should exit without crashing.
    // TODO(scv119): A better solution could be returning error code
    // and handling it at language frontend.
    if (options_.worker_type == WorkerType::DRIVER) {
      RAY_LOG(ERROR) << "The core worker has already been shutdown. This happens when "
                        "the language frontend accesses the Ray's worker after it is "
                        "shutdown. The process will exit";
    } else {
      RAY_LOG(INFO) << "The core worker has already been shutdown. This happens when "
                       "the language frontend accesses the Ray's worker after it is "
                       "shutdown. The process will exit";
    }
    QuickExit();
  }
  RAY_CHECK(read_locked.Get()) << "core_worker_ must not be NULL";
  return read_locked.Get();
}

}  // namespace core

}  // namespace ray<|MERGE_RESOLUTION|>--- conflicted
+++ resolved
@@ -242,15 +242,6 @@
   // connect to Raylet after a number of retries, this can be changed later
   // so that the worker (java/python .etc) can retrieve and handle the error
   // instead of crashing.
-<<<<<<< HEAD
-=======
-  auto raylet_address = rpc::RayletClientPool::GenerateRayletAddress(
-      local_node_id, options.node_ip_address, options.node_manager_port);
-  auto local_raylet_rpc_client = std::make_shared<raylet::RayletClient>(
-      std::move(raylet_address),
-      *client_call_manager,
-      /*raylet_unavailable_timeout_callback=*/[] {});
->>>>>>> 5d05513c
   auto core_worker_server =
       std::make_unique<rpc::GrpcServer>(WorkerTypeString(options.worker_type),
                                         assigned_port,
@@ -284,7 +275,7 @@
   }
 
   auto raylet_address = rpc::RayletClientPool::GenerateRayletAddress(
-      local_raylet_id, options.node_ip_address, options.node_manager_port);
+      local_node_id, options.node_ip_address, options.node_manager_port);
 
   auto local_raylet_rpc_client = std::make_shared<raylet::RayletClient>(
       std::move(raylet_address),
@@ -297,7 +288,7 @@
         return std::make_shared<ray::raylet::RayletClient>(
             addr,
             *core_worker->client_call_manager_,
-            addr.raylet_id() == local_raylet_id.Binary()
+            addr.node_id() == local_node_id.Binary()
                 ? []() {}
                 : rpc::RayletClientPool::GetDefaultUnavailableTimeoutCallback(
                       core_worker->gcs_client_.get(),
@@ -305,7 +296,7 @@
                       addr));
       });
 
-  raylet_rpc_client_pool->AddExistingClient(local_raylet_id,
+  raylet_rpc_client_pool->AddExistingClient(local_node_id,
                                             std::move(local_raylet_rpc_client));
 
   std::shared_ptr<rpc::CoreWorkerClientPool> core_worker_client_pool =
