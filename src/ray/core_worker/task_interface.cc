--- conflicted
+++ resolved
@@ -134,13 +134,8 @@
 
   // Compute return IDs.
   (*return_ids).resize(num_returns);
-<<<<<<< HEAD
   for (size_t i = 0; i < num_returns; i++) {
-    (*return_ids)[i] = ObjectID::ForTaskReturn(task_id, i + 1);
-=======
-  for (int i = 0; i < num_returns; i++) {
     (*return_ids)[i] = ObjectID::ForTaskReturn(task_id, i + 1, /*transport_type=*/0);
->>>>>>> d372f24e
   }
 }
 
