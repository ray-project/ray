#include "ray/core_worker/task_interface.h"
#include "ray/core_worker/context.h"
#include "ray/core_worker/core_worker.h"
#include "ray/core_worker/task_interface.h"
#include "ray/core_worker/transport/direct_actor_transport.h"
#include "ray/core_worker/transport/raylet_transport.h"

namespace ray {

ActorHandle::ActorHandle(
    const class ActorID &actor_id, const class ActorHandleID &actor_handle_id,
    const Language actor_language, bool is_direct_call,
    const std::vector<std::string> &actor_creation_task_function_descriptor) {
  inner_.set_actor_id(actor_id.Data(), actor_id.Size());
  inner_.set_actor_handle_id(actor_handle_id.Data(), actor_handle_id.Size());
  inner_.set_actor_language(actor_language);
  *inner_.mutable_actor_creation_task_function_descriptor() = {
      actor_creation_task_function_descriptor.begin(),
      actor_creation_task_function_descriptor.end()};
  const auto &actor_creation_task_id = TaskID::ForActorCreationTask(actor_id);
  const auto &actor_creation_dummy_object_id =
      ObjectID::ForTaskReturn(actor_creation_task_id, /*index=*/1, /*transport_type=*/0);
  inner_.set_actor_cursor(actor_creation_dummy_object_id.Data(),
                          actor_creation_dummy_object_id.Size());
  inner_.set_is_direct_call(is_direct_call);
}

ActorHandle::ActorHandle(const ActorHandle &other)
    : inner_(other.inner_), new_actor_handles_(other.new_actor_handles_) {}

ray::ActorID ActorHandle::ActorID() const {
  return ActorID::FromBinary(inner_.actor_id());
};

ray::ActorHandleID ActorHandle::ActorHandleID() const {
  return ActorHandleID::FromBinary(inner_.actor_handle_id());
};

Language ActorHandle::ActorLanguage() const { return inner_.actor_language(); };

std::vector<std::string> ActorHandle::ActorCreationTaskFunctionDescriptor() const {
  return VectorFromProtobuf(inner_.actor_creation_task_function_descriptor());
};

ObjectID ActorHandle::ActorCursor() const {
  return ObjectID::FromBinary(inner_.actor_cursor());
};

int64_t ActorHandle::TaskCounter() const { return inner_.task_counter(); };

int64_t ActorHandle::NumForks() const { return inner_.num_forks(); };

bool ActorHandle::IsDirectCallActor() const { return inner_.is_direct_call(); }

ActorHandle ActorHandle::Fork() {
  ActorHandle new_handle;
  std::unique_lock<std::mutex> guard(mutex_);
  new_handle.inner_ = inner_;
  inner_.set_num_forks(inner_.num_forks() + 1);
  const auto next_actor_handle_id = ComputeNextActorHandleId(
      ActorHandleID::FromBinary(inner_.actor_handle_id()), inner_.num_forks());
  new_handle.inner_.set_actor_handle_id(next_actor_handle_id.Data(),
                                        next_actor_handle_id.Size());
  new_actor_handles_.push_back(next_actor_handle_id);
  guard.unlock();

  new_handle.inner_.set_task_counter(0);
  new_handle.inner_.set_num_forks(0);
  return new_handle;
}

void ActorHandle::Serialize(std::string *output) {
  std::unique_lock<std::mutex> guard(mutex_);
  inner_.SerializeToString(output);
}

ActorHandle ActorHandle::Deserialize(const std::string &data) {
  ActorHandle ret;
  ret.inner_.ParseFromString(data);
  return ret;
}

ActorHandle::ActorHandle() {}

void ActorHandle::SetActorCursor(const ObjectID &actor_cursor) {
  inner_.set_actor_cursor(actor_cursor.Binary());
};

int64_t ActorHandle::IncreaseTaskCounter() {
  int64_t old = inner_.task_counter();
  inner_.set_task_counter(old + 1);
  return old;
}

std::vector<ray::ActorHandleID> ActorHandle::NewActorHandles() const {
  return new_actor_handles_;
}

void ActorHandle::ClearNewActorHandles() { new_actor_handles_.clear(); }

CoreWorkerTaskInterface::CoreWorkerTaskInterface(
    WorkerContext &worker_context, std::unique_ptr<RayletClient> &raylet_client,
    CoreWorkerObjectInterface &object_interface, boost::asio::io_service &io_service,
    gcs::RedisGcsClient &gcs_client, bool use_asio_rpc)
    : worker_context_(worker_context) {
  task_submitters_.emplace(TaskTransportType::RAYLET,
                           std::unique_ptr<CoreWorkerRayletTaskSubmitter>(
                               new CoreWorkerRayletTaskSubmitter(raylet_client)));
<<<<<<< HEAD
  task_submitters_.emplace(TaskTransportType::DIRECT_ACTOR,
                           std::unique_ptr<CoreWorkerDirectActorTaskSubmitter>(
                               new CoreWorkerDirectActorTaskSubmitter(
                                   io_service, gcs_client, object_interface, use_asio_rpc)));
=======
  task_submitters_.emplace(
      TaskTransportType::DIRECT_ACTOR,
      std::unique_ptr<CoreWorkerDirectActorTaskSubmitter>(
          new CoreWorkerDirectActorTaskSubmitter(
              io_service, gcs_client,
              object_interface.CreateStoreProvider(StoreProviderType::MEMORY))));
>>>>>>> c852213b
}

void CoreWorkerTaskInterface::BuildCommonTaskSpec(
    TaskSpecBuilder &builder, const TaskID &task_id, const int task_index,
    const RayFunction &function, const std::vector<TaskArg> &args, uint64_t num_returns,
    const std::unordered_map<std::string, double> &required_resources,
    const std::unordered_map<std::string, double> &required_placement_resources,
    TaskTransportType transport_type, std::vector<ObjectID> *return_ids) {
  // Build common task spec.
  builder.SetCommonTaskSpec(task_id, function.language, function.function_descriptor,
                            worker_context_.GetCurrentJobID(),
                            worker_context_.GetCurrentTaskID(), task_index, num_returns,
                            required_resources, required_placement_resources);
  // Set task arguments.
  for (const auto &arg : args) {
    if (arg.IsPassedByReference()) {
      builder.AddByRefArg(arg.GetReference());
    } else {
      builder.AddByValueArg(arg.GetValue()->Data(), arg.GetValue()->Size());
    }
  }

  // Compute return IDs.
  (*return_ids).resize(num_returns);
  for (size_t i = 0; i < num_returns; i++) {
    (*return_ids)[i] =
        ObjectID::ForTaskReturn(task_id, i + 1,
                                /*transport_type=*/static_cast<int>(transport_type));
  }
}

Status CoreWorkerTaskInterface::SubmitTask(const RayFunction &function,
                                           const std::vector<TaskArg> &args,
                                           const TaskOptions &task_options,
                                           std::vector<ObjectID> *return_ids) {
  TaskSpecBuilder builder;
  const int next_task_index = worker_context_.GetNextTaskIndex();
  const auto task_id =
      TaskID::ForNormalTask(worker_context_.GetCurrentJobID(),
                            worker_context_.GetCurrentTaskID(), next_task_index);
  BuildCommonTaskSpec(builder, task_id, next_task_index, function, args,
                      task_options.num_returns, task_options.resources, {},
                      TaskTransportType::RAYLET, return_ids);
  return task_submitters_[TaskTransportType::RAYLET]->SubmitTask(builder.Build());
}

Status CoreWorkerTaskInterface::CreateActor(
    const RayFunction &function, const std::vector<TaskArg> &args,
    const ActorCreationOptions &actor_creation_options,
    std::unique_ptr<ActorHandle> *actor_handle) {
  const int next_task_index = worker_context_.GetNextTaskIndex();
  const ActorID actor_id =
      ActorID::Of(worker_context_.GetCurrentJobID(), worker_context_.GetCurrentTaskID(),
                  next_task_index);
  const TaskID actor_creation_task_id = TaskID::ForActorCreationTask(actor_id);
  std::vector<ObjectID> return_ids;
  TaskSpecBuilder builder;
  BuildCommonTaskSpec(builder, actor_creation_task_id, next_task_index, function, args, 1,
                      actor_creation_options.resources, actor_creation_options.resources,
                      TaskTransportType::RAYLET, &return_ids);
  builder.SetActorCreationTaskSpec(actor_id, actor_creation_options.max_reconstructions,
                                   actor_creation_options.dynamic_worker_options);

  *actor_handle = std::unique_ptr<ActorHandle>(new ActorHandle(
      actor_id, ActorHandleID::Nil(), function.language,
      actor_creation_options.is_direct_call, function.function_descriptor));
  (*actor_handle)->IncreaseTaskCounter();
  (*actor_handle)->SetActorCursor(return_ids[0]);

  return task_submitters_[TaskTransportType::RAYLET]->SubmitTask(builder.Build());
}

Status CoreWorkerTaskInterface::SubmitActorTask(ActorHandle &actor_handle,
                                                const RayFunction &function,
                                                const std::vector<TaskArg> &args,
                                                const TaskOptions &task_options,
                                                std::vector<ObjectID> *return_ids) {
  // Add one for actor cursor object id for tasks.
  const auto num_returns = task_options.num_returns + 1;

  const bool is_direct_call = actor_handle.IsDirectCallActor();
  const auto transport_type =
      is_direct_call ? TaskTransportType::DIRECT_ACTOR : TaskTransportType::RAYLET;

  // Build common task spec.
  TaskSpecBuilder builder;
  const int next_task_index = worker_context_.GetNextTaskIndex();
  const auto actor_task_id = TaskID::ForActorTask(
      worker_context_.GetCurrentJobID(), worker_context_.GetCurrentTaskID(),
      next_task_index, actor_handle.ActorID());
  BuildCommonTaskSpec(builder, actor_task_id, next_task_index, function, args,
                      num_returns, task_options.resources, {}, transport_type,
                      return_ids);

  std::unique_lock<std::mutex> guard(actor_handle.mutex_);
  // Build actor task spec.
  const auto actor_creation_task_id =
      TaskID::ForActorCreationTask(actor_handle.ActorID());
  const auto actor_creation_dummy_object_id =
      ObjectID::ForTaskReturn(actor_creation_task_id, /*index=*/1,
                              /*transport_type=*/static_cast<int>(transport_type));
  builder.SetActorTaskSpec(
      actor_handle.ActorID(), actor_handle.ActorHandleID(),
      actor_creation_dummy_object_id,
      /*previous_actor_task_dummy_object_id=*/actor_handle.ActorCursor(),
      actor_handle.IncreaseTaskCounter(), actor_handle.NewActorHandles());

  // Manipulate actor handle state.
  auto actor_cursor = (*return_ids).back();
  actor_handle.SetActorCursor(actor_cursor);
  actor_handle.ClearNewActorHandles();

  guard.unlock();

  // Submit task.
  auto status = task_submitters_[transport_type]->SubmitTask(builder.Build());
  // Remove cursor from return ids.
  (*return_ids).pop_back();

  return status;
}

}  // namespace ray<|MERGE_RESOLUTION|>--- conflicted
+++ resolved
@@ -106,19 +106,11 @@
   task_submitters_.emplace(TaskTransportType::RAYLET,
                            std::unique_ptr<CoreWorkerRayletTaskSubmitter>(
                                new CoreWorkerRayletTaskSubmitter(raylet_client)));
-<<<<<<< HEAD
   task_submitters_.emplace(TaskTransportType::DIRECT_ACTOR,
                            std::unique_ptr<CoreWorkerDirectActorTaskSubmitter>(
-                               new CoreWorkerDirectActorTaskSubmitter(
-                                   io_service, gcs_client, object_interface, use_asio_rpc)));
-=======
-  task_submitters_.emplace(
-      TaskTransportType::DIRECT_ACTOR,
-      std::unique_ptr<CoreWorkerDirectActorTaskSubmitter>(
-          new CoreWorkerDirectActorTaskSubmitter(
-              io_service, gcs_client,
-              object_interface.CreateStoreProvider(StoreProviderType::MEMORY))));
->>>>>>> c852213b
+                               new CoreWorkerDirectActorTaskSubmitter(io_service, gcs_client,
+                                   object_interface.CreateStoreProvider(StoreProviderType::MEMORY),
+                                   use_asio_rpc)));
 }
 
 void CoreWorkerTaskInterface::BuildCommonTaskSpec(
