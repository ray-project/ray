--- conflicted
+++ resolved
@@ -91,15 +91,11 @@
 void ActorHandle::ClearNewActorHandles() { new_actor_handles_.clear(); }
 
 CoreWorkerTaskInterface::CoreWorkerTaskInterface(
-<<<<<<< HEAD
-    WorkerContext &worker_context, std::shared_ptr<RayletClient> raylet_client)
-=======
     WorkerContext &worker_context, std::unique_ptr<RayletClient> &raylet_client)
->>>>>>> 5733690a
     : worker_context_(worker_context) {
   task_submitters_.emplace(static_cast<int>(TaskTransportType::RAYLET),
                            std::unique_ptr<CoreWorkerRayletTaskSubmitter>(
-                               new CoreWorkerRayletTaskSubmitter(*raylet_client)));
+                               new CoreWorkerRayletTaskSubmitter(raylet_client)));
 }
 
 raylet::TaskSpecBuilder CoreWorkerTaskInterface::BuildCommonTaskSpec(
@@ -152,24 +148,12 @@
 
   const ActorID actor_id = ActorID::FromBinary(return_ids[0].Binary());
   builder.SetActorCreationTaskSpec(actor_id, actor_creation_options.max_reconstructions,
-                                   {});
-
-<<<<<<< HEAD
-  // Note that the caller is supposed to specify required placement resources
-  // correctly via actor_creation_options.resources.
-  ray::raylet::TaskSpecification spec(
-      context.GetCurrentJobID(), context.GetCurrentTaskID(), next_task_index,
-      actor_creation_id, ObjectID::Nil(), actor_creation_options.max_reconstructions,
-      ActorID::Nil(), ActorHandleID::Nil(), 0, {}, task_arguments, 1,
-      actor_creation_options.resources, actor_creation_options.resources,
-      function.language, function.function_descriptor,
-      actor_creation_options.dynamic_worker_options);
-=======
+                                   actor_creation_options.dynamic_worker_options);
+
   *actor_handle = std::unique_ptr<ActorHandle>(new ActorHandle(
       actor_id, ActorHandleID::Nil(), function.language, function.function_descriptor));
   (*actor_handle)->IncreaseTaskCounter();
   (*actor_handle)->SetActorCursor(return_ids[0]);
->>>>>>> 5733690a
 
   const TaskSpec task(builder.Build(), {});
   return task_submitters_[static_cast<int>(TaskTransportType::RAYLET)]->SubmitTask(task);
@@ -196,19 +180,7 @@
                            actor_handle.IncreaseTaskCounter(),
                            actor_handle.NewActorHandles());
 
-<<<<<<< HEAD
-  ray::raylet::TaskSpecification spec(
-      context.GetCurrentJobID(), context.GetCurrentTaskID(), next_task_index,
-      ActorID::Nil(), actor_creation_dummy_object_id, 0, actor_handle.ActorID(),
-      actor_handle.ActorHandleID(), actor_handle.IncreaseTaskCounter(),
-      actor_handle.NewActorHandles(), task_arguments, num_returns, task_options.resources,
-      task_options.resources, function.language, function.function_descriptor, {});
-
-  std::vector<ObjectID> execution_dependencies;
-  execution_dependencies.push_back(actor_handle.ActorCursor());
-=======
   const TaskSpec task(builder.Build(), {actor_handle.ActorCursor()});
->>>>>>> 5733690a
 
   // Manipulate actor handle state.
   auto actor_cursor = (*return_ids).back();
