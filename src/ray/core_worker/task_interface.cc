#include "ray/core_worker/task_interface.h"
#include "ray/core_worker/context.h"
#include "ray/core_worker/core_worker.h"
#include "ray/core_worker/task_interface.h"
#include "ray/core_worker/transport/direct_actor_transport.h"
#include "ray/core_worker/transport/raylet_transport.h"

namespace ray {

ActorHandle::ActorHandle(
    const class ActorID &actor_id, const class ActorHandleID &actor_handle_id,
    const Language actor_language, bool is_direct_call,
    const std::vector<std::string> &actor_creation_task_function_descriptor) {
  inner_.set_actor_id(actor_id.Data(), actor_id.Size());
  inner_.set_actor_handle_id(actor_handle_id.Data(), actor_handle_id.Size());
  inner_.set_actor_language(actor_language);
  *inner_.mutable_actor_creation_task_function_descriptor() = {
      actor_creation_task_function_descriptor.begin(),
      actor_creation_task_function_descriptor.end()};
  inner_.set_actor_cursor(actor_id.Data(), actor_id.Size());
  inner_.set_is_direct_call(is_direct_call);
}

ActorHandle::ActorHandle(const ActorHandle &other)
    : inner_(other.inner_), new_actor_handles_(other.new_actor_handles_) {}

ray::ActorID ActorHandle::ActorID() const {
  return ActorID::FromBinary(inner_.actor_id());
};

ray::ActorHandleID ActorHandle::ActorHandleID() const {
  return ActorHandleID::FromBinary(inner_.actor_handle_id());
};

Language ActorHandle::ActorLanguage() const { return inner_.actor_language(); };

std::vector<std::string> ActorHandle::ActorCreationTaskFunctionDescriptor() const {
  return VectorFromProtobuf(inner_.actor_creation_task_function_descriptor());
};

ObjectID ActorHandle::ActorCursor() const {
  return ObjectID::FromBinary(inner_.actor_cursor());
};

int64_t ActorHandle::TaskCounter() const { return inner_.task_counter(); };

int64_t ActorHandle::NumForks() const { return inner_.num_forks(); };

bool ActorHandle::IsDirectCallActor() const { return inner_.is_direct_call(); }

ActorHandle ActorHandle::Fork() {
  ActorHandle new_handle;
  std::unique_lock<std::mutex> guard(mutex_);
  new_handle.inner_ = inner_;
  inner_.set_num_forks(inner_.num_forks() + 1);
  const auto next_actor_handle_id = ComputeNextActorHandleId(
      ActorHandleID::FromBinary(inner_.actor_handle_id()), inner_.num_forks());
  new_handle.inner_.set_actor_handle_id(next_actor_handle_id.Data(),
                                        next_actor_handle_id.Size());
  new_actor_handles_.push_back(next_actor_handle_id);
  guard.unlock();

  new_handle.inner_.set_task_counter(0);
  new_handle.inner_.set_num_forks(0);
  return new_handle;
}

void ActorHandle::Serialize(std::string *output) {
  std::unique_lock<std::mutex> guard(mutex_);
  inner_.SerializeToString(output);
}

ActorHandle ActorHandle::Deserialize(const std::string &data) {
  ActorHandle ret;
  ret.inner_.ParseFromString(data);
  return ret;
}

ActorHandle::ActorHandle() {}

void ActorHandle::SetActorCursor(const ObjectID &actor_cursor) {
  inner_.set_actor_cursor(actor_cursor.Binary());
};

int64_t ActorHandle::IncreaseTaskCounter() {
  int64_t old = inner_.task_counter();
  inner_.set_task_counter(old + 1);
  return old;
}

std::vector<ray::ActorHandleID> ActorHandle::NewActorHandles() const {
  return new_actor_handles_;
}

void ActorHandle::ClearNewActorHandles() { new_actor_handles_.clear(); }

CoreWorkerTaskInterface::CoreWorkerTaskInterface(
    WorkerContext &worker_context, std::unique_ptr<RayletClient> &raylet_client,
    CoreWorkerObjectInterface &object_interface, boost::asio::io_service &io_service,
    gcs::RedisGcsClient &gcs_client)
    : worker_context_(worker_context) {
  task_submitters_.emplace(TaskTransportType::RAYLET,
                           std::unique_ptr<CoreWorkerRayletTaskSubmitter>(
                               new CoreWorkerRayletTaskSubmitter(raylet_client)));
  task_submitters_.emplace(TaskTransportType::DIRECT_ACTOR,
                           std::unique_ptr<CoreWorkerDirectActorTaskSubmitter>(
                               new CoreWorkerDirectActorTaskSubmitter(
                                   io_service, gcs_client, object_interface)));
}

void CoreWorkerTaskInterface::BuildCommonTaskSpec(
    TaskSpecBuilder &builder, const RayFunction &function,
    const std::vector<TaskArg> &args, uint64_t num_returns,
    const std::unordered_map<std::string, double> &required_resources,
    const std::unordered_map<std::string, double> &required_placement_resources,
    std::vector<ObjectID> *return_ids) {
  auto next_task_index = worker_context_.GetNextTaskIndex();
  // Build common task spec.
  builder.SetCommonTaskSpec(
      function.language, function.function_descriptor, worker_context_.GetCurrentJobID(),
      worker_context_.GetCurrentTaskID(), next_task_index, num_returns,
      required_resources, required_placement_resources);
  // Set task arguments.
  for (const auto &arg : args) {
    if (arg.IsPassedByReference()) {
      builder.AddByRefArg(arg.GetReference());
    } else {
      builder.AddByValueArg(arg.GetValue()->Data(), arg.GetValue()->Size());
    }
  }

  // Compute return IDs.
  const auto task_id = TaskID::FromBinary(builder.GetMessage().task_id());
  (*return_ids).resize(num_returns);
  for (int i = 0; i < num_returns; i++) {
    (*return_ids)[i] = ObjectID::ForTaskReturn(task_id, i + 1);
  }
}

Status CoreWorkerTaskInterface::SubmitTask(const RayFunction &function,
                                           const std::vector<TaskArg> &args,
                                           const TaskOptions &task_options,
                                           std::vector<ObjectID> *return_ids) {
  TaskSpecBuilder builder;
  BuildCommonTaskSpec(builder, function, args, task_options.num_returns,
                      task_options.resources, {}, return_ids);
  return task_submitters_[TaskTransportType::RAYLET]->SubmitTask(builder.Build());
}

Status CoreWorkerTaskInterface::CreateActor(
    const RayFunction &function, const std::vector<TaskArg> &args,
    const ActorCreationOptions &actor_creation_options,
    std::unique_ptr<ActorHandle> *actor_handle) {
  std::vector<ObjectID> return_ids;
<<<<<<< HEAD
  auto builder = BuildCommonTaskSpec(function, args, 1, actor_creation_options.resources,
                                     actor_creation_options.resources, {}, &return_ids);
=======
  TaskSpecBuilder builder;
  BuildCommonTaskSpec(builder, function, args, 1, actor_creation_options.resources,
                      actor_creation_options.resources, &return_ids);
>>>>>>> 991e71dd

  const ActorID actor_id = ActorID::FromBinary(return_ids[0].Binary());
  builder.SetActorCreationTaskSpec(actor_id, actor_creation_options.max_reconstructions,
                                   {});

  *actor_handle = std::unique_ptr<ActorHandle>(new ActorHandle(
      actor_id, ActorHandleID::Nil(), function.language,
      actor_creation_options.is_direct_call, function.function_descriptor));
  (*actor_handle)->IncreaseTaskCounter();
  (*actor_handle)->SetActorCursor(return_ids[0]);

  return task_submitters_[TaskTransportType::RAYLET]->SubmitTask(builder.Build());
}

Status CoreWorkerTaskInterface::SubmitActorTask(ActorHandle &actor_handle,
                                                const RayFunction &function,
                                                const std::vector<TaskArg> &args,
                                                const TaskOptions &task_options,
                                                std::vector<ObjectID> *return_ids) {
  // Add one for actor cursor object id for tasks.
  const auto num_returns = task_options.num_returns + 1;

  // Build common task spec.
  TaskSpecBuilder builder;
  BuildCommonTaskSpec(builder, function, args, num_returns, task_options.resources, {},
                      return_ids);

  std::unique_lock<std::mutex> guard(actor_handle.mutex_);
  // Build actor task spec.
  const auto actor_creation_dummy_object_id =
      ObjectID::FromBinary(actor_handle.ActorID().Binary());
  builder.SetActorTaskSpec(
      actor_handle.ActorID(), actor_handle.ActorHandleID(),
      actor_creation_dummy_object_id,
      /*previous_actor_task_dummy_object_id=*/actor_handle.ActorCursor(),
      actor_handle.IncreaseTaskCounter(), actor_handle.NewActorHandles());

  // Manipulate actor handle state.
  auto actor_cursor = (*return_ids).back();
  actor_handle.SetActorCursor(actor_cursor);
  actor_handle.ClearNewActorHandles();

  guard.unlock();

  // Submit task.
  const bool is_direct_call = actor_handle.IsDirectCallActor();
  const auto transport_type =
      is_direct_call ? TaskTransportType::DIRECT_ACTOR : TaskTransportType::RAYLET;
  auto status = task_submitters_[transport_type]->SubmitTask(builder.Build());
  // Remove cursor from return ids.
  (*return_ids).pop_back();

  return status;
}

}  // namespace ray<|MERGE_RESOLUTION|>--- conflicted
+++ resolved
@@ -152,14 +152,9 @@
     const ActorCreationOptions &actor_creation_options,
     std::unique_ptr<ActorHandle> *actor_handle) {
   std::vector<ObjectID> return_ids;
-<<<<<<< HEAD
-  auto builder = BuildCommonTaskSpec(function, args, 1, actor_creation_options.resources,
-                                     actor_creation_options.resources, {}, &return_ids);
-=======
   TaskSpecBuilder builder;
   BuildCommonTaskSpec(builder, function, args, 1, actor_creation_options.resources,
                       actor_creation_options.resources, &return_ids);
->>>>>>> 991e71dd
 
   const ActorID actor_id = ActorID::FromBinary(return_ids[0].Binary());
   builder.SetActorCreationTaskSpec(actor_id, actor_creation_options.max_reconstructions,
