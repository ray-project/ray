#ifndef RAY_CORE_WORKER_COMMON_H
#define RAY_CORE_WORKER_COMMON_H

#include <string>

#include "ray/common/buffer.h"
#include "ray/common/id.h"
#include "ray/common/task/task_spec.h"
#include "ray/rpc/raylet/raylet_client.h"
#include "ray/util/util.h"

namespace ray {
using WorkerType = rpc::WorkerType;

/// Information about a remote function.
struct RayFunction {
  /// Language of the remote function.
  const Language language;
  /// Function descriptor of the remote function.
  const std::vector<std::string> function_descriptor;
};

/// Argument of a task.
class TaskArg {
 public:
  /// Create a pass-by-reference task argument.
  ///
  /// \param[in] object_id Id of the argument.
  /// \return The task argument.
  static TaskArg PassByReference(const ObjectID &object_id) {
    return TaskArg(std::make_shared<ObjectID>(object_id), nullptr);
  }

  /// Create a pass-by-reference task argument.
  ///
  /// \param[in] object_id Id of the argument.
  /// \return The task argument.
  static TaskArg PassByValue(const std::shared_ptr<Buffer> &data) {
    return TaskArg(nullptr, data);
  }

  /// Return true if this argument is passed by reference, false if passed by value.
  bool IsPassedByReference() const { return id_ != nullptr; }

  /// Get the reference object ID.
  const ObjectID &GetReference() const {
    RAY_CHECK(id_ != nullptr) << "This argument isn't passed by reference.";
    return *id_;
  }

  /// Get the value.
  std::shared_ptr<Buffer> GetValue() const {
    RAY_CHECK(data_ != nullptr) << "This argument isn't passed by value.";
    return data_;
  }

 private:
  TaskArg(const std::shared_ptr<ObjectID> id, const std::shared_ptr<Buffer> data)
      : id_(id), data_(data) {}

  /// Id of the argument, if passed by reference, otherwise nullptr.
  const std::shared_ptr<ObjectID> id_;
  /// Data of the argument, if passed by value, otherwise nullptr.
  const std::shared_ptr<Buffer> data_;
};

<<<<<<< HEAD
enum class StoreProviderType { LOCAL_PLASMA, PLASMA };
=======
/// Information of a task
struct TaskInfo {
  /// The ID of task.
  const TaskID task_id;
  /// The job ID.
  const JobID job_id;
  /// The type of task.
  const TaskType task_type;
};

enum class StoreProviderType { LOCAL_PLASMA, PLASMA, MEMORY };
>>>>>>> 0a3ff489

enum class TaskTransportType { RAYLET, DIRECT_ACTOR };

}  // namespace ray

#endif  // RAY_CORE_WORKER_COMMON_H<|MERGE_RESOLUTION|>--- conflicted
+++ resolved
@@ -64,21 +64,7 @@
   const std::shared_ptr<Buffer> data_;
 };
 
-<<<<<<< HEAD
-enum class StoreProviderType { LOCAL_PLASMA, PLASMA };
-=======
-/// Information of a task
-struct TaskInfo {
-  /// The ID of task.
-  const TaskID task_id;
-  /// The job ID.
-  const JobID job_id;
-  /// The type of task.
-  const TaskType task_type;
-};
-
 enum class StoreProviderType { LOCAL_PLASMA, PLASMA, MEMORY };
->>>>>>> 0a3ff489
 
 enum class TaskTransportType { RAYLET, DIRECT_ACTOR };
 
