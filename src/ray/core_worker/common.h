--- conflicted
+++ resolved
@@ -1,434 +1,217 @@
-<<<<<<< HEAD
-// Copyright 2017 The Ray Authors.
-//
-// Licensed under the Apache License, Version 2.0 (the "License");
-// you may not use this file except in compliance with the License.
-// You may obtain a copy of the License at
-//
-//  http://www.apache.org/licenses/LICENSE-2.0
-//
-// Unless required by applicable law or agreed to in writing, software
-// distributed under the License is distributed on an "AS IS" BASIS,
-// WITHOUT WARRANTIES OR CONDITIONS OF ANY KIND, either express or implied.
-// See the License for the specific language governing permissions and
-// limitations under the License.
-
-#pragma once
-
-#include <string>
-
-#include "ray/common/id.h"
-#include "ray/common/ray_object.h"
-#include "ray/common/task/task_spec.h"
-#include "ray/raylet_client/raylet_client.h"
-#include "ray/util/util.h"
-
-namespace ray {
-namespace core {
-
-using WorkerType = rpc::WorkerType;
-
-// Return a string representation of the worker type.
-std::string WorkerTypeString(WorkerType type);
-
-// Return a string representation of the language.
-std::string LanguageString(Language language);
-
-// Return a string representation of the named actor to cache, in format of
-// `namespace-[job_id-]actor_name`
-std::string GenerateCachedActorName(const std::string &ns, const std::string &actor_name);
-
-/// Information about a remote function.
-class RayFunction {
- public:
-  RayFunction() {}
-  RayFunction(Language language, const FunctionDescriptor &function_descriptor)
-      : language_(language), function_descriptor_(function_descriptor) {}
-
-  Language GetLanguage() const { return language_; }
-
-  const FunctionDescriptor &GetFunctionDescriptor() const { return function_descriptor_; }
-
- private:
-  Language language_;
-  FunctionDescriptor function_descriptor_;
-};
-
-/// Options for all tasks (actor and non-actor) except for actor creation.
-struct TaskOptions {
-  TaskOptions() {}
-  TaskOptions(std::string name, int num_returns,
-              std::unordered_map<std::string, double> &resources,
-              const std::string &concurrency_group_name = "",
-              const std::string &serialized_runtime_env = "{}")
-      : name(name),
-        num_returns(num_returns),
-        resources(resources),
-        concurrency_group_name(concurrency_group_name),
-        serialized_runtime_env(serialized_runtime_env) {}
-
-  /// The name of this task.
-  std::string name;
-  /// Number of returns of this task.
-  int num_returns = 1;
-  /// Resources required by this task.
-  std::unordered_map<std::string, double> resources;
-  /// The name of the concurrency group in which this task will be executed.
-  std::string concurrency_group_name;
-  // Runtime Env used by this task. Propagated to child actors and tasks.
-  std::string serialized_runtime_env;
-};
-
-/// Options for actor creation tasks.
-struct ActorCreationOptions {
-  ActorCreationOptions() {}
-  ActorCreationOptions(int64_t max_restarts, int64_t max_task_retries,
-                       int max_concurrency,
-                       const std::unordered_map<std::string, double> &resources,
-                       const std::unordered_map<std::string, double> &placement_resources,
-                       const std::vector<std::string> &dynamic_worker_options,
-                       bool is_detached, std::string &name, std::string &ray_namespace,
-                       bool is_asyncio,
-                       const rpc::SchedulingStrategy &scheduling_strategy,
-                       const std::string &serialized_runtime_env = "{}",
-                       const std::vector<ConcurrencyGroup> &concurrency_groups = {},
-                       bool execute_out_of_order = false)
-      : max_restarts(max_restarts),
-        max_task_retries(max_task_retries),
-        max_concurrency(max_concurrency),
-        resources(resources),
-        placement_resources(placement_resources),
-        dynamic_worker_options(dynamic_worker_options),
-        is_detached(is_detached),
-        name(name),
-        ray_namespace(ray_namespace),
-        is_asyncio(is_asyncio),
-        serialized_runtime_env(serialized_runtime_env),
-        concurrency_groups(concurrency_groups.begin(), concurrency_groups.end()),
-        execute_out_of_order(execute_out_of_order),
-        scheduling_strategy(scheduling_strategy){};
-
-  /// Maximum number of times that the actor should be restarted if it dies
-  /// unexpectedly. A value of -1 indicates infinite restarts. If it's 0, the
-  /// actor won't be restarted.
-  const int64_t max_restarts = 0;
-  /// Maximum number of times that individual tasks can be retried at the
-  /// actor, if the actor dies unexpectedly. If -1, then the task may be
-  /// retried infinitely many times.
-  const int64_t max_task_retries = 0;
-  /// The max number of concurrent tasks to run on this direct call actor.
-  const int max_concurrency = 1;
-  /// Resources required by the whole lifetime of this actor.
-  const std::unordered_map<std::string, double> resources;
-  /// Resources required to place this actor.
-  const std::unordered_map<std::string, double> placement_resources;
-  /// The dynamic options used in the worker command when starting a worker process for
-  /// an actor creation task.
-  const std::vector<std::string> dynamic_worker_options;
-  /// Whether to keep the actor persistent after driver exit. If true, this will set
-  /// the worker to not be destroyed after the driver shutdown.
-  const bool is_detached = false;
-  /// The name to give this detached actor that can be used to get a handle to it from
-  /// other drivers. This must be globally unique across the cluster.
-  /// This should set if and only if is_detached is true.
-  const std::string name;
-  /// The namespace to give this detached actor so that the actor is only visible
-  /// with the namespace.
-  /// This should set if and only if is_detached is true.
-  const std::string ray_namespace;
-  /// Whether to use async mode of direct actor call.
-  const bool is_asyncio = false;
-  // Runtime Env used by this actor.  Propagated to child actors and tasks.
-  std::string serialized_runtime_env;
-  /// The actor concurrency groups to indicate how this actor perform its
-  /// methods concurrently.
-  const std::vector<ConcurrencyGroup> concurrency_groups;
-  /// Wether the actor execute tasks out of order.
-  const bool execute_out_of_order = false;
-  // The strategy about how to schedule this actor.
-  rpc::SchedulingStrategy scheduling_strategy;
-};
-
-using PlacementStrategy = rpc::PlacementStrategy;
-
-struct PlacementGroupCreationOptions {
-  PlacementGroupCreationOptions(
-      std::string name, PlacementStrategy strategy,
-      std::vector<std::unordered_map<std::string, double>> bundles, bool is_detached)
-      : name(std::move(name)),
-        strategy(strategy),
-        bundles(std::move(bundles)),
-        is_detached(is_detached) {}
-
-  /// The name of the placement group.
-  const std::string name;
-  /// The strategy to place the bundle in Placement Group.
-  const PlacementStrategy strategy = rpc::PACK;
-  /// The resource bundles in this placement group.
-  const std::vector<std::unordered_map<std::string, double>> bundles;
-  /// Whether to keep the placement group persistent after its creator dead.
-  const bool is_detached = false;
-};
-
-class ObjectLocation {
- public:
-  ObjectLocation(NodeID primary_node_id, uint64_t object_size,
-                 std::vector<NodeID> node_ids, bool is_spilled, std::string spilled_url,
-                 NodeID spilled_node_id)
-      : primary_node_id_(primary_node_id),
-        object_size_(object_size),
-        node_ids_(std::move(node_ids)),
-        is_spilled_(is_spilled),
-        spilled_url_(std::move(spilled_url)),
-        spilled_node_id_(spilled_node_id) {}
-
-  const NodeID &GetPrimaryNodeID() const { return primary_node_id_; }
-
-  const uint64_t GetObjectSize() const { return object_size_; }
-
-  const std::vector<NodeID> &GetNodeIDs() const { return node_ids_; }
-
-  bool IsSpilled() const { return is_spilled_; }
-
-  const std::string &GetSpilledURL() const { return spilled_url_; }
-
-  const NodeID &GetSpilledNodeID() const { return spilled_node_id_; }
-
- private:
-  /// The ID of the node has the primary copy of the object.
-  /// Nil if the object is pending resolution.
-  const NodeID primary_node_id_;
-  /// The size of the object in bytes.
-  const uint64_t object_size_;
-  /// The IDs of the nodes that this object appeared on or was evicted by.
-  const std::vector<NodeID> node_ids_;
-  /// Whether this object has been spilled.
-  const bool is_spilled_;
-  /// If spilled, the URL of this object's spill location.
-  const std::string spilled_url_;
-  /// If spilled, the ID of the node that spilled the object. Nil if the object was
-  /// spilled to distributed external storage.
-  const NodeID spilled_node_id_;
-};
-
-}  // namespace core
-}  // namespace ray
-=======
-// Copyright 2017 The Ray Authors.
-//
-// Licensed under the Apache License, Version 2.0 (the "License");
-// you may not use this file except in compliance with the License.
-// You may obtain a copy of the License at
-//
-//  http://www.apache.org/licenses/LICENSE-2.0
-//
-// Unless required by applicable law or agreed to in writing, software
-// distributed under the License is distributed on an "AS IS" BASIS,
-// WITHOUT WARRANTIES OR CONDITIONS OF ANY KIND, either express or implied.
-// See the License for the specific language governing permissions and
-// limitations under the License.
-
-#pragma once
-
-#include <string>
-
-#include "ray/common/id.h"
-#include "ray/common/ray_object.h"
-#include "ray/common/task/task_spec.h"
-#include "ray/raylet_client/raylet_client.h"
-#include "ray/util/util.h"
-
-namespace ray {
-namespace core {
-
-using WorkerType = rpc::WorkerType;
-
-// Return a string representation of the worker type.
-std::string WorkerTypeString(WorkerType type);
-
-// Return a string representation of the language.
-std::string LanguageString(Language language);
-
-// Return a string representation of the named actor to cache, in format of
-// `namespace-[job_id-]actor_name`
-std::string GenerateCachedActorName(const std::string &ns, const std::string &actor_name);
-
-/// Information about a remote function.
-class RayFunction {
- public:
-  RayFunction() {}
-  RayFunction(Language language, const FunctionDescriptor &function_descriptor)
-      : language_(language), function_descriptor_(function_descriptor) {}
-
-  Language GetLanguage() const { return language_; }
-
-  const FunctionDescriptor &GetFunctionDescriptor() const { return function_descriptor_; }
-
- private:
-  Language language_;
-  FunctionDescriptor function_descriptor_;
-};
-
-/// Options for all tasks (actor and non-actor) except for actor creation.
-struct TaskOptions {
-  TaskOptions() {}
-  TaskOptions(std::string name, int num_returns,
-              std::unordered_map<std::string, double> &resources,
-              const std::string &concurrency_group_name = "",
-              const std::string &serialized_runtime_env = "{}")
-      : name(name),
-        num_returns(num_returns),
-        resources(resources),
-        concurrency_group_name(concurrency_group_name),
-        serialized_runtime_env(serialized_runtime_env) {}
-
-  /// The name of this task.
-  std::string name;
-  /// Number of returns of this task.
-  int num_returns = 1;
-  /// Resources required by this task.
-  std::unordered_map<std::string, double> resources;
-  /// The name of the concurrency group in which this task will be executed.
-  std::string concurrency_group_name;
-  // Runtime Env used by this task. Propagated to child actors and tasks.
-  std::string serialized_runtime_env;
-};
-
-/// Options for actor creation tasks.
-struct ActorCreationOptions {
-  ActorCreationOptions() {}
-  ActorCreationOptions(int64_t max_restarts, int64_t max_task_retries,
-                       int max_concurrency,
-                       const std::unordered_map<std::string, double> &resources,
-                       const std::unordered_map<std::string, double> &placement_resources,
-                       const std::vector<std::string> &dynamic_worker_options,
-                       std::optional<bool> is_detached, std::string &name,
-                       std::string &ray_namespace, bool is_asyncio,
-                       const rpc::SchedulingStrategy &scheduling_strategy,
-                       const std::string &serialized_runtime_env = "{}",
-                       const std::vector<ConcurrencyGroup> &concurrency_groups = {},
-                       bool execute_out_of_order = false, int32_t max_pending_calls = -1)
-      : max_restarts(max_restarts),
-        max_task_retries(max_task_retries),
-        max_concurrency(max_concurrency),
-        resources(resources),
-        placement_resources(placement_resources),
-        dynamic_worker_options(dynamic_worker_options),
-        is_detached(std::move(is_detached)),
-        name(name),
-        ray_namespace(ray_namespace),
-        is_asyncio(is_asyncio),
-        serialized_runtime_env(serialized_runtime_env),
-        concurrency_groups(concurrency_groups.begin(), concurrency_groups.end()),
-        execute_out_of_order(execute_out_of_order),
-        max_pending_calls(max_pending_calls),
-        scheduling_strategy(scheduling_strategy){};
-
-  /// Maximum number of times that the actor should be restarted if it dies
-  /// unexpectedly. A value of -1 indicates infinite restarts. If it's 0, the
-  /// actor won't be restarted.
-  const int64_t max_restarts = 0;
-  /// Maximum number of times that individual tasks can be retried at the
-  /// actor, if the actor dies unexpectedly. If -1, then the task may be
-  /// retried infinitely many times.
-  const int64_t max_task_retries = 0;
-  /// The max number of concurrent tasks to run on this direct call actor.
-  const int max_concurrency = 1;
-  /// Resources required by the whole lifetime of this actor.
-  const std::unordered_map<std::string, double> resources;
-  /// Resources required to place this actor.
-  const std::unordered_map<std::string, double> placement_resources;
-  /// The dynamic options used in the worker command when starting a worker process for
-  /// an actor creation task.
-  const std::vector<std::string> dynamic_worker_options;
-  /// Whether to keep the actor persistent after driver exit. If true, this will set
-  /// the worker to not be destroyed after the driver shutdown.
-  std::optional<bool> is_detached;
-  /// The name to give this detached actor that can be used to get a handle to it from
-  /// other drivers. This must be globally unique across the cluster.
-  /// This should set if and only if is_detached is true.
-  const std::string name;
-  /// The namespace to give this detached actor so that the actor is only visible
-  /// with the namespace.
-  /// This should set if and only if is_detached is true.
-  const std::string ray_namespace;
-  /// Whether to use async mode of direct actor call.
-  const bool is_asyncio = false;
-  // Runtime Env used by this actor.  Propagated to child actors and tasks.
-  std::string serialized_runtime_env;
-  /// The actor concurrency groups to indicate how this actor perform its
-  /// methods concurrently.
-  const std::vector<ConcurrencyGroup> concurrency_groups;
-  /// Wether the actor execute tasks out of order.
-  const bool execute_out_of_order = false;
-  /// The maxmium actor call pending count.
-  const int max_pending_calls = -1;
-  // The strategy about how to schedule this actor.
-  rpc::SchedulingStrategy scheduling_strategy;
-};
-
-using PlacementStrategy = rpc::PlacementStrategy;
-
-struct PlacementGroupCreationOptions {
-  PlacementGroupCreationOptions(
-      std::string name, PlacementStrategy strategy,
-      std::vector<std::unordered_map<std::string, double>> bundles, bool is_detached)
-      : name(std::move(name)),
-        strategy(strategy),
-        bundles(std::move(bundles)),
-        is_detached(is_detached) {}
-
-  /// The name of the placement group.
-  const std::string name;
-  /// The strategy to place the bundle in Placement Group.
-  const PlacementStrategy strategy = rpc::PACK;
-  /// The resource bundles in this placement group.
-  const std::vector<std::unordered_map<std::string, double>> bundles;
-  /// Whether to keep the placement group persistent after its creator dead.
-  const bool is_detached = false;
-};
-
-class ObjectLocation {
- public:
-  ObjectLocation(NodeID primary_node_id, uint64_t object_size,
-                 std::vector<NodeID> node_ids, bool is_spilled, std::string spilled_url,
-                 NodeID spilled_node_id)
-      : primary_node_id_(primary_node_id),
-        object_size_(object_size),
-        node_ids_(std::move(node_ids)),
-        is_spilled_(is_spilled),
-        spilled_url_(std::move(spilled_url)),
-        spilled_node_id_(spilled_node_id) {}
-
-  const NodeID &GetPrimaryNodeID() const { return primary_node_id_; }
-
-  const uint64_t GetObjectSize() const { return object_size_; }
-
-  const std::vector<NodeID> &GetNodeIDs() const { return node_ids_; }
-
-  bool IsSpilled() const { return is_spilled_; }
-
-  const std::string &GetSpilledURL() const { return spilled_url_; }
-
-  const NodeID &GetSpilledNodeID() const { return spilled_node_id_; }
-
- private:
-  /// The ID of the node has the primary copy of the object.
-  /// Nil if the object is pending resolution.
-  const NodeID primary_node_id_;
-  /// The size of the object in bytes.
-  const uint64_t object_size_;
-  /// The IDs of the nodes that this object appeared on or was evicted by.
-  const std::vector<NodeID> node_ids_;
-  /// Whether this object has been spilled.
-  const bool is_spilled_;
-  /// If spilled, the URL of this object's spill location.
-  const std::string spilled_url_;
-  /// If spilled, the ID of the node that spilled the object. Nil if the object was
-  /// spilled to distributed external storage.
-  const NodeID spilled_node_id_;
-};
-
-}  // namespace core
-}  // namespace ray
->>>>>>> 19672688
+// Copyright 2017 The Ray Authors.
+//
+// Licensed under the Apache License, Version 2.0 (the "License");
+// you may not use this file except in compliance with the License.
+// You may obtain a copy of the License at
+//
+//  http://www.apache.org/licenses/LICENSE-2.0
+//
+// Unless required by applicable law or agreed to in writing, software
+// distributed under the License is distributed on an "AS IS" BASIS,
+// WITHOUT WARRANTIES OR CONDITIONS OF ANY KIND, either express or implied.
+// See the License for the specific language governing permissions and
+// limitations under the License.
+
+#pragma once
+
+#include <string>
+
+#include "ray/common/id.h"
+#include "ray/common/ray_object.h"
+#include "ray/common/task/task_spec.h"
+#include "ray/raylet_client/raylet_client.h"
+#include "ray/util/util.h"
+
+namespace ray {
+namespace core {
+
+using WorkerType = rpc::WorkerType;
+
+// Return a string representation of the worker type.
+std::string WorkerTypeString(WorkerType type);
+
+// Return a string representation of the language.
+std::string LanguageString(Language language);
+
+// Return a string representation of the named actor to cache, in format of
+// `namespace-[job_id-]actor_name`
+std::string GenerateCachedActorName(const std::string &ns, const std::string &actor_name);
+
+/// Information about a remote function.
+class RayFunction {
+ public:
+  RayFunction() {}
+  RayFunction(Language language, const FunctionDescriptor &function_descriptor)
+      : language_(language), function_descriptor_(function_descriptor) {}
+
+  Language GetLanguage() const { return language_; }
+
+  const FunctionDescriptor &GetFunctionDescriptor() const { return function_descriptor_; }
+
+ private:
+  Language language_;
+  FunctionDescriptor function_descriptor_;
+};
+
+/// Options for all tasks (actor and non-actor) except for actor creation.
+struct TaskOptions {
+  TaskOptions() {}
+  TaskOptions(std::string name, int num_returns,
+              std::unordered_map<std::string, double> &resources,
+              const std::string &concurrency_group_name = "",
+              const std::string &serialized_runtime_env = "{}")
+      : name(name),
+        num_returns(num_returns),
+        resources(resources),
+        concurrency_group_name(concurrency_group_name),
+        serialized_runtime_env(serialized_runtime_env) {}
+
+  /// The name of this task.
+  std::string name;
+  /// Number of returns of this task.
+  int num_returns = 1;
+  /// Resources required by this task.
+  std::unordered_map<std::string, double> resources;
+  /// The name of the concurrency group in which this task will be executed.
+  std::string concurrency_group_name;
+  // Runtime Env used by this task. Propagated to child actors and tasks.
+  std::string serialized_runtime_env;
+};
+
+/// Options for actor creation tasks.
+struct ActorCreationOptions {
+  ActorCreationOptions() {}
+  ActorCreationOptions(int64_t max_restarts, int64_t max_task_retries,
+                       int max_concurrency,
+                       const std::unordered_map<std::string, double> &resources,
+                       const std::unordered_map<std::string, double> &placement_resources,
+                       const std::vector<std::string> &dynamic_worker_options,
+                       std::optional<bool> is_detached, std::string &name,
+                       std::string &ray_namespace, bool is_asyncio,
+                       const rpc::SchedulingStrategy &scheduling_strategy,
+                       const std::string &serialized_runtime_env = "{}",
+                       const std::vector<ConcurrencyGroup> &concurrency_groups = {},
+                       bool execute_out_of_order = false, int32_t max_pending_calls = -1)
+      : max_restarts(max_restarts),
+        max_task_retries(max_task_retries),
+        max_concurrency(max_concurrency),
+        resources(resources),
+        placement_resources(placement_resources),
+        dynamic_worker_options(dynamic_worker_options),
+        is_detached(std::move(is_detached)),
+        name(name),
+        ray_namespace(ray_namespace),
+        is_asyncio(is_asyncio),
+        serialized_runtime_env(serialized_runtime_env),
+        concurrency_groups(concurrency_groups.begin(), concurrency_groups.end()),
+        execute_out_of_order(execute_out_of_order),
+        max_pending_calls(max_pending_calls),
+        scheduling_strategy(scheduling_strategy){};
+
+  /// Maximum number of times that the actor should be restarted if it dies
+  /// unexpectedly. A value of -1 indicates infinite restarts. If it's 0, the
+  /// actor won't be restarted.
+  const int64_t max_restarts = 0;
+  /// Maximum number of times that individual tasks can be retried at the
+  /// actor, if the actor dies unexpectedly. If -1, then the task may be
+  /// retried infinitely many times.
+  const int64_t max_task_retries = 0;
+  /// The max number of concurrent tasks to run on this direct call actor.
+  const int max_concurrency = 1;
+  /// Resources required by the whole lifetime of this actor.
+  const std::unordered_map<std::string, double> resources;
+  /// Resources required to place this actor.
+  const std::unordered_map<std::string, double> placement_resources;
+  /// The dynamic options used in the worker command when starting a worker process for
+  /// an actor creation task.
+  const std::vector<std::string> dynamic_worker_options;
+  /// Whether to keep the actor persistent after driver exit. If true, this will set
+  /// the worker to not be destroyed after the driver shutdown.
+  std::optional<bool> is_detached;
+  /// The name to give this detached actor that can be used to get a handle to it from
+  /// other drivers. This must be globally unique across the cluster.
+  /// This should set if and only if is_detached is true.
+  const std::string name;
+  /// The namespace to give this detached actor so that the actor is only visible
+  /// with the namespace.
+  /// This should set if and only if is_detached is true.
+  const std::string ray_namespace;
+  /// Whether to use async mode of direct actor call.
+  const bool is_asyncio = false;
+  // Runtime Env used by this actor.  Propagated to child actors and tasks.
+  std::string serialized_runtime_env;
+  /// The actor concurrency groups to indicate how this actor perform its
+  /// methods concurrently.
+  const std::vector<ConcurrencyGroup> concurrency_groups;
+  /// Wether the actor execute tasks out of order.
+  const bool execute_out_of_order = false;
+  /// The maxmium actor call pending count.
+  const int max_pending_calls = -1;
+  // The strategy about how to schedule this actor.
+  rpc::SchedulingStrategy scheduling_strategy;
+};
+
+using PlacementStrategy = rpc::PlacementStrategy;
+
+struct PlacementGroupCreationOptions {
+  PlacementGroupCreationOptions(
+      std::string name, PlacementStrategy strategy,
+      std::vector<std::unordered_map<std::string, double>> bundles, bool is_detached)
+      : name(std::move(name)),
+        strategy(strategy),
+        bundles(std::move(bundles)),
+        is_detached(is_detached) {}
+
+  /// The name of the placement group.
+  const std::string name;
+  /// The strategy to place the bundle in Placement Group.
+  const PlacementStrategy strategy = rpc::PACK;
+  /// The resource bundles in this placement group.
+  const std::vector<std::unordered_map<std::string, double>> bundles;
+  /// Whether to keep the placement group persistent after its creator dead.
+  const bool is_detached = false;
+};
+
+class ObjectLocation {
+ public:
+  ObjectLocation(NodeID primary_node_id, uint64_t object_size,
+                 std::vector<NodeID> node_ids, bool is_spilled, std::string spilled_url,
+                 NodeID spilled_node_id)
+      : primary_node_id_(primary_node_id),
+        object_size_(object_size),
+        node_ids_(std::move(node_ids)),
+        is_spilled_(is_spilled),
+        spilled_url_(std::move(spilled_url)),
+        spilled_node_id_(spilled_node_id) {}
+
+  const NodeID &GetPrimaryNodeID() const { return primary_node_id_; }
+
+  const uint64_t GetObjectSize() const { return object_size_; }
+
+  const std::vector<NodeID> &GetNodeIDs() const { return node_ids_; }
+
+  bool IsSpilled() const { return is_spilled_; }
+
+  const std::string &GetSpilledURL() const { return spilled_url_; }
+
+  const NodeID &GetSpilledNodeID() const { return spilled_node_id_; }
+
+ private:
+  /// The ID of the node has the primary copy of the object.
+  /// Nil if the object is pending resolution.
+  const NodeID primary_node_id_;
+  /// The size of the object in bytes.
+  const uint64_t object_size_;
+  /// The IDs of the nodes that this object appeared on or was evicted by.
+  const std::vector<NodeID> node_ids_;
+  /// Whether this object has been spilled.
+  const bool is_spilled_;
+  /// If spilled, the URL of this object's spill location.
+  const std::string spilled_url_;
+  /// If spilled, the ID of the node that spilled the object. Nil if the object was
+  /// spilled to distributed external storage.
+  const NodeID spilled_node_id_;
+};
+
+}  // namespace core
+}  // namespace ray