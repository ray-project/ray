--- conflicted
+++ resolved
@@ -90,13 +90,8 @@
       BundleID placement_options = std::make_pair(PlacementGroupID::Nil(), -1),
       bool placement_group_capture_child_tasks = true,
       const std::string &serialized_runtime_env = "{}",
-<<<<<<< HEAD
-      const std::vector<ConcurrencyGroup> &concurrency_groups = {})
-=======
-      const std::vector<std::string> &runtime_env_uris = {},
       const std::vector<ConcurrencyGroup> &concurrency_groups = {},
       bool execute_out_of_order = false)
->>>>>>> 255bdc8f
       : max_restarts(max_restarts),
         max_task_retries(max_task_retries),
         max_concurrency(max_concurrency),
@@ -110,13 +105,8 @@
         placement_options(placement_options),
         placement_group_capture_child_tasks(placement_group_capture_child_tasks),
         serialized_runtime_env(serialized_runtime_env),
-<<<<<<< HEAD
-        concurrency_groups(concurrency_groups.begin(), concurrency_groups.end()){};
-=======
-        runtime_env_uris(runtime_env_uris),
         concurrency_groups(concurrency_groups.begin(), concurrency_groups.end()),
         execute_out_of_order(execute_out_of_order){};
->>>>>>> 255bdc8f
 
   /// Maximum number of times that the actor should be restarted if it dies
   /// unexpectedly. A value of -1 indicates infinite restarts. If it's 0, the
