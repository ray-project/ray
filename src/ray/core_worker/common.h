--- conflicted
+++ resolved
@@ -5,24 +5,12 @@
 
 #include "ray/common/buffer.h"
 #include "ray/common/id.h"
-<<<<<<< HEAD
 #include "ray/common/task/task_spec.h"
-=======
-#include "ray/protobuf/core_worker.pb.h"
->>>>>>> e568d80b
 #include "ray/raylet/raylet_client.h"
 #include "ray/util/util.h"
 
 namespace ray {
-<<<<<<< HEAD
 using WorkerType = rpc::WorkerType;
-=======
-
-using rpc::Language;
-using rpc::RunMode;
-using rpc::TaskType;
-using rpc::WorkerType;
->>>>>>> e568d80b
 
 /// Information about a remote function.
 struct RayFunction {
@@ -76,48 +64,9 @@
   const std::shared_ptr<Buffer> data_;
 };
 
-/// Information of a task
-struct TaskInfo {
-  /// The ID of task.
-  const TaskID task_id;
-  /// The job ID.
-  const JobID job_id;
-  /// The type of task.
-  const TaskType task_type;
-};
+enum class StoreProviderType { LOCAL_PLASMA, PLASMA };
 
-<<<<<<< HEAD
-enum class StoreProviderType { LOCAL_PLASMA, PLASMA };
-=======
-/// Task specification, which includes the immutable information about the task
-/// which are determined at the submission time.
-/// TODO(zhijunfu): this can be removed after everything is moved to protobuf.
-class TaskSpec {
- public:
-  TaskSpec(const raylet::TaskSpecification &task_spec,
-           const std::vector<ObjectID> &dependencies)
-      : task_spec_(task_spec), dependencies_(dependencies) {}
-
-  TaskSpec(const raylet::TaskSpecification &&task_spec,
-           const std::vector<ObjectID> &&dependencies)
-      : task_spec_(task_spec), dependencies_(dependencies) {}
-
-  const raylet::TaskSpecification &GetTaskSpecification() const { return task_spec_; }
-
-  const std::vector<ObjectID> &GetDependencies() const { return dependencies_; }
-
- private:
-  /// Raylet task specification.
-  raylet::TaskSpecification task_spec_;
-
-  /// Dependencies.
-  std::vector<ObjectID> dependencies_;
-};
-
-enum class StoreProviderType { PLASMA, MOCK };
->>>>>>> e568d80b
-
-enum class TaskTransportType { RAYLET, MOCK };
+enum class TaskTransportType { RAYLET };
 
 }  // namespace ray
 
