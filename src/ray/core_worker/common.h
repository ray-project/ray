--- conflicted
+++ resolved
@@ -222,24 +222,13 @@
       NodeID soft_target_node_id = NodeID::Nil(),
       std::vector<std::unordered_map<std::string, std::string>> bundle_label_selector =
           {})
-<<<<<<< HEAD
-      : name(std::move(name)),
-        strategy(strategy),
-        bundles(std::move(bundles)),
-        is_detached(is_detached_p),
-        soft_target_node_id(soft_target_node_id),
-        bundle_label_selector(std::move(bundle_label_selector)) {
-    RAY_CHECK(soft_target_node_id.IsNil() || strategy == PlacementStrategy::STRICT_PACK)
-=======
       : name_(std::move(name)),
         strategy_(strategy),
         bundles_(std::move(bundles)),
         is_detached_(is_detached_p),
-        max_cpu_fraction_per_node_(max_cpu_fraction_per_node),
         soft_target_node_id_(soft_target_node_id),
         bundle_label_selector_(std::move(bundle_label_selector)) {
     RAY_CHECK(soft_target_node_id_.IsNil() || strategy_ == PlacementStrategy::STRICT_PACK)
->>>>>>> cd1825a8
         << "soft_target_node_id only works with STRICT_PACK now";
   }
 
@@ -250,13 +239,7 @@
   /// The resource bundles in this placement group.
   const std::vector<std::unordered_map<std::string, double>> bundles_;
   /// Whether to keep the placement group persistent after its creator dead.
-<<<<<<< HEAD
-  const bool is_detached = false;
-=======
   const bool is_detached_ = false;
-  /// The maximum fraction of CPU cores this placement group can take up on each node.
-  const double max_cpu_fraction_per_node_;
->>>>>>> cd1825a8
   /// ID of the target node where bundles should be placed
   /// iff the target node has enough available resources and alive.
   /// Otherwise, the bundles can be placed elsewhere.
