// Copyright 2017 The Ray Authors.
//
// Licensed under the Apache License, Version 2.0 (the "License");
// you may not use this file except in compliance with the License.
// You may obtain a copy of the License at
//
//  http://www.apache.org/licenses/LICENSE-2.0
//
// Unless required by applicable law or agreed to in writing, software
// distributed under the License is distributed on an "AS IS" BASIS,
// WITHOUT WARRANTIES OR CONDITIONS OF ANY KIND, either express or implied.
// See the License for the specific language governing permissions and
// limitations under the License.

#ifndef RAY_CORE_WORKER_COMMON_H
#define RAY_CORE_WORKER_COMMON_H

#include <string>

#include "ray/common/id.h"
#include "ray/common/ray_object.h"
#include "ray/common/task/task_spec.h"
#include "ray/raylet/raylet_client.h"
#include "ray/util/util.h"

namespace ray {

using WorkerType = rpc::WorkerType;

// Return a string representation of the worker type.
std::string WorkerTypeString(WorkerType type);

// Return a string representation of the language.
std::string LanguageString(Language language);

/// Information about a remote function.
class RayFunction {
 public:
  RayFunction() {}
  RayFunction(Language language, const ray::FunctionDescriptor &function_descriptor)
      : language_(language), function_descriptor_(function_descriptor) {}

  Language GetLanguage() const { return language_; }

  const ray::FunctionDescriptor &GetFunctionDescriptor() const {
    return function_descriptor_;
  }

 private:
  Language language_;
  ray::FunctionDescriptor function_descriptor_;
};

/// Argument of a task.
class TaskArg {
 public:
  /// Create a pass-by-reference task argument.
  ///
  /// \param[in] object_id Id of the argument.
  /// \return The task argument.
  static TaskArg PassByReference(const ObjectID &object_id) {
    return TaskArg(std::make_shared<ObjectID>(object_id), nullptr);
  }

  /// Create a pass-by-value task argument.
  ///
  /// \param[in] value Value of the argument.
  /// \return The task argument.
  static TaskArg PassByValue(const std::shared_ptr<RayObject> &value) {
    RAY_CHECK(value) << "Value can't be null.";
    return TaskArg(nullptr, value);
  }

  /// Return true if this argument is passed by reference, false if passed by value.
  bool IsPassedByReference() const { return id_ != nullptr; }

  /// Get the reference object ID.
  const ObjectID &GetReference() const {
    RAY_CHECK(id_ != nullptr) << "This argument isn't passed by reference.";
    return *id_;
  }

  /// Get the value.
  const RayObject &GetValue() const {
    RAY_CHECK(value_ != nullptr) << "This argument isn't passed by value.";
    return *value_;
  }

 private:
  TaskArg(const std::shared_ptr<ObjectID> id, const std::shared_ptr<RayObject> value)
      : id_(id), value_(value) {}

  /// Id of the argument if passed by reference, otherwise nullptr.
  const std::shared_ptr<ObjectID> id_;
  /// Value of the argument if passed by value, otherwise nullptr.
  const std::shared_ptr<RayObject> value_;
};

/// Options for all tasks (actor and non-actor) except for actor creation.
struct TaskOptions {
  TaskOptions() {}
  TaskOptions(int num_returns, std::unordered_map<std::string, double> &resources)
      : num_returns(num_returns), resources(resources) {}

  /// Number of returns of this task.
  int num_returns = 1;
  /// Resources required by this task.
  std::unordered_map<std::string, double> resources;
};

/// Options for actor creation tasks.
struct ActorCreationOptions {
  ActorCreationOptions() {}
  ActorCreationOptions(uint64_t max_restarts, int max_concurrency,
                       const std::unordered_map<std::string, double> &resources,
                       const std::unordered_map<std::string, double> &placement_resources,
                       const std::vector<std::string> &dynamic_worker_options,
<<<<<<< HEAD
                       bool is_detached, bool is_asyncio)
      : max_restarts(max_restarts),
=======
                       bool is_detached, std::string &name, bool is_asyncio)
      : max_reconstructions(max_reconstructions),
>>>>>>> 3a25f5f5
        max_concurrency(max_concurrency),
        resources(resources),
        placement_resources(placement_resources),
        dynamic_worker_options(dynamic_worker_options),
        is_detached(is_detached),
        name(name),
        is_asyncio(is_asyncio){};

  /// Maximum number of times that the actor should be reconstructed when it dies
  /// unexpectedly. A value of -1 indicates infinite restarts.
  /// If it's 0, the actor won't be restarted.
  const int64_t max_restarts = 0;
  /// The max number of concurrent tasks to run on this direct call actor.
  const int max_concurrency = 1;
  /// Resources required by the whole lifetime of this actor.
  const std::unordered_map<std::string, double> resources;
  /// Resources required to place this actor.
  const std::unordered_map<std::string, double> placement_resources;
  /// The dynamic options used in the worker command when starting a worker process for
  /// an actor creation task.
  const std::vector<std::string> dynamic_worker_options;
  /// Whether to keep the actor persistent after driver exit. If true, this will set
  /// the worker to not be destroyed after the driver shutdown.
  const bool is_detached = false;
  /// The name to give this detached actor that can be used to get a handle to it from
  /// other drivers. This must be globally unique across the cluster.
  /// This should set if and only if is_detached is true.
  const std::string name;
  /// Whether to use async mode of direct actor call.
  const bool is_asyncio = false;
};

}  // namespace ray

#endif  // RAY_CORE_WORKER_COMMON_H<|MERGE_RESOLUTION|>--- conflicted
+++ resolved
@@ -115,13 +115,8 @@
                        const std::unordered_map<std::string, double> &resources,
                        const std::unordered_map<std::string, double> &placement_resources,
                        const std::vector<std::string> &dynamic_worker_options,
-<<<<<<< HEAD
-                       bool is_detached, bool is_asyncio)
+                       bool is_detached, std::string &name, bool is_asyncio)
       : max_restarts(max_restarts),
-=======
-                       bool is_detached, std::string &name, bool is_asyncio)
-      : max_reconstructions(max_reconstructions),
->>>>>>> 3a25f5f5
         max_concurrency(max_concurrency),
         resources(resources),
         placement_resources(placement_resources),
