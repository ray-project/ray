#ifndef RAY_CORE_WORKER_COMMON_H
#define RAY_CORE_WORKER_COMMON_H

#include <string>

#include "ray/common/id.h"
#include "ray/common/ray_object.h"
#include "ray/common/task/task_spec.h"
#include "ray/raylet/raylet_client.h"
#include "ray/util/util.h"

namespace ray {
using WorkerType = rpc::WorkerType;

// Return a string representation of the worker type.
std::string WorkerTypeString(WorkerType type);

// Return a string representation of the language.
std::string LanguageString(Language language);

/// Information about a remote function.
class RayFunction {
 public:
  RayFunction() {}
  RayFunction(Language language, const std::vector<std::string> &function_descriptor)
      : language_(language), function_descriptor_(function_descriptor) {}

  Language GetLanguage() const { return language_; }

  const std::vector<std::string> &GetFunctionDescriptor() const {
    return function_descriptor_;
  }

 private:
  Language language_;
  std::vector<std::string> function_descriptor_;
};

/// Argument of a task.
class TaskArg {
 public:
  /// Create a pass-by-reference task argument.
  ///
  /// \param[in] object_id Id of the argument.
  /// \return The task argument.
  static TaskArg PassByReference(const ObjectID &object_id) {
    return TaskArg(std::make_shared<ObjectID>(object_id), nullptr);
  }

  /// Create a pass-by-value task argument.
  ///
  /// \param[in] value Value of the argument.
  /// \return The task argument.
  static TaskArg PassByValue(const std::shared_ptr<RayObject> &value) {
    RAY_CHECK(value) << "Value can't be null.";
    return TaskArg(nullptr, value);
  }

  /// Return true if this argument is passed by reference, false if passed by value.
  bool IsPassedByReference() const { return id_ != nullptr; }

  /// Get the reference object ID.
  const ObjectID &GetReference() const {
    RAY_CHECK(id_ != nullptr) << "This argument isn't passed by reference.";
    return *id_;
  }

  /// Get the value.
  const RayObject &GetValue() const {
    RAY_CHECK(value_ != nullptr) << "This argument isn't passed by value.";
    return *value_;
  }

 private:
  TaskArg(const std::shared_ptr<ObjectID> id, const std::shared_ptr<RayObject> value)
      : id_(id), value_(value) {}

  /// Id of the argument if passed by reference, otherwise nullptr.
  const std::shared_ptr<ObjectID> id_;
  /// Value of the argument if passed by value, otherwise nullptr.
  const std::shared_ptr<RayObject> value_;
};

<<<<<<< HEAD
enum class StoreProviderType { PLASMA, MEMORY };
=======
enum class TaskTransportType { RAYLET, DIRECT_ACTOR };
>>>>>>> c1418b04

/// Options for all tasks (actor and non-actor) except for actor creation.
struct TaskOptions {
  TaskOptions() {}
  TaskOptions(int num_returns, std::unordered_map<std::string, double> &resources)
      : num_returns(num_returns), resources(resources) {}

  /// Number of returns of this task.
  int num_returns = 1;
  /// Resources required by this task.
  std::unordered_map<std::string, double> resources;
};

/// Options for actor creation tasks.
struct ActorCreationOptions {
  ActorCreationOptions() {}
  ActorCreationOptions(uint64_t max_reconstructions, bool is_direct_call,
                       const std::unordered_map<std::string, double> &resources,
                       const std::unordered_map<std::string, double> &placement_resources,
                       const std::vector<std::string> &dynamic_worker_options)
      : max_reconstructions(max_reconstructions),
        is_direct_call(is_direct_call),
        resources(resources),
        placement_resources(placement_resources),
        dynamic_worker_options(dynamic_worker_options) {}

  /// Maximum number of times that the actor should be reconstructed when it dies
  /// unexpectedly. It must be non-negative. If it's 0, the actor won't be reconstructed.
  const uint64_t max_reconstructions = 0;
  /// Whether to use direct actor call. If this is set to true, callers will submit
  /// tasks directly to the created actor without going through raylet.
  const bool is_direct_call = false;
  /// Resources required by the whole lifetime of this actor.
  const std::unordered_map<std::string, double> resources;
  /// Resources required to place this actor.
  const std::unordered_map<std::string, double> placement_resources;
  /// The dynamic options used in the worker command when starting a worker process for
  /// an actor creation task.
  const std::vector<std::string> dynamic_worker_options;
};

}  // namespace ray

#endif  // RAY_CORE_WORKER_COMMON_H<|MERGE_RESOLUTION|>--- conflicted
+++ resolved
@@ -81,12 +81,6 @@
   const std::shared_ptr<RayObject> value_;
 };
 
-<<<<<<< HEAD
-enum class StoreProviderType { PLASMA, MEMORY };
-=======
-enum class TaskTransportType { RAYLET, DIRECT_ACTOR };
->>>>>>> c1418b04
-
 /// Options for all tasks (actor and non-actor) except for actor creation.
 struct TaskOptions {
   TaskOptions() {}
