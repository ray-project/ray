--- conflicted
+++ resolved
@@ -9,15 +9,7 @@
 #include "ray/raylet/raylet_client.h"
 
 namespace ray {
-
-<<<<<<< HEAD
-using rpc::Language;
-using rpc::TaskType;
 using rpc::WorkerType;
-=======
-/// Type of this worker.
-enum class WorkerType { WORKER, DRIVER };
->>>>>>> fd835d10
 
 /// Information about a remote function.
 struct RayFunction {
