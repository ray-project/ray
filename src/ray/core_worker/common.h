#ifndef RAY_CORE_WORKER_COMMON_H
#define RAY_CORE_WORKER_COMMON_H

#include <string>

#include "ray/common/buffer.h"
#include "ray/common/id.h"
#include "ray/common/task/task_spec.h"
#include "ray/raylet/raylet_client.h"

namespace ray {
using WorkerType = rpc::WorkerType;

/// Information about a remote function.
struct RayFunction {
  /// Language of the remote function.
  const Language language;
  /// Function descriptor of the remote function.
  const std::vector<std::string> function_descriptor;
};

/// Argument of a task.
class TaskArg {
 public:
  /// Create a pass-by-reference task argument.
  ///
  /// \param[in] object_id Id of the argument.
  /// \return The task argument.
  static TaskArg PassByReference(const ObjectID &object_id) {
    return TaskArg(std::make_shared<ObjectID>(object_id), nullptr);
  }

  /// Create a pass-by-reference task argument.
  ///
  /// \param[in] object_id Id of the argument.
  /// \return The task argument.
  static TaskArg PassByValue(const std::shared_ptr<Buffer> &data) {
    return TaskArg(nullptr, data);
  }

  /// Return true if this argument is passed by reference, false if passed by value.
  bool IsPassedByReference() const { return id_ != nullptr; }

  /// Get the reference object ID.
  const ObjectID &GetReference() const {
    RAY_CHECK(id_ != nullptr) << "This argument isn't passed by reference.";
    return *id_;
  }

  /// Get the value.
  std::shared_ptr<Buffer> GetValue() const {
    RAY_CHECK(data_ != nullptr) << "This argument isn't passed by value.";
    return data_;
  }

 private:
  TaskArg(const std::shared_ptr<ObjectID> id, const std::shared_ptr<Buffer> data)
      : id_(id), data_(data) {}

  /// Id of the argument, if passed by reference, otherwise nullptr.
  const std::shared_ptr<ObjectID> id_;
  /// Data of the argument, if passed by value, otherwise nullptr.
  const std::shared_ptr<Buffer> data_;
};

/// Information of a task
struct TaskInfo {
  /// The ID of task.
  const TaskID task_id;
  /// The job ID.
  const JobID job_id;
  /// The type of task.
  const TaskType task_type;
};

<<<<<<< HEAD
/// Task specification, which includes the immutable information about the task
/// which are determined at the submission time.
/// TODO(zhijunfu): this can be removed after everything is moved to protobuf.
class TaskSpec {
 public:
  TaskSpec(const TaskSpecification &task_spec, const std::vector<ObjectID> &dependencies)
      : task_spec_(task_spec), dependencies_(dependencies) {}

  TaskSpec(const TaskSpecification &&task_spec,
           const std::vector<ObjectID> &&dependencies)
      : task_spec_(task_spec), dependencies_(dependencies) {}

  const TaskSpecification &GetTaskSpecification() const { return task_spec_; }

  const std::vector<ObjectID> &GetDependencies() const { return dependencies_; }

 private:
  /// Raylet task specification.
  TaskSpecification task_spec_;

  /// Dependencies.
  std::vector<ObjectID> dependencies_;
};

enum class StoreProviderType { LOCAL_PLASMA, PLASMA };
=======
enum class StoreProviderType { PLASMA };
>>>>>>> 214f09d9

enum class TaskTransportType { RAYLET };

}  // namespace ray

#endif  // RAY_CORE_WORKER_COMMON_H<|MERGE_RESOLUTION|>--- conflicted
+++ resolved
@@ -73,35 +73,7 @@
   const TaskType task_type;
 };
 
-<<<<<<< HEAD
-/// Task specification, which includes the immutable information about the task
-/// which are determined at the submission time.
-/// TODO(zhijunfu): this can be removed after everything is moved to protobuf.
-class TaskSpec {
- public:
-  TaskSpec(const TaskSpecification &task_spec, const std::vector<ObjectID> &dependencies)
-      : task_spec_(task_spec), dependencies_(dependencies) {}
-
-  TaskSpec(const TaskSpecification &&task_spec,
-           const std::vector<ObjectID> &&dependencies)
-      : task_spec_(task_spec), dependencies_(dependencies) {}
-
-  const TaskSpecification &GetTaskSpecification() const { return task_spec_; }
-
-  const std::vector<ObjectID> &GetDependencies() const { return dependencies_; }
-
- private:
-  /// Raylet task specification.
-  TaskSpecification task_spec_;
-
-  /// Dependencies.
-  std::vector<ObjectID> dependencies_;
-};
-
 enum class StoreProviderType { LOCAL_PLASMA, PLASMA };
-=======
-enum class StoreProviderType { PLASMA };
->>>>>>> 214f09d9
 
 enum class TaskTransportType { RAYLET };
 
