#ifndef RAY_CORE_WORKER_COMMON_H
#define RAY_CORE_WORKER_COMMON_H

#include <string>

#include "ray/common/buffer.h"
#include "ray/common/id.h"
#include "ray/raylet/raylet_client.h"
#include "ray/raylet/task_spec.h"

namespace ray {

/// Type of this worker.
enum class WorkerType { WORKER, DRIVER };

/// Language of Ray tasks and workers.
enum class WorkerLanguage { PYTHON, JAVA };

/// Information about a remote function.
struct RayFunction {
  /// Language of the remote function.
  const WorkerLanguage language;
  /// Function descriptor of the remote function.
  const std::vector<std::string> function_descriptor;
};

typedef std::vector<std::string> ActorDefinitionDescriptor;

/// Argument of a task.
class TaskArg {
 public:
  /// Create a pass-by-reference task argument.
  ///
  /// \param[in] object_id Id of the argument.
  /// \return The task argument.
  static TaskArg PassByReference(const ObjectID &object_id) {
    return TaskArg(std::make_shared<ObjectID>(object_id), nullptr);
  }

  /// Create a pass-by-reference task argument.
  ///
  /// \param[in] object_id Id of the argument.
  /// \return The task argument.
  static TaskArg PassByValue(const std::shared_ptr<Buffer> &data) {
    return TaskArg(nullptr, data);
  }

  /// Return true if this argument is passed by reference, false if passed by value.
  bool IsPassedByReference() const { return id_ != nullptr; }

  /// Get the reference object ID.
  const ObjectID &GetReference() const {
    RAY_CHECK(id_ != nullptr) << "This argument isn't passed by reference.";
    return *id_;
  }

  /// Get the value.
  std::shared_ptr<Buffer> GetValue() const {
    RAY_CHECK(data_ != nullptr) << "This argument isn't passed by value.";
    return data_;
  }

 private:
  TaskArg(const std::shared_ptr<ObjectID> id, const std::shared_ptr<Buffer> data)
      : id_(id), data_(data) {}

  /// Id of the argument, if passed by reference, otherwise nullptr.
  const std::shared_ptr<ObjectID> id_;
  /// Data of the argument, if passed by value, otherwise nullptr.
  const std::shared_ptr<Buffer> data_;
};

<<<<<<< HEAD
=======
enum class TaskType { NORMAL_TASK, ACTOR_CREATION_TASK, ACTOR_TASK };

>>>>>>> cefbb0c9
/// Information of a task
struct TaskInfo {
  /// The ID of task.
  const TaskID task_id;
<<<<<<< HEAD
  /// The driver ID.
  const DriverID driver_id;
  /// Whether this task is to create an actor.
  const bool is_actor_creation_task;
  /// Whether this task is to execute a function of an actor.
  const bool is_actor_task;
=======
  /// The job ID.
  const JobID job_id;
  /// The type of task.
  const TaskType task_type;
>>>>>>> cefbb0c9
};

/// Task specification, which includes the immutable information about the task
/// which are determined at the submission time.
/// TODO(zhijunfu): this can be removed after everything is moved to protobuf.
class TaskSpec {
 public:
  TaskSpec(const raylet::TaskSpecification &task_spec,
           const std::vector<ObjectID> &dependencies)
      : task_spec_(task_spec), dependencies_(dependencies) {}

  TaskSpec(const raylet::TaskSpecification &&task_spec,
           const std::vector<ObjectID> &&dependencies)
      : task_spec_(task_spec), dependencies_(dependencies) {}

  const raylet::TaskSpecification &GetTaskSpecification() const { return task_spec_; }

  const std::vector<ObjectID> &GetDependencies() const { return dependencies_; }

 private:
  /// Raylet task specification.
  raylet::TaskSpecification task_spec_;

  /// Dependencies.
  std::vector<ObjectID> dependencies_;
};

enum class StoreProviderType { PLASMA };

enum class TaskTransportType { RAYLET };

}  // namespace ray

#endif  // RAY_CORE_WORKER_COMMON_H<|MERGE_RESOLUTION|>--- conflicted
+++ resolved
@@ -70,28 +70,16 @@
   const std::shared_ptr<Buffer> data_;
 };
 
-<<<<<<< HEAD
-=======
 enum class TaskType { NORMAL_TASK, ACTOR_CREATION_TASK, ACTOR_TASK };
 
->>>>>>> cefbb0c9
 /// Information of a task
 struct TaskInfo {
   /// The ID of task.
   const TaskID task_id;
-<<<<<<< HEAD
-  /// The driver ID.
-  const DriverID driver_id;
-  /// Whether this task is to create an actor.
-  const bool is_actor_creation_task;
-  /// Whether this task is to execute a function of an actor.
-  const bool is_actor_task;
-=======
   /// The job ID.
   const JobID job_id;
   /// The type of task.
   const TaskType task_type;
->>>>>>> cefbb0c9
 };
 
 /// Task specification, which includes the immutable information about the task
