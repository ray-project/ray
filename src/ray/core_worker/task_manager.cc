// Copyright 2017 The Ray Authors.
//
// Licensed under the Apache License, Version 2.0 (the "License");
// you may not use this file except in compliance with the License.
// You may obtain a copy of the License at
//
//  http://www.apache.org/licenses/LICENSE-2.0
//
// Unless required by applicable law or agreed to in writing, software
// distributed under the License is distributed on an "AS IS" BASIS,
// WITHOUT WARRANTIES OR CONDITIONS OF ANY KIND, either express or implied.
// See the License for the specific language governing permissions and
// limitations under the License.

#include "ray/core_worker/task_manager.h"

#include "ray/common/buffer.h"
#include "ray/common/common_protocol.h"
#include "ray/common/constants.h"
#include "ray/util/util.h"

namespace ray {
namespace core {

// Start throttling task failure logs once we hit this threshold.
const int64_t kTaskFailureThrottlingThreshold = 50;

// Throttle task failure logs to once this interval.
const int64_t kTaskFailureLoggingFrequencyMillis = 5000;

TaskStatusCounter::TaskStatusCounter() {}

void TaskStatusCounter::Swap(rpc::TaskStatus old_status, rpc::TaskStatus new_status) {
  if (old_status == new_status) {
    return;
  }
  counters_[old_status] -= 1;
  counters_[new_status] += 1;
  RAY_CHECK(counters_[old_status] >= 0);
  // Note that we set a Source=owner label so that metrics reported here don't
  // conflict with metrics reported from core_worker.h.
  ray::stats::STATS_tasks.Record(
      counters_[old_status],
      {{"State", rpc::TaskStatus_Name(old_status)}, {"Source", "owner"}});
  ray::stats::STATS_tasks.Record(
      counters_[new_status],
      {{"State", rpc::TaskStatus_Name(new_status)}, {"Source", "owner"}});
}

void TaskStatusCounter::Increment(rpc::TaskStatus status) {
  counters_[status] += 1;
  ray::stats::STATS_tasks.Record(
      counters_[status], {{"State", rpc::TaskStatus_Name(status)}, {"Source", "owner"}});
}

std::vector<rpc::ObjectReference> TaskManager::AddPendingTask(
    const rpc::Address &caller_address,
    const TaskSpecification &spec,
    const std::string &call_site,
    int max_retries) {
  int32_t max_oom_retries =
      (max_retries != 0) ? RayConfig::instance().task_oom_retries() : 0;
  RAY_LOG(DEBUG) << "Adding pending task " << spec.TaskId() << " with " << max_retries
                 << " retries, " << max_oom_retries << " oom retries";

  // Add references for the dependencies to the task.
  std::vector<ObjectID> task_deps;
  for (size_t i = 0; i < spec.NumArgs(); i++) {
    if (spec.ArgByRef(i)) {
      task_deps.push_back(spec.ArgId(i));
      RAY_LOG(DEBUG) << "Adding arg ID " << spec.ArgId(i);
    } else {
      const auto &inlined_refs = spec.ArgInlinedRefs(i);
      for (const auto &inlined_ref : inlined_refs) {
        const auto inlined_id = ObjectID::FromBinary(inlined_ref.object_id());
        task_deps.push_back(inlined_id);
        RAY_LOG(DEBUG) << "Adding inlined ID " << inlined_id;
      }
    }
  }
  if (spec.IsActorTask()) {
    const auto actor_creation_return_id = spec.ActorCreationDummyObjectId();
    task_deps.push_back(actor_creation_return_id);
  }

  // Add new owned objects for the return values of the task.
  size_t num_returns = spec.NumReturns();
  if (spec.IsActorTask()) {
    num_returns--;
  }
  std::vector<rpc::ObjectReference> returned_refs;
  std::vector<ObjectID> return_ids;
  for (size_t i = 0; i < num_returns; i++) {
    auto return_id = spec.ReturnId(i);
    if (!spec.IsActorCreationTask()) {
      bool is_reconstructable = max_retries != 0;
      // We pass an empty vector for inner IDs because we do not know the return
      // value of the task yet. If the task returns an ID(s), the worker will
      // publish the WaitForRefRemoved message that we are now a borrower for
      // the inner IDs. Note that this message can be received *before* the
      // PushTaskReply.
      // NOTE(swang): We increment the local ref count to ensure that the
      // object is considered in scope before we return the ObjectRef to the
      // language frontend. Note that the language bindings should set
      // skip_adding_local_ref=True to avoid double referencing the object.
      reference_counter_->AddOwnedObject(return_id,
                                         /*inner_ids=*/{},
                                         caller_address,
                                         call_site,
                                         -1,
                                         is_reconstructable,
                                         /*add_local_ref=*/true);
    }

    return_ids.push_back(return_id);
    rpc::ObjectReference ref;
    ref.set_object_id(spec.ReturnId(i).Binary());
    ref.mutable_owner_address()->CopyFrom(caller_address);
    ref.set_call_site(call_site);
    returned_refs.push_back(std::move(ref));
  }

  reference_counter_->UpdateSubmittedTaskReferences(return_ids, task_deps);

  {
    absl::MutexLock lock(&mu_);
    auto inserted = submissible_tasks_.emplace(
        spec.TaskId(),
        TaskEntry(spec, max_retries, num_returns, task_counter_, max_oom_retries));
    RAY_CHECK(inserted.second);
    num_pending_tasks_++;
  }

  return returned_refs;
}

bool TaskManager::ResubmitTask(const TaskID &task_id, std::vector<ObjectID> *task_deps) {
  TaskSpecification spec;
  bool resubmit = false;
  std::vector<ObjectID> return_ids;
  {
    absl::MutexLock lock(&mu_);
    auto it = submissible_tasks_.find(task_id);
    if (it == submissible_tasks_.end()) {
      // This can happen when the task has already been
      // retried up to its max attempts.
      return false;
    }

    if (!it->second.IsPending()) {
      resubmit = true;
      it->second.SetStatus(rpc::TaskStatus::PENDING_ARGS_AVAIL);
      num_pending_tasks_++;

      // The task is pending again, so it's no longer counted as lineage. If
      // the task finishes and we still need the spec, we'll add the task back
      // to the footprint sum.
      total_lineage_footprint_bytes_ -= it->second.lineage_footprint_bytes;
      it->second.lineage_footprint_bytes = 0;

      if (it->second.num_retries_left > 0) {
        it->second.num_retries_left--;
      } else {
        RAY_CHECK(it->second.num_retries_left == -1);
      }
      spec = it->second.spec;

      for (const auto &return_id : it->second.reconstructable_return_ids) {
        return_ids.push_back(return_id);
      }
    }
  }

  if (resubmit) {
    for (size_t i = 0; i < spec.NumArgs(); i++) {
      if (spec.ArgByRef(i)) {
        task_deps->push_back(spec.ArgId(i));
      } else {
        const auto &inlined_refs = spec.ArgInlinedRefs(i);
        for (const auto &inlined_ref : inlined_refs) {
          task_deps->push_back(ObjectID::FromBinary(inlined_ref.object_id()));
        }
      }
    }

    reference_counter_->UpdateResubmittedTaskReferences(return_ids, *task_deps);

    for (const auto &task_dep : *task_deps) {
      bool was_freed = reference_counter_->TryMarkFreedObjectInUseAgain(task_dep);
      if (was_freed) {
        RAY_LOG(DEBUG) << "Dependency " << task_dep << " of task " << task_id
                       << " was freed";
        // We do not keep around copies for objects that were freed, but now that
        // they're needed for recovery, we need to generate and pin a new copy.
        // Delete the old in-memory marker that indicated that the object was
        // freed. Now workers that attempt to get the object will be able to get
        // the reconstructed value.
        in_memory_store_->Delete({task_dep});
      }
    }
    if (spec.IsActorTask()) {
      const auto actor_creation_return_id = spec.ActorCreationDummyObjectId();
      reference_counter_->UpdateResubmittedTaskReferences(return_ids,
                                                          {actor_creation_return_id});
    }

    retry_task_callback_(spec, /*delay=*/false);
  }

  return true;
}

void TaskManager::DrainAndShutdown(std::function<void()> shutdown) {
  bool has_pending_tasks = false;
  {
    absl::MutexLock lock(&mu_);
    if (num_pending_tasks_ > 0) {
      has_pending_tasks = true;
      RAY_LOG(WARNING)
          << "This worker is still managing " << submissible_tasks_.size()
          << " in flight tasks, waiting for them to finish before shutting down.";
      shutdown_hook_ = shutdown;
    }
  }

  // Do not hold the lock when calling callbacks.
  if (!has_pending_tasks) {
    shutdown();
  }
}

bool TaskManager::IsTaskSubmissible(const TaskID &task_id) const {
  absl::MutexLock lock(&mu_);
  return submissible_tasks_.count(task_id) > 0;
}

bool TaskManager::IsTaskPending(const TaskID &task_id) const {
  absl::MutexLock lock(&mu_);
  const auto it = submissible_tasks_.find(task_id);
  if (it == submissible_tasks_.end()) {
    return false;
  }
  return it->second.IsPending();
}

bool TaskManager::IsTaskWaitingForExecution(const TaskID &task_id) const {
  absl::MutexLock lock(&mu_);
  const auto it = submissible_tasks_.find(task_id);
  if (it == submissible_tasks_.end()) {
    return false;
  }
  return it->second.IsWaitingForExecution();
}

size_t TaskManager::NumSubmissibleTasks() const {
  absl::MutexLock lock(&mu_);
  return submissible_tasks_.size();
}

size_t TaskManager::NumPendingTasks() const {
  absl::MutexLock lock(&mu_);
  return num_pending_tasks_;
}

bool TaskManager::HandleTaskReturn(const ObjectID &object_id,
                                   const rpc::ReturnObject &return_object,
                                   const NodeID &worker_raylet_id,
                                   bool store_in_plasma) {
  bool direct_return = false;
  reference_counter_->UpdateObjectSize(object_id, return_object.size());
  RAY_LOG(DEBUG) << "Task return object " << object_id << " has size "
                 << return_object.size();

  const auto nested_refs =
      VectorFromProtobuf<rpc::ObjectReference>(return_object.nested_inlined_refs());
  if (return_object.in_plasma()) {
    // NOTE(swang): We need to add the location of the object before marking
    // it as local in the in-memory store so that the data locality policy
    // will choose the right raylet for any queued dependent tasks.
    reference_counter_->UpdateObjectPinnedAtRaylet(object_id, worker_raylet_id);
    // Mark it as in plasma with a dummy object.
    RAY_CHECK(
        in_memory_store_->Put(RayObject(rpc::ErrorType::OBJECT_IN_PLASMA), object_id));
  } else {
    // NOTE(swang): If a direct object was promoted to plasma, then we do not
    // record the node ID that it was pinned at, which means that we will not
    // be able to reconstruct it if the plasma object copy is lost. However,
    // this is okay because the pinned copy is on the local node, so we will
    // fate-share with the object if the local node fails.
    std::shared_ptr<LocalMemoryBuffer> data_buffer;
    if (return_object.data().size() > 0) {
      data_buffer = std::make_shared<LocalMemoryBuffer>(
          const_cast<uint8_t *>(
              reinterpret_cast<const uint8_t *>(return_object.data().data())),
          return_object.data().size());
    }
    std::shared_ptr<LocalMemoryBuffer> metadata_buffer;
    if (return_object.metadata().size() > 0) {
      metadata_buffer = std::make_shared<LocalMemoryBuffer>(
          const_cast<uint8_t *>(
              reinterpret_cast<const uint8_t *>(return_object.metadata().data())),
          return_object.metadata().size());
    }

    RayObject object(data_buffer, metadata_buffer, nested_refs);
    if (store_in_plasma) {
      put_in_local_plasma_callback_(object, object_id);
    } else {
      direct_return = in_memory_store_->Put(object, object_id);
    }
  }

  rpc::Address owner_address;
  if (reference_counter_->GetOwner(object_id, &owner_address) && !nested_refs.empty()) {
    std::vector<ObjectID> nested_ids;
    for (const auto &nested_ref : nested_refs) {
      nested_ids.emplace_back(ObjectRefToId(nested_ref));
    }
    reference_counter_->AddNestedObjectIds(object_id, nested_ids, owner_address);
  }
  return direct_return;
}

void TaskManager::CompletePendingTask(const TaskID &task_id,
                                      const rpc::PushTaskReply &reply,
                                      const rpc::Address &worker_addr) {
  RAY_LOG(DEBUG) << "Completing task " << task_id;

  bool first_execution = false;
  const auto store_in_plasma_ids =
      GetTaskReturnObjectsToStoreInPlasma(task_id, &first_execution);
  std::vector<ObjectID> dynamic_return_ids;
  std::vector<ObjectID> dynamic_returns_in_plasma;
  std::vector<ObjectID> direct_return_ids;
  const auto primary_raylet_id = NodeID::FromBinary(worker_addr.raylet_id());
  if (reply.dynamic_return_objects_size() > 0) {
    RAY_CHECK(reply.return_objects_size() == 1)
        << "Dynamic generators only supported for num_returns=1";
    const auto generator_id = ObjectID::FromBinary(reply.return_objects(0).object_id());
    for (const auto &return_object : reply.dynamic_return_objects()) {
      const auto object_id = ObjectID::FromBinary(return_object.object_id());
      if (first_execution) {
        reference_counter_->AddDynamicReturn(object_id, generator_id);
        dynamic_return_ids.push_back(object_id);
      }
      if (!HandleTaskReturn(object_id,
                            return_object,
                            primary_raylet_id,
                            store_in_plasma_ids.count(object_id))) {
        if (first_execution) {
          dynamic_returns_in_plasma.push_back(object_id);
        }
      }
    }

    // Now that we have added the dynamically generated ObjectRefs to our local
    // ref counter, we should commit the objects at the primary raylet. The
    // raylet should send a spilled URL if it has one and subscribe for
    // notifications about when to evict the objects.
    commit_or_abort_generator_callback_(generator_id, primary_raylet_id, /*commit=*/true);
  }

  for (const auto &return_object : reply.return_objects()) {
    const auto object_id = ObjectID::FromBinary(return_object.object_id());
    if (HandleTaskReturn(object_id,
                         return_object,
                         primary_raylet_id,
                         store_in_plasma_ids.count(object_id))) {
      direct_return_ids.push_back(object_id);
    }
  }

  TaskSpecification spec;
  bool release_lineage = true;
  int64_t min_lineage_bytes_to_evict = 0;
  {
    absl::MutexLock lock(&mu_);
    auto it = submissible_tasks_.find(task_id);
    RAY_CHECK(it != submissible_tasks_.end())
        << "Tried to complete task that was not pending " << task_id;
    spec = it->second.spec;

    // Record any dynamically returned objects. We need to store these with the
    // task spec so that the worker will recreate them if the task gets
    // re-executed.
    if (first_execution) {
      for (const auto &dynamic_return_id : dynamic_return_ids) {
        RAY_LOG(DEBUG) << "Task " << task_id << " produced dynamic return object "
                       << dynamic_return_id;
        spec.AddDynamicReturnId(dynamic_return_id);
      }
      for (const auto &dynamic_return_id : dynamic_returns_in_plasma) {
        it->second.reconstructable_return_ids.insert(dynamic_return_id);
      }
    }

    // Release the lineage for any non-plasma return objects.
    for (const auto &direct_return_id : direct_return_ids) {
      RAY_LOG(DEBUG) << "Task " << it->first << " returned direct object "
                     << direct_return_id << ", now has "
                     << it->second.reconstructable_return_ids.size()
                     << " plasma returns in scope";
      it->second.reconstructable_return_ids.erase(direct_return_id);
    }
    RAY_LOG(DEBUG) << "Task " << it->first << " now has "
                   << it->second.reconstructable_return_ids.size()
                   << " plasma returns in scope";
    it->second.num_successful_executions++;

    it->second.SetStatus(rpc::TaskStatus::FINISHED);
    num_pending_tasks_--;

    // A finished task can only be re-executed if it has some number of
    // retries left and returned at least one object that is still in use and
    // stored in plasma.
    bool task_retryable = it->second.num_retries_left != 0 &&
                          !it->second.reconstructable_return_ids.empty();
    if (task_retryable) {
      // Pin the task spec if it may be retried again.
      release_lineage = false;
      it->second.lineage_footprint_bytes = it->second.spec.GetMessage().ByteSizeLong();
      total_lineage_footprint_bytes_ += it->second.lineage_footprint_bytes;
      if (total_lineage_footprint_bytes_ > max_lineage_bytes_) {
        RAY_LOG(INFO) << "Total lineage size is " << total_lineage_footprint_bytes_ / 1e6
                      << "MB, which exceeds the limit of " << max_lineage_bytes_ / 1e6
                      << "MB";
        min_lineage_bytes_to_evict =
            total_lineage_footprint_bytes_ - (max_lineage_bytes_ / 2);
      }
    } else {
      submissible_tasks_.erase(it);
    }
  }

  RemoveFinishedTaskReferences(spec, release_lineage, worker_addr, reply.borrowed_refs());
  if (min_lineage_bytes_to_evict > 0) {
    // Evict at least half of the current lineage.
    auto bytes_evicted = reference_counter_->EvictLineage(min_lineage_bytes_to_evict);
    RAY_LOG(INFO) << "Evicted " << bytes_evicted / 1e6 << "MB of task lineage.";
  }

  ShutdownIfNeeded();
}

bool TaskManager::RetryTaskIfPossible(const TaskID &task_id,
                                      bool task_failed_due_to_oom) {
  TaskSpecification spec;
  bool will_retry = false;
  int32_t num_retries_left = 0;
  int32_t num_oom_retries_left = 0;
  {
    absl::MutexLock lock(&mu_);
    auto it = submissible_tasks_.find(task_id);
    RAY_CHECK(it != submissible_tasks_.end())
        << "Tried to retry task that was not pending " << task_id;
    RAY_CHECK(it->second.IsPending())
        << "Tried to retry task that was not pending " << task_id;
    spec = it->second.spec;
    num_retries_left = it->second.num_retries_left;
    num_oom_retries_left = it->second.num_oom_retries_left;
    if (task_failed_due_to_oom) {
      if (num_oom_retries_left > 0) {
        will_retry = true;
        it->second.num_oom_retries_left--;
      }
    } else {
      if (num_retries_left > 0) {
        will_retry = true;
        it->second.num_retries_left--;
      } else if (num_retries_left == -1) {
        will_retry = true;
      } else {
        RAY_CHECK(num_retries_left == 0);
      }
    }
    if (will_retry) {
      it->second.SetStatus(rpc::TaskStatus::PENDING_NODE_ASSIGNMENT);
    }
  }

  // We should not hold the lock during these calls because they may trigger
  // callbacks in this or other classes.
  std::ostringstream stream;
  std::string num_retries_left_str =
      num_retries_left == -1 ? "infinite" : std::to_string(num_retries_left);
  RAY_LOG(INFO) << "task " << spec.TaskId() << " retries left: " << num_retries_left_str
                << ", oom retries left: " << num_oom_retries_left
                << ", task failed due to oom: " << task_failed_due_to_oom;
  if (will_retry) {
    RAY_LOG(INFO) << "Attempting to resubmit task " << spec.TaskId();
    retry_task_callback_(spec, /*delay=*/true);
    return true;
  } else {
    RAY_LOG(INFO) << "No retries left for task " << spec.TaskId()
                  << ", not going to resubmit.";
    return false;
  }
}

void TaskManager::FailPendingTask(const TaskID &task_id,
                                  rpc::ErrorType error_type,
                                  const Status *status,
<<<<<<< HEAD
                                  const rpc::RayErrorInfo *ray_error_info,
                                  const NodeID &generator_raylet_id,
                                  bool mark_task_object_failed) {
=======
                                  const rpc::RayErrorInfo *ray_error_info) {
>>>>>>> 315c9f2e
  // Note that this might be the __ray_terminate__ task, so we don't log
  // loudly with ERROR here.
  RAY_LOG(DEBUG) << "Task " << task_id << " failed with error "
                 << rpc::ErrorType_Name(error_type);

  TaskSpecification spec;
<<<<<<< HEAD
  absl::flat_hash_set<ObjectID> store_in_plasma_ids;
  if (mark_task_object_failed) {
    // If we need to mark the task return objects as failed, we have to check
    // whether they should be stored in plasma or not.
    store_in_plasma_ids = GetTaskReturnObjectsToStoreInPlasma(task_id);
  }
=======
  // Check whether the error should be stored in plasma or not.
  const auto store_in_plasma_ids = GetTaskReturnObjectsToStoreInPlasma(task_id);
>>>>>>> 315c9f2e
  {
    absl::MutexLock lock(&mu_);
    auto it = submissible_tasks_.find(task_id);
    RAY_CHECK(it != submissible_tasks_.end())
        << "Tried to fail task that was not pending " << task_id;
    RAY_CHECK(it->second.IsPending())
        << "Tried to fail task that was not pending " << task_id;
    spec = it->second.spec;
    submissible_tasks_.erase(it);
    num_pending_tasks_--;

    // Throttled logging of task failure errors.
    auto debug_str = spec.DebugString();
    if (debug_str.find("__ray_terminate__") == std::string::npos &&
        (num_failure_logs_ < kTaskFailureThrottlingThreshold ||
         (current_time_ms() - last_log_time_ms_) > kTaskFailureLoggingFrequencyMillis)) {
      if (num_failure_logs_++ == kTaskFailureThrottlingThreshold) {
        RAY_LOG(WARNING) << "Too many failure logs, throttling to once every "
                         << kTaskFailureLoggingFrequencyMillis << " millis.";
      }
      last_log_time_ms_ = current_time_ms();
      if (status != nullptr) {
        RAY_LOG(INFO) << "Task failed: " << *status << ": " << spec.DebugString();
      } else {
        RAY_LOG(INFO) << "Task failed: " << spec.DebugString();
      }
    }
  }

  // The worker failed to execute the task, so it cannot be borrowing any
  // objects.
  RemoveFinishedTaskReferences(spec,
                               /*release_lineage=*/true,
                               rpc::Address(),
                               ReferenceCounter::ReferenceTableProto());

<<<<<<< HEAD
  if (mark_task_object_failed) {
    MarkTaskReturnObjectsFailed(spec, error_type, ray_error_info, store_in_plasma_ids);
  }

  // If the failed task was a generator task, it may have stored partial
  // results that we now need to abort, since no one has a reference to these
  // objects.
  if (spec.ReturnsDynamic()) {
    // Generator tasks return a single ObjectRef that contains the dynamically
    // generated ObjectRefs.
    commit_or_abort_generator_callback_(
        spec.ReturnId(0), generator_raylet_id, /*commit=*/false);
  }
=======
  MarkTaskReturnObjectsFailed(spec, error_type, ray_error_info, store_in_plasma_ids);
>>>>>>> 315c9f2e

  ShutdownIfNeeded();
}

bool TaskManager::FailOrRetryPendingTask(const TaskID &task_id,
                                         rpc::ErrorType error_type,
                                         const Status *status,
                                         const rpc::RayErrorInfo *ray_error_info,
                                         const NodeID &generator_raylet_id,
                                         bool mark_task_object_failed) {
  // Note that this might be the __ray_terminate__ task, so we don't log
  // loudly with ERROR here.
  RAY_LOG(DEBUG) << "Task attempt " << task_id << " failed with error "
                 << rpc::ErrorType_Name(error_type);
<<<<<<< HEAD

  ObjectID generator_id_to_abort;
  {
    absl::MutexLock lock(&mu_);
    auto it = submissible_tasks_.find(task_id);
    if (it != submissible_tasks_.end() && it->second.spec.ReturnsDynamic()) {
      generator_id_to_abort = it->second.spec.ReturnId(0);
    }
  }
  // If the failed task was a generator task, it may have stored partial
  // results that we now need to abort, since no one has a reference to these
  // objects.
  if (!generator_id_to_abort.IsNil()) {
    // TODO(swang): Actor tasks with num_returns="dynamic" should also pass
    // through the NodeID of the raylet where the generator task executed.
    // Generator tasks return a single ObjectRef that contains the dynamically
    // generated ObjectRefs.
    // TODO(swang): Also abort objects for static num_returns?
    commit_or_abort_generator_callback_(
        generator_id_to_abort, generator_raylet_id, /*commit=*/false);
  }

  const bool will_retry = RetryTaskIfPossible(task_id);
  if (!will_retry) {
    // We don't pass the generator raylet ID through because
    // we already failed the generator objects above.
    FailPendingTask(task_id,
                    error_type,
                    status,
                    ray_error_info,
                    /*generator_raylet_id=*/NodeID::Nil(),
                    mark_task_object_failed);
=======
  const bool will_retry = RetryTaskIfPossible(
      task_id, /*task_failed_due_to_oom*/ error_type == rpc::ErrorType::OUT_OF_MEMORY);
  if (!will_retry && mark_task_object_failed) {
    FailPendingTask(task_id, error_type, status, ray_error_info);
>>>>>>> 315c9f2e
  }

  ShutdownIfNeeded();

  return will_retry;
}

void TaskManager::ShutdownIfNeeded() {
  std::function<void()> shutdown_hook = nullptr;
  {
    absl::MutexLock lock(&mu_);
    if (shutdown_hook_ && num_pending_tasks_ == 0) {
      RAY_LOG(WARNING) << "All in flight tasks finished, worker will shut down after "
                          "draining references.";
      std::swap(shutdown_hook_, shutdown_hook);
    }
  }
  // Do not hold the lock when calling callbacks.
  if (shutdown_hook != nullptr) {
    shutdown_hook();
  }
}

void TaskManager::OnTaskDependenciesInlined(
    const std::vector<ObjectID> &inlined_dependency_ids,
    const std::vector<ObjectID> &contained_ids) {
  std::vector<ObjectID> deleted;
  reference_counter_->UpdateSubmittedTaskReferences(
      /*return_ids=*/{},
      /*argument_ids_to_add=*/contained_ids,
      /*argument_ids_to_remove=*/inlined_dependency_ids,
      &deleted);
  in_memory_store_->Delete(deleted);
}

void TaskManager::RemoveFinishedTaskReferences(
    TaskSpecification &spec,
    bool release_lineage,
    const rpc::Address &borrower_addr,
    const ReferenceCounter::ReferenceTableProto &borrowed_refs) {
  std::vector<ObjectID> plasma_dependencies;
  for (size_t i = 0; i < spec.NumArgs(); i++) {
    if (spec.ArgByRef(i)) {
      plasma_dependencies.push_back(spec.ArgId(i));
    } else {
      const auto &inlined_refs = spec.ArgInlinedRefs(i);
      for (const auto &inlined_ref : inlined_refs) {
        plasma_dependencies.push_back(ObjectID::FromBinary(inlined_ref.object_id()));
      }
    }
  }
  if (spec.IsActorTask()) {
    const auto actor_creation_return_id = spec.ActorCreationDummyObjectId();
    plasma_dependencies.push_back(actor_creation_return_id);
  }

  std::vector<ObjectID> return_ids;
  size_t num_returns = spec.NumReturns();
  if (spec.IsActorTask()) {
    num_returns--;
  }
  for (size_t i = 0; i < num_returns; i++) {
    return_ids.push_back(spec.ReturnId(i));
  }
  if (spec.ReturnsDynamic()) {
    for (const auto &dynamic_return_id : spec.DynamicReturnIds()) {
      return_ids.push_back(dynamic_return_id);
    }
  }

  std::vector<ObjectID> deleted;
  reference_counter_->UpdateFinishedTaskReferences(return_ids,
                                                   plasma_dependencies,
                                                   release_lineage,
                                                   borrower_addr,
                                                   borrowed_refs,
                                                   &deleted);
  in_memory_store_->Delete(deleted);
}

int64_t TaskManager::RemoveLineageReference(const ObjectID &object_id,
                                            std::vector<ObjectID> *released_objects) {
  absl::MutexLock lock(&mu_);
  const int64_t total_lineage_footprint_bytes_prev(total_lineage_footprint_bytes_);

  const TaskID &task_id = object_id.TaskId();
  auto it = submissible_tasks_.find(task_id);
  if (it == submissible_tasks_.end()) {
    RAY_LOG(DEBUG) << "No lineage for object " << object_id;
    return 0;
  }

  RAY_LOG(DEBUG) << "Plasma object " << object_id << " out of scope";
  for (const auto &plasma_id : it->second.reconstructable_return_ids) {
    RAY_LOG(DEBUG) << "Task " << task_id << " has " << plasma_id << " in scope";
  }
  it->second.reconstructable_return_ids.erase(object_id);
  RAY_LOG(DEBUG) << "Task " << task_id << " now has "
                 << it->second.reconstructable_return_ids.size()
                 << " plasma returns in scope";

  if (it->second.reconstructable_return_ids.empty() && !it->second.IsPending()) {
    // If the task can no longer be retried, decrement the lineage ref count
    // for each of the task's args.
    for (size_t i = 0; i < it->second.spec.NumArgs(); i++) {
      if (it->second.spec.ArgByRef(i)) {
        released_objects->push_back(it->second.spec.ArgId(i));
      } else {
        const auto &inlined_refs = it->second.spec.ArgInlinedRefs(i);
        for (const auto &inlined_ref : inlined_refs) {
          released_objects->push_back(ObjectID::FromBinary(inlined_ref.object_id()));
        }
      }
    }

    total_lineage_footprint_bytes_ -= it->second.lineage_footprint_bytes;
    // The task has finished and none of the return IDs are in scope anymore,
    // so it is safe to remove the task spec.
    submissible_tasks_.erase(it);
  }

  return total_lineage_footprint_bytes_ - total_lineage_footprint_bytes_prev;
}

bool TaskManager::MarkTaskCanceled(const TaskID &task_id) {
  absl::MutexLock lock(&mu_);
  auto it = submissible_tasks_.find(task_id);
  if (it != submissible_tasks_.end()) {
    it->second.num_retries_left = 0;
    it->second.num_oom_retries_left = 0;
  }
  return it != submissible_tasks_.end();
}

absl::flat_hash_set<ObjectID> TaskManager::GetTaskReturnObjectsToStoreInPlasma(
    const TaskID &task_id, bool *first_execution_out) const {
  bool first_execution;
  absl::flat_hash_set<ObjectID> store_in_plasma_ids = {};
  absl::MutexLock lock(&mu_);
  auto it = submissible_tasks_.find(task_id);
  RAY_CHECK(it != submissible_tasks_.end())
<<<<<<< HEAD
      << "Tried to complete task that was not pending " << task_id;
=======
      << "Tried to store return values for task that was not pending " << task_id;
>>>>>>> 315c9f2e
  first_execution = it->second.num_successful_executions == 0;
  if (!first_execution) {
    store_in_plasma_ids = it->second.reconstructable_return_ids;
  }
  if (first_execution_out != nullptr) {
    *first_execution_out = first_execution;
  }
  return store_in_plasma_ids;
}

void TaskManager::MarkTaskReturnObjectsFailed(
    const TaskSpecification &spec,
    rpc::ErrorType error_type,
    const rpc::RayErrorInfo *ray_error_info,
    const absl::flat_hash_set<ObjectID> &store_in_plasma_ids) {
  const TaskID task_id = spec.TaskId();
  RayObject error(error_type, ray_error_info);
  RAY_LOG(DEBUG) << "Treat task as failed. task_id: " << task_id
                 << ", error_type: " << ErrorType_Name(error_type);
  int64_t num_returns = spec.NumReturns();
  for (int i = 0; i < num_returns; i++) {
    const auto object_id = ObjectID::FromIndex(task_id, /*index=*/i + 1);
    if (store_in_plasma_ids.count(object_id)) {
      put_in_local_plasma_callback_(error, object_id);
    } else {
      in_memory_store_->Put(error, object_id);
    }
  }
  if (spec.ReturnsDynamic()) {
    for (const auto &dynamic_return_id : spec.DynamicReturnIds()) {
      if (store_in_plasma_ids.count(dynamic_return_id)) {
        put_in_local_plasma_callback_(error, dynamic_return_id);
      } else {
        in_memory_store_->Put(error, dynamic_return_id);
      }
    }
  }
}

absl::optional<TaskSpecification> TaskManager::GetTaskSpec(const TaskID &task_id) const {
  absl::MutexLock lock(&mu_);
  auto it = submissible_tasks_.find(task_id);
  if (it == submissible_tasks_.end()) {
    return absl::optional<TaskSpecification>();
  }
  return it->second.spec;
}

std::vector<TaskID> TaskManager::GetPendingChildrenTasks(
    const TaskID &parent_task_id) const {
  std::vector<TaskID> ret_vec;
  absl::MutexLock lock(&mu_);
  for (auto it : submissible_tasks_) {
    if (it.second.IsPending() && (it.second.spec.ParentTaskId() == parent_task_id)) {
      ret_vec.push_back(it.first);
    }
  }
  return ret_vec;
}

void TaskManager::AddTaskStatusInfo(rpc::CoreWorkerStats *stats) const {
  absl::MutexLock lock(&mu_);
  for (int64_t i = 0; i < stats->object_refs_size(); i++) {
    auto ref = stats->mutable_object_refs(i);
    const auto obj_id = ObjectID::FromBinary(ref->object_id());
    const auto task_id = obj_id.TaskId();
    const auto it = submissible_tasks_.find(task_id);
    if (it == submissible_tasks_.end()) {
      continue;
    }
    ref->set_task_status(it->second.GetStatus());
    ref->set_attempt_number(it->second.spec.AttemptNumber());
  }
}

void TaskManager::MarkDependenciesResolved(const TaskID &task_id) {
  absl::MutexLock lock(&mu_);
  auto it = submissible_tasks_.find(task_id);
  if (it == submissible_tasks_.end()) {
    return;
  }
  if (it->second.GetStatus() == rpc::TaskStatus::PENDING_ARGS_AVAIL) {
    it->second.SetStatus(rpc::TaskStatus::PENDING_NODE_ASSIGNMENT);
  }
}

void TaskManager::MarkTaskWaitingForExecution(const TaskID &task_id) {
  absl::MutexLock lock(&mu_);
  auto it = submissible_tasks_.find(task_id);
  if (it == submissible_tasks_.end()) {
    return;
  }
  RAY_CHECK(it->second.GetStatus() == rpc::TaskStatus::PENDING_NODE_ASSIGNMENT);
  it->second.SetStatus(rpc::TaskStatus::SUBMITTED_TO_WORKER);
}

void TaskManager::FillTaskInfo(rpc::GetCoreWorkerStatsReply *reply,
                               const int64_t limit) const {
  absl::MutexLock lock(&mu_);
  auto total = submissible_tasks_.size();
  auto count = 0;
  for (const auto &task_it : submissible_tasks_) {
    if (limit != -1 && count >= limit) {
      break;
    }
    count += 1;

    const auto &task_entry = task_it.second;
    auto entry = reply->add_owned_task_info_entries();
    const auto &task_spec = task_entry.spec;
    const auto &task_state = task_entry.GetStatus();
    rpc::TaskType type;
    if (task_spec.IsNormalTask()) {
      type = rpc::TaskType::NORMAL_TASK;
    } else if (task_spec.IsActorCreationTask()) {
      type = rpc::TaskType::ACTOR_CREATION_TASK;
    } else {
      RAY_CHECK(task_spec.IsActorTask());
      type = rpc::TaskType::ACTOR_TASK;
    }
    entry->set_type(type);
    entry->set_name(task_spec.GetName());
    entry->set_language(task_spec.GetLanguage());
    entry->set_func_or_class_name(task_spec.FunctionDescriptor()->CallString());
    entry->set_scheduling_state(task_state);
    entry->set_job_id(task_spec.JobId().Binary());
    entry->set_task_id(task_spec.TaskId().Binary());
    entry->set_parent_task_id(task_spec.ParentTaskId().Binary());
    const auto &resources_map = task_spec.GetRequiredResources().GetResourceMap();
    entry->mutable_required_resources()->insert(resources_map.begin(),
                                                resources_map.end());
    entry->mutable_runtime_env_info()->CopyFrom(task_spec.RuntimeEnvInfo());
  }
  reply->set_tasks_total(total);
}

}  // namespace core
}  // namespace ray<|MERGE_RESOLUTION|>--- conflicted
+++ resolved
@@ -500,30 +500,16 @@
 void TaskManager::FailPendingTask(const TaskID &task_id,
                                   rpc::ErrorType error_type,
                                   const Status *status,
-<<<<<<< HEAD
                                   const rpc::RayErrorInfo *ray_error_info,
-                                  const NodeID &generator_raylet_id,
-                                  bool mark_task_object_failed) {
-=======
-                                  const rpc::RayErrorInfo *ray_error_info) {
->>>>>>> 315c9f2e
+                                  const NodeID &generator_raylet_id) {
   // Note that this might be the __ray_terminate__ task, so we don't log
   // loudly with ERROR here.
   RAY_LOG(DEBUG) << "Task " << task_id << " failed with error "
                  << rpc::ErrorType_Name(error_type);
 
   TaskSpecification spec;
-<<<<<<< HEAD
-  absl::flat_hash_set<ObjectID> store_in_plasma_ids;
-  if (mark_task_object_failed) {
-    // If we need to mark the task return objects as failed, we have to check
-    // whether they should be stored in plasma or not.
-    store_in_plasma_ids = GetTaskReturnObjectsToStoreInPlasma(task_id);
-  }
-=======
   // Check whether the error should be stored in plasma or not.
   const auto store_in_plasma_ids = GetTaskReturnObjectsToStoreInPlasma(task_id);
->>>>>>> 315c9f2e
   {
     absl::MutexLock lock(&mu_);
     auto it = submissible_tasks_.find(task_id);
@@ -560,10 +546,7 @@
                                rpc::Address(),
                                ReferenceCounter::ReferenceTableProto());
 
-<<<<<<< HEAD
-  if (mark_task_object_failed) {
-    MarkTaskReturnObjectsFailed(spec, error_type, ray_error_info, store_in_plasma_ids);
-  }
+  MarkTaskReturnObjectsFailed(spec, error_type, ray_error_info, store_in_plasma_ids);
 
   // If the failed task was a generator task, it may have stored partial
   // results that we now need to abort, since no one has a reference to these
@@ -574,9 +557,6 @@
     commit_or_abort_generator_callback_(
         spec.ReturnId(0), generator_raylet_id, /*commit=*/false);
   }
-=======
-  MarkTaskReturnObjectsFailed(spec, error_type, ray_error_info, store_in_plasma_ids);
->>>>>>> 315c9f2e
 
   ShutdownIfNeeded();
 }
@@ -591,7 +571,6 @@
   // loudly with ERROR here.
   RAY_LOG(DEBUG) << "Task attempt " << task_id << " failed with error "
                  << rpc::ErrorType_Name(error_type);
-<<<<<<< HEAD
 
   ObjectID generator_id_to_abort;
   {
@@ -614,22 +593,12 @@
         generator_id_to_abort, generator_raylet_id, /*commit=*/false);
   }
 
-  const bool will_retry = RetryTaskIfPossible(task_id);
-  if (!will_retry) {
-    // We don't pass the generator raylet ID through because
-    // we already failed the generator objects above.
-    FailPendingTask(task_id,
-                    error_type,
-                    status,
-                    ray_error_info,
-                    /*generator_raylet_id=*/NodeID::Nil(),
-                    mark_task_object_failed);
-=======
   const bool will_retry = RetryTaskIfPossible(
       task_id, /*task_failed_due_to_oom*/ error_type == rpc::ErrorType::OUT_OF_MEMORY);
   if (!will_retry && mark_task_object_failed) {
+    // We don't pass the generator raylet ID through because
+    // we already failed the generator objects above.
     FailPendingTask(task_id, error_type, status, ray_error_info);
->>>>>>> 315c9f2e
   }
 
   ShutdownIfNeeded();
@@ -771,11 +740,7 @@
   absl::MutexLock lock(&mu_);
   auto it = submissible_tasks_.find(task_id);
   RAY_CHECK(it != submissible_tasks_.end())
-<<<<<<< HEAD
-      << "Tried to complete task that was not pending " << task_id;
-=======
       << "Tried to store return values for task that was not pending " << task_id;
->>>>>>> 315c9f2e
   first_execution = it->second.num_successful_executions == 0;
   if (!first_execution) {
     store_in_plasma_ids = it->second.reconstructable_return_ids;
