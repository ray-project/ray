// Copyright 2017 The Ray Authors.
//
// Licensed under the Apache License, Version 2.0 (the "License");
// you may not use this file except in compliance with the License.
// You may obtain a copy of the License at
//
//  http://www.apache.org/licenses/LICENSE-2.0
//
// Unless required by applicable law or agreed to in writing, software
// distributed under the License is distributed on an "AS IS" BASIS,
// WITHOUT WARRANTIES OR CONDITIONS OF ANY KIND, either express or implied.
// See the License for the specific language governing permissions and
// limitations under the License.

#include "ray/core_worker/task_manager.h"

#include <algorithm>
#include <memory>
#include <string>
#include <unordered_map>
#include <utility>
#include <vector>

#include "absl/strings/match.h"
#include "ray/common/buffer.h"
#include "ray/common/common_protocol.h"
#include "ray/core_worker/actor_manager.h"
#include "ray/gcs/pb_util.h"
#include "ray/util/exponential_backoff.h"
#include "ray/util/util.h"

namespace ray {
namespace core {

// Start throttling task failure logs once we hit this threshold.
constexpr int64_t kTaskFailureThrottlingThreshold = 50;

// Throttle task failure logs to once this interval.
constexpr int64_t kTaskFailureLoggingFrequencyMillis = 5000;

absl::flat_hash_set<ObjectID> ObjectRefStream::GetItemsUnconsumed() const {
  absl::flat_hash_set<ObjectID> result;
  for (int64_t index = 0; index <= max_index_seen_; index++) {
    const auto &object_id = GetObjectRefAtIndex(index);
    if (refs_written_to_stream_.find(object_id) == refs_written_to_stream_.end()) {
      continue;
    }

    if (index >= next_index_) {
      result.emplace(object_id);
    }
  }

  if (end_of_stream_index_ != -1) {
    // End of stream index is never consumed by a caller
    // so we should add it here.
    const auto &object_id = GetObjectRefAtIndex(end_of_stream_index_);
    result.emplace(object_id);
  }

  // Temporarily owned refs are not consumed.
  for (const auto &object_id : temporarily_owned_refs_) {
    result.emplace(object_id);
  }
  return result;
}

std::vector<ObjectID> ObjectRefStream::PopUnconsumedItems() {
  // Get all unconsumed refs.
  std::vector<ObjectID> unconsumed_ids;
  for (int64_t index = 0; index <= max_index_seen_; index++) {
    const auto &object_id = GetObjectRefAtIndex(index);
    auto it = refs_written_to_stream_.find(object_id);
    if (it == refs_written_to_stream_.end()) {
      continue;
    }

    if (index >= next_index_) {
      unconsumed_ids.push_back(object_id);
      refs_written_to_stream_.erase(it);
    }
  }

  if (end_of_stream_index_ != -1) {
    // End of stream index is never consumed by a caller
    // so we should add it here.
    const auto &object_id = GetObjectRefAtIndex(end_of_stream_index_);
    unconsumed_ids.push_back(object_id);
  }

  // Temporarily owned refs are not consumed.
  for (const auto &object_id : temporarily_owned_refs_) {
    unconsumed_ids.push_back(object_id);
  }
  temporarily_owned_refs_.clear();

  return unconsumed_ids;
}

bool ObjectRefStream::IsObjectConsumed(int64_t item_index) const {
  return item_index < next_index_;
}

Status ObjectRefStream::TryReadNextItem(ObjectID *object_id_out) {
  *object_id_out = GetObjectRefAtIndex(next_index_);
  if (IsFinished()) {
    // next_index_ cannot be bigger than end_of_stream_index_.
    RAY_CHECK(next_index_ == end_of_stream_index_);
    RAY_LOG(DEBUG) << "ObjectRefStream of an id " << generator_id_
                   << " has no more objects.";
    return Status::ObjectRefEndOfStream("");
  }

  auto it = refs_written_to_stream_.find(*object_id_out);
  if (it != refs_written_to_stream_.end()) {
    total_num_object_consumed_ += 1;
    next_index_ += 1;
    RAY_LOG_EVERY_MS(DEBUG, 10000) << "Get the next object id " << *object_id_out
                                   << " generator id: " << generator_id_;
  } else {
    // If the current index hasn't been written, return nothing.
    // The caller is supposed to retry.
    RAY_LOG_EVERY_MS(DEBUG, 10000)
        << "Object not available. Current index: " << next_index_
        << " end_of_stream_index_: " << end_of_stream_index_
        << " generator id: " << generator_id_;
    *object_id_out = ObjectID::Nil();
  }
  return Status::OK();
}

bool ObjectRefStream::IsFinished() const {
  bool is_eof_set = end_of_stream_index_ != -1;
  return is_eof_set && next_index_ >= end_of_stream_index_;
}

std::pair<ObjectID, bool> ObjectRefStream::PeekNextItem() {
  const auto &object_id = GetObjectRefAtIndex(next_index_);
  if (refs_written_to_stream_.find(object_id) == refs_written_to_stream_.end()) {
    return {object_id, false};
  } else {
    return {object_id, true};
  }
}

bool ObjectRefStream::TemporarilyInsertToStreamIfNeeded(const ObjectID &object_id) {
  // Write to a stream if the object ID is not consumed yet.
  if (refs_written_to_stream_.find(object_id) == refs_written_to_stream_.end()) {
    temporarily_owned_refs_.insert(object_id);
    return true;
  }

  return false;
}

bool ObjectRefStream::InsertToStream(const ObjectID &object_id, int64_t item_index) {
  RAY_CHECK_EQ(object_id, GetObjectRefAtIndex(item_index));
  if (end_of_stream_index_ != -1 && item_index >= end_of_stream_index_) {
    RAY_CHECK(next_index_ <= end_of_stream_index_);
    // Ignore the index after the end of the stream index.
    // It can happen if the stream is marked as ended
    // and a new item is written. E.g., Report RPC sent ->
    // worker crashes -> worker crash detected (task failed)
    // -> report RPC received.
    return false;
  }

  if (item_index < next_index_) {
    // Index is already used. Don't write it to the stream.
    return false;
  }

  if (temporarily_owned_refs_.find(object_id) != temporarily_owned_refs_.end()) {
    temporarily_owned_refs_.erase(object_id);
  }

  auto [_, inserted] = refs_written_to_stream_.emplace(object_id);
  if (!inserted) {
    return false;
  }

  max_index_seen_ = std::max(max_index_seen_, item_index);
  total_num_object_written_ += 1;
  return true;
}

void ObjectRefStream::MarkEndOfStream(int64_t item_index,
                                      ObjectID *object_id_in_last_index) {
  if (end_of_stream_index_ != -1) {
    return;
  }
  // ObjectRefStream should guarantee that next_index_ will always have an
  // object value, to avoid hanging the caller the next time it tries to read
  // the stream.
  //
  // NOTE: If the task returns a nondeterministic number of values, the second
  // try may return fewer values than the first try. If the first try fails
  // mid-execution, then on a successful second try, when we mark the end of
  // the stream here, any extra unconsumed returns from the first try will be
  // dropped.
  end_of_stream_index_ = std::max(next_index_, item_index);

  auto end_of_stream_id = GetObjectRefAtIndex(end_of_stream_index_);
  *object_id_in_last_index = end_of_stream_id;
}

ObjectID ObjectRefStream::GetObjectRefAtIndex(int64_t generator_index) const {
  RAY_CHECK_LT(generator_index, RayConfig::instance().max_num_generator_returns());
  // Index 1 is reserved for the first task return from a generator task itself.
  return ObjectID::FromIndex(generator_task_id_, 2 + generator_index);
}

std::vector<rpc::ObjectReference> TaskManager::AddPendingTask(
    const rpc::Address &caller_address,
    const TaskSpecification &spec,
    const std::string &call_site,
    int max_retries) {
  int32_t max_oom_retries =
      (max_retries != 0) ? RayConfig::instance().task_oom_retries() : 0;
  RAY_LOG(DEBUG) << "Adding pending task " << spec.TaskId() << " with " << max_retries
                 << " retries, " << max_oom_retries << " oom retries";

  // Add references for the dependencies to the task.
  std::vector<ObjectID> task_deps;
  for (size_t i = 0; i < spec.NumArgs(); i++) {
    if (spec.ArgByRef(i)) {
      task_deps.push_back(spec.ArgId(i));
      RAY_LOG(DEBUG) << "Adding arg ID " << spec.ArgId(i);
    } else {
      const auto &inlined_refs = spec.ArgInlinedRefs(i);
      for (const auto &inlined_ref : inlined_refs) {
        const auto inlined_id = ObjectID::FromBinary(inlined_ref.object_id());
        task_deps.push_back(inlined_id);
        RAY_LOG(DEBUG) << "Adding inlined ID " << inlined_id;
      }
    }
  }
  if (spec.IsActorTask()) {
    const auto actor_creation_return_id = spec.ActorCreationDummyObjectId();
    task_deps.push_back(actor_creation_return_id);
  }

  // Add new owned objects for the return values of the task.
  size_t num_returns = spec.NumReturns();
  std::vector<rpc::ObjectReference> returned_refs;
  returned_refs.reserve(num_returns);
  std::vector<ObjectID> return_ids;
  return_ids.reserve(num_returns);
  for (size_t i = 0; i < num_returns; i++) {
    auto return_id = spec.ReturnId(i);
    if (!spec.IsActorCreationTask()) {
      bool is_reconstructable = max_retries != 0;
      // We pass an empty vector for inner IDs because we do not know the return
      // value of the task yet. If the task returns an ID(s), the worker will
      // publish the WaitForRefRemoved message that we are now a borrower for
      // the inner IDs. Note that this message can be received *before* the
      // PushTaskReply.
      // NOTE(swang): We increment the local ref count to ensure that the
      // object is considered in scope before we return the ObjectRef to the
      // language frontend. Note that the language bindings should set
      // skip_adding_local_ref=True to avoid double referencing the object.
      reference_counter_.AddOwnedObject(return_id,
                                        /*contained_ids=*/{},
                                        caller_address,
                                        call_site,
                                        -1,
                                        is_reconstructable,
                                        /*add_local_ref=*/true);
    }

    return_ids.push_back(return_id);
    rpc::ObjectReference ref;
    ref.set_object_id(spec.ReturnId(i).Binary());
    ref.mutable_owner_address()->CopyFrom(caller_address);
    ref.set_call_site(call_site);
    returned_refs.push_back(std::move(ref));
  }

  reference_counter_.UpdateSubmittedTaskReferences(return_ids, task_deps);

  // If it is a generator task, create an object ref stream.
  // The language frontend is responsible for calling DeleteObjectRefStream.
  if (spec.IsStreamingGenerator()) {
    const auto generator_id = spec.ReturnId(0);
    RAY_LOG(DEBUG) << "Create an object ref stream of an id " << generator_id;
    absl::MutexLock lock(&object_ref_stream_ops_mu_);
    auto inserted =
        object_ref_streams_.emplace(generator_id, ObjectRefStream(generator_id));
    ref_stream_execution_signal_callbacks_.emplace(
        generator_id, std::vector<ExecutionSignalCallback>());
    RAY_CHECK(inserted.second);
  }

  {
    absl::MutexLock lock(&mu_);
    auto inserted = submissible_tasks_.try_emplace(
        spec.TaskId(), spec, max_retries, num_returns, task_counter_, max_oom_retries);
    RAY_CHECK(inserted.second);
    num_pending_tasks_++;
  }

  RAY_UNUSED(task_event_buffer_.RecordTaskStatusEventIfNeeded(
      spec.TaskId(),
      spec.JobId(),
      spec.AttemptNumber(),
      spec,
      rpc::TaskStatus::PENDING_ARGS_AVAIL,
      /* include_task_info */ true));

  return returned_refs;
}

bool TaskManager::ResubmitTask(const TaskID &task_id, std::vector<ObjectID> *task_deps) {
  RAY_CHECK(task_deps->empty());

  TaskSpecification spec;
  TaskEntry *task_entry = nullptr;
  bool resubmit = false;
  {
    absl::MutexLock lock(&mu_);
    auto it = submissible_tasks_.find(task_id);
    if (it == submissible_tasks_.end()) {
      // This can happen when the task has already been
      // retried up to its max attempts.
      return false;
    }

    if (!it->second.IsPending()) {
      resubmit = true;
      MarkTaskRetryOnResubmit(it->second);
      num_pending_tasks_++;

      // The task is pending again, so it's no longer counted as lineage. If
      // the task finishes and we still need the spec, we'll add the task back
      // to the footprint sum.
      total_lineage_footprint_bytes_ -= it->second.lineage_footprint_bytes;
      it->second.lineage_footprint_bytes = 0;

      if (it->second.num_retries_left > 0) {
        it->second.num_retries_left--;
      } else {
        RAY_CHECK(it->second.num_retries_left == -1);
      }
      spec = it->second.spec;
      task_entry = &(it->second);
    }
  }

  if (!resubmit) {
    return true;
  }

  task_deps->reserve(spec.NumArgs());
  for (size_t i = 0; i < spec.NumArgs(); i++) {
    if (spec.ArgByRef(i)) {
      task_deps->emplace_back(spec.ArgId(i));
    } else {
      const auto &inlined_refs = spec.ArgInlinedRefs(i);
      for (const auto &inlined_ref : inlined_refs) {
        task_deps->emplace_back(ObjectID::FromBinary(inlined_ref.object_id()));
      }
    }
  }

  reference_counter_.UpdateResubmittedTaskReferences(*task_deps);

  for (const auto &task_dep : *task_deps) {
    bool was_freed = reference_counter_.TryMarkFreedObjectInUseAgain(task_dep);
    if (was_freed) {
      RAY_LOG(DEBUG) << "Dependency " << task_dep << " of task " << task_id
                     << " was freed";
      // We do not keep around copies for objects that were freed, but now that
      // they're needed for recovery, we need to generate and pin a new copy.
      // Delete the old in-memory marker that indicated that the object was
      // freed. Now workers that attempt to get the object will be able to get
      // the reconstructed value.
      in_memory_store_.Delete({task_dep});
    }
  }
  if (spec.IsActorTask()) {
    const auto actor_creation_return_id = spec.ActorCreationDummyObjectId();
    reference_counter_.UpdateResubmittedTaskReferences({actor_creation_return_id});
  }

  RAY_LOG(INFO) << "Resubmitting task that produced lost plasma object, attempt #"
                << spec.AttemptNumber() << ": " << spec.DebugString();
  // We should actually detect if the actor for this task is dead, but let's just assume
  // it's not for now.
  RetryTask(task_entry, /*object_recovery*/ true, /*delay_ms*/ 0);

  return true;
}

void TaskManager::DrainAndShutdown(std::function<void()> shutdown) {
  bool has_pending_tasks = false;
  {
    absl::MutexLock lock(&mu_);
    if (num_pending_tasks_ > 0) {
      has_pending_tasks = true;
      RAY_LOG(WARNING)
          << "This worker is still managing " << submissible_tasks_.size()
          << " in flight tasks, waiting for them to finish before shutting down.";
      shutdown_hook_ = std::move(shutdown);
    }
  }

  // Do not hold the lock when calling callbacks.
  if (!has_pending_tasks) {
    shutdown();
  }
}

bool TaskManager::IsTaskSubmissible(const TaskID &task_id) const {
  absl::MutexLock lock(&mu_);
  return submissible_tasks_.contains(task_id);
}

bool TaskManager::IsTaskPending(const TaskID &task_id) const {
  absl::MutexLock lock(&mu_);
  const auto it = submissible_tasks_.find(task_id);
  if (it == submissible_tasks_.end()) {
    return false;
  }
  return it->second.IsPending();
}

bool TaskManager::IsTaskWaitingForExecution(const TaskID &task_id) const {
  absl::MutexLock lock(&mu_);
  const auto it = submissible_tasks_.find(task_id);
  if (it == submissible_tasks_.end()) {
    return false;
  }
  return it->second.IsWaitingForExecution();
}

size_t TaskManager::NumSubmissibleTasks() const {
  absl::MutexLock lock(&mu_);
  return submissible_tasks_.size();
}

size_t TaskManager::NumPendingTasks() const {
  absl::MutexLock lock(&mu_);
  return num_pending_tasks_;
}

bool TaskManager::HandleTaskReturn(const ObjectID &object_id,
                                   const rpc::ReturnObject &return_object,
                                   const NodeID &worker_raylet_id,
                                   bool store_in_plasma) {
  bool direct_return = false;
  reference_counter_.UpdateObjectSize(object_id, return_object.size());
  RAY_LOG(DEBUG) << "Task return object " << object_id << " has size "
                 << return_object.size();
  const auto nested_refs =
      VectorFromProtobuf<rpc::ObjectReference>(return_object.nested_inlined_refs());

  if (return_object.in_plasma()) {
    // NOTE(swang): We need to add the location of the object before marking
    // it as local in the in-memory store so that the data locality policy
    // will choose the right raylet for any queued dependent tasks.
    reference_counter_.UpdateObjectPinnedAtRaylet(object_id, worker_raylet_id);
    // Mark it as in plasma with a dummy object.
    RAY_CHECK(
        in_memory_store_.Put(RayObject(rpc::ErrorType::OBJECT_IN_PLASMA), object_id));
  } else {
    // NOTE(swang): If a direct object was promoted to plasma, then we do not
    // record the node ID that it was pinned at, which means that we will not
    // be able to reconstruct it if the plasma object copy is lost. However,
    // this is okay because the pinned copy is on the local node, so we will
    // fate-share with the object if the local node fails.
    std::shared_ptr<LocalMemoryBuffer> data_buffer;
    if (!return_object.data().empty()) {
      data_buffer = std::make_shared<LocalMemoryBuffer>(
          const_cast<uint8_t *>(
              reinterpret_cast<const uint8_t *>(return_object.data().data())),
          return_object.data().size());
    }
    std::shared_ptr<LocalMemoryBuffer> metadata_buffer;
    if (!return_object.metadata().empty()) {
      metadata_buffer = std::make_shared<LocalMemoryBuffer>(
          const_cast<uint8_t *>(
              reinterpret_cast<const uint8_t *>(return_object.metadata().data())),
          return_object.metadata().size());
    }

    RayObject object(data_buffer, metadata_buffer, nested_refs);
    if (store_in_plasma) {
      put_in_local_plasma_callback_(object, object_id);
    } else {
      direct_return = in_memory_store_.Put(object, object_id);
    }
  }

  rpc::Address owner_address;
  if (reference_counter_.GetOwner(object_id, &owner_address) && !nested_refs.empty()) {
    std::vector<ObjectID> nested_ids;
    nested_ids.reserve(nested_refs.size());
    for (const auto &nested_ref : nested_refs) {
      nested_ids.emplace_back(ObjectRefToId(nested_ref));
    }
    reference_counter_.AddNestedObjectIds(object_id, nested_ids, owner_address);
  }
  return direct_return;
}

bool TaskManager::TryDelObjectRefStream(const ObjectID &generator_id) {
  absl::MutexLock lock(&object_ref_stream_ops_mu_);
  bool can_gc_lineage = TryDelObjectRefStreamInternal(generator_id);
  if (!can_gc_lineage) {
    RAY_LOG(DEBUG) << "Generator " << generator_id
                   << " still has lineage in scope, try again later";
    return false;
  }

  RAY_LOG(DEBUG) << "Deleting object ref stream of an id " << generator_id;
  object_ref_streams_.erase(generator_id);
  return true;
}

Status TaskManager::TryReadObjectRefStream(const ObjectID &generator_id,
                                           ObjectID *object_id_out) {
  auto backpressure_threshold = 0;
  {
    absl::MutexLock lock(&mu_);
    auto it = submissible_tasks_.find(generator_id.TaskId());
    if (it != submissible_tasks_.end()) {
      backpressure_threshold = it->second.spec.GeneratorBackpressureNumObjects();
    }
  }

  absl::MutexLock lock(&object_ref_stream_ops_mu_);
  RAY_CHECK(object_id_out != nullptr);
  auto stream_it = object_ref_streams_.find(generator_id);
  RAY_CHECK(stream_it != object_ref_streams_.end())
      << "TryReadObjectRefStream API can be used only when the stream has been "
         "created "
         "and not removed.";
  auto status = stream_it->second.TryReadNextItem(object_id_out);

  /// If you could read the next item, signal the executor to resume
  /// if necessary.
  if (status.ok()) {
    auto total_generated = stream_it->second.TotalNumObjectWritten();
    auto total_consumed = stream_it->second.TotalNumObjectConsumed();
    auto total_unconsumed = total_generated - total_consumed;
    if (backpressure_threshold != -1 && total_unconsumed < backpressure_threshold) {
      auto it = ref_stream_execution_signal_callbacks_.find(generator_id);
      if (it != ref_stream_execution_signal_callbacks_.end()) {
        for (const auto &execution_signal : it->second) {
          RAY_LOG(DEBUG) << "The task for a stream " << generator_id
                         << " should resume. total_generated: " << total_generated
                         << ". total_consumed: " << total_consumed
                         << ". threshold: " << backpressure_threshold;
          execution_signal(Status::OK(), total_consumed);
        }
        it->second.clear();
      }
    }
  }

  return status;
}

bool TaskManager::StreamingGeneratorIsFinished(const ObjectID &generator_id) const {
  absl::MutexLock lock(&object_ref_stream_ops_mu_);
  auto stream_it = object_ref_streams_.find(generator_id);
  RAY_CHECK(stream_it != object_ref_streams_.end())
      << "IsFinished API can be used only when the stream has been "
         "created "
         "and not removed.";
  return stream_it->second.IsFinished();
}

bool TaskManager::TryDelObjectRefStreamInternal(const ObjectID &generator_id) {
  // Call execution signal callbacks to ensure that the executor does not block
  // after the generator goes out of scope at the caller.
  auto signal_it = ref_stream_execution_signal_callbacks_.find(generator_id);
  if (signal_it != ref_stream_execution_signal_callbacks_.end()) {
    RAY_LOG(DEBUG) << "Deleting execution signal callbacks for generator "
                   << generator_id;
    for (const auto &execution_signal : signal_it->second) {
      execution_signal(Status::NotFound("Stream is deleted."), -1);
    }
    // We may still receive more generator return reports in the future, if the
    // generator task is still running or is retried. They will get the
    // callback immediately because we deleted this entry.
    ref_stream_execution_signal_callbacks_.erase(signal_it);
  }

  auto stream_it = object_ref_streams_.find(generator_id);
  if (stream_it == object_ref_streams_.end()) {
    return true;
  }

  // Remove any unconsumed refs from the stream metadata in-memory store.
  auto unconsumed_ids = stream_it->second.PopUnconsumedItems();
  std::vector<ObjectID> deleted;
  reference_counter_.TryReleaseLocalRefs(unconsumed_ids, &deleted);
  in_memory_store_.Delete(deleted);

  int64_t num_objects_generated = stream_it->second.EofIndex();
  if (num_objects_generated == -1) {
    RAY_LOG(DEBUG) << "Skip streaming generator deletion, EOF not written yet";
    // Generator task has not finished yet. Wait for EoF to be marked before
    // deleting.
    return false;
  }

  bool can_gc_lineage = reference_counter_.CheckGeneratorRefsLineageOutOfScope(
      generator_id, num_objects_generated);
  return can_gc_lineage;
}

std::pair<ObjectID, bool> TaskManager::PeekObjectRefStream(const ObjectID &generator_id) {
  ObjectID next_object_id;
  absl::MutexLock lock(&object_ref_stream_ops_mu_);
  auto stream_it = object_ref_streams_.find(generator_id);
  RAY_CHECK(stream_it != object_ref_streams_.end())
      << "PeekObjectRefStream API can be used only when the stream has been "
         "created and not removed.";
  const auto &result = stream_it->second.PeekNextItem();

  // Temporarily own the ref since the corresponding reference is probably
  // not reported yet.
  TemporarilyOwnGeneratorReturnRefIfNeededInternal(result.first /*=object_id*/,
                                                   generator_id);
  return result;
}

bool TaskManager::ObjectRefStreamExists(const ObjectID &generator_id) {
  absl::MutexLock lock(&object_ref_stream_ops_mu_);
  auto it = object_ref_streams_.find(generator_id);
  return it != object_ref_streams_.end();
}

void TaskManager::MarkEndOfStream(const ObjectID &generator_id,
                                  int64_t end_of_stream_index) {
  absl::MutexLock lock(&object_ref_stream_ops_mu_);
  ObjectID last_object_id;

  auto stream_it = object_ref_streams_.find(generator_id);
  if (stream_it == object_ref_streams_.end()) {
    // Stream has been already deleted. Do not handle it.
    return;
  }

  stream_it->second.MarkEndOfStream(end_of_stream_index, &last_object_id);
  if (!last_object_id.IsNil()) {
    RAY_LOG(DEBUG) << "Write EoF to the object ref stream. Index: "
                   << stream_it->second.EofIndex()
                   << ". Last object id: " << last_object_id;

    reference_counter_.OwnDynamicStreamingTaskReturnRef(last_object_id, generator_id);
    RayObject error(rpc::ErrorType::END_OF_STREAMING_GENERATOR);
    // Put a dummy object at the end of the stream. We don't need to check if
    // the object should be stored in plasma because the end of the stream is a
    // fake ObjectRef that should never be read by the application.
    in_memory_store_.Put(error, last_object_id);
  }
}

bool TaskManager::HandleReportGeneratorItemReturns(
    const rpc::ReportGeneratorItemReturnsRequest &request,
    const ExecutionSignalCallback &execution_signal_callback) {
  const auto &generator_id = ObjectID::FromBinary(request.generator_id());
  const auto &task_id = generator_id.TaskId();
  int64_t item_index = request.item_index();
  uint64_t attempt_number = request.attempt_number();
  // Every generated object has the same task id.
  RAY_LOG(DEBUG) << "Received an intermediate result of index " << item_index
                 << " generator_id: " << generator_id;
  auto backpressure_threshold = -1;

  {
    absl::MutexLock lock(&mu_);
    auto it = submissible_tasks_.find(task_id);
    if (it != submissible_tasks_.end()) {
      backpressure_threshold = it->second.spec.GeneratorBackpressureNumObjects();
      if (it->second.spec.AttemptNumber() > attempt_number) {
        // Generator task reports can arrive at any time. If the first attempt
        // fails, we may receive a report from the first executor after the
        // second attempt has started. In this case, we should ignore the first
        // attempt.
        execution_signal_callback(
            Status::NotFound("Stale object reports from the previous attempt."), -1);
        return false;
      }
    }
  }

  // NOTE: If it is the first execution (e.g., CompletePendingTask has never been called),
  // it is always empty.
  const auto store_in_plasma_ids = GetTaskReturnObjectsToStoreInPlasma(task_id);

  absl::MutexLock lock(&object_ref_stream_ops_mu_);
  auto stream_it = object_ref_streams_.find(generator_id);
  if (stream_it == object_ref_streams_.end()) {
    // Stream has been already deleted. Do not handle it.
    execution_signal_callback(Status::NotFound("Stream is already deleted"), -1);
    return false;
  }

  // TODO(sang): Support the regular return values as well.
  size_t num_objects_written = 0;
  for (const auto &return_object : request.dynamic_return_objects()) {
    const auto object_id = ObjectID::FromBinary(return_object.object_id());

    RAY_LOG(DEBUG) << "Write an object " << object_id
                   << " to the object ref stream of id " << generator_id;
    auto index_not_used_yet = stream_it->second.InsertToStream(object_id, item_index);

    // If the ref was written to a stream, we should also
    // own the dynamically generated task return.
    // NOTE: If we call this method while holding a lock, it can deadlock.
    if (index_not_used_yet) {
      reference_counter_.OwnDynamicStreamingTaskReturnRef(object_id, generator_id);
      num_objects_written += 1;
    }
    // When an object is reported, the object is ready to be fetched.
    reference_counter_.UpdateObjectPendingCreation(object_id, false);
    HandleTaskReturn(object_id,
                     return_object,
                     NodeID::FromBinary(request.worker_addr().raylet_id()),
                     /*store_in_plasma=*/store_in_plasma_ids.contains(object_id));
  }

  // Handle backpressure if needed.
  auto total_generated = stream_it->second.TotalNumObjectWritten();
  auto total_consumed = stream_it->second.TotalNumObjectConsumed();

  if (stream_it->second.IsObjectConsumed(item_index)) {
    execution_signal_callback(Status::OK(), total_consumed);
    return false;
  }

  // Otherwise, follow the regular backpressure logic.
  // NOTE, here we check `item_index - last_consumed_index >= backpressure_threshold`,
  // instead of the number of unconsumed items, because we may receive the
  // `HandleReportGeneratorItemReturns` requests out of order.
  if (backpressure_threshold != -1 &&
      (item_index - stream_it->second.LastConsumedIndex()) >= backpressure_threshold) {
    RAY_LOG(DEBUG) << "Stream " << generator_id
                   << " is backpressured. total_generated: " << total_generated
                   << ". total_consumed: " << total_consumed
                   << ". threshold: " << backpressure_threshold;
    auto signal_it = ref_stream_execution_signal_callbacks_.find(generator_id);
    if (signal_it == ref_stream_execution_signal_callbacks_.end()) {
      execution_signal_callback(Status::NotFound("Stream is deleted."), -1);
    } else {
      signal_it->second.push_back(execution_signal_callback);
    }
  } else {
    // No need to backpressure.
    execution_signal_callback(Status::OK(), total_consumed);
  }
  return num_objects_written != 0;
}

bool TaskManager::TemporarilyOwnGeneratorReturnRefIfNeeded(const ObjectID &object_id,
                                                           const ObjectID &generator_id) {
  absl::MutexLock lock(&object_ref_stream_ops_mu_);
  return TemporarilyOwnGeneratorReturnRefIfNeededInternal(object_id, generator_id);
}

bool TaskManager::TemporarilyOwnGeneratorReturnRefIfNeededInternal(
    const ObjectID &object_id, const ObjectID &generator_id) {
  bool inserted_to_stream = false;
  auto stream_it = object_ref_streams_.find(generator_id);
  if (stream_it == object_ref_streams_.end()) {
    return false;
  }

  auto &stream = stream_it->second;
  inserted_to_stream = stream.TemporarilyInsertToStreamIfNeeded(object_id);

  // We shouldn't hold a lock when calling reference counter API.
  if (inserted_to_stream) {
    RAY_LOG(DEBUG) << "Added streaming ref " << object_id;
    reference_counter_.OwnDynamicStreamingTaskReturnRef(object_id, generator_id);
    return true;
  }

  return false;
}

void TaskManager::CompletePendingTask(const TaskID &task_id,
                                      const rpc::PushTaskReply &reply,
                                      const rpc::Address &worker_addr,
                                      bool is_application_error) {
  RAY_LOG(DEBUG) << "Completing task " << task_id;

  bool first_execution = false;
  const auto store_in_plasma_ids =
      GetTaskReturnObjectsToStoreInPlasma(task_id, &first_execution);
  std::vector<ObjectID> dynamic_return_ids;
  std::vector<ObjectID> dynamic_returns_in_plasma;
  std::vector<ObjectID> direct_return_ids;
  if (reply.dynamic_return_objects_size() > 0) {
    RAY_CHECK(reply.return_objects_size() == 1)
        << "Dynamic generators only supported for num_returns=1";
    const auto generator_id = ObjectID::FromBinary(reply.return_objects(0).object_id());
    for (const auto &return_object : reply.dynamic_return_objects()) {
      const auto object_id = ObjectID::FromBinary(return_object.object_id());
      if (first_execution) {
        reference_counter_.AddDynamicReturn(object_id, generator_id);
        dynamic_return_ids.push_back(object_id);
      }
      if (!HandleTaskReturn(object_id,
                            return_object,
                            NodeID::FromBinary(worker_addr.raylet_id()),
                            store_in_plasma_ids.contains(object_id))) {
        if (first_execution) {
          dynamic_returns_in_plasma.push_back(object_id);
        }
      }
    }
  }

  for (const auto &return_object : reply.return_objects()) {
    const auto object_id = ObjectID::FromBinary(return_object.object_id());
    if (HandleTaskReturn(object_id,
                         return_object,
                         NodeID::FromBinary(worker_addr.raylet_id()),
                         store_in_plasma_ids.contains(object_id))) {
      direct_return_ids.push_back(object_id);
    }
  }

  TaskSpecification spec;
  bool release_lineage = true;
  int64_t min_lineage_bytes_to_evict = 0;
  {
    absl::MutexLock lock(&mu_);
    auto it = submissible_tasks_.find(task_id);
    RAY_CHECK(it != submissible_tasks_.end())
        << "Tried to complete task that was not pending " << task_id;
    spec = it->second.spec;

    // Record any dynamically returned objects. We need to store these with the
    // task spec so that the worker will recreate them if the task gets
    // re-executed.
    // TODO(sang): Remove this logic once streaming generator is the default.
    if (first_execution) {
      for (const auto &dynamic_return_id : dynamic_return_ids) {
        RAY_LOG(DEBUG) << "Task " << task_id << " produced dynamic return object "
                       << dynamic_return_id;
        spec.AddDynamicReturnId(dynamic_return_id);
      }
      for (const auto &dynamic_return_id : dynamic_returns_in_plasma) {
        it->second.reconstructable_return_ids.insert(dynamic_return_id);
      }

      if (spec.IsStreamingGenerator()) {
        // Upon the first complete execution, set the number of streaming
        // generator returns.
        auto num_streaming_generator_returns =
            reply.streaming_generator_return_ids_size();
        if (num_streaming_generator_returns > 0) {
          spec.SetNumStreamingGeneratorReturns(num_streaming_generator_returns);
          RAY_LOG(DEBUG) << "Completed streaming generator task " << spec.TaskId()
                         << " has " << spec.NumStreamingGeneratorReturns()
                         << " return objects.";
          for (const auto &return_id_info : reply.streaming_generator_return_ids()) {
            if (return_id_info.is_plasma_object()) {
              // TODO(swang): It is possible that the dynamically returned refs
              // have already been consumed by the caller and deleted. This can
              // cause a memory leak of the task metadata, because we will
              // never receive a callback from the ReferenceCounter to erase
              // the task.
              it->second.reconstructable_return_ids.insert(
                  ObjectID::FromBinary(return_id_info.object_id()));
            }
          }
        }
      }
    }

    // Release the lineage for any non-plasma return objects.
    // TODO(sang): Remove this logic once streaming generator is the default.
    for (const auto &direct_return_id : direct_return_ids) {
      RAY_LOG(DEBUG) << "Task " << it->first << " returned direct object "
                     << direct_return_id << ", now has "
                     << it->second.reconstructable_return_ids.size()
                     << " plasma returns in scope";
      it->second.reconstructable_return_ids.erase(direct_return_id);
    }
    RAY_LOG(DEBUG) << "Task " << it->first << " now has "
                   << it->second.reconstructable_return_ids.size()
                   << " plasma returns in scope";
    it->second.num_successful_executions++;

    if (is_application_error) {
      SetTaskStatus(
          it->second,
          rpc::TaskStatus::FAILED,
          worker::TaskStatusEvent::TaskStateUpdate(gcs::GetRayErrorInfo(
              rpc::ErrorType::TASK_EXECUTION_EXCEPTION, reply.task_execution_error())));
    } else {
      SetTaskStatus(it->second, rpc::TaskStatus::FINISHED);
    }
    num_pending_tasks_--;

    // A finished task can only be re-executed if it has some number of
    // retries left and returned at least one object that is still in use and
    // stored in plasma.
    bool task_retryable = it->second.num_retries_left != 0 &&
                          !it->second.reconstructable_return_ids.empty();
    if (task_retryable) {
      // Pin the task spec if it may be retried again.
      release_lineage = false;
      it->second.lineage_footprint_bytes = it->second.spec.GetMessage().ByteSizeLong();
      total_lineage_footprint_bytes_ += it->second.lineage_footprint_bytes;
      if (total_lineage_footprint_bytes_ > max_lineage_bytes_) {
        RAY_LOG(INFO) << "Total lineage size is " << total_lineage_footprint_bytes_ / 1e6
                      << "MB, which exceeds the limit of " << max_lineage_bytes_ / 1e6
                      << "MB";
        min_lineage_bytes_to_evict =
            total_lineage_footprint_bytes_ - (max_lineage_bytes_ / 2);
      }
    } else {
      submissible_tasks_.erase(it);
    }
  }

  // If it is a streaming generator, mark the end of stream since the task is finished.
  // We handle this logic here because the lock shouldn't be held while calling
  // HandleTaskReturn.
  if (spec.IsStreamingGenerator()) {
    const auto generator_id = ObjectID::FromBinary(reply.return_objects(0).object_id());
    if (first_execution) {
      ObjectID last_ref_in_stream;
      MarkEndOfStream(generator_id, reply.streaming_generator_return_ids_size());
    } else {
      // The end of the stream should already have been marked on the first
      // successful execution.
      if (is_application_error) {
        // It means the task was re-executed but failed with an application
        // error. In this case, we should fail the rest of known streaming
        // generator returns with the same error.
        RAY_LOG(DEBUG) << "Streaming generator task " << spec.TaskId()
                       << " failed with application error, failing "
                       << spec.NumStreamingGeneratorReturns() << " return objects.";
        RAY_CHECK_EQ(reply.return_objects_size(), 1);
        for (size_t i = 0; i < spec.NumStreamingGeneratorReturns(); i++) {
          const auto generator_return_id = spec.StreamingGeneratorReturnId(i);
          RAY_CHECK_EQ(reply.return_objects_size(), 1);
          const auto &return_object = reply.return_objects(0);
          HandleTaskReturn(generator_return_id,
                           return_object,
                           NodeID::FromBinary(worker_addr.raylet_id()),
                           store_in_plasma_ids.contains(generator_return_id));
        }
      }
    }
  }

  RemoveFinishedTaskReferences(spec, release_lineage, worker_addr, reply.borrowed_refs());
  if (min_lineage_bytes_to_evict > 0) {
    // Evict at least half of the current lineage.
    auto bytes_evicted = reference_counter_.EvictLineage(min_lineage_bytes_to_evict);
    RAY_LOG(INFO) << "Evicted " << bytes_evicted / 1e6 << "MB of task lineage.";
  }

  ShutdownIfNeeded();
}

bool TaskManager::RetryTaskIfPossible(const TaskID &task_id,
                                      const rpc::RayErrorInfo &error_info) {
  TaskSpecification spec;
  TaskEntry *task_entry = nullptr;
  bool will_retry = false;
  int32_t num_retries_left = 0;
  int32_t num_oom_retries_left = 0;
  bool task_failed_due_to_oom = error_info.error_type() == rpc::ErrorType::OUT_OF_MEMORY;
<<<<<<< HEAD
  // If the actor isn't dead and it's a user exception, we should update the seq no. If an
  // actor is dead and restarted, the seqno is reset, and we don't need to update it when
  // resubmitting a task.
  bool update_seqno = error_info.error_type() != rpc::ErrorType::ACTOR_DIED &&
                      error_info.error_type() != rpc::ErrorType::ACTOR_UNAVAILABLE;
=======
>>>>>>> 4919aa49
  {
    absl::MutexLock lock(&mu_);
    auto it = submissible_tasks_.find(task_id);
    RAY_CHECK(it != submissible_tasks_.end())
        << "Tried to retry task that was not pending " << task_id;
    RAY_CHECK(it->second.IsPending())
        << "Tried to retry task that was not pending " << task_id;
    spec = it->second.spec;
    task_entry = &(it->second);
    num_retries_left = it->second.num_retries_left;
    num_oom_retries_left = it->second.num_oom_retries_left;
    if (task_failed_due_to_oom) {
      if (num_oom_retries_left > 0) {
        will_retry = true;
        it->second.num_oom_retries_left--;
      } else if (num_oom_retries_left == -1) {
        will_retry = true;
      } else {
        RAY_CHECK(num_oom_retries_left == 0);
      }
    } else {
      if (num_retries_left > 0) {
        will_retry = true;
        it->second.num_retries_left--;
      } else if (num_retries_left == -1) {
        will_retry = true;
      } else {
        RAY_CHECK(num_retries_left == 0);
      }
    }
    if (will_retry) {
      MarkTaskRetryOnFailed(*task_entry, error_info);
    }
  }

  // We should not hold the lock during these calls because they may trigger
  // callbacks in this or other classes.
  std::ostringstream stream;
  std::string num_retries_left_str =
      num_retries_left == -1 ? "infinite" : std::to_string(num_retries_left);
  RAY_LOG(INFO) << "task " << spec.TaskId() << " retries left: " << num_retries_left_str
                << ", oom retries left: " << num_oom_retries_left
                << ", task failed due to oom: " << task_failed_due_to_oom;
  if (will_retry) {
    RAY_LOG(INFO) << "Attempting to resubmit task " << spec.TaskId()
                  << " for attempt number: " << spec.AttemptNumber();
    // TODO(clarng): clean up and remove task_retry_delay_ms that is relied
    // on by some tests.
    int32_t delay_ms = task_failed_due_to_oom
                           ? ExponentialBackoff::GetBackoffMs(
                                 spec.AttemptNumber(),
                                 RayConfig::instance().task_oom_retry_delay_base_ms())
                           : RayConfig::instance().task_retry_delay_ms();
<<<<<<< HEAD
    retry_task_callback_(spec, /*object_recovery*/ false, update_seqno, delay_ms);
=======
    RetryTask(task_entry, /*object_recovery*/ false, delay_ms);
>>>>>>> 4919aa49
    return true;
  } else {
    RAY_LOG(INFO) << "No retries left for task " << spec.TaskId()
                  << ", not going to resubmit.";
    return false;
  }
}

void TaskManager::RetryTask(TaskEntry *task_entry,
                            bool object_recovery,
                            uint32_t delay_ms) {
  RAY_CHECK(task_entry != nullptr);
  SetTaskStatus(*task_entry,
                rpc::TaskStatus::PENDING_ARGS_AVAIL,
                /* state_update */ std::nullopt,
                /* include_task_info */ true,
                task_entry->spec.AttemptNumber() + 1);
  retry_task_callback_(task_entry->spec, object_recovery, delay_ms);
}

void TaskManager::FailPendingTask(const TaskID &task_id,
                                  rpc::ErrorType error_type,
                                  const Status *status,
                                  const rpc::RayErrorInfo *ray_error_info) {
  // Note that this might be the __ray_terminate__ task, so we don't log
  // loudly with ERROR here.
  RAY_LOG(DEBUG) << "Task " << task_id << " failed with error "
                 << rpc::ErrorType_Name(error_type) << ", ray_error_info: "
                 << ((ray_error_info == nullptr) ? "nullptr"
                                                 : ray_error_info->DebugString());

  TaskSpecification spec;
  // Check whether the error should be stored in plasma or not.
  bool first_execution = false;
  const auto store_in_plasma_ids =
      GetTaskReturnObjectsToStoreInPlasma(task_id, &first_execution);
  {
    absl::MutexLock lock(&mu_);
    auto it = submissible_tasks_.find(task_id);
    RAY_CHECK(it != submissible_tasks_.end())
        << "Tried to fail task that was not pending " << task_id;
    RAY_CHECK(it->second.IsPending())
        << "Tried to fail task that was not pending " << task_id;
    spec = it->second.spec;

    if ((status != nullptr) && status->IsIntentionalSystemExit()) {
      // We don't mark intentional system exit as failures, such as tasks that
      // exit by exit_actor(), exit by ray.shutdown(), etc. These tasks are expected
      // to exit and not be marked as failure.
      SetTaskStatus(it->second, rpc::TaskStatus::FINISHED);
    } else {
      const auto error_info =
          (ray_error_info == nullptr
               ? gcs::GetRayErrorInfo(error_type,
                                      (status != nullptr ? status->ToString() : ""))
               : *ray_error_info);
      SetTaskStatus(it->second,
                    rpc::TaskStatus::FAILED,
                    worker::TaskStatusEvent::TaskStateUpdate(error_info));
    }
    submissible_tasks_.erase(it);
    num_pending_tasks_--;

    // Throttled logging of task failure errors.
    auto debug_str = spec.DebugString();
    if (!absl::StrContains(debug_str, "__ray_terminate__") &&
        (num_failure_logs_ < kTaskFailureThrottlingThreshold ||
         (current_time_ms() - last_log_time_ms_) > kTaskFailureLoggingFrequencyMillis)) {
      if (num_failure_logs_++ == kTaskFailureThrottlingThreshold) {
        RAY_LOG(WARNING) << "Too many failure logs, throttling to once every "
                         << kTaskFailureLoggingFrequencyMillis << " millis.";
      }
      last_log_time_ms_ = current_time_ms();
      if (status != nullptr) {
        RAY_LOG(INFO) << "Task failed: " << *status << ": " << spec.DebugString();
      } else {
        RAY_LOG(INFO) << "Task failed: " << spec.DebugString();
      }
      RAY_LOG(DEBUG) << "Runtime env for task " << spec.TaskId() << " is "
                     << spec.RuntimeEnvDebugString();
    }
  }

  // The worker failed to execute the task, so it cannot be borrowing any
  // objects.
  RemoveFinishedTaskReferences(spec,
                               /*release_lineage=*/true,
                               rpc::Address(),
                               ReferenceCounter::ReferenceTableProto());

  MarkTaskReturnObjectsFailed(spec, error_type, ray_error_info, store_in_plasma_ids);

  ShutdownIfNeeded();
}

bool TaskManager::FailOrRetryPendingTask(const TaskID &task_id,
                                         rpc::ErrorType error_type,
                                         const Status *status,
                                         const rpc::RayErrorInfo *ray_error_info,
                                         bool mark_task_object_failed,
                                         bool fail_immediately) {
  // Note that this might be the __ray_terminate__ task, so we don't log
  // loudly with ERROR here.
  RAY_LOG(WARNING) << "Task attempt " << task_id << " failed with error "
                   << rpc::ErrorType_Name(error_type) << " Fail immediately? "
                   << fail_immediately << ", status "
                   << (status == nullptr ? "null" : status->ToString()) << ", error info "
                   << (ray_error_info == nullptr ? "null"
                                                 : ray_error_info->DebugString());

  bool will_retry = false;
  if (!fail_immediately) {
    will_retry = RetryTaskIfPossible(
        task_id,
        ray_error_info == nullptr ? gcs::GetRayErrorInfo(error_type) : *ray_error_info);
  }

  if (!will_retry && mark_task_object_failed) {
    FailPendingTask(task_id, error_type, status, ray_error_info);
  }

  ShutdownIfNeeded();

  return will_retry;
}

void TaskManager::ShutdownIfNeeded() {
  std::function<void()> shutdown_hook = nullptr;
  {
    absl::MutexLock lock(&mu_);
    if (shutdown_hook_ && num_pending_tasks_ == 0) {
      RAY_LOG(WARNING) << "All in flight tasks finished, worker will shut down after "
                          "draining references.";
      std::swap(shutdown_hook_, shutdown_hook);
    }
  }
  // Do not hold the lock when calling callbacks.
  if (shutdown_hook != nullptr) {
    shutdown_hook();
  }
}

void TaskManager::OnTaskDependenciesInlined(
    const std::vector<ObjectID> &inlined_dependency_ids,
    const std::vector<ObjectID> &contained_ids) {
  std::vector<ObjectID> deleted;
  reference_counter_.UpdateSubmittedTaskReferences(
      /*return_ids=*/{},
      /*argument_ids_to_add=*/contained_ids,
      /*argument_ids_to_remove=*/inlined_dependency_ids,
      &deleted);
  in_memory_store_.Delete(deleted);
}

void TaskManager::RemoveFinishedTaskReferences(
    TaskSpecification &spec,
    bool release_lineage,
    const rpc::Address &borrower_addr,
    const ReferenceCounter::ReferenceTableProto &borrowed_refs) {
  std::vector<ObjectID> plasma_dependencies;
  for (size_t i = 0; i < spec.NumArgs(); i++) {
    if (spec.ArgByRef(i)) {
      plasma_dependencies.push_back(spec.ArgId(i));
    } else {
      const auto &inlined_refs = spec.ArgInlinedRefs(i);
      for (const auto &inlined_ref : inlined_refs) {
        plasma_dependencies.push_back(ObjectID::FromBinary(inlined_ref.object_id()));
      }
    }
  }
  if (spec.IsActorTask()) {
    const auto actor_creation_return_id = spec.ActorCreationDummyObjectId();
    plasma_dependencies.push_back(actor_creation_return_id);
  }

  std::vector<ObjectID> return_ids;
  size_t num_returns = spec.NumReturns();
  return_ids.reserve(num_returns);
  for (size_t i = 0; i < num_returns; i++) {
    return_ids.push_back(spec.ReturnId(i));
  }
  // TODO(sang): Remove it once the streaming generator is turned on
  // by default.
  if (spec.ReturnsDynamic()) {
    for (const auto &dynamic_return_id : spec.DynamicReturnIds()) {
      return_ids.push_back(dynamic_return_id);
    }
  }
  if (spec.IsStreamingGenerator()) {
    for (size_t i = 0; i < spec.NumStreamingGeneratorReturns(); i++) {
      return_ids.push_back(spec.StreamingGeneratorReturnId(i));
    }
  }

  std::vector<ObjectID> deleted;
  reference_counter_.UpdateFinishedTaskReferences(return_ids,
                                                  plasma_dependencies,
                                                  release_lineage,
                                                  borrower_addr,
                                                  borrowed_refs,
                                                  &deleted);
  in_memory_store_.Delete(deleted);
}

int64_t TaskManager::RemoveLineageReference(const ObjectID &object_id,
                                            std::vector<ObjectID> *released_objects) {
  absl::MutexLock lock(&mu_);
  const int64_t total_lineage_footprint_bytes_prev(total_lineage_footprint_bytes_);

  const TaskID &task_id = object_id.TaskId();
  auto it = submissible_tasks_.find(task_id);
  if (it == submissible_tasks_.end()) {
    RAY_LOG(DEBUG) << "No lineage for object " << object_id;
    return 0;
  }

  RAY_LOG(DEBUG) << "Plasma object " << object_id << " out of scope";
  for (const auto &plasma_id : it->second.reconstructable_return_ids) {
    RAY_LOG(DEBUG) << "Task " << task_id << " has " << plasma_id << " in scope";
  }
  it->second.reconstructable_return_ids.erase(object_id);
  RAY_LOG(DEBUG) << "Task " << task_id << " now has "
                 << it->second.reconstructable_return_ids.size()
                 << " plasma returns in scope";

  if (it->second.reconstructable_return_ids.empty() && !it->second.IsPending()) {
    // If the task can no longer be retried, decrement the lineage ref count
    // for each of the task's args.
    for (size_t i = 0; i < it->second.spec.NumArgs(); i++) {
      if (it->second.spec.ArgByRef(i)) {
        released_objects->push_back(it->second.spec.ArgId(i));
      } else {
        const auto &inlined_refs = it->second.spec.ArgInlinedRefs(i);
        for (const auto &inlined_ref : inlined_refs) {
          released_objects->push_back(ObjectID::FromBinary(inlined_ref.object_id()));
        }
      }
    }

    if (it->second.spec.IsActorTask()) {
      // We need to decrement the actor lineage ref count here
      // since it's incremented during TaskManager::AddPendingTask.
      const auto actor_creation_return_id = it->second.spec.ActorCreationDummyObjectId();
      released_objects->push_back(actor_creation_return_id);
    }

    total_lineage_footprint_bytes_ -= it->second.lineage_footprint_bytes;
    // The task has finished and none of the return IDs are in scope anymore,
    // so it is safe to remove the task spec.
    submissible_tasks_.erase(it);
  }

  return total_lineage_footprint_bytes_ - total_lineage_footprint_bytes_prev;
}

bool TaskManager::MarkTaskCanceled(const TaskID &task_id) {
  ObjectID generator_id = TaskGeneratorId(task_id);
  if (!generator_id.IsNil()) {
    // Pass -1 because the task has been cancelled, so we should just end the
    // stream at the caller's current index. This is needed because we may
    // receive generator reports out of order. If the task reports a later
    // index then exits because it was cancelled, we will hang waiting for the
    // intermediate indices.
    MarkEndOfStream(generator_id, /*end_of_stream_index=*/-1);
  }

  absl::MutexLock lock(&mu_);
  auto it = submissible_tasks_.find(task_id);
  if (it != submissible_tasks_.end()) {
    it->second.num_retries_left = 0;
    it->second.num_oom_retries_left = 0;
  }
  return it != submissible_tasks_.end();
}

absl::flat_hash_set<ObjectID> TaskManager::GetTaskReturnObjectsToStoreInPlasma(
    const TaskID &task_id, bool *first_execution_out) const {
  bool first_execution = false;
  absl::flat_hash_set<ObjectID> store_in_plasma_ids = {};
  absl::MutexLock lock(&mu_);
  auto it = submissible_tasks_.find(task_id);
  if (it == submissible_tasks_.end()) {
    // When a generator task is used, it is possible
    // this API is used after the task has been removed
    // from submissible_tasks_. Do nothing in this case.
    return {};
  }
  first_execution = it->second.num_successful_executions == 0;
  if (!first_execution) {
    store_in_plasma_ids = it->second.reconstructable_return_ids;
  }
  if (first_execution_out != nullptr) {
    *first_execution_out = first_execution;
  }
  return store_in_plasma_ids;
}

void TaskManager::MarkTaskReturnObjectsFailed(
    const TaskSpecification &spec,
    rpc::ErrorType error_type,
    const rpc::RayErrorInfo *ray_error_info,
    const absl::flat_hash_set<ObjectID> &store_in_plasma_ids) {
  const TaskID task_id = spec.TaskId();
  RayObject error(error_type, ray_error_info);
  RAY_LOG(DEBUG) << "Treat task as failed. task_id: " << task_id
                 << ", error_type: " << ErrorType_Name(error_type);
  int64_t num_returns = spec.NumReturns();
  for (int i = 0; i < num_returns; i++) {
    const auto object_id = ObjectID::FromIndex(task_id, /*index=*/i + 1);
    if (store_in_plasma_ids.contains(object_id)) {
      put_in_local_plasma_callback_(error, object_id);
    } else {
      in_memory_store_.Put(error, object_id);
    }
  }
  if (spec.ReturnsDynamic()) {
    for (const auto &dynamic_return_id : spec.DynamicReturnIds()) {
      if (store_in_plasma_ids.contains(dynamic_return_id)) {
        put_in_local_plasma_callback_(error, dynamic_return_id);
      } else {
        in_memory_store_.Put(error, dynamic_return_id);
      }
    }
  }

  if (spec.IsStreamingGenerator()) {
    // If a streaming generator task failed, mark the end of the stream if it
    // hasn't been ended already. The stream will be ended one index past the
    // maximum index seen so far.
    const auto generator_id = spec.ReturnId(0);
    MarkEndOfStream(generator_id, /*item_index*/ -1);

    // If it was a streaming generator, try failing all the return object refs.
    // In a normal time, it is no-op because the object ref values are already
    // written, and Ray doesn't allow to overwrite values for the object ref.
    // It is only useful when lineage reconstruction retry is failed. In this
    // case, all these objects are lost from the plasma store, so we
    // can overwrite them. See the test test_dynamic_generator_reconstruction_fails
    // for more details.
    auto num_streaming_generator_returns = spec.NumStreamingGeneratorReturns();
    for (size_t i = 0; i < num_streaming_generator_returns; i++) {
      const auto generator_return_id = spec.StreamingGeneratorReturnId(i);
      if (store_in_plasma_ids.contains(generator_return_id)) {
        put_in_local_plasma_callback_(error, generator_return_id);
      } else {
        in_memory_store_.Put(error, generator_return_id);
      }
    }
  }
}

std::optional<TaskSpecification> TaskManager::GetTaskSpec(const TaskID &task_id) const {
  absl::MutexLock lock(&mu_);
  auto it = submissible_tasks_.find(task_id);
  if (it == submissible_tasks_.end()) {
    return std::optional<TaskSpecification>();
  }
  return it->second.spec;
}

std::vector<TaskID> TaskManager::GetPendingChildrenTasks(
    const TaskID &parent_task_id) const {
  std::vector<TaskID> ret_vec;
  absl::MutexLock lock(&mu_);
  for (const auto &it : submissible_tasks_) {
    if (it.second.IsPending() && (it.second.spec.ParentTaskId() == parent_task_id)) {
      ret_vec.push_back(it.first);
    }
  }
  return ret_vec;
}

void TaskManager::AddTaskStatusInfo(rpc::CoreWorkerStats *stats) const {
  absl::MutexLock lock(&mu_);
  for (int64_t i = 0; i < stats->object_refs_size(); i++) {
    auto ref = stats->mutable_object_refs(i);
    const auto obj_id = ObjectID::FromBinary(ref->object_id());
    const auto task_id = obj_id.TaskId();
    const auto it = submissible_tasks_.find(task_id);
    if (it == submissible_tasks_.end()) {
      continue;
    }
    ref->set_task_status(it->second.GetStatus());
    ref->set_attempt_number(it->second.spec.AttemptNumber());
  }
}

void TaskManager::MarkDependenciesResolved(const TaskID &task_id) {
  absl::MutexLock lock(&mu_);
  auto it = submissible_tasks_.find(task_id);
  if (it == submissible_tasks_.end()) {
    return;
  }

  RAY_CHECK(it->second.GetStatus() == rpc::TaskStatus::PENDING_ARGS_AVAIL)
      << ", task ID = " << it->first << ", status = " << it->second.GetStatus();
  SetTaskStatus(it->second, rpc::TaskStatus::PENDING_NODE_ASSIGNMENT);
}

void TaskManager::MarkTaskWaitingForExecution(const TaskID &task_id,
                                              const NodeID &node_id,
                                              const WorkerID &worker_id) {
  absl::MutexLock lock(&mu_);
  auto it = submissible_tasks_.find(task_id);
  if (it == submissible_tasks_.end()) {
    return;
  }
  RAY_CHECK(it->second.GetStatus() == rpc::TaskStatus::PENDING_NODE_ASSIGNMENT)
      << ", task ID = " << it->first << ", status = " << it->second.GetStatus();
  it->second.SetNodeId(node_id);
  SetTaskStatus(it->second,
                rpc::TaskStatus::SUBMITTED_TO_WORKER,
                worker::TaskStatusEvent::TaskStateUpdate(node_id, worker_id));
}

void TaskManager::MarkTaskRetryOnResubmit(TaskEntry &task_entry) {
  RAY_CHECK(!task_entry.IsPending())
      << "Only finished tasks can be resubmitted: " << task_entry.spec.TaskId();

  task_entry.MarkRetry();
}

void TaskManager::MarkTaskRetryOnFailed(TaskEntry &task_entry,
                                        const rpc::RayErrorInfo &error_info) {
  RAY_CHECK(task_entry.IsPending());

  // Record the old attempt status as FAILED.
  SetTaskStatus(task_entry,
                rpc::TaskStatus::FAILED,
                worker::TaskStatusEvent::TaskStateUpdate(error_info));
  task_entry.MarkRetry();
}

void TaskManager::SetTaskStatus(
    TaskEntry &task_entry,
    rpc::TaskStatus status,
    std::optional<worker::TaskStatusEvent::TaskStateUpdate> state_update,
    bool include_task_info,
    std::optional<int32_t> attempt_number) {
  RAY_LOG(DEBUG).WithField(task_entry.spec.TaskId())
      << "Setting task status from " << task_entry.GetStatus() << " to " << status;
  task_entry.SetStatus(status);

  const int32_t attempt_number_to_record =
      attempt_number.value_or(task_entry.spec.AttemptNumber());
  const auto state_update_to_record =
      state_update.value_or(worker::TaskStatusEvent::TaskStateUpdate());
  RAY_UNUSED(task_event_buffer_.RecordTaskStatusEventIfNeeded(task_entry.spec.TaskId(),
                                                              task_entry.spec.JobId(),
                                                              attempt_number_to_record,
                                                              task_entry.spec,
                                                              status,
                                                              include_task_info,
                                                              state_update_to_record));
}

std::unordered_map<rpc::LineageReconstructionTask, uint64_t>
TaskManager::GetOngoingLineageReconstructionTasks(
    const ActorManager &actor_manager) const {
  absl::MutexLock lock(&mu_);
  std::unordered_map<rpc::LineageReconstructionTask, uint64_t> result;
  for (const auto &task_it : submissible_tasks_) {
    const auto &task_entry = task_it.second;
    if (!task_entry.IsPending()) {
      continue;
    }

    if (task_entry.num_successful_executions == 0) {
      // Not lineage reconstruction task
      continue;
    }

    rpc::LineageReconstructionTask task;
    task.set_name(task_entry.spec.GetName());
    task.set_status(task_entry.GetStatus());
    if (task_entry.spec.IsNormalTask()) {
      task.mutable_labels()->insert(task_entry.spec.GetMessage().labels().begin(),
                                    task_entry.spec.GetMessage().labels().end());
    } else if (task_entry.spec.IsActorTask()) {
      auto actor_handle = actor_manager.GetActorHandle(task_entry.spec.ActorId());
      RAY_CHECK(actor_handle) << "Actor task must be submitted via actor handle";
      const auto &labels = actor_handle->GetLabels();
      task.mutable_labels()->insert(labels.begin(), labels.end());
    }

    if (result.find(task) != result.end()) {
      result[task] += 1;
    } else {
      result.emplace(std::move(task), 1);
    }
  }

  return result;
}

void TaskManager::FillTaskInfo(rpc::GetCoreWorkerStatsReply *reply,
                               const int64_t limit) const {
  absl::MutexLock lock(&mu_);
  auto total = submissible_tasks_.size();
  auto count = 0;
  for (const auto &task_it : submissible_tasks_) {
    if (limit != -1 && count >= limit) {
      break;
    }
    count += 1;

    const auto &task_entry = task_it.second;
    auto entry = reply->add_owned_task_info_entries();
    const auto &task_spec = task_entry.spec;
    const auto &task_state = task_entry.GetStatus();
    const auto &node_id = task_entry.GetNodeId();
    rpc::TaskType type;
    if (task_spec.IsNormalTask()) {
      type = rpc::TaskType::NORMAL_TASK;
    } else if (task_spec.IsActorCreationTask()) {
      type = rpc::TaskType::ACTOR_CREATION_TASK;
      entry->set_actor_id(task_spec.ActorCreationId().Binary());
    } else {
      RAY_CHECK(task_spec.IsActorTask());
      type = rpc::TaskType::ACTOR_TASK;
      entry->set_actor_id(task_spec.ActorId().Binary());
    }
    entry->set_type(type);
    entry->set_name(task_spec.GetName());
    entry->set_language(task_spec.GetLanguage());
    entry->set_func_or_class_name(task_spec.FunctionDescriptor()->CallString());
    entry->set_scheduling_state(task_state);
    entry->set_job_id(task_spec.JobId().Binary());
    if (!node_id.IsNil()) {
      entry->set_node_id(node_id.Binary());
    }
    entry->set_task_id(task_spec.TaskId().Binary());
    entry->set_parent_task_id(task_spec.ParentTaskId().Binary());
    const auto &resources_map = task_spec.GetRequiredResources().GetResourceMap();
    entry->mutable_required_resources()->insert(resources_map.begin(),
                                                resources_map.end());
    entry->mutable_runtime_env_info()->CopyFrom(task_spec.RuntimeEnvInfo());
  }
  reply->set_tasks_total(total);
}

void TaskManager::RecordMetrics() {
  absl::MutexLock lock(&mu_);
  ray::stats::STATS_total_lineage_bytes.Record(total_lineage_footprint_bytes_);
  task_counter_.FlushOnChangeCallbacks();
}

ObjectID TaskManager::TaskGeneratorId(const TaskID &task_id) const {
  absl::MutexLock lock(&mu_);
  auto it = submissible_tasks_.find(task_id);
  if (it == submissible_tasks_.end()) {
    return ObjectID::Nil();
  }
  if (!it->second.spec.ReturnsDynamic()) {
    return ObjectID::Nil();
  }
  return it->second.spec.ReturnId(0);
}

}  // namespace core
}  // namespace ray<|MERGE_RESOLUTION|>--- conflicted
+++ resolved
@@ -972,14 +972,6 @@
   int32_t num_retries_left = 0;
   int32_t num_oom_retries_left = 0;
   bool task_failed_due_to_oom = error_info.error_type() == rpc::ErrorType::OUT_OF_MEMORY;
-<<<<<<< HEAD
-  // If the actor isn't dead and it's a user exception, we should update the seq no. If an
-  // actor is dead and restarted, the seqno is reset, and we don't need to update it when
-  // resubmitting a task.
-  bool update_seqno = error_info.error_type() != rpc::ErrorType::ACTOR_DIED &&
-                      error_info.error_type() != rpc::ErrorType::ACTOR_UNAVAILABLE;
-=======
->>>>>>> 4919aa49
   {
     absl::MutexLock lock(&mu_);
     auto it = submissible_tasks_.find(task_id);
@@ -1033,11 +1025,7 @@
                                  spec.AttemptNumber(),
                                  RayConfig::instance().task_oom_retry_delay_base_ms())
                            : RayConfig::instance().task_retry_delay_ms();
-<<<<<<< HEAD
-    retry_task_callback_(spec, /*object_recovery*/ false, update_seqno, delay_ms);
-=======
     RetryTask(task_entry, /*object_recovery*/ false, delay_ms);
->>>>>>> 4919aa49
     return true;
   } else {
     RAY_LOG(INFO) << "No retries left for task " << spec.TaskId()
