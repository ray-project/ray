--- conflicted
+++ resolved
@@ -1097,16 +1097,12 @@
       }
       if (num_retries_left > 0 || (is_preempted && task_entry.spec.IsRetriable())) {
         will_retry = true;
-<<<<<<< HEAD
-        task_entry.num_retries_left_--;
-=======
         if (is_preempted) {
           RAY_LOG(INFO) << "Task " << task_id << " failed due to node preemption on node "
                         << task_entry.GetNodeId() << ", not counting against retries";
         } else {
-          task_entry.num_retries_left--;
+          task_entry.num_retries_left_--;
         }
->>>>>>> e99261c4
       } else if (num_retries_left == -1) {
         will_retry = true;
       } else {
