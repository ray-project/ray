// Copyright 2017 The Ray Authors.
//
// Licensed under the Apache License, Version 2.0 (the "License");
// you may not use this file except in compliance with the License.
// You may obtain a copy of the License at
//
//  http://www.apache.org/licenses/LICENSE-2.0
//
// Unless required by applicable law or agreed to in writing, software
// distributed under the License is distributed on an "AS IS" BASIS,
// WITHOUT WARRANTIES OR CONDITIONS OF ANY KIND, either express or implied.
// See the License for the specific language governing permissions and
// limitations under the License.

#include "ray/core_worker/task_manager.h"

#include "ray/util/util.h"

namespace ray {

// Start throttling task failure logs once we hit this threshold.
const int64_t kTaskFailureThrottlingThreshold = 50;

// Throttle task failure logs to once this interval.
const int64_t kTaskFailureLoggingFrequencyMillis = 5000;

void TaskManager::AddPendingTask(const TaskID &caller_id,
                                 const rpc::Address &caller_address,
                                 const TaskSpecification &spec,
                                 const std::string &call_site, int max_retries) {
  RAY_LOG(DEBUG) << "Adding pending task " << spec.TaskId() << " with " << max_retries
                 << " retries";

  // Add references for the dependencies to the task.
  std::vector<ObjectID> task_deps;
  for (size_t i = 0; i < spec.NumArgs(); i++) {
    if (spec.ArgByRef(i)) {
      for (size_t j = 0; j < spec.ArgIdCount(i); j++) {
        task_deps.push_back(spec.ArgId(i, j));
        RAY_LOG(DEBUG) << "Adding arg ID " << spec.ArgId(i, j);
      }
    } else {
      const auto &inlined_ids = spec.ArgInlinedIds(i);
      for (const auto &inlined_id : inlined_ids) {
        task_deps.push_back(inlined_id);
        RAY_LOG(DEBUG) << "Adding inlined ID " << inlined_id;
      }
    }
  }
  if (spec.IsActorTask()) {
    const auto actor_creation_return_id =
        spec.ActorCreationDummyObjectId().WithTransportType(TaskTransportType::DIRECT);
    task_deps.push_back(actor_creation_return_id);
  }
  reference_counter_->UpdateSubmittedTaskReferences(task_deps);

  // Add new owned objects for the return values of the task.
  size_t num_returns = spec.NumReturns();
  if (spec.IsActorTask()) {
    num_returns--;
  }
  if (!spec.IsActorCreationTask()) {
    for (size_t i = 0; i < num_returns; i++) {
      // We pass an empty vector for inner IDs because we do not know the return
      // value of the task yet. If the task returns an ID(s), the worker will
      // notify us via the WaitForRefRemoved RPC that we are now a borrower for
      // the inner IDs. Note that this RPC can be received *before* the
      // PushTaskReply.
      reference_counter_->AddOwnedObject(spec.ReturnId(i, TaskTransportType::DIRECT),
                                         /*inner_ids=*/{}, caller_id, caller_address,
                                         call_site, -1, /*is_reconstructable=*/true);
    }
  }

  {
    absl::MutexLock lock(&mu_);
    RAY_CHECK(submissible_tasks_
                  .emplace(spec.TaskId(), TaskEntry(spec, max_retries, num_returns))
                  .second);
    num_pending_tasks_++;
  }
}

Status TaskManager::ResubmitTask(const TaskID &task_id,
                                 std::vector<ObjectID> *task_deps) {
  TaskSpecification spec;
  bool resubmit = false;
  {
    absl::MutexLock lock(&mu_);
    auto it = submissible_tasks_.find(task_id);
    if (it == submissible_tasks_.end()) {
      return Status::Invalid("Task spec missing");
    }
    if (it->second.spec.IsActorTask()) {
      return Status::Invalid("Cannot reconstruct objects returned by actors");
    }

    if (!it->second.pending) {
      resubmit = true;
      it->second.pending = true;
<<<<<<< HEAD
      if (it->second.num_retries_left > 0) {
        it->second.num_retries_left--;
      } else {
        RAY_CHECK(it->second.num_retries_left == -1);
      }
=======
      RAY_CHECK(it->second.num_retries_left != 0);
      it->second.num_retries_left--;
>>>>>>> 00325eb2
      spec = it->second.spec;
    }
  }

  for (size_t i = 0; i < spec.NumArgs(); i++) {
    if (spec.ArgByRef(i)) {
      for (size_t j = 0; j < spec.ArgIdCount(i); j++) {
        task_deps->push_back(spec.ArgId(i, j));
      }
    } else {
      const auto &inlined_ids = spec.ArgInlinedIds(i);
      for (const auto &inlined_id : inlined_ids) {
        task_deps->push_back(inlined_id);
      }
    }
  }

  if (!task_deps->empty()) {
    reference_counter_->UpdateResubmittedTaskReferences(*task_deps);
  }

  if (resubmit) {
    retry_task_callback_(spec, /*delay=*/false);
  }

  return Status::OK();
}

void TaskManager::DrainAndShutdown(std::function<void()> shutdown) {
  bool has_pending_tasks = false;
  {
    absl::MutexLock lock(&mu_);
    if (num_pending_tasks_ > 0) {
      has_pending_tasks = true;
      RAY_LOG(WARNING)
          << "This worker is still managing " << submissible_tasks_.size()
          << " in flight tasks, waiting for them to finish before shutting down.";
      shutdown_hook_ = shutdown;
    }
  }

  // Do not hold the lock when calling callbacks.
  if (!has_pending_tasks) {
    shutdown();
  }
}

bool TaskManager::IsTaskSubmissible(const TaskID &task_id) const {
  absl::MutexLock lock(&mu_);
  return submissible_tasks_.count(task_id) > 0;
}

bool TaskManager::IsTaskPending(const TaskID &task_id) const {
  absl::MutexLock lock(&mu_);
  const auto it = submissible_tasks_.find(task_id);
  if (it == submissible_tasks_.end()) {
    return false;
  }
  return it->second.pending;
}

size_t TaskManager::NumSubmissibleTasks() const {
  absl::MutexLock lock(&mu_);
  return submissible_tasks_.size();
}

size_t TaskManager::NumPendingTasks() const {
  absl::MutexLock lock(&mu_);
  return num_pending_tasks_;
}

void TaskManager::CompletePendingTask(const TaskID &task_id,
                                      const rpc::PushTaskReply &reply,
                                      const rpc::Address &worker_addr) {
  RAY_LOG(DEBUG) << "Completing task " << task_id;

  std::vector<ObjectID> direct_return_ids;
  std::vector<ObjectID> plasma_return_ids;
  for (int i = 0; i < reply.return_objects_size(); i++) {
    const auto &return_object = reply.return_objects(i);
    ObjectID object_id = ObjectID::FromBinary(return_object.object_id());
    reference_counter_->UpdateObjectSize(object_id, return_object.size());

    if (return_object.in_plasma()) {
      // Mark it as in plasma with a dummy object.
      RAY_CHECK(
          in_memory_store_->Put(RayObject(rpc::ErrorType::OBJECT_IN_PLASMA), object_id));
      const auto pinned_at_raylet_id = ClientID::FromBinary(worker_addr.raylet_id());
      reference_counter_->UpdateObjectPinnedAtRaylet(object_id, pinned_at_raylet_id);
    } else {
      // NOTE(swang): If a direct object was promoted to plasma, then we do not
      // record the node ID that it was pinned at, which means that we will not
      // be able to reconstruct it if the plasma object copy is lost. However,
      // this is okay because the pinned copy is on the local node, so we will
      // fate-share with the object if the local node fails.
      std::shared_ptr<LocalMemoryBuffer> data_buffer;
      if (return_object.data().size() > 0) {
        data_buffer = std::make_shared<LocalMemoryBuffer>(
            const_cast<uint8_t *>(
                reinterpret_cast<const uint8_t *>(return_object.data().data())),
            return_object.data().size());
      }
      std::shared_ptr<LocalMemoryBuffer> metadata_buffer;
      if (return_object.metadata().size() > 0) {
        metadata_buffer = std::make_shared<LocalMemoryBuffer>(
            const_cast<uint8_t *>(
                reinterpret_cast<const uint8_t *>(return_object.metadata().data())),
            return_object.metadata().size());
      }
      bool stored_in_direct_memory = in_memory_store_->Put(
          RayObject(data_buffer, metadata_buffer,
                    IdVectorFromProtobuf<ObjectID>(return_object.nested_inlined_ids())),
          object_id);
      if (stored_in_direct_memory) {
        direct_return_ids.push_back(object_id);
      }
    }
  }

  TaskSpecification spec;
  bool release_lineage = true;
  {
    absl::MutexLock lock(&mu_);
    auto it = submissible_tasks_.find(task_id);
    RAY_CHECK(it != submissible_tasks_.end())
        << "Tried to complete task that was not pending " << task_id;
    spec = it->second.spec;

    // Release the lineage for any non-plasma return objects.
    for (const auto &direct_return_id : direct_return_ids) {
      RAY_LOG(DEBUG) << "Task " << it->first << " returned direct object "
                     << direct_return_id << ", now has "
                     << it->second.reconstructable_return_ids.size()
                     << " plasma returns in scope";
      it->second.reconstructable_return_ids.erase(direct_return_id);
    }
    RAY_LOG(DEBUG) << "Task " << it->first << " now has "
                   << it->second.reconstructable_return_ids.size()
                   << " plasma returns in scope";
    it->second.pending = false;
    num_pending_tasks_--;

    // A finished task can be only be re-executed if it has some number of
    // retries left and returned at least one object that is still in use and
    // stored in plasma.
    bool task_retryable = it->second.num_retries_left != 0 &&
                          !it->second.reconstructable_return_ids.empty();
    if (task_retryable) {
      // Pin the task spec if it may be retried again.
      release_lineage = false;
    } else {
      submissible_tasks_.erase(it);
    }
  }

  RemoveFinishedTaskReferences(spec, release_lineage, worker_addr, reply.borrowed_refs());

  ShutdownIfNeeded();
}

bool TaskManager::PendingTaskFailed(const TaskID &task_id, rpc::ErrorType error_type,
                                    Status *status) {
  // Note that this might be the __ray_terminate__ task, so we don't log
  // loudly with ERROR here.
  RAY_LOG(DEBUG) << "Task " << task_id << " failed with error "
                 << rpc::ErrorType_Name(error_type);
  int num_retries_left = 0;
  TaskSpecification spec;
  bool release_lineage = true;
  {
    absl::MutexLock lock(&mu_);
    auto it = submissible_tasks_.find(task_id);
    RAY_CHECK(it != submissible_tasks_.end())
        << "Tried to complete task that was not pending " << task_id;
    RAY_CHECK(it->second.pending)
        << "Tried to complete task that was not pending " << task_id;
    spec = it->second.spec;
    num_retries_left = it->second.num_retries_left;
    if (num_retries_left == 0) {
      submissible_tasks_.erase(it);
      num_pending_tasks_--;
    } else if (num_retries_left == -1) {
      release_lineage = false;
    } else {
<<<<<<< HEAD
      if (it->second.num_retries_left > 0) {
        it->second.num_retries_left--;
      } else {
        RAY_CHECK(it->second.num_retries_left == -1);
      }
=======
      RAY_CHECK(num_retries_left > 0);
      it->second.num_retries_left--;
>>>>>>> 00325eb2
      release_lineage = false;
    }
  }

  bool will_retry = false;
  // We should not hold the lock during these calls because they may trigger
  // callbacks in this or other classes.
  if (num_retries_left != 0) {
<<<<<<< HEAD
    RAY_LOG(ERROR) << num_retries_left << " retries left for task " << spec.TaskId()
=======
    auto retries_str =
        num_retries_left == -1 ? "infinite" : std::to_string(num_retries_left);
    RAY_LOG(ERROR) << retries_str << " retries left for task " << spec.TaskId()
>>>>>>> 00325eb2
                   << ", attempting to resubmit.";
    retry_task_callback_(spec, /*delay=*/true);
    will_retry = true;
  } else {
    // Throttled logging of task failure errors.
    {
      absl::MutexLock lock(&mu_);
      auto debug_str = spec.DebugString();
      if (debug_str.find("__ray_terminate__") == std::string::npos &&
          (num_failure_logs_ < kTaskFailureThrottlingThreshold ||
           (current_time_ms() - last_log_time_ms_) >
               kTaskFailureLoggingFrequencyMillis)) {
        if (num_failure_logs_++ == kTaskFailureThrottlingThreshold) {
          RAY_LOG(ERROR) << "Too many failure logs, throttling to once every "
                         << kTaskFailureLoggingFrequencyMillis << " millis.";
        }
        last_log_time_ms_ = current_time_ms();
        if (status != nullptr) {
          RAY_LOG(ERROR) << "Task failed: " << *status << ": " << spec.DebugString();
        } else {
          RAY_LOG(ERROR) << "Task failed: " << spec.DebugString();
        }
      }
    }
    // The worker failed to execute the task, so it cannot be borrowing any
    // objects.
    RemoveFinishedTaskReferences(spec, release_lineage, rpc::Address(),
                                 ReferenceCounter::ReferenceTableProto());
    MarkPendingTaskFailed(task_id, spec, error_type);
  }

  ShutdownIfNeeded();

  return will_retry;
}

void TaskManager::ShutdownIfNeeded() {
  std::function<void()> shutdown_hook = nullptr;
  {
    absl::MutexLock lock(&mu_);
    if (shutdown_hook_ && num_pending_tasks_ == 0) {
      RAY_LOG(WARNING) << "All in flight tasks finished, worker will shut down after "
                          "draining references.";
      std::swap(shutdown_hook_, shutdown_hook);
    }
  }
  // Do not hold the lock when calling callbacks.
  if (shutdown_hook != nullptr) {
    shutdown_hook();
  }
}

void TaskManager::OnTaskDependenciesInlined(
    const std::vector<ObjectID> &inlined_dependency_ids,
    const std::vector<ObjectID> &contained_ids) {
  std::vector<ObjectID> deleted;
  reference_counter_->UpdateSubmittedTaskReferences(
      /*argument_ids_to_add=*/contained_ids,
      /*argument_ids_to_remove=*/inlined_dependency_ids, &deleted);
  in_memory_store_->Delete(deleted);
}

void TaskManager::RemoveFinishedTaskReferences(
    TaskSpecification &spec, bool release_lineage, const rpc::Address &borrower_addr,
    const ReferenceCounter::ReferenceTableProto &borrowed_refs) {
  std::vector<ObjectID> plasma_dependencies;
  for (size_t i = 0; i < spec.NumArgs(); i++) {
    if (spec.ArgByRef(i)) {
      for (size_t j = 0; j < spec.ArgIdCount(i); j++) {
        plasma_dependencies.push_back(spec.ArgId(i, j));
      }
    } else {
      const auto &inlined_ids = spec.ArgInlinedIds(i);
      plasma_dependencies.insert(plasma_dependencies.end(), inlined_ids.begin(),
                                 inlined_ids.end());
    }
  }
  if (spec.IsActorTask()) {
    const auto actor_creation_return_id =
        spec.ActorCreationDummyObjectId().WithTransportType(TaskTransportType::DIRECT);
    plasma_dependencies.push_back(actor_creation_return_id);
  }

  std::vector<ObjectID> deleted;
  reference_counter_->UpdateFinishedTaskReferences(
      plasma_dependencies, release_lineage, borrower_addr, borrowed_refs, &deleted);
  in_memory_store_->Delete(deleted);
}

void TaskManager::RemoveLineageReference(const ObjectID &object_id,
                                         std::vector<ObjectID> *released_objects) {
  absl::MutexLock lock(&mu_);
  const TaskID &task_id = object_id.TaskId();
  auto it = submissible_tasks_.find(task_id);
  if (it == submissible_tasks_.end()) {
    RAY_LOG(DEBUG) << "No lineage for object " << object_id;
    return;
  }

  RAY_LOG(DEBUG) << "Plasma object " << object_id << " out of scope";
  for (const auto &plasma_id : it->second.reconstructable_return_ids) {
    RAY_LOG(DEBUG) << "Task " << task_id << " has " << plasma_id << " in scope";
  }
  it->second.reconstructable_return_ids.erase(object_id);
  RAY_LOG(DEBUG) << "Task " << task_id << " now has "
                 << it->second.reconstructable_return_ids.size()
                 << " plasma returns in scope";

  if (it->second.reconstructable_return_ids.empty() && !it->second.pending) {
    // If the task can no longer be retried, decrement the lineage ref count
    // for each of the task's args.
    for (size_t i = 0; i < it->second.spec.NumArgs(); i++) {
      if (it->second.spec.ArgByRef(i)) {
        for (size_t j = 0; j < it->second.spec.ArgIdCount(i); j++) {
          released_objects->push_back(it->second.spec.ArgId(i, j));
        }
      } else {
        const auto &inlined_ids = it->second.spec.ArgInlinedIds(i);
        released_objects->insert(released_objects->end(), inlined_ids.begin(),
                                 inlined_ids.end());
      }
    }

    // The task has finished and none of the return IDs are in scope anymore,
    // so it is safe to remove the task spec.
    submissible_tasks_.erase(it);
  }
}

bool TaskManager::MarkTaskCanceled(const TaskID &task_id) {
  absl::MutexLock lock(&mu_);
  auto it = submissible_tasks_.find(task_id);
  if (it != submissible_tasks_.end()) {
    it->second.num_retries_left = 0;
  }
  return it != submissible_tasks_.end();
}

void TaskManager::MarkPendingTaskFailed(const TaskID &task_id,
                                        const TaskSpecification &spec,
                                        rpc::ErrorType error_type) {
  RAY_LOG(DEBUG) << "Treat task as failed. task_id: " << task_id
                 << ", error_type: " << ErrorType_Name(error_type);
  int64_t num_returns = spec.NumReturns();
  for (int i = 0; i < num_returns; i++) {
    const auto object_id = ObjectID::ForTaskReturn(
        task_id, /*index=*/i + 1,
        /*transport_type=*/static_cast<int>(TaskTransportType::DIRECT));
    RAY_UNUSED(in_memory_store_->Put(RayObject(error_type), object_id));
  }

  if (spec.IsActorCreationTask()) {
    // Publish actor death if actor creation task failed after
    // a number of retries.
    actor_manager_->PublishTerminatedActor(spec);
  }
}

absl::optional<TaskSpecification> TaskManager::GetTaskSpec(const TaskID &task_id) const {
  absl::MutexLock lock(&mu_);
  auto it = submissible_tasks_.find(task_id);
  if (it == submissible_tasks_.end()) {
    return absl::optional<TaskSpecification>();
  }
  return it->second.spec;
}

}  // namespace ray<|MERGE_RESOLUTION|>--- conflicted
+++ resolved
@@ -98,16 +98,11 @@
     if (!it->second.pending) {
       resubmit = true;
       it->second.pending = true;
-<<<<<<< HEAD
       if (it->second.num_retries_left > 0) {
         it->second.num_retries_left--;
       } else {
         RAY_CHECK(it->second.num_retries_left == -1);
       }
-=======
-      RAY_CHECK(it->second.num_retries_left != 0);
-      it->second.num_retries_left--;
->>>>>>> 00325eb2
       spec = it->second.spec;
     }
   }
@@ -292,16 +287,8 @@
     } else if (num_retries_left == -1) {
       release_lineage = false;
     } else {
-<<<<<<< HEAD
-      if (it->second.num_retries_left > 0) {
-        it->second.num_retries_left--;
-      } else {
-        RAY_CHECK(it->second.num_retries_left == -1);
-      }
-=======
       RAY_CHECK(num_retries_left > 0);
       it->second.num_retries_left--;
->>>>>>> 00325eb2
       release_lineage = false;
     }
   }
@@ -310,13 +297,9 @@
   // We should not hold the lock during these calls because they may trigger
   // callbacks in this or other classes.
   if (num_retries_left != 0) {
-<<<<<<< HEAD
-    RAY_LOG(ERROR) << num_retries_left << " retries left for task " << spec.TaskId()
-=======
     auto retries_str =
         num_retries_left == -1 ? "infinite" : std::to_string(num_retries_left);
     RAY_LOG(ERROR) << retries_str << " retries left for task " << spec.TaskId()
->>>>>>> 00325eb2
                    << ", attempting to resubmit.";
     retry_task_callback_(spec, /*delay=*/true);
     will_retry = true;
