// Copyright 2017 The Ray Authors.
//
// Licensed under the Apache License, Version 2.0 (the "License");
// you may not use this file except in compliance with the License.
// You may obtain a copy of the License at
//
//  http://www.apache.org/licenses/LICENSE-2.0
//
// Unless required by applicable law or agreed to in writing, software
// distributed under the License is distributed on an "AS IS" BASIS,
// WITHOUT WARRANTIES OR CONDITIONS OF ANY KIND, either express or implied.
// See the License for the specific language governing permissions and
// limitations under the License.

#include "ray/core_worker/task_manager.h"

#include "ray/common/buffer.h"
#include "ray/common/common_protocol.h"
#include "ray/common/constants.h"
#include "ray/util/util.h"

namespace ray {
namespace core {

// Start throttling task failure logs once we hit this threshold.
const int64_t kTaskFailureThrottlingThreshold = 50;

// Throttle task failure logs to once this interval.
const int64_t kTaskFailureLoggingFrequencyMillis = 5000;

TaskStatusCounter::TaskStatusCounter() {}

void TaskStatusCounter::Swap(rpc::TaskStatus old_status, rpc::TaskStatus new_status) {
  if (old_status == new_status) {
    return;
  }
  counters_[old_status] -= 1;
  counters_[new_status] += 1;
  RAY_CHECK(counters_[old_status] >= 0);
  // Note that we set a Source=owner label so that metrics reported here don't
  // conflict with metrics reported from core_worker.h.
  ray::stats::STATS_tasks.Record(
      counters_[old_status],
      {{"State", rpc::TaskStatus_Name(old_status)}, {"Source", "owner"}});
  ray::stats::STATS_tasks.Record(
      counters_[new_status],
      {{"State", rpc::TaskStatus_Name(new_status)}, {"Source", "owner"}});
}

void TaskStatusCounter::Increment(rpc::TaskStatus status) {
  counters_[status] += 1;
  ray::stats::STATS_tasks.Record(
      counters_[status], {{"State", rpc::TaskStatus_Name(status)}, {"Source", "owner"}});
}

std::vector<rpc::ObjectReference> TaskManager::AddPendingTask(
    const rpc::Address &caller_address,
    const TaskSpecification &spec,
    const std::string &call_site,
    int max_retries) {
  int32_t max_oom_retries =
      (max_retries != 0) ? RayConfig::instance().task_oom_retries() : 0;
  RAY_LOG(DEBUG) << "Adding pending task " << spec.TaskId() << " with " << max_retries
                 << " retries, " << max_oom_retries << " oom retries";

  // Add references for the dependencies to the task.
  std::vector<ObjectID> task_deps;
  for (size_t i = 0; i < spec.NumArgs(); i++) {
    if (spec.ArgByRef(i)) {
      task_deps.push_back(spec.ArgId(i));
      RAY_LOG(DEBUG) << "Adding arg ID " << spec.ArgId(i);
    } else {
      const auto &inlined_refs = spec.ArgInlinedRefs(i);
      for (const auto &inlined_ref : inlined_refs) {
        const auto inlined_id = ObjectID::FromBinary(inlined_ref.object_id());
        task_deps.push_back(inlined_id);
        RAY_LOG(DEBUG) << "Adding inlined ID " << inlined_id;
      }
    }
  }
  if (spec.IsActorTask()) {
    const auto actor_creation_return_id = spec.ActorCreationDummyObjectId();
    task_deps.push_back(actor_creation_return_id);
  }

  // Add new owned objects for the return values of the task.
  size_t num_returns = spec.NumReturns();
  if (spec.IsActorTask()) {
    num_returns--;
  }
  std::vector<rpc::ObjectReference> returned_refs;
  std::vector<ObjectID> return_ids;
  for (size_t i = 0; i < num_returns; i++) {
    auto return_id = spec.ReturnId(i);
    if (!spec.IsActorCreationTask()) {
      bool is_reconstructable = max_retries != 0;
      // We pass an empty vector for inner IDs because we do not know the return
      // value of the task yet. If the task returns an ID(s), the worker will
      // publish the WaitForRefRemoved message that we are now a borrower for
      // the inner IDs. Note that this message can be received *before* the
      // PushTaskReply.
      // NOTE(swang): We increment the local ref count to ensure that the
      // object is considered in scope before we return the ObjectRef to the
      // language frontend. Note that the language bindings should set
      // skip_adding_local_ref=True to avoid double referencing the object.
      reference_counter_->AddOwnedObject(return_id,
                                         /*inner_ids=*/{},
                                         caller_address,
                                         call_site,
                                         -1,
                                         is_reconstructable,
                                         /*add_local_ref=*/true);
    }

    return_ids.push_back(return_id);
    rpc::ObjectReference ref;
    ref.set_object_id(spec.ReturnId(i).Binary());
    ref.mutable_owner_address()->CopyFrom(caller_address);
    ref.set_call_site(call_site);
    returned_refs.push_back(std::move(ref));
  }

  reference_counter_->UpdateSubmittedTaskReferences(return_ids, task_deps);

  {
    absl::MutexLock lock(&mu_);
    auto inserted = submissible_tasks_.emplace(
        spec.TaskId(),
        TaskEntry(spec, max_retries, num_returns, task_counter_, max_oom_retries));
    RAY_CHECK(inserted.second);
    num_pending_tasks_++;
  }

  return returned_refs;
}

bool TaskManager::ResubmitTask(const TaskID &task_id, std::vector<ObjectID> *task_deps) {
  TaskSpecification spec;
  bool resubmit = false;
  std::vector<ObjectID> return_ids;
  {
    absl::MutexLock lock(&mu_);
    auto it = submissible_tasks_.find(task_id);
    if (it == submissible_tasks_.end()) {
      // This can happen when the task has already been
      // retried up to its max attempts.
      return false;
    }

    if (!it->second.IsPending()) {
      resubmit = true;
      it->second.SetStatus(rpc::TaskStatus::PENDING_ARGS_AVAIL);
      num_pending_tasks_++;

      // The task is pending again, so it's no longer counted as lineage. If
      // the task finishes and we still need the spec, we'll add the task back
      // to the footprint sum.
      total_lineage_footprint_bytes_ -= it->second.lineage_footprint_bytes;
      it->second.lineage_footprint_bytes = 0;

      if (it->second.num_retries_left > 0) {
        it->second.num_retries_left--;
      } else {
        RAY_CHECK(it->second.num_retries_left == -1);
      }
      spec = it->second.spec;

      for (const auto &return_id : it->second.reconstructable_return_ids) {
        return_ids.push_back(return_id);
      }
    }
  }

  if (resubmit) {
    for (size_t i = 0; i < spec.NumArgs(); i++) {
      if (spec.ArgByRef(i)) {
        task_deps->push_back(spec.ArgId(i));
      } else {
        const auto &inlined_refs = spec.ArgInlinedRefs(i);
        for (const auto &inlined_ref : inlined_refs) {
          task_deps->push_back(ObjectID::FromBinary(inlined_ref.object_id()));
        }
      }
    }

    reference_counter_->UpdateResubmittedTaskReferences(return_ids, *task_deps);

    for (const auto &task_dep : *task_deps) {
      bool was_freed = reference_counter_->TryMarkFreedObjectInUseAgain(task_dep);
      if (was_freed) {
        RAY_LOG(DEBUG) << "Dependency " << task_dep << " of task " << task_id
                       << " was freed";
        // We do not keep around copies for objects that were freed, but now that
        // they're needed for recovery, we need to generate and pin a new copy.
        // Delete the old in-memory marker that indicated that the object was
        // freed. Now workers that attempt to get the object will be able to get
        // the reconstructed value.
        in_memory_store_->Delete({task_dep});
      }
    }
    if (spec.IsActorTask()) {
      const auto actor_creation_return_id = spec.ActorCreationDummyObjectId();
      reference_counter_->UpdateResubmittedTaskReferences(return_ids,
                                                          {actor_creation_return_id});
    }

    retry_task_callback_(spec, /*delay=*/false);
  }

  return true;
}

void TaskManager::DrainAndShutdown(std::function<void()> shutdown) {
  bool has_pending_tasks = false;
  {
    absl::MutexLock lock(&mu_);
    if (num_pending_tasks_ > 0) {
      has_pending_tasks = true;
      RAY_LOG(WARNING)
          << "This worker is still managing " << submissible_tasks_.size()
          << " in flight tasks, waiting for them to finish before shutting down.";
      shutdown_hook_ = shutdown;
    }
  }

  // Do not hold the lock when calling callbacks.
  if (!has_pending_tasks) {
    shutdown();
  }
}

bool TaskManager::IsTaskSubmissible(const TaskID &task_id) const {
  absl::MutexLock lock(&mu_);
  return submissible_tasks_.count(task_id) > 0;
}

bool TaskManager::IsTaskPending(const TaskID &task_id) const {
  absl::MutexLock lock(&mu_);
  const auto it = submissible_tasks_.find(task_id);
  if (it == submissible_tasks_.end()) {
    return false;
  }
  return it->second.IsPending();
}

bool TaskManager::IsTaskWaitingForExecution(const TaskID &task_id) const {
  absl::MutexLock lock(&mu_);
  const auto it = submissible_tasks_.find(task_id);
  if (it == submissible_tasks_.end()) {
    return false;
  }
  return it->second.IsWaitingForExecution();
}

size_t TaskManager::NumSubmissibleTasks() const {
  absl::MutexLock lock(&mu_);
  return submissible_tasks_.size();
}

size_t TaskManager::NumPendingTasks() const {
  absl::MutexLock lock(&mu_);
  return num_pending_tasks_;
}

bool TaskManager::HandleTaskReturn(const ObjectID &object_id,
                                   const rpc::ReturnObject &return_object,
                                   const NodeID &worker_raylet_id,
                                   bool store_in_plasma) {
  bool direct_return = false;
  reference_counter_->UpdateObjectSize(object_id, return_object.size());
  RAY_LOG(DEBUG) << "Task return object " << object_id << " has size "
                 << return_object.size();

  const auto nested_refs =
      VectorFromProtobuf<rpc::ObjectReference>(return_object.nested_inlined_refs());
  if (return_object.in_plasma()) {
    // NOTE(swang): We need to add the location of the object before marking
    // it as local in the in-memory store so that the data locality policy
    // will choose the right raylet for any queued dependent tasks.
    reference_counter_->UpdateObjectPinnedAtRaylet(object_id, worker_raylet_id);
    // Mark it as in plasma with a dummy object.
    RAY_CHECK(
        in_memory_store_->Put(RayObject(rpc::ErrorType::OBJECT_IN_PLASMA), object_id));
  } else {
    // NOTE(swang): If a direct object was promoted to plasma, then we do not
    // record the node ID that it was pinned at, which means that we will not
    // be able to reconstruct it if the plasma object copy is lost. However,
    // this is okay because the pinned copy is on the local node, so we will
    // fate-share with the object if the local node fails.
    std::shared_ptr<LocalMemoryBuffer> data_buffer;
    if (return_object.data().size() > 0) {
      data_buffer = std::make_shared<LocalMemoryBuffer>(
          const_cast<uint8_t *>(
              reinterpret_cast<const uint8_t *>(return_object.data().data())),
          return_object.data().size());
    }
    std::shared_ptr<LocalMemoryBuffer> metadata_buffer;
    if (return_object.metadata().size() > 0) {
      metadata_buffer = std::make_shared<LocalMemoryBuffer>(
          const_cast<uint8_t *>(
              reinterpret_cast<const uint8_t *>(return_object.metadata().data())),
          return_object.metadata().size());
    }

    RayObject object(data_buffer, metadata_buffer, nested_refs);
    if (store_in_plasma) {
      put_in_local_plasma_callback_(object, object_id);
    } else {
      direct_return = in_memory_store_->Put(object, object_id);
    }
  }

  rpc::Address owner_address;
  if (reference_counter_->GetOwner(object_id, &owner_address) && !nested_refs.empty()) {
    std::vector<ObjectID> nested_ids;
    for (const auto &nested_ref : nested_refs) {
      nested_ids.emplace_back(ObjectRefToId(nested_ref));
    }
    reference_counter_->AddNestedObjectIds(object_id, nested_ids, owner_address);
  }
  return direct_return;
}

void TaskManager::CompletePendingTask(const TaskID &task_id,
                                      const rpc::PushTaskReply &reply,
                                      const rpc::Address &worker_addr) {
  RAY_LOG(DEBUG) << "Completing task " << task_id;

  bool first_execution = false;
  const auto store_in_plasma_ids =
      GetTaskReturnObjectsToStoreInPlasma(task_id, &first_execution);
  std::vector<ObjectID> dynamic_return_ids;
  std::vector<ObjectID> dynamic_returns_in_plasma;
  std::vector<ObjectID> direct_return_ids;
  if (reply.dynamic_return_objects_size() > 0) {
    RAY_CHECK(reply.return_objects_size() == 1)
        << "Dynamic generators only supported for num_returns=1";
    const auto generator_id = ObjectID::FromBinary(reply.return_objects(0).object_id());
    for (const auto &return_object : reply.dynamic_return_objects()) {
      const auto object_id = ObjectID::FromBinary(return_object.object_id());
      if (first_execution) {
        reference_counter_->AddDynamicReturn(object_id, generator_id);
        dynamic_return_ids.push_back(object_id);
      }
      if (!HandleTaskReturn(object_id,
                            return_object,
                            NodeID::FromBinary(worker_addr.raylet_id()),
                            store_in_plasma_ids.count(object_id))) {
        if (first_execution) {
          dynamic_returns_in_plasma.push_back(object_id);
        }
      }
    }
  }

  for (const auto &return_object : reply.return_objects()) {
    const auto object_id = ObjectID::FromBinary(return_object.object_id());
    if (HandleTaskReturn(object_id,
                         return_object,
                         NodeID::FromBinary(worker_addr.raylet_id()),
                         store_in_plasma_ids.count(object_id))) {
      direct_return_ids.push_back(object_id);
    }
  }

  TaskSpecification spec;
  bool release_lineage = true;
  int64_t min_lineage_bytes_to_evict = 0;
  {
    absl::MutexLock lock(&mu_);
    auto it = submissible_tasks_.find(task_id);
    RAY_CHECK(it != submissible_tasks_.end())
        << "Tried to complete task that was not pending " << task_id;
    spec = it->second.spec;

    // Record any dynamically returned objects. We need to store these with the
    // task spec so that the worker will recreate them if the task gets
    // re-executed.
    if (first_execution) {
      for (const auto &dynamic_return_id : dynamic_return_ids) {
        RAY_LOG(DEBUG) << "Task " << task_id << " produced dynamic return object "
                       << dynamic_return_id;
        spec.AddDynamicReturnId(dynamic_return_id);
      }
      for (const auto &dynamic_return_id : dynamic_returns_in_plasma) {
        it->second.reconstructable_return_ids.insert(dynamic_return_id);
      }
    }

    // Release the lineage for any non-plasma return objects.
    for (const auto &direct_return_id : direct_return_ids) {
      RAY_LOG(DEBUG) << "Task " << it->first << " returned direct object "
                     << direct_return_id << ", now has "
                     << it->second.reconstructable_return_ids.size()
                     << " plasma returns in scope";
      it->second.reconstructable_return_ids.erase(direct_return_id);
    }
    RAY_LOG(DEBUG) << "Task " << it->first << " now has "
                   << it->second.reconstructable_return_ids.size()
                   << " plasma returns in scope";
    it->second.num_successful_executions++;

    it->second.SetStatus(rpc::TaskStatus::FINISHED);
    num_pending_tasks_--;

    // A finished task can only be re-executed if it has some number of
    // retries left and returned at least one object that is still in use and
    // stored in plasma.
    bool task_retryable = it->second.num_retries_left != 0 &&
                          !it->second.reconstructable_return_ids.empty();
    if (task_retryable) {
      // Pin the task spec if it may be retried again.
      release_lineage = false;
      it->second.lineage_footprint_bytes = it->second.spec.GetMessage().ByteSizeLong();
      total_lineage_footprint_bytes_ += it->second.lineage_footprint_bytes;
      if (total_lineage_footprint_bytes_ > max_lineage_bytes_) {
        RAY_LOG(INFO) << "Total lineage size is " << total_lineage_footprint_bytes_ / 1e6
                      << "MB, which exceeds the limit of " << max_lineage_bytes_ / 1e6
                      << "MB";
        min_lineage_bytes_to_evict =
            total_lineage_footprint_bytes_ - (max_lineage_bytes_ / 2);
      }
    } else {
      submissible_tasks_.erase(it);
    }
  }

  RemoveFinishedTaskReferences(spec, release_lineage, worker_addr, reply.borrowed_refs());
  if (min_lineage_bytes_to_evict > 0) {
    // Evict at least half of the current lineage.
    auto bytes_evicted = reference_counter_->EvictLineage(min_lineage_bytes_to_evict);
    RAY_LOG(INFO) << "Evicted " << bytes_evicted / 1e6 << "MB of task lineage.";
  }

  ShutdownIfNeeded();
}

bool TaskManager::RetryTaskIfPossible(const TaskID &task_id,
                                      bool task_failed_due_to_oom) {
  TaskSpecification spec;
  bool will_retry = false;
  int32_t num_retries_left = 0;
  int32_t num_oom_retries_left = 0;
  {
    absl::MutexLock lock(&mu_);
    auto it = submissible_tasks_.find(task_id);
    RAY_CHECK(it != submissible_tasks_.end())
        << "Tried to retry task that was not pending " << task_id;
    RAY_CHECK(it->second.IsPending())
        << "Tried to retry task that was not pending " << task_id;
    spec = it->second.spec;
    num_retries_left = it->second.num_retries_left;
    num_oom_retries_left = it->second.num_oom_retries_left;
    if (task_failed_due_to_oom) {
      if (num_oom_retries_left > 0) {
        will_retry = true;
        it->second.num_oom_retries_left--;
      }
    } else {
      if (num_retries_left > 0) {
        will_retry = true;
        it->second.num_retries_left--;
      } else if (num_retries_left == -1) {
        will_retry = true;
      } else {
        RAY_CHECK(num_retries_left == 0);
      }
    }
    if (will_retry) {
      it->second.SetStatus(rpc::TaskStatus::PENDING_NODE_ASSIGNMENT);
    }
  }

  // We should not hold the lock during these calls because they may trigger
  // callbacks in this or other classes.
  std::ostringstream stream;
  std::string num_retries_left_str =
      num_retries_left == -1 ? "infinite" : std::to_string(num_retries_left);
  RAY_LOG(INFO) << "task " << spec.TaskId() << " retries left: " << num_retries_left_str
                << ", oom retries left: " << num_oom_retries_left
                << ", task failed due to oom: " << task_failed_due_to_oom;
  if (will_retry) {
    RAY_LOG(INFO) << "Attempting to resubmit task " << spec.TaskId();
    retry_task_callback_(spec, /*delay=*/true);
    return true;
  } else {
    RAY_LOG(INFO) << "No retries left for task " << spec.TaskId()
                  << ", not going to resubmit.";
    return false;
  }
}

void TaskManager::FailPendingTask(const TaskID &task_id,
                                  rpc::ErrorType error_type,
                                  const Status *status,
                                  const rpc::RayErrorInfo *ray_error_info) {
  // Note that this might be the __ray_terminate__ task, so we don't log
  // loudly with ERROR here.
  RAY_LOG(DEBUG) << "Task " << task_id << " failed with error "
                 << rpc::ErrorType_Name(error_type);

  TaskSpecification spec;
  // Check whether the error should be stored in plasma or not.
  const auto store_in_plasma_ids = GetTaskReturnObjectsToStoreInPlasma(task_id);
  {
    absl::MutexLock lock(&mu_);
    auto it = submissible_tasks_.find(task_id);
    RAY_CHECK(it != submissible_tasks_.end())
        << "Tried to fail task that was not pending " << task_id;
    RAY_CHECK(it->second.IsPending())
        << "Tried to fail task that was not pending " << task_id;
    spec = it->second.spec;
    submissible_tasks_.erase(it);
    num_pending_tasks_--;

    // Throttled logging of task failure errors.
    auto debug_str = spec.DebugString();
    if (debug_str.find("__ray_terminate__") == std::string::npos &&
        (num_failure_logs_ < kTaskFailureThrottlingThreshold ||
         (current_time_ms() - last_log_time_ms_) > kTaskFailureLoggingFrequencyMillis)) {
      if (num_failure_logs_++ == kTaskFailureThrottlingThreshold) {
        RAY_LOG(WARNING) << "Too many failure logs, throttling to once every "
                         << kTaskFailureLoggingFrequencyMillis << " millis.";
      }
      last_log_time_ms_ = current_time_ms();
      if (status != nullptr) {
        RAY_LOG(INFO) << "Task failed: " << *status << ": " << spec.DebugString();
      } else {
        RAY_LOG(INFO) << "Task failed: " << spec.DebugString();
      }
    }
  }

  // The worker failed to execute the task, so it cannot be borrowing any
  // objects.
  RemoveFinishedTaskReferences(spec,
                               /*release_lineage=*/true,
                               rpc::Address(),
                               ReferenceCounter::ReferenceTableProto());

  MarkTaskReturnObjectsFailed(spec, error_type, ray_error_info, store_in_plasma_ids);

  ShutdownIfNeeded();
}

bool TaskManager::FailOrRetryPendingTask(const TaskID &task_id,
                                         rpc::ErrorType error_type,
                                         const Status *status,
                                         const rpc::RayErrorInfo *ray_error_info,
                                         bool mark_task_object_failed) {
  // Note that this might be the __ray_terminate__ task, so we don't log
  // loudly with ERROR here.
  RAY_LOG(DEBUG) << "Task attempt " << task_id << " failed with error "
                 << rpc::ErrorType_Name(error_type);
<<<<<<< HEAD
  const bool will_retry = RetryTaskIfPossible(task_id);
  if (!will_retry && mark_task_object_failed) {
    FailPendingTask(task_id, error_type, status, ray_error_info);
=======
  const bool will_retry = RetryTaskIfPossible(
      task_id, /*task_failed_due_to_oom*/ error_type == rpc::ErrorType::OUT_OF_MEMORY);
  if (!will_retry) {
    FailPendingTask(task_id, error_type, status, ray_error_info, mark_task_object_failed);
>>>>>>> 495e2268
  }

  ShutdownIfNeeded();

  return will_retry;
}

void TaskManager::ShutdownIfNeeded() {
  std::function<void()> shutdown_hook = nullptr;
  {
    absl::MutexLock lock(&mu_);
    if (shutdown_hook_ && num_pending_tasks_ == 0) {
      RAY_LOG(WARNING) << "All in flight tasks finished, worker will shut down after "
                          "draining references.";
      std::swap(shutdown_hook_, shutdown_hook);
    }
  }
  // Do not hold the lock when calling callbacks.
  if (shutdown_hook != nullptr) {
    shutdown_hook();
  }
}

void TaskManager::OnTaskDependenciesInlined(
    const std::vector<ObjectID> &inlined_dependency_ids,
    const std::vector<ObjectID> &contained_ids) {
  std::vector<ObjectID> deleted;
  reference_counter_->UpdateSubmittedTaskReferences(
      /*return_ids=*/{},
      /*argument_ids_to_add=*/contained_ids,
      /*argument_ids_to_remove=*/inlined_dependency_ids,
      &deleted);
  in_memory_store_->Delete(deleted);
}

void TaskManager::RemoveFinishedTaskReferences(
    TaskSpecification &spec,
    bool release_lineage,
    const rpc::Address &borrower_addr,
    const ReferenceCounter::ReferenceTableProto &borrowed_refs) {
  std::vector<ObjectID> plasma_dependencies;
  for (size_t i = 0; i < spec.NumArgs(); i++) {
    if (spec.ArgByRef(i)) {
      plasma_dependencies.push_back(spec.ArgId(i));
    } else {
      const auto &inlined_refs = spec.ArgInlinedRefs(i);
      for (const auto &inlined_ref : inlined_refs) {
        plasma_dependencies.push_back(ObjectID::FromBinary(inlined_ref.object_id()));
      }
    }
  }
  if (spec.IsActorTask()) {
    const auto actor_creation_return_id = spec.ActorCreationDummyObjectId();
    plasma_dependencies.push_back(actor_creation_return_id);
  }

  std::vector<ObjectID> return_ids;
  size_t num_returns = spec.NumReturns();
  if (spec.IsActorTask()) {
    num_returns--;
  }
  for (size_t i = 0; i < num_returns; i++) {
    return_ids.push_back(spec.ReturnId(i));
  }
  if (spec.ReturnsDynamic()) {
    for (const auto &dynamic_return_id : spec.DynamicReturnIds()) {
      return_ids.push_back(dynamic_return_id);
    }
  }

  std::vector<ObjectID> deleted;
  reference_counter_->UpdateFinishedTaskReferences(return_ids,
                                                   plasma_dependencies,
                                                   release_lineage,
                                                   borrower_addr,
                                                   borrowed_refs,
                                                   &deleted);
  in_memory_store_->Delete(deleted);
}

int64_t TaskManager::RemoveLineageReference(const ObjectID &object_id,
                                            std::vector<ObjectID> *released_objects) {
  absl::MutexLock lock(&mu_);
  const int64_t total_lineage_footprint_bytes_prev(total_lineage_footprint_bytes_);

  const TaskID &task_id = object_id.TaskId();
  auto it = submissible_tasks_.find(task_id);
  if (it == submissible_tasks_.end()) {
    RAY_LOG(DEBUG) << "No lineage for object " << object_id;
    return 0;
  }

  RAY_LOG(DEBUG) << "Plasma object " << object_id << " out of scope";
  for (const auto &plasma_id : it->second.reconstructable_return_ids) {
    RAY_LOG(DEBUG) << "Task " << task_id << " has " << plasma_id << " in scope";
  }
  it->second.reconstructable_return_ids.erase(object_id);
  RAY_LOG(DEBUG) << "Task " << task_id << " now has "
                 << it->second.reconstructable_return_ids.size()
                 << " plasma returns in scope";

  if (it->second.reconstructable_return_ids.empty() && !it->second.IsPending()) {
    // If the task can no longer be retried, decrement the lineage ref count
    // for each of the task's args.
    for (size_t i = 0; i < it->second.spec.NumArgs(); i++) {
      if (it->second.spec.ArgByRef(i)) {
        released_objects->push_back(it->second.spec.ArgId(i));
      } else {
        const auto &inlined_refs = it->second.spec.ArgInlinedRefs(i);
        for (const auto &inlined_ref : inlined_refs) {
          released_objects->push_back(ObjectID::FromBinary(inlined_ref.object_id()));
        }
      }
    }

    total_lineage_footprint_bytes_ -= it->second.lineage_footprint_bytes;
    // The task has finished and none of the return IDs are in scope anymore,
    // so it is safe to remove the task spec.
    submissible_tasks_.erase(it);
  }

  return total_lineage_footprint_bytes_ - total_lineage_footprint_bytes_prev;
}

bool TaskManager::MarkTaskCanceled(const TaskID &task_id) {
  absl::MutexLock lock(&mu_);
  auto it = submissible_tasks_.find(task_id);
  if (it != submissible_tasks_.end()) {
    it->second.num_retries_left = 0;
    it->second.num_oom_retries_left = 0;
  }
  return it != submissible_tasks_.end();
}

absl::flat_hash_set<ObjectID> TaskManager::GetTaskReturnObjectsToStoreInPlasma(
    const TaskID &task_id, bool *first_execution_out) const {
  bool first_execution;
  absl::flat_hash_set<ObjectID> store_in_plasma_ids = {};
  absl::MutexLock lock(&mu_);
  auto it = submissible_tasks_.find(task_id);
  RAY_CHECK(it != submissible_tasks_.end())
      << "Tried to store return values for task that was not pending " << task_id;
  first_execution = it->second.num_successful_executions == 0;
  if (!first_execution) {
    store_in_plasma_ids = it->second.reconstructable_return_ids;
  }
  if (first_execution_out != nullptr) {
    *first_execution_out = first_execution;
  }
  return store_in_plasma_ids;
}

void TaskManager::MarkTaskReturnObjectsFailed(
    const TaskSpecification &spec,
    rpc::ErrorType error_type,
    const rpc::RayErrorInfo *ray_error_info,
    const absl::flat_hash_set<ObjectID> &store_in_plasma_ids) {
  const TaskID task_id = spec.TaskId();
  RayObject error(error_type, ray_error_info);
  RAY_LOG(DEBUG) << "Treat task as failed. task_id: " << task_id
                 << ", error_type: " << ErrorType_Name(error_type);
  int64_t num_returns = spec.NumReturns();
  for (int i = 0; i < num_returns; i++) {
    const auto object_id = ObjectID::FromIndex(task_id, /*index=*/i + 1);
    if (store_in_plasma_ids.count(object_id)) {
      put_in_local_plasma_callback_(error, object_id);
    } else {
      in_memory_store_->Put(error, object_id);
    }
  }
  if (spec.ReturnsDynamic()) {
    for (const auto &dynamic_return_id : spec.DynamicReturnIds()) {
      if (store_in_plasma_ids.count(dynamic_return_id)) {
        put_in_local_plasma_callback_(error, dynamic_return_id);
      } else {
        in_memory_store_->Put(error, dynamic_return_id);
      }
    }
  }
}

absl::optional<TaskSpecification> TaskManager::GetTaskSpec(const TaskID &task_id) const {
  absl::MutexLock lock(&mu_);
  auto it = submissible_tasks_.find(task_id);
  if (it == submissible_tasks_.end()) {
    return absl::optional<TaskSpecification>();
  }
  return it->second.spec;
}

std::vector<TaskID> TaskManager::GetPendingChildrenTasks(
    const TaskID &parent_task_id) const {
  std::vector<TaskID> ret_vec;
  absl::MutexLock lock(&mu_);
  for (auto it : submissible_tasks_) {
    if (it.second.IsPending() && (it.second.spec.ParentTaskId() == parent_task_id)) {
      ret_vec.push_back(it.first);
    }
  }
  return ret_vec;
}

void TaskManager::AddTaskStatusInfo(rpc::CoreWorkerStats *stats) const {
  absl::MutexLock lock(&mu_);
  for (int64_t i = 0; i < stats->object_refs_size(); i++) {
    auto ref = stats->mutable_object_refs(i);
    const auto obj_id = ObjectID::FromBinary(ref->object_id());
    const auto task_id = obj_id.TaskId();
    const auto it = submissible_tasks_.find(task_id);
    if (it == submissible_tasks_.end()) {
      continue;
    }
    ref->set_task_status(it->second.GetStatus());
    ref->set_attempt_number(it->second.spec.AttemptNumber());
  }
}

void TaskManager::MarkDependenciesResolved(const TaskID &task_id) {
  absl::MutexLock lock(&mu_);
  auto it = submissible_tasks_.find(task_id);
  if (it == submissible_tasks_.end()) {
    return;
  }
  if (it->second.GetStatus() == rpc::TaskStatus::PENDING_ARGS_AVAIL) {
    it->second.SetStatus(rpc::TaskStatus::PENDING_NODE_ASSIGNMENT);
  }
}

void TaskManager::MarkTaskWaitingForExecution(const TaskID &task_id) {
  absl::MutexLock lock(&mu_);
  auto it = submissible_tasks_.find(task_id);
  if (it == submissible_tasks_.end()) {
    return;
  }
  RAY_CHECK(it->second.GetStatus() == rpc::TaskStatus::PENDING_NODE_ASSIGNMENT);
  it->second.SetStatus(rpc::TaskStatus::SUBMITTED_TO_WORKER);
}

void TaskManager::FillTaskInfo(rpc::GetCoreWorkerStatsReply *reply,
                               const int64_t limit) const {
  absl::MutexLock lock(&mu_);
  auto total = submissible_tasks_.size();
  auto count = 0;
  for (const auto &task_it : submissible_tasks_) {
    if (limit != -1 && count >= limit) {
      break;
    }
    count += 1;

    const auto &task_entry = task_it.second;
    auto entry = reply->add_owned_task_info_entries();
    const auto &task_spec = task_entry.spec;
    const auto &task_state = task_entry.GetStatus();
    rpc::TaskType type;
    if (task_spec.IsNormalTask()) {
      type = rpc::TaskType::NORMAL_TASK;
    } else if (task_spec.IsActorCreationTask()) {
      type = rpc::TaskType::ACTOR_CREATION_TASK;
    } else {
      RAY_CHECK(task_spec.IsActorTask());
      type = rpc::TaskType::ACTOR_TASK;
    }
    entry->set_type(type);
    entry->set_name(task_spec.GetName());
    entry->set_language(task_spec.GetLanguage());
    entry->set_func_or_class_name(task_spec.FunctionDescriptor()->CallString());
    entry->set_scheduling_state(task_state);
    entry->set_job_id(task_spec.JobId().Binary());
    entry->set_task_id(task_spec.TaskId().Binary());
    entry->set_parent_task_id(task_spec.ParentTaskId().Binary());
    const auto &resources_map = task_spec.GetRequiredResources().GetResourceMap();
    entry->mutable_required_resources()->insert(resources_map.begin(),
                                                resources_map.end());
    entry->mutable_runtime_env_info()->CopyFrom(task_spec.RuntimeEnvInfo());
  }
  reply->set_tasks_total(total);
}

}  // namespace core
}  // namespace ray<|MERGE_RESOLUTION|>--- conflicted
+++ resolved
@@ -552,16 +552,10 @@
   // loudly with ERROR here.
   RAY_LOG(DEBUG) << "Task attempt " << task_id << " failed with error "
                  << rpc::ErrorType_Name(error_type);
-<<<<<<< HEAD
-  const bool will_retry = RetryTaskIfPossible(task_id);
+  const bool will_retry = RetryTaskIfPossible(
+      task_id, /*task_failed_due_to_oom*/ error_type == rpc::ErrorType::OUT_OF_MEMORY);
   if (!will_retry && mark_task_object_failed) {
     FailPendingTask(task_id, error_type, status, ray_error_info);
-=======
-  const bool will_retry = RetryTaskIfPossible(
-      task_id, /*task_failed_due_to_oom*/ error_type == rpc::ErrorType::OUT_OF_MEMORY);
-  if (!will_retry) {
-    FailPendingTask(task_id, error_type, status, ray_error_info, mark_task_object_failed);
->>>>>>> 495e2268
   }
 
   ShutdownIfNeeded();
