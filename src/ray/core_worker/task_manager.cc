--- conflicted
+++ resolved
@@ -107,14 +107,8 @@
         /*transport_type=*/static_cast<int>(TaskTransportType::DIRECT));
     RAY_CHECK_OK(in_memory_store_->Put(RayObject(error_type), object_id));
   }
-<<<<<<< HEAD
-
-  if (spec.IsActorCreationTask()) {
-    actor_died_callback_(spec);
-=======
   if (spec.IsActorCreationTask()) {
     actor_manager_->PublishTerminatedActor(spec);
->>>>>>> de97957b
   }
 }
 
