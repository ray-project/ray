// Copyright 2017 The Ray Authors.
//
// Licensed under the Apache License, Version 2.0 (the "License");
// you may not use this file except in compliance with the License.
// You may obtain a copy of the License at
//
//  http://www.apache.org/licenses/LICENSE-2.0
//
// Unless required by applicable law or agreed to in writing, software
// distributed under the License is distributed on an "AS IS" BASIS,
// WITHOUT WARRANTIES OR CONDITIONS OF ANY KIND, either express or implied.
// See the License for the specific language governing permissions and
// limitations under the License.

#include "ray/core_worker/task_manager.h"

#include "ray/util/util.h"

namespace ray {

// Start throttling task failure logs once we hit this threshold.
const int64_t kTaskFailureThrottlingThreshold = 50;

// Throttle task failure logs to once this interval.
const int64_t kTaskFailureLoggingFrequencyMillis = 5000;

void TaskManager::AddPendingTask(const TaskID &caller_id,
                                 const rpc::Address &caller_address,
                                 const TaskSpecification &spec, int max_retries) {
  RAY_LOG(DEBUG) << "Adding pending task " << spec.TaskId();

  // Add references for the dependencies to the task.
  std::vector<ObjectID> task_deps;
  for (size_t i = 0; i < spec.NumArgs(); i++) {
    if (spec.ArgByRef(i)) {
      for (size_t j = 0; j < spec.ArgIdCount(i); j++) {
        task_deps.push_back(spec.ArgId(i, j));
        RAY_LOG(DEBUG) << "Adding arg ID " << spec.ArgId(i, j);
      }
    } else {
      const auto &inlined_ids = spec.ArgInlinedIds(i);
      for (const auto &inlined_id : inlined_ids) {
        task_deps.push_back(inlined_id);
        RAY_LOG(DEBUG) << "Adding inlined ID " << inlined_id;
      }
    }
  }
  if (spec.IsActorTask()) {
    const auto actor_creation_return_id =
        spec.ActorCreationDummyObjectId().WithTransportType(TaskTransportType::DIRECT);
    task_deps.push_back(actor_creation_return_id);
  }
<<<<<<< HEAD
  reference_counter_->UpdateSubmittedTaskReferences(
      task_deps, /*pin_lineage=*/lineage_pinning_enabled_);
=======
  reference_counter_->UpdateSubmittedTaskReferences(task_deps);
>>>>>>> 17d9a93f

  // Add new owned objects for the return values of the task.
  size_t num_returns = spec.NumReturns();
  if (spec.IsActorTask()) {
    num_returns--;
  }
  for (size_t i = 0; i < num_returns; i++) {
    // We pass an empty vector for inner IDs because we do not know the return
    // value of the task yet. If the task returns an ID(s), the worker will
    // notify us via the WaitForRefRemoved RPC that we are now a borrower for
    // the inner IDs. Note that this RPC can be received *before* the
    // PushTaskReply.
    reference_counter_->AddOwnedObject(spec.ReturnId(i, TaskTransportType::DIRECT),
                                       /*inner_ids=*/{}, caller_id, caller_address);
  }

  {
    absl::MutexLock lock(&mu_);
    RAY_CHECK(submissible_tasks_
                  .emplace(spec.TaskId(), TaskEntry(spec, max_retries, num_returns))
                  .second);
  }
}

void TaskManager::DrainAndShutdown(std::function<void()> shutdown) {
  absl::MutexLock lock(&mu_);
  if (submissible_tasks_.empty()) {
    shutdown();
  } else {
    RAY_LOG(WARNING)
        << "This worker is still managing " << submissible_tasks_.size()
        << " in flight tasks, waiting for them to finish before shutting down.";
  }
  shutdown_hook_ = shutdown;
}

bool TaskManager::IsTaskSubmissible(const TaskID &task_id) const {
  absl::MutexLock lock(&mu_);
  return submissible_tasks_.count(task_id) > 0;
}

bool TaskManager::IsTaskPending(const TaskID &task_id) const {
  absl::MutexLock lock(&mu_);
  const auto it = submissible_tasks_.find(task_id);
  if (it == submissible_tasks_.end()) {
    return false;
  }
  return it->second.pending;
}

int TaskManager::NumSubmissibleTasks() const {
  absl::MutexLock lock(&mu_);
  return submissible_tasks_.size();
}

void TaskManager::CompletePendingTask(const TaskID &task_id,
                                      const rpc::PushTaskReply &reply,
                                      const rpc::Address &worker_addr) {
  RAY_LOG(DEBUG) << "Completing task " << task_id;

  std::vector<ObjectID> direct_return_ids;
  for (int i = 0; i < reply.return_objects_size(); i++) {
    const auto &return_object = reply.return_objects(i);
    ObjectID object_id = ObjectID::FromBinary(return_object.object_id());

    if (return_object.in_plasma()) {
      // Mark it as in plasma with a dummy object.
      RAY_CHECK(
          in_memory_store_->Put(RayObject(rpc::ErrorType::OBJECT_IN_PLASMA), object_id));
    } else {
      std::shared_ptr<LocalMemoryBuffer> data_buffer;
      if (return_object.data().size() > 0) {
        data_buffer = std::make_shared<LocalMemoryBuffer>(
            const_cast<uint8_t *>(
                reinterpret_cast<const uint8_t *>(return_object.data().data())),
            return_object.data().size());
      }
      std::shared_ptr<LocalMemoryBuffer> metadata_buffer;
      if (return_object.metadata().size() > 0) {
        metadata_buffer = std::make_shared<LocalMemoryBuffer>(
            const_cast<uint8_t *>(
                reinterpret_cast<const uint8_t *>(return_object.metadata().data())),
            return_object.metadata().size());
      }
      bool stored_in_direct_memory = in_memory_store_->Put(
          RayObject(data_buffer, metadata_buffer,
                    IdVectorFromProtobuf<ObjectID>(return_object.nested_inlined_ids())),
          object_id);
      if (stored_in_direct_memory) {
        direct_return_ids.push_back(object_id);
      }
    }
  }

  TaskSpecification spec;
  std::vector<ObjectID> plasma_returns_in_scope;
  bool release_lineage = true;
  {
    absl::MutexLock lock(&mu_);
    auto it = submissible_tasks_.find(task_id);
    RAY_CHECK(it != submissible_tasks_.end())
        << "Tried to complete task that was not pending " << task_id;
    spec = it->second.spec;

    // Release the lineage for any non-plasma return objects.
    for (const auto &direct_return_id : direct_return_ids) {
      RAY_LOG(DEBUG) << "Task " << it->first << " returned direct object "
                     << direct_return_id << ", now has "
                     << it->second.reconstructable_return_ids.size()
                     << " plasma returns in scope";
      it->second.reconstructable_return_ids.erase(direct_return_id);
    }
    RAY_LOG(DEBUG) << "Task " << it->first << " now has "
                   << it->second.reconstructable_return_ids.size()
                   << " plasma returns in scope";
    it->second.pending = false;

    plasma_returns_in_scope.insert(plasma_returns_in_scope.end(),
                                   it->second.plasma_returns_in_scope.begin(),
                                   it->second.plasma_returns_in_scope.end());

    // A finished task can be only be re-executed if it has some number of
    // retries left and returned at least one object that is still in use and
    // stored in plasma.
    bool task_retryable =
        it->second.num_retries_left > 0 && !it->second.reconstructable_return_ids.empty();
    if (task_retryable) {
      // Pin the task spec if it may be retried again.
      release_lineage = false;
    } else {
      submissible_tasks_.erase(it);
    }
  }

  RemoveFinishedTaskReferences(spec, release_lineage, worker_addr, reply.borrowed_refs());
  if (lineage_pinning_enabled_) {
    reference_counter_->MarkPlasmaObjectsPinnedAt(
        plasma_returns_in_scope, ClientID::FromBinary(worker_addr.raylet_id()));
  }

  ShutdownIfNeeded();
}

void TaskManager::PendingTaskFailed(const TaskID &task_id, rpc::ErrorType error_type,
                                    Status *status) {
  // Note that this might be the __ray_terminate__ task, so we don't log
  // loudly with ERROR here.
  RAY_LOG(DEBUG) << "Task " << task_id << " failed with error "
                 << rpc::ErrorType_Name(error_type);
  int num_retries_left = 0;
  TaskSpecification spec;
  bool release_lineage = true;
  {
    absl::MutexLock lock(&mu_);
    auto it = submissible_tasks_.find(task_id);
    RAY_CHECK(it != submissible_tasks_.end())
        << "Tried to complete task that was not pending " << task_id;
    spec = it->second.spec;
    num_retries_left = it->second.num_retries_left;
    if (num_retries_left == 0) {
      submissible_tasks_.erase(it);
    } else {
      RAY_CHECK(it->second.num_retries_left > 0);
      it->second.num_retries_left--;
      release_lineage = false;
    }
  }

  // We should not hold the lock during these calls because they may trigger
  // callbacks in this or other classes.
  if (num_retries_left > 0) {
    RAY_LOG(ERROR) << num_retries_left << " retries left for task " << spec.TaskId()
                   << ", attempting to resubmit.";
    retry_task_callback_(spec);
  } else {
    // Throttled logging of task failure errors.
    {
      absl::MutexLock lock(&mu_);
      auto debug_str = spec.DebugString();
      if (debug_str.find("__ray_terminate__") == std::string::npos &&
          (num_failure_logs_ < kTaskFailureThrottlingThreshold ||
           (current_time_ms() - last_log_time_ms_) >
               kTaskFailureLoggingFrequencyMillis)) {
        if (num_failure_logs_++ == kTaskFailureThrottlingThreshold) {
          RAY_LOG(ERROR) << "Too many failure logs, throttling to once every "
                         << kTaskFailureLoggingFrequencyMillis << " millis.";
        }
        last_log_time_ms_ = current_time_ms();
        if (status != nullptr) {
          RAY_LOG(ERROR) << "Task failed: " << *status << ": " << spec.DebugString();
        } else {
          RAY_LOG(ERROR) << "Task failed: " << spec.DebugString();
        }
      }
    }
    // The worker failed to execute the task, so it cannot be borrowing any
    // objects.
    RemoveFinishedTaskReferences(spec, release_lineage, rpc::Address(),
                                 ReferenceCounter::ReferenceTableProto());
    MarkPendingTaskFailed(task_id, spec, error_type);
  }

  ShutdownIfNeeded();
}

void TaskManager::ShutdownIfNeeded() {
  absl::MutexLock lock(&mu_);
  if (shutdown_hook_ && submissible_tasks_.empty()) {
    RAY_LOG(WARNING) << "All in flight tasks finished, shutting down worker.";
    shutdown_hook_();
  }
}

void TaskManager::OnTaskDependenciesInlined(
    const std::vector<ObjectID> &inlined_dependency_ids,
    const std::vector<ObjectID> &contained_ids) {
  std::vector<ObjectID> deleted;
  reference_counter_->UpdateSubmittedTaskReferences(
      /*argument_ids_to_add=*/contained_ids,
      /*argument_ids_to_remove=*/inlined_dependency_ids, &deleted);
  in_memory_store_->Delete(deleted);
}

void TaskManager::RemoveFinishedTaskReferences(
    TaskSpecification &spec, bool release_lineage, const rpc::Address &borrower_addr,
    const ReferenceCounter::ReferenceTableProto &borrowed_refs) {
  std::vector<ObjectID> plasma_dependencies;
  for (size_t i = 0; i < spec.NumArgs(); i++) {
    if (spec.ArgByRef(i)) {
      for (size_t j = 0; j < spec.ArgIdCount(i); j++) {
        plasma_dependencies.push_back(spec.ArgId(i, j));
      }
    } else {
      const auto &inlined_ids = spec.ArgInlinedIds(i);
      plasma_dependencies.insert(plasma_dependencies.end(), inlined_ids.begin(),
                                 inlined_ids.end());
    }
  }
  if (spec.IsActorTask()) {
    const auto actor_creation_return_id =
        spec.ActorCreationDummyObjectId().WithTransportType(TaskTransportType::DIRECT);
    plasma_dependencies.push_back(actor_creation_return_id);
  }

  std::vector<ObjectID> deleted;
  reference_counter_->UpdateFinishedTaskReferences(
      plasma_dependencies, release_lineage, borrower_addr, borrowed_refs, &deleted);
  in_memory_store_->Delete(deleted);
}

void TaskManager::RemoveLineageReference(const ObjectID &object_id,
                                         std::vector<ObjectID> *released_objects) {
  absl::MutexLock lock(&mu_);
  const TaskID &task_id = object_id.TaskId();
  auto it = submissible_tasks_.find(task_id);
  if (it == submissible_tasks_.end()) {
    RAY_LOG(DEBUG) << "No lineage for object " << object_id;
    return;
  }

  RAY_LOG(DEBUG) << "Plasma object " << object_id << " out of scope";
  for (const auto &plasma_id : it->second.reconstructable_return_ids) {
    RAY_LOG(DEBUG) << "Task " << task_id << " has " << plasma_id << " in scope";
  }
  it->second.reconstructable_return_ids.erase(object_id);
  RAY_LOG(DEBUG) << "Task " << task_id << " now has "
                 << it->second.reconstructable_return_ids.size()
                 << " plasma returns in scope";

  if (it->second.reconstructable_return_ids.empty() && !it->second.pending) {
    // If the task can no longer be retried, decrement the lineage ref count
    // for each of the task's args.
    for (size_t i = 0; i < it->second.spec.NumArgs(); i++) {
      if (it->second.spec.ArgByRef(i)) {
        for (size_t j = 0; j < it->second.spec.ArgIdCount(i); j++) {
          released_objects->push_back(it->second.spec.ArgId(i, j));
        }
      } else {
        const auto &inlined_ids = it->second.spec.ArgInlinedIds(i);
        released_objects->insert(released_objects->end(), inlined_ids.begin(),
                                 inlined_ids.end());
      }
    }

    // The task has finished and none of the return IDs are in scope anymore,
    // so it is safe to remove the task spec.
    submissible_tasks_.erase(it);
  }
}

void TaskManager::MarkPendingTaskFailed(const TaskID &task_id,
                                        const TaskSpecification &spec,
                                        rpc::ErrorType error_type) {
  RAY_LOG(DEBUG) << "Treat task as failed. task_id: " << task_id
                 << ", error_type: " << ErrorType_Name(error_type);
  int64_t num_returns = spec.NumReturns();
  for (int i = 0; i < num_returns; i++) {
    const auto object_id = ObjectID::ForTaskReturn(
        task_id, /*index=*/i + 1,
        /*transport_type=*/static_cast<int>(TaskTransportType::DIRECT));
    RAY_UNUSED(in_memory_store_->Put(RayObject(error_type), object_id));
  }

  if (spec.IsActorCreationTask()) {
    // Publish actor death if actor creation task failed after
    // a number of retries.
    actor_manager_->PublishTerminatedActor(spec);
  }
}

TaskSpecification TaskManager::GetTaskSpec(const TaskID &task_id) const {
  absl::MutexLock lock(&mu_);
  auto it = submissible_tasks_.find(task_id);
  RAY_CHECK(it != submissible_tasks_.end());
  return it->second.spec;
}

}  // namespace ray<|MERGE_RESOLUTION|>--- conflicted
+++ resolved
@@ -50,12 +50,7 @@
         spec.ActorCreationDummyObjectId().WithTransportType(TaskTransportType::DIRECT);
     task_deps.push_back(actor_creation_return_id);
   }
-<<<<<<< HEAD
-  reference_counter_->UpdateSubmittedTaskReferences(
-      task_deps, /*pin_lineage=*/lineage_pinning_enabled_);
-=======
   reference_counter_->UpdateSubmittedTaskReferences(task_deps);
->>>>>>> 17d9a93f
 
   // Add new owned objects for the return values of the task.
   size_t num_returns = spec.NumReturns();
@@ -151,7 +146,7 @@
   }
 
   TaskSpecification spec;
-  std::vector<ObjectID> plasma_returns_in_scope;
+  std::vector<ObjectID> plasma_return_ids;
   bool release_lineage = true;
   {
     absl::MutexLock lock(&mu_);
@@ -173,9 +168,9 @@
                    << " plasma returns in scope";
     it->second.pending = false;
 
-    plasma_returns_in_scope.insert(plasma_returns_in_scope.end(),
-                                   it->second.plasma_returns_in_scope.begin(),
-                                   it->second.plasma_returns_in_scope.end());
+    plasma_return_ids.insert(plasma_return_ids.end(),
+                             it->second.reconstructable_return_ids.begin(),
+                             it->second.reconstructable_return_ids.end());
 
     // A finished task can be only be re-executed if it has some number of
     // retries left and returned at least one object that is still in use and
@@ -191,10 +186,8 @@
   }
 
   RemoveFinishedTaskReferences(spec, release_lineage, worker_addr, reply.borrowed_refs());
-  if (lineage_pinning_enabled_) {
-    reference_counter_->MarkPlasmaObjectsPinnedAt(
-        plasma_returns_in_scope, ClientID::FromBinary(worker_addr.raylet_id()));
-  }
+  reference_counter_->MarkPlasmaObjectsPinnedAt(
+      plasma_return_ids, ClientID::FromBinary(worker_addr.raylet_id()));
 
   ShutdownIfNeeded();
 }
