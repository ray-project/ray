--- conflicted
+++ resolved
@@ -45,17 +45,12 @@
       }
     }
   }
-<<<<<<< HEAD
-  reference_counter_->UpdateSubmittedTaskReferences(
-      task_deps, lineage_pinning_enabled_ ? spec.NumReturns() : 0);
-=======
   if (spec.IsActorTask()) {
     const auto actor_creation_return_id =
         spec.ActorCreationDummyObjectId().WithTransportType(TaskTransportType::DIRECT);
     task_deps.push_back(actor_creation_return_id);
   }
-  reference_counter_->UpdateSubmittedTaskReferences(task_deps);
->>>>>>> ea99063c
+  reference_counter_->UpdateSubmittedTaskReferences(task_deps, lineage_pinning_enabled_ ? spec.NumReturns() : 0);
 
   // Add new owned objects for the return values of the task.
   size_t num_returns = spec.NumReturns();
