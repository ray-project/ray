// Copyright 2017 The Ray Authors.
//
// Licensed under the Apache License, Version 2.0 (the "License");
// you may not use this file except in compliance with the License.
// You may obtain a copy of the License at
//
//  http://www.apache.org/licenses/LICENSE-2.0
//
// Unless required by applicable law or agreed to in writing, software
// distributed under the License is distributed on an "AS IS" BASIS,
// WITHOUT WARRANTIES OR CONDITIONS OF ANY KIND, either express or implied.
// See the License for the specific language governing permissions and
// limitations under the License.

#pragma once

#include "absl/container/flat_hash_map.h"
#include "ray/core_worker/actor_handle.h"
#include "ray/core_worker/reference_count.h"
#include "ray/core_worker/transport/direct_actor_transport.h"
#include "ray/gcs/redis_gcs_client.h"

namespace ray {

/// Class to manage lifetimes of actors that we create (actor children).
/// Currently this class is only used to publish actor DEAD event
/// for actor creation task failures. All other cases are managed
/// by raylet.
class ActorManager {
 public:
  explicit ActorManager(
      std::shared_ptr<gcs::GcsClient> gcs_client,
      std::shared_ptr<CoreWorkerDirectActorTaskSubmitterInterface> direct_actor_submitter,
      std::shared_ptr<ReferenceCounterInterface> reference_counter)
      : gcs_client_(gcs_client),
        direct_actor_submitter_(direct_actor_submitter),
        reference_counter_(reference_counter) {}

  ~ActorManager() = default;

  friend class ActorManagerTest;

  /// Register an actor handle.
  ///
  /// This should be called when an actor handle is given to us by another task
  /// or actor. This may be called even if we already have a handle to the same
  /// actor.
  ///
  /// \param[in] actor_handle The actor handle.
  /// \param[in] outer_object_id The object ID that contained the serialized
  /// actor handle, if any.
  /// \param[in] caller_id The caller's task ID
  /// \param[in] call_site The caller's site.
  /// \return The ActorID of the deserialized handle.
  ActorID RegisterActorHandle(std::unique_ptr<ActorHandle> actor_handle,
                              const ObjectID &outer_object_id, const TaskID &caller_id,
                              const std::string &call_site,
                              const rpc::Address &caller_address);

  /// Get a handle to an actor.
  ///
  /// \param[in] actor_id The actor handle to get.
  /// \return reference to the actor_handle's pointer.
  /// NOTE: Returned actorHandle should not be stored anywhere.
  const std::unique_ptr<ActorHandle> &GetActorHandle(const ActorID &actor_id);

  /// Check if an actor handle that corresponds to an actor_id exists.
  /// \param[in] actor_id The actor id of a handle.
  /// \return True if the actor_handle for an actor_id exists. False otherwise.
  bool CheckActorHandleExists(const ActorID &actor_id);
<<<<<<< HEAD

  /// Give this worker a new handle to an actor.
  ///
  /// This handle will remain as long as the current actor or task is
  /// executing, even if the Python handle goes out of scope. Tasks submitted
  /// through this handle are guaranteed to execute in the same order in which
  /// they are submitted.
  ///
  /// NOTE: Getting an actor handle from GCS (named actor) is considered as adding a new
  /// actor handle.
  ///
  /// \param actor_handle The handle to the actor.
  /// \param[in] caller_id The caller's task ID
  /// \param[in] call_site The caller's site.
  /// \param[in] is_detached Whether or not the actor of a handle is detached (named)
  /// actor. \return True if the handle was added and False if we already had a handle to
  /// the same actor.
  bool AddNewActorHandle(std::unique_ptr<ActorHandle> actor_handle,
                         const TaskID &caller_id, const std::string &call_site,
                         const rpc::Address &caller_address, bool is_detached);

  /// Add a callback that is called when an actor goes out of scope.
  ///
  /// \param actor_id The actor id that owns the callback.
  /// \param actor_out_of_scope_callbacks The callback function that will be called when
  /// an actor_id goes out of scope.
  void AddActorOutOfScopeCallback(
      const ActorID &actor_id,
      std::function<void(const ActorID &)> actor_out_of_scope_callbacks);

  /// Get a list of actor_ids from existing actor handles.
  /// This is used for debugging purpose.
  std::vector<ObjectID> GetActorHandleIDsFromHandles();

  /// Resolve locations of actors that are not persisted to GCS yet.
  /// https://github.com/ray-project/ray/pull/8679/files
  /// It is required because core workers persist actor information to
  /// GCS after it resolves all local dependencies. It means that, there's
  /// no way for a worker to figure out if the actor is dead or not, which
  /// can lead a worker to hang forever.
  void ResolveActorsLocations();
=======

  /// Give this worker a new handle to an actor.
  ///
  /// This handle will remain as long as the current actor or task is
  /// executing, even if the Python handle goes out of scope. Tasks submitted
  /// through this handle are guaranteed to execute in the same order in which
  /// they are submitted.
  ///
  /// NOTE: Getting an actor handle from GCS (named actor) is considered as adding a new
  /// actor handle.
  ///
  /// \param actor_handle The handle to the actor.
  /// \param[in] caller_id The caller's task ID
  /// \param[in] call_site The caller's site.
  /// \param[in] is_detached Whether or not the actor of a handle is detached (named)
  /// actor. \return True if the handle was added and False if we already had a handle to
  /// the same actor.
  bool AddNewActorHandle(std::unique_ptr<ActorHandle> actor_handle,
                         const TaskID &caller_id, const std::string &call_site,
                         const rpc::Address &caller_address, bool is_detached);

  /// Add a callback that is called when an actor goes out of scope.
  ///
  /// \param actor_id The actor id that owns the callback.
  /// \param actor_out_of_scope_callbacks The callback function that will be called when
  /// an actor_id goes out of scope.
  void AddActorOutOfScopeCallback(
      const ActorID &actor_id,
      std::function<void(const ActorID &)> actor_out_of_scope_callbacks);

  /// Get a list of actor_ids from existing actor handles.
  /// This is used for debugging purpose.
  std::vector<ObjectID> GetActorHandleIDsFromHandles();
>>>>>>> 8f19f1ea

 private:
  /// Give this worker a handle to an actor.
  ///
  /// This handle will remain as long as the current actor or task is
  /// executing, even if the Python handle goes out of scope. Tasks submitted
  /// through this handle are guaranteed to execute in the same order in which
  /// they are submitted.
  ///
  /// \param actor_handle The handle to the actor.
  /// \param is_owner_handle Whether this is the owner's handle to the actor.
  /// The owner is the creator of the actor and is responsible for telling the
  /// actor to disconnect once all handles are out of scope.
  /// \param[in] caller_id The caller's task ID
  /// \param[in] call_site The caller's site.
  /// \param[in] actor_id The id of an actor
  /// \param[in] actor_creation_return_id object id of this actor creation
  /// \return True if the handle was added and False if we already had a handle
  /// to the same actor.
  bool AddActorHandle(std::unique_ptr<ActorHandle> actor_handle, bool is_owner_handle,
                      const TaskID &caller_id, const std::string &call_site,
                      const rpc::Address &caller_address, const ActorID &actor_id,
                      const ObjectID &actor_creation_return_id);

  /// Handle actor state notification published from GCS.
  ///
  /// \param[in] actor_id The actor id of this notification.
  /// \param[in] actor_data The GCS actor data.
  void HandleActorStateNotification(const ActorID &actor_id,
                                    const gcs::ActorTableData &actor_data);

<<<<<<< HEAD
  /// Get an actor handle.
  ///
  /// \param[in] actor_id The actor handle to get.
  /// \return reference to the actor_handle's pointer.
  std::unique_ptr<ActorHandle> &GetActorHandleInternal(const ActorID &actor_id)
      EXCLUSIVE_LOCKS_REQUIRED(mutex_);

=======
>>>>>>> 8f19f1ea
  /// GCS client
  std::shared_ptr<gcs::GcsClient> gcs_client_;

  /// Interface to submit tasks directly to other actors.
  std::shared_ptr<CoreWorkerDirectActorTaskSubmitterInterface> direct_actor_submitter_;

  /// Used to keep track of actor handle reference counts.
  /// All actor handle related ref counting logic should be included here.
  std::shared_ptr<ReferenceCounterInterface> reference_counter_;

<<<<<<< HEAD
=======
  mutable absl::Mutex mutex_;

>>>>>>> 8f19f1ea
  /// Map from actor ID to a handle to that actor.
  /// Actor handle is a logical abstraction that holds actor handle's states.
  absl::flat_hash_map<ActorID, std::unique_ptr<ActorHandle>> actor_handles_
      GUARDED_BY(mutex_);

  /// Map from actor ID to a callback. Callback is called when
  /// the corresponding handles are gone out of scope.
  absl::flat_hash_map<ActorID, std::function<void(const ActorID &)>>
      actor_out_of_scope_callbacks_ GUARDED_BY(mutex_);
<<<<<<< HEAD

  /// List of actor ids that didn't resolve its location in GCS yet.
  /// This means that these actor information hasn't been persisted to GCS.
  /// It happens only when the actor is not created yet because local dependencies
  /// for actor creation task hasn't been resolved.
  absl::flat_hash_set<ActorID> actors_pending_location_resolution_ GUARDED_BY(mutex_);

  mutable absl::Mutex mutex_;
=======
>>>>>>> 8f19f1ea
};

}  // namespace ray<|MERGE_RESOLUTION|>--- conflicted
+++ resolved
@@ -68,7 +68,6 @@
   /// \param[in] actor_id The actor id of a handle.
   /// \return True if the actor_handle for an actor_id exists. False otherwise.
   bool CheckActorHandleExists(const ActorID &actor_id);
-<<<<<<< HEAD
 
   /// Give this worker a new handle to an actor.
   ///
@@ -110,41 +109,6 @@
   /// no way for a worker to figure out if the actor is dead or not, which
   /// can lead a worker to hang forever.
   void ResolveActorsLocations();
-=======
-
-  /// Give this worker a new handle to an actor.
-  ///
-  /// This handle will remain as long as the current actor or task is
-  /// executing, even if the Python handle goes out of scope. Tasks submitted
-  /// through this handle are guaranteed to execute in the same order in which
-  /// they are submitted.
-  ///
-  /// NOTE: Getting an actor handle from GCS (named actor) is considered as adding a new
-  /// actor handle.
-  ///
-  /// \param actor_handle The handle to the actor.
-  /// \param[in] caller_id The caller's task ID
-  /// \param[in] call_site The caller's site.
-  /// \param[in] is_detached Whether or not the actor of a handle is detached (named)
-  /// actor. \return True if the handle was added and False if we already had a handle to
-  /// the same actor.
-  bool AddNewActorHandle(std::unique_ptr<ActorHandle> actor_handle,
-                         const TaskID &caller_id, const std::string &call_site,
-                         const rpc::Address &caller_address, bool is_detached);
-
-  /// Add a callback that is called when an actor goes out of scope.
-  ///
-  /// \param actor_id The actor id that owns the callback.
-  /// \param actor_out_of_scope_callbacks The callback function that will be called when
-  /// an actor_id goes out of scope.
-  void AddActorOutOfScopeCallback(
-      const ActorID &actor_id,
-      std::function<void(const ActorID &)> actor_out_of_scope_callbacks);
-
-  /// Get a list of actor_ids from existing actor handles.
-  /// This is used for debugging purpose.
-  std::vector<ObjectID> GetActorHandleIDsFromHandles();
->>>>>>> 8f19f1ea
 
  private:
   /// Give this worker a handle to an actor.
@@ -176,7 +140,6 @@
   void HandleActorStateNotification(const ActorID &actor_id,
                                     const gcs::ActorTableData &actor_data);
 
-<<<<<<< HEAD
   /// Get an actor handle.
   ///
   /// \param[in] actor_id The actor handle to get.
@@ -184,8 +147,6 @@
   std::unique_ptr<ActorHandle> &GetActorHandleInternal(const ActorID &actor_id)
       EXCLUSIVE_LOCKS_REQUIRED(mutex_);
 
-=======
->>>>>>> 8f19f1ea
   /// GCS client
   std::shared_ptr<gcs::GcsClient> gcs_client_;
 
@@ -196,11 +157,8 @@
   /// All actor handle related ref counting logic should be included here.
   std::shared_ptr<ReferenceCounterInterface> reference_counter_;
 
-<<<<<<< HEAD
-=======
   mutable absl::Mutex mutex_;
 
->>>>>>> 8f19f1ea
   /// Map from actor ID to a handle to that actor.
   /// Actor handle is a logical abstraction that holds actor handle's states.
   absl::flat_hash_map<ActorID, std::unique_ptr<ActorHandle>> actor_handles_
@@ -210,7 +168,6 @@
   /// the corresponding handles are gone out of scope.
   absl::flat_hash_map<ActorID, std::function<void(const ActorID &)>>
       actor_out_of_scope_callbacks_ GUARDED_BY(mutex_);
-<<<<<<< HEAD
 
   /// List of actor ids that didn't resolve its location in GCS yet.
   /// This means that these actor information hasn't been persisted to GCS.
@@ -219,8 +176,6 @@
   absl::flat_hash_set<ActorID> actors_pending_location_resolution_ GUARDED_BY(mutex_);
 
   mutable absl::Mutex mutex_;
-=======
->>>>>>> 8f19f1ea
 };
 
 }  // namespace ray