--- conflicted
+++ resolved
@@ -34,21 +34,12 @@
 /// by raylet.
 class ActorManager {
  public:
-<<<<<<< HEAD
-  explicit ActorManager(std::shared_ptr<gcs::GcsClient> gcs_client,
-                        std::shared_ptr<ActorTaskSubmitterInterface> actor_task_submitter,
-                        std::shared_ptr<ReferenceCounterInterface> reference_counter)
-      : gcs_client_(std::move(gcs_client)),
-        actor_task_submitter_(std::move(actor_task_submitter)),
-        reference_counter_(std::move(reference_counter)) {}
-=======
   ActorManager(std::shared_ptr<gcs::GcsClient> gcs_client,
                ActorTaskSubmitterInterface &actor_task_submitter,
                ReferenceCounterInterface &reference_counter)
-      : gcs_client_(gcs_client),
+      : gcs_client_(std::move(gcs_client)),
         actor_task_submitter_(actor_task_submitter),
         reference_counter_(reference_counter) {}
->>>>>>> 9375c1f5
 
   ~ActorManager() = default;
 
