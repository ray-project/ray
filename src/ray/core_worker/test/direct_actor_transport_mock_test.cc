--- conflicted
+++ resolved
@@ -87,16 +87,10 @@
   ASSERT_TRUE(actor_creator->IsActorInRegistering(actor_id));
   actor_task_submitter->AddActorQueueIfNotExists(actor_id, -1);
   ASSERT_TRUE(actor_task_submitter->SubmitTask(task_spec).ok());
-<<<<<<< HEAD
   ASSERT_EQ(1, io_context.run_one());
-  EXPECT_CALL(*task_finisher,
-              PendingTaskFailed(task_spec.TaskId(),
-                                rpc::ErrorType::DEPENDENCY_RESOLUTION_FAILED, _, _, _));
-=======
   EXPECT_CALL(*task_finisher, FailOrRetryPendingTask(
                                   task_spec.TaskId(),
                                   rpc::ErrorType::DEPENDENCY_RESOLUTION_FAILED, _, _, _));
->>>>>>> d725457c
   register_cb(Status::IOError(""));
 }
 
@@ -118,12 +112,8 @@
   ASSERT_TRUE(actor_creator->IsActorInRegistering(actor_id));
   actor_task_submitter->AddActorQueueIfNotExists(actor_id, -1);
   ASSERT_TRUE(actor_task_submitter->SubmitTask(task_spec).ok());
-<<<<<<< HEAD
   ASSERT_EQ(1, io_context.run_one());
-  EXPECT_CALL(*task_finisher, PendingTaskFailed(_, _, _, _, _)).Times(0);
-=======
   EXPECT_CALL(*task_finisher, FailOrRetryPendingTask(_, _, _, _, _)).Times(0);
->>>>>>> d725457c
   register_cb(Status::OK());
 }
 
