--- conflicted
+++ resolved
@@ -1,244 +1,126 @@
-<<<<<<< HEAD
-// Copyright 2017 The Ray Authors.
-//
-// Licensed under the Apache License, Version 2.0 (the "License");
-// you may not use this file except in compliance with the License.
-// You may obtain a copy of the License at
-//
-//  http://www.apache.org/licenses/LICENSE-2.0
-//
-// Unless required by applicable law or agreed to in writing, software
-// distributed under the License is distributed on an "AS IS" BASIS,
-// WITHOUT WARRANTIES OR CONDITIONS OF ANY KIND, either express or implied.
-// See the License for the specific language governing permissions and
-// limitations under the License.
-
-// clang-format off
-#include "ray/core_worker/transport/direct_actor_transport.h"
-#include "gmock/gmock.h"
-#include "gtest/gtest.h"
-#include "ray/core_worker/actor_creator.h"
-#include "mock/ray/core_worker/task_manager.h"
-#include "mock/ray/gcs/gcs_client/gcs_client.h"
-// clang-format on
-
-namespace ray {
-namespace core {
-using namespace ::testing;
-class DirectTaskTransportTest : public ::testing::Test {
- public:
-  void SetUp() override {
-    gcs_client = std::make_shared<ray::gcs::MockGcsClient>();
-    actor_creator = std::make_unique<DefaultActorCreator>(gcs_client);
-
-    task_finisher = std::make_shared<MockTaskFinisherInterface>();
-    client_pool = std::make_shared<rpc::CoreWorkerClientPool>(
-        [&](const rpc::Address &) { return nullptr; });
-    memory_store = std::make_unique<CoreWorkerMemoryStore>();
-    actor_task_submitter = std::make_unique<CoreWorkerDirectActorTaskSubmitter>(
-        *client_pool, *memory_store, *task_finisher, *actor_creator, nullptr);
-  }
-
-  TaskSpecification GetActorTaskSpec(const ActorID &actor_id) {
-    rpc::TaskSpec task_spec;
-    task_spec.set_type(rpc::TaskType::ACTOR_TASK);
-    task_spec.mutable_actor_task_spec()->set_actor_id(actor_id.Binary());
-    task_spec.set_task_id(
-        TaskID::ForActorTask(JobID::FromInt(10), TaskID::Nil(), 0, actor_id).Binary());
-    return TaskSpecification(task_spec);
-  }
-
-  TaskSpecification GetCreatingTaskSpec(const ActorID &actor_id) {
-    rpc::TaskSpec task_spec;
-    task_spec.set_task_id(TaskID::ForActorCreationTask(actor_id).Binary());
-    task_spec.set_type(rpc::TaskType::ACTOR_CREATION_TASK);
-    rpc::ActorCreationTaskSpec actor_creation_task_spec;
-    actor_creation_task_spec.set_actor_id(actor_id.Binary());
-    task_spec.mutable_actor_creation_task_spec()->CopyFrom(actor_creation_task_spec);
-    return TaskSpecification(task_spec);
-  }
-
-  std::unique_ptr<CoreWorkerDirectActorTaskSubmitter> actor_task_submitter;
-  std::shared_ptr<rpc::CoreWorkerClientPool> client_pool;
-  std::unique_ptr<CoreWorkerMemoryStore> memory_store;
-  std::shared_ptr<MockTaskFinisherInterface> task_finisher;
-  std::unique_ptr<DefaultActorCreator> actor_creator;
-  std::shared_ptr<ray::gcs::MockGcsClient> gcs_client;
-};
-
-TEST_F(DirectTaskTransportTest, ActorRegisterFailure) {
-  auto actor_id = ActorID::FromHex("f4ce02420592ca68c1738a0d01000000");
-  ASSERT_TRUE(ObjectID::IsActorID(ObjectID::ForActorHandle(actor_id)));
-  ASSERT_EQ(actor_id, ObjectID::ToActorID(ObjectID::ForActorHandle(actor_id)));
-  auto creation_task_spec = GetCreatingTaskSpec(actor_id);
-  auto task_spec = GetActorTaskSpec(actor_id);
-  auto task_arg = task_spec.GetMutableMessage().add_args();
-  auto inline_obj_ref = task_arg->add_nested_inlined_refs();
-  inline_obj_ref->set_object_id(ObjectID::ForActorHandle(actor_id).Binary());
-  std::function<void(Status)> register_cb;
-  EXPECT_CALL(*gcs_client->mock_actor_accessor,
-              AsyncRegisterActor(creation_task_spec, ::testing::_))
-      .WillOnce(::testing::DoAll(::testing::SaveArg<1>(&register_cb),
-                                 ::testing::Return(Status::OK())));
-  ASSERT_TRUE(actor_creator->AsyncRegisterActor(creation_task_spec, nullptr).ok());
-  ASSERT_TRUE(actor_creator->IsActorInRegistering(actor_id));
-  actor_task_submitter->AddActorQueueIfNotExists(actor_id);
-  ASSERT_TRUE(actor_task_submitter->SubmitTask(task_spec).ok());
-  EXPECT_CALL(*task_finisher, FailOrRetryPendingTask(
-                                  task_spec.TaskId(),
-                                  rpc::ErrorType::DEPENDENCY_RESOLUTION_FAILED, _, _, _));
-  register_cb(Status::IOError(""));
-}
-
-TEST_F(DirectTaskTransportTest, ActorRegisterOk) {
-  auto actor_id = ActorID::FromHex("f4ce02420592ca68c1738a0d01000000");
-  ASSERT_TRUE(ObjectID::IsActorID(ObjectID::ForActorHandle(actor_id)));
-  ASSERT_EQ(actor_id, ObjectID::ToActorID(ObjectID::ForActorHandle(actor_id)));
-  auto creation_task_spec = GetCreatingTaskSpec(actor_id);
-  auto task_spec = GetActorTaskSpec(actor_id);
-  auto task_arg = task_spec.GetMutableMessage().add_args();
-  auto inline_obj_ref = task_arg->add_nested_inlined_refs();
-  inline_obj_ref->set_object_id(ObjectID::ForActorHandle(actor_id).Binary());
-  std::function<void(Status)> register_cb;
-  EXPECT_CALL(*gcs_client->mock_actor_accessor,
-              AsyncRegisterActor(creation_task_spec, ::testing::_))
-      .WillOnce(::testing::DoAll(::testing::SaveArg<1>(&register_cb),
-                                 ::testing::Return(Status::OK())));
-  ASSERT_TRUE(actor_creator->AsyncRegisterActor(creation_task_spec, nullptr).ok());
-  ASSERT_TRUE(actor_creator->IsActorInRegistering(actor_id));
-  actor_task_submitter->AddActorQueueIfNotExists(actor_id);
-  ASSERT_TRUE(actor_task_submitter->SubmitTask(task_spec).ok());
-  EXPECT_CALL(*task_finisher, FailOrRetryPendingTask(_, _, _, _, _)).Times(0);
-  register_cb(Status::OK());
-}
-
-}  // namespace core
-}  // namespace ray
-=======
-// Copyright 2017 The Ray Authors.
-//
-// Licensed under the Apache License, Version 2.0 (the "License");
-// you may not use this file except in compliance with the License.
-// You may obtain a copy of the License at
-//
-//  http://www.apache.org/licenses/LICENSE-2.0
-//
-// Unless required by applicable law or agreed to in writing, software
-// distributed under the License is distributed on an "AS IS" BASIS,
-// WITHOUT WARRANTIES OR CONDITIONS OF ANY KIND, either express or implied.
-// See the License for the specific language governing permissions and
-// limitations under the License.
-
-// clang-format off
-#include "ray/core_worker/transport/direct_actor_transport.h"
-#include "gmock/gmock.h"
-#include "gtest/gtest.h"
-#include "ray/core_worker/actor_creator.h"
-#include "mock/ray/core_worker/task_manager.h"
-#include "mock/ray/gcs/gcs_client/gcs_client.h"
-// clang-format on
-
-namespace ray {
-namespace core {
-using namespace ::testing;
-class DirectTaskTransportTest : public ::testing::Test {
- public:
-  DirectTaskTransportTest() : io_work(io_context) {}
-
-  void SetUp() override {
-    gcs_client = std::make_shared<ray::gcs::MockGcsClient>();
-    actor_creator = std::make_unique<DefaultActorCreator>(gcs_client);
-
-    task_finisher = std::make_shared<MockTaskFinisherInterface>();
-    client_pool = std::make_shared<rpc::CoreWorkerClientPool>(
-        [&](const rpc::Address &) { return nullptr; });
-    memory_store = std::make_unique<CoreWorkerMemoryStore>();
-    actor_task_submitter = std::make_unique<CoreWorkerDirectActorTaskSubmitter>(
-        *client_pool, *memory_store, *task_finisher, *actor_creator, nullptr, io_context);
-  }
-
-  TaskSpecification GetActorTaskSpec(const ActorID &actor_id) {
-    rpc::TaskSpec task_spec;
-    task_spec.set_type(rpc::TaskType::ACTOR_TASK);
-    task_spec.mutable_actor_task_spec()->set_actor_id(actor_id.Binary());
-    task_spec.set_task_id(
-        TaskID::ForActorTask(JobID::FromInt(10), TaskID::Nil(), 0, actor_id).Binary());
-    return TaskSpecification(task_spec);
-  }
-
-  TaskSpecification GetCreatingTaskSpec(const ActorID &actor_id) {
-    rpc::TaskSpec task_spec;
-    task_spec.set_task_id(TaskID::ForActorCreationTask(actor_id).Binary());
-    task_spec.set_type(rpc::TaskType::ACTOR_CREATION_TASK);
-    rpc::ActorCreationTaskSpec actor_creation_task_spec;
-    actor_creation_task_spec.set_actor_id(actor_id.Binary());
-    task_spec.mutable_actor_creation_task_spec()->CopyFrom(actor_creation_task_spec);
-    return TaskSpecification(task_spec);
-  }
-
- protected:
-  bool CheckSubmitTask(TaskSpecification task) {
-    EXPECT_TRUE(actor_task_submitter->SubmitTask(task).ok());
-    return 1 == io_context.poll_one();
-  }
-
- protected:
-  instrumented_io_context io_context;
-  boost::asio::io_service::work io_work;
-  std::unique_ptr<CoreWorkerDirectActorTaskSubmitter> actor_task_submitter;
-  std::shared_ptr<rpc::CoreWorkerClientPool> client_pool;
-  std::unique_ptr<CoreWorkerMemoryStore> memory_store;
-  std::shared_ptr<MockTaskFinisherInterface> task_finisher;
-  std::unique_ptr<DefaultActorCreator> actor_creator;
-  std::shared_ptr<ray::gcs::MockGcsClient> gcs_client;
-};
-
-TEST_F(DirectTaskTransportTest, ActorRegisterFailure) {
-  auto actor_id = ActorID::FromHex("f4ce02420592ca68c1738a0d01000000");
-  ASSERT_TRUE(ObjectID::IsActorID(ObjectID::ForActorHandle(actor_id)));
-  ASSERT_EQ(actor_id, ObjectID::ToActorID(ObjectID::ForActorHandle(actor_id)));
-  auto creation_task_spec = GetCreatingTaskSpec(actor_id);
-  auto task_spec = GetActorTaskSpec(actor_id);
-  auto task_arg = task_spec.GetMutableMessage().add_args();
-  auto inline_obj_ref = task_arg->add_nested_inlined_refs();
-  inline_obj_ref->set_object_id(ObjectID::ForActorHandle(actor_id).Binary());
-  std::function<void(Status)> register_cb;
-  EXPECT_CALL(*gcs_client->mock_actor_accessor,
-              AsyncRegisterActor(creation_task_spec, ::testing::_, ::testing::_))
-      .WillOnce(::testing::DoAll(::testing::SaveArg<1>(&register_cb),
-                                 ::testing::Return(Status::OK())));
-  ASSERT_TRUE(actor_creator->AsyncRegisterActor(creation_task_spec, nullptr).ok());
-  ASSERT_TRUE(actor_creator->IsActorInRegistering(actor_id));
-  actor_task_submitter->AddActorQueueIfNotExists(actor_id, -1);
-  ASSERT_TRUE(CheckSubmitTask(task_spec));
-  EXPECT_CALL(*task_finisher, FailOrRetryPendingTask(
-                                  task_spec.TaskId(),
-                                  rpc::ErrorType::DEPENDENCY_RESOLUTION_FAILED, _, _, _));
-  register_cb(Status::IOError(""));
-}
-
-TEST_F(DirectTaskTransportTest, ActorRegisterOk) {
-  auto actor_id = ActorID::FromHex("f4ce02420592ca68c1738a0d01000000");
-  ASSERT_TRUE(ObjectID::IsActorID(ObjectID::ForActorHandle(actor_id)));
-  ASSERT_EQ(actor_id, ObjectID::ToActorID(ObjectID::ForActorHandle(actor_id)));
-  auto creation_task_spec = GetCreatingTaskSpec(actor_id);
-  auto task_spec = GetActorTaskSpec(actor_id);
-  auto task_arg = task_spec.GetMutableMessage().add_args();
-  auto inline_obj_ref = task_arg->add_nested_inlined_refs();
-  inline_obj_ref->set_object_id(ObjectID::ForActorHandle(actor_id).Binary());
-  std::function<void(Status)> register_cb;
-  EXPECT_CALL(*gcs_client->mock_actor_accessor,
-              AsyncRegisterActor(creation_task_spec, ::testing::_, ::testing::_))
-      .WillOnce(::testing::DoAll(::testing::SaveArg<1>(&register_cb),
-                                 ::testing::Return(Status::OK())));
-  ASSERT_TRUE(actor_creator->AsyncRegisterActor(creation_task_spec, nullptr).ok());
-  ASSERT_TRUE(actor_creator->IsActorInRegistering(actor_id));
-  actor_task_submitter->AddActorQueueIfNotExists(actor_id, -1);
-  ASSERT_TRUE(CheckSubmitTask(task_spec));
-  EXPECT_CALL(*task_finisher, FailOrRetryPendingTask(_, _, _, _, _)).Times(0);
-  register_cb(Status::OK());
-}
-
-}  // namespace core
-}  // namespace ray
->>>>>>> 19672688
+// Copyright 2017 The Ray Authors.
+//
+// Licensed under the Apache License, Version 2.0 (the "License");
+// you may not use this file except in compliance with the License.
+// You may obtain a copy of the License at
+//
+//  http://www.apache.org/licenses/LICENSE-2.0
+//
+// Unless required by applicable law or agreed to in writing, software
+// distributed under the License is distributed on an "AS IS" BASIS,
+// WITHOUT WARRANTIES OR CONDITIONS OF ANY KIND, either express or implied.
+// See the License for the specific language governing permissions and
+// limitations under the License.
+
+// clang-format off
+#include "ray/core_worker/transport/direct_actor_transport.h"
+#include "gmock/gmock.h"
+#include "gtest/gtest.h"
+#include "ray/core_worker/actor_creator.h"
+#include "mock/ray/core_worker/task_manager.h"
+#include "mock/ray/gcs/gcs_client/gcs_client.h"
+// clang-format on
+
+namespace ray {
+namespace core {
+using namespace ::testing;
+class DirectTaskTransportTest : public ::testing::Test {
+ public:
+  DirectTaskTransportTest() : io_work(io_context) {}
+
+  void SetUp() override {
+    gcs_client = std::make_shared<ray::gcs::MockGcsClient>();
+    actor_creator = std::make_unique<DefaultActorCreator>(gcs_client);
+
+    task_finisher = std::make_shared<MockTaskFinisherInterface>();
+    client_pool = std::make_shared<rpc::CoreWorkerClientPool>(
+        [&](const rpc::Address &) { return nullptr; });
+    memory_store = std::make_unique<CoreWorkerMemoryStore>();
+    actor_task_submitter = std::make_unique<CoreWorkerDirectActorTaskSubmitter>(
+        *client_pool, *memory_store, *task_finisher, *actor_creator, nullptr, io_context);
+  }
+
+  TaskSpecification GetActorTaskSpec(const ActorID &actor_id) {
+    rpc::TaskSpec task_spec;
+    task_spec.set_type(rpc::TaskType::ACTOR_TASK);
+    task_spec.mutable_actor_task_spec()->set_actor_id(actor_id.Binary());
+    task_spec.set_task_id(
+        TaskID::ForActorTask(JobID::FromInt(10), TaskID::Nil(), 0, actor_id).Binary());
+    return TaskSpecification(task_spec);
+  }
+
+  TaskSpecification GetCreatingTaskSpec(const ActorID &actor_id) {
+    rpc::TaskSpec task_spec;
+    task_spec.set_task_id(TaskID::ForActorCreationTask(actor_id).Binary());
+    task_spec.set_type(rpc::TaskType::ACTOR_CREATION_TASK);
+    rpc::ActorCreationTaskSpec actor_creation_task_spec;
+    actor_creation_task_spec.set_actor_id(actor_id.Binary());
+    task_spec.mutable_actor_creation_task_spec()->CopyFrom(actor_creation_task_spec);
+    return TaskSpecification(task_spec);
+  }
+
+ protected:
+  bool CheckSubmitTask(TaskSpecification task) {
+    EXPECT_TRUE(actor_task_submitter->SubmitTask(task).ok());
+    return 1 == io_context.poll_one();
+  }
+
+ protected:
+  instrumented_io_context io_context;
+  boost::asio::io_service::work io_work;
+  std::unique_ptr<CoreWorkerDirectActorTaskSubmitter> actor_task_submitter;
+  std::shared_ptr<rpc::CoreWorkerClientPool> client_pool;
+  std::unique_ptr<CoreWorkerMemoryStore> memory_store;
+  std::shared_ptr<MockTaskFinisherInterface> task_finisher;
+  std::unique_ptr<DefaultActorCreator> actor_creator;
+  std::shared_ptr<ray::gcs::MockGcsClient> gcs_client;
+};
+
+TEST_F(DirectTaskTransportTest, ActorRegisterFailure) {
+  auto actor_id = ActorID::FromHex("f4ce02420592ca68c1738a0d01000000");
+  ASSERT_TRUE(ObjectID::IsActorID(ObjectID::ForActorHandle(actor_id)));
+  ASSERT_EQ(actor_id, ObjectID::ToActorID(ObjectID::ForActorHandle(actor_id)));
+  auto creation_task_spec = GetCreatingTaskSpec(actor_id);
+  auto task_spec = GetActorTaskSpec(actor_id);
+  auto task_arg = task_spec.GetMutableMessage().add_args();
+  auto inline_obj_ref = task_arg->add_nested_inlined_refs();
+  inline_obj_ref->set_object_id(ObjectID::ForActorHandle(actor_id).Binary());
+  std::function<void(Status)> register_cb;
+  EXPECT_CALL(*gcs_client->mock_actor_accessor,
+              AsyncRegisterActor(creation_task_spec, ::testing::_, ::testing::_))
+      .WillOnce(::testing::DoAll(::testing::SaveArg<1>(&register_cb),
+                                 ::testing::Return(Status::OK())));
+  ASSERT_TRUE(actor_creator->AsyncRegisterActor(creation_task_spec, nullptr).ok());
+  ASSERT_TRUE(actor_creator->IsActorInRegistering(actor_id));
+  actor_task_submitter->AddActorQueueIfNotExists(actor_id, -1);
+  ASSERT_TRUE(CheckSubmitTask(task_spec));
+  EXPECT_CALL(*task_finisher, FailOrRetryPendingTask(
+                                  task_spec.TaskId(),
+                                  rpc::ErrorType::DEPENDENCY_RESOLUTION_FAILED, _, _, _));
+  register_cb(Status::IOError(""));
+}
+
+TEST_F(DirectTaskTransportTest, ActorRegisterOk) {
+  auto actor_id = ActorID::FromHex("f4ce02420592ca68c1738a0d01000000");
+  ASSERT_TRUE(ObjectID::IsActorID(ObjectID::ForActorHandle(actor_id)));
+  ASSERT_EQ(actor_id, ObjectID::ToActorID(ObjectID::ForActorHandle(actor_id)));
+  auto creation_task_spec = GetCreatingTaskSpec(actor_id);
+  auto task_spec = GetActorTaskSpec(actor_id);
+  auto task_arg = task_spec.GetMutableMessage().add_args();
+  auto inline_obj_ref = task_arg->add_nested_inlined_refs();
+  inline_obj_ref->set_object_id(ObjectID::ForActorHandle(actor_id).Binary());
+  std::function<void(Status)> register_cb;
+  EXPECT_CALL(*gcs_client->mock_actor_accessor,
+              AsyncRegisterActor(creation_task_spec, ::testing::_, ::testing::_))
+      .WillOnce(::testing::DoAll(::testing::SaveArg<1>(&register_cb),
+                                 ::testing::Return(Status::OK())));
+  ASSERT_TRUE(actor_creator->AsyncRegisterActor(creation_task_spec, nullptr).ok());
+  ASSERT_TRUE(actor_creator->IsActorInRegistering(actor_id));
+  actor_task_submitter->AddActorQueueIfNotExists(actor_id, -1);
+  ASSERT_TRUE(CheckSubmitTask(task_spec));
+  EXPECT_CALL(*task_finisher, FailOrRetryPendingTask(_, _, _, _, _)).Times(0);
+  register_cb(Status::OK());
+}
+
+}  // namespace core
+}  // namespace ray