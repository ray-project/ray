--- conflicted
+++ resolved
@@ -38,24 +38,6 @@
 
 class TestPlasma : public plasma::MockPlasmaClient {
  public:
-<<<<<<< HEAD
-  Status Release(const ObjectID &object_id) override { return Status::OK(); }
-
-  Status Disconnect() override { return Status::OK(); }
-
-  Status Get(const std::vector<ObjectID> &object_ids,
-             int64_t timeout_ms,
-             std::vector<plasma::ObjectBuffer> *object_buffers,
-             bool is_from_worker) override {
-    return Status::OK();
-  }
-
-  Status ExperimentalMutableObjectRegisterWriter(const ObjectID &object_id) override {
-    return Status::OK();
-  }
-
-=======
->>>>>>> 2c1b283d
   Status GetExperimentalMutableObject(
       const ObjectID &object_id,
       std::unique_ptr<plasma::MutableObject> *mutable_object) override {
@@ -68,49 +50,6 @@
     return Status::OK();
   }
 
-<<<<<<< HEAD
-  Status Seal(const ObjectID &object_id) override { return Status::OK(); }
-
-  Status Abort(const ObjectID &object_id) override { return Status::OK(); }
-
-  Status CreateAndSpillIfNeeded(const ObjectID &object_id,
-                                const ray::rpc::Address &owner_address,
-                                bool is_mutable,
-                                int64_t data_size,
-                                const uint8_t *metadata,
-                                int64_t metadata_size,
-                                std::shared_ptr<Buffer> *data,
-                                plasma::flatbuf::ObjectSource source,
-                                int device_num = 0) override {
-    return Status::OK();
-  }
-
-  Status Delete(const std::vector<ObjectID> &object_ids) override { return Status::OK(); }
-
-  Status Connect(const std::string &store_socket_name,
-                 const std::string &manager_socket_name = "",
-                 int release_delay = 0,
-                 int num_retries = -1) override {
-    return Status::OK();
-  }
-
-  Status Contains(const ObjectID &object_id, bool *has_object) override {
-    return Status::OK();
-  }
-
-  Status TryCreateImmediately(const ObjectID &object_id,
-                              const ray::rpc::Address &owner_address,
-                              int64_t data_size,
-                              const uint8_t *metadata,
-                              int64_t metadata_size,
-                              std::shared_ptr<Buffer> *data,
-                              plasma::flatbuf::ObjectSource source,
-                              int device_num = 0) override {
-    return Status::OK();
-  }
-
-=======
->>>>>>> 2c1b283d
  private:
   // Creates a new mutable object. It is the caller's responsibility to free the backing
   // store.
