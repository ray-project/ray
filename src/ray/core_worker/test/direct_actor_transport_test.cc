--- conflicted
+++ resolved
@@ -363,12 +363,7 @@
   ASSERT_TRUE(worker_client_->ReplyPushTask(Status::OK()));
 
   // We receive the RESTART message late. Nothing happens.
-<<<<<<< HEAD
   submitter_.DisconnectActor(actor_id, 1, /*dead=*/false);
-=======
-  submitter_.DisconnectActor(actor_id, 0, /*dead=*/false);
-
->>>>>>> e816e3ae
   ASSERT_EQ(num_clients_connected_, 2);
   // Submit a task.
   task = CreateActorTaskHelper(actor_id, worker_id, 2);
