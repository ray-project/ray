--- conflicted
+++ resolved
@@ -555,14 +555,9 @@
   ASSERT_EQ(num_clients_connected_, 2);
   // Submit a task.
   task = CreateActorTaskHelper(actor_id, worker_id, 4);
-<<<<<<< HEAD
-  EXPECT_CALL(*task_finisher_, PendingTaskFailed(task.TaskId(), _, _, _, _)).Times(1);
-  ASSERT_FALSE(CheckSubmitTask(task));
-=======
   EXPECT_CALL(*task_finisher_, FailOrRetryPendingTask(task.TaskId(), _, _, _, _))
       .Times(1);
-  ASSERT_TRUE(submitter_.SubmitTask(task).ok());
->>>>>>> d725457c
+  ASSERT_FALSE(CheckSubmitTask(task));
 }
 
 TEST_P(DirectActorSubmitterTest, TestActorRestartFailInflightTasks) {
