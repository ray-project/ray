// Copyright 2017 The Ray Authors.
//
// Licensed under the Apache License, Version 2.0 (the "License");
// you may not use this file except in compliance with the License.
// You may obtain a copy of the License at
//
//  http://www.apache.org/licenses/LICENSE-2.0
//
// Unless required by applicable law or agreed to in writing, software
// distributed under the License is distributed on an "AS IS" BASIS,
// WITHOUT WARRANTIES OR CONDITIONS OF ANY KIND, either express or implied.
// See the License for the specific language governing permissions and
// limitations under the License.

#include "ray/core_worker/actor_manager.h"

#include <memory>
#include <string>
#include <utility>

#include "gmock/gmock.h"
#include "gtest/gtest.h"
#include "mock/ray/core_worker/reference_count.h"
#include "ray/common/task/task_spec.h"
#include "ray/common/test_util.h"
#include "ray/core_worker/transport/task_receiver.h"
#include "ray/gcs/gcs_client/accessor.h"
#include "ray/gcs/gcs_client/gcs_client.h"

namespace ray {
namespace core {

using ::testing::_;

class MockActorInfoAccessor : public gcs::ActorInfoAccessor {
 public:
  explicit MockActorInfoAccessor(gcs::GcsClient *client)
      : gcs::ActorInfoAccessor(client) {}

  ~MockActorInfoAccessor() {}

  Status AsyncSubscribe(
      const ActorID &actor_id,
      const gcs::SubscribeCallback<ActorID, rpc::ActorTableData> &subscribe,
      const gcs::StatusCallback &done) {
    auto callback_entry = std::make_pair(actor_id, subscribe);
    callback_map_.emplace(actor_id, subscribe);
    subscribe_finished_callback_map_[actor_id] = done;
    actor_subscribed_times_[actor_id]++;
    return Status::OK();
  }

  bool ActorStateNotificationPublished(const ActorID &actor_id,
                                       const rpc::ActorTableData &actor_data) {
    auto it = callback_map_.find(actor_id);
    if (it == callback_map_.end()) return false;
    auto actor_state_notification_callback = it->second;
    auto copied = actor_data;
    actor_state_notification_callback(actor_id, std::move(copied));
    return true;
  }

  bool CheckSubscriptionRequested(const ActorID &actor_id) {
    return callback_map_.find(actor_id) != callback_map_.end();
  }

  // Mock the logic of subscribe finished. see `ActorInfoAccessor::AsyncSubscribe`
  bool ActorSubscribeFinished(const ActorID &actor_id,
                              const rpc::ActorTableData &actor_data) {
    auto subscribe_finished_callback_it = subscribe_finished_callback_map_.find(actor_id);
    if (subscribe_finished_callback_it == subscribe_finished_callback_map_.end()) {
      return false;
    }

    auto copied = actor_data;
    if (!ActorStateNotificationPublished(actor_id, std::move(copied))) {
      return false;
    }

    auto subscribe_finished_callback = subscribe_finished_callback_it->second;
    subscribe_finished_callback(Status::OK());
    // Erase callback when actor subscribe is finished.
    subscribe_finished_callback_map_.erase(subscribe_finished_callback_it);
    return true;
  }

  absl::flat_hash_map<ActorID, gcs::SubscribeCallback<ActorID, rpc::ActorTableData>>
      callback_map_;
  absl::flat_hash_map<ActorID, gcs::StatusCallback> subscribe_finished_callback_map_;
  absl::flat_hash_map<ActorID, uint32_t> actor_subscribed_times_;
};

class MockGcsClient : public gcs::GcsClient {
 public:
  explicit MockGcsClient(gcs::GcsClientOptions options) : gcs::GcsClient(options) {}

  void Init(MockActorInfoAccessor *actor_info_accessor) {
    actor_accessor_.reset(actor_info_accessor);
  }
};

class MockActorTaskSubmitter : public ActorTaskSubmitterInterface {
 public:
  MockActorTaskSubmitter() : ActorTaskSubmitterInterface() {}
<<<<<<< HEAD
  MOCK_METHOD(void,
              AddActorQueueIfNotExists,
              (const ActorID &actor_id,
               int32_t max_pending_calls,
               bool execute_out_of_order,
               bool fail_if_actor_unreachable,
               bool owned),
              (override));
  MOCK_METHOD(void,
              ConnectActor,
              (const ActorID &actor_id,
               const rpc::Address &address,
               int64_t num_restarts),
              (override));
  MOCK_METHOD(void,
              DisconnectActor,
              (const ActorID &actor_id,
               int64_t num_restarts,
               bool dead,
               const rpc::ActorDeathCause &death_cause,
               bool is_restartable),
              (override));

  MOCK_METHOD(void, CheckTimeoutTasks, (), (override));
=======
  MOCK_METHOD5(AddActorQueueIfNotExists,
               void(const ActorID &actor_id,
                    int32_t max_pending_calls,
                    bool allow_out_of_order_execution,
                    bool fail_if_actor_unreachable,
                    bool owned));
  MOCK_METHOD3(ConnectActor,
               void(const ActorID &actor_id,
                    const rpc::Address &address,
                    int64_t num_restarts));
  MOCK_METHOD5(DisconnectActor,
               void(const ActorID &actor_id,
                    int64_t num_restarts,
                    bool dead,
                    const rpc::ActorDeathCause &death_cause,
                    bool is_restartable));

  MOCK_METHOD0(CheckTimeoutTasks, void());
>>>>>>> 9a3741e2

  MOCK_METHOD(void, SetPreempted, (const ActorID &actor_id), (override));

  MOCK_METHOD(Status, SubmitTask, (TaskSpecification task_spec), (override));
  MOCK_METHOD(Status, SubmitActorCreationTask, (TaskSpecification task_spec), (override));
  MOCK_METHOD((std::optional<rpc::Address>),
              GetActorAddress,
              (const ActorID &actor_id),
              (const, override));
  MOCK_METHOD(bool, CheckActorExists, (const ActorID &actor_id), (const, override));
  MOCK_METHOD(bool, PendingTasksFull, (const ActorID &actor_id), (const, override));
  MOCK_METHOD(std::string, DebugString, (const ActorID &actor_id), (const, override));
  MOCK_METHOD(size_t, NumPendingTasks, (const ActorID &actor_id), (const, override));
  MOCK_METHOD(Status,
              CancelTask,
              (TaskSpecification task_spec, bool recursive),
              (override));
  MOCK_METHOD((std::optional<rpc::ActorTableData::ActorState>),
              GetLocalActorState,
              (const ActorID &actor_id),
              (const, override));
  MOCK_METHOD(bool,
              QueueGeneratorForResubmit,
              (const TaskSpecification &spec),
              (override));

  virtual ~MockActorTaskSubmitter() {}
};

class ActorManagerTest : public ::testing::Test {
 public:
  ActorManagerTest()
      : options_("localhost",
                 6793,
                 ClusterID::Nil(),
                 /*allow_cluster_id_nil=*/true,
                 /*fetch_cluster_id_if_nil=*/false),
        gcs_client_mock_(new MockGcsClient(options_)),
        actor_info_accessor_(new MockActorInfoAccessor(gcs_client_mock_.get())),
        actor_task_submitter_(new MockActorTaskSubmitter()),
        reference_counter_(new MockReferenceCounter()) {
    gcs_client_mock_->Init(actor_info_accessor_);
  }

  ~ActorManagerTest() {}

  void SetUp() {
    actor_manager_ = std::make_shared<ActorManager>(
        gcs_client_mock_, *actor_task_submitter_, *reference_counter_);
  }

  void TearDown() { actor_manager_.reset(); }

  ActorID AddActorHandle(const std::string &ray_namespace = "",
                         const std::string &actor_name = "") const {
    JobID job_id = JobID::FromInt(1);
    const TaskID task_id = TaskID::ForDriverTask(job_id);
    ActorID actor_id = ActorID::Of(job_id, task_id, 1);
    const auto caller_address = rpc::Address();
    const auto call_site = "";
    RayFunction function(Language::PYTHON,
                         FunctionDescriptorBuilder::BuildPython("", "", "", ""));

    auto actor_handle = absl::make_unique<ActorHandle>(actor_id,
                                                       TaskID::Nil(),
                                                       rpc::Address(),
                                                       job_id,
                                                       ObjectID::FromRandom(),
                                                       function.GetLanguage(),
                                                       function.GetFunctionDescriptor(),
                                                       "",
                                                       0,
                                                       actor_name,
                                                       ray_namespace,
                                                       -1,
                                                       false);
    EXPECT_CALL(*reference_counter_, AddObjectOutOfScopeOrFreedCallback(_, _))
        .WillRepeatedly(testing::Return(true));
    actor_manager_->AddNewActorHandle(std::move(actor_handle),
                                      call_site,
                                      caller_address,
                                      /*owned*/ true);
    actor_manager_->SubscribeActorState(actor_id);
    return actor_id;
  }

  gcs::GcsClientOptions options_;
  std::shared_ptr<MockGcsClient> gcs_client_mock_;
  MockActorInfoAccessor *actor_info_accessor_;
  std::shared_ptr<MockActorTaskSubmitter> actor_task_submitter_;
  std::unique_ptr<MockReferenceCounter> reference_counter_;
  std::shared_ptr<ActorManager> actor_manager_;
};

TEST_F(ActorManagerTest, TestAddAndGetActorHandleEndToEnd) {
  JobID job_id = JobID::FromInt(1);
  const TaskID task_id = TaskID::ForDriverTask(job_id);
  ActorID actor_id = ActorID::Of(job_id, task_id, 1);
  const auto caller_address = rpc::Address();
  const auto call_site = "";
  RayFunction function(Language::PYTHON,
                       FunctionDescriptorBuilder::BuildPython("", "", "", ""));
  auto actor_handle = absl::make_unique<ActorHandle>(actor_id,
                                                     TaskID::Nil(),
                                                     rpc::Address(),
                                                     job_id,
                                                     ObjectID::FromRandom(),
                                                     function.GetLanguage(),
                                                     function.GetFunctionDescriptor(),
                                                     "",
                                                     0,
                                                     "",
                                                     "",
                                                     -1,
                                                     false);
  EXPECT_CALL(*reference_counter_, AddObjectOutOfScopeOrFreedCallback(_, _))
      .WillRepeatedly(testing::Return(true));

  // Add an actor handle.
  ASSERT_TRUE(actor_manager_->AddNewActorHandle(
      std::move(actor_handle), call_site, caller_address, true));
  actor_manager_->SubscribeActorState(actor_id);

  // Make sure the subscription request is sent to GCS.
  ASSERT_TRUE(actor_info_accessor_->CheckSubscriptionRequested(actor_id));
  ASSERT_TRUE(actor_manager_->CheckActorHandleExists(actor_id));

  auto actor_handle2 = absl::make_unique<ActorHandle>(actor_id,
                                                      TaskID::Nil(),
                                                      rpc::Address(),
                                                      job_id,
                                                      ObjectID::FromRandom(),
                                                      function.GetLanguage(),
                                                      function.GetFunctionDescriptor(),
                                                      "",
                                                      0,
                                                      "",
                                                      "",
                                                      -1,
                                                      false);
  // Make sure the same actor id adding will return false.
  ASSERT_FALSE(actor_manager_->AddNewActorHandle(
      std::move(actor_handle2), call_site, caller_address, true));
  actor_manager_->SubscribeActorState(actor_id);

  // Make sure we can get an actor handle correctly.
  const std::shared_ptr<ActorHandle> actor_handle_to_get =
      actor_manager_->GetActorHandle(actor_id);
  ASSERT_TRUE(actor_handle_to_get->GetActorID() == actor_id);

  // Check after the actor is created, if it is connected to an actor.
  EXPECT_CALL(*actor_task_submitter_, ConnectActor(_, _, _)).Times(1);
  rpc::ActorTableData actor_table_data;
  actor_table_data.set_actor_id(actor_id.Binary());
  actor_table_data.set_state(rpc::ActorTableData::ALIVE);
  actor_info_accessor_->ActorStateNotificationPublished(actor_id, actor_table_data);

  // Now actor state is updated to DEAD. Make sure it is disconnected.
  EXPECT_CALL(*actor_task_submitter_, DisconnectActor(_, _, _, _, _)).Times(1);
  actor_table_data.set_actor_id(actor_id.Binary());
  actor_table_data.set_state(rpc::ActorTableData::DEAD);
  actor_info_accessor_->ActorStateNotificationPublished(actor_id, actor_table_data);
}

TEST_F(ActorManagerTest, TestCheckActorHandleDoesntExists) {
  JobID job_id = JobID::FromInt(2);
  const TaskID task_id = TaskID::ForDriverTask(job_id);
  ActorID actor_id = ActorID::Of(job_id, task_id, 1);
  ASSERT_FALSE(actor_manager_->CheckActorHandleExists(actor_id));
}

TEST_F(ActorManagerTest, RegisterActorHandles) {
  JobID job_id = JobID::FromInt(1);
  const TaskID task_id = TaskID::ForDriverTask(job_id);
  ActorID actor_id = ActorID::Of(job_id, task_id, 1);
  const auto caller_address = rpc::Address();
  const auto call_site = "";
  RayFunction function(Language::PYTHON,
                       FunctionDescriptorBuilder::BuildPython("", "", "", ""));
  auto actor_handle = absl::make_unique<ActorHandle>(actor_id,
                                                     TaskID::Nil(),
                                                     rpc::Address(),
                                                     job_id,
                                                     ObjectID::FromRandom(),
                                                     function.GetLanguage(),
                                                     function.GetFunctionDescriptor(),
                                                     "",
                                                     0,
                                                     "",
                                                     "",
                                                     -1,
                                                     false);
  EXPECT_CALL(*reference_counter_, AddObjectOutOfScopeOrFreedCallback(_, _))
      .WillRepeatedly(testing::Return(true));
  ObjectID outer_object_id = ObjectID::Nil();

  // Sinece RegisterActor happens in a non-owner worker, we should
  // make sure it borrows an object.
  EXPECT_CALL(*reference_counter_, AddBorrowedObject(_, _, _, _));
  EXPECT_CALL(*reference_counter_, AddLocalReference(_, _));
  ActorID returned_actor_id = actor_manager_->RegisterActorHandle(std::move(actor_handle),
                                                                  outer_object_id,
                                                                  call_site,
                                                                  caller_address,
                                                                  /*add_local_ref=*/true);
  ASSERT_TRUE(returned_actor_id == actor_id);
  // Let's try to get the handle and make sure it works.
  const std::shared_ptr<ActorHandle> actor_handle_to_get =
      actor_manager_->GetActorHandle(actor_id);
  ASSERT_TRUE(actor_handle_to_get->GetActorID() == actor_id);
  ASSERT_TRUE(actor_handle_to_get->CreationJobID() == job_id);
}

TEST_F(ActorManagerTest, TestActorStateNotificationPending) {
  ActorID actor_id = AddActorHandle();
  // Nothing happens if state is pending.
  EXPECT_CALL(*actor_task_submitter_, ConnectActor(_, _, _)).Times(0);
  EXPECT_CALL(*actor_task_submitter_, DisconnectActor(_, _, _, _, _)).Times(0);
  rpc::ActorTableData actor_table_data;
  actor_table_data.set_actor_id(actor_id.Binary());
  actor_table_data.set_state(rpc::ActorTableData::PENDING_CREATION);
  ASSERT_TRUE(
      actor_info_accessor_->ActorStateNotificationPublished(actor_id, actor_table_data));
}

TEST_F(ActorManagerTest, TestActorStateNotificationRestarting) {
  ActorID actor_id = AddActorHandle();
  // Should disconnect to an actor when actor is restarting.
  EXPECT_CALL(*actor_task_submitter_, ConnectActor(_, _, _)).Times(0);
  EXPECT_CALL(*actor_task_submitter_, DisconnectActor(_, _, _, _, _)).Times(1);
  rpc::ActorTableData actor_table_data;
  actor_table_data.set_actor_id(actor_id.Binary());
  actor_table_data.set_state(rpc::ActorTableData::RESTARTING);
  ASSERT_TRUE(
      actor_info_accessor_->ActorStateNotificationPublished(actor_id, actor_table_data));
}

TEST_F(ActorManagerTest, TestActorStateNotificationDead) {
  ActorID actor_id = AddActorHandle();
  // Should disconnect to an actor when actor is dead.
  EXPECT_CALL(*actor_task_submitter_, ConnectActor(_, _, _)).Times(0);
  EXPECT_CALL(*actor_task_submitter_, DisconnectActor(_, _, _, _, _)).Times(1);
  rpc::ActorTableData actor_table_data;
  actor_table_data.set_actor_id(actor_id.Binary());
  actor_table_data.set_state(rpc::ActorTableData::DEAD);
  ASSERT_TRUE(
      actor_info_accessor_->ActorStateNotificationPublished(actor_id, actor_table_data));
}

TEST_F(ActorManagerTest, TestActorStateNotificationAlive) {
  ActorID actor_id = AddActorHandle();
  // Should connect to an actor when actor is alive.
  EXPECT_CALL(*actor_task_submitter_, ConnectActor(_, _, _)).Times(1);
  EXPECT_CALL(*actor_task_submitter_, DisconnectActor(_, _, _, _, _)).Times(0);
  rpc::ActorTableData actor_table_data;
  actor_table_data.set_actor_id(actor_id.Binary());
  actor_table_data.set_state(rpc::ActorTableData::ALIVE);
  ASSERT_TRUE(
      actor_info_accessor_->ActorStateNotificationPublished(actor_id, actor_table_data));
}

///
/// Verify `SubscribeActorState` is idempotent
///
TEST_F(ActorManagerTest, TestActorStateIsOnlySubscribedOnce) {
  ActorID actor_id = AddActorHandle();
  // Make sure the AsyncSubscribe is invoked.
  ASSERT_EQ(actor_info_accessor_->actor_subscribed_times_[actor_id], 1);

  // Try subscribing again.
  actor_manager_->SubscribeActorState(actor_id);
  // Make sure the AsyncSubscribe won't be invoked anymore.
  ASSERT_EQ(actor_info_accessor_->actor_subscribed_times_[actor_id], 1);
}

TEST_F(ActorManagerTest, TestNamedActorIsKilledAfterSubscribeFinished) {
  std::string ray_namespace = "default_ray_namespace";
  std::string actor_name = "actor_name";
  ActorID actor_id = AddActorHandle(ray_namespace, actor_name);
  // Make sure the actor is valid.
  ASSERT_FALSE(actor_manager_->IsActorKilledOrOutOfScope(actor_id));
  // Make sure the finished callback is cached as it is not reached yet.
  ASSERT_TRUE(actor_info_accessor_->subscribe_finished_callback_map_.contains(actor_id));

  rpc::ActorTableData actor_table_data;
  actor_table_data.set_actor_id(actor_id.Binary());
  actor_table_data.set_state(rpc::ActorTableData::ALIVE);
  actor_table_data.set_ray_namespace(ray_namespace);
  actor_table_data.set_name(actor_name);
  // The callback for successful subscription reached.
  ASSERT_TRUE(actor_info_accessor_->ActorSubscribeFinished(actor_id, actor_table_data));
  // Make sure the finished callback is removed.
  ASSERT_FALSE(actor_info_accessor_->subscribe_finished_callback_map_.contains(actor_id));

  // Make sure the named actor will be put into `cached_actor_name_to_ids_`
  auto cached_actor_name = GenerateCachedActorName(ray_namespace, actor_name);
  ASSERT_TRUE(actor_manager_->GetCachedNamedActorID(cached_actor_name) == actor_id);

  // The actor is killed.
  actor_manager_->OnActorKilled(actor_id);
  // Make sure the actor is invalid.
  ASSERT_TRUE(actor_manager_->IsActorKilledOrOutOfScope(actor_id));

  // Make sure the named actor will not be deleted from `cached_actor_name_to_ids_`
  ASSERT_TRUE(actor_manager_->GetCachedNamedActorID(cached_actor_name).IsNil());
}

TEST_F(ActorManagerTest, TestNamedActorIsKilledBeforeSubscribeFinished) {
  std::string ray_namespace = "default_ray_namespace";
  std::string actor_name = "actor_name";
  ActorID actor_id = AddActorHandle(ray_namespace, actor_name);
  // Make sure the actor is valid.
  ASSERT_FALSE(actor_manager_->IsActorKilledOrOutOfScope(actor_id));
  // Make sure the finished callback is cached as it is not reached yet.
  ASSERT_TRUE(actor_info_accessor_->subscribe_finished_callback_map_.contains(actor_id));

  // The actor is killed.
  actor_manager_->OnActorKilled(actor_id);
  // Make sure the actor is invalid.
  ASSERT_TRUE(actor_manager_->IsActorKilledOrOutOfScope(actor_id));

  rpc::ActorTableData actor_table_data;
  actor_table_data.set_actor_id(actor_id.Binary());
  actor_table_data.set_state(rpc::ActorTableData::ALIVE);
  actor_table_data.set_ray_namespace(ray_namespace);
  actor_table_data.set_name(actor_name);
  // The callback for successful subscription reached.
  ASSERT_TRUE(actor_info_accessor_->ActorSubscribeFinished(actor_id, actor_table_data));
  // Make sure the finished callback is removed.
  ASSERT_FALSE(actor_info_accessor_->subscribe_finished_callback_map_.contains(actor_id));

  // Make sure the named actor will not be put into `cached_actor_name_to_ids_`
  auto cached_actor_name = GenerateCachedActorName(ray_namespace, actor_name);
  ASSERT_TRUE(actor_manager_->GetCachedNamedActorID(cached_actor_name).IsNil());
}

}  // namespace core
}  // namespace ray

int main(int argc, char **argv) {
  ::testing::InitGoogleTest(&argc, argv);
  return RUN_ALL_TESTS();
}<|MERGE_RESOLUTION|>--- conflicted
+++ resolved
@@ -102,12 +102,11 @@
 class MockActorTaskSubmitter : public ActorTaskSubmitterInterface {
  public:
   MockActorTaskSubmitter() : ActorTaskSubmitterInterface() {}
-<<<<<<< HEAD
   MOCK_METHOD(void,
               AddActorQueueIfNotExists,
               (const ActorID &actor_id,
                int32_t max_pending_calls,
-               bool execute_out_of_order,
+               bool allow_out_of_order_execution,
                bool fail_if_actor_unreachable,
                bool owned),
               (override));
@@ -127,26 +126,6 @@
               (override));
 
   MOCK_METHOD(void, CheckTimeoutTasks, (), (override));
-=======
-  MOCK_METHOD5(AddActorQueueIfNotExists,
-               void(const ActorID &actor_id,
-                    int32_t max_pending_calls,
-                    bool allow_out_of_order_execution,
-                    bool fail_if_actor_unreachable,
-                    bool owned));
-  MOCK_METHOD3(ConnectActor,
-               void(const ActorID &actor_id,
-                    const rpc::Address &address,
-                    int64_t num_restarts));
-  MOCK_METHOD5(DisconnectActor,
-               void(const ActorID &actor_id,
-                    int64_t num_restarts,
-                    bool dead,
-                    const rpc::ActorDeathCause &death_cause,
-                    bool is_restartable));
-
-  MOCK_METHOD0(CheckTimeoutTasks, void());
->>>>>>> 9a3741e2
 
   MOCK_METHOD(void, SetPreempted, (const ActorID &actor_id), (override));
 
