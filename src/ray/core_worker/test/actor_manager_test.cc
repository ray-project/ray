--- conflicted
+++ resolved
@@ -72,30 +72,18 @@
 class MockDirectActorSubmitter : public CoreWorkerDirectActorTaskSubmitterInterface {
  public:
   MockDirectActorSubmitter() : CoreWorkerDirectActorTaskSubmitterInterface() {}
-<<<<<<< HEAD
-  void AddActorQueueIfNotExists(const ActorID &actor_id, int32_t max_pending_calls,
+  void AddActorQueueIfNotExists(const ActorID &actor_id,
+                                int32_t max_pending_calls,
                                 bool execute_out_of_order = false,
                                 bool enable_task_fast_fail = false) override {
-    AddActorQueueIfNotExists_(actor_id, max_pending_calls, execute_out_of_order,
-                              enable_task_fast_fail);
+    AddActorQueueIfNotExists_(
+        actor_id, max_pending_calls, execute_out_of_order, enable_task_fast_fail);
   }
   MOCK_METHOD4(AddActorQueueIfNotExists_,
-               void(const ActorID &actor_id, int32_t max_pending_calls,
-                    bool execute_out_of_order, bool enable_task_fast_fail));
-  MOCK_METHOD3(ConnectActor, void(const ActorID &actor_id, const rpc::Address &address,
-                                  int64_t num_restarts));
-  MOCK_METHOD4(DisconnectActor, void(const ActorID &actor_id, int64_t num_restarts,
-                                     bool dead, const rpc::ActorDeathCause &death_cause));
-=======
-  void AddActorQueueIfNotExists(const ActorID &actor_id,
-                                int32_t max_pending_calls,
-                                bool execute_out_of_order = false) override {
-    AddActorQueueIfNotExists_(actor_id, max_pending_calls, execute_out_of_order);
-  }
-  MOCK_METHOD3(AddActorQueueIfNotExists_,
                void(const ActorID &actor_id,
                     int32_t max_pending_calls,
-                    bool execute_out_of_order));
+                    bool execute_out_of_order,
+                    bool enable_task_fast_fail));
   MOCK_METHOD3(ConnectActor,
                void(const ActorID &actor_id,
                     const rpc::Address &address,
@@ -105,7 +93,6 @@
                     int64_t num_restarts,
                     bool dead,
                     const rpc::ActorDeathCause &death_cause));
->>>>>>> 8823ca48
   MOCK_METHOD3(KillActor,
                void(const ActorID &actor_id, bool force_kill, bool no_restart));
 
