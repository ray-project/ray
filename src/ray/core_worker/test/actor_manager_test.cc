--- conflicted
+++ resolved
@@ -1,605 +1,302 @@
-<<<<<<< HEAD
-// Copyright 2017 The Ray Authors.
-//
-// Licensed under the Apache License, Version 2.0 (the "License");
-// you may not use this file except in compliance with the License.
-// You may obtain a copy of the License at
-//
-//  http://www.apache.org/licenses/LICENSE-2.0
-//
-// Unless required by applicable law or agreed to in writing, software
-// distributed under the License is distributed on an "AS IS" BASIS,
-// WITHOUT WARRANTIES OR CONDITIONS OF ANY KIND, either express or implied.
-// See the License for the specific language governing permissions and
-// limitations under the License.
-
-#include "ray/core_worker/actor_manager.h"
-
-#include "gmock/gmock.h"
-#include "gtest/gtest.h"
-#include "ray/common/task/task_spec.h"
-#include "ray/common/test_util.h"
-#include "ray/core_worker/reference_count.h"
-#include "ray/core_worker/transport/direct_actor_transport.h"
-#include "ray/gcs/gcs_client/accessor.h"
-#include "ray/gcs/gcs_client/gcs_client.h"
-
-namespace ray {
-namespace core {
-
-using ::testing::_;
-
-class MockActorInfoAccessor : public gcs::ActorInfoAccessor {
- public:
-  MockActorInfoAccessor(gcs::GcsClient *client) : gcs::ActorInfoAccessor(client) {}
-
-  ~MockActorInfoAccessor() {}
-
-  Status AsyncSubscribe(
-      const ActorID &actor_id,
-      const gcs::SubscribeCallback<ActorID, rpc::ActorTableData> &subscribe,
-      const gcs::StatusCallback &done) {
-    auto callback_entry = std::make_pair(actor_id, subscribe);
-    callback_map_.emplace(actor_id, subscribe);
-    return Status::OK();
-  }
-
-  bool ActorStateNotificationPublished(const ActorID &actor_id,
-                                       const rpc::ActorTableData &actor_data) {
-    auto it = callback_map_.find(actor_id);
-    if (it == callback_map_.end()) return false;
-    auto actor_state_notification_callback = it->second;
-    actor_state_notification_callback(actor_id, actor_data);
-    return true;
-  }
-
-  bool CheckSubscriptionRequested(const ActorID &actor_id) {
-    return callback_map_.find(actor_id) != callback_map_.end();
-  }
-
-  absl::flat_hash_map<ActorID, gcs::SubscribeCallback<ActorID, rpc::ActorTableData>>
-      callback_map_;
-};
-
-class MockGcsClient : public gcs::GcsClient {
- public:
-  MockGcsClient(gcs::GcsClientOptions options) : gcs::GcsClient(options) {}
-
-  void Init(MockActorInfoAccessor *actor_info_accessor) {
-    actor_accessor_.reset(actor_info_accessor);
-  }
-};
-
-class MockDirectActorSubmitter : public CoreWorkerDirectActorTaskSubmitterInterface {
- public:
-  MockDirectActorSubmitter() : CoreWorkerDirectActorTaskSubmitterInterface() {}
-  void AddActorQueueIfNotExists(const ActorID &actor_id,
-                                bool execute_out_of_order = false) override {
-    AddActorQueueIfNotExists_(actor_id, execute_out_of_order);
-  }
-  MOCK_METHOD2(AddActorQueueIfNotExists_,
-               void(const ActorID &actor_id, bool execute_out_of_order));
-  MOCK_METHOD3(ConnectActor, void(const ActorID &actor_id, const rpc::Address &address,
-                                  int64_t num_restarts));
-  MOCK_METHOD4(DisconnectActor, void(const ActorID &actor_id, int64_t num_restarts,
-                                     bool dead, const rpc::ActorDeathCause *death_cause));
-  MOCK_METHOD3(KillActor,
-               void(const ActorID &actor_id, bool force_kill, bool no_restart));
-
-  MOCK_METHOD0(CheckTimeoutTasks, void());
-
-  virtual ~MockDirectActorSubmitter() {}
-};
-
-class MockReferenceCounter : public ReferenceCounterInterface {
- public:
-  MockReferenceCounter() : ReferenceCounterInterface() {}
-
-  MOCK_METHOD2(AddLocalReference,
-               void(const ObjectID &object_id, const std::string &call_sit));
-
-  MOCK_METHOD4(AddBorrowedObject,
-               bool(const ObjectID &object_id, const ObjectID &outer_id,
-                    const rpc::Address &owner_address,
-                    bool foreign_owner_already_monitoring));
-
-  MOCK_METHOD7(AddOwnedObject,
-               void(const ObjectID &object_id, const std::vector<ObjectID> &contained_ids,
-                    const rpc::Address &owner_address, const std::string &call_site,
-                    const int64_t object_size, bool is_reconstructable,
-                    const absl::optional<NodeID> &pinned_at_raylet_id));
-
-  MOCK_METHOD2(SetDeleteCallback,
-               bool(const ObjectID &object_id,
-                    const std::function<void(const ObjectID &)> callback));
-
-  virtual ~MockReferenceCounter() {}
-};
-
-class ActorManagerTest : public ::testing::Test {
- public:
-  ActorManagerTest()
-      : options_("", 1, ""),
-        gcs_client_mock_(new MockGcsClient(options_)),
-        actor_info_accessor_(new MockActorInfoAccessor(gcs_client_mock_.get())),
-        direct_actor_submitter_(new MockDirectActorSubmitter()),
-        reference_counter_(new MockReferenceCounter()) {
-    gcs_client_mock_->Init(actor_info_accessor_);
-  }
-
-  ~ActorManagerTest() {}
-
-  void SetUp() {
-    actor_manager_ = std::make_shared<ActorManager>(
-        gcs_client_mock_, direct_actor_submitter_, reference_counter_);
-  }
-
-  void TearDown() { actor_manager_.reset(); }
-
-  ActorID AddActorHandle() const {
-    JobID job_id = JobID::FromInt(1);
-    const TaskID task_id = TaskID::ForDriverTask(job_id);
-    ActorID actor_id = ActorID::Of(job_id, task_id, 1);
-    const auto caller_address = rpc::Address();
-    const auto call_site = "";
-    RayFunction function(Language::PYTHON,
-                         FunctionDescriptorBuilder::BuildPython("", "", "", ""));
-
-    auto actor_handle = absl::make_unique<ActorHandle>(
-        actor_id, TaskID::Nil(), rpc::Address(), job_id, ObjectID::FromRandom(),
-        function.GetLanguage(), function.GetFunctionDescriptor(), "", 0, "", "", false);
-    EXPECT_CALL(*reference_counter_, SetDeleteCallback(_, _))
-        .WillRepeatedly(testing::Return(true));
-    actor_manager_->AddNewActorHandle(move(actor_handle), call_site, caller_address,
-                                      /*is_detached*/ false);
-    return actor_id;
-  }
-
-  gcs::GcsClientOptions options_;
-  std::shared_ptr<MockGcsClient> gcs_client_mock_;
-  MockActorInfoAccessor *actor_info_accessor_;
-  std::shared_ptr<MockDirectActorSubmitter> direct_actor_submitter_;
-  std::shared_ptr<MockReferenceCounter> reference_counter_;
-  std::shared_ptr<ActorManager> actor_manager_;
-};
-
-TEST_F(ActorManagerTest, TestAddAndGetActorHandleEndToEnd) {
-  JobID job_id = JobID::FromInt(1);
-  const TaskID task_id = TaskID::ForDriverTask(job_id);
-  ActorID actor_id = ActorID::Of(job_id, task_id, 1);
-  const auto caller_address = rpc::Address();
-  const auto call_site = "";
-  RayFunction function(Language::PYTHON,
-                       FunctionDescriptorBuilder::BuildPython("", "", "", ""));
-  auto actor_handle = absl::make_unique<ActorHandle>(
-      actor_id, TaskID::Nil(), rpc::Address(), job_id, ObjectID::FromRandom(),
-      function.GetLanguage(), function.GetFunctionDescriptor(), "", 0, "", "", false);
-  EXPECT_CALL(*reference_counter_, SetDeleteCallback(_, _))
-      .WillRepeatedly(testing::Return(true));
-
-  // Add an actor handle.
-  ASSERT_TRUE(actor_manager_->AddNewActorHandle(move(actor_handle), call_site,
-                                                caller_address, false));
-  // Make sure the subscription request is sent to GCS.
-  ASSERT_TRUE(actor_info_accessor_->CheckSubscriptionRequested(actor_id));
-  ASSERT_TRUE(actor_manager_->CheckActorHandleExists(actor_id));
-
-  auto actor_handle2 = absl::make_unique<ActorHandle>(
-      actor_id, TaskID::Nil(), rpc::Address(), job_id, ObjectID::FromRandom(),
-      function.GetLanguage(), function.GetFunctionDescriptor(), "", 0, "", "", false);
-  // Make sure the same actor id adding will return false.
-  ASSERT_FALSE(actor_manager_->AddNewActorHandle(move(actor_handle2), call_site,
-                                                 caller_address, false));
-  // Make sure we can get an actor handle correctly.
-  const std::shared_ptr<ActorHandle> actor_handle_to_get =
-      actor_manager_->GetActorHandle(actor_id);
-  ASSERT_TRUE(actor_handle_to_get->GetActorID() == actor_id);
-
-  // Check after the actor is created, if it is connected to an actor.
-  EXPECT_CALL(*direct_actor_submitter_, ConnectActor(_, _, _)).Times(1);
-  rpc::ActorTableData actor_table_data;
-  actor_table_data.set_actor_id(actor_id.Binary());
-  actor_table_data.set_state(rpc::ActorTableData::ALIVE);
-  actor_info_accessor_->ActorStateNotificationPublished(actor_id, actor_table_data);
-
-  // Now actor state is updated to DEAD. Make sure it is disconnected.
-  EXPECT_CALL(*direct_actor_submitter_, DisconnectActor(_, _, _, _)).Times(1);
-  actor_table_data.set_actor_id(actor_id.Binary());
-  actor_table_data.set_state(rpc::ActorTableData::DEAD);
-  actor_info_accessor_->ActorStateNotificationPublished(actor_id, actor_table_data);
-}
-
-TEST_F(ActorManagerTest, TestCheckActorHandleDoesntExists) {
-  JobID job_id = JobID::FromInt(2);
-  const TaskID task_id = TaskID::ForDriverTask(job_id);
-  ActorID actor_id = ActorID::Of(job_id, task_id, 1);
-  ASSERT_FALSE(actor_manager_->CheckActorHandleExists(actor_id));
-}
-
-TEST_F(ActorManagerTest, RegisterActorHandles) {
-  JobID job_id = JobID::FromInt(1);
-  const TaskID task_id = TaskID::ForDriverTask(job_id);
-  ActorID actor_id = ActorID::Of(job_id, task_id, 1);
-  const auto caller_address = rpc::Address();
-  const auto call_site = "";
-  RayFunction function(Language::PYTHON,
-                       FunctionDescriptorBuilder::BuildPython("", "", "", ""));
-  auto actor_handle = absl::make_unique<ActorHandle>(
-      actor_id, TaskID::Nil(), rpc::Address(), job_id, ObjectID::FromRandom(),
-      function.GetLanguage(), function.GetFunctionDescriptor(), "", 0, "", "", false);
-  EXPECT_CALL(*reference_counter_, SetDeleteCallback(_, _))
-      .WillRepeatedly(testing::Return(true));
-  ObjectID outer_object_id = ObjectID::Nil();
-
-  // Sinece RegisterActor happens in a non-owner worker, we should
-  // make sure it borrows an object.
-  EXPECT_CALL(*reference_counter_, AddBorrowedObject(_, _, _, _));
-  ActorID returned_actor_id = actor_manager_->RegisterActorHandle(
-      std::move(actor_handle), outer_object_id, call_site, caller_address);
-  ASSERT_TRUE(returned_actor_id == actor_id);
-  // Let's try to get the handle and make sure it works.
-  const std::shared_ptr<ActorHandle> actor_handle_to_get =
-      actor_manager_->GetActorHandle(actor_id);
-  ASSERT_TRUE(actor_handle_to_get->GetActorID() == actor_id);
-  ASSERT_TRUE(actor_handle_to_get->CreationJobID() == job_id);
-}
-
-TEST_F(ActorManagerTest, TestActorStateNotificationPending) {
-  ActorID actor_id = AddActorHandle();
-  // Nothing happens if state is pending.
-  EXPECT_CALL(*direct_actor_submitter_, ConnectActor(_, _, _)).Times(0);
-  EXPECT_CALL(*direct_actor_submitter_, DisconnectActor(_, _, _, _)).Times(0);
-  rpc::ActorTableData actor_table_data;
-  actor_table_data.set_actor_id(actor_id.Binary());
-  actor_table_data.set_state(rpc::ActorTableData::PENDING_CREATION);
-  ASSERT_TRUE(
-      actor_info_accessor_->ActorStateNotificationPublished(actor_id, actor_table_data));
-}
-
-TEST_F(ActorManagerTest, TestActorStateNotificationRestarting) {
-  ActorID actor_id = AddActorHandle();
-  // Should disconnect to an actor when actor is restarting.
-  EXPECT_CALL(*direct_actor_submitter_, ConnectActor(_, _, _)).Times(0);
-  EXPECT_CALL(*direct_actor_submitter_, DisconnectActor(_, _, _, _)).Times(1);
-  rpc::ActorTableData actor_table_data;
-  actor_table_data.set_actor_id(actor_id.Binary());
-  actor_table_data.set_state(rpc::ActorTableData::RESTARTING);
-  ASSERT_TRUE(
-      actor_info_accessor_->ActorStateNotificationPublished(actor_id, actor_table_data));
-}
-
-TEST_F(ActorManagerTest, TestActorStateNotificationDead) {
-  ActorID actor_id = AddActorHandle();
-  // Should disconnect to an actor when actor is dead.
-  EXPECT_CALL(*direct_actor_submitter_, ConnectActor(_, _, _)).Times(0);
-  EXPECT_CALL(*direct_actor_submitter_, DisconnectActor(_, _, _, _)).Times(1);
-  rpc::ActorTableData actor_table_data;
-  actor_table_data.set_actor_id(actor_id.Binary());
-  actor_table_data.set_state(rpc::ActorTableData::DEAD);
-  ASSERT_TRUE(
-      actor_info_accessor_->ActorStateNotificationPublished(actor_id, actor_table_data));
-}
-
-TEST_F(ActorManagerTest, TestActorStateNotificationAlive) {
-  ActorID actor_id = AddActorHandle();
-  // Should connect to an actor when actor is alive.
-  EXPECT_CALL(*direct_actor_submitter_, ConnectActor(_, _, _)).Times(1);
-  EXPECT_CALL(*direct_actor_submitter_, DisconnectActor(_, _, _, _)).Times(0);
-  rpc::ActorTableData actor_table_data;
-  actor_table_data.set_actor_id(actor_id.Binary());
-  actor_table_data.set_state(rpc::ActorTableData::ALIVE);
-  ASSERT_TRUE(
-      actor_info_accessor_->ActorStateNotificationPublished(actor_id, actor_table_data));
-}
-
-}  // namespace core
-}  // namespace ray
-
-int main(int argc, char **argv) {
-  ::testing::InitGoogleTest(&argc, argv);
-  return RUN_ALL_TESTS();
-}
-=======
-// Copyright 2017 The Ray Authors.
-//
-// Licensed under the Apache License, Version 2.0 (the "License");
-// you may not use this file except in compliance with the License.
-// You may obtain a copy of the License at
-//
-//  http://www.apache.org/licenses/LICENSE-2.0
-//
-// Unless required by applicable law or agreed to in writing, software
-// distributed under the License is distributed on an "AS IS" BASIS,
-// WITHOUT WARRANTIES OR CONDITIONS OF ANY KIND, either express or implied.
-// See the License for the specific language governing permissions and
-// limitations under the License.
-
-#include "ray/core_worker/actor_manager.h"
-
-#include "gmock/gmock.h"
-#include "gtest/gtest.h"
-#include "ray/common/task/task_spec.h"
-#include "ray/common/test_util.h"
-#include "ray/core_worker/reference_count.h"
-#include "ray/core_worker/transport/direct_actor_transport.h"
-#include "ray/gcs/gcs_client/accessor.h"
-#include "ray/gcs/gcs_client/gcs_client.h"
-
-namespace ray {
-namespace core {
-
-using ::testing::_;
-
-class MockActorInfoAccessor : public gcs::ActorInfoAccessor {
- public:
-  MockActorInfoAccessor(gcs::GcsClient *client) : gcs::ActorInfoAccessor(client) {}
-
-  ~MockActorInfoAccessor() {}
-
-  Status AsyncSubscribe(
-      const ActorID &actor_id,
-      const gcs::SubscribeCallback<ActorID, rpc::ActorTableData> &subscribe,
-      const gcs::StatusCallback &done) {
-    auto callback_entry = std::make_pair(actor_id, subscribe);
-    callback_map_.emplace(actor_id, subscribe);
-    return Status::OK();
-  }
-
-  bool ActorStateNotificationPublished(const ActorID &actor_id,
-                                       const rpc::ActorTableData &actor_data) {
-    auto it = callback_map_.find(actor_id);
-    if (it == callback_map_.end()) return false;
-    auto actor_state_notification_callback = it->second;
-    actor_state_notification_callback(actor_id, actor_data);
-    return true;
-  }
-
-  bool CheckSubscriptionRequested(const ActorID &actor_id) {
-    return callback_map_.find(actor_id) != callback_map_.end();
-  }
-
-  absl::flat_hash_map<ActorID, gcs::SubscribeCallback<ActorID, rpc::ActorTableData>>
-      callback_map_;
-};
-
-class MockGcsClient : public gcs::GcsClient {
- public:
-  MockGcsClient(gcs::GcsClientOptions options) : gcs::GcsClient(options) {}
-
-  void Init(MockActorInfoAccessor *actor_info_accessor) {
-    actor_accessor_.reset(actor_info_accessor);
-  }
-};
-
-class MockDirectActorSubmitter : public CoreWorkerDirectActorTaskSubmitterInterface {
- public:
-  MockDirectActorSubmitter() : CoreWorkerDirectActorTaskSubmitterInterface() {}
-  void AddActorQueueIfNotExists(const ActorID &actor_id, int32_t max_pending_calls,
-                                bool execute_out_of_order = false) override {
-    AddActorQueueIfNotExists_(actor_id, max_pending_calls, execute_out_of_order);
-  }
-  MOCK_METHOD3(AddActorQueueIfNotExists_,
-               void(const ActorID &actor_id, int32_t max_pending_calls,
-                    bool execute_out_of_order));
-  MOCK_METHOD3(ConnectActor, void(const ActorID &actor_id, const rpc::Address &address,
-                                  int64_t num_restarts));
-  MOCK_METHOD4(DisconnectActor, void(const ActorID &actor_id, int64_t num_restarts,
-                                     bool dead, const rpc::ActorDeathCause &death_cause));
-  MOCK_METHOD3(KillActor,
-               void(const ActorID &actor_id, bool force_kill, bool no_restart));
-
-  MOCK_METHOD0(CheckTimeoutTasks, void());
-
-  virtual ~MockDirectActorSubmitter() {}
-};
-
-class MockReferenceCounter : public ReferenceCounterInterface {
- public:
-  MockReferenceCounter() : ReferenceCounterInterface() {}
-
-  MOCK_METHOD2(AddLocalReference,
-               void(const ObjectID &object_id, const std::string &call_sit));
-
-  MOCK_METHOD4(AddBorrowedObject,
-               bool(const ObjectID &object_id, const ObjectID &outer_id,
-                    const rpc::Address &owner_address,
-                    bool foreign_owner_already_monitoring));
-
-  MOCK_METHOD7(AddOwnedObject,
-               void(const ObjectID &object_id, const std::vector<ObjectID> &contained_ids,
-                    const rpc::Address &owner_address, const std::string &call_site,
-                    const int64_t object_size, bool is_reconstructable,
-                    const absl::optional<NodeID> &pinned_at_raylet_id));
-
-  MOCK_METHOD2(SetDeleteCallback,
-               bool(const ObjectID &object_id,
-                    const std::function<void(const ObjectID &)> callback));
-
-  virtual ~MockReferenceCounter() {}
-};
-
-class ActorManagerTest : public ::testing::Test {
- public:
-  ActorManagerTest()
-      : options_("", 1, ""),
-        gcs_client_mock_(new MockGcsClient(options_)),
-        actor_info_accessor_(new MockActorInfoAccessor(gcs_client_mock_.get())),
-        direct_actor_submitter_(new MockDirectActorSubmitter()),
-        reference_counter_(new MockReferenceCounter()) {
-    gcs_client_mock_->Init(actor_info_accessor_);
-  }
-
-  ~ActorManagerTest() {}
-
-  void SetUp() {
-    actor_manager_ = std::make_shared<ActorManager>(
-        gcs_client_mock_, direct_actor_submitter_, reference_counter_);
-  }
-
-  void TearDown() { actor_manager_.reset(); }
-
-  ActorID AddActorHandle() const {
-    JobID job_id = JobID::FromInt(1);
-    const TaskID task_id = TaskID::ForDriverTask(job_id);
-    ActorID actor_id = ActorID::Of(job_id, task_id, 1);
-    const auto caller_address = rpc::Address();
-    const auto call_site = "";
-    RayFunction function(Language::PYTHON,
-                         FunctionDescriptorBuilder::BuildPython("", "", "", ""));
-
-    auto actor_handle = absl::make_unique<ActorHandle>(
-        actor_id, TaskID::Nil(), rpc::Address(), job_id, ObjectID::FromRandom(),
-        function.GetLanguage(), function.GetFunctionDescriptor(), "", 0, "", "", -1,
-        false);
-    EXPECT_CALL(*reference_counter_, SetDeleteCallback(_, _))
-        .WillRepeatedly(testing::Return(true));
-    actor_manager_->AddNewActorHandle(move(actor_handle), call_site, caller_address,
-                                      /*is_detached*/ false);
-    return actor_id;
-  }
-
-  gcs::GcsClientOptions options_;
-  std::shared_ptr<MockGcsClient> gcs_client_mock_;
-  MockActorInfoAccessor *actor_info_accessor_;
-  std::shared_ptr<MockDirectActorSubmitter> direct_actor_submitter_;
-  std::shared_ptr<MockReferenceCounter> reference_counter_;
-  std::shared_ptr<ActorManager> actor_manager_;
-};
-
-TEST_F(ActorManagerTest, TestAddAndGetActorHandleEndToEnd) {
-  JobID job_id = JobID::FromInt(1);
-  const TaskID task_id = TaskID::ForDriverTask(job_id);
-  ActorID actor_id = ActorID::Of(job_id, task_id, 1);
-  const auto caller_address = rpc::Address();
-  const auto call_site = "";
-  RayFunction function(Language::PYTHON,
-                       FunctionDescriptorBuilder::BuildPython("", "", "", ""));
-  auto actor_handle = absl::make_unique<ActorHandle>(
-      actor_id, TaskID::Nil(), rpc::Address(), job_id, ObjectID::FromRandom(),
-      function.GetLanguage(), function.GetFunctionDescriptor(), "", 0, "", "", -1, false);
-  EXPECT_CALL(*reference_counter_, SetDeleteCallback(_, _))
-      .WillRepeatedly(testing::Return(true));
-
-  // Add an actor handle.
-  ASSERT_TRUE(actor_manager_->AddNewActorHandle(move(actor_handle), call_site,
-                                                caller_address, false));
-  // Make sure the subscription request is sent to GCS.
-  ASSERT_TRUE(actor_info_accessor_->CheckSubscriptionRequested(actor_id));
-  ASSERT_TRUE(actor_manager_->CheckActorHandleExists(actor_id));
-
-  auto actor_handle2 = absl::make_unique<ActorHandle>(
-      actor_id, TaskID::Nil(), rpc::Address(), job_id, ObjectID::FromRandom(),
-      function.GetLanguage(), function.GetFunctionDescriptor(), "", 0, "", "", -1, false);
-  // Make sure the same actor id adding will return false.
-  ASSERT_FALSE(actor_manager_->AddNewActorHandle(move(actor_handle2), call_site,
-                                                 caller_address, false));
-  // Make sure we can get an actor handle correctly.
-  const std::shared_ptr<ActorHandle> actor_handle_to_get =
-      actor_manager_->GetActorHandle(actor_id);
-  ASSERT_TRUE(actor_handle_to_get->GetActorID() == actor_id);
-
-  // Check after the actor is created, if it is connected to an actor.
-  EXPECT_CALL(*direct_actor_submitter_, ConnectActor(_, _, _)).Times(1);
-  rpc::ActorTableData actor_table_data;
-  actor_table_data.set_actor_id(actor_id.Binary());
-  actor_table_data.set_state(rpc::ActorTableData::ALIVE);
-  actor_info_accessor_->ActorStateNotificationPublished(actor_id, actor_table_data);
-
-  // Now actor state is updated to DEAD. Make sure it is disconnected.
-  EXPECT_CALL(*direct_actor_submitter_, DisconnectActor(_, _, _, _)).Times(1);
-  actor_table_data.set_actor_id(actor_id.Binary());
-  actor_table_data.set_state(rpc::ActorTableData::DEAD);
-  actor_info_accessor_->ActorStateNotificationPublished(actor_id, actor_table_data);
-}
-
-TEST_F(ActorManagerTest, TestCheckActorHandleDoesntExists) {
-  JobID job_id = JobID::FromInt(2);
-  const TaskID task_id = TaskID::ForDriverTask(job_id);
-  ActorID actor_id = ActorID::Of(job_id, task_id, 1);
-  ASSERT_FALSE(actor_manager_->CheckActorHandleExists(actor_id));
-}
-
-TEST_F(ActorManagerTest, RegisterActorHandles) {
-  JobID job_id = JobID::FromInt(1);
-  const TaskID task_id = TaskID::ForDriverTask(job_id);
-  ActorID actor_id = ActorID::Of(job_id, task_id, 1);
-  const auto caller_address = rpc::Address();
-  const auto call_site = "";
-  RayFunction function(Language::PYTHON,
-                       FunctionDescriptorBuilder::BuildPython("", "", "", ""));
-  auto actor_handle = absl::make_unique<ActorHandle>(
-      actor_id, TaskID::Nil(), rpc::Address(), job_id, ObjectID::FromRandom(),
-      function.GetLanguage(), function.GetFunctionDescriptor(), "", 0, "", "", -1, false);
-  EXPECT_CALL(*reference_counter_, SetDeleteCallback(_, _))
-      .WillRepeatedly(testing::Return(true));
-  ObjectID outer_object_id = ObjectID::Nil();
-
-  // Sinece RegisterActor happens in a non-owner worker, we should
-  // make sure it borrows an object.
-  EXPECT_CALL(*reference_counter_, AddBorrowedObject(_, _, _, _));
-  ActorID returned_actor_id = actor_manager_->RegisterActorHandle(
-      std::move(actor_handle), outer_object_id, call_site, caller_address);
-  ASSERT_TRUE(returned_actor_id == actor_id);
-  // Let's try to get the handle and make sure it works.
-  const std::shared_ptr<ActorHandle> actor_handle_to_get =
-      actor_manager_->GetActorHandle(actor_id);
-  ASSERT_TRUE(actor_handle_to_get->GetActorID() == actor_id);
-  ASSERT_TRUE(actor_handle_to_get->CreationJobID() == job_id);
-}
-
-TEST_F(ActorManagerTest, TestActorStateNotificationPending) {
-  ActorID actor_id = AddActorHandle();
-  // Nothing happens if state is pending.
-  EXPECT_CALL(*direct_actor_submitter_, ConnectActor(_, _, _)).Times(0);
-  EXPECT_CALL(*direct_actor_submitter_, DisconnectActor(_, _, _, _)).Times(0);
-  rpc::ActorTableData actor_table_data;
-  actor_table_data.set_actor_id(actor_id.Binary());
-  actor_table_data.set_state(rpc::ActorTableData::PENDING_CREATION);
-  ASSERT_TRUE(
-      actor_info_accessor_->ActorStateNotificationPublished(actor_id, actor_table_data));
-}
-
-TEST_F(ActorManagerTest, TestActorStateNotificationRestarting) {
-  ActorID actor_id = AddActorHandle();
-  // Should disconnect to an actor when actor is restarting.
-  EXPECT_CALL(*direct_actor_submitter_, ConnectActor(_, _, _)).Times(0);
-  EXPECT_CALL(*direct_actor_submitter_, DisconnectActor(_, _, _, _)).Times(1);
-  rpc::ActorTableData actor_table_data;
-  actor_table_data.set_actor_id(actor_id.Binary());
-  actor_table_data.set_state(rpc::ActorTableData::RESTARTING);
-  ASSERT_TRUE(
-      actor_info_accessor_->ActorStateNotificationPublished(actor_id, actor_table_data));
-}
-
-TEST_F(ActorManagerTest, TestActorStateNotificationDead) {
-  ActorID actor_id = AddActorHandle();
-  // Should disconnect to an actor when actor is dead.
-  EXPECT_CALL(*direct_actor_submitter_, ConnectActor(_, _, _)).Times(0);
-  EXPECT_CALL(*direct_actor_submitter_, DisconnectActor(_, _, _, _)).Times(1);
-  rpc::ActorTableData actor_table_data;
-  actor_table_data.set_actor_id(actor_id.Binary());
-  actor_table_data.set_state(rpc::ActorTableData::DEAD);
-  ASSERT_TRUE(
-      actor_info_accessor_->ActorStateNotificationPublished(actor_id, actor_table_data));
-}
-
-TEST_F(ActorManagerTest, TestActorStateNotificationAlive) {
-  ActorID actor_id = AddActorHandle();
-  // Should connect to an actor when actor is alive.
-  EXPECT_CALL(*direct_actor_submitter_, ConnectActor(_, _, _)).Times(1);
-  EXPECT_CALL(*direct_actor_submitter_, DisconnectActor(_, _, _, _)).Times(0);
-  rpc::ActorTableData actor_table_data;
-  actor_table_data.set_actor_id(actor_id.Binary());
-  actor_table_data.set_state(rpc::ActorTableData::ALIVE);
-  ASSERT_TRUE(
-      actor_info_accessor_->ActorStateNotificationPublished(actor_id, actor_table_data));
-}
-
-}  // namespace core
-}  // namespace ray
-
-int main(int argc, char **argv) {
-  ::testing::InitGoogleTest(&argc, argv);
-  return RUN_ALL_TESTS();
-}
->>>>>>> 19672688
+// Copyright 2017 The Ray Authors.
+//
+// Licensed under the Apache License, Version 2.0 (the "License");
+// you may not use this file except in compliance with the License.
+// You may obtain a copy of the License at
+//
+//  http://www.apache.org/licenses/LICENSE-2.0
+//
+// Unless required by applicable law or agreed to in writing, software
+// distributed under the License is distributed on an "AS IS" BASIS,
+// WITHOUT WARRANTIES OR CONDITIONS OF ANY KIND, either express or implied.
+// See the License for the specific language governing permissions and
+// limitations under the License.
+
+#include "ray/core_worker/actor_manager.h"
+
+#include "gmock/gmock.h"
+#include "gtest/gtest.h"
+#include "ray/common/task/task_spec.h"
+#include "ray/common/test_util.h"
+#include "ray/core_worker/reference_count.h"
+#include "ray/core_worker/transport/direct_actor_transport.h"
+#include "ray/gcs/gcs_client/accessor.h"
+#include "ray/gcs/gcs_client/gcs_client.h"
+
+namespace ray {
+namespace core {
+
+using ::testing::_;
+
+class MockActorInfoAccessor : public gcs::ActorInfoAccessor {
+ public:
+  MockActorInfoAccessor(gcs::GcsClient *client) : gcs::ActorInfoAccessor(client) {}
+
+  ~MockActorInfoAccessor() {}
+
+  Status AsyncSubscribe(
+      const ActorID &actor_id,
+      const gcs::SubscribeCallback<ActorID, rpc::ActorTableData> &subscribe,
+      const gcs::StatusCallback &done) {
+    auto callback_entry = std::make_pair(actor_id, subscribe);
+    callback_map_.emplace(actor_id, subscribe);
+    return Status::OK();
+  }
+
+  bool ActorStateNotificationPublished(const ActorID &actor_id,
+                                       const rpc::ActorTableData &actor_data) {
+    auto it = callback_map_.find(actor_id);
+    if (it == callback_map_.end()) return false;
+    auto actor_state_notification_callback = it->second;
+    actor_state_notification_callback(actor_id, actor_data);
+    return true;
+  }
+
+  bool CheckSubscriptionRequested(const ActorID &actor_id) {
+    return callback_map_.find(actor_id) != callback_map_.end();
+  }
+
+  absl::flat_hash_map<ActorID, gcs::SubscribeCallback<ActorID, rpc::ActorTableData>>
+      callback_map_;
+};
+
+class MockGcsClient : public gcs::GcsClient {
+ public:
+  MockGcsClient(gcs::GcsClientOptions options) : gcs::GcsClient(options) {}
+
+  void Init(MockActorInfoAccessor *actor_info_accessor) {
+    actor_accessor_.reset(actor_info_accessor);
+  }
+};
+
+class MockDirectActorSubmitter : public CoreWorkerDirectActorTaskSubmitterInterface {
+ public:
+  MockDirectActorSubmitter() : CoreWorkerDirectActorTaskSubmitterInterface() {}
+  void AddActorQueueIfNotExists(const ActorID &actor_id, int32_t max_pending_calls,
+                                bool execute_out_of_order = false) override {
+    AddActorQueueIfNotExists_(actor_id, max_pending_calls, execute_out_of_order);
+  }
+  MOCK_METHOD3(AddActorQueueIfNotExists_,
+               void(const ActorID &actor_id, int32_t max_pending_calls,
+                    bool execute_out_of_order));
+  MOCK_METHOD3(ConnectActor, void(const ActorID &actor_id, const rpc::Address &address,
+                                  int64_t num_restarts));
+  MOCK_METHOD4(DisconnectActor, void(const ActorID &actor_id, int64_t num_restarts,
+                                     bool dead, const rpc::ActorDeathCause &death_cause));
+  MOCK_METHOD3(KillActor,
+               void(const ActorID &actor_id, bool force_kill, bool no_restart));
+
+  MOCK_METHOD0(CheckTimeoutTasks, void());
+
+  virtual ~MockDirectActorSubmitter() {}
+};
+
+class MockReferenceCounter : public ReferenceCounterInterface {
+ public:
+  MockReferenceCounter() : ReferenceCounterInterface() {}
+
+  MOCK_METHOD2(AddLocalReference,
+               void(const ObjectID &object_id, const std::string &call_sit));
+
+  MOCK_METHOD4(AddBorrowedObject,
+               bool(const ObjectID &object_id, const ObjectID &outer_id,
+                    const rpc::Address &owner_address,
+                    bool foreign_owner_already_monitoring));
+
+  MOCK_METHOD7(AddOwnedObject,
+               void(const ObjectID &object_id, const std::vector<ObjectID> &contained_ids,
+                    const rpc::Address &owner_address, const std::string &call_site,
+                    const int64_t object_size, bool is_reconstructable,
+                    const absl::optional<NodeID> &pinned_at_raylet_id));
+
+  MOCK_METHOD2(SetDeleteCallback,
+               bool(const ObjectID &object_id,
+                    const std::function<void(const ObjectID &)> callback));
+
+  virtual ~MockReferenceCounter() {}
+};
+
+class ActorManagerTest : public ::testing::Test {
+ public:
+  ActorManagerTest()
+      : options_("", 1, ""),
+        gcs_client_mock_(new MockGcsClient(options_)),
+        actor_info_accessor_(new MockActorInfoAccessor(gcs_client_mock_.get())),
+        direct_actor_submitter_(new MockDirectActorSubmitter()),
+        reference_counter_(new MockReferenceCounter()) {
+    gcs_client_mock_->Init(actor_info_accessor_);
+  }
+
+  ~ActorManagerTest() {}
+
+  void SetUp() {
+    actor_manager_ = std::make_shared<ActorManager>(
+        gcs_client_mock_, direct_actor_submitter_, reference_counter_);
+  }
+
+  void TearDown() { actor_manager_.reset(); }
+
+  ActorID AddActorHandle() const {
+    JobID job_id = JobID::FromInt(1);
+    const TaskID task_id = TaskID::ForDriverTask(job_id);
+    ActorID actor_id = ActorID::Of(job_id, task_id, 1);
+    const auto caller_address = rpc::Address();
+    const auto call_site = "";
+    RayFunction function(Language::PYTHON,
+                         FunctionDescriptorBuilder::BuildPython("", "", "", ""));
+
+    auto actor_handle = absl::make_unique<ActorHandle>(
+        actor_id, TaskID::Nil(), rpc::Address(), job_id, ObjectID::FromRandom(),
+        function.GetLanguage(), function.GetFunctionDescriptor(), "", 0, "", "", -1,
+        false);
+    EXPECT_CALL(*reference_counter_, SetDeleteCallback(_, _))
+        .WillRepeatedly(testing::Return(true));
+    actor_manager_->AddNewActorHandle(move(actor_handle), call_site, caller_address,
+                                      /*is_detached*/ false);
+    return actor_id;
+  }
+
+  gcs::GcsClientOptions options_;
+  std::shared_ptr<MockGcsClient> gcs_client_mock_;
+  MockActorInfoAccessor *actor_info_accessor_;
+  std::shared_ptr<MockDirectActorSubmitter> direct_actor_submitter_;
+  std::shared_ptr<MockReferenceCounter> reference_counter_;
+  std::shared_ptr<ActorManager> actor_manager_;
+};
+
+TEST_F(ActorManagerTest, TestAddAndGetActorHandleEndToEnd) {
+  JobID job_id = JobID::FromInt(1);
+  const TaskID task_id = TaskID::ForDriverTask(job_id);
+  ActorID actor_id = ActorID::Of(job_id, task_id, 1);
+  const auto caller_address = rpc::Address();
+  const auto call_site = "";
+  RayFunction function(Language::PYTHON,
+                       FunctionDescriptorBuilder::BuildPython("", "", "", ""));
+  auto actor_handle = absl::make_unique<ActorHandle>(
+      actor_id, TaskID::Nil(), rpc::Address(), job_id, ObjectID::FromRandom(),
+      function.GetLanguage(), function.GetFunctionDescriptor(), "", 0, "", "", -1, false);
+  EXPECT_CALL(*reference_counter_, SetDeleteCallback(_, _))
+      .WillRepeatedly(testing::Return(true));
+
+  // Add an actor handle.
+  ASSERT_TRUE(actor_manager_->AddNewActorHandle(move(actor_handle), call_site,
+                                                caller_address, false));
+  // Make sure the subscription request is sent to GCS.
+  ASSERT_TRUE(actor_info_accessor_->CheckSubscriptionRequested(actor_id));
+  ASSERT_TRUE(actor_manager_->CheckActorHandleExists(actor_id));
+
+  auto actor_handle2 = absl::make_unique<ActorHandle>(
+      actor_id, TaskID::Nil(), rpc::Address(), job_id, ObjectID::FromRandom(),
+      function.GetLanguage(), function.GetFunctionDescriptor(), "", 0, "", "", -1, false);
+  // Make sure the same actor id adding will return false.
+  ASSERT_FALSE(actor_manager_->AddNewActorHandle(move(actor_handle2), call_site,
+                                                 caller_address, false));
+  // Make sure we can get an actor handle correctly.
+  const std::shared_ptr<ActorHandle> actor_handle_to_get =
+      actor_manager_->GetActorHandle(actor_id);
+  ASSERT_TRUE(actor_handle_to_get->GetActorID() == actor_id);
+
+  // Check after the actor is created, if it is connected to an actor.
+  EXPECT_CALL(*direct_actor_submitter_, ConnectActor(_, _, _)).Times(1);
+  rpc::ActorTableData actor_table_data;
+  actor_table_data.set_actor_id(actor_id.Binary());
+  actor_table_data.set_state(rpc::ActorTableData::ALIVE);
+  actor_info_accessor_->ActorStateNotificationPublished(actor_id, actor_table_data);
+
+  // Now actor state is updated to DEAD. Make sure it is disconnected.
+  EXPECT_CALL(*direct_actor_submitter_, DisconnectActor(_, _, _, _)).Times(1);
+  actor_table_data.set_actor_id(actor_id.Binary());
+  actor_table_data.set_state(rpc::ActorTableData::DEAD);
+  actor_info_accessor_->ActorStateNotificationPublished(actor_id, actor_table_data);
+}
+
+TEST_F(ActorManagerTest, TestCheckActorHandleDoesntExists) {
+  JobID job_id = JobID::FromInt(2);
+  const TaskID task_id = TaskID::ForDriverTask(job_id);
+  ActorID actor_id = ActorID::Of(job_id, task_id, 1);
+  ASSERT_FALSE(actor_manager_->CheckActorHandleExists(actor_id));
+}
+
+TEST_F(ActorManagerTest, RegisterActorHandles) {
+  JobID job_id = JobID::FromInt(1);
+  const TaskID task_id = TaskID::ForDriverTask(job_id);
+  ActorID actor_id = ActorID::Of(job_id, task_id, 1);
+  const auto caller_address = rpc::Address();
+  const auto call_site = "";
+  RayFunction function(Language::PYTHON,
+                       FunctionDescriptorBuilder::BuildPython("", "", "", ""));
+  auto actor_handle = absl::make_unique<ActorHandle>(
+      actor_id, TaskID::Nil(), rpc::Address(), job_id, ObjectID::FromRandom(),
+      function.GetLanguage(), function.GetFunctionDescriptor(), "", 0, "", "", -1, false);
+  EXPECT_CALL(*reference_counter_, SetDeleteCallback(_, _))
+      .WillRepeatedly(testing::Return(true));
+  ObjectID outer_object_id = ObjectID::Nil();
+
+  // Sinece RegisterActor happens in a non-owner worker, we should
+  // make sure it borrows an object.
+  EXPECT_CALL(*reference_counter_, AddBorrowedObject(_, _, _, _));
+  ActorID returned_actor_id = actor_manager_->RegisterActorHandle(
+      std::move(actor_handle), outer_object_id, call_site, caller_address);
+  ASSERT_TRUE(returned_actor_id == actor_id);
+  // Let's try to get the handle and make sure it works.
+  const std::shared_ptr<ActorHandle> actor_handle_to_get =
+      actor_manager_->GetActorHandle(actor_id);
+  ASSERT_TRUE(actor_handle_to_get->GetActorID() == actor_id);
+  ASSERT_TRUE(actor_handle_to_get->CreationJobID() == job_id);
+}
+
+TEST_F(ActorManagerTest, TestActorStateNotificationPending) {
+  ActorID actor_id = AddActorHandle();
+  // Nothing happens if state is pending.
+  EXPECT_CALL(*direct_actor_submitter_, ConnectActor(_, _, _)).Times(0);
+  EXPECT_CALL(*direct_actor_submitter_, DisconnectActor(_, _, _, _)).Times(0);
+  rpc::ActorTableData actor_table_data;
+  actor_table_data.set_actor_id(actor_id.Binary());
+  actor_table_data.set_state(rpc::ActorTableData::PENDING_CREATION);
+  ASSERT_TRUE(
+      actor_info_accessor_->ActorStateNotificationPublished(actor_id, actor_table_data));
+}
+
+TEST_F(ActorManagerTest, TestActorStateNotificationRestarting) {
+  ActorID actor_id = AddActorHandle();
+  // Should disconnect to an actor when actor is restarting.
+  EXPECT_CALL(*direct_actor_submitter_, ConnectActor(_, _, _)).Times(0);
+  EXPECT_CALL(*direct_actor_submitter_, DisconnectActor(_, _, _, _)).Times(1);
+  rpc::ActorTableData actor_table_data;
+  actor_table_data.set_actor_id(actor_id.Binary());
+  actor_table_data.set_state(rpc::ActorTableData::RESTARTING);
+  ASSERT_TRUE(
+      actor_info_accessor_->ActorStateNotificationPublished(actor_id, actor_table_data));
+}
+
+TEST_F(ActorManagerTest, TestActorStateNotificationDead) {
+  ActorID actor_id = AddActorHandle();
+  // Should disconnect to an actor when actor is dead.
+  EXPECT_CALL(*direct_actor_submitter_, ConnectActor(_, _, _)).Times(0);
+  EXPECT_CALL(*direct_actor_submitter_, DisconnectActor(_, _, _, _)).Times(1);
+  rpc::ActorTableData actor_table_data;
+  actor_table_data.set_actor_id(actor_id.Binary());
+  actor_table_data.set_state(rpc::ActorTableData::DEAD);
+  ASSERT_TRUE(
+      actor_info_accessor_->ActorStateNotificationPublished(actor_id, actor_table_data));
+}
+
+TEST_F(ActorManagerTest, TestActorStateNotificationAlive) {
+  ActorID actor_id = AddActorHandle();
+  // Should connect to an actor when actor is alive.
+  EXPECT_CALL(*direct_actor_submitter_, ConnectActor(_, _, _)).Times(1);
+  EXPECT_CALL(*direct_actor_submitter_, DisconnectActor(_, _, _, _)).Times(0);
+  rpc::ActorTableData actor_table_data;
+  actor_table_data.set_actor_id(actor_id.Binary());
+  actor_table_data.set_state(rpc::ActorTableData::ALIVE);
+  ASSERT_TRUE(
+      actor_info_accessor_->ActorStateNotificationPublished(actor_id, actor_table_data));
+}
+
+}  // namespace core
+}  // namespace ray
+
+int main(int argc, char **argv) {
+  ::testing::InitGoogleTest(&argc, argv);
+  return RUN_ALL_TESTS();
+}