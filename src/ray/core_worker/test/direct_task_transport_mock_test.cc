<<<<<<< HEAD
// Copyright 2017 The Ray Authors.
//
// Licensed under the Apache License, Version 2.0 (the "License");
// you may not use this file except in compliance with the License.
// You may obtain a copy of the License at
//
//  http://www.apache.org/licenses/LICENSE-2.0
//
// Unless required by applicable law or agreed to in writing, software
// distributed under the License is distributed on an "AS IS" BASIS,
// WITHOUT WARRANTIES OR CONDITIONS OF ANY KIND, either express or implied.
// See the License for the specific language governing permissions and
// limitations under the License.

// clang-format off
#include "ray/core_worker/transport/direct_task_transport.h"
#include "gmock/gmock.h"
#include "gtest/gtest.h"
#include "mock/ray/core_worker/actor_creator.h"
#include "mock/ray/core_worker/task_manager.h"
#include "mock/ray/core_worker/lease_policy.h"
#include "mock/ray/raylet_client/raylet_client.h"
// clang-format on

namespace ray {
namespace core {
using namespace ::testing;
class DirectTaskTransportTest : public ::testing::Test {
 public:
  void SetUp() override {
    raylet_client = std::make_shared<MockRayletClientInterface>();
    task_finisher = std::make_shared<MockTaskFinisherInterface>();
    actor_creator = std::make_shared<MockActorCreatorInterface>();
    lease_policy = std::make_shared<MockLeasePolicyInterface>();
    auto client_pool = std::make_shared<rpc::CoreWorkerClientPool>(
        [&](const rpc::Address &) { return nullptr; });
    task_submitter = std::make_unique<CoreWorkerDirectTaskSubmitter>(
        rpc::Address(), /* rpc_address */
        raylet_client,  /* lease_client */
        client_pool,    /* core_worker_client_pool */
        nullptr,        /* lease_client_factory */
        lease_policy,   /* lease_policy */
        std::make_shared<CoreWorkerMemoryStore>(), task_finisher,
        NodeID::Nil(), /* local_raylet_id */
        0,             /* lease_timeout_ms */
        actor_creator, JobID::Nil() /* job_id */);
  }

  TaskSpecification GetCreatingTaskSpec(const ActorID &actor_id) {
    rpc::TaskSpec task_spec;
    task_spec.set_task_id(TaskID::ForActorCreationTask(actor_id).Binary());
    task_spec.set_type(rpc::TaskType::ACTOR_CREATION_TASK);
    rpc::ActorCreationTaskSpec actor_creation_task_spec;
    actor_creation_task_spec.set_actor_id(actor_id.Binary());
    task_spec.mutable_actor_creation_task_spec()->CopyFrom(actor_creation_task_spec);
    return TaskSpecification(task_spec);
  }

  std::unique_ptr<CoreWorkerDirectTaskSubmitter> task_submitter;
  std::shared_ptr<MockRayletClientInterface> raylet_client;
  std::shared_ptr<MockTaskFinisherInterface> task_finisher;
  std::shared_ptr<MockActorCreatorInterface> actor_creator;
  std::shared_ptr<MockLeasePolicyInterface> lease_policy;
};

TEST_F(DirectTaskTransportTest, ActorRegisterOk) {
  auto actor_id = ActorID::FromHex("f4ce02420592ca68c1738a0d01000000");
  auto task_spec = GetCreatingTaskSpec(actor_id);
  EXPECT_CALL(*task_finisher, CompletePendingTask(task_spec.TaskId(), _, _));
  rpc::ClientCallback<rpc::CreateActorReply> create_cb;
  EXPECT_CALL(*actor_creator, AsyncCreateActor(task_spec, _))
      .WillOnce(DoAll(SaveArg<1>(&create_cb), Return(Status::OK())));
  ASSERT_TRUE(task_submitter->SubmitTask(task_spec).ok());
  create_cb(Status::OK(), rpc::CreateActorReply());
}

TEST_F(DirectTaskTransportTest, ActorCreationFail) {
  auto actor_id = ActorID::FromHex("f4ce02420592ca68c1738a0d01000000");
  auto task_spec = GetCreatingTaskSpec(actor_id);
  EXPECT_CALL(*task_finisher, CompletePendingTask(_, _, _)).Times(0);
  EXPECT_CALL(*task_finisher,
              FailOrRetryPendingTask(task_spec.TaskId(),
                                     rpc::ErrorType::ACTOR_CREATION_FAILED, _, _, true));
  rpc::ClientCallback<rpc::CreateActorReply> create_cb;
  EXPECT_CALL(*actor_creator, AsyncCreateActor(task_spec, _))
      .WillOnce(DoAll(SaveArg<1>(&create_cb), Return(Status::OK())));
  ASSERT_TRUE(task_submitter->SubmitTask(task_spec).ok());
  create_cb(Status::IOError(""), rpc::CreateActorReply());
}

}  // namespace core
}  // namespace ray
=======
// Copyright 2017 The Ray Authors.
//
// Licensed under the Apache License, Version 2.0 (the "License");
// you may not use this file except in compliance with the License.
// You may obtain a copy of the License at
//
//  http://www.apache.org/licenses/LICENSE-2.0
//
// Unless required by applicable law or agreed to in writing, software
// distributed under the License is distributed on an "AS IS" BASIS,
// WITHOUT WARRANTIES OR CONDITIONS OF ANY KIND, either express or implied.
// See the License for the specific language governing permissions and
// limitations under the License.

// clang-format off
#include "ray/core_worker/transport/direct_task_transport.h"
#include "gmock/gmock.h"
#include "gtest/gtest.h"
#include "mock/ray/core_worker/actor_creator.h"
#include "mock/ray/core_worker/task_manager.h"
#include "mock/ray/core_worker/lease_policy.h"
#include "mock/ray/raylet_client/raylet_client.h"
// clang-format on

namespace ray {
namespace core {
using namespace ::testing;
class DirectTaskTransportTest : public ::testing::Test {
 public:
  void SetUp() override {
    raylet_client = std::make_shared<MockRayletClientInterface>();
    task_finisher = std::make_shared<MockTaskFinisherInterface>();
    actor_creator = std::make_shared<MockActorCreatorInterface>();
    lease_policy = std::make_shared<MockLeasePolicyInterface>();
    auto client_pool = std::make_shared<rpc::CoreWorkerClientPool>(
        [&](const rpc::Address &) { return nullptr; });
    task_submitter = std::make_unique<CoreWorkerDirectTaskSubmitter>(
        rpc::Address(), /* rpc_address */
        raylet_client,  /* lease_client */
        client_pool,    /* core_worker_client_pool */
        nullptr,        /* lease_client_factory */
        lease_policy,   /* lease_policy */
        std::make_shared<CoreWorkerMemoryStore>(), task_finisher,
        NodeID::Nil(),      /* local_raylet_id */
        WorkerType::WORKER, /* worker_type */
        0,                  /* lease_timeout_ms */
        actor_creator, JobID::Nil() /* job_id */);
  }

  TaskSpecification GetCreatingTaskSpec(const ActorID &actor_id) {
    rpc::TaskSpec task_spec;
    task_spec.set_task_id(TaskID::ForActorCreationTask(actor_id).Binary());
    task_spec.set_type(rpc::TaskType::ACTOR_CREATION_TASK);
    rpc::ActorCreationTaskSpec actor_creation_task_spec;
    actor_creation_task_spec.set_actor_id(actor_id.Binary());
    task_spec.mutable_actor_creation_task_spec()->CopyFrom(actor_creation_task_spec);
    return TaskSpecification(task_spec);
  }

  std::unique_ptr<CoreWorkerDirectTaskSubmitter> task_submitter;
  std::shared_ptr<MockRayletClientInterface> raylet_client;
  std::shared_ptr<MockTaskFinisherInterface> task_finisher;
  std::shared_ptr<MockActorCreatorInterface> actor_creator;
  std::shared_ptr<MockLeasePolicyInterface> lease_policy;
};

TEST_F(DirectTaskTransportTest, ActorRegisterOk) {
  auto actor_id = ActorID::FromHex("f4ce02420592ca68c1738a0d01000000");
  auto task_spec = GetCreatingTaskSpec(actor_id);
  EXPECT_CALL(*task_finisher, CompletePendingTask(task_spec.TaskId(), _, _));
  rpc::ClientCallback<rpc::CreateActorReply> create_cb;
  EXPECT_CALL(*actor_creator, AsyncCreateActor(task_spec, _))
      .WillOnce(DoAll(SaveArg<1>(&create_cb), Return(Status::OK())));
  ASSERT_TRUE(task_submitter->SubmitTask(task_spec).ok());
  create_cb(Status::OK(), rpc::CreateActorReply());
}

TEST_F(DirectTaskTransportTest, ActorCreationFail) {
  auto actor_id = ActorID::FromHex("f4ce02420592ca68c1738a0d01000000");
  auto task_spec = GetCreatingTaskSpec(actor_id);
  EXPECT_CALL(*task_finisher, CompletePendingTask(_, _, _)).Times(0);
  EXPECT_CALL(*task_finisher,
              FailOrRetryPendingTask(task_spec.TaskId(),
                                     rpc::ErrorType::ACTOR_CREATION_FAILED, _, _, true));
  rpc::ClientCallback<rpc::CreateActorReply> create_cb;
  EXPECT_CALL(*actor_creator, AsyncCreateActor(task_spec, _))
      .WillOnce(DoAll(SaveArg<1>(&create_cb), Return(Status::OK())));
  ASSERT_TRUE(task_submitter->SubmitTask(task_spec).ok());
  create_cb(Status::IOError(""), rpc::CreateActorReply());
}

}  // namespace core
}  // namespace ray
>>>>>>> 19672688
<|MERGE_RESOLUTION|>--- conflicted
+++ resolved
@@ -1,188 +1,93 @@
-<<<<<<< HEAD
-// Copyright 2017 The Ray Authors.
-//
-// Licensed under the Apache License, Version 2.0 (the "License");
-// you may not use this file except in compliance with the License.
-// You may obtain a copy of the License at
-//
-//  http://www.apache.org/licenses/LICENSE-2.0
-//
-// Unless required by applicable law or agreed to in writing, software
-// distributed under the License is distributed on an "AS IS" BASIS,
-// WITHOUT WARRANTIES OR CONDITIONS OF ANY KIND, either express or implied.
-// See the License for the specific language governing permissions and
-// limitations under the License.
-
-// clang-format off
-#include "ray/core_worker/transport/direct_task_transport.h"
-#include "gmock/gmock.h"
-#include "gtest/gtest.h"
-#include "mock/ray/core_worker/actor_creator.h"
-#include "mock/ray/core_worker/task_manager.h"
-#include "mock/ray/core_worker/lease_policy.h"
-#include "mock/ray/raylet_client/raylet_client.h"
-// clang-format on
-
-namespace ray {
-namespace core {
-using namespace ::testing;
-class DirectTaskTransportTest : public ::testing::Test {
- public:
-  void SetUp() override {
-    raylet_client = std::make_shared<MockRayletClientInterface>();
-    task_finisher = std::make_shared<MockTaskFinisherInterface>();
-    actor_creator = std::make_shared<MockActorCreatorInterface>();
-    lease_policy = std::make_shared<MockLeasePolicyInterface>();
-    auto client_pool = std::make_shared<rpc::CoreWorkerClientPool>(
-        [&](const rpc::Address &) { return nullptr; });
-    task_submitter = std::make_unique<CoreWorkerDirectTaskSubmitter>(
-        rpc::Address(), /* rpc_address */
-        raylet_client,  /* lease_client */
-        client_pool,    /* core_worker_client_pool */
-        nullptr,        /* lease_client_factory */
-        lease_policy,   /* lease_policy */
-        std::make_shared<CoreWorkerMemoryStore>(), task_finisher,
-        NodeID::Nil(), /* local_raylet_id */
-        0,             /* lease_timeout_ms */
-        actor_creator, JobID::Nil() /* job_id */);
-  }
-
-  TaskSpecification GetCreatingTaskSpec(const ActorID &actor_id) {
-    rpc::TaskSpec task_spec;
-    task_spec.set_task_id(TaskID::ForActorCreationTask(actor_id).Binary());
-    task_spec.set_type(rpc::TaskType::ACTOR_CREATION_TASK);
-    rpc::ActorCreationTaskSpec actor_creation_task_spec;
-    actor_creation_task_spec.set_actor_id(actor_id.Binary());
-    task_spec.mutable_actor_creation_task_spec()->CopyFrom(actor_creation_task_spec);
-    return TaskSpecification(task_spec);
-  }
-
-  std::unique_ptr<CoreWorkerDirectTaskSubmitter> task_submitter;
-  std::shared_ptr<MockRayletClientInterface> raylet_client;
-  std::shared_ptr<MockTaskFinisherInterface> task_finisher;
-  std::shared_ptr<MockActorCreatorInterface> actor_creator;
-  std::shared_ptr<MockLeasePolicyInterface> lease_policy;
-};
-
-TEST_F(DirectTaskTransportTest, ActorRegisterOk) {
-  auto actor_id = ActorID::FromHex("f4ce02420592ca68c1738a0d01000000");
-  auto task_spec = GetCreatingTaskSpec(actor_id);
-  EXPECT_CALL(*task_finisher, CompletePendingTask(task_spec.TaskId(), _, _));
-  rpc::ClientCallback<rpc::CreateActorReply> create_cb;
-  EXPECT_CALL(*actor_creator, AsyncCreateActor(task_spec, _))
-      .WillOnce(DoAll(SaveArg<1>(&create_cb), Return(Status::OK())));
-  ASSERT_TRUE(task_submitter->SubmitTask(task_spec).ok());
-  create_cb(Status::OK(), rpc::CreateActorReply());
-}
-
-TEST_F(DirectTaskTransportTest, ActorCreationFail) {
-  auto actor_id = ActorID::FromHex("f4ce02420592ca68c1738a0d01000000");
-  auto task_spec = GetCreatingTaskSpec(actor_id);
-  EXPECT_CALL(*task_finisher, CompletePendingTask(_, _, _)).Times(0);
-  EXPECT_CALL(*task_finisher,
-              FailOrRetryPendingTask(task_spec.TaskId(),
-                                     rpc::ErrorType::ACTOR_CREATION_FAILED, _, _, true));
-  rpc::ClientCallback<rpc::CreateActorReply> create_cb;
-  EXPECT_CALL(*actor_creator, AsyncCreateActor(task_spec, _))
-      .WillOnce(DoAll(SaveArg<1>(&create_cb), Return(Status::OK())));
-  ASSERT_TRUE(task_submitter->SubmitTask(task_spec).ok());
-  create_cb(Status::IOError(""), rpc::CreateActorReply());
-}
-
-}  // namespace core
-}  // namespace ray
-=======
-// Copyright 2017 The Ray Authors.
-//
-// Licensed under the Apache License, Version 2.0 (the "License");
-// you may not use this file except in compliance with the License.
-// You may obtain a copy of the License at
-//
-//  http://www.apache.org/licenses/LICENSE-2.0
-//
-// Unless required by applicable law or agreed to in writing, software
-// distributed under the License is distributed on an "AS IS" BASIS,
-// WITHOUT WARRANTIES OR CONDITIONS OF ANY KIND, either express or implied.
-// See the License for the specific language governing permissions and
-// limitations under the License.
-
-// clang-format off
-#include "ray/core_worker/transport/direct_task_transport.h"
-#include "gmock/gmock.h"
-#include "gtest/gtest.h"
-#include "mock/ray/core_worker/actor_creator.h"
-#include "mock/ray/core_worker/task_manager.h"
-#include "mock/ray/core_worker/lease_policy.h"
-#include "mock/ray/raylet_client/raylet_client.h"
-// clang-format on
-
-namespace ray {
-namespace core {
-using namespace ::testing;
-class DirectTaskTransportTest : public ::testing::Test {
- public:
-  void SetUp() override {
-    raylet_client = std::make_shared<MockRayletClientInterface>();
-    task_finisher = std::make_shared<MockTaskFinisherInterface>();
-    actor_creator = std::make_shared<MockActorCreatorInterface>();
-    lease_policy = std::make_shared<MockLeasePolicyInterface>();
-    auto client_pool = std::make_shared<rpc::CoreWorkerClientPool>(
-        [&](const rpc::Address &) { return nullptr; });
-    task_submitter = std::make_unique<CoreWorkerDirectTaskSubmitter>(
-        rpc::Address(), /* rpc_address */
-        raylet_client,  /* lease_client */
-        client_pool,    /* core_worker_client_pool */
-        nullptr,        /* lease_client_factory */
-        lease_policy,   /* lease_policy */
-        std::make_shared<CoreWorkerMemoryStore>(), task_finisher,
-        NodeID::Nil(),      /* local_raylet_id */
-        WorkerType::WORKER, /* worker_type */
-        0,                  /* lease_timeout_ms */
-        actor_creator, JobID::Nil() /* job_id */);
-  }
-
-  TaskSpecification GetCreatingTaskSpec(const ActorID &actor_id) {
-    rpc::TaskSpec task_spec;
-    task_spec.set_task_id(TaskID::ForActorCreationTask(actor_id).Binary());
-    task_spec.set_type(rpc::TaskType::ACTOR_CREATION_TASK);
-    rpc::ActorCreationTaskSpec actor_creation_task_spec;
-    actor_creation_task_spec.set_actor_id(actor_id.Binary());
-    task_spec.mutable_actor_creation_task_spec()->CopyFrom(actor_creation_task_spec);
-    return TaskSpecification(task_spec);
-  }
-
-  std::unique_ptr<CoreWorkerDirectTaskSubmitter> task_submitter;
-  std::shared_ptr<MockRayletClientInterface> raylet_client;
-  std::shared_ptr<MockTaskFinisherInterface> task_finisher;
-  std::shared_ptr<MockActorCreatorInterface> actor_creator;
-  std::shared_ptr<MockLeasePolicyInterface> lease_policy;
-};
-
-TEST_F(DirectTaskTransportTest, ActorRegisterOk) {
-  auto actor_id = ActorID::FromHex("f4ce02420592ca68c1738a0d01000000");
-  auto task_spec = GetCreatingTaskSpec(actor_id);
-  EXPECT_CALL(*task_finisher, CompletePendingTask(task_spec.TaskId(), _, _));
-  rpc::ClientCallback<rpc::CreateActorReply> create_cb;
-  EXPECT_CALL(*actor_creator, AsyncCreateActor(task_spec, _))
-      .WillOnce(DoAll(SaveArg<1>(&create_cb), Return(Status::OK())));
-  ASSERT_TRUE(task_submitter->SubmitTask(task_spec).ok());
-  create_cb(Status::OK(), rpc::CreateActorReply());
-}
-
-TEST_F(DirectTaskTransportTest, ActorCreationFail) {
-  auto actor_id = ActorID::FromHex("f4ce02420592ca68c1738a0d01000000");
-  auto task_spec = GetCreatingTaskSpec(actor_id);
-  EXPECT_CALL(*task_finisher, CompletePendingTask(_, _, _)).Times(0);
-  EXPECT_CALL(*task_finisher,
-              FailOrRetryPendingTask(task_spec.TaskId(),
-                                     rpc::ErrorType::ACTOR_CREATION_FAILED, _, _, true));
-  rpc::ClientCallback<rpc::CreateActorReply> create_cb;
-  EXPECT_CALL(*actor_creator, AsyncCreateActor(task_spec, _))
-      .WillOnce(DoAll(SaveArg<1>(&create_cb), Return(Status::OK())));
-  ASSERT_TRUE(task_submitter->SubmitTask(task_spec).ok());
-  create_cb(Status::IOError(""), rpc::CreateActorReply());
-}
-
-}  // namespace core
-}  // namespace ray
->>>>>>> 19672688
+// Copyright 2017 The Ray Authors.
+//
+// Licensed under the Apache License, Version 2.0 (the "License");
+// you may not use this file except in compliance with the License.
+// You may obtain a copy of the License at
+//
+//  http://www.apache.org/licenses/LICENSE-2.0
+//
+// Unless required by applicable law or agreed to in writing, software
+// distributed under the License is distributed on an "AS IS" BASIS,
+// WITHOUT WARRANTIES OR CONDITIONS OF ANY KIND, either express or implied.
+// See the License for the specific language governing permissions and
+// limitations under the License.
+
+// clang-format off
+#include "ray/core_worker/transport/direct_task_transport.h"
+#include "gmock/gmock.h"
+#include "gtest/gtest.h"
+#include "mock/ray/core_worker/actor_creator.h"
+#include "mock/ray/core_worker/task_manager.h"
+#include "mock/ray/core_worker/lease_policy.h"
+#include "mock/ray/raylet_client/raylet_client.h"
+// clang-format on
+
+namespace ray {
+namespace core {
+using namespace ::testing;
+class DirectTaskTransportTest : public ::testing::Test {
+ public:
+  void SetUp() override {
+    raylet_client = std::make_shared<MockRayletClientInterface>();
+    task_finisher = std::make_shared<MockTaskFinisherInterface>();
+    actor_creator = std::make_shared<MockActorCreatorInterface>();
+    lease_policy = std::make_shared<MockLeasePolicyInterface>();
+    auto client_pool = std::make_shared<rpc::CoreWorkerClientPool>(
+        [&](const rpc::Address &) { return nullptr; });
+    task_submitter = std::make_unique<CoreWorkerDirectTaskSubmitter>(
+        rpc::Address(), /* rpc_address */
+        raylet_client,  /* lease_client */
+        client_pool,    /* core_worker_client_pool */
+        nullptr,        /* lease_client_factory */
+        lease_policy,   /* lease_policy */
+        std::make_shared<CoreWorkerMemoryStore>(), task_finisher,
+        NodeID::Nil(),      /* local_raylet_id */
+        WorkerType::WORKER, /* worker_type */
+        0,                  /* lease_timeout_ms */
+        actor_creator, JobID::Nil() /* job_id */);
+  }
+
+  TaskSpecification GetCreatingTaskSpec(const ActorID &actor_id) {
+    rpc::TaskSpec task_spec;
+    task_spec.set_task_id(TaskID::ForActorCreationTask(actor_id).Binary());
+    task_spec.set_type(rpc::TaskType::ACTOR_CREATION_TASK);
+    rpc::ActorCreationTaskSpec actor_creation_task_spec;
+    actor_creation_task_spec.set_actor_id(actor_id.Binary());
+    task_spec.mutable_actor_creation_task_spec()->CopyFrom(actor_creation_task_spec);
+    return TaskSpecification(task_spec);
+  }
+
+  std::unique_ptr<CoreWorkerDirectTaskSubmitter> task_submitter;
+  std::shared_ptr<MockRayletClientInterface> raylet_client;
+  std::shared_ptr<MockTaskFinisherInterface> task_finisher;
+  std::shared_ptr<MockActorCreatorInterface> actor_creator;
+  std::shared_ptr<MockLeasePolicyInterface> lease_policy;
+};
+
+TEST_F(DirectTaskTransportTest, ActorRegisterOk) {
+  auto actor_id = ActorID::FromHex("f4ce02420592ca68c1738a0d01000000");
+  auto task_spec = GetCreatingTaskSpec(actor_id);
+  EXPECT_CALL(*task_finisher, CompletePendingTask(task_spec.TaskId(), _, _));
+  rpc::ClientCallback<rpc::CreateActorReply> create_cb;
+  EXPECT_CALL(*actor_creator, AsyncCreateActor(task_spec, _))
+      .WillOnce(DoAll(SaveArg<1>(&create_cb), Return(Status::OK())));
+  ASSERT_TRUE(task_submitter->SubmitTask(task_spec).ok());
+  create_cb(Status::OK(), rpc::CreateActorReply());
+}
+
+TEST_F(DirectTaskTransportTest, ActorCreationFail) {
+  auto actor_id = ActorID::FromHex("f4ce02420592ca68c1738a0d01000000");
+  auto task_spec = GetCreatingTaskSpec(actor_id);
+  EXPECT_CALL(*task_finisher, CompletePendingTask(_, _, _)).Times(0);
+  EXPECT_CALL(*task_finisher,
+              FailOrRetryPendingTask(task_spec.TaskId(),
+                                     rpc::ErrorType::ACTOR_CREATION_FAILED, _, _, true));
+  rpc::ClientCallback<rpc::CreateActorReply> create_cb;
+  EXPECT_CALL(*actor_creator, AsyncCreateActor(task_spec, _))
+      .WillOnce(DoAll(SaveArg<1>(&create_cb), Return(Status::OK())));
+  ASSERT_TRUE(task_submitter->SubmitTask(task_spec).ok());
+  create_cb(Status::IOError(""), rpc::CreateActorReply());
+}
+
+}  // namespace core
+}  // namespace ray