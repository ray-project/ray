#define BOOST_BIND_NO_PLACEHOLDERS
#include "ray/core_worker/context.h"
#include "ray/core_worker/core_worker.h"
#include "ray/core_worker/store_provider/store_provider.h"
#include "ray/core_worker/task_execution.h"
#include "src/ray/util/test_util.h"

using namespace std::placeholders;

namespace ray {

/// A mock C++ worker used by core_worker_test.cc to verify the task submission/execution
/// interfaces in both single node and cross-nodes scenarios. As the raylet client can
/// only
/// be called by a real worker process, core_worker_test.cc has to use this program binary
/// to start the actual worker process, in the test, the task submission interfaces are
/// called
/// in core_worker_test, and task execution interfaces are called in this file, see that
/// test
/// for more details on how this class is used.
class MockWorker {
 public:
  MockWorker(const std::string &store_socket, const std::string &raylet_socket,
             const gcs::GcsClientOptions &gcs_options)
      : worker_(WorkerType::WORKER, Language::PYTHON, store_socket, raylet_socket,
                JobID::FromInt(1), gcs_options, /*log_dir=*/"",
                /*node_id_address=*/"127.0.0.1",
<<<<<<< HEAD
                std::bind(&MockWorker::ExecuteTask, this, _1, _2, _3, _4, _5)) {}
=======
                std::bind(&MockWorker::ExecuteNormalTask, this, _1, _2, _3, _4, _5, _6),
                std::bind(&MockWorker::ExecuteActorTask, this, _1, _2, _3, ActorID::Nil(), false, _6, _7, _8) {}
>>>>>>> 200b92f6

  void Run() {
    // Start executing tasks.
    worker_.Execution().Run();
  }

 private:
  Status ExecuteTask(const RayFunction &ray_function,
<<<<<<< HEAD
                     const std::vector<std::shared_ptr<RayObject>> &args, int num_returns,
                     const TaskSpecification &task_spec,
=======
                     const JobID &job_id, const TaskID &task_id,
                           const ActorID &actor_id, bool create_actor,
                     const std::vector<std::shared_ptr<RayObject>> &args,
                     const std::vector<ObjectID> &return_ids,
>>>>>>> 200b92f6
                     std::vector<std::shared_ptr<RayObject>> *results) {
    // Note that this doesn't include dummy object id.
    RAY_CHECK(return_ids.size() >= 0);

    // Merge all the content from input args.
    std::vector<uint8_t> buffer;
    for (const auto &arg : args) {
      auto &data = arg->GetData();
      buffer.insert(buffer.end(), data->Data(), data->Data() + data->Size());
    }
    if (buffer.size() >= 8) {
      auto int_arr = reinterpret_cast<int64_t *>(buffer.data());
      if (int_arr[0] == SHOULD_CHECK_MESSAGE_ORDER) {
        auto seq_no = int_arr[1];
        if (seq_no > 0) {
          RAY_CHECK(seq_no == prev_seq_no_ + 1) << seq_no << " vs " << prev_seq_no_;
        }
        prev_seq_no_ = seq_no;
      }
    }
    auto memory_buffer =
        std::make_shared<LocalMemoryBuffer>(buffer.data(), buffer.size(), true);

    // Write the merged content to each of return ids.
    for (int i = 0; i < return_ids.size(); i++) {
      results->push_back(std::make_shared<RayObject>(memory_buffer, nullptr));
    }

    return Status::OK();
  }

  CoreWorker worker_;
  int64_t prev_seq_no_ = 0;
};

}  // namespace ray

int main(int argc, char **argv) {
  RAY_CHECK(argc == 3);
  auto store_socket = std::string(argv[1]);
  auto raylet_socket = std::string(argv[2]);

  ray::gcs::GcsClientOptions gcs_options("127.0.0.1", 6379, "");
  ray::MockWorker worker(store_socket, raylet_socket, gcs_options);
  worker.Run();
  return 0;
}<|MERGE_RESOLUTION|>--- conflicted
+++ resolved
@@ -25,12 +25,8 @@
       : worker_(WorkerType::WORKER, Language::PYTHON, store_socket, raylet_socket,
                 JobID::FromInt(1), gcs_options, /*log_dir=*/"",
                 /*node_id_address=*/"127.0.0.1",
-<<<<<<< HEAD
-                std::bind(&MockWorker::ExecuteTask, this, _1, _2, _3, _4, _5)) {}
-=======
                 std::bind(&MockWorker::ExecuteNormalTask, this, _1, _2, _3, _4, _5, _6),
                 std::bind(&MockWorker::ExecuteActorTask, this, _1, _2, _3, ActorID::Nil(), false, _6, _7, _8) {}
->>>>>>> 200b92f6
 
   void Run() {
     // Start executing tasks.
@@ -39,15 +35,10 @@
 
  private:
   Status ExecuteTask(const RayFunction &ray_function,
-<<<<<<< HEAD
-                     const std::vector<std::shared_ptr<RayObject>> &args, int num_returns,
-                     const TaskSpecification &task_spec,
-=======
                      const JobID &job_id, const TaskID &task_id,
                            const ActorID &actor_id, bool create_actor,
                      const std::vector<std::shared_ptr<RayObject>> &args,
                      const std::vector<ObjectID> &return_ids,
->>>>>>> 200b92f6
                      std::vector<std::shared_ptr<RayObject>> *results) {
     // Note that this doesn't include dummy object id.
     RAY_CHECK(return_ids.size() >= 0);
