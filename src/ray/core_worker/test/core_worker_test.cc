--- conflicted
+++ resolved
@@ -499,10 +499,7 @@
   int64_t start_ms = current_time_ms();
   const auto num_tasks = 10000 * 10;
   RAY_LOG(INFO) << "start creating " << num_tasks << " PushTaskRequests";
-<<<<<<< HEAD
-=======
   rpc::Address address;
->>>>>>> 0ab387df
   for (int i = 0; i < num_tasks; i++) {
     TaskOptions options{1, false, resources};
     std::vector<ObjectID> return_ids;
@@ -511,13 +508,8 @@
     TaskSpecBuilder builder;
     builder.SetCommonTaskSpec(RandomTaskId(), function.GetLanguage(),
                               function.GetFunctionDescriptor(), job_id, RandomTaskId(), 0,
-<<<<<<< HEAD
-                              RandomTaskId(), num_returns, /*is_direct*/ false, resources,
-                              resources);
-=======
                               RandomTaskId(), address, num_returns, /*is_direct*/ false,
                               resources, resources);
->>>>>>> 0ab387df
     // Set task arguments.
     for (const auto &arg : args) {
       if (arg.IsPassedByReference()) {
