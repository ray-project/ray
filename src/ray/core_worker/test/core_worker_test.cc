--- conflicted
+++ resolved
@@ -791,25 +791,15 @@
 
   std::vector<ObjectID> ids(buffers.size());
   for (size_t i = 0; i < ids.size(); i++) {
-<<<<<<< HEAD
     ids[i] = ObjectID::FromRandom();
-    RAY_CHECK_OK(provider.Put(buffers[i], ids[i]));
-=======
-    ids[i] = ObjectID::FromRandom().WithDirectTransportType();
     RAY_CHECK(provider.Put(buffers[i], ids[i]));
->>>>>>> b4656ca2
   }
 
   absl::flat_hash_set<ObjectID> wait_ids(ids.begin(), ids.end());
   absl::flat_hash_set<ObjectID> wait_results;
 
-<<<<<<< HEAD
   ObjectID nonexistent_id = ObjectID::FromRandom();
-  WorkerContext ctx(WorkerType::WORKER, JobID::Nil());
-=======
-  ObjectID nonexistent_id = ObjectID::FromRandom().WithDirectTransportType();
   WorkerContext ctx(WorkerType::WORKER, WorkerID::FromRandom(), JobID::Nil());
->>>>>>> b4656ca2
   wait_ids.insert(nonexistent_id);
   RAY_CHECK_OK(provider.Wait(wait_ids, ids.size() + 1, 100, ctx, &wait_results));
   ASSERT_EQ(wait_results.size(), ids.size());
@@ -858,15 +848,9 @@
   std::vector<ObjectID> ready_ids(buffers.size());
   std::vector<ObjectID> unready_ids(buffers.size());
   for (size_t i = 0; i < unready_ids.size(); i++) {
-<<<<<<< HEAD
     ready_ids[i] = ObjectID::FromRandom();
-    RAY_CHECK_OK(provider.Put(buffers[i], ready_ids[i]));
+    RAY_CHECK(provider.Put(buffers[i], ready_ids[i]));
     unready_ids[i] = ObjectID::FromRandom();
-=======
-    ready_ids[i] = ObjectID::FromRandom().WithDirectTransportType();
-    RAY_CHECK(provider.Put(buffers[i], ready_ids[i]));
-    unready_ids[i] = ObjectID::FromRandom().WithDirectTransportType();
->>>>>>> b4656ca2
   }
 
   auto thread_func = [&unready_ids, &provider, &buffers]() {
@@ -942,22 +926,6 @@
     ASSERT_EQ(*results[i]->GetData(), *buffers[i].GetData());
     ASSERT_EQ(*results[i]->GetMetadata(), *buffers[i].GetMetadata());
   }
-
-  // Test Get() returns early when it encounters an error.
-  std::vector<ObjectID> ids_with_exception(ids.begin(), ids.end());
-  ids_with_exception.push_back(ObjectID::FromRandom());
-  std::vector<RayObject> buffers_with_exception(buffers.begin(), buffers.end());
-  std::string error_string = std::to_string(ray::rpc::TASK_EXECUTION_EXCEPTION);
-  char error_buffer[error_string.size()];
-  size_t len = error_string.copy(error_buffer, error_string.size(), 0);
-  buffers_with_exception.emplace_back(
-      nullptr,
-      std::make_shared<LocalMemoryBuffer>(reinterpret_cast<uint8_t *>(error_buffer), len),
-      std::vector<ObjectID>());
-
-  RAY_CHECK_OK(
-      core_worker.Put(buffers_with_exception.back(), {}, ids_with_exception.back()));
-  RAY_CHECK_OK(core_worker.Get(ids_with_exception, -1, &results));
 
   // Test Wait().
   ObjectID non_existent_id = ObjectID::FromRandom();
