--- conflicted
+++ resolved
@@ -248,19 +248,12 @@
       RayFunction func(Language::PYTHON, FunctionDescriptorBuilder::BuildPython(
                                              "MergeInputArgsAsOutput", "", "", ""));
       TaskOptions options;
-<<<<<<< HEAD
       auto return_refs =
-          driver.SubmitTask(func, args, options, /*max_retries=*/1,
-                            std::make_pair(PlacementGroupID::Nil(), -1), true,
-                            /*debugger_breakpoint=*/"");
-      auto return_ids = ObjectRefsToIds(return_refs);
-=======
-      std::vector<ObjectID> return_ids;
-      driver.SubmitTask(func, args, options, &return_ids, /*max_retries=*/0,
+        driver.SubmitTask(func, args, options, /*max_retries=*/0,
                         /*retry_exceptions=*/false,
                         std::make_pair(PlacementGroupID::Nil(), -1), true,
                         /*debugger_breakpoint=*/"");
->>>>>>> 0326bbb3
+      auto return_ids = ObjectRefsToIds(return_refs);
 
       ASSERT_EQ(return_ids.size(), 1);
 
@@ -533,7 +526,6 @@
   rpc::Address address;
   for (int i = 0; i < num_tasks; i++) {
     TaskOptions options{"", 1, resources};
-    std::vector<ObjectID> return_ids;
     auto num_returns = options.num_returns;
 
     TaskSpecBuilder builder;
@@ -862,31 +854,19 @@
   TaskOptions options;
 
   // Submit func1. The function should start looping forever.
-<<<<<<< HEAD
   auto return_ids1 =
       ObjectRefsToIds(driver.SubmitTask(func1, args, options, /*max_retries=*/0,
-                                        std::make_pair(PlacementGroupID::Nil(), -1), true,
-                                        /*debugger_breakpoint=*/""));
+                    /*retry_exceptions=*/false,
+                    std::make_pair(PlacementGroupID::Nil(), -1), true,
+                    /*debugger_breakpoint=*/""));
   ASSERT_EQ(return_ids1.size(), 1);
 
   // Submit func2. The function should be queued at the worker indefinitely.
   auto return_ids2 =
       ObjectRefsToIds(driver.SubmitTask(func2, args, options, /*max_retries=*/0,
-                                        std::make_pair(PlacementGroupID::Nil(), -1), true,
-                                        /*debugger_breakpoint=*/""));
-=======
-  driver.SubmitTask(func1, args, options, &return_ids1, /*max_retries=*/0,
                     /*retry_exceptions=*/false,
                     std::make_pair(PlacementGroupID::Nil(), -1), true,
-                    /*debugger_breakpoint=*/"");
-  ASSERT_EQ(return_ids1.size(), 1);
-
-  // Submit func2. The function should be queued at the worker indefinitely.
-  driver.SubmitTask(func2, args, options, &return_ids2, /*max_retries=*/0,
-                    /*retry_exceptions=*/false,
-                    std::make_pair(PlacementGroupID::Nil(), -1), true,
-                    /*debugger_breakpoint=*/"");
->>>>>>> 0326bbb3
+                    /*debugger_breakpoint=*/""));
   ASSERT_EQ(return_ids2.size(), 1);
 
   // Cancel func2 by removing it from the worker's queue
