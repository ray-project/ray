<<<<<<< HEAD
// Copyright 2017 The Ray Authors.
//
// Licensed under the Apache License, Version 2.0 (the "License");
// you may not use this file except in compliance with the License.
// You may obtain a copy of the License at
//
//  http://www.apache.org/licenses/LICENSE-2.0
//
// Unless required by applicable law or agreed to in writing, software
// distributed under the License is distributed on an "AS IS" BASIS,
// WITHOUT WARRANTIES OR CONDITIONS OF ANY KIND, either express or implied.
// See the License for the specific language governing permissions and
// limitations under the License.

#include "ray/core_worker/core_worker.h"

#include <boost/asio.hpp>
#include <boost/asio/error.hpp>
#include <boost/bind/bind.hpp>
#include <thread>

#include "absl/container/flat_hash_map.h"
#include "absl/container/flat_hash_set.h"
#include "gmock/gmock.h"
#include "gtest/gtest.h"
#include "hiredis/async.h"
#include "hiredis/hiredis.h"
#include "ray/common/buffer.h"
#include "ray/common/common_protocol.h"
#include "ray/common/ray_object.h"
#include "ray/common/task/task_spec.h"
#include "ray/common/test_util.h"
#include "ray/core_worker/context.h"
#include "ray/core_worker/store_provider/memory_store/memory_store.h"
#include "ray/core_worker/transport/direct_actor_transport.h"
#include "ray/raylet_client/raylet_client.h"
#include "ray/util/filesystem.h"
#include "src/ray/protobuf/core_worker.pb.h"
#include "src/ray/protobuf/gcs.pb.h"

namespace {

int node_manager_port = 0;

}  // namespace

namespace ray {
namespace core {

static void flushall_redis(void) {
  redisContext *context = redisConnect("127.0.0.1", 6379);
  freeReplyObject(redisCommand(context, "FLUSHALL"));
  freeReplyObject(redisCommand(context, "SET NumRedisShards 1"));
  freeReplyObject(redisCommand(context, "LPUSH RedisShards 127.0.0.1:6380"));
  redisFree(context);
}

ActorID CreateActorHelper(std::unordered_map<std::string, double> &resources,
                          int64_t max_restarts) {
  uint8_t array[] = {1, 2, 3};
  auto buffer = std::make_shared<LocalMemoryBuffer>(array, sizeof(array));

  RayFunction func(Language::PYTHON, FunctionDescriptorBuilder::BuildPython(
                                         "actor creation task", "", "", ""));
  std::vector<std::unique_ptr<TaskArg>> args;
  args.emplace_back(new TaskArgByValue(
      std::make_shared<RayObject>(buffer, nullptr, std::vector<rpc::ObjectReference>())));

  std::string name = "";
  std::string ray_namespace = "";
  rpc::SchedulingStrategy scheduling_strategy;
  scheduling_strategy.mutable_default_scheduling_strategy();
  ActorCreationOptions actor_options{max_restarts,
                                     /*max_task_retries=*/0,
                                     /*max_concurrency*/ 1,
                                     resources,
                                     resources,
                                     {},
                                     /*is_detached=*/false,
                                     name,
                                     ray_namespace,
                                     /*is_asyncio=*/false,
                                     scheduling_strategy};

  // Create an actor.
  ActorID actor_id;
  RAY_CHECK_OK(CoreWorkerProcess::GetCoreWorker().CreateActor(
      func, args, actor_options, /*extension_data*/ "", &actor_id));
  return actor_id;
}

std::string MetadataToString(std::shared_ptr<RayObject> obj) {
  auto metadata = obj->GetMetadata();
  return std::string(reinterpret_cast<const char *>(metadata->Data()), metadata->Size());
}

class CoreWorkerTest : public ::testing::Test {
 public:
  CoreWorkerTest(int num_nodes)
      : num_nodes_(num_nodes), gcs_options_("127.0.0.1", 6379, "") {
    TestSetupUtil::StartUpRedisServers(std::vector<int>{6379, 6380});

    // flush redis first.
    flushall_redis();

    RAY_CHECK(num_nodes >= 0);
    if (num_nodes > 0) {
      raylet_socket_names_.resize(num_nodes);
      raylet_store_socket_names_.resize(num_nodes);
    }

    // start gcs server
    gcs_server_socket_name_ = TestSetupUtil::StartGcsServer("127.0.0.1");

    // start raylet on each node. Assign each node with different resources so that
    // a task can be scheduled to the desired node.
    for (int i = 0; i < num_nodes; i++) {
      raylet_socket_names_[i] =
          TestSetupUtil::StartRaylet("127.0.0.1", node_manager_port + i, "127.0.0.1",
                                     "\"CPU,4.0,resource" + std::to_string(i) + ",10\"",
                                     &raylet_store_socket_names_[i]);
    }
  }

  ~CoreWorkerTest() {
    for (const auto &raylet_socket_name : raylet_socket_names_) {
      TestSetupUtil::StopRaylet(raylet_socket_name);
    }

    if (!gcs_server_socket_name_.empty()) {
      TestSetupUtil::StopGcsServer(gcs_server_socket_name_);
    }

    TestSetupUtil::ShutDownRedisServers();
  }

  JobID NextJobId() const {
    static uint32_t job_counter = 1;
    return JobID::FromInt(job_counter++);
  }

  void SetUp() {
    if (num_nodes_ > 0) {
      CoreWorkerOptions options;
      options.worker_type = WorkerType::DRIVER;
      options.language = Language::PYTHON;
      options.store_socket = raylet_store_socket_names_[0];
      options.raylet_socket = raylet_socket_names_[0];
      options.job_id = NextJobId();
      options.gcs_options = gcs_options_;
      options.enable_logging = true;
      options.install_failure_signal_handler = true;
      options.node_ip_address = "127.0.0.1";
      options.node_manager_port = node_manager_port;
      options.raylet_ip_address = "127.0.0.1";
      options.driver_name = "core_worker_test";
      options.num_workers = 1;
      options.metrics_agent_port = -1;
      CoreWorkerProcess::Initialize(options);
    }
  }

  void TearDown() {
    if (num_nodes_ > 0) {
      CoreWorkerProcess::Shutdown();
    }
  }

  // Test normal tasks.
  void TestNormalTask(std::unordered_map<std::string, double> &resources);

  // Test actor tasks.
  void TestActorTask(std::unordered_map<std::string, double> &resources);

  // Test actor failure case, verify that the tasks would either succeed or
  // fail with exceptions, in that case the return objects fetched from `Get`
  // contain errors.
  void TestActorFailure(std::unordered_map<std::string, double> &resources);

  // Test actor failover case. Verify that actor can be reconstructed successfully,
  // and as long as we wait for actor reconstruction before submitting new tasks,
  // it is guaranteed that all tasks are successfully completed.
  void TestActorRestart(std::unordered_map<std::string, double> &resources);

 protected:
  bool WaitForDirectCallActorState(const ActorID &actor_id, bool wait_alive,
                                   int timeout_ms);

  // Get the pid for the worker process that runs the actor.
  int GetActorPid(const ActorID &actor_id,
                  std::unordered_map<std::string, double> &resources);

  int num_nodes_;
  std::vector<std::string> raylet_socket_names_;
  std::vector<std::string> raylet_store_socket_names_;
  gcs::GcsClientOptions gcs_options_;
  std::string gcs_server_socket_name_;
};

bool CoreWorkerTest::WaitForDirectCallActorState(const ActorID &actor_id, bool wait_alive,
                                                 int timeout_ms) {
  auto condition_func = [actor_id, wait_alive]() -> bool {
    bool actor_alive =
        CoreWorkerProcess::GetCoreWorker().direct_actor_submitter_->IsActorAlive(
            actor_id);
    return wait_alive ? actor_alive : !actor_alive;
  };

  return WaitForCondition(condition_func, timeout_ms);
}

int CoreWorkerTest::GetActorPid(const ActorID &actor_id,
                                std::unordered_map<std::string, double> &resources) {
  std::vector<std::unique_ptr<TaskArg>> args;
  TaskOptions options{"", 1, resources};
  RayFunction func{Language::PYTHON,
                   FunctionDescriptorBuilder::BuildPython("GetWorkerPid", "", "", "")};

  auto return_ids = ObjectRefsToIds(
      CoreWorkerProcess::GetCoreWorker().SubmitActorTask(actor_id, func, args, options));

  std::vector<std::shared_ptr<RayObject>> results;
  RAY_CHECK_OK(CoreWorkerProcess::GetCoreWorker().Get(return_ids, -1, &results));

  if (nullptr == results[0]->GetData()) {
    // If failed to get actor process pid, return -1
    return -1;
  }

  auto data = reinterpret_cast<char *>(results[0]->GetData()->Data());
  std::string pid_string(data, results[0]->GetData()->Size());
  return std::stoi(pid_string);
}

void CoreWorkerTest::TestNormalTask(std::unordered_map<std::string, double> &resources) {
  auto &driver = CoreWorkerProcess::GetCoreWorker();

  // Test for tasks with by-value and by-ref args.
  {
    const int num_tasks = 100;
    for (int i = 0; i < num_tasks; i++) {
      auto buffer1 = GenerateRandomBuffer();
      auto buffer2 = GenerateRandomBuffer();

      ObjectID object_id;
      RAY_CHECK_OK(
          driver.Put(RayObject(buffer2, nullptr, std::vector<rpc::ObjectReference>()), {},
                     &object_id));

      std::vector<std::unique_ptr<TaskArg>> args;
      args.emplace_back(new TaskArgByValue(std::make_shared<RayObject>(
          buffer1, nullptr, std::vector<rpc::ObjectReference>())));
      args.emplace_back(
          new TaskArgByReference(object_id, driver.GetRpcAddress(), /*call_site=*/""));

      RayFunction func(Language::PYTHON, FunctionDescriptorBuilder::BuildPython(
                                             "MergeInputArgsAsOutput", "", "", ""));
      TaskOptions options;
      rpc::SchedulingStrategy scheduling_strategy;
      scheduling_strategy.mutable_default_scheduling_strategy();
      auto return_refs =
          driver.SubmitTask(func, args, options, /*max_retries=*/0,
                            /*retry_exceptions=*/false, scheduling_strategy,
                            /*debugger_breakpoint=*/"");
      auto return_ids = ObjectRefsToIds(return_refs);

      ASSERT_EQ(return_ids.size(), 1);

      std::vector<std::shared_ptr<RayObject>> results;
      RAY_CHECK_OK(driver.Get(return_ids, -1, &results));

      ASSERT_EQ(results.size(), 1);
      ASSERT_EQ(results[0]->GetData()->Size(), buffer1->Size() + buffer2->Size());
      ASSERT_EQ(memcmp(results[0]->GetData()->Data(), buffer1->Data(), buffer1->Size()),
                0);
      ASSERT_EQ(memcmp(results[0]->GetData()->Data() + buffer1->Size(), buffer2->Data(),
                       buffer2->Size()),
                0);
    }
  }
}

void CoreWorkerTest::TestActorTask(std::unordered_map<std::string, double> &resources) {
  auto &driver = CoreWorkerProcess::GetCoreWorker();

  auto actor_id = CreateActorHelper(resources, 1000);

  // Test submitting some tasks with by-value args for that actor.
  {
    const int num_tasks = 100;
    for (int i = 0; i < num_tasks; i++) {
      auto buffer1 = GenerateRandomBuffer();
      auto buffer2 = GenerateRandomBuffer();

      // Create arguments with PassByRef and PassByValue.
      std::vector<std::unique_ptr<TaskArg>> args;
      args.emplace_back(new TaskArgByValue(std::make_shared<RayObject>(
          buffer1, nullptr, std::vector<rpc::ObjectReference>())));
      args.emplace_back(new TaskArgByValue(std::make_shared<RayObject>(
          buffer2, nullptr, std::vector<rpc::ObjectReference>())));

      TaskOptions options{"", 1, resources};
      RayFunction func(Language::PYTHON, FunctionDescriptorBuilder::BuildPython(
                                             "MergeInputArgsAsOutput", "", "", ""));

      auto return_ids =
          ObjectRefsToIds(driver.SubmitActorTask(actor_id, func, args, options));
      ASSERT_EQ(return_ids.size(), 1);

      std::vector<std::shared_ptr<RayObject>> results;
      RAY_CHECK_OK(driver.Get(return_ids, -1, &results));

      ASSERT_EQ(results.size(), 1);
      ASSERT_TRUE(!results[0]->HasMetadata())
          << "metadata: " << MetadataToString(results[0])
          << ", object ID: " << return_ids[0];
      ASSERT_EQ(results[0]->GetData()->Size(), buffer1->Size() + buffer2->Size());
      ASSERT_EQ(memcmp(results[0]->GetData()->Data(), buffer1->Data(), buffer1->Size()),
                0);
      ASSERT_EQ(memcmp(results[0]->GetData()->Data() + buffer1->Size(), buffer2->Data(),
                       buffer2->Size()),
                0);
    }
  }

  // Test submitting a task with both by-value and by-ref args for that actor.
  {
    uint8_t array1[] = {1, 2, 3, 4, 5, 6, 7, 8};
    uint8_t array2[] = {10, 11, 12, 13, 14, 15};

    auto buffer1 = std::make_shared<LocalMemoryBuffer>(array1, sizeof(array1));
    auto buffer2 = std::make_shared<LocalMemoryBuffer>(array2, sizeof(array2));

    ObjectID object_id;
    RAY_CHECK_OK(
        driver.Put(RayObject(buffer1, nullptr, std::vector<rpc::ObjectReference>()), {},
                   &object_id));

    // Create arguments with PassByRef and PassByValue.
    std::vector<std::unique_ptr<TaskArg>> args;
    args.emplace_back(
        new TaskArgByReference(object_id, driver.GetRpcAddress(), /*call_site=*/""));
    args.emplace_back(new TaskArgByValue(std::make_shared<RayObject>(
        buffer2, nullptr, std::vector<rpc::ObjectReference>())));

    TaskOptions options{"", 1, resources};
    RayFunction func(Language::PYTHON, FunctionDescriptorBuilder::BuildPython(
                                           "MergeInputArgsAsOutput", "", "", ""));
    auto return_ids =
        ObjectRefsToIds(driver.SubmitActorTask(actor_id, func, args, options));

    ASSERT_EQ(return_ids.size(), 1);

    std::vector<std::shared_ptr<RayObject>> results;
    RAY_CHECK_OK(driver.Get(return_ids, -1, &results));

    ASSERT_EQ(results.size(), 1);
    ASSERT_EQ(results[0]->GetData()->Size(), buffer1->Size() + buffer2->Size());
    ASSERT_EQ(memcmp(results[0]->GetData()->Data(), buffer1->Data(), buffer1->Size()), 0);
    ASSERT_EQ(memcmp(results[0]->GetData()->Data() + buffer1->Size(), buffer2->Data(),
                     buffer2->Size()),
              0);
  }
}

void CoreWorkerTest::TestActorRestart(
    std::unordered_map<std::string, double> &resources) {
  auto &driver = CoreWorkerProcess::GetCoreWorker();

  // creating actor.
  auto actor_id = CreateActorHelper(resources, 1000);

  // Wait for actor alive event.
  ASSERT_TRUE(WaitForDirectCallActorState(actor_id, true, 30 * 1000 /* 30s */));
  RAY_LOG(INFO) << "actor has been created";

  auto pid = GetActorPid(actor_id, resources);
  RAY_CHECK(pid != -1);

  // Test submitting some tasks with by-value args for that actor.
  {
    const int num_tasks = 100;
    const int task_index_to_kill_worker = (num_tasks + 1) / 2;
    std::vector<std::pair<ObjectID, std::vector<uint8_t>>> all_results;
    for (int i = 0; i < num_tasks; i++) {
      if (i == task_index_to_kill_worker) {
        RAY_LOG(INFO) << "killing worker";
        ASSERT_EQ(KillAllExecutable(GetFileName(TEST_MOCK_WORKER_EXEC_PATH)), 0);

        // Wait for actor restruction event, and then for alive event.
        auto check_actor_restart_func = [this, pid, &actor_id, &resources]() -> bool {
          auto new_pid = GetActorPid(actor_id, resources);
          return new_pid != -1 && new_pid != pid;
        };
        ASSERT_TRUE(WaitForCondition(check_actor_restart_func, 30 * 1000 /* 30s */));

        RAY_LOG(INFO) << "actor has been restarted";
      }

      // wait for actor being restarted.
      auto buffer1 = GenerateRandomBuffer();

      // Create arguments with PassByValue.
      std::vector<std::unique_ptr<TaskArg>> args;
      args.emplace_back(new TaskArgByValue(std::make_shared<RayObject>(
          buffer1, nullptr, std::vector<rpc::ObjectReference>())));

      TaskOptions options{"", 1, resources};
      RayFunction func(Language::PYTHON, FunctionDescriptorBuilder::BuildPython(
                                             "MergeInputArgsAsOutput", "", "", ""));

      auto return_ids =
          ObjectRefsToIds(driver.SubmitActorTask(actor_id, func, args, options));
      ASSERT_EQ(return_ids.size(), 1);
      // Verify if it's expected data.
      std::vector<std::shared_ptr<RayObject>> results;

      RAY_CHECK_OK(driver.Get(return_ids, -1, &results));
      ASSERT_EQ(results[0]->GetData()->Size(), buffer1->Size());
      ASSERT_EQ(*results[0]->GetData(), *buffer1);
    }
  }
}

void CoreWorkerTest::TestActorFailure(
    std::unordered_map<std::string, double> &resources) {
  auto &driver = CoreWorkerProcess::GetCoreWorker();

  // creating actor.
  auto actor_id = CreateActorHelper(resources, 0 /* not reconstructable */);

  // Test submitting some tasks with by-value args for that actor.
  {
    const int num_tasks = 3000;
    const int task_index_to_kill_worker = (num_tasks + 1) / 2;
    std::vector<std::pair<ObjectID, std::shared_ptr<Buffer>>> all_results;
    for (int i = 0; i < num_tasks; i++) {
      if (i == task_index_to_kill_worker) {
        RAY_LOG(INFO) << "killing worker";
        ASSERT_EQ(KillAllExecutable(GetFileName(TEST_MOCK_WORKER_EXEC_PATH)), 0);
      }

      // wait for actor being restarted.
      auto buffer1 = GenerateRandomBuffer();

      // Create arguments with PassByRef and PassByValue.
      std::vector<std::unique_ptr<TaskArg>> args;
      args.emplace_back(new TaskArgByValue(std::make_shared<RayObject>(
          buffer1, nullptr, std::vector<rpc::ObjectReference>())));

      TaskOptions options{"", 1, resources};
      RayFunction func(Language::PYTHON, FunctionDescriptorBuilder::BuildPython(
                                             "MergeInputArgsAsOutput", "", "", ""));

      auto return_ids =
          ObjectRefsToIds(driver.SubmitActorTask(actor_id, func, args, options));

      ASSERT_EQ(return_ids.size(), 1);
      all_results.emplace_back(std::make_pair(return_ids[0], buffer1));
    }

    for (int i = 0; i < num_tasks; i++) {
      const auto &entry = all_results[i];
      std::vector<ObjectID> return_ids;
      return_ids.push_back(entry.first);
      std::vector<std::shared_ptr<RayObject>> results;
      RAY_CHECK_OK(driver.Get(return_ids, -1, &results));
      ASSERT_EQ(results.size(), 1);

      if (results[0]->HasMetadata()) {
        // Verify if this is the desired error.
        std::string meta = std::to_string(static_cast<int>(rpc::ErrorType::ACTOR_DIED));
        ASSERT_TRUE(memcmp(results[0]->GetMetadata()->Data(), meta.data(), meta.size()) ==
                    0);
      } else {
        // Verify if it's expected data.
        ASSERT_EQ(*results[0]->GetData(), *entry.second);
      }
    }
  }
}

class ZeroNodeTest : public CoreWorkerTest {
 public:
  ZeroNodeTest() : CoreWorkerTest(0) {}
};

class SingleNodeTest : public CoreWorkerTest {
 public:
  SingleNodeTest() : CoreWorkerTest(1) {}
};

class TwoNodeTest : public CoreWorkerTest {
 public:
  TwoNodeTest() : CoreWorkerTest(2) {}
};

// Performance batchmark for `PushTaskRequest` creation.
TEST_F(ZeroNodeTest, TestTaskSpecPerf) {
  // Create a dummy actor handle, and then create a number of `TaskSpec`
  // to benchmark performance.
  uint8_t array[] = {1, 2, 3};
  auto buffer = std::make_shared<LocalMemoryBuffer>(array, sizeof(array));
  RayFunction function(Language::PYTHON,
                       FunctionDescriptorBuilder::BuildPython("", "", "", ""));
  std::vector<std::unique_ptr<TaskArg>> args;
  args.emplace_back(new TaskArgByValue(
      std::make_shared<RayObject>(buffer, nullptr, std::vector<rpc::ObjectReference>())));

  std::unordered_map<std::string, double> resources;
  std::string name = "";
  std::string ray_namespace = "";
  rpc::SchedulingStrategy scheduling_strategy;
  scheduling_strategy.mutable_default_scheduling_strategy();
  ActorCreationOptions actor_options{0,
                                     0,
                                     1,
                                     resources,
                                     resources,
                                     {},
                                     /*is_detached=*/false,
                                     name,
                                     ray_namespace,
                                     /*is_asyncio=*/false,
                                     scheduling_strategy};
  const auto job_id = NextJobId();
  ActorHandle actor_handle(ActorID::Of(job_id, TaskID::ForDriverTask(job_id), 1),
                           TaskID::Nil(), rpc::Address(), job_id, ObjectID::FromRandom(),
                           function.GetLanguage(), function.GetFunctionDescriptor(), "",
                           0, "", "");

  // Manually create `num_tasks` task specs, and for each of them create a
  // `PushTaskRequest`, this is to batch performance of TaskSpec
  // creation/copy/destruction.
  int64_t start_ms = current_time_ms();
  const auto num_tasks = 10000 * 10;
  RAY_LOG(INFO) << "start creating " << num_tasks << " PushTaskRequests";
  rpc::Address address;
  for (int i = 0; i < num_tasks; i++) {
    TaskOptions options{"", 1, resources};
    auto num_returns = options.num_returns;

    TaskSpecBuilder builder;
    builder.SetCommonTaskSpec(RandomTaskId(), options.name, function.GetLanguage(),
                              function.GetFunctionDescriptor(), job_id, RandomTaskId(), 0,
                              RandomTaskId(), address, num_returns, resources, resources,
                              "", 0);
    // Set task arguments.
    for (const auto &arg : args) {
      builder.AddArg(*arg);
    }

    actor_handle.SetActorTaskSpec(builder, ObjectID::FromRandom());

    auto task_spec = builder.Build();

    ASSERT_TRUE(task_spec.IsActorTask());
    auto request = std::make_unique<rpc::PushTaskRequest>();
    request->mutable_task_spec()->Swap(&task_spec.GetMutableMessage());
  }
  RAY_LOG(INFO) << "Finish creating " << num_tasks << " PushTaskRequests"
                << ", which takes " << current_time_ms() - start_ms << " ms";
}

TEST_F(SingleNodeTest, TestDirectActorTaskSubmissionPerf) {
  auto &driver = CoreWorkerProcess::GetCoreWorker();
  std::vector<ObjectID> object_ids;
  // Create an actor.
  std::unordered_map<std::string, double> resources;
  auto actor_id = CreateActorHelper(resources,
                                    /*max_restarts=*/0);
  // wait for actor creation finish.
  ASSERT_TRUE(WaitForDirectCallActorState(actor_id, true, 30 * 1000 /* 30s */));
  // Test submitting some tasks with by-value args for that actor.
  int64_t start_ms = current_time_ms();
  const int num_tasks = 100000;
  RAY_LOG(INFO) << "start submitting " << num_tasks << " tasks";
  for (int i = 0; i < num_tasks; i++) {
    // Create arguments with PassByValue.
    std::vector<std::unique_ptr<TaskArg>> args;
    int64_t array[] = {SHOULD_CHECK_MESSAGE_ORDER, i};
    auto buffer = std::make_shared<LocalMemoryBuffer>(reinterpret_cast<uint8_t *>(array),
                                                      sizeof(array));
    args.emplace_back(new TaskArgByValue(std::make_shared<RayObject>(
        buffer, nullptr, std::vector<rpc::ObjectReference>())));

    TaskOptions options{"", 1, resources};
    RayFunction func(Language::PYTHON, FunctionDescriptorBuilder::BuildPython(
                                           "MergeInputArgsAsOutput", "", "", ""));

    auto return_ids =
        ObjectRefsToIds(driver.SubmitActorTask(actor_id, func, args, options));
    ASSERT_EQ(return_ids.size(), 1);
    object_ids.emplace_back(return_ids[0]);
  }
  RAY_LOG(INFO) << "finish submitting " << num_tasks << " tasks"
                << ", which takes " << current_time_ms() - start_ms << " ms";

  for (const auto &object_id : object_ids) {
    std::vector<std::shared_ptr<RayObject>> results;
    RAY_CHECK_OK(driver.Get({object_id}, -1, &results));
    ASSERT_EQ(results.size(), 1);
  }
  RAY_LOG(INFO) << "finish executing " << num_tasks << " tasks"
                << ", which takes " << current_time_ms() - start_ms << " ms";
}

TEST_F(ZeroNodeTest, TestWorkerContext) {
  auto job_id = NextJobId();

  WorkerContext context(WorkerType::WORKER, WorkerID::FromRandom(), job_id);
  ASSERT_TRUE(context.GetCurrentTaskID().IsNil());
  ASSERT_EQ(context.GetNextTaskIndex(), 1);
  ASSERT_EQ(context.GetNextTaskIndex(), 2);
  ASSERT_EQ(context.GetNextPutIndex(), 1);
  ASSERT_EQ(context.GetNextPutIndex(), 2);

  auto thread_func = [&context]() {
    // Verify that task_index, put_index are thread-local.
    ASSERT_EQ(context.GetNextTaskIndex(), 1);
    ASSERT_EQ(context.GetNextPutIndex(), 1);
  };

  std::thread async_thread(thread_func);
  async_thread.join();

  // Verify that these fields are thread-local.
  ASSERT_EQ(context.GetNextTaskIndex(), 3);
  ASSERT_EQ(context.GetNextPutIndex(), 3);

  TaskSpecification task_spec;
  size_t num_returns = 3;
  task_spec.GetMutableMessage().set_job_id(job_id.Binary());
  task_spec.GetMutableMessage().set_num_returns(num_returns);
  context.ResetCurrentTask();
  context.SetCurrentTask(task_spec);
  ASSERT_EQ(context.GetCurrentTaskID(), task_spec.TaskId());

  // Verify that put index doesn't confict with the return object range.
  ASSERT_EQ(context.GetNextPutIndex(), num_returns + 1);
  ASSERT_EQ(context.GetNextPutIndex(), num_returns + 2);
}

TEST_F(ZeroNodeTest, TestActorHandle) {
  // Test actor handle serialization and deserialization round trip.
  JobID job_id = NextJobId();
  ActorHandle original(
      ActorID::Of(job_id, TaskID::ForDriverTask(job_id), 0), TaskID::Nil(),
      rpc::Address(), job_id, ObjectID::FromRandom(), Language::PYTHON,
      FunctionDescriptorBuilder::BuildPython("", "", "", ""), "", 0, "", "");
  std::string output;
  original.Serialize(&output);
  ActorHandle deserialized(output);
  ASSERT_EQ(deserialized.GetActorID(), original.GetActorID());
  ASSERT_EQ(deserialized.ActorLanguage(), original.ActorLanguage());
  ASSERT_EQ(deserialized.ActorCreationTaskFunctionDescriptor(),
            original.ActorCreationTaskFunctionDescriptor());

  // TODO: Test submission from different handles.
}

TEST_F(SingleNodeTest, TestMemoryStoreProvider) {
  std::shared_ptr<CoreWorkerMemoryStore> provider_ptr =
      std::make_shared<CoreWorkerMemoryStore>();

  auto &provider = *provider_ptr;

  uint8_t array1[] = {1, 2, 3, 4, 5, 6, 7, 8};
  uint8_t array2[] = {10, 11, 12, 13, 14, 15};

  std::vector<RayObject> buffers;
  buffers.emplace_back(std::make_shared<LocalMemoryBuffer>(array1, sizeof(array1)),
                       std::make_shared<LocalMemoryBuffer>(array1, sizeof(array1) / 2),
                       std::vector<rpc::ObjectReference>());
  buffers.emplace_back(std::make_shared<LocalMemoryBuffer>(array2, sizeof(array2)),
                       std::make_shared<LocalMemoryBuffer>(array2, sizeof(array2) / 2),
                       std::vector<rpc::ObjectReference>());

  std::vector<ObjectID> ids(buffers.size());
  for (size_t i = 0; i < ids.size(); i++) {
    ids[i] = ObjectID::FromRandom();
    RAY_CHECK(provider.Put(buffers[i], ids[i]));
  }

  absl::flat_hash_set<ObjectID> wait_ids(ids.begin(), ids.end());
  absl::flat_hash_set<ObjectID> wait_results;

  ObjectID nonexistent_id = ObjectID::FromRandom();
  WorkerContext ctx(WorkerType::WORKER, WorkerID::FromRandom(), JobID::Nil());
  wait_ids.insert(nonexistent_id);
  RAY_CHECK_OK(provider.Wait(wait_ids, ids.size() + 1, 100, ctx, &wait_results));
  ASSERT_EQ(wait_results.size(), ids.size());
  ASSERT_TRUE(wait_results.count(nonexistent_id) == 0);

  // Test Wait() where the required `num_objects` is less than size of `wait_ids`.
  wait_results.clear();
  RAY_CHECK_OK(provider.Wait(wait_ids, ids.size(), -1, ctx, &wait_results));
  ASSERT_EQ(wait_results.size(), ids.size());
  ASSERT_TRUE(wait_results.count(nonexistent_id) == 0);

  // Test Get().
  bool got_exception = false;
  absl::flat_hash_map<ObjectID, std::shared_ptr<RayObject>> results;
  absl::flat_hash_set<ObjectID> ids_set(ids.begin(), ids.end());
  RAY_CHECK_OK(provider.Get(ids_set, -1, ctx, &results, &got_exception));

  ASSERT_TRUE(!got_exception);
  ASSERT_EQ(results.size(), ids.size());
  for (size_t i = 0; i < ids.size(); i++) {
    const auto &expected = buffers[i];
    ASSERT_EQ(results[ids[i]]->GetData()->Size(), expected.GetData()->Size());
    ASSERT_EQ(memcmp(results[ids[i]]->GetData()->Data(), expected.GetData()->Data(),
                     expected.GetData()->Size()),
              0);
    ASSERT_EQ(results[ids[i]]->GetMetadata()->Size(), expected.GetMetadata()->Size());
    ASSERT_EQ(memcmp(results[ids[i]]->GetMetadata()->Data(),
                     expected.GetMetadata()->Data(), expected.GetMetadata()->Size()),
              0);
  }

  // Test Delete().
  // clear the reference held.
  results.clear();

  absl::flat_hash_set<ObjectID> plasma_object_ids;
  provider.Delete(ids_set, &plasma_object_ids);
  ASSERT_TRUE(plasma_object_ids.empty());

  std::this_thread::sleep_for(std::chrono::milliseconds(200));
  ASSERT_TRUE(provider.Get(ids_set, 0, ctx, &results, &got_exception).IsTimedOut());
  ASSERT_TRUE(!got_exception);
  ASSERT_EQ(results.size(), 0);

  // Test Wait() with objects which will become ready later.
  std::vector<ObjectID> ready_ids(buffers.size());
  std::vector<ObjectID> unready_ids(buffers.size());
  for (size_t i = 0; i < unready_ids.size(); i++) {
    ready_ids[i] = ObjectID::FromRandom();
    RAY_CHECK(provider.Put(buffers[i], ready_ids[i]));
    unready_ids[i] = ObjectID::FromRandom();
  }

  auto thread_func = [&unready_ids, &provider, &buffers]() {
    std::this_thread::sleep_for(std::chrono::milliseconds(1000));

    for (size_t i = 0; i < unready_ids.size(); i++) {
      RAY_CHECK(provider.Put(buffers[i], unready_ids[i]));
    }
  };

  std::thread async_thread(thread_func);

  wait_ids.clear();
  wait_ids.insert(ready_ids.begin(), ready_ids.end());
  wait_ids.insert(unready_ids.begin(), unready_ids.end());
  wait_results.clear();

  // Check that only the ready ids are returned when timeout ends before thread runs.
  RAY_CHECK_OK(provider.Wait(wait_ids, ready_ids.size() + 1, 100, ctx, &wait_results));
  ASSERT_EQ(ready_ids.size(), wait_results.size());
  for (const auto &ready_id : ready_ids) {
    ASSERT_TRUE(wait_results.find(ready_id) != wait_results.end());
  }
  for (const auto &unready_id : unready_ids) {
    ASSERT_TRUE(wait_results.find(unready_id) == wait_results.end());
  }

  wait_results.clear();
  // Check that enough objects are returned after the thread inserts at least one object.
  RAY_CHECK_OK(provider.Wait(wait_ids, ready_ids.size() + 1, 5000, ctx, &wait_results));
  ASSERT_TRUE(wait_results.size() >= ready_ids.size() + 1);
  for (const auto &ready_id : ready_ids) {
    ASSERT_TRUE(wait_results.find(ready_id) != wait_results.end());
  }

  wait_results.clear();
  // Check that all objects are returned after the thread completes.
  async_thread.join();
  RAY_CHECK_OK(provider.Wait(wait_ids, wait_ids.size(), -1, ctx, &wait_results));
  ASSERT_EQ(wait_results.size(), ready_ids.size() + unready_ids.size());
  for (const auto &ready_id : ready_ids) {
    ASSERT_TRUE(wait_results.find(ready_id) != wait_results.end());
  }
  for (const auto &unready_id : unready_ids) {
    ASSERT_TRUE(wait_results.find(unready_id) != wait_results.end());
  }
}

TEST_F(SingleNodeTest, TestObjectInterface) {
  auto &core_worker = CoreWorkerProcess::GetCoreWorker();

  uint8_t array1[] = {1, 2, 3, 4, 5, 6, 7, 8};
  const size_t array2_size = 200 * 1024;
  uint8_t *array2 = new uint8_t[array2_size];

  std::vector<RayObject> buffers;
  buffers.emplace_back(std::make_shared<LocalMemoryBuffer>(array1, sizeof(array1)),
                       std::make_shared<LocalMemoryBuffer>(array1, sizeof(array1) / 2),
                       std::vector<rpc::ObjectReference>());
  buffers.emplace_back(std::make_shared<LocalMemoryBuffer>(array2, array2_size),
                       std::make_shared<LocalMemoryBuffer>(array2, array2_size / 2),
                       std::vector<rpc::ObjectReference>());

  std::vector<ObjectID> ids(buffers.size());
  for (size_t i = 0; i < ids.size(); i++) {
    RAY_CHECK_OK(core_worker.Put(buffers[i], {}, &ids[i]));
  }

  // Test Get().
  std::vector<std::shared_ptr<RayObject>> results;
  RAY_CHECK_OK(core_worker.Get(ids, -1, &results));
  ASSERT_EQ(results.size(), ids.size());
  for (size_t i = 0; i < ids.size(); i++) {
    ASSERT_EQ(*results[i]->GetData(), *buffers[i].GetData());
    ASSERT_EQ(*results[i]->GetMetadata(), *buffers[i].GetMetadata());
  }

  // Test Wait().
  ObjectID non_existent_id = ObjectID::FromRandom();
  std::vector<ObjectID> all_ids(ids);
  all_ids.push_back(non_existent_id);

  std::vector<bool> wait_results;
  RAY_CHECK_OK(core_worker.Wait(all_ids, 2, -1, &wait_results, true));
  ASSERT_EQ(wait_results.size(), 3);
  ASSERT_EQ(wait_results, std::vector<bool>({true, true, false}));

  RAY_CHECK_OK(core_worker.Wait(all_ids, 3, 100, &wait_results, true));
  ASSERT_EQ(wait_results.size(), 3);
  ASSERT_EQ(wait_results, std::vector<bool>({true, true, false}));

  // Test Delete().
  // clear the reference held by TrackedBuffer.
  results.clear();
  RAY_CHECK_OK(core_worker.Delete(ids, true));

  // Note that Delete() calls RayletClient::FreeObjects and would not
  // wait for objects being deleted, so wait a while for plasma store
  // to process the command.
  std::this_thread::sleep_for(std::chrono::milliseconds(200));
  ASSERT_TRUE(core_worker.Get(ids, 0, &results).ok());
  // Since array2 has been deleted from the plasma store, the Get should
  // return UnreconstructableError for all results.
  ASSERT_EQ(results.size(), 2);
  ASSERT_TRUE(results[0]->IsException());
  ASSERT_TRUE(results[1]->IsException());
}

TEST_F(SingleNodeTest, TestNormalTaskLocal) {
  std::unordered_map<std::string, double> resources;
  TestNormalTask(resources);
}

TEST_F(SingleNodeTest, TestCancelTasks) {
  auto &driver = CoreWorkerProcess::GetCoreWorker();

  // Create two functions, each implementing a while(true) loop.
  RayFunction func1(Language::PYTHON,
                    FunctionDescriptorBuilder::BuildPython("WhileTrueLoop", "", "", ""));
  RayFunction func2(Language::PYTHON,
                    FunctionDescriptorBuilder::BuildPython("WhileTrueLoop", "", "", ""));

  // Create default args and options needed to submit the tasks that encapsulate func1 and
  // func2.
  std::vector<std::unique_ptr<TaskArg>> args;
  TaskOptions options;
  rpc::SchedulingStrategy scheduling_strategy;
  scheduling_strategy.mutable_default_scheduling_strategy();

  // Submit func1. The function should start looping forever.
  auto return_ids1 =
      ObjectRefsToIds(driver.SubmitTask(func1, args, options, /*max_retries=*/0,
                                        /*retry_exceptions=*/false, scheduling_strategy,
                                        /*debugger_breakpoint=*/""));
  ASSERT_EQ(return_ids1.size(), 1);

  // Submit func2. The function should be queued at the worker indefinitely.
  auto return_ids2 =
      ObjectRefsToIds(driver.SubmitTask(func2, args, options, /*max_retries=*/0,
                                        /*retry_exceptions=*/false, scheduling_strategy,
                                        /*debugger_breakpoint=*/""));
  ASSERT_EQ(return_ids2.size(), 1);

  // Cancel func2 by removing it from the worker's queue
  RAY_CHECK_OK(driver.CancelTask(return_ids2[0], true, false));

  // Cancel func1, which is currently running.
  RAY_CHECK_OK(driver.CancelTask(return_ids1[0], true, false));

  // TestNormalTask will get stuck unless both func1 and func2 have been cancelled. Thus,
  // if TestNormalTask succeeds, we know that func2 must have been removed from the
  // worker's queue.
  std::unordered_map<std::string, double> resources;
  TestNormalTask(resources);
}

TEST_F(TwoNodeTest, TestNormalTaskCrossNodes) {
  std::unordered_map<std::string, double> resources;
  resources.emplace("resource1", 1);
  TestNormalTask(resources);
}

TEST_F(SingleNodeTest, TestActorTaskLocal) {
  std::unordered_map<std::string, double> resources;
  TestActorTask(resources);
}

TEST_F(TwoNodeTest, TestActorTaskCrossNodes) {
  std::unordered_map<std::string, double> resources;
  resources.emplace("resource1", 1);
  TestActorTask(resources);
}

TEST_F(SingleNodeTest, TestActorTaskLocalReconstruction) {
  std::unordered_map<std::string, double> resources;
  TestActorRestart(resources);
}

TEST_F(TwoNodeTest, TestActorTaskCrossNodesReconstruction) {
  std::unordered_map<std::string, double> resources;
  resources.emplace("resource1", 1);
  TestActorRestart(resources);
}

TEST_F(SingleNodeTest, TestActorTaskLocalFailure) {
  std::unordered_map<std::string, double> resources;
  TestActorFailure(resources);
}

TEST_F(TwoNodeTest, TestActorTaskCrossNodesFailure) {
  std::unordered_map<std::string, double> resources;
  resources.emplace("resource1", 1);
  TestActorFailure(resources);
}

TEST(TestOverrideRuntimeEnv, TestOverrideEnvVars) {
  rpc::RuntimeEnv child;
  auto parent = std::make_shared<rpc::RuntimeEnv>();
  // child {"a": "b"}, parent {}, expected {"a": "b"}
  (*child.mutable_env_vars())["a"] = "b";
  auto result = CoreWorker::OverrideRuntimeEnv(child, parent);
  ASSERT_EQ(result.env_vars().size(), 1);
  ASSERT_EQ(result.env_vars().count("a"), 1);
  ASSERT_EQ(result.env_vars().at("a"), "b");
  child.clear_env_vars();
  parent->clear_env_vars();
  // child {}, parent {"a": "b"}, expected {"a": "b"}
  (*(parent->mutable_env_vars()))["a"] = "b";
  result = CoreWorker::OverrideRuntimeEnv(child, parent);
  ASSERT_EQ(result.env_vars().size(), 1);
  ASSERT_EQ(result.env_vars().count("a"), 1);
  ASSERT_EQ(result.env_vars().at("a"), "b");
  child.clear_env_vars();
  parent->clear_env_vars();
  // child {"a": "b"}, parent {"a": "d"}, expected {"a": "b"}
  (*child.mutable_env_vars())["a"] = "b";
  (*(parent->mutable_env_vars()))["a"] = "d";
  result = CoreWorker::OverrideRuntimeEnv(child, parent);
  ASSERT_EQ(result.env_vars().size(), 1);
  ASSERT_EQ(result.env_vars().count("a"), 1);
  ASSERT_EQ(result.env_vars().at("a"), "b");
  child.clear_env_vars();
  parent->clear_env_vars();
  // child {"a": "b"}, parent {"c": "d"}, expected {"a": "b", "c": "d"}
  (*child.mutable_env_vars())["a"] = "b";
  (*(parent->mutable_env_vars()))["c"] = "d";
  result = CoreWorker::OverrideRuntimeEnv(child, parent);
  ASSERT_EQ(result.env_vars().size(), 2);
  ASSERT_EQ(result.env_vars().count("a"), 1);
  ASSERT_EQ(result.env_vars().at("a"), "b");
  ASSERT_EQ(result.env_vars().count("c"), 1);
  ASSERT_EQ(result.env_vars().at("c"), "d");
  child.clear_env_vars();
  parent->clear_env_vars();
  // child {"a": "b"}, parent {"a": "e", "c": "d"}, expected {"a": "b", "c": "d"}
  (*child.mutable_env_vars())["a"] = "b";
  (*(parent->mutable_env_vars()))["a"] = "e";
  (*(parent->mutable_env_vars()))["c"] = "d";
  result = CoreWorker::OverrideRuntimeEnv(child, parent);
  ASSERT_EQ(result.env_vars().size(), 2);
  ASSERT_EQ(result.env_vars().count("a"), 1);
  ASSERT_EQ(result.env_vars().at("a"), "b");
  ASSERT_EQ(result.env_vars().count("c"), 1);
  ASSERT_EQ(result.env_vars().at("c"), "d");
  child.clear_env_vars();
  parent->clear_env_vars();
}

TEST(TestOverrideRuntimeEnv, TestPyModulesInherit) {
  rpc::RuntimeEnv child;
  auto parent = std::make_shared<rpc::RuntimeEnv>();
  parent->mutable_py_modules()->Add("s3://456");
  parent->mutable_uris()->mutable_py_modules_uris()->Add("s3://456");
  auto result = CoreWorker::OverrideRuntimeEnv(child, parent);
  ASSERT_EQ(result.py_modules().size(), 1);
  ASSERT_EQ(result.py_modules()[0], "s3://456");
  ASSERT_EQ(result.uris().py_modules_uris().size(), 1);
  ASSERT_EQ(result.uris().py_modules_uris()[0], "s3://456");
}

TEST(TestOverrideRuntimeEnv, TestOverridePyModules) {
  rpc::RuntimeEnv child;
  auto parent = std::make_shared<rpc::RuntimeEnv>();
  child.mutable_py_modules()->Add("s3://123");
  child.mutable_uris()->mutable_py_modules_uris()->Add("s3://123");
  parent->mutable_py_modules()->Add("s3://456");
  parent->mutable_py_modules()->Add("s3://789");
  parent->mutable_uris()->mutable_py_modules_uris()->Add("s3://456");
  parent->mutable_uris()->mutable_py_modules_uris()->Add("s3://789");
  auto result = CoreWorker::OverrideRuntimeEnv(child, parent);
  ASSERT_EQ(result.py_modules().size(), 1);
  ASSERT_EQ(result.py_modules()[0], "s3://123");
  ASSERT_EQ(result.uris().py_modules_uris().size(), 1);
  ASSERT_EQ(result.uris().py_modules_uris()[0], "s3://123");
}

TEST(TestOverrideRuntimeEnv, TestWorkingDirInherit) {
  rpc::RuntimeEnv child;
  auto parent = std::make_shared<rpc::RuntimeEnv>();
  parent->set_working_dir("uri://abc");
  auto result = CoreWorker::OverrideRuntimeEnv(child, parent);
  ASSERT_EQ(result.working_dir(), "uri://abc");
}

TEST(TestOverrideRuntimeEnv, TestWorkingDirOverride) {
  rpc::RuntimeEnv child;
  auto parent = std::make_shared<rpc::RuntimeEnv>();
  child.set_working_dir("uri://abc");
  parent->set_working_dir("uri://def");
  auto result = CoreWorker::OverrideRuntimeEnv(child, parent);
  ASSERT_EQ(result.working_dir(), "uri://abc");
}

TEST(TestOverrideRuntimeEnv, TestCondaInherit) {
  rpc::RuntimeEnv child;
  auto parent = std::make_shared<rpc::RuntimeEnv>();
  child.mutable_uris()->set_working_dir_uri("gcs://abc");
  parent->mutable_uris()->set_working_dir_uri("gcs://def");
  parent->mutable_uris()->set_conda_uri("conda://456");
  parent->mutable_conda_runtime_env()->set_conda_env_name("my-env-name");
  auto result = CoreWorker::OverrideRuntimeEnv(child, parent);
  ASSERT_EQ(result.uris().working_dir_uri(), "gcs://abc");
  ASSERT_EQ(result.uris().conda_uri(), "conda://456");
  ASSERT_TRUE(result.has_conda_runtime_env());
  ASSERT_TRUE(result.conda_runtime_env().has_conda_env_name());
  ASSERT_EQ(result.conda_runtime_env().conda_env_name(), "my-env-name");
}

TEST(TestOverrideRuntimeEnv, TestCondaOverride) {
  rpc::RuntimeEnv child;
  auto parent = std::make_shared<rpc::RuntimeEnv>();
  child.mutable_uris()->set_conda_uri("conda://123");
  child.mutable_conda_runtime_env()->set_conda_env_name("my-env-name-123");
  parent->mutable_uris()->set_conda_uri("conda://456");
  parent->mutable_conda_runtime_env()->set_conda_env_name("my-env-name-456");
  parent->mutable_uris()->set_working_dir_uri("gcs://def");
  auto result = CoreWorker::OverrideRuntimeEnv(child, parent);
  ASSERT_EQ(result.uris().conda_uri(), "conda://123");
  ASSERT_TRUE(result.has_conda_runtime_env());
  ASSERT_TRUE(result.conda_runtime_env().has_conda_env_name());
  ASSERT_EQ(result.conda_runtime_env().conda_env_name(), "my-env-name-123");
  ASSERT_EQ(result.uris().working_dir_uri(), "gcs://def");
}

}  // namespace core
}  // namespace ray

int main(int argc, char **argv) {
  ::testing::InitGoogleTest(&argc, argv);
  RAY_CHECK(argc == 6);
  ray::TEST_RAYLET_EXEC_PATH = std::string(argv[1]);

  auto seed = std::chrono::high_resolution_clock::now().time_since_epoch().count();
  std::mt19937 gen(seed);
  std::uniform_int_distribution<int> random_gen{2000, 2009};
  // Use random port to avoid port conflicts between UTs.
  node_manager_port = random_gen(gen);
  ray::TEST_MOCK_WORKER_EXEC_PATH = std::string(argv[2]);
  ray::TEST_GCS_SERVER_EXEC_PATH = std::string(argv[3]);

  ray::TEST_REDIS_CLIENT_EXEC_PATH = std::string(argv[4]);
  ray::TEST_REDIS_SERVER_EXEC_PATH = std::string(argv[5]);
  return RUN_ALL_TESTS();
}
=======
// Copyright 2017 The Ray Authors.
//
// Licensed under the Apache License, Version 2.0 (the "License");
// you may not use this file except in compliance with the License.
// You may obtain a copy of the License at
//
//  http://www.apache.org/licenses/LICENSE-2.0
//
// Unless required by applicable law or agreed to in writing, software
// distributed under the License is distributed on an "AS IS" BASIS,
// WITHOUT WARRANTIES OR CONDITIONS OF ANY KIND, either express or implied.
// See the License for the specific language governing permissions and
// limitations under the License.

#include "ray/core_worker/core_worker.h"

#include <boost/asio.hpp>
#include <boost/asio/error.hpp>
#include <boost/bind/bind.hpp>
#include <thread>

#include "absl/container/flat_hash_map.h"
#include "absl/container/flat_hash_set.h"
#include "gmock/gmock.h"
#include "gtest/gtest.h"
#include "hiredis/async.h"
#include "hiredis/hiredis.h"
#include "ray/common/buffer.h"
#include "ray/common/common_protocol.h"
#include "ray/common/ray_object.h"
#include "ray/common/task/task_spec.h"
#include "ray/common/test_util.h"
#include "ray/core_worker/context.h"
#include "ray/core_worker/store_provider/memory_store/memory_store.h"
#include "ray/core_worker/transport/direct_actor_transport.h"
#include "ray/raylet_client/raylet_client.h"
#include "ray/util/filesystem.h"
#include "src/ray/protobuf/core_worker.pb.h"
#include "src/ray/protobuf/gcs.pb.h"

namespace {

int node_manager_port = 0;

}  // namespace

namespace ray {
namespace core {

static void flushall_redis(void) {
  redisContext *context = redisConnect("127.0.0.1", 6379);
  freeReplyObject(redisCommand(context, "FLUSHALL"));
  freeReplyObject(redisCommand(context, "SET NumRedisShards 1"));
  freeReplyObject(redisCommand(context, "LPUSH RedisShards 127.0.0.1:6380"));
  redisFree(context);
}

ActorID CreateActorHelper(std::unordered_map<std::string, double> &resources,
                          int64_t max_restarts) {
  uint8_t array[] = {1, 2, 3};
  auto buffer = std::make_shared<LocalMemoryBuffer>(array, sizeof(array));

  RayFunction func(Language::PYTHON, FunctionDescriptorBuilder::BuildPython(
                                         "actor creation task", "", "", ""));
  std::vector<std::unique_ptr<TaskArg>> args;
  args.emplace_back(new TaskArgByValue(
      std::make_shared<RayObject>(buffer, nullptr, std::vector<rpc::ObjectReference>())));

  std::string name = "";
  std::string ray_namespace = "";
  rpc::SchedulingStrategy scheduling_strategy;
  scheduling_strategy.mutable_default_scheduling_strategy();
  ActorCreationOptions actor_options{max_restarts,
                                     /*max_task_retries=*/0,
                                     /*max_concurrency*/ 1,
                                     resources,
                                     resources,
                                     {},
                                     /*is_detached=*/std::make_optional<bool>(false),
                                     name,
                                     ray_namespace,
                                     /*is_asyncio=*/false,
                                     scheduling_strategy};

  // Create an actor.
  ActorID actor_id;
  RAY_CHECK_OK(CoreWorkerProcess::GetCoreWorker().CreateActor(
      func, args, actor_options, /*extension_data*/ "", &actor_id));
  return actor_id;
}

std::string MetadataToString(std::shared_ptr<RayObject> obj) {
  auto metadata = obj->GetMetadata();
  return std::string(reinterpret_cast<const char *>(metadata->Data()), metadata->Size());
}

class CoreWorkerTest : public ::testing::Test {
 public:
  CoreWorkerTest(int num_nodes)
      : num_nodes_(num_nodes), gcs_options_("127.0.0.1", 6379, "") {
    TestSetupUtil::StartUpRedisServers(std::vector<int>{6379, 6380});

    // flush redis first.
    flushall_redis();

    RAY_CHECK(num_nodes >= 0);
    if (num_nodes > 0) {
      raylet_socket_names_.resize(num_nodes);
      raylet_store_socket_names_.resize(num_nodes);
    }

    // start gcs server
    gcs_server_socket_name_ = TestSetupUtil::StartGcsServer("127.0.0.1");

    // start raylet on each node. Assign each node with different resources so that
    // a task can be scheduled to the desired node.
    for (int i = 0; i < num_nodes; i++) {
      raylet_socket_names_[i] =
          TestSetupUtil::StartRaylet("127.0.0.1", node_manager_port + i, "127.0.0.1",
                                     "\"CPU,4.0,resource" + std::to_string(i) + ",10\"",
                                     &raylet_store_socket_names_[i]);
    }
  }

  ~CoreWorkerTest() {
    for (const auto &raylet_socket_name : raylet_socket_names_) {
      TestSetupUtil::StopRaylet(raylet_socket_name);
    }

    if (!gcs_server_socket_name_.empty()) {
      TestSetupUtil::StopGcsServer(gcs_server_socket_name_);
    }

    TestSetupUtil::ShutDownRedisServers();
  }

  JobID NextJobId() const {
    static uint32_t job_counter = 1;
    return JobID::FromInt(job_counter++);
  }

  void SetUp() {
    if (num_nodes_ > 0) {
      CoreWorkerOptions options;
      options.worker_type = WorkerType::DRIVER;
      options.language = Language::PYTHON;
      options.store_socket = raylet_store_socket_names_[0];
      options.raylet_socket = raylet_socket_names_[0];
      options.job_id = NextJobId();
      options.gcs_options = gcs_options_;
      options.enable_logging = true;
      options.install_failure_signal_handler = true;
      options.node_ip_address = "127.0.0.1";
      options.node_manager_port = node_manager_port;
      options.raylet_ip_address = "127.0.0.1";
      options.driver_name = "core_worker_test";
      options.num_workers = 1;
      options.metrics_agent_port = -1;
      CoreWorkerProcess::Initialize(options);
    }
  }

  void TearDown() {
    if (num_nodes_ > 0) {
      CoreWorkerProcess::Shutdown();
    }
  }

  // Test normal tasks.
  void TestNormalTask(std::unordered_map<std::string, double> &resources);

  // Test actor tasks.
  void TestActorTask(std::unordered_map<std::string, double> &resources);

  // Test actor failure case, verify that the tasks would either succeed or
  // fail with exceptions, in that case the return objects fetched from `Get`
  // contain errors.
  void TestActorFailure(std::unordered_map<std::string, double> &resources);

  // Test actor failover case. Verify that actor can be reconstructed successfully,
  // and as long as we wait for actor reconstruction before submitting new tasks,
  // it is guaranteed that all tasks are successfully completed.
  void TestActorRestart(std::unordered_map<std::string, double> &resources);

 protected:
  bool WaitForDirectCallActorState(const ActorID &actor_id, bool wait_alive,
                                   int timeout_ms);

  // Get the pid for the worker process that runs the actor.
  int GetActorPid(const ActorID &actor_id,
                  std::unordered_map<std::string, double> &resources);

  int num_nodes_;
  std::vector<std::string> raylet_socket_names_;
  std::vector<std::string> raylet_store_socket_names_;
  gcs::GcsClientOptions gcs_options_;
  std::string gcs_server_socket_name_;
};

bool CoreWorkerTest::WaitForDirectCallActorState(const ActorID &actor_id, bool wait_alive,
                                                 int timeout_ms) {
  auto condition_func = [actor_id, wait_alive]() -> bool {
    bool actor_alive =
        CoreWorkerProcess::GetCoreWorker().direct_actor_submitter_->IsActorAlive(
            actor_id);
    return wait_alive ? actor_alive : !actor_alive;
  };

  return WaitForCondition(condition_func, timeout_ms);
}

int CoreWorkerTest::GetActorPid(const ActorID &actor_id,
                                std::unordered_map<std::string, double> &resources) {
  std::vector<std::unique_ptr<TaskArg>> args;
  TaskOptions options{"", 1, resources};
  RayFunction func{Language::PYTHON,
                   FunctionDescriptorBuilder::BuildPython("GetWorkerPid", "", "", "")};

  auto return_ids = ObjectRefsToIds(CoreWorkerProcess::GetCoreWorker()
                                        .SubmitActorTask(actor_id, func, args, options)
                                        .value());

  std::vector<std::shared_ptr<RayObject>> results;
  RAY_CHECK_OK(CoreWorkerProcess::GetCoreWorker().Get(return_ids, -1, &results));

  if (nullptr == results[0]->GetData()) {
    // If failed to get actor process pid, return -1
    return -1;
  }

  auto data = reinterpret_cast<char *>(results[0]->GetData()->Data());
  std::string pid_string(data, results[0]->GetData()->Size());
  return std::stoi(pid_string);
}

void CoreWorkerTest::TestNormalTask(std::unordered_map<std::string, double> &resources) {
  auto &driver = CoreWorkerProcess::GetCoreWorker();

  // Test for tasks with by-value and by-ref args.
  {
    const int num_tasks = 100;
    for (int i = 0; i < num_tasks; i++) {
      auto buffer1 = GenerateRandomBuffer();
      auto buffer2 = GenerateRandomBuffer();

      ObjectID object_id;
      RAY_CHECK_OK(
          driver.Put(RayObject(buffer2, nullptr, std::vector<rpc::ObjectReference>()), {},
                     &object_id));

      std::vector<std::unique_ptr<TaskArg>> args;
      args.emplace_back(new TaskArgByValue(std::make_shared<RayObject>(
          buffer1, nullptr, std::vector<rpc::ObjectReference>())));
      args.emplace_back(
          new TaskArgByReference(object_id, driver.GetRpcAddress(), /*call_site=*/""));

      RayFunction func(Language::PYTHON, FunctionDescriptorBuilder::BuildPython(
                                             "MergeInputArgsAsOutput", "", "", ""));
      TaskOptions options;
      rpc::SchedulingStrategy scheduling_strategy;
      scheduling_strategy.mutable_default_scheduling_strategy();
      auto return_refs =
          driver.SubmitTask(func, args, options, /*max_retries=*/0,
                            /*retry_exceptions=*/false, scheduling_strategy,
                            /*debugger_breakpoint=*/"");
      auto return_ids = ObjectRefsToIds(return_refs);

      ASSERT_EQ(return_ids.size(), 1);

      std::vector<std::shared_ptr<RayObject>> results;
      RAY_CHECK_OK(driver.Get(return_ids, -1, &results));

      ASSERT_EQ(results.size(), 1);
      ASSERT_EQ(results[0]->GetData()->Size(), buffer1->Size() + buffer2->Size());
      ASSERT_EQ(memcmp(results[0]->GetData()->Data(), buffer1->Data(), buffer1->Size()),
                0);
      ASSERT_EQ(memcmp(results[0]->GetData()->Data() + buffer1->Size(), buffer2->Data(),
                       buffer2->Size()),
                0);
    }
  }
}

void CoreWorkerTest::TestActorTask(std::unordered_map<std::string, double> &resources) {
  auto &driver = CoreWorkerProcess::GetCoreWorker();

  auto actor_id = CreateActorHelper(resources, 1000);

  // Test submitting some tasks with by-value args for that actor.
  {
    const int num_tasks = 100;
    for (int i = 0; i < num_tasks; i++) {
      auto buffer1 = GenerateRandomBuffer();
      auto buffer2 = GenerateRandomBuffer();

      // Create arguments with PassByRef and PassByValue.
      std::vector<std::unique_ptr<TaskArg>> args;
      args.emplace_back(new TaskArgByValue(std::make_shared<RayObject>(
          buffer1, nullptr, std::vector<rpc::ObjectReference>())));
      args.emplace_back(new TaskArgByValue(std::make_shared<RayObject>(
          buffer2, nullptr, std::vector<rpc::ObjectReference>())));

      TaskOptions options{"", 1, resources};
      RayFunction func(Language::PYTHON, FunctionDescriptorBuilder::BuildPython(
                                             "MergeInputArgsAsOutput", "", "", ""));

      auto return_ids =
          ObjectRefsToIds(driver.SubmitActorTask(actor_id, func, args, options).value());
      ASSERT_EQ(return_ids.size(), 1);

      std::vector<std::shared_ptr<RayObject>> results;
      RAY_CHECK_OK(driver.Get(return_ids, -1, &results));

      ASSERT_EQ(results.size(), 1);
      ASSERT_TRUE(!results[0]->HasMetadata())
          << "metadata: " << MetadataToString(results[0])
          << ", object ID: " << return_ids[0];
      ASSERT_EQ(results[0]->GetData()->Size(), buffer1->Size() + buffer2->Size());
      ASSERT_EQ(memcmp(results[0]->GetData()->Data(), buffer1->Data(), buffer1->Size()),
                0);
      ASSERT_EQ(memcmp(results[0]->GetData()->Data() + buffer1->Size(), buffer2->Data(),
                       buffer2->Size()),
                0);
    }
  }

  // Test submitting a task with both by-value and by-ref args for that actor.
  {
    uint8_t array1[] = {1, 2, 3, 4, 5, 6, 7, 8};
    uint8_t array2[] = {10, 11, 12, 13, 14, 15};

    auto buffer1 = std::make_shared<LocalMemoryBuffer>(array1, sizeof(array1));
    auto buffer2 = std::make_shared<LocalMemoryBuffer>(array2, sizeof(array2));

    ObjectID object_id;
    RAY_CHECK_OK(
        driver.Put(RayObject(buffer1, nullptr, std::vector<rpc::ObjectReference>()), {},
                   &object_id));

    // Create arguments with PassByRef and PassByValue.
    std::vector<std::unique_ptr<TaskArg>> args;
    args.emplace_back(
        new TaskArgByReference(object_id, driver.GetRpcAddress(), /*call_site=*/""));
    args.emplace_back(new TaskArgByValue(std::make_shared<RayObject>(
        buffer2, nullptr, std::vector<rpc::ObjectReference>())));

    TaskOptions options{"", 1, resources};
    RayFunction func(Language::PYTHON, FunctionDescriptorBuilder::BuildPython(
                                           "MergeInputArgsAsOutput", "", "", ""));
    auto return_ids =
        ObjectRefsToIds(driver.SubmitActorTask(actor_id, func, args, options).value());

    ASSERT_EQ(return_ids.size(), 1);

    std::vector<std::shared_ptr<RayObject>> results;
    RAY_CHECK_OK(driver.Get(return_ids, -1, &results));

    ASSERT_EQ(results.size(), 1);
    ASSERT_EQ(results[0]->GetData()->Size(), buffer1->Size() + buffer2->Size());
    ASSERT_EQ(memcmp(results[0]->GetData()->Data(), buffer1->Data(), buffer1->Size()), 0);
    ASSERT_EQ(memcmp(results[0]->GetData()->Data() + buffer1->Size(), buffer2->Data(),
                     buffer2->Size()),
              0);
  }
}

void CoreWorkerTest::TestActorRestart(
    std::unordered_map<std::string, double> &resources) {
  auto &driver = CoreWorkerProcess::GetCoreWorker();

  // creating actor.
  auto actor_id = CreateActorHelper(resources, 1000);

  // Wait for actor alive event.
  ASSERT_TRUE(WaitForDirectCallActorState(actor_id, true, 30 * 1000 /* 30s */));
  RAY_LOG(INFO) << "actor has been created";

  auto pid = GetActorPid(actor_id, resources);
  RAY_CHECK(pid != -1);

  // Test submitting some tasks with by-value args for that actor.
  {
    const int num_tasks = 100;
    const int task_index_to_kill_worker = (num_tasks + 1) / 2;
    std::vector<std::pair<ObjectID, std::vector<uint8_t>>> all_results;
    for (int i = 0; i < num_tasks; i++) {
      if (i == task_index_to_kill_worker) {
        RAY_LOG(INFO) << "killing worker";
        ASSERT_EQ(KillAllExecutable(GetFileName(TEST_MOCK_WORKER_EXEC_PATH)), 0);

        // Wait for actor restruction event, and then for alive event.
        auto check_actor_restart_func = [this, pid, &actor_id, &resources]() -> bool {
          auto new_pid = GetActorPid(actor_id, resources);
          return new_pid != -1 && new_pid != pid;
        };
        ASSERT_TRUE(WaitForCondition(check_actor_restart_func, 30 * 1000 /* 30s */));

        RAY_LOG(INFO) << "actor has been restarted";
      }

      // wait for actor being restarted.
      auto buffer1 = GenerateRandomBuffer();

      // Create arguments with PassByValue.
      std::vector<std::unique_ptr<TaskArg>> args;
      args.emplace_back(new TaskArgByValue(std::make_shared<RayObject>(
          buffer1, nullptr, std::vector<rpc::ObjectReference>())));

      TaskOptions options{"", 1, resources};
      RayFunction func(Language::PYTHON, FunctionDescriptorBuilder::BuildPython(
                                             "MergeInputArgsAsOutput", "", "", ""));

      auto return_ids =
          ObjectRefsToIds(driver.SubmitActorTask(actor_id, func, args, options).value());
      ASSERT_EQ(return_ids.size(), 1);
      // Verify if it's expected data.
      std::vector<std::shared_ptr<RayObject>> results;

      RAY_CHECK_OK(driver.Get(return_ids, -1, &results));
      ASSERT_EQ(results[0]->GetData()->Size(), buffer1->Size());
      ASSERT_EQ(*results[0]->GetData(), *buffer1);
    }
  }
}

void CoreWorkerTest::TestActorFailure(
    std::unordered_map<std::string, double> &resources) {
  auto &driver = CoreWorkerProcess::GetCoreWorker();

  // creating actor.
  auto actor_id = CreateActorHelper(resources, 0 /* not reconstructable */);

  // Test submitting some tasks with by-value args for that actor.
  {
    const int num_tasks = 3000;
    const int task_index_to_kill_worker = (num_tasks + 1) / 2;
    std::vector<std::pair<ObjectID, std::shared_ptr<Buffer>>> all_results;
    for (int i = 0; i < num_tasks; i++) {
      if (i == task_index_to_kill_worker) {
        RAY_LOG(INFO) << "killing worker";
        ASSERT_EQ(KillAllExecutable(GetFileName(TEST_MOCK_WORKER_EXEC_PATH)), 0);
      }

      // wait for actor being restarted.
      auto buffer1 = GenerateRandomBuffer();

      // Create arguments with PassByRef and PassByValue.
      std::vector<std::unique_ptr<TaskArg>> args;
      args.emplace_back(new TaskArgByValue(std::make_shared<RayObject>(
          buffer1, nullptr, std::vector<rpc::ObjectReference>())));

      TaskOptions options{"", 1, resources};
      RayFunction func(Language::PYTHON, FunctionDescriptorBuilder::BuildPython(
                                             "MergeInputArgsAsOutput", "", "", ""));

      auto return_ids =
          ObjectRefsToIds(driver.SubmitActorTask(actor_id, func, args, options).value());

      ASSERT_EQ(return_ids.size(), 1);
      all_results.emplace_back(std::make_pair(return_ids[0], buffer1));
    }

    for (int i = 0; i < num_tasks; i++) {
      const auto &entry = all_results[i];
      std::vector<ObjectID> return_ids;
      return_ids.push_back(entry.first);
      std::vector<std::shared_ptr<RayObject>> results;
      RAY_CHECK_OK(driver.Get(return_ids, -1, &results));
      ASSERT_EQ(results.size(), 1);

      if (results[0]->HasMetadata()) {
        // Verify if this is the desired error.
        std::string meta = std::to_string(static_cast<int>(rpc::ErrorType::ACTOR_DIED));
        ASSERT_TRUE(memcmp(results[0]->GetMetadata()->Data(), meta.data(), meta.size()) ==
                    0);
      } else {
        // Verify if it's expected data.
        ASSERT_EQ(*results[0]->GetData(), *entry.second);
      }
    }
  }
}

class ZeroNodeTest : public CoreWorkerTest {
 public:
  ZeroNodeTest() : CoreWorkerTest(0) {}
};

class SingleNodeTest : public CoreWorkerTest {
 public:
  SingleNodeTest() : CoreWorkerTest(1) {}
};

class TwoNodeTest : public CoreWorkerTest {
 public:
  TwoNodeTest() : CoreWorkerTest(2) {}
};

// Performance batchmark for `PushTaskRequest` creation.
TEST_F(ZeroNodeTest, TestTaskSpecPerf) {
  // Create a dummy actor handle, and then create a number of `TaskSpec`
  // to benchmark performance.
  uint8_t array[] = {1, 2, 3};
  auto buffer = std::make_shared<LocalMemoryBuffer>(array, sizeof(array));
  RayFunction function(Language::PYTHON,
                       FunctionDescriptorBuilder::BuildPython("", "", "", ""));
  std::vector<std::unique_ptr<TaskArg>> args;
  args.emplace_back(new TaskArgByValue(
      std::make_shared<RayObject>(buffer, nullptr, std::vector<rpc::ObjectReference>())));

  std::unordered_map<std::string, double> resources;
  std::string name = "";
  std::string ray_namespace = "";
  rpc::SchedulingStrategy scheduling_strategy;
  scheduling_strategy.mutable_default_scheduling_strategy();
  ActorCreationOptions actor_options{0,
                                     0,
                                     1,
                                     resources,
                                     resources,
                                     {},
                                     /*is_detached=*/std::make_optional<bool>(false),
                                     name,
                                     ray_namespace,
                                     /*is_asyncio=*/false,
                                     scheduling_strategy};
  const auto job_id = NextJobId();
  ActorHandle actor_handle(ActorID::Of(job_id, TaskID::ForDriverTask(job_id), 1),
                           TaskID::Nil(), rpc::Address(), job_id, ObjectID::FromRandom(),
                           function.GetLanguage(), function.GetFunctionDescriptor(), "",
                           0, "", "", -1);

  // Manually create `num_tasks` task specs, and for each of them create a
  // `PushTaskRequest`, this is to batch performance of TaskSpec
  // creation/copy/destruction.
  int64_t start_ms = current_time_ms();
  const auto num_tasks = 10000 * 10;
  RAY_LOG(INFO) << "start creating " << num_tasks << " PushTaskRequests";
  rpc::Address address;
  for (int i = 0; i < num_tasks; i++) {
    TaskOptions options{"", 1, resources};
    auto num_returns = options.num_returns;

    TaskSpecBuilder builder;
    builder.SetCommonTaskSpec(RandomTaskId(), options.name, function.GetLanguage(),
                              function.GetFunctionDescriptor(), job_id, RandomTaskId(), 0,
                              RandomTaskId(), address, num_returns, resources, resources,
                              "", 0);
    // Set task arguments.
    for (const auto &arg : args) {
      builder.AddArg(*arg);
    }

    actor_handle.SetActorTaskSpec(builder, ObjectID::FromRandom());

    auto task_spec = builder.Build();

    ASSERT_TRUE(task_spec.IsActorTask());
    auto request = std::make_unique<rpc::PushTaskRequest>();
    request->mutable_task_spec()->Swap(&task_spec.GetMutableMessage());
  }
  RAY_LOG(INFO) << "Finish creating " << num_tasks << " PushTaskRequests"
                << ", which takes " << current_time_ms() - start_ms << " ms";
}

TEST_F(SingleNodeTest, TestDirectActorTaskSubmissionPerf) {
  auto &driver = CoreWorkerProcess::GetCoreWorker();
  std::vector<ObjectID> object_ids;
  // Create an actor.
  std::unordered_map<std::string, double> resources;
  auto actor_id = CreateActorHelper(resources,
                                    /*max_restarts=*/0);
  // wait for actor creation finish.
  ASSERT_TRUE(WaitForDirectCallActorState(actor_id, true, 30 * 1000 /* 30s */));
  // Test submitting some tasks with by-value args for that actor.
  int64_t start_ms = current_time_ms();
  const int num_tasks = 100000;
  RAY_LOG(INFO) << "start submitting " << num_tasks << " tasks";
  for (int i = 0; i < num_tasks; i++) {
    // Create arguments with PassByValue.
    std::vector<std::unique_ptr<TaskArg>> args;
    int64_t array[] = {SHOULD_CHECK_MESSAGE_ORDER, i};
    auto buffer = std::make_shared<LocalMemoryBuffer>(reinterpret_cast<uint8_t *>(array),
                                                      sizeof(array));
    args.emplace_back(new TaskArgByValue(std::make_shared<RayObject>(
        buffer, nullptr, std::vector<rpc::ObjectReference>())));

    TaskOptions options{"", 1, resources};
    RayFunction func(Language::PYTHON, FunctionDescriptorBuilder::BuildPython(
                                           "MergeInputArgsAsOutput", "", "", ""));

    auto return_ids =
        ObjectRefsToIds(driver.SubmitActorTask(actor_id, func, args, options).value());
    ASSERT_EQ(return_ids.size(), 1);
    object_ids.emplace_back(return_ids[0]);
  }
  RAY_LOG(INFO) << "finish submitting " << num_tasks << " tasks"
                << ", which takes " << current_time_ms() - start_ms << " ms";

  for (const auto &object_id : object_ids) {
    std::vector<std::shared_ptr<RayObject>> results;
    RAY_CHECK_OK(driver.Get({object_id}, -1, &results));
    ASSERT_EQ(results.size(), 1);
  }
  RAY_LOG(INFO) << "finish executing " << num_tasks << " tasks"
                << ", which takes " << current_time_ms() - start_ms << " ms";
}

TEST_F(ZeroNodeTest, TestWorkerContext) {
  auto job_id = NextJobId();

  WorkerContext context(WorkerType::WORKER, WorkerID::FromRandom(), job_id);
  ASSERT_TRUE(context.GetCurrentTaskID().IsNil());
  ASSERT_EQ(context.GetNextTaskIndex(), 1);
  ASSERT_EQ(context.GetNextTaskIndex(), 2);
  ASSERT_EQ(context.GetNextPutIndex(), 1);
  ASSERT_EQ(context.GetNextPutIndex(), 2);

  auto thread_func = [&context]() {
    // Verify that task_index, put_index are thread-local.
    ASSERT_EQ(context.GetNextTaskIndex(), 1);
    ASSERT_EQ(context.GetNextPutIndex(), 1);
  };

  std::thread async_thread(thread_func);
  async_thread.join();

  // Verify that these fields are thread-local.
  ASSERT_EQ(context.GetNextTaskIndex(), 3);
  ASSERT_EQ(context.GetNextPutIndex(), 3);

  TaskSpecification task_spec;
  size_t num_returns = 3;
  task_spec.GetMutableMessage().set_job_id(job_id.Binary());
  task_spec.GetMutableMessage().set_num_returns(num_returns);
  context.ResetCurrentTask();
  context.SetCurrentTask(task_spec);
  ASSERT_EQ(context.GetCurrentTaskID(), task_spec.TaskId());

  // Verify that put index doesn't confict with the return object range.
  ASSERT_EQ(context.GetNextPutIndex(), num_returns + 1);
  ASSERT_EQ(context.GetNextPutIndex(), num_returns + 2);
}

TEST_F(ZeroNodeTest, TestActorHandle) {
  // Test actor handle serialization and deserialization round trip.
  JobID job_id = NextJobId();
  ActorHandle original(
      ActorID::Of(job_id, TaskID::ForDriverTask(job_id), 0), TaskID::Nil(),
      rpc::Address(), job_id, ObjectID::FromRandom(), Language::PYTHON,
      FunctionDescriptorBuilder::BuildPython("", "", "", ""), "", 0, "", "", -1);
  std::string output;
  original.Serialize(&output);
  ActorHandle deserialized(output);
  ASSERT_EQ(deserialized.GetActorID(), original.GetActorID());
  ASSERT_EQ(deserialized.ActorLanguage(), original.ActorLanguage());
  ASSERT_EQ(deserialized.ActorCreationTaskFunctionDescriptor(),
            original.ActorCreationTaskFunctionDescriptor());

  // TODO: Test submission from different handles.
}

TEST_F(SingleNodeTest, TestMemoryStoreProvider) {
  std::shared_ptr<CoreWorkerMemoryStore> provider_ptr =
      std::make_shared<CoreWorkerMemoryStore>();

  auto &provider = *provider_ptr;

  uint8_t array1[] = {1, 2, 3, 4, 5, 6, 7, 8};
  uint8_t array2[] = {10, 11, 12, 13, 14, 15};

  std::vector<RayObject> buffers;
  buffers.emplace_back(std::make_shared<LocalMemoryBuffer>(array1, sizeof(array1)),
                       std::make_shared<LocalMemoryBuffer>(array1, sizeof(array1) / 2),
                       std::vector<rpc::ObjectReference>());
  buffers.emplace_back(std::make_shared<LocalMemoryBuffer>(array2, sizeof(array2)),
                       std::make_shared<LocalMemoryBuffer>(array2, sizeof(array2) / 2),
                       std::vector<rpc::ObjectReference>());

  std::vector<ObjectID> ids(buffers.size());
  for (size_t i = 0; i < ids.size(); i++) {
    ids[i] = ObjectID::FromRandom();
    RAY_CHECK(provider.Put(buffers[i], ids[i]));
  }

  absl::flat_hash_set<ObjectID> wait_ids(ids.begin(), ids.end());
  absl::flat_hash_set<ObjectID> wait_results;

  ObjectID nonexistent_id = ObjectID::FromRandom();
  WorkerContext ctx(WorkerType::WORKER, WorkerID::FromRandom(), JobID::Nil());
  wait_ids.insert(nonexistent_id);
  RAY_CHECK_OK(provider.Wait(wait_ids, ids.size() + 1, 100, ctx, &wait_results));
  ASSERT_EQ(wait_results.size(), ids.size());
  ASSERT_TRUE(wait_results.count(nonexistent_id) == 0);

  // Test Wait() where the required `num_objects` is less than size of `wait_ids`.
  wait_results.clear();
  RAY_CHECK_OK(provider.Wait(wait_ids, ids.size(), -1, ctx, &wait_results));
  ASSERT_EQ(wait_results.size(), ids.size());
  ASSERT_TRUE(wait_results.count(nonexistent_id) == 0);

  // Test Get().
  bool got_exception = false;
  absl::flat_hash_map<ObjectID, std::shared_ptr<RayObject>> results;
  absl::flat_hash_set<ObjectID> ids_set(ids.begin(), ids.end());
  RAY_CHECK_OK(provider.Get(ids_set, -1, ctx, &results, &got_exception));

  ASSERT_TRUE(!got_exception);
  ASSERT_EQ(results.size(), ids.size());
  for (size_t i = 0; i < ids.size(); i++) {
    const auto &expected = buffers[i];
    ASSERT_EQ(results[ids[i]]->GetData()->Size(), expected.GetData()->Size());
    ASSERT_EQ(memcmp(results[ids[i]]->GetData()->Data(), expected.GetData()->Data(),
                     expected.GetData()->Size()),
              0);
    ASSERT_EQ(results[ids[i]]->GetMetadata()->Size(), expected.GetMetadata()->Size());
    ASSERT_EQ(memcmp(results[ids[i]]->GetMetadata()->Data(),
                     expected.GetMetadata()->Data(), expected.GetMetadata()->Size()),
              0);
  }

  // Test Delete().
  // clear the reference held.
  results.clear();

  absl::flat_hash_set<ObjectID> plasma_object_ids;
  provider.Delete(ids_set, &plasma_object_ids);
  ASSERT_TRUE(plasma_object_ids.empty());

  std::this_thread::sleep_for(std::chrono::milliseconds(200));
  ASSERT_TRUE(provider.Get(ids_set, 0, ctx, &results, &got_exception).IsTimedOut());
  ASSERT_TRUE(!got_exception);
  ASSERT_EQ(results.size(), 0);

  // Test Wait() with objects which will become ready later.
  std::vector<ObjectID> ready_ids(buffers.size());
  std::vector<ObjectID> unready_ids(buffers.size());
  for (size_t i = 0; i < unready_ids.size(); i++) {
    ready_ids[i] = ObjectID::FromRandom();
    RAY_CHECK(provider.Put(buffers[i], ready_ids[i]));
    unready_ids[i] = ObjectID::FromRandom();
  }

  auto thread_func = [&unready_ids, &provider, &buffers]() {
    std::this_thread::sleep_for(std::chrono::milliseconds(1000));

    for (size_t i = 0; i < unready_ids.size(); i++) {
      RAY_CHECK(provider.Put(buffers[i], unready_ids[i]));
    }
  };

  std::thread async_thread(thread_func);

  wait_ids.clear();
  wait_ids.insert(ready_ids.begin(), ready_ids.end());
  wait_ids.insert(unready_ids.begin(), unready_ids.end());
  wait_results.clear();

  // Check that only the ready ids are returned when timeout ends before thread runs.
  RAY_CHECK_OK(provider.Wait(wait_ids, ready_ids.size() + 1, 100, ctx, &wait_results));
  ASSERT_EQ(ready_ids.size(), wait_results.size());
  for (const auto &ready_id : ready_ids) {
    ASSERT_TRUE(wait_results.find(ready_id) != wait_results.end());
  }
  for (const auto &unready_id : unready_ids) {
    ASSERT_TRUE(wait_results.find(unready_id) == wait_results.end());
  }

  wait_results.clear();
  // Check that enough objects are returned after the thread inserts at least one object.
  RAY_CHECK_OK(provider.Wait(wait_ids, ready_ids.size() + 1, 5000, ctx, &wait_results));
  ASSERT_TRUE(wait_results.size() >= ready_ids.size() + 1);
  for (const auto &ready_id : ready_ids) {
    ASSERT_TRUE(wait_results.find(ready_id) != wait_results.end());
  }

  wait_results.clear();
  // Check that all objects are returned after the thread completes.
  async_thread.join();
  RAY_CHECK_OK(provider.Wait(wait_ids, wait_ids.size(), -1, ctx, &wait_results));
  ASSERT_EQ(wait_results.size(), ready_ids.size() + unready_ids.size());
  for (const auto &ready_id : ready_ids) {
    ASSERT_TRUE(wait_results.find(ready_id) != wait_results.end());
  }
  for (const auto &unready_id : unready_ids) {
    ASSERT_TRUE(wait_results.find(unready_id) != wait_results.end());
  }
}

TEST_F(SingleNodeTest, TestObjectInterface) {
  auto &core_worker = CoreWorkerProcess::GetCoreWorker();

  uint8_t array1[] = {1, 2, 3, 4, 5, 6, 7, 8};
  const size_t array2_size = 200 * 1024;
  uint8_t *array2 = new uint8_t[array2_size];

  std::vector<RayObject> buffers;
  buffers.emplace_back(std::make_shared<LocalMemoryBuffer>(array1, sizeof(array1)),
                       std::make_shared<LocalMemoryBuffer>(array1, sizeof(array1) / 2),
                       std::vector<rpc::ObjectReference>());
  buffers.emplace_back(std::make_shared<LocalMemoryBuffer>(array2, array2_size),
                       std::make_shared<LocalMemoryBuffer>(array2, array2_size / 2),
                       std::vector<rpc::ObjectReference>());

  std::vector<ObjectID> ids(buffers.size());
  for (size_t i = 0; i < ids.size(); i++) {
    RAY_CHECK_OK(core_worker.Put(buffers[i], {}, &ids[i]));
  }

  // Test Get().
  std::vector<std::shared_ptr<RayObject>> results;
  RAY_CHECK_OK(core_worker.Get(ids, -1, &results));
  ASSERT_EQ(results.size(), ids.size());
  for (size_t i = 0; i < ids.size(); i++) {
    ASSERT_EQ(*results[i]->GetData(), *buffers[i].GetData());
    ASSERT_EQ(*results[i]->GetMetadata(), *buffers[i].GetMetadata());
  }

  // Test Wait().
  ObjectID non_existent_id = ObjectID::FromRandom();
  std::vector<ObjectID> all_ids(ids);
  all_ids.push_back(non_existent_id);

  std::vector<bool> wait_results;
  RAY_CHECK_OK(core_worker.Wait(all_ids, 2, -1, &wait_results, true));
  ASSERT_EQ(wait_results.size(), 3);
  ASSERT_EQ(wait_results, std::vector<bool>({true, true, false}));

  RAY_CHECK_OK(core_worker.Wait(all_ids, 3, 100, &wait_results, true));
  ASSERT_EQ(wait_results.size(), 3);
  ASSERT_EQ(wait_results, std::vector<bool>({true, true, false}));

  // Test Delete().
  // clear the reference held by TrackedBuffer.
  results.clear();
  RAY_CHECK_OK(core_worker.Delete(ids, true));

  // Note that Delete() calls RayletClient::FreeObjects and would not
  // wait for objects being deleted, so wait a while for plasma store
  // to process the command.
  std::this_thread::sleep_for(std::chrono::milliseconds(200));
  ASSERT_TRUE(core_worker.Get(ids, 0, &results).ok());
  // Since array2 has been deleted from the plasma store, the Get should
  // return UnreconstructableError for all results.
  ASSERT_EQ(results.size(), 2);
  ASSERT_TRUE(results[0]->IsException());
  ASSERT_TRUE(results[1]->IsException());
}

TEST_F(SingleNodeTest, TestNormalTaskLocal) {
  std::unordered_map<std::string, double> resources;
  TestNormalTask(resources);
}

TEST_F(SingleNodeTest, TestCancelTasks) {
  auto &driver = CoreWorkerProcess::GetCoreWorker();

  // Create two functions, each implementing a while(true) loop.
  RayFunction func1(Language::PYTHON,
                    FunctionDescriptorBuilder::BuildPython("WhileTrueLoop", "", "", ""));
  RayFunction func2(Language::PYTHON,
                    FunctionDescriptorBuilder::BuildPython("WhileTrueLoop", "", "", ""));

  // Create default args and options needed to submit the tasks that encapsulate func1 and
  // func2.
  std::vector<std::unique_ptr<TaskArg>> args;
  TaskOptions options;
  rpc::SchedulingStrategy scheduling_strategy;
  scheduling_strategy.mutable_default_scheduling_strategy();

  // Submit func1. The function should start looping forever.
  auto return_ids1 =
      ObjectRefsToIds(driver.SubmitTask(func1, args, options, /*max_retries=*/0,
                                        /*retry_exceptions=*/false, scheduling_strategy,
                                        /*debugger_breakpoint=*/""));
  ASSERT_EQ(return_ids1.size(), 1);

  // Submit func2. The function should be queued at the worker indefinitely.
  auto return_ids2 =
      ObjectRefsToIds(driver.SubmitTask(func2, args, options, /*max_retries=*/0,
                                        /*retry_exceptions=*/false, scheduling_strategy,
                                        /*debugger_breakpoint=*/""));
  ASSERT_EQ(return_ids2.size(), 1);

  // Cancel func2 by removing it from the worker's queue
  RAY_CHECK_OK(driver.CancelTask(return_ids2[0], true, false));

  // Cancel func1, which is currently running.
  RAY_CHECK_OK(driver.CancelTask(return_ids1[0], true, false));

  // TestNormalTask will get stuck unless both func1 and func2 have been cancelled. Thus,
  // if TestNormalTask succeeds, we know that func2 must have been removed from the
  // worker's queue.
  std::unordered_map<std::string, double> resources;
  TestNormalTask(resources);
}

TEST_F(TwoNodeTest, TestNormalTaskCrossNodes) {
  std::unordered_map<std::string, double> resources;
  resources.emplace("resource1", 1);
  TestNormalTask(resources);
}

TEST_F(SingleNodeTest, TestActorTaskLocal) {
  std::unordered_map<std::string, double> resources;
  TestActorTask(resources);
}

TEST_F(TwoNodeTest, TestActorTaskCrossNodes) {
  std::unordered_map<std::string, double> resources;
  resources.emplace("resource1", 1);
  TestActorTask(resources);
}

TEST_F(SingleNodeTest, TestActorTaskLocalReconstruction) {
  std::unordered_map<std::string, double> resources;
  TestActorRestart(resources);
}

TEST_F(TwoNodeTest, TestActorTaskCrossNodesReconstruction) {
  std::unordered_map<std::string, double> resources;
  resources.emplace("resource1", 1);
  TestActorRestart(resources);
}

TEST_F(SingleNodeTest, TestActorTaskLocalFailure) {
  std::unordered_map<std::string, double> resources;
  TestActorFailure(resources);
}

TEST_F(TwoNodeTest, TestActorTaskCrossNodesFailure) {
  std::unordered_map<std::string, double> resources;
  resources.emplace("resource1", 1);
  TestActorFailure(resources);
}

TEST(TestOverrideRuntimeEnv, TestOverrideEnvVars) {
  rpc::RuntimeEnv child;
  auto parent = std::make_shared<rpc::RuntimeEnv>();
  // child {"a": "b"}, parent {}, expected {"a": "b"}
  (*child.mutable_env_vars())["a"] = "b";
  auto result = CoreWorker::OverrideRuntimeEnv(child, parent);
  ASSERT_EQ(result.env_vars().size(), 1);
  ASSERT_EQ(result.env_vars().count("a"), 1);
  ASSERT_EQ(result.env_vars().at("a"), "b");
  child.clear_env_vars();
  parent->clear_env_vars();
  // child {}, parent {"a": "b"}, expected {"a": "b"}
  (*(parent->mutable_env_vars()))["a"] = "b";
  result = CoreWorker::OverrideRuntimeEnv(child, parent);
  ASSERT_EQ(result.env_vars().size(), 1);
  ASSERT_EQ(result.env_vars().count("a"), 1);
  ASSERT_EQ(result.env_vars().at("a"), "b");
  child.clear_env_vars();
  parent->clear_env_vars();
  // child {"a": "b"}, parent {"a": "d"}, expected {"a": "b"}
  (*child.mutable_env_vars())["a"] = "b";
  (*(parent->mutable_env_vars()))["a"] = "d";
  result = CoreWorker::OverrideRuntimeEnv(child, parent);
  ASSERT_EQ(result.env_vars().size(), 1);
  ASSERT_EQ(result.env_vars().count("a"), 1);
  ASSERT_EQ(result.env_vars().at("a"), "b");
  child.clear_env_vars();
  parent->clear_env_vars();
  // child {"a": "b"}, parent {"c": "d"}, expected {"a": "b", "c": "d"}
  (*child.mutable_env_vars())["a"] = "b";
  (*(parent->mutable_env_vars()))["c"] = "d";
  result = CoreWorker::OverrideRuntimeEnv(child, parent);
  ASSERT_EQ(result.env_vars().size(), 2);
  ASSERT_EQ(result.env_vars().count("a"), 1);
  ASSERT_EQ(result.env_vars().at("a"), "b");
  ASSERT_EQ(result.env_vars().count("c"), 1);
  ASSERT_EQ(result.env_vars().at("c"), "d");
  child.clear_env_vars();
  parent->clear_env_vars();
  // child {"a": "b"}, parent {"a": "e", "c": "d"}, expected {"a": "b", "c": "d"}
  (*child.mutable_env_vars())["a"] = "b";
  (*(parent->mutable_env_vars()))["a"] = "e";
  (*(parent->mutable_env_vars()))["c"] = "d";
  result = CoreWorker::OverrideRuntimeEnv(child, parent);
  ASSERT_EQ(result.env_vars().size(), 2);
  ASSERT_EQ(result.env_vars().count("a"), 1);
  ASSERT_EQ(result.env_vars().at("a"), "b");
  ASSERT_EQ(result.env_vars().count("c"), 1);
  ASSERT_EQ(result.env_vars().at("c"), "d");
  child.clear_env_vars();
  parent->clear_env_vars();
}

TEST(TestOverrideRuntimeEnv, TestPyModulesInherit) {
  rpc::RuntimeEnv child;
  auto parent = std::make_shared<rpc::RuntimeEnv>();
  parent->mutable_python_runtime_env()->mutable_dependent_modules()->Add("s3://456");
  parent->mutable_uris()->mutable_py_modules_uris()->Add("s3://456");
  auto result = CoreWorker::OverrideRuntimeEnv(child, parent);
  ASSERT_EQ(result.python_runtime_env().dependent_modules().size(), 1);
  ASSERT_EQ(result.python_runtime_env().dependent_modules()[0], "s3://456");
  ASSERT_EQ(result.uris().py_modules_uris().size(), 1);
  ASSERT_EQ(result.uris().py_modules_uris()[0], "s3://456");
}

TEST(TestOverrideRuntimeEnv, TestOverridePyModules) {
  rpc::RuntimeEnv child;
  auto parent = std::make_shared<rpc::RuntimeEnv>();
  child.mutable_python_runtime_env()->mutable_dependent_modules()->Add("s3://123");
  child.mutable_uris()->mutable_py_modules_uris()->Add("s3://123");
  parent->mutable_python_runtime_env()->mutable_dependent_modules()->Add("s3://456");
  parent->mutable_python_runtime_env()->mutable_dependent_modules()->Add("s3://789");
  parent->mutable_uris()->mutable_py_modules_uris()->Add("s3://456");
  parent->mutable_uris()->mutable_py_modules_uris()->Add("s3://789");
  auto result = CoreWorker::OverrideRuntimeEnv(child, parent);
  ASSERT_EQ(result.python_runtime_env().dependent_modules().size(), 1);
  ASSERT_EQ(result.python_runtime_env().dependent_modules()[0], "s3://123");
  ASSERT_EQ(result.uris().py_modules_uris().size(), 1);
  ASSERT_EQ(result.uris().py_modules_uris()[0], "s3://123");
}

TEST(TestOverrideRuntimeEnv, TestWorkingDirInherit) {
  rpc::RuntimeEnv child;
  auto parent = std::make_shared<rpc::RuntimeEnv>();
  parent->set_working_dir("uri://abc");
  auto result = CoreWorker::OverrideRuntimeEnv(child, parent);
  ASSERT_EQ(result.working_dir(), "uri://abc");
}

TEST(TestOverrideRuntimeEnv, TestWorkingDirOverride) {
  rpc::RuntimeEnv child;
  auto parent = std::make_shared<rpc::RuntimeEnv>();
  child.set_working_dir("uri://abc");
  parent->set_working_dir("uri://def");
  auto result = CoreWorker::OverrideRuntimeEnv(child, parent);
  ASSERT_EQ(result.working_dir(), "uri://abc");
}

TEST(TestOverrideRuntimeEnv, TestCondaInherit) {
  rpc::RuntimeEnv child;
  auto parent = std::make_shared<rpc::RuntimeEnv>();
  child.mutable_uris()->set_working_dir_uri("gcs://abc");
  parent->mutable_uris()->set_working_dir_uri("gcs://def");
  parent->mutable_uris()->set_conda_uri("conda://456");
  parent->mutable_python_runtime_env()->mutable_conda_runtime_env()->set_conda_env_name(
      "my-env-name");
  auto result = CoreWorker::OverrideRuntimeEnv(child, parent);
  ASSERT_EQ(result.uris().working_dir_uri(), "gcs://abc");
  ASSERT_EQ(result.uris().conda_uri(), "conda://456");
  ASSERT_TRUE(result.python_runtime_env().has_conda_runtime_env());
  ASSERT_TRUE(result.python_runtime_env().conda_runtime_env().has_conda_env_name());
  ASSERT_EQ(result.python_runtime_env().conda_runtime_env().conda_env_name(),
            "my-env-name");
}

TEST(TestOverrideRuntimeEnv, TestCondaOverride) {
  rpc::RuntimeEnv child;
  auto parent = std::make_shared<rpc::RuntimeEnv>();
  child.mutable_uris()->set_conda_uri("conda://123");
  child.mutable_python_runtime_env()->mutable_conda_runtime_env()->set_conda_env_name(
      "my-env-name-123");
  parent->mutable_uris()->set_conda_uri("conda://456");
  parent->mutable_python_runtime_env()->mutable_conda_runtime_env()->set_conda_env_name(
      "my-env-name-456");
  parent->mutable_uris()->set_working_dir_uri("gcs://def");
  auto result = CoreWorker::OverrideRuntimeEnv(child, parent);
  ASSERT_EQ(result.uris().conda_uri(), "conda://123");
  ASSERT_TRUE(result.python_runtime_env().has_conda_runtime_env());
  ASSERT_TRUE(result.python_runtime_env().conda_runtime_env().has_conda_env_name());
  ASSERT_EQ(result.python_runtime_env().conda_runtime_env().conda_env_name(),
            "my-env-name-123");
  ASSERT_EQ(result.uris().working_dir_uri(), "gcs://def");
}

}  // namespace core
}  // namespace ray

int main(int argc, char **argv) {
  ::testing::InitGoogleTest(&argc, argv);
  RAY_CHECK(argc == 6);
  ray::TEST_RAYLET_EXEC_PATH = std::string(argv[1]);

  auto seed = std::chrono::high_resolution_clock::now().time_since_epoch().count();
  std::mt19937 gen(seed);
  std::uniform_int_distribution<int> random_gen{2000, 2009};
  // Use random port to avoid port conflicts between UTs.
  node_manager_port = random_gen(gen);
  ray::TEST_MOCK_WORKER_EXEC_PATH = std::string(argv[2]);
  ray::TEST_GCS_SERVER_EXEC_PATH = std::string(argv[3]);

  ray::TEST_REDIS_CLIENT_EXEC_PATH = std::string(argv[4]);
  ray::TEST_REDIS_SERVER_EXEC_PATH = std::string(argv[5]);
  return RUN_ALL_TESTS();
}
>>>>>>> 19672688
<|MERGE_RESOLUTION|>--- conflicted
+++ resolved
@@ -1,2177 +1,1090 @@
-<<<<<<< HEAD
-// Copyright 2017 The Ray Authors.
-//
-// Licensed under the Apache License, Version 2.0 (the "License");
-// you may not use this file except in compliance with the License.
-// You may obtain a copy of the License at
-//
-//  http://www.apache.org/licenses/LICENSE-2.0
-//
-// Unless required by applicable law or agreed to in writing, software
-// distributed under the License is distributed on an "AS IS" BASIS,
-// WITHOUT WARRANTIES OR CONDITIONS OF ANY KIND, either express or implied.
-// See the License for the specific language governing permissions and
-// limitations under the License.
-
-#include "ray/core_worker/core_worker.h"
-
-#include <boost/asio.hpp>
-#include <boost/asio/error.hpp>
-#include <boost/bind/bind.hpp>
-#include <thread>
-
-#include "absl/container/flat_hash_map.h"
-#include "absl/container/flat_hash_set.h"
-#include "gmock/gmock.h"
-#include "gtest/gtest.h"
-#include "hiredis/async.h"
-#include "hiredis/hiredis.h"
-#include "ray/common/buffer.h"
-#include "ray/common/common_protocol.h"
-#include "ray/common/ray_object.h"
-#include "ray/common/task/task_spec.h"
-#include "ray/common/test_util.h"
-#include "ray/core_worker/context.h"
-#include "ray/core_worker/store_provider/memory_store/memory_store.h"
-#include "ray/core_worker/transport/direct_actor_transport.h"
-#include "ray/raylet_client/raylet_client.h"
-#include "ray/util/filesystem.h"
-#include "src/ray/protobuf/core_worker.pb.h"
-#include "src/ray/protobuf/gcs.pb.h"
-
-namespace {
-
-int node_manager_port = 0;
-
-}  // namespace
-
-namespace ray {
-namespace core {
-
-static void flushall_redis(void) {
-  redisContext *context = redisConnect("127.0.0.1", 6379);
-  freeReplyObject(redisCommand(context, "FLUSHALL"));
-  freeReplyObject(redisCommand(context, "SET NumRedisShards 1"));
-  freeReplyObject(redisCommand(context, "LPUSH RedisShards 127.0.0.1:6380"));
-  redisFree(context);
-}
-
-ActorID CreateActorHelper(std::unordered_map<std::string, double> &resources,
-                          int64_t max_restarts) {
-  uint8_t array[] = {1, 2, 3};
-  auto buffer = std::make_shared<LocalMemoryBuffer>(array, sizeof(array));
-
-  RayFunction func(Language::PYTHON, FunctionDescriptorBuilder::BuildPython(
-                                         "actor creation task", "", "", ""));
-  std::vector<std::unique_ptr<TaskArg>> args;
-  args.emplace_back(new TaskArgByValue(
-      std::make_shared<RayObject>(buffer, nullptr, std::vector<rpc::ObjectReference>())));
-
-  std::string name = "";
-  std::string ray_namespace = "";
-  rpc::SchedulingStrategy scheduling_strategy;
-  scheduling_strategy.mutable_default_scheduling_strategy();
-  ActorCreationOptions actor_options{max_restarts,
-                                     /*max_task_retries=*/0,
-                                     /*max_concurrency*/ 1,
-                                     resources,
-                                     resources,
-                                     {},
-                                     /*is_detached=*/false,
-                                     name,
-                                     ray_namespace,
-                                     /*is_asyncio=*/false,
-                                     scheduling_strategy};
-
-  // Create an actor.
-  ActorID actor_id;
-  RAY_CHECK_OK(CoreWorkerProcess::GetCoreWorker().CreateActor(
-      func, args, actor_options, /*extension_data*/ "", &actor_id));
-  return actor_id;
-}
-
-std::string MetadataToString(std::shared_ptr<RayObject> obj) {
-  auto metadata = obj->GetMetadata();
-  return std::string(reinterpret_cast<const char *>(metadata->Data()), metadata->Size());
-}
-
-class CoreWorkerTest : public ::testing::Test {
- public:
-  CoreWorkerTest(int num_nodes)
-      : num_nodes_(num_nodes), gcs_options_("127.0.0.1", 6379, "") {
-    TestSetupUtil::StartUpRedisServers(std::vector<int>{6379, 6380});
-
-    // flush redis first.
-    flushall_redis();
-
-    RAY_CHECK(num_nodes >= 0);
-    if (num_nodes > 0) {
-      raylet_socket_names_.resize(num_nodes);
-      raylet_store_socket_names_.resize(num_nodes);
-    }
-
-    // start gcs server
-    gcs_server_socket_name_ = TestSetupUtil::StartGcsServer("127.0.0.1");
-
-    // start raylet on each node. Assign each node with different resources so that
-    // a task can be scheduled to the desired node.
-    for (int i = 0; i < num_nodes; i++) {
-      raylet_socket_names_[i] =
-          TestSetupUtil::StartRaylet("127.0.0.1", node_manager_port + i, "127.0.0.1",
-                                     "\"CPU,4.0,resource" + std::to_string(i) + ",10\"",
-                                     &raylet_store_socket_names_[i]);
-    }
-  }
-
-  ~CoreWorkerTest() {
-    for (const auto &raylet_socket_name : raylet_socket_names_) {
-      TestSetupUtil::StopRaylet(raylet_socket_name);
-    }
-
-    if (!gcs_server_socket_name_.empty()) {
-      TestSetupUtil::StopGcsServer(gcs_server_socket_name_);
-    }
-
-    TestSetupUtil::ShutDownRedisServers();
-  }
-
-  JobID NextJobId() const {
-    static uint32_t job_counter = 1;
-    return JobID::FromInt(job_counter++);
-  }
-
-  void SetUp() {
-    if (num_nodes_ > 0) {
-      CoreWorkerOptions options;
-      options.worker_type = WorkerType::DRIVER;
-      options.language = Language::PYTHON;
-      options.store_socket = raylet_store_socket_names_[0];
-      options.raylet_socket = raylet_socket_names_[0];
-      options.job_id = NextJobId();
-      options.gcs_options = gcs_options_;
-      options.enable_logging = true;
-      options.install_failure_signal_handler = true;
-      options.node_ip_address = "127.0.0.1";
-      options.node_manager_port = node_manager_port;
-      options.raylet_ip_address = "127.0.0.1";
-      options.driver_name = "core_worker_test";
-      options.num_workers = 1;
-      options.metrics_agent_port = -1;
-      CoreWorkerProcess::Initialize(options);
-    }
-  }
-
-  void TearDown() {
-    if (num_nodes_ > 0) {
-      CoreWorkerProcess::Shutdown();
-    }
-  }
-
-  // Test normal tasks.
-  void TestNormalTask(std::unordered_map<std::string, double> &resources);
-
-  // Test actor tasks.
-  void TestActorTask(std::unordered_map<std::string, double> &resources);
-
-  // Test actor failure case, verify that the tasks would either succeed or
-  // fail with exceptions, in that case the return objects fetched from `Get`
-  // contain errors.
-  void TestActorFailure(std::unordered_map<std::string, double> &resources);
-
-  // Test actor failover case. Verify that actor can be reconstructed successfully,
-  // and as long as we wait for actor reconstruction before submitting new tasks,
-  // it is guaranteed that all tasks are successfully completed.
-  void TestActorRestart(std::unordered_map<std::string, double> &resources);
-
- protected:
-  bool WaitForDirectCallActorState(const ActorID &actor_id, bool wait_alive,
-                                   int timeout_ms);
-
-  // Get the pid for the worker process that runs the actor.
-  int GetActorPid(const ActorID &actor_id,
-                  std::unordered_map<std::string, double> &resources);
-
-  int num_nodes_;
-  std::vector<std::string> raylet_socket_names_;
-  std::vector<std::string> raylet_store_socket_names_;
-  gcs::GcsClientOptions gcs_options_;
-  std::string gcs_server_socket_name_;
-};
-
-bool CoreWorkerTest::WaitForDirectCallActorState(const ActorID &actor_id, bool wait_alive,
-                                                 int timeout_ms) {
-  auto condition_func = [actor_id, wait_alive]() -> bool {
-    bool actor_alive =
-        CoreWorkerProcess::GetCoreWorker().direct_actor_submitter_->IsActorAlive(
-            actor_id);
-    return wait_alive ? actor_alive : !actor_alive;
-  };
-
-  return WaitForCondition(condition_func, timeout_ms);
-}
-
-int CoreWorkerTest::GetActorPid(const ActorID &actor_id,
-                                std::unordered_map<std::string, double> &resources) {
-  std::vector<std::unique_ptr<TaskArg>> args;
-  TaskOptions options{"", 1, resources};
-  RayFunction func{Language::PYTHON,
-                   FunctionDescriptorBuilder::BuildPython("GetWorkerPid", "", "", "")};
-
-  auto return_ids = ObjectRefsToIds(
-      CoreWorkerProcess::GetCoreWorker().SubmitActorTask(actor_id, func, args, options));
-
-  std::vector<std::shared_ptr<RayObject>> results;
-  RAY_CHECK_OK(CoreWorkerProcess::GetCoreWorker().Get(return_ids, -1, &results));
-
-  if (nullptr == results[0]->GetData()) {
-    // If failed to get actor process pid, return -1
-    return -1;
-  }
-
-  auto data = reinterpret_cast<char *>(results[0]->GetData()->Data());
-  std::string pid_string(data, results[0]->GetData()->Size());
-  return std::stoi(pid_string);
-}
-
-void CoreWorkerTest::TestNormalTask(std::unordered_map<std::string, double> &resources) {
-  auto &driver = CoreWorkerProcess::GetCoreWorker();
-
-  // Test for tasks with by-value and by-ref args.
-  {
-    const int num_tasks = 100;
-    for (int i = 0; i < num_tasks; i++) {
-      auto buffer1 = GenerateRandomBuffer();
-      auto buffer2 = GenerateRandomBuffer();
-
-      ObjectID object_id;
-      RAY_CHECK_OK(
-          driver.Put(RayObject(buffer2, nullptr, std::vector<rpc::ObjectReference>()), {},
-                     &object_id));
-
-      std::vector<std::unique_ptr<TaskArg>> args;
-      args.emplace_back(new TaskArgByValue(std::make_shared<RayObject>(
-          buffer1, nullptr, std::vector<rpc::ObjectReference>())));
-      args.emplace_back(
-          new TaskArgByReference(object_id, driver.GetRpcAddress(), /*call_site=*/""));
-
-      RayFunction func(Language::PYTHON, FunctionDescriptorBuilder::BuildPython(
-                                             "MergeInputArgsAsOutput", "", "", ""));
-      TaskOptions options;
-      rpc::SchedulingStrategy scheduling_strategy;
-      scheduling_strategy.mutable_default_scheduling_strategy();
-      auto return_refs =
-          driver.SubmitTask(func, args, options, /*max_retries=*/0,
-                            /*retry_exceptions=*/false, scheduling_strategy,
-                            /*debugger_breakpoint=*/"");
-      auto return_ids = ObjectRefsToIds(return_refs);
-
-      ASSERT_EQ(return_ids.size(), 1);
-
-      std::vector<std::shared_ptr<RayObject>> results;
-      RAY_CHECK_OK(driver.Get(return_ids, -1, &results));
-
-      ASSERT_EQ(results.size(), 1);
-      ASSERT_EQ(results[0]->GetData()->Size(), buffer1->Size() + buffer2->Size());
-      ASSERT_EQ(memcmp(results[0]->GetData()->Data(), buffer1->Data(), buffer1->Size()),
-                0);
-      ASSERT_EQ(memcmp(results[0]->GetData()->Data() + buffer1->Size(), buffer2->Data(),
-                       buffer2->Size()),
-                0);
-    }
-  }
-}
-
-void CoreWorkerTest::TestActorTask(std::unordered_map<std::string, double> &resources) {
-  auto &driver = CoreWorkerProcess::GetCoreWorker();
-
-  auto actor_id = CreateActorHelper(resources, 1000);
-
-  // Test submitting some tasks with by-value args for that actor.
-  {
-    const int num_tasks = 100;
-    for (int i = 0; i < num_tasks; i++) {
-      auto buffer1 = GenerateRandomBuffer();
-      auto buffer2 = GenerateRandomBuffer();
-
-      // Create arguments with PassByRef and PassByValue.
-      std::vector<std::unique_ptr<TaskArg>> args;
-      args.emplace_back(new TaskArgByValue(std::make_shared<RayObject>(
-          buffer1, nullptr, std::vector<rpc::ObjectReference>())));
-      args.emplace_back(new TaskArgByValue(std::make_shared<RayObject>(
-          buffer2, nullptr, std::vector<rpc::ObjectReference>())));
-
-      TaskOptions options{"", 1, resources};
-      RayFunction func(Language::PYTHON, FunctionDescriptorBuilder::BuildPython(
-                                             "MergeInputArgsAsOutput", "", "", ""));
-
-      auto return_ids =
-          ObjectRefsToIds(driver.SubmitActorTask(actor_id, func, args, options));
-      ASSERT_EQ(return_ids.size(), 1);
-
-      std::vector<std::shared_ptr<RayObject>> results;
-      RAY_CHECK_OK(driver.Get(return_ids, -1, &results));
-
-      ASSERT_EQ(results.size(), 1);
-      ASSERT_TRUE(!results[0]->HasMetadata())
-          << "metadata: " << MetadataToString(results[0])
-          << ", object ID: " << return_ids[0];
-      ASSERT_EQ(results[0]->GetData()->Size(), buffer1->Size() + buffer2->Size());
-      ASSERT_EQ(memcmp(results[0]->GetData()->Data(), buffer1->Data(), buffer1->Size()),
-                0);
-      ASSERT_EQ(memcmp(results[0]->GetData()->Data() + buffer1->Size(), buffer2->Data(),
-                       buffer2->Size()),
-                0);
-    }
-  }
-
-  // Test submitting a task with both by-value and by-ref args for that actor.
-  {
-    uint8_t array1[] = {1, 2, 3, 4, 5, 6, 7, 8};
-    uint8_t array2[] = {10, 11, 12, 13, 14, 15};
-
-    auto buffer1 = std::make_shared<LocalMemoryBuffer>(array1, sizeof(array1));
-    auto buffer2 = std::make_shared<LocalMemoryBuffer>(array2, sizeof(array2));
-
-    ObjectID object_id;
-    RAY_CHECK_OK(
-        driver.Put(RayObject(buffer1, nullptr, std::vector<rpc::ObjectReference>()), {},
-                   &object_id));
-
-    // Create arguments with PassByRef and PassByValue.
-    std::vector<std::unique_ptr<TaskArg>> args;
-    args.emplace_back(
-        new TaskArgByReference(object_id, driver.GetRpcAddress(), /*call_site=*/""));
-    args.emplace_back(new TaskArgByValue(std::make_shared<RayObject>(
-        buffer2, nullptr, std::vector<rpc::ObjectReference>())));
-
-    TaskOptions options{"", 1, resources};
-    RayFunction func(Language::PYTHON, FunctionDescriptorBuilder::BuildPython(
-                                           "MergeInputArgsAsOutput", "", "", ""));
-    auto return_ids =
-        ObjectRefsToIds(driver.SubmitActorTask(actor_id, func, args, options));
-
-    ASSERT_EQ(return_ids.size(), 1);
-
-    std::vector<std::shared_ptr<RayObject>> results;
-    RAY_CHECK_OK(driver.Get(return_ids, -1, &results));
-
-    ASSERT_EQ(results.size(), 1);
-    ASSERT_EQ(results[0]->GetData()->Size(), buffer1->Size() + buffer2->Size());
-    ASSERT_EQ(memcmp(results[0]->GetData()->Data(), buffer1->Data(), buffer1->Size()), 0);
-    ASSERT_EQ(memcmp(results[0]->GetData()->Data() + buffer1->Size(), buffer2->Data(),
-                     buffer2->Size()),
-              0);
-  }
-}
-
-void CoreWorkerTest::TestActorRestart(
-    std::unordered_map<std::string, double> &resources) {
-  auto &driver = CoreWorkerProcess::GetCoreWorker();
-
-  // creating actor.
-  auto actor_id = CreateActorHelper(resources, 1000);
-
-  // Wait for actor alive event.
-  ASSERT_TRUE(WaitForDirectCallActorState(actor_id, true, 30 * 1000 /* 30s */));
-  RAY_LOG(INFO) << "actor has been created";
-
-  auto pid = GetActorPid(actor_id, resources);
-  RAY_CHECK(pid != -1);
-
-  // Test submitting some tasks with by-value args for that actor.
-  {
-    const int num_tasks = 100;
-    const int task_index_to_kill_worker = (num_tasks + 1) / 2;
-    std::vector<std::pair<ObjectID, std::vector<uint8_t>>> all_results;
-    for (int i = 0; i < num_tasks; i++) {
-      if (i == task_index_to_kill_worker) {
-        RAY_LOG(INFO) << "killing worker";
-        ASSERT_EQ(KillAllExecutable(GetFileName(TEST_MOCK_WORKER_EXEC_PATH)), 0);
-
-        // Wait for actor restruction event, and then for alive event.
-        auto check_actor_restart_func = [this, pid, &actor_id, &resources]() -> bool {
-          auto new_pid = GetActorPid(actor_id, resources);
-          return new_pid != -1 && new_pid != pid;
-        };
-        ASSERT_TRUE(WaitForCondition(check_actor_restart_func, 30 * 1000 /* 30s */));
-
-        RAY_LOG(INFO) << "actor has been restarted";
-      }
-
-      // wait for actor being restarted.
-      auto buffer1 = GenerateRandomBuffer();
-
-      // Create arguments with PassByValue.
-      std::vector<std::unique_ptr<TaskArg>> args;
-      args.emplace_back(new TaskArgByValue(std::make_shared<RayObject>(
-          buffer1, nullptr, std::vector<rpc::ObjectReference>())));
-
-      TaskOptions options{"", 1, resources};
-      RayFunction func(Language::PYTHON, FunctionDescriptorBuilder::BuildPython(
-                                             "MergeInputArgsAsOutput", "", "", ""));
-
-      auto return_ids =
-          ObjectRefsToIds(driver.SubmitActorTask(actor_id, func, args, options));
-      ASSERT_EQ(return_ids.size(), 1);
-      // Verify if it's expected data.
-      std::vector<std::shared_ptr<RayObject>> results;
-
-      RAY_CHECK_OK(driver.Get(return_ids, -1, &results));
-      ASSERT_EQ(results[0]->GetData()->Size(), buffer1->Size());
-      ASSERT_EQ(*results[0]->GetData(), *buffer1);
-    }
-  }
-}
-
-void CoreWorkerTest::TestActorFailure(
-    std::unordered_map<std::string, double> &resources) {
-  auto &driver = CoreWorkerProcess::GetCoreWorker();
-
-  // creating actor.
-  auto actor_id = CreateActorHelper(resources, 0 /* not reconstructable */);
-
-  // Test submitting some tasks with by-value args for that actor.
-  {
-    const int num_tasks = 3000;
-    const int task_index_to_kill_worker = (num_tasks + 1) / 2;
-    std::vector<std::pair<ObjectID, std::shared_ptr<Buffer>>> all_results;
-    for (int i = 0; i < num_tasks; i++) {
-      if (i == task_index_to_kill_worker) {
-        RAY_LOG(INFO) << "killing worker";
-        ASSERT_EQ(KillAllExecutable(GetFileName(TEST_MOCK_WORKER_EXEC_PATH)), 0);
-      }
-
-      // wait for actor being restarted.
-      auto buffer1 = GenerateRandomBuffer();
-
-      // Create arguments with PassByRef and PassByValue.
-      std::vector<std::unique_ptr<TaskArg>> args;
-      args.emplace_back(new TaskArgByValue(std::make_shared<RayObject>(
-          buffer1, nullptr, std::vector<rpc::ObjectReference>())));
-
-      TaskOptions options{"", 1, resources};
-      RayFunction func(Language::PYTHON, FunctionDescriptorBuilder::BuildPython(
-                                             "MergeInputArgsAsOutput", "", "", ""));
-
-      auto return_ids =
-          ObjectRefsToIds(driver.SubmitActorTask(actor_id, func, args, options));
-
-      ASSERT_EQ(return_ids.size(), 1);
-      all_results.emplace_back(std::make_pair(return_ids[0], buffer1));
-    }
-
-    for (int i = 0; i < num_tasks; i++) {
-      const auto &entry = all_results[i];
-      std::vector<ObjectID> return_ids;
-      return_ids.push_back(entry.first);
-      std::vector<std::shared_ptr<RayObject>> results;
-      RAY_CHECK_OK(driver.Get(return_ids, -1, &results));
-      ASSERT_EQ(results.size(), 1);
-
-      if (results[0]->HasMetadata()) {
-        // Verify if this is the desired error.
-        std::string meta = std::to_string(static_cast<int>(rpc::ErrorType::ACTOR_DIED));
-        ASSERT_TRUE(memcmp(results[0]->GetMetadata()->Data(), meta.data(), meta.size()) ==
-                    0);
-      } else {
-        // Verify if it's expected data.
-        ASSERT_EQ(*results[0]->GetData(), *entry.second);
-      }
-    }
-  }
-}
-
-class ZeroNodeTest : public CoreWorkerTest {
- public:
-  ZeroNodeTest() : CoreWorkerTest(0) {}
-};
-
-class SingleNodeTest : public CoreWorkerTest {
- public:
-  SingleNodeTest() : CoreWorkerTest(1) {}
-};
-
-class TwoNodeTest : public CoreWorkerTest {
- public:
-  TwoNodeTest() : CoreWorkerTest(2) {}
-};
-
-// Performance batchmark for `PushTaskRequest` creation.
-TEST_F(ZeroNodeTest, TestTaskSpecPerf) {
-  // Create a dummy actor handle, and then create a number of `TaskSpec`
-  // to benchmark performance.
-  uint8_t array[] = {1, 2, 3};
-  auto buffer = std::make_shared<LocalMemoryBuffer>(array, sizeof(array));
-  RayFunction function(Language::PYTHON,
-                       FunctionDescriptorBuilder::BuildPython("", "", "", ""));
-  std::vector<std::unique_ptr<TaskArg>> args;
-  args.emplace_back(new TaskArgByValue(
-      std::make_shared<RayObject>(buffer, nullptr, std::vector<rpc::ObjectReference>())));
-
-  std::unordered_map<std::string, double> resources;
-  std::string name = "";
-  std::string ray_namespace = "";
-  rpc::SchedulingStrategy scheduling_strategy;
-  scheduling_strategy.mutable_default_scheduling_strategy();
-  ActorCreationOptions actor_options{0,
-                                     0,
-                                     1,
-                                     resources,
-                                     resources,
-                                     {},
-                                     /*is_detached=*/false,
-                                     name,
-                                     ray_namespace,
-                                     /*is_asyncio=*/false,
-                                     scheduling_strategy};
-  const auto job_id = NextJobId();
-  ActorHandle actor_handle(ActorID::Of(job_id, TaskID::ForDriverTask(job_id), 1),
-                           TaskID::Nil(), rpc::Address(), job_id, ObjectID::FromRandom(),
-                           function.GetLanguage(), function.GetFunctionDescriptor(), "",
-                           0, "", "");
-
-  // Manually create `num_tasks` task specs, and for each of them create a
-  // `PushTaskRequest`, this is to batch performance of TaskSpec
-  // creation/copy/destruction.
-  int64_t start_ms = current_time_ms();
-  const auto num_tasks = 10000 * 10;
-  RAY_LOG(INFO) << "start creating " << num_tasks << " PushTaskRequests";
-  rpc::Address address;
-  for (int i = 0; i < num_tasks; i++) {
-    TaskOptions options{"", 1, resources};
-    auto num_returns = options.num_returns;
-
-    TaskSpecBuilder builder;
-    builder.SetCommonTaskSpec(RandomTaskId(), options.name, function.GetLanguage(),
-                              function.GetFunctionDescriptor(), job_id, RandomTaskId(), 0,
-                              RandomTaskId(), address, num_returns, resources, resources,
-                              "", 0);
-    // Set task arguments.
-    for (const auto &arg : args) {
-      builder.AddArg(*arg);
-    }
-
-    actor_handle.SetActorTaskSpec(builder, ObjectID::FromRandom());
-
-    auto task_spec = builder.Build();
-
-    ASSERT_TRUE(task_spec.IsActorTask());
-    auto request = std::make_unique<rpc::PushTaskRequest>();
-    request->mutable_task_spec()->Swap(&task_spec.GetMutableMessage());
-  }
-  RAY_LOG(INFO) << "Finish creating " << num_tasks << " PushTaskRequests"
-                << ", which takes " << current_time_ms() - start_ms << " ms";
-}
-
-TEST_F(SingleNodeTest, TestDirectActorTaskSubmissionPerf) {
-  auto &driver = CoreWorkerProcess::GetCoreWorker();
-  std::vector<ObjectID> object_ids;
-  // Create an actor.
-  std::unordered_map<std::string, double> resources;
-  auto actor_id = CreateActorHelper(resources,
-                                    /*max_restarts=*/0);
-  // wait for actor creation finish.
-  ASSERT_TRUE(WaitForDirectCallActorState(actor_id, true, 30 * 1000 /* 30s */));
-  // Test submitting some tasks with by-value args for that actor.
-  int64_t start_ms = current_time_ms();
-  const int num_tasks = 100000;
-  RAY_LOG(INFO) << "start submitting " << num_tasks << " tasks";
-  for (int i = 0; i < num_tasks; i++) {
-    // Create arguments with PassByValue.
-    std::vector<std::unique_ptr<TaskArg>> args;
-    int64_t array[] = {SHOULD_CHECK_MESSAGE_ORDER, i};
-    auto buffer = std::make_shared<LocalMemoryBuffer>(reinterpret_cast<uint8_t *>(array),
-                                                      sizeof(array));
-    args.emplace_back(new TaskArgByValue(std::make_shared<RayObject>(
-        buffer, nullptr, std::vector<rpc::ObjectReference>())));
-
-    TaskOptions options{"", 1, resources};
-    RayFunction func(Language::PYTHON, FunctionDescriptorBuilder::BuildPython(
-                                           "MergeInputArgsAsOutput", "", "", ""));
-
-    auto return_ids =
-        ObjectRefsToIds(driver.SubmitActorTask(actor_id, func, args, options));
-    ASSERT_EQ(return_ids.size(), 1);
-    object_ids.emplace_back(return_ids[0]);
-  }
-  RAY_LOG(INFO) << "finish submitting " << num_tasks << " tasks"
-                << ", which takes " << current_time_ms() - start_ms << " ms";
-
-  for (const auto &object_id : object_ids) {
-    std::vector<std::shared_ptr<RayObject>> results;
-    RAY_CHECK_OK(driver.Get({object_id}, -1, &results));
-    ASSERT_EQ(results.size(), 1);
-  }
-  RAY_LOG(INFO) << "finish executing " << num_tasks << " tasks"
-                << ", which takes " << current_time_ms() - start_ms << " ms";
-}
-
-TEST_F(ZeroNodeTest, TestWorkerContext) {
-  auto job_id = NextJobId();
-
-  WorkerContext context(WorkerType::WORKER, WorkerID::FromRandom(), job_id);
-  ASSERT_TRUE(context.GetCurrentTaskID().IsNil());
-  ASSERT_EQ(context.GetNextTaskIndex(), 1);
-  ASSERT_EQ(context.GetNextTaskIndex(), 2);
-  ASSERT_EQ(context.GetNextPutIndex(), 1);
-  ASSERT_EQ(context.GetNextPutIndex(), 2);
-
-  auto thread_func = [&context]() {
-    // Verify that task_index, put_index are thread-local.
-    ASSERT_EQ(context.GetNextTaskIndex(), 1);
-    ASSERT_EQ(context.GetNextPutIndex(), 1);
-  };
-
-  std::thread async_thread(thread_func);
-  async_thread.join();
-
-  // Verify that these fields are thread-local.
-  ASSERT_EQ(context.GetNextTaskIndex(), 3);
-  ASSERT_EQ(context.GetNextPutIndex(), 3);
-
-  TaskSpecification task_spec;
-  size_t num_returns = 3;
-  task_spec.GetMutableMessage().set_job_id(job_id.Binary());
-  task_spec.GetMutableMessage().set_num_returns(num_returns);
-  context.ResetCurrentTask();
-  context.SetCurrentTask(task_spec);
-  ASSERT_EQ(context.GetCurrentTaskID(), task_spec.TaskId());
-
-  // Verify that put index doesn't confict with the return object range.
-  ASSERT_EQ(context.GetNextPutIndex(), num_returns + 1);
-  ASSERT_EQ(context.GetNextPutIndex(), num_returns + 2);
-}
-
-TEST_F(ZeroNodeTest, TestActorHandle) {
-  // Test actor handle serialization and deserialization round trip.
-  JobID job_id = NextJobId();
-  ActorHandle original(
-      ActorID::Of(job_id, TaskID::ForDriverTask(job_id), 0), TaskID::Nil(),
-      rpc::Address(), job_id, ObjectID::FromRandom(), Language::PYTHON,
-      FunctionDescriptorBuilder::BuildPython("", "", "", ""), "", 0, "", "");
-  std::string output;
-  original.Serialize(&output);
-  ActorHandle deserialized(output);
-  ASSERT_EQ(deserialized.GetActorID(), original.GetActorID());
-  ASSERT_EQ(deserialized.ActorLanguage(), original.ActorLanguage());
-  ASSERT_EQ(deserialized.ActorCreationTaskFunctionDescriptor(),
-            original.ActorCreationTaskFunctionDescriptor());
-
-  // TODO: Test submission from different handles.
-}
-
-TEST_F(SingleNodeTest, TestMemoryStoreProvider) {
-  std::shared_ptr<CoreWorkerMemoryStore> provider_ptr =
-      std::make_shared<CoreWorkerMemoryStore>();
-
-  auto &provider = *provider_ptr;
-
-  uint8_t array1[] = {1, 2, 3, 4, 5, 6, 7, 8};
-  uint8_t array2[] = {10, 11, 12, 13, 14, 15};
-
-  std::vector<RayObject> buffers;
-  buffers.emplace_back(std::make_shared<LocalMemoryBuffer>(array1, sizeof(array1)),
-                       std::make_shared<LocalMemoryBuffer>(array1, sizeof(array1) / 2),
-                       std::vector<rpc::ObjectReference>());
-  buffers.emplace_back(std::make_shared<LocalMemoryBuffer>(array2, sizeof(array2)),
-                       std::make_shared<LocalMemoryBuffer>(array2, sizeof(array2) / 2),
-                       std::vector<rpc::ObjectReference>());
-
-  std::vector<ObjectID> ids(buffers.size());
-  for (size_t i = 0; i < ids.size(); i++) {
-    ids[i] = ObjectID::FromRandom();
-    RAY_CHECK(provider.Put(buffers[i], ids[i]));
-  }
-
-  absl::flat_hash_set<ObjectID> wait_ids(ids.begin(), ids.end());
-  absl::flat_hash_set<ObjectID> wait_results;
-
-  ObjectID nonexistent_id = ObjectID::FromRandom();
-  WorkerContext ctx(WorkerType::WORKER, WorkerID::FromRandom(), JobID::Nil());
-  wait_ids.insert(nonexistent_id);
-  RAY_CHECK_OK(provider.Wait(wait_ids, ids.size() + 1, 100, ctx, &wait_results));
-  ASSERT_EQ(wait_results.size(), ids.size());
-  ASSERT_TRUE(wait_results.count(nonexistent_id) == 0);
-
-  // Test Wait() where the required `num_objects` is less than size of `wait_ids`.
-  wait_results.clear();
-  RAY_CHECK_OK(provider.Wait(wait_ids, ids.size(), -1, ctx, &wait_results));
-  ASSERT_EQ(wait_results.size(), ids.size());
-  ASSERT_TRUE(wait_results.count(nonexistent_id) == 0);
-
-  // Test Get().
-  bool got_exception = false;
-  absl::flat_hash_map<ObjectID, std::shared_ptr<RayObject>> results;
-  absl::flat_hash_set<ObjectID> ids_set(ids.begin(), ids.end());
-  RAY_CHECK_OK(provider.Get(ids_set, -1, ctx, &results, &got_exception));
-
-  ASSERT_TRUE(!got_exception);
-  ASSERT_EQ(results.size(), ids.size());
-  for (size_t i = 0; i < ids.size(); i++) {
-    const auto &expected = buffers[i];
-    ASSERT_EQ(results[ids[i]]->GetData()->Size(), expected.GetData()->Size());
-    ASSERT_EQ(memcmp(results[ids[i]]->GetData()->Data(), expected.GetData()->Data(),
-                     expected.GetData()->Size()),
-              0);
-    ASSERT_EQ(results[ids[i]]->GetMetadata()->Size(), expected.GetMetadata()->Size());
-    ASSERT_EQ(memcmp(results[ids[i]]->GetMetadata()->Data(),
-                     expected.GetMetadata()->Data(), expected.GetMetadata()->Size()),
-              0);
-  }
-
-  // Test Delete().
-  // clear the reference held.
-  results.clear();
-
-  absl::flat_hash_set<ObjectID> plasma_object_ids;
-  provider.Delete(ids_set, &plasma_object_ids);
-  ASSERT_TRUE(plasma_object_ids.empty());
-
-  std::this_thread::sleep_for(std::chrono::milliseconds(200));
-  ASSERT_TRUE(provider.Get(ids_set, 0, ctx, &results, &got_exception).IsTimedOut());
-  ASSERT_TRUE(!got_exception);
-  ASSERT_EQ(results.size(), 0);
-
-  // Test Wait() with objects which will become ready later.
-  std::vector<ObjectID> ready_ids(buffers.size());
-  std::vector<ObjectID> unready_ids(buffers.size());
-  for (size_t i = 0; i < unready_ids.size(); i++) {
-    ready_ids[i] = ObjectID::FromRandom();
-    RAY_CHECK(provider.Put(buffers[i], ready_ids[i]));
-    unready_ids[i] = ObjectID::FromRandom();
-  }
-
-  auto thread_func = [&unready_ids, &provider, &buffers]() {
-    std::this_thread::sleep_for(std::chrono::milliseconds(1000));
-
-    for (size_t i = 0; i < unready_ids.size(); i++) {
-      RAY_CHECK(provider.Put(buffers[i], unready_ids[i]));
-    }
-  };
-
-  std::thread async_thread(thread_func);
-
-  wait_ids.clear();
-  wait_ids.insert(ready_ids.begin(), ready_ids.end());
-  wait_ids.insert(unready_ids.begin(), unready_ids.end());
-  wait_results.clear();
-
-  // Check that only the ready ids are returned when timeout ends before thread runs.
-  RAY_CHECK_OK(provider.Wait(wait_ids, ready_ids.size() + 1, 100, ctx, &wait_results));
-  ASSERT_EQ(ready_ids.size(), wait_results.size());
-  for (const auto &ready_id : ready_ids) {
-    ASSERT_TRUE(wait_results.find(ready_id) != wait_results.end());
-  }
-  for (const auto &unready_id : unready_ids) {
-    ASSERT_TRUE(wait_results.find(unready_id) == wait_results.end());
-  }
-
-  wait_results.clear();
-  // Check that enough objects are returned after the thread inserts at least one object.
-  RAY_CHECK_OK(provider.Wait(wait_ids, ready_ids.size() + 1, 5000, ctx, &wait_results));
-  ASSERT_TRUE(wait_results.size() >= ready_ids.size() + 1);
-  for (const auto &ready_id : ready_ids) {
-    ASSERT_TRUE(wait_results.find(ready_id) != wait_results.end());
-  }
-
-  wait_results.clear();
-  // Check that all objects are returned after the thread completes.
-  async_thread.join();
-  RAY_CHECK_OK(provider.Wait(wait_ids, wait_ids.size(), -1, ctx, &wait_results));
-  ASSERT_EQ(wait_results.size(), ready_ids.size() + unready_ids.size());
-  for (const auto &ready_id : ready_ids) {
-    ASSERT_TRUE(wait_results.find(ready_id) != wait_results.end());
-  }
-  for (const auto &unready_id : unready_ids) {
-    ASSERT_TRUE(wait_results.find(unready_id) != wait_results.end());
-  }
-}
-
-TEST_F(SingleNodeTest, TestObjectInterface) {
-  auto &core_worker = CoreWorkerProcess::GetCoreWorker();
-
-  uint8_t array1[] = {1, 2, 3, 4, 5, 6, 7, 8};
-  const size_t array2_size = 200 * 1024;
-  uint8_t *array2 = new uint8_t[array2_size];
-
-  std::vector<RayObject> buffers;
-  buffers.emplace_back(std::make_shared<LocalMemoryBuffer>(array1, sizeof(array1)),
-                       std::make_shared<LocalMemoryBuffer>(array1, sizeof(array1) / 2),
-                       std::vector<rpc::ObjectReference>());
-  buffers.emplace_back(std::make_shared<LocalMemoryBuffer>(array2, array2_size),
-                       std::make_shared<LocalMemoryBuffer>(array2, array2_size / 2),
-                       std::vector<rpc::ObjectReference>());
-
-  std::vector<ObjectID> ids(buffers.size());
-  for (size_t i = 0; i < ids.size(); i++) {
-    RAY_CHECK_OK(core_worker.Put(buffers[i], {}, &ids[i]));
-  }
-
-  // Test Get().
-  std::vector<std::shared_ptr<RayObject>> results;
-  RAY_CHECK_OK(core_worker.Get(ids, -1, &results));
-  ASSERT_EQ(results.size(), ids.size());
-  for (size_t i = 0; i < ids.size(); i++) {
-    ASSERT_EQ(*results[i]->GetData(), *buffers[i].GetData());
-    ASSERT_EQ(*results[i]->GetMetadata(), *buffers[i].GetMetadata());
-  }
-
-  // Test Wait().
-  ObjectID non_existent_id = ObjectID::FromRandom();
-  std::vector<ObjectID> all_ids(ids);
-  all_ids.push_back(non_existent_id);
-
-  std::vector<bool> wait_results;
-  RAY_CHECK_OK(core_worker.Wait(all_ids, 2, -1, &wait_results, true));
-  ASSERT_EQ(wait_results.size(), 3);
-  ASSERT_EQ(wait_results, std::vector<bool>({true, true, false}));
-
-  RAY_CHECK_OK(core_worker.Wait(all_ids, 3, 100, &wait_results, true));
-  ASSERT_EQ(wait_results.size(), 3);
-  ASSERT_EQ(wait_results, std::vector<bool>({true, true, false}));
-
-  // Test Delete().
-  // clear the reference held by TrackedBuffer.
-  results.clear();
-  RAY_CHECK_OK(core_worker.Delete(ids, true));
-
-  // Note that Delete() calls RayletClient::FreeObjects and would not
-  // wait for objects being deleted, so wait a while for plasma store
-  // to process the command.
-  std::this_thread::sleep_for(std::chrono::milliseconds(200));
-  ASSERT_TRUE(core_worker.Get(ids, 0, &results).ok());
-  // Since array2 has been deleted from the plasma store, the Get should
-  // return UnreconstructableError for all results.
-  ASSERT_EQ(results.size(), 2);
-  ASSERT_TRUE(results[0]->IsException());
-  ASSERT_TRUE(results[1]->IsException());
-}
-
-TEST_F(SingleNodeTest, TestNormalTaskLocal) {
-  std::unordered_map<std::string, double> resources;
-  TestNormalTask(resources);
-}
-
-TEST_F(SingleNodeTest, TestCancelTasks) {
-  auto &driver = CoreWorkerProcess::GetCoreWorker();
-
-  // Create two functions, each implementing a while(true) loop.
-  RayFunction func1(Language::PYTHON,
-                    FunctionDescriptorBuilder::BuildPython("WhileTrueLoop", "", "", ""));
-  RayFunction func2(Language::PYTHON,
-                    FunctionDescriptorBuilder::BuildPython("WhileTrueLoop", "", "", ""));
-
-  // Create default args and options needed to submit the tasks that encapsulate func1 and
-  // func2.
-  std::vector<std::unique_ptr<TaskArg>> args;
-  TaskOptions options;
-  rpc::SchedulingStrategy scheduling_strategy;
-  scheduling_strategy.mutable_default_scheduling_strategy();
-
-  // Submit func1. The function should start looping forever.
-  auto return_ids1 =
-      ObjectRefsToIds(driver.SubmitTask(func1, args, options, /*max_retries=*/0,
-                                        /*retry_exceptions=*/false, scheduling_strategy,
-                                        /*debugger_breakpoint=*/""));
-  ASSERT_EQ(return_ids1.size(), 1);
-
-  // Submit func2. The function should be queued at the worker indefinitely.
-  auto return_ids2 =
-      ObjectRefsToIds(driver.SubmitTask(func2, args, options, /*max_retries=*/0,
-                                        /*retry_exceptions=*/false, scheduling_strategy,
-                                        /*debugger_breakpoint=*/""));
-  ASSERT_EQ(return_ids2.size(), 1);
-
-  // Cancel func2 by removing it from the worker's queue
-  RAY_CHECK_OK(driver.CancelTask(return_ids2[0], true, false));
-
-  // Cancel func1, which is currently running.
-  RAY_CHECK_OK(driver.CancelTask(return_ids1[0], true, false));
-
-  // TestNormalTask will get stuck unless both func1 and func2 have been cancelled. Thus,
-  // if TestNormalTask succeeds, we know that func2 must have been removed from the
-  // worker's queue.
-  std::unordered_map<std::string, double> resources;
-  TestNormalTask(resources);
-}
-
-TEST_F(TwoNodeTest, TestNormalTaskCrossNodes) {
-  std::unordered_map<std::string, double> resources;
-  resources.emplace("resource1", 1);
-  TestNormalTask(resources);
-}
-
-TEST_F(SingleNodeTest, TestActorTaskLocal) {
-  std::unordered_map<std::string, double> resources;
-  TestActorTask(resources);
-}
-
-TEST_F(TwoNodeTest, TestActorTaskCrossNodes) {
-  std::unordered_map<std::string, double> resources;
-  resources.emplace("resource1", 1);
-  TestActorTask(resources);
-}
-
-TEST_F(SingleNodeTest, TestActorTaskLocalReconstruction) {
-  std::unordered_map<std::string, double> resources;
-  TestActorRestart(resources);
-}
-
-TEST_F(TwoNodeTest, TestActorTaskCrossNodesReconstruction) {
-  std::unordered_map<std::string, double> resources;
-  resources.emplace("resource1", 1);
-  TestActorRestart(resources);
-}
-
-TEST_F(SingleNodeTest, TestActorTaskLocalFailure) {
-  std::unordered_map<std::string, double> resources;
-  TestActorFailure(resources);
-}
-
-TEST_F(TwoNodeTest, TestActorTaskCrossNodesFailure) {
-  std::unordered_map<std::string, double> resources;
-  resources.emplace("resource1", 1);
-  TestActorFailure(resources);
-}
-
-TEST(TestOverrideRuntimeEnv, TestOverrideEnvVars) {
-  rpc::RuntimeEnv child;
-  auto parent = std::make_shared<rpc::RuntimeEnv>();
-  // child {"a": "b"}, parent {}, expected {"a": "b"}
-  (*child.mutable_env_vars())["a"] = "b";
-  auto result = CoreWorker::OverrideRuntimeEnv(child, parent);
-  ASSERT_EQ(result.env_vars().size(), 1);
-  ASSERT_EQ(result.env_vars().count("a"), 1);
-  ASSERT_EQ(result.env_vars().at("a"), "b");
-  child.clear_env_vars();
-  parent->clear_env_vars();
-  // child {}, parent {"a": "b"}, expected {"a": "b"}
-  (*(parent->mutable_env_vars()))["a"] = "b";
-  result = CoreWorker::OverrideRuntimeEnv(child, parent);
-  ASSERT_EQ(result.env_vars().size(), 1);
-  ASSERT_EQ(result.env_vars().count("a"), 1);
-  ASSERT_EQ(result.env_vars().at("a"), "b");
-  child.clear_env_vars();
-  parent->clear_env_vars();
-  // child {"a": "b"}, parent {"a": "d"}, expected {"a": "b"}
-  (*child.mutable_env_vars())["a"] = "b";
-  (*(parent->mutable_env_vars()))["a"] = "d";
-  result = CoreWorker::OverrideRuntimeEnv(child, parent);
-  ASSERT_EQ(result.env_vars().size(), 1);
-  ASSERT_EQ(result.env_vars().count("a"), 1);
-  ASSERT_EQ(result.env_vars().at("a"), "b");
-  child.clear_env_vars();
-  parent->clear_env_vars();
-  // child {"a": "b"}, parent {"c": "d"}, expected {"a": "b", "c": "d"}
-  (*child.mutable_env_vars())["a"] = "b";
-  (*(parent->mutable_env_vars()))["c"] = "d";
-  result = CoreWorker::OverrideRuntimeEnv(child, parent);
-  ASSERT_EQ(result.env_vars().size(), 2);
-  ASSERT_EQ(result.env_vars().count("a"), 1);
-  ASSERT_EQ(result.env_vars().at("a"), "b");
-  ASSERT_EQ(result.env_vars().count("c"), 1);
-  ASSERT_EQ(result.env_vars().at("c"), "d");
-  child.clear_env_vars();
-  parent->clear_env_vars();
-  // child {"a": "b"}, parent {"a": "e", "c": "d"}, expected {"a": "b", "c": "d"}
-  (*child.mutable_env_vars())["a"] = "b";
-  (*(parent->mutable_env_vars()))["a"] = "e";
-  (*(parent->mutable_env_vars()))["c"] = "d";
-  result = CoreWorker::OverrideRuntimeEnv(child, parent);
-  ASSERT_EQ(result.env_vars().size(), 2);
-  ASSERT_EQ(result.env_vars().count("a"), 1);
-  ASSERT_EQ(result.env_vars().at("a"), "b");
-  ASSERT_EQ(result.env_vars().count("c"), 1);
-  ASSERT_EQ(result.env_vars().at("c"), "d");
-  child.clear_env_vars();
-  parent->clear_env_vars();
-}
-
-TEST(TestOverrideRuntimeEnv, TestPyModulesInherit) {
-  rpc::RuntimeEnv child;
-  auto parent = std::make_shared<rpc::RuntimeEnv>();
-  parent->mutable_py_modules()->Add("s3://456");
-  parent->mutable_uris()->mutable_py_modules_uris()->Add("s3://456");
-  auto result = CoreWorker::OverrideRuntimeEnv(child, parent);
-  ASSERT_EQ(result.py_modules().size(), 1);
-  ASSERT_EQ(result.py_modules()[0], "s3://456");
-  ASSERT_EQ(result.uris().py_modules_uris().size(), 1);
-  ASSERT_EQ(result.uris().py_modules_uris()[0], "s3://456");
-}
-
-TEST(TestOverrideRuntimeEnv, TestOverridePyModules) {
-  rpc::RuntimeEnv child;
-  auto parent = std::make_shared<rpc::RuntimeEnv>();
-  child.mutable_py_modules()->Add("s3://123");
-  child.mutable_uris()->mutable_py_modules_uris()->Add("s3://123");
-  parent->mutable_py_modules()->Add("s3://456");
-  parent->mutable_py_modules()->Add("s3://789");
-  parent->mutable_uris()->mutable_py_modules_uris()->Add("s3://456");
-  parent->mutable_uris()->mutable_py_modules_uris()->Add("s3://789");
-  auto result = CoreWorker::OverrideRuntimeEnv(child, parent);
-  ASSERT_EQ(result.py_modules().size(), 1);
-  ASSERT_EQ(result.py_modules()[0], "s3://123");
-  ASSERT_EQ(result.uris().py_modules_uris().size(), 1);
-  ASSERT_EQ(result.uris().py_modules_uris()[0], "s3://123");
-}
-
-TEST(TestOverrideRuntimeEnv, TestWorkingDirInherit) {
-  rpc::RuntimeEnv child;
-  auto parent = std::make_shared<rpc::RuntimeEnv>();
-  parent->set_working_dir("uri://abc");
-  auto result = CoreWorker::OverrideRuntimeEnv(child, parent);
-  ASSERT_EQ(result.working_dir(), "uri://abc");
-}
-
-TEST(TestOverrideRuntimeEnv, TestWorkingDirOverride) {
-  rpc::RuntimeEnv child;
-  auto parent = std::make_shared<rpc::RuntimeEnv>();
-  child.set_working_dir("uri://abc");
-  parent->set_working_dir("uri://def");
-  auto result = CoreWorker::OverrideRuntimeEnv(child, parent);
-  ASSERT_EQ(result.working_dir(), "uri://abc");
-}
-
-TEST(TestOverrideRuntimeEnv, TestCondaInherit) {
-  rpc::RuntimeEnv child;
-  auto parent = std::make_shared<rpc::RuntimeEnv>();
-  child.mutable_uris()->set_working_dir_uri("gcs://abc");
-  parent->mutable_uris()->set_working_dir_uri("gcs://def");
-  parent->mutable_uris()->set_conda_uri("conda://456");
-  parent->mutable_conda_runtime_env()->set_conda_env_name("my-env-name");
-  auto result = CoreWorker::OverrideRuntimeEnv(child, parent);
-  ASSERT_EQ(result.uris().working_dir_uri(), "gcs://abc");
-  ASSERT_EQ(result.uris().conda_uri(), "conda://456");
-  ASSERT_TRUE(result.has_conda_runtime_env());
-  ASSERT_TRUE(result.conda_runtime_env().has_conda_env_name());
-  ASSERT_EQ(result.conda_runtime_env().conda_env_name(), "my-env-name");
-}
-
-TEST(TestOverrideRuntimeEnv, TestCondaOverride) {
-  rpc::RuntimeEnv child;
-  auto parent = std::make_shared<rpc::RuntimeEnv>();
-  child.mutable_uris()->set_conda_uri("conda://123");
-  child.mutable_conda_runtime_env()->set_conda_env_name("my-env-name-123");
-  parent->mutable_uris()->set_conda_uri("conda://456");
-  parent->mutable_conda_runtime_env()->set_conda_env_name("my-env-name-456");
-  parent->mutable_uris()->set_working_dir_uri("gcs://def");
-  auto result = CoreWorker::OverrideRuntimeEnv(child, parent);
-  ASSERT_EQ(result.uris().conda_uri(), "conda://123");
-  ASSERT_TRUE(result.has_conda_runtime_env());
-  ASSERT_TRUE(result.conda_runtime_env().has_conda_env_name());
-  ASSERT_EQ(result.conda_runtime_env().conda_env_name(), "my-env-name-123");
-  ASSERT_EQ(result.uris().working_dir_uri(), "gcs://def");
-}
-
-}  // namespace core
-}  // namespace ray
-
-int main(int argc, char **argv) {
-  ::testing::InitGoogleTest(&argc, argv);
-  RAY_CHECK(argc == 6);
-  ray::TEST_RAYLET_EXEC_PATH = std::string(argv[1]);
-
-  auto seed = std::chrono::high_resolution_clock::now().time_since_epoch().count();
-  std::mt19937 gen(seed);
-  std::uniform_int_distribution<int> random_gen{2000, 2009};
-  // Use random port to avoid port conflicts between UTs.
-  node_manager_port = random_gen(gen);
-  ray::TEST_MOCK_WORKER_EXEC_PATH = std::string(argv[2]);
-  ray::TEST_GCS_SERVER_EXEC_PATH = std::string(argv[3]);
-
-  ray::TEST_REDIS_CLIENT_EXEC_PATH = std::string(argv[4]);
-  ray::TEST_REDIS_SERVER_EXEC_PATH = std::string(argv[5]);
-  return RUN_ALL_TESTS();
-}
-=======
-// Copyright 2017 The Ray Authors.
-//
-// Licensed under the Apache License, Version 2.0 (the "License");
-// you may not use this file except in compliance with the License.
-// You may obtain a copy of the License at
-//
-//  http://www.apache.org/licenses/LICENSE-2.0
-//
-// Unless required by applicable law or agreed to in writing, software
-// distributed under the License is distributed on an "AS IS" BASIS,
-// WITHOUT WARRANTIES OR CONDITIONS OF ANY KIND, either express or implied.
-// See the License for the specific language governing permissions and
-// limitations under the License.
-
-#include "ray/core_worker/core_worker.h"
-
-#include <boost/asio.hpp>
-#include <boost/asio/error.hpp>
-#include <boost/bind/bind.hpp>
-#include <thread>
-
-#include "absl/container/flat_hash_map.h"
-#include "absl/container/flat_hash_set.h"
-#include "gmock/gmock.h"
-#include "gtest/gtest.h"
-#include "hiredis/async.h"
-#include "hiredis/hiredis.h"
-#include "ray/common/buffer.h"
-#include "ray/common/common_protocol.h"
-#include "ray/common/ray_object.h"
-#include "ray/common/task/task_spec.h"
-#include "ray/common/test_util.h"
-#include "ray/core_worker/context.h"
-#include "ray/core_worker/store_provider/memory_store/memory_store.h"
-#include "ray/core_worker/transport/direct_actor_transport.h"
-#include "ray/raylet_client/raylet_client.h"
-#include "ray/util/filesystem.h"
-#include "src/ray/protobuf/core_worker.pb.h"
-#include "src/ray/protobuf/gcs.pb.h"
-
-namespace {
-
-int node_manager_port = 0;
-
-}  // namespace
-
-namespace ray {
-namespace core {
-
-static void flushall_redis(void) {
-  redisContext *context = redisConnect("127.0.0.1", 6379);
-  freeReplyObject(redisCommand(context, "FLUSHALL"));
-  freeReplyObject(redisCommand(context, "SET NumRedisShards 1"));
-  freeReplyObject(redisCommand(context, "LPUSH RedisShards 127.0.0.1:6380"));
-  redisFree(context);
-}
-
-ActorID CreateActorHelper(std::unordered_map<std::string, double> &resources,
-                          int64_t max_restarts) {
-  uint8_t array[] = {1, 2, 3};
-  auto buffer = std::make_shared<LocalMemoryBuffer>(array, sizeof(array));
-
-  RayFunction func(Language::PYTHON, FunctionDescriptorBuilder::BuildPython(
-                                         "actor creation task", "", "", ""));
-  std::vector<std::unique_ptr<TaskArg>> args;
-  args.emplace_back(new TaskArgByValue(
-      std::make_shared<RayObject>(buffer, nullptr, std::vector<rpc::ObjectReference>())));
-
-  std::string name = "";
-  std::string ray_namespace = "";
-  rpc::SchedulingStrategy scheduling_strategy;
-  scheduling_strategy.mutable_default_scheduling_strategy();
-  ActorCreationOptions actor_options{max_restarts,
-                                     /*max_task_retries=*/0,
-                                     /*max_concurrency*/ 1,
-                                     resources,
-                                     resources,
-                                     {},
-                                     /*is_detached=*/std::make_optional<bool>(false),
-                                     name,
-                                     ray_namespace,
-                                     /*is_asyncio=*/false,
-                                     scheduling_strategy};
-
-  // Create an actor.
-  ActorID actor_id;
-  RAY_CHECK_OK(CoreWorkerProcess::GetCoreWorker().CreateActor(
-      func, args, actor_options, /*extension_data*/ "", &actor_id));
-  return actor_id;
-}
-
-std::string MetadataToString(std::shared_ptr<RayObject> obj) {
-  auto metadata = obj->GetMetadata();
-  return std::string(reinterpret_cast<const char *>(metadata->Data()), metadata->Size());
-}
-
-class CoreWorkerTest : public ::testing::Test {
- public:
-  CoreWorkerTest(int num_nodes)
-      : num_nodes_(num_nodes), gcs_options_("127.0.0.1", 6379, "") {
-    TestSetupUtil::StartUpRedisServers(std::vector<int>{6379, 6380});
-
-    // flush redis first.
-    flushall_redis();
-
-    RAY_CHECK(num_nodes >= 0);
-    if (num_nodes > 0) {
-      raylet_socket_names_.resize(num_nodes);
-      raylet_store_socket_names_.resize(num_nodes);
-    }
-
-    // start gcs server
-    gcs_server_socket_name_ = TestSetupUtil::StartGcsServer("127.0.0.1");
-
-    // start raylet on each node. Assign each node with different resources so that
-    // a task can be scheduled to the desired node.
-    for (int i = 0; i < num_nodes; i++) {
-      raylet_socket_names_[i] =
-          TestSetupUtil::StartRaylet("127.0.0.1", node_manager_port + i, "127.0.0.1",
-                                     "\"CPU,4.0,resource" + std::to_string(i) + ",10\"",
-                                     &raylet_store_socket_names_[i]);
-    }
-  }
-
-  ~CoreWorkerTest() {
-    for (const auto &raylet_socket_name : raylet_socket_names_) {
-      TestSetupUtil::StopRaylet(raylet_socket_name);
-    }
-
-    if (!gcs_server_socket_name_.empty()) {
-      TestSetupUtil::StopGcsServer(gcs_server_socket_name_);
-    }
-
-    TestSetupUtil::ShutDownRedisServers();
-  }
-
-  JobID NextJobId() const {
-    static uint32_t job_counter = 1;
-    return JobID::FromInt(job_counter++);
-  }
-
-  void SetUp() {
-    if (num_nodes_ > 0) {
-      CoreWorkerOptions options;
-      options.worker_type = WorkerType::DRIVER;
-      options.language = Language::PYTHON;
-      options.store_socket = raylet_store_socket_names_[0];
-      options.raylet_socket = raylet_socket_names_[0];
-      options.job_id = NextJobId();
-      options.gcs_options = gcs_options_;
-      options.enable_logging = true;
-      options.install_failure_signal_handler = true;
-      options.node_ip_address = "127.0.0.1";
-      options.node_manager_port = node_manager_port;
-      options.raylet_ip_address = "127.0.0.1";
-      options.driver_name = "core_worker_test";
-      options.num_workers = 1;
-      options.metrics_agent_port = -1;
-      CoreWorkerProcess::Initialize(options);
-    }
-  }
-
-  void TearDown() {
-    if (num_nodes_ > 0) {
-      CoreWorkerProcess::Shutdown();
-    }
-  }
-
-  // Test normal tasks.
-  void TestNormalTask(std::unordered_map<std::string, double> &resources);
-
-  // Test actor tasks.
-  void TestActorTask(std::unordered_map<std::string, double> &resources);
-
-  // Test actor failure case, verify that the tasks would either succeed or
-  // fail with exceptions, in that case the return objects fetched from `Get`
-  // contain errors.
-  void TestActorFailure(std::unordered_map<std::string, double> &resources);
-
-  // Test actor failover case. Verify that actor can be reconstructed successfully,
-  // and as long as we wait for actor reconstruction before submitting new tasks,
-  // it is guaranteed that all tasks are successfully completed.
-  void TestActorRestart(std::unordered_map<std::string, double> &resources);
-
- protected:
-  bool WaitForDirectCallActorState(const ActorID &actor_id, bool wait_alive,
-                                   int timeout_ms);
-
-  // Get the pid for the worker process that runs the actor.
-  int GetActorPid(const ActorID &actor_id,
-                  std::unordered_map<std::string, double> &resources);
-
-  int num_nodes_;
-  std::vector<std::string> raylet_socket_names_;
-  std::vector<std::string> raylet_store_socket_names_;
-  gcs::GcsClientOptions gcs_options_;
-  std::string gcs_server_socket_name_;
-};
-
-bool CoreWorkerTest::WaitForDirectCallActorState(const ActorID &actor_id, bool wait_alive,
-                                                 int timeout_ms) {
-  auto condition_func = [actor_id, wait_alive]() -> bool {
-    bool actor_alive =
-        CoreWorkerProcess::GetCoreWorker().direct_actor_submitter_->IsActorAlive(
-            actor_id);
-    return wait_alive ? actor_alive : !actor_alive;
-  };
-
-  return WaitForCondition(condition_func, timeout_ms);
-}
-
-int CoreWorkerTest::GetActorPid(const ActorID &actor_id,
-                                std::unordered_map<std::string, double> &resources) {
-  std::vector<std::unique_ptr<TaskArg>> args;
-  TaskOptions options{"", 1, resources};
-  RayFunction func{Language::PYTHON,
-                   FunctionDescriptorBuilder::BuildPython("GetWorkerPid", "", "", "")};
-
-  auto return_ids = ObjectRefsToIds(CoreWorkerProcess::GetCoreWorker()
-                                        .SubmitActorTask(actor_id, func, args, options)
-                                        .value());
-
-  std::vector<std::shared_ptr<RayObject>> results;
-  RAY_CHECK_OK(CoreWorkerProcess::GetCoreWorker().Get(return_ids, -1, &results));
-
-  if (nullptr == results[0]->GetData()) {
-    // If failed to get actor process pid, return -1
-    return -1;
-  }
-
-  auto data = reinterpret_cast<char *>(results[0]->GetData()->Data());
-  std::string pid_string(data, results[0]->GetData()->Size());
-  return std::stoi(pid_string);
-}
-
-void CoreWorkerTest::TestNormalTask(std::unordered_map<std::string, double> &resources) {
-  auto &driver = CoreWorkerProcess::GetCoreWorker();
-
-  // Test for tasks with by-value and by-ref args.
-  {
-    const int num_tasks = 100;
-    for (int i = 0; i < num_tasks; i++) {
-      auto buffer1 = GenerateRandomBuffer();
-      auto buffer2 = GenerateRandomBuffer();
-
-      ObjectID object_id;
-      RAY_CHECK_OK(
-          driver.Put(RayObject(buffer2, nullptr, std::vector<rpc::ObjectReference>()), {},
-                     &object_id));
-
-      std::vector<std::unique_ptr<TaskArg>> args;
-      args.emplace_back(new TaskArgByValue(std::make_shared<RayObject>(
-          buffer1, nullptr, std::vector<rpc::ObjectReference>())));
-      args.emplace_back(
-          new TaskArgByReference(object_id, driver.GetRpcAddress(), /*call_site=*/""));
-
-      RayFunction func(Language::PYTHON, FunctionDescriptorBuilder::BuildPython(
-                                             "MergeInputArgsAsOutput", "", "", ""));
-      TaskOptions options;
-      rpc::SchedulingStrategy scheduling_strategy;
-      scheduling_strategy.mutable_default_scheduling_strategy();
-      auto return_refs =
-          driver.SubmitTask(func, args, options, /*max_retries=*/0,
-                            /*retry_exceptions=*/false, scheduling_strategy,
-                            /*debugger_breakpoint=*/"");
-      auto return_ids = ObjectRefsToIds(return_refs);
-
-      ASSERT_EQ(return_ids.size(), 1);
-
-      std::vector<std::shared_ptr<RayObject>> results;
-      RAY_CHECK_OK(driver.Get(return_ids, -1, &results));
-
-      ASSERT_EQ(results.size(), 1);
-      ASSERT_EQ(results[0]->GetData()->Size(), buffer1->Size() + buffer2->Size());
-      ASSERT_EQ(memcmp(results[0]->GetData()->Data(), buffer1->Data(), buffer1->Size()),
-                0);
-      ASSERT_EQ(memcmp(results[0]->GetData()->Data() + buffer1->Size(), buffer2->Data(),
-                       buffer2->Size()),
-                0);
-    }
-  }
-}
-
-void CoreWorkerTest::TestActorTask(std::unordered_map<std::string, double> &resources) {
-  auto &driver = CoreWorkerProcess::GetCoreWorker();
-
-  auto actor_id = CreateActorHelper(resources, 1000);
-
-  // Test submitting some tasks with by-value args for that actor.
-  {
-    const int num_tasks = 100;
-    for (int i = 0; i < num_tasks; i++) {
-      auto buffer1 = GenerateRandomBuffer();
-      auto buffer2 = GenerateRandomBuffer();
-
-      // Create arguments with PassByRef and PassByValue.
-      std::vector<std::unique_ptr<TaskArg>> args;
-      args.emplace_back(new TaskArgByValue(std::make_shared<RayObject>(
-          buffer1, nullptr, std::vector<rpc::ObjectReference>())));
-      args.emplace_back(new TaskArgByValue(std::make_shared<RayObject>(
-          buffer2, nullptr, std::vector<rpc::ObjectReference>())));
-
-      TaskOptions options{"", 1, resources};
-      RayFunction func(Language::PYTHON, FunctionDescriptorBuilder::BuildPython(
-                                             "MergeInputArgsAsOutput", "", "", ""));
-
-      auto return_ids =
-          ObjectRefsToIds(driver.SubmitActorTask(actor_id, func, args, options).value());
-      ASSERT_EQ(return_ids.size(), 1);
-
-      std::vector<std::shared_ptr<RayObject>> results;
-      RAY_CHECK_OK(driver.Get(return_ids, -1, &results));
-
-      ASSERT_EQ(results.size(), 1);
-      ASSERT_TRUE(!results[0]->HasMetadata())
-          << "metadata: " << MetadataToString(results[0])
-          << ", object ID: " << return_ids[0];
-      ASSERT_EQ(results[0]->GetData()->Size(), buffer1->Size() + buffer2->Size());
-      ASSERT_EQ(memcmp(results[0]->GetData()->Data(), buffer1->Data(), buffer1->Size()),
-                0);
-      ASSERT_EQ(memcmp(results[0]->GetData()->Data() + buffer1->Size(), buffer2->Data(),
-                       buffer2->Size()),
-                0);
-    }
-  }
-
-  // Test submitting a task with both by-value and by-ref args for that actor.
-  {
-    uint8_t array1[] = {1, 2, 3, 4, 5, 6, 7, 8};
-    uint8_t array2[] = {10, 11, 12, 13, 14, 15};
-
-    auto buffer1 = std::make_shared<LocalMemoryBuffer>(array1, sizeof(array1));
-    auto buffer2 = std::make_shared<LocalMemoryBuffer>(array2, sizeof(array2));
-
-    ObjectID object_id;
-    RAY_CHECK_OK(
-        driver.Put(RayObject(buffer1, nullptr, std::vector<rpc::ObjectReference>()), {},
-                   &object_id));
-
-    // Create arguments with PassByRef and PassByValue.
-    std::vector<std::unique_ptr<TaskArg>> args;
-    args.emplace_back(
-        new TaskArgByReference(object_id, driver.GetRpcAddress(), /*call_site=*/""));
-    args.emplace_back(new TaskArgByValue(std::make_shared<RayObject>(
-        buffer2, nullptr, std::vector<rpc::ObjectReference>())));
-
-    TaskOptions options{"", 1, resources};
-    RayFunction func(Language::PYTHON, FunctionDescriptorBuilder::BuildPython(
-                                           "MergeInputArgsAsOutput", "", "", ""));
-    auto return_ids =
-        ObjectRefsToIds(driver.SubmitActorTask(actor_id, func, args, options).value());
-
-    ASSERT_EQ(return_ids.size(), 1);
-
-    std::vector<std::shared_ptr<RayObject>> results;
-    RAY_CHECK_OK(driver.Get(return_ids, -1, &results));
-
-    ASSERT_EQ(results.size(), 1);
-    ASSERT_EQ(results[0]->GetData()->Size(), buffer1->Size() + buffer2->Size());
-    ASSERT_EQ(memcmp(results[0]->GetData()->Data(), buffer1->Data(), buffer1->Size()), 0);
-    ASSERT_EQ(memcmp(results[0]->GetData()->Data() + buffer1->Size(), buffer2->Data(),
-                     buffer2->Size()),
-              0);
-  }
-}
-
-void CoreWorkerTest::TestActorRestart(
-    std::unordered_map<std::string, double> &resources) {
-  auto &driver = CoreWorkerProcess::GetCoreWorker();
-
-  // creating actor.
-  auto actor_id = CreateActorHelper(resources, 1000);
-
-  // Wait for actor alive event.
-  ASSERT_TRUE(WaitForDirectCallActorState(actor_id, true, 30 * 1000 /* 30s */));
-  RAY_LOG(INFO) << "actor has been created";
-
-  auto pid = GetActorPid(actor_id, resources);
-  RAY_CHECK(pid != -1);
-
-  // Test submitting some tasks with by-value args for that actor.
-  {
-    const int num_tasks = 100;
-    const int task_index_to_kill_worker = (num_tasks + 1) / 2;
-    std::vector<std::pair<ObjectID, std::vector<uint8_t>>> all_results;
-    for (int i = 0; i < num_tasks; i++) {
-      if (i == task_index_to_kill_worker) {
-        RAY_LOG(INFO) << "killing worker";
-        ASSERT_EQ(KillAllExecutable(GetFileName(TEST_MOCK_WORKER_EXEC_PATH)), 0);
-
-        // Wait for actor restruction event, and then for alive event.
-        auto check_actor_restart_func = [this, pid, &actor_id, &resources]() -> bool {
-          auto new_pid = GetActorPid(actor_id, resources);
-          return new_pid != -1 && new_pid != pid;
-        };
-        ASSERT_TRUE(WaitForCondition(check_actor_restart_func, 30 * 1000 /* 30s */));
-
-        RAY_LOG(INFO) << "actor has been restarted";
-      }
-
-      // wait for actor being restarted.
-      auto buffer1 = GenerateRandomBuffer();
-
-      // Create arguments with PassByValue.
-      std::vector<std::unique_ptr<TaskArg>> args;
-      args.emplace_back(new TaskArgByValue(std::make_shared<RayObject>(
-          buffer1, nullptr, std::vector<rpc::ObjectReference>())));
-
-      TaskOptions options{"", 1, resources};
-      RayFunction func(Language::PYTHON, FunctionDescriptorBuilder::BuildPython(
-                                             "MergeInputArgsAsOutput", "", "", ""));
-
-      auto return_ids =
-          ObjectRefsToIds(driver.SubmitActorTask(actor_id, func, args, options).value());
-      ASSERT_EQ(return_ids.size(), 1);
-      // Verify if it's expected data.
-      std::vector<std::shared_ptr<RayObject>> results;
-
-      RAY_CHECK_OK(driver.Get(return_ids, -1, &results));
-      ASSERT_EQ(results[0]->GetData()->Size(), buffer1->Size());
-      ASSERT_EQ(*results[0]->GetData(), *buffer1);
-    }
-  }
-}
-
-void CoreWorkerTest::TestActorFailure(
-    std::unordered_map<std::string, double> &resources) {
-  auto &driver = CoreWorkerProcess::GetCoreWorker();
-
-  // creating actor.
-  auto actor_id = CreateActorHelper(resources, 0 /* not reconstructable */);
-
-  // Test submitting some tasks with by-value args for that actor.
-  {
-    const int num_tasks = 3000;
-    const int task_index_to_kill_worker = (num_tasks + 1) / 2;
-    std::vector<std::pair<ObjectID, std::shared_ptr<Buffer>>> all_results;
-    for (int i = 0; i < num_tasks; i++) {
-      if (i == task_index_to_kill_worker) {
-        RAY_LOG(INFO) << "killing worker";
-        ASSERT_EQ(KillAllExecutable(GetFileName(TEST_MOCK_WORKER_EXEC_PATH)), 0);
-      }
-
-      // wait for actor being restarted.
-      auto buffer1 = GenerateRandomBuffer();
-
-      // Create arguments with PassByRef and PassByValue.
-      std::vector<std::unique_ptr<TaskArg>> args;
-      args.emplace_back(new TaskArgByValue(std::make_shared<RayObject>(
-          buffer1, nullptr, std::vector<rpc::ObjectReference>())));
-
-      TaskOptions options{"", 1, resources};
-      RayFunction func(Language::PYTHON, FunctionDescriptorBuilder::BuildPython(
-                                             "MergeInputArgsAsOutput", "", "", ""));
-
-      auto return_ids =
-          ObjectRefsToIds(driver.SubmitActorTask(actor_id, func, args, options).value());
-
-      ASSERT_EQ(return_ids.size(), 1);
-      all_results.emplace_back(std::make_pair(return_ids[0], buffer1));
-    }
-
-    for (int i = 0; i < num_tasks; i++) {
-      const auto &entry = all_results[i];
-      std::vector<ObjectID> return_ids;
-      return_ids.push_back(entry.first);
-      std::vector<std::shared_ptr<RayObject>> results;
-      RAY_CHECK_OK(driver.Get(return_ids, -1, &results));
-      ASSERT_EQ(results.size(), 1);
-
-      if (results[0]->HasMetadata()) {
-        // Verify if this is the desired error.
-        std::string meta = std::to_string(static_cast<int>(rpc::ErrorType::ACTOR_DIED));
-        ASSERT_TRUE(memcmp(results[0]->GetMetadata()->Data(), meta.data(), meta.size()) ==
-                    0);
-      } else {
-        // Verify if it's expected data.
-        ASSERT_EQ(*results[0]->GetData(), *entry.second);
-      }
-    }
-  }
-}
-
-class ZeroNodeTest : public CoreWorkerTest {
- public:
-  ZeroNodeTest() : CoreWorkerTest(0) {}
-};
-
-class SingleNodeTest : public CoreWorkerTest {
- public:
-  SingleNodeTest() : CoreWorkerTest(1) {}
-};
-
-class TwoNodeTest : public CoreWorkerTest {
- public:
-  TwoNodeTest() : CoreWorkerTest(2) {}
-};
-
-// Performance batchmark for `PushTaskRequest` creation.
-TEST_F(ZeroNodeTest, TestTaskSpecPerf) {
-  // Create a dummy actor handle, and then create a number of `TaskSpec`
-  // to benchmark performance.
-  uint8_t array[] = {1, 2, 3};
-  auto buffer = std::make_shared<LocalMemoryBuffer>(array, sizeof(array));
-  RayFunction function(Language::PYTHON,
-                       FunctionDescriptorBuilder::BuildPython("", "", "", ""));
-  std::vector<std::unique_ptr<TaskArg>> args;
-  args.emplace_back(new TaskArgByValue(
-      std::make_shared<RayObject>(buffer, nullptr, std::vector<rpc::ObjectReference>())));
-
-  std::unordered_map<std::string, double> resources;
-  std::string name = "";
-  std::string ray_namespace = "";
-  rpc::SchedulingStrategy scheduling_strategy;
-  scheduling_strategy.mutable_default_scheduling_strategy();
-  ActorCreationOptions actor_options{0,
-                                     0,
-                                     1,
-                                     resources,
-                                     resources,
-                                     {},
-                                     /*is_detached=*/std::make_optional<bool>(false),
-                                     name,
-                                     ray_namespace,
-                                     /*is_asyncio=*/false,
-                                     scheduling_strategy};
-  const auto job_id = NextJobId();
-  ActorHandle actor_handle(ActorID::Of(job_id, TaskID::ForDriverTask(job_id), 1),
-                           TaskID::Nil(), rpc::Address(), job_id, ObjectID::FromRandom(),
-                           function.GetLanguage(), function.GetFunctionDescriptor(), "",
-                           0, "", "", -1);
-
-  // Manually create `num_tasks` task specs, and for each of them create a
-  // `PushTaskRequest`, this is to batch performance of TaskSpec
-  // creation/copy/destruction.
-  int64_t start_ms = current_time_ms();
-  const auto num_tasks = 10000 * 10;
-  RAY_LOG(INFO) << "start creating " << num_tasks << " PushTaskRequests";
-  rpc::Address address;
-  for (int i = 0; i < num_tasks; i++) {
-    TaskOptions options{"", 1, resources};
-    auto num_returns = options.num_returns;
-
-    TaskSpecBuilder builder;
-    builder.SetCommonTaskSpec(RandomTaskId(), options.name, function.GetLanguage(),
-                              function.GetFunctionDescriptor(), job_id, RandomTaskId(), 0,
-                              RandomTaskId(), address, num_returns, resources, resources,
-                              "", 0);
-    // Set task arguments.
-    for (const auto &arg : args) {
-      builder.AddArg(*arg);
-    }
-
-    actor_handle.SetActorTaskSpec(builder, ObjectID::FromRandom());
-
-    auto task_spec = builder.Build();
-
-    ASSERT_TRUE(task_spec.IsActorTask());
-    auto request = std::make_unique<rpc::PushTaskRequest>();
-    request->mutable_task_spec()->Swap(&task_spec.GetMutableMessage());
-  }
-  RAY_LOG(INFO) << "Finish creating " << num_tasks << " PushTaskRequests"
-                << ", which takes " << current_time_ms() - start_ms << " ms";
-}
-
-TEST_F(SingleNodeTest, TestDirectActorTaskSubmissionPerf) {
-  auto &driver = CoreWorkerProcess::GetCoreWorker();
-  std::vector<ObjectID> object_ids;
-  // Create an actor.
-  std::unordered_map<std::string, double> resources;
-  auto actor_id = CreateActorHelper(resources,
-                                    /*max_restarts=*/0);
-  // wait for actor creation finish.
-  ASSERT_TRUE(WaitForDirectCallActorState(actor_id, true, 30 * 1000 /* 30s */));
-  // Test submitting some tasks with by-value args for that actor.
-  int64_t start_ms = current_time_ms();
-  const int num_tasks = 100000;
-  RAY_LOG(INFO) << "start submitting " << num_tasks << " tasks";
-  for (int i = 0; i < num_tasks; i++) {
-    // Create arguments with PassByValue.
-    std::vector<std::unique_ptr<TaskArg>> args;
-    int64_t array[] = {SHOULD_CHECK_MESSAGE_ORDER, i};
-    auto buffer = std::make_shared<LocalMemoryBuffer>(reinterpret_cast<uint8_t *>(array),
-                                                      sizeof(array));
-    args.emplace_back(new TaskArgByValue(std::make_shared<RayObject>(
-        buffer, nullptr, std::vector<rpc::ObjectReference>())));
-
-    TaskOptions options{"", 1, resources};
-    RayFunction func(Language::PYTHON, FunctionDescriptorBuilder::BuildPython(
-                                           "MergeInputArgsAsOutput", "", "", ""));
-
-    auto return_ids =
-        ObjectRefsToIds(driver.SubmitActorTask(actor_id, func, args, options).value());
-    ASSERT_EQ(return_ids.size(), 1);
-    object_ids.emplace_back(return_ids[0]);
-  }
-  RAY_LOG(INFO) << "finish submitting " << num_tasks << " tasks"
-                << ", which takes " << current_time_ms() - start_ms << " ms";
-
-  for (const auto &object_id : object_ids) {
-    std::vector<std::shared_ptr<RayObject>> results;
-    RAY_CHECK_OK(driver.Get({object_id}, -1, &results));
-    ASSERT_EQ(results.size(), 1);
-  }
-  RAY_LOG(INFO) << "finish executing " << num_tasks << " tasks"
-                << ", which takes " << current_time_ms() - start_ms << " ms";
-}
-
-TEST_F(ZeroNodeTest, TestWorkerContext) {
-  auto job_id = NextJobId();
-
-  WorkerContext context(WorkerType::WORKER, WorkerID::FromRandom(), job_id);
-  ASSERT_TRUE(context.GetCurrentTaskID().IsNil());
-  ASSERT_EQ(context.GetNextTaskIndex(), 1);
-  ASSERT_EQ(context.GetNextTaskIndex(), 2);
-  ASSERT_EQ(context.GetNextPutIndex(), 1);
-  ASSERT_EQ(context.GetNextPutIndex(), 2);
-
-  auto thread_func = [&context]() {
-    // Verify that task_index, put_index are thread-local.
-    ASSERT_EQ(context.GetNextTaskIndex(), 1);
-    ASSERT_EQ(context.GetNextPutIndex(), 1);
-  };
-
-  std::thread async_thread(thread_func);
-  async_thread.join();
-
-  // Verify that these fields are thread-local.
-  ASSERT_EQ(context.GetNextTaskIndex(), 3);
-  ASSERT_EQ(context.GetNextPutIndex(), 3);
-
-  TaskSpecification task_spec;
-  size_t num_returns = 3;
-  task_spec.GetMutableMessage().set_job_id(job_id.Binary());
-  task_spec.GetMutableMessage().set_num_returns(num_returns);
-  context.ResetCurrentTask();
-  context.SetCurrentTask(task_spec);
-  ASSERT_EQ(context.GetCurrentTaskID(), task_spec.TaskId());
-
-  // Verify that put index doesn't confict with the return object range.
-  ASSERT_EQ(context.GetNextPutIndex(), num_returns + 1);
-  ASSERT_EQ(context.GetNextPutIndex(), num_returns + 2);
-}
-
-TEST_F(ZeroNodeTest, TestActorHandle) {
-  // Test actor handle serialization and deserialization round trip.
-  JobID job_id = NextJobId();
-  ActorHandle original(
-      ActorID::Of(job_id, TaskID::ForDriverTask(job_id), 0), TaskID::Nil(),
-      rpc::Address(), job_id, ObjectID::FromRandom(), Language::PYTHON,
-      FunctionDescriptorBuilder::BuildPython("", "", "", ""), "", 0, "", "", -1);
-  std::string output;
-  original.Serialize(&output);
-  ActorHandle deserialized(output);
-  ASSERT_EQ(deserialized.GetActorID(), original.GetActorID());
-  ASSERT_EQ(deserialized.ActorLanguage(), original.ActorLanguage());
-  ASSERT_EQ(deserialized.ActorCreationTaskFunctionDescriptor(),
-            original.ActorCreationTaskFunctionDescriptor());
-
-  // TODO: Test submission from different handles.
-}
-
-TEST_F(SingleNodeTest, TestMemoryStoreProvider) {
-  std::shared_ptr<CoreWorkerMemoryStore> provider_ptr =
-      std::make_shared<CoreWorkerMemoryStore>();
-
-  auto &provider = *provider_ptr;
-
-  uint8_t array1[] = {1, 2, 3, 4, 5, 6, 7, 8};
-  uint8_t array2[] = {10, 11, 12, 13, 14, 15};
-
-  std::vector<RayObject> buffers;
-  buffers.emplace_back(std::make_shared<LocalMemoryBuffer>(array1, sizeof(array1)),
-                       std::make_shared<LocalMemoryBuffer>(array1, sizeof(array1) / 2),
-                       std::vector<rpc::ObjectReference>());
-  buffers.emplace_back(std::make_shared<LocalMemoryBuffer>(array2, sizeof(array2)),
-                       std::make_shared<LocalMemoryBuffer>(array2, sizeof(array2) / 2),
-                       std::vector<rpc::ObjectReference>());
-
-  std::vector<ObjectID> ids(buffers.size());
-  for (size_t i = 0; i < ids.size(); i++) {
-    ids[i] = ObjectID::FromRandom();
-    RAY_CHECK(provider.Put(buffers[i], ids[i]));
-  }
-
-  absl::flat_hash_set<ObjectID> wait_ids(ids.begin(), ids.end());
-  absl::flat_hash_set<ObjectID> wait_results;
-
-  ObjectID nonexistent_id = ObjectID::FromRandom();
-  WorkerContext ctx(WorkerType::WORKER, WorkerID::FromRandom(), JobID::Nil());
-  wait_ids.insert(nonexistent_id);
-  RAY_CHECK_OK(provider.Wait(wait_ids, ids.size() + 1, 100, ctx, &wait_results));
-  ASSERT_EQ(wait_results.size(), ids.size());
-  ASSERT_TRUE(wait_results.count(nonexistent_id) == 0);
-
-  // Test Wait() where the required `num_objects` is less than size of `wait_ids`.
-  wait_results.clear();
-  RAY_CHECK_OK(provider.Wait(wait_ids, ids.size(), -1, ctx, &wait_results));
-  ASSERT_EQ(wait_results.size(), ids.size());
-  ASSERT_TRUE(wait_results.count(nonexistent_id) == 0);
-
-  // Test Get().
-  bool got_exception = false;
-  absl::flat_hash_map<ObjectID, std::shared_ptr<RayObject>> results;
-  absl::flat_hash_set<ObjectID> ids_set(ids.begin(), ids.end());
-  RAY_CHECK_OK(provider.Get(ids_set, -1, ctx, &results, &got_exception));
-
-  ASSERT_TRUE(!got_exception);
-  ASSERT_EQ(results.size(), ids.size());
-  for (size_t i = 0; i < ids.size(); i++) {
-    const auto &expected = buffers[i];
-    ASSERT_EQ(results[ids[i]]->GetData()->Size(), expected.GetData()->Size());
-    ASSERT_EQ(memcmp(results[ids[i]]->GetData()->Data(), expected.GetData()->Data(),
-                     expected.GetData()->Size()),
-              0);
-    ASSERT_EQ(results[ids[i]]->GetMetadata()->Size(), expected.GetMetadata()->Size());
-    ASSERT_EQ(memcmp(results[ids[i]]->GetMetadata()->Data(),
-                     expected.GetMetadata()->Data(), expected.GetMetadata()->Size()),
-              0);
-  }
-
-  // Test Delete().
-  // clear the reference held.
-  results.clear();
-
-  absl::flat_hash_set<ObjectID> plasma_object_ids;
-  provider.Delete(ids_set, &plasma_object_ids);
-  ASSERT_TRUE(plasma_object_ids.empty());
-
-  std::this_thread::sleep_for(std::chrono::milliseconds(200));
-  ASSERT_TRUE(provider.Get(ids_set, 0, ctx, &results, &got_exception).IsTimedOut());
-  ASSERT_TRUE(!got_exception);
-  ASSERT_EQ(results.size(), 0);
-
-  // Test Wait() with objects which will become ready later.
-  std::vector<ObjectID> ready_ids(buffers.size());
-  std::vector<ObjectID> unready_ids(buffers.size());
-  for (size_t i = 0; i < unready_ids.size(); i++) {
-    ready_ids[i] = ObjectID::FromRandom();
-    RAY_CHECK(provider.Put(buffers[i], ready_ids[i]));
-    unready_ids[i] = ObjectID::FromRandom();
-  }
-
-  auto thread_func = [&unready_ids, &provider, &buffers]() {
-    std::this_thread::sleep_for(std::chrono::milliseconds(1000));
-
-    for (size_t i = 0; i < unready_ids.size(); i++) {
-      RAY_CHECK(provider.Put(buffers[i], unready_ids[i]));
-    }
-  };
-
-  std::thread async_thread(thread_func);
-
-  wait_ids.clear();
-  wait_ids.insert(ready_ids.begin(), ready_ids.end());
-  wait_ids.insert(unready_ids.begin(), unready_ids.end());
-  wait_results.clear();
-
-  // Check that only the ready ids are returned when timeout ends before thread runs.
-  RAY_CHECK_OK(provider.Wait(wait_ids, ready_ids.size() + 1, 100, ctx, &wait_results));
-  ASSERT_EQ(ready_ids.size(), wait_results.size());
-  for (const auto &ready_id : ready_ids) {
-    ASSERT_TRUE(wait_results.find(ready_id) != wait_results.end());
-  }
-  for (const auto &unready_id : unready_ids) {
-    ASSERT_TRUE(wait_results.find(unready_id) == wait_results.end());
-  }
-
-  wait_results.clear();
-  // Check that enough objects are returned after the thread inserts at least one object.
-  RAY_CHECK_OK(provider.Wait(wait_ids, ready_ids.size() + 1, 5000, ctx, &wait_results));
-  ASSERT_TRUE(wait_results.size() >= ready_ids.size() + 1);
-  for (const auto &ready_id : ready_ids) {
-    ASSERT_TRUE(wait_results.find(ready_id) != wait_results.end());
-  }
-
-  wait_results.clear();
-  // Check that all objects are returned after the thread completes.
-  async_thread.join();
-  RAY_CHECK_OK(provider.Wait(wait_ids, wait_ids.size(), -1, ctx, &wait_results));
-  ASSERT_EQ(wait_results.size(), ready_ids.size() + unready_ids.size());
-  for (const auto &ready_id : ready_ids) {
-    ASSERT_TRUE(wait_results.find(ready_id) != wait_results.end());
-  }
-  for (const auto &unready_id : unready_ids) {
-    ASSERT_TRUE(wait_results.find(unready_id) != wait_results.end());
-  }
-}
-
-TEST_F(SingleNodeTest, TestObjectInterface) {
-  auto &core_worker = CoreWorkerProcess::GetCoreWorker();
-
-  uint8_t array1[] = {1, 2, 3, 4, 5, 6, 7, 8};
-  const size_t array2_size = 200 * 1024;
-  uint8_t *array2 = new uint8_t[array2_size];
-
-  std::vector<RayObject> buffers;
-  buffers.emplace_back(std::make_shared<LocalMemoryBuffer>(array1, sizeof(array1)),
-                       std::make_shared<LocalMemoryBuffer>(array1, sizeof(array1) / 2),
-                       std::vector<rpc::ObjectReference>());
-  buffers.emplace_back(std::make_shared<LocalMemoryBuffer>(array2, array2_size),
-                       std::make_shared<LocalMemoryBuffer>(array2, array2_size / 2),
-                       std::vector<rpc::ObjectReference>());
-
-  std::vector<ObjectID> ids(buffers.size());
-  for (size_t i = 0; i < ids.size(); i++) {
-    RAY_CHECK_OK(core_worker.Put(buffers[i], {}, &ids[i]));
-  }
-
-  // Test Get().
-  std::vector<std::shared_ptr<RayObject>> results;
-  RAY_CHECK_OK(core_worker.Get(ids, -1, &results));
-  ASSERT_EQ(results.size(), ids.size());
-  for (size_t i = 0; i < ids.size(); i++) {
-    ASSERT_EQ(*results[i]->GetData(), *buffers[i].GetData());
-    ASSERT_EQ(*results[i]->GetMetadata(), *buffers[i].GetMetadata());
-  }
-
-  // Test Wait().
-  ObjectID non_existent_id = ObjectID::FromRandom();
-  std::vector<ObjectID> all_ids(ids);
-  all_ids.push_back(non_existent_id);
-
-  std::vector<bool> wait_results;
-  RAY_CHECK_OK(core_worker.Wait(all_ids, 2, -1, &wait_results, true));
-  ASSERT_EQ(wait_results.size(), 3);
-  ASSERT_EQ(wait_results, std::vector<bool>({true, true, false}));
-
-  RAY_CHECK_OK(core_worker.Wait(all_ids, 3, 100, &wait_results, true));
-  ASSERT_EQ(wait_results.size(), 3);
-  ASSERT_EQ(wait_results, std::vector<bool>({true, true, false}));
-
-  // Test Delete().
-  // clear the reference held by TrackedBuffer.
-  results.clear();
-  RAY_CHECK_OK(core_worker.Delete(ids, true));
-
-  // Note that Delete() calls RayletClient::FreeObjects and would not
-  // wait for objects being deleted, so wait a while for plasma store
-  // to process the command.
-  std::this_thread::sleep_for(std::chrono::milliseconds(200));
-  ASSERT_TRUE(core_worker.Get(ids, 0, &results).ok());
-  // Since array2 has been deleted from the plasma store, the Get should
-  // return UnreconstructableError for all results.
-  ASSERT_EQ(results.size(), 2);
-  ASSERT_TRUE(results[0]->IsException());
-  ASSERT_TRUE(results[1]->IsException());
-}
-
-TEST_F(SingleNodeTest, TestNormalTaskLocal) {
-  std::unordered_map<std::string, double> resources;
-  TestNormalTask(resources);
-}
-
-TEST_F(SingleNodeTest, TestCancelTasks) {
-  auto &driver = CoreWorkerProcess::GetCoreWorker();
-
-  // Create two functions, each implementing a while(true) loop.
-  RayFunction func1(Language::PYTHON,
-                    FunctionDescriptorBuilder::BuildPython("WhileTrueLoop", "", "", ""));
-  RayFunction func2(Language::PYTHON,
-                    FunctionDescriptorBuilder::BuildPython("WhileTrueLoop", "", "", ""));
-
-  // Create default args and options needed to submit the tasks that encapsulate func1 and
-  // func2.
-  std::vector<std::unique_ptr<TaskArg>> args;
-  TaskOptions options;
-  rpc::SchedulingStrategy scheduling_strategy;
-  scheduling_strategy.mutable_default_scheduling_strategy();
-
-  // Submit func1. The function should start looping forever.
-  auto return_ids1 =
-      ObjectRefsToIds(driver.SubmitTask(func1, args, options, /*max_retries=*/0,
-                                        /*retry_exceptions=*/false, scheduling_strategy,
-                                        /*debugger_breakpoint=*/""));
-  ASSERT_EQ(return_ids1.size(), 1);
-
-  // Submit func2. The function should be queued at the worker indefinitely.
-  auto return_ids2 =
-      ObjectRefsToIds(driver.SubmitTask(func2, args, options, /*max_retries=*/0,
-                                        /*retry_exceptions=*/false, scheduling_strategy,
-                                        /*debugger_breakpoint=*/""));
-  ASSERT_EQ(return_ids2.size(), 1);
-
-  // Cancel func2 by removing it from the worker's queue
-  RAY_CHECK_OK(driver.CancelTask(return_ids2[0], true, false));
-
-  // Cancel func1, which is currently running.
-  RAY_CHECK_OK(driver.CancelTask(return_ids1[0], true, false));
-
-  // TestNormalTask will get stuck unless both func1 and func2 have been cancelled. Thus,
-  // if TestNormalTask succeeds, we know that func2 must have been removed from the
-  // worker's queue.
-  std::unordered_map<std::string, double> resources;
-  TestNormalTask(resources);
-}
-
-TEST_F(TwoNodeTest, TestNormalTaskCrossNodes) {
-  std::unordered_map<std::string, double> resources;
-  resources.emplace("resource1", 1);
-  TestNormalTask(resources);
-}
-
-TEST_F(SingleNodeTest, TestActorTaskLocal) {
-  std::unordered_map<std::string, double> resources;
-  TestActorTask(resources);
-}
-
-TEST_F(TwoNodeTest, TestActorTaskCrossNodes) {
-  std::unordered_map<std::string, double> resources;
-  resources.emplace("resource1", 1);
-  TestActorTask(resources);
-}
-
-TEST_F(SingleNodeTest, TestActorTaskLocalReconstruction) {
-  std::unordered_map<std::string, double> resources;
-  TestActorRestart(resources);
-}
-
-TEST_F(TwoNodeTest, TestActorTaskCrossNodesReconstruction) {
-  std::unordered_map<std::string, double> resources;
-  resources.emplace("resource1", 1);
-  TestActorRestart(resources);
-}
-
-TEST_F(SingleNodeTest, TestActorTaskLocalFailure) {
-  std::unordered_map<std::string, double> resources;
-  TestActorFailure(resources);
-}
-
-TEST_F(TwoNodeTest, TestActorTaskCrossNodesFailure) {
-  std::unordered_map<std::string, double> resources;
-  resources.emplace("resource1", 1);
-  TestActorFailure(resources);
-}
-
-TEST(TestOverrideRuntimeEnv, TestOverrideEnvVars) {
-  rpc::RuntimeEnv child;
-  auto parent = std::make_shared<rpc::RuntimeEnv>();
-  // child {"a": "b"}, parent {}, expected {"a": "b"}
-  (*child.mutable_env_vars())["a"] = "b";
-  auto result = CoreWorker::OverrideRuntimeEnv(child, parent);
-  ASSERT_EQ(result.env_vars().size(), 1);
-  ASSERT_EQ(result.env_vars().count("a"), 1);
-  ASSERT_EQ(result.env_vars().at("a"), "b");
-  child.clear_env_vars();
-  parent->clear_env_vars();
-  // child {}, parent {"a": "b"}, expected {"a": "b"}
-  (*(parent->mutable_env_vars()))["a"] = "b";
-  result = CoreWorker::OverrideRuntimeEnv(child, parent);
-  ASSERT_EQ(result.env_vars().size(), 1);
-  ASSERT_EQ(result.env_vars().count("a"), 1);
-  ASSERT_EQ(result.env_vars().at("a"), "b");
-  child.clear_env_vars();
-  parent->clear_env_vars();
-  // child {"a": "b"}, parent {"a": "d"}, expected {"a": "b"}
-  (*child.mutable_env_vars())["a"] = "b";
-  (*(parent->mutable_env_vars()))["a"] = "d";
-  result = CoreWorker::OverrideRuntimeEnv(child, parent);
-  ASSERT_EQ(result.env_vars().size(), 1);
-  ASSERT_EQ(result.env_vars().count("a"), 1);
-  ASSERT_EQ(result.env_vars().at("a"), "b");
-  child.clear_env_vars();
-  parent->clear_env_vars();
-  // child {"a": "b"}, parent {"c": "d"}, expected {"a": "b", "c": "d"}
-  (*child.mutable_env_vars())["a"] = "b";
-  (*(parent->mutable_env_vars()))["c"] = "d";
-  result = CoreWorker::OverrideRuntimeEnv(child, parent);
-  ASSERT_EQ(result.env_vars().size(), 2);
-  ASSERT_EQ(result.env_vars().count("a"), 1);
-  ASSERT_EQ(result.env_vars().at("a"), "b");
-  ASSERT_EQ(result.env_vars().count("c"), 1);
-  ASSERT_EQ(result.env_vars().at("c"), "d");
-  child.clear_env_vars();
-  parent->clear_env_vars();
-  // child {"a": "b"}, parent {"a": "e", "c": "d"}, expected {"a": "b", "c": "d"}
-  (*child.mutable_env_vars())["a"] = "b";
-  (*(parent->mutable_env_vars()))["a"] = "e";
-  (*(parent->mutable_env_vars()))["c"] = "d";
-  result = CoreWorker::OverrideRuntimeEnv(child, parent);
-  ASSERT_EQ(result.env_vars().size(), 2);
-  ASSERT_EQ(result.env_vars().count("a"), 1);
-  ASSERT_EQ(result.env_vars().at("a"), "b");
-  ASSERT_EQ(result.env_vars().count("c"), 1);
-  ASSERT_EQ(result.env_vars().at("c"), "d");
-  child.clear_env_vars();
-  parent->clear_env_vars();
-}
-
-TEST(TestOverrideRuntimeEnv, TestPyModulesInherit) {
-  rpc::RuntimeEnv child;
-  auto parent = std::make_shared<rpc::RuntimeEnv>();
-  parent->mutable_python_runtime_env()->mutable_dependent_modules()->Add("s3://456");
-  parent->mutable_uris()->mutable_py_modules_uris()->Add("s3://456");
-  auto result = CoreWorker::OverrideRuntimeEnv(child, parent);
-  ASSERT_EQ(result.python_runtime_env().dependent_modules().size(), 1);
-  ASSERT_EQ(result.python_runtime_env().dependent_modules()[0], "s3://456");
-  ASSERT_EQ(result.uris().py_modules_uris().size(), 1);
-  ASSERT_EQ(result.uris().py_modules_uris()[0], "s3://456");
-}
-
-TEST(TestOverrideRuntimeEnv, TestOverridePyModules) {
-  rpc::RuntimeEnv child;
-  auto parent = std::make_shared<rpc::RuntimeEnv>();
-  child.mutable_python_runtime_env()->mutable_dependent_modules()->Add("s3://123");
-  child.mutable_uris()->mutable_py_modules_uris()->Add("s3://123");
-  parent->mutable_python_runtime_env()->mutable_dependent_modules()->Add("s3://456");
-  parent->mutable_python_runtime_env()->mutable_dependent_modules()->Add("s3://789");
-  parent->mutable_uris()->mutable_py_modules_uris()->Add("s3://456");
-  parent->mutable_uris()->mutable_py_modules_uris()->Add("s3://789");
-  auto result = CoreWorker::OverrideRuntimeEnv(child, parent);
-  ASSERT_EQ(result.python_runtime_env().dependent_modules().size(), 1);
-  ASSERT_EQ(result.python_runtime_env().dependent_modules()[0], "s3://123");
-  ASSERT_EQ(result.uris().py_modules_uris().size(), 1);
-  ASSERT_EQ(result.uris().py_modules_uris()[0], "s3://123");
-}
-
-TEST(TestOverrideRuntimeEnv, TestWorkingDirInherit) {
-  rpc::RuntimeEnv child;
-  auto parent = std::make_shared<rpc::RuntimeEnv>();
-  parent->set_working_dir("uri://abc");
-  auto result = CoreWorker::OverrideRuntimeEnv(child, parent);
-  ASSERT_EQ(result.working_dir(), "uri://abc");
-}
-
-TEST(TestOverrideRuntimeEnv, TestWorkingDirOverride) {
-  rpc::RuntimeEnv child;
-  auto parent = std::make_shared<rpc::RuntimeEnv>();
-  child.set_working_dir("uri://abc");
-  parent->set_working_dir("uri://def");
-  auto result = CoreWorker::OverrideRuntimeEnv(child, parent);
-  ASSERT_EQ(result.working_dir(), "uri://abc");
-}
-
-TEST(TestOverrideRuntimeEnv, TestCondaInherit) {
-  rpc::RuntimeEnv child;
-  auto parent = std::make_shared<rpc::RuntimeEnv>();
-  child.mutable_uris()->set_working_dir_uri("gcs://abc");
-  parent->mutable_uris()->set_working_dir_uri("gcs://def");
-  parent->mutable_uris()->set_conda_uri("conda://456");
-  parent->mutable_python_runtime_env()->mutable_conda_runtime_env()->set_conda_env_name(
-      "my-env-name");
-  auto result = CoreWorker::OverrideRuntimeEnv(child, parent);
-  ASSERT_EQ(result.uris().working_dir_uri(), "gcs://abc");
-  ASSERT_EQ(result.uris().conda_uri(), "conda://456");
-  ASSERT_TRUE(result.python_runtime_env().has_conda_runtime_env());
-  ASSERT_TRUE(result.python_runtime_env().conda_runtime_env().has_conda_env_name());
-  ASSERT_EQ(result.python_runtime_env().conda_runtime_env().conda_env_name(),
-            "my-env-name");
-}
-
-TEST(TestOverrideRuntimeEnv, TestCondaOverride) {
-  rpc::RuntimeEnv child;
-  auto parent = std::make_shared<rpc::RuntimeEnv>();
-  child.mutable_uris()->set_conda_uri("conda://123");
-  child.mutable_python_runtime_env()->mutable_conda_runtime_env()->set_conda_env_name(
-      "my-env-name-123");
-  parent->mutable_uris()->set_conda_uri("conda://456");
-  parent->mutable_python_runtime_env()->mutable_conda_runtime_env()->set_conda_env_name(
-      "my-env-name-456");
-  parent->mutable_uris()->set_working_dir_uri("gcs://def");
-  auto result = CoreWorker::OverrideRuntimeEnv(child, parent);
-  ASSERT_EQ(result.uris().conda_uri(), "conda://123");
-  ASSERT_TRUE(result.python_runtime_env().has_conda_runtime_env());
-  ASSERT_TRUE(result.python_runtime_env().conda_runtime_env().has_conda_env_name());
-  ASSERT_EQ(result.python_runtime_env().conda_runtime_env().conda_env_name(),
-            "my-env-name-123");
-  ASSERT_EQ(result.uris().working_dir_uri(), "gcs://def");
-}
-
-}  // namespace core
-}  // namespace ray
-
-int main(int argc, char **argv) {
-  ::testing::InitGoogleTest(&argc, argv);
-  RAY_CHECK(argc == 6);
-  ray::TEST_RAYLET_EXEC_PATH = std::string(argv[1]);
-
-  auto seed = std::chrono::high_resolution_clock::now().time_since_epoch().count();
-  std::mt19937 gen(seed);
-  std::uniform_int_distribution<int> random_gen{2000, 2009};
-  // Use random port to avoid port conflicts between UTs.
-  node_manager_port = random_gen(gen);
-  ray::TEST_MOCK_WORKER_EXEC_PATH = std::string(argv[2]);
-  ray::TEST_GCS_SERVER_EXEC_PATH = std::string(argv[3]);
-
-  ray::TEST_REDIS_CLIENT_EXEC_PATH = std::string(argv[4]);
-  ray::TEST_REDIS_SERVER_EXEC_PATH = std::string(argv[5]);
-  return RUN_ALL_TESTS();
-}
->>>>>>> 19672688
+// Copyright 2017 The Ray Authors.
+//
+// Licensed under the Apache License, Version 2.0 (the "License");
+// you may not use this file except in compliance with the License.
+// You may obtain a copy of the License at
+//
+//  http://www.apache.org/licenses/LICENSE-2.0
+//
+// Unless required by applicable law or agreed to in writing, software
+// distributed under the License is distributed on an "AS IS" BASIS,
+// WITHOUT WARRANTIES OR CONDITIONS OF ANY KIND, either express or implied.
+// See the License for the specific language governing permissions and
+// limitations under the License.
+
+#include "ray/core_worker/core_worker.h"
+
+#include <boost/asio.hpp>
+#include <boost/asio/error.hpp>
+#include <boost/bind/bind.hpp>
+#include <thread>
+
+#include "absl/container/flat_hash_map.h"
+#include "absl/container/flat_hash_set.h"
+#include "gmock/gmock.h"
+#include "gtest/gtest.h"
+#include "hiredis/async.h"
+#include "hiredis/hiredis.h"
+#include "ray/common/buffer.h"
+#include "ray/common/common_protocol.h"
+#include "ray/common/ray_object.h"
+#include "ray/common/task/task_spec.h"
+#include "ray/common/test_util.h"
+#include "ray/core_worker/context.h"
+#include "ray/core_worker/store_provider/memory_store/memory_store.h"
+#include "ray/core_worker/transport/direct_actor_transport.h"
+#include "ray/raylet_client/raylet_client.h"
+#include "ray/util/filesystem.h"
+#include "src/ray/protobuf/core_worker.pb.h"
+#include "src/ray/protobuf/gcs.pb.h"
+
+namespace {
+
+int node_manager_port = 0;
+
+}  // namespace
+
+namespace ray {
+namespace core {
+
+static void flushall_redis(void) {
+  redisContext *context = redisConnect("127.0.0.1", 6379);
+  freeReplyObject(redisCommand(context, "FLUSHALL"));
+  freeReplyObject(redisCommand(context, "SET NumRedisShards 1"));
+  freeReplyObject(redisCommand(context, "LPUSH RedisShards 127.0.0.1:6380"));
+  redisFree(context);
+}
+
+ActorID CreateActorHelper(std::unordered_map<std::string, double> &resources,
+                          int64_t max_restarts) {
+  uint8_t array[] = {1, 2, 3};
+  auto buffer = std::make_shared<LocalMemoryBuffer>(array, sizeof(array));
+
+  RayFunction func(Language::PYTHON, FunctionDescriptorBuilder::BuildPython(
+                                         "actor creation task", "", "", ""));
+  std::vector<std::unique_ptr<TaskArg>> args;
+  args.emplace_back(new TaskArgByValue(
+      std::make_shared<RayObject>(buffer, nullptr, std::vector<rpc::ObjectReference>())));
+
+  std::string name = "";
+  std::string ray_namespace = "";
+  rpc::SchedulingStrategy scheduling_strategy;
+  scheduling_strategy.mutable_default_scheduling_strategy();
+  ActorCreationOptions actor_options{max_restarts,
+                                     /*max_task_retries=*/0,
+                                     /*max_concurrency*/ 1,
+                                     resources,
+                                     resources,
+                                     {},
+                                     /*is_detached=*/std::make_optional<bool>(false),
+                                     name,
+                                     ray_namespace,
+                                     /*is_asyncio=*/false,
+                                     scheduling_strategy};
+
+  // Create an actor.
+  ActorID actor_id;
+  RAY_CHECK_OK(CoreWorkerProcess::GetCoreWorker().CreateActor(
+      func, args, actor_options, /*extension_data*/ "", &actor_id));
+  return actor_id;
+}
+
+std::string MetadataToString(std::shared_ptr<RayObject> obj) {
+  auto metadata = obj->GetMetadata();
+  return std::string(reinterpret_cast<const char *>(metadata->Data()), metadata->Size());
+}
+
+class CoreWorkerTest : public ::testing::Test {
+ public:
+  CoreWorkerTest(int num_nodes)
+      : num_nodes_(num_nodes), gcs_options_("127.0.0.1", 6379, "") {
+    TestSetupUtil::StartUpRedisServers(std::vector<int>{6379, 6380});
+
+    // flush redis first.
+    flushall_redis();
+
+    RAY_CHECK(num_nodes >= 0);
+    if (num_nodes > 0) {
+      raylet_socket_names_.resize(num_nodes);
+      raylet_store_socket_names_.resize(num_nodes);
+    }
+
+    // start gcs server
+    gcs_server_socket_name_ = TestSetupUtil::StartGcsServer("127.0.0.1");
+
+    // start raylet on each node. Assign each node with different resources so that
+    // a task can be scheduled to the desired node.
+    for (int i = 0; i < num_nodes; i++) {
+      raylet_socket_names_[i] =
+          TestSetupUtil::StartRaylet("127.0.0.1", node_manager_port + i, "127.0.0.1",
+                                     "\"CPU,4.0,resource" + std::to_string(i) + ",10\"",
+                                     &raylet_store_socket_names_[i]);
+    }
+  }
+
+  ~CoreWorkerTest() {
+    for (const auto &raylet_socket_name : raylet_socket_names_) {
+      TestSetupUtil::StopRaylet(raylet_socket_name);
+    }
+
+    if (!gcs_server_socket_name_.empty()) {
+      TestSetupUtil::StopGcsServer(gcs_server_socket_name_);
+    }
+
+    TestSetupUtil::ShutDownRedisServers();
+  }
+
+  JobID NextJobId() const {
+    static uint32_t job_counter = 1;
+    return JobID::FromInt(job_counter++);
+  }
+
+  void SetUp() {
+    if (num_nodes_ > 0) {
+      CoreWorkerOptions options;
+      options.worker_type = WorkerType::DRIVER;
+      options.language = Language::PYTHON;
+      options.store_socket = raylet_store_socket_names_[0];
+      options.raylet_socket = raylet_socket_names_[0];
+      options.job_id = NextJobId();
+      options.gcs_options = gcs_options_;
+      options.enable_logging = true;
+      options.install_failure_signal_handler = true;
+      options.node_ip_address = "127.0.0.1";
+      options.node_manager_port = node_manager_port;
+      options.raylet_ip_address = "127.0.0.1";
+      options.driver_name = "core_worker_test";
+      options.num_workers = 1;
+      options.metrics_agent_port = -1;
+      CoreWorkerProcess::Initialize(options);
+    }
+  }
+
+  void TearDown() {
+    if (num_nodes_ > 0) {
+      CoreWorkerProcess::Shutdown();
+    }
+  }
+
+  // Test normal tasks.
+  void TestNormalTask(std::unordered_map<std::string, double> &resources);
+
+  // Test actor tasks.
+  void TestActorTask(std::unordered_map<std::string, double> &resources);
+
+  // Test actor failure case, verify that the tasks would either succeed or
+  // fail with exceptions, in that case the return objects fetched from `Get`
+  // contain errors.
+  void TestActorFailure(std::unordered_map<std::string, double> &resources);
+
+  // Test actor failover case. Verify that actor can be reconstructed successfully,
+  // and as long as we wait for actor reconstruction before submitting new tasks,
+  // it is guaranteed that all tasks are successfully completed.
+  void TestActorRestart(std::unordered_map<std::string, double> &resources);
+
+ protected:
+  bool WaitForDirectCallActorState(const ActorID &actor_id, bool wait_alive,
+                                   int timeout_ms);
+
+  // Get the pid for the worker process that runs the actor.
+  int GetActorPid(const ActorID &actor_id,
+                  std::unordered_map<std::string, double> &resources);
+
+  int num_nodes_;
+  std::vector<std::string> raylet_socket_names_;
+  std::vector<std::string> raylet_store_socket_names_;
+  gcs::GcsClientOptions gcs_options_;
+  std::string gcs_server_socket_name_;
+};
+
+bool CoreWorkerTest::WaitForDirectCallActorState(const ActorID &actor_id, bool wait_alive,
+                                                 int timeout_ms) {
+  auto condition_func = [actor_id, wait_alive]() -> bool {
+    bool actor_alive =
+        CoreWorkerProcess::GetCoreWorker().direct_actor_submitter_->IsActorAlive(
+            actor_id);
+    return wait_alive ? actor_alive : !actor_alive;
+  };
+
+  return WaitForCondition(condition_func, timeout_ms);
+}
+
+int CoreWorkerTest::GetActorPid(const ActorID &actor_id,
+                                std::unordered_map<std::string, double> &resources) {
+  std::vector<std::unique_ptr<TaskArg>> args;
+  TaskOptions options{"", 1, resources};
+  RayFunction func{Language::PYTHON,
+                   FunctionDescriptorBuilder::BuildPython("GetWorkerPid", "", "", "")};
+
+  auto return_ids = ObjectRefsToIds(CoreWorkerProcess::GetCoreWorker()
+                                        .SubmitActorTask(actor_id, func, args, options)
+                                        .value());
+
+  std::vector<std::shared_ptr<RayObject>> results;
+  RAY_CHECK_OK(CoreWorkerProcess::GetCoreWorker().Get(return_ids, -1, &results));
+
+  if (nullptr == results[0]->GetData()) {
+    // If failed to get actor process pid, return -1
+    return -1;
+  }
+
+  auto data = reinterpret_cast<char *>(results[0]->GetData()->Data());
+  std::string pid_string(data, results[0]->GetData()->Size());
+  return std::stoi(pid_string);
+}
+
+void CoreWorkerTest::TestNormalTask(std::unordered_map<std::string, double> &resources) {
+  auto &driver = CoreWorkerProcess::GetCoreWorker();
+
+  // Test for tasks with by-value and by-ref args.
+  {
+    const int num_tasks = 100;
+    for (int i = 0; i < num_tasks; i++) {
+      auto buffer1 = GenerateRandomBuffer();
+      auto buffer2 = GenerateRandomBuffer();
+
+      ObjectID object_id;
+      RAY_CHECK_OK(
+          driver.Put(RayObject(buffer2, nullptr, std::vector<rpc::ObjectReference>()), {},
+                     &object_id));
+
+      std::vector<std::unique_ptr<TaskArg>> args;
+      args.emplace_back(new TaskArgByValue(std::make_shared<RayObject>(
+          buffer1, nullptr, std::vector<rpc::ObjectReference>())));
+      args.emplace_back(
+          new TaskArgByReference(object_id, driver.GetRpcAddress(), /*call_site=*/""));
+
+      RayFunction func(Language::PYTHON, FunctionDescriptorBuilder::BuildPython(
+                                             "MergeInputArgsAsOutput", "", "", ""));
+      TaskOptions options;
+      rpc::SchedulingStrategy scheduling_strategy;
+      scheduling_strategy.mutable_default_scheduling_strategy();
+      auto return_refs =
+          driver.SubmitTask(func, args, options, /*max_retries=*/0,
+                            /*retry_exceptions=*/false, scheduling_strategy,
+                            /*debugger_breakpoint=*/"");
+      auto return_ids = ObjectRefsToIds(return_refs);
+
+      ASSERT_EQ(return_ids.size(), 1);
+
+      std::vector<std::shared_ptr<RayObject>> results;
+      RAY_CHECK_OK(driver.Get(return_ids, -1, &results));
+
+      ASSERT_EQ(results.size(), 1);
+      ASSERT_EQ(results[0]->GetData()->Size(), buffer1->Size() + buffer2->Size());
+      ASSERT_EQ(memcmp(results[0]->GetData()->Data(), buffer1->Data(), buffer1->Size()),
+                0);
+      ASSERT_EQ(memcmp(results[0]->GetData()->Data() + buffer1->Size(), buffer2->Data(),
+                       buffer2->Size()),
+                0);
+    }
+  }
+}
+
+void CoreWorkerTest::TestActorTask(std::unordered_map<std::string, double> &resources) {
+  auto &driver = CoreWorkerProcess::GetCoreWorker();
+
+  auto actor_id = CreateActorHelper(resources, 1000);
+
+  // Test submitting some tasks with by-value args for that actor.
+  {
+    const int num_tasks = 100;
+    for (int i = 0; i < num_tasks; i++) {
+      auto buffer1 = GenerateRandomBuffer();
+      auto buffer2 = GenerateRandomBuffer();
+
+      // Create arguments with PassByRef and PassByValue.
+      std::vector<std::unique_ptr<TaskArg>> args;
+      args.emplace_back(new TaskArgByValue(std::make_shared<RayObject>(
+          buffer1, nullptr, std::vector<rpc::ObjectReference>())));
+      args.emplace_back(new TaskArgByValue(std::make_shared<RayObject>(
+          buffer2, nullptr, std::vector<rpc::ObjectReference>())));
+
+      TaskOptions options{"", 1, resources};
+      RayFunction func(Language::PYTHON, FunctionDescriptorBuilder::BuildPython(
+                                             "MergeInputArgsAsOutput", "", "", ""));
+
+      auto return_ids =
+          ObjectRefsToIds(driver.SubmitActorTask(actor_id, func, args, options).value());
+      ASSERT_EQ(return_ids.size(), 1);
+
+      std::vector<std::shared_ptr<RayObject>> results;
+      RAY_CHECK_OK(driver.Get(return_ids, -1, &results));
+
+      ASSERT_EQ(results.size(), 1);
+      ASSERT_TRUE(!results[0]->HasMetadata())
+          << "metadata: " << MetadataToString(results[0])
+          << ", object ID: " << return_ids[0];
+      ASSERT_EQ(results[0]->GetData()->Size(), buffer1->Size() + buffer2->Size());
+      ASSERT_EQ(memcmp(results[0]->GetData()->Data(), buffer1->Data(), buffer1->Size()),
+                0);
+      ASSERT_EQ(memcmp(results[0]->GetData()->Data() + buffer1->Size(), buffer2->Data(),
+                       buffer2->Size()),
+                0);
+    }
+  }
+
+  // Test submitting a task with both by-value and by-ref args for that actor.
+  {
+    uint8_t array1[] = {1, 2, 3, 4, 5, 6, 7, 8};
+    uint8_t array2[] = {10, 11, 12, 13, 14, 15};
+
+    auto buffer1 = std::make_shared<LocalMemoryBuffer>(array1, sizeof(array1));
+    auto buffer2 = std::make_shared<LocalMemoryBuffer>(array2, sizeof(array2));
+
+    ObjectID object_id;
+    RAY_CHECK_OK(
+        driver.Put(RayObject(buffer1, nullptr, std::vector<rpc::ObjectReference>()), {},
+                   &object_id));
+
+    // Create arguments with PassByRef and PassByValue.
+    std::vector<std::unique_ptr<TaskArg>> args;
+    args.emplace_back(
+        new TaskArgByReference(object_id, driver.GetRpcAddress(), /*call_site=*/""));
+    args.emplace_back(new TaskArgByValue(std::make_shared<RayObject>(
+        buffer2, nullptr, std::vector<rpc::ObjectReference>())));
+
+    TaskOptions options{"", 1, resources};
+    RayFunction func(Language::PYTHON, FunctionDescriptorBuilder::BuildPython(
+                                           "MergeInputArgsAsOutput", "", "", ""));
+    auto return_ids =
+        ObjectRefsToIds(driver.SubmitActorTask(actor_id, func, args, options).value());
+
+    ASSERT_EQ(return_ids.size(), 1);
+
+    std::vector<std::shared_ptr<RayObject>> results;
+    RAY_CHECK_OK(driver.Get(return_ids, -1, &results));
+
+    ASSERT_EQ(results.size(), 1);
+    ASSERT_EQ(results[0]->GetData()->Size(), buffer1->Size() + buffer2->Size());
+    ASSERT_EQ(memcmp(results[0]->GetData()->Data(), buffer1->Data(), buffer1->Size()), 0);
+    ASSERT_EQ(memcmp(results[0]->GetData()->Data() + buffer1->Size(), buffer2->Data(),
+                     buffer2->Size()),
+              0);
+  }
+}
+
+void CoreWorkerTest::TestActorRestart(
+    std::unordered_map<std::string, double> &resources) {
+  auto &driver = CoreWorkerProcess::GetCoreWorker();
+
+  // creating actor.
+  auto actor_id = CreateActorHelper(resources, 1000);
+
+  // Wait for actor alive event.
+  ASSERT_TRUE(WaitForDirectCallActorState(actor_id, true, 30 * 1000 /* 30s */));
+  RAY_LOG(INFO) << "actor has been created";
+
+  auto pid = GetActorPid(actor_id, resources);
+  RAY_CHECK(pid != -1);
+
+  // Test submitting some tasks with by-value args for that actor.
+  {
+    const int num_tasks = 100;
+    const int task_index_to_kill_worker = (num_tasks + 1) / 2;
+    std::vector<std::pair<ObjectID, std::vector<uint8_t>>> all_results;
+    for (int i = 0; i < num_tasks; i++) {
+      if (i == task_index_to_kill_worker) {
+        RAY_LOG(INFO) << "killing worker";
+        ASSERT_EQ(KillAllExecutable(GetFileName(TEST_MOCK_WORKER_EXEC_PATH)), 0);
+
+        // Wait for actor restruction event, and then for alive event.
+        auto check_actor_restart_func = [this, pid, &actor_id, &resources]() -> bool {
+          auto new_pid = GetActorPid(actor_id, resources);
+          return new_pid != -1 && new_pid != pid;
+        };
+        ASSERT_TRUE(WaitForCondition(check_actor_restart_func, 30 * 1000 /* 30s */));
+
+        RAY_LOG(INFO) << "actor has been restarted";
+      }
+
+      // wait for actor being restarted.
+      auto buffer1 = GenerateRandomBuffer();
+
+      // Create arguments with PassByValue.
+      std::vector<std::unique_ptr<TaskArg>> args;
+      args.emplace_back(new TaskArgByValue(std::make_shared<RayObject>(
+          buffer1, nullptr, std::vector<rpc::ObjectReference>())));
+
+      TaskOptions options{"", 1, resources};
+      RayFunction func(Language::PYTHON, FunctionDescriptorBuilder::BuildPython(
+                                             "MergeInputArgsAsOutput", "", "", ""));
+
+      auto return_ids =
+          ObjectRefsToIds(driver.SubmitActorTask(actor_id, func, args, options).value());
+      ASSERT_EQ(return_ids.size(), 1);
+      // Verify if it's expected data.
+      std::vector<std::shared_ptr<RayObject>> results;
+
+      RAY_CHECK_OK(driver.Get(return_ids, -1, &results));
+      ASSERT_EQ(results[0]->GetData()->Size(), buffer1->Size());
+      ASSERT_EQ(*results[0]->GetData(), *buffer1);
+    }
+  }
+}
+
+void CoreWorkerTest::TestActorFailure(
+    std::unordered_map<std::string, double> &resources) {
+  auto &driver = CoreWorkerProcess::GetCoreWorker();
+
+  // creating actor.
+  auto actor_id = CreateActorHelper(resources, 0 /* not reconstructable */);
+
+  // Test submitting some tasks with by-value args for that actor.
+  {
+    const int num_tasks = 3000;
+    const int task_index_to_kill_worker = (num_tasks + 1) / 2;
+    std::vector<std::pair<ObjectID, std::shared_ptr<Buffer>>> all_results;
+    for (int i = 0; i < num_tasks; i++) {
+      if (i == task_index_to_kill_worker) {
+        RAY_LOG(INFO) << "killing worker";
+        ASSERT_EQ(KillAllExecutable(GetFileName(TEST_MOCK_WORKER_EXEC_PATH)), 0);
+      }
+
+      // wait for actor being restarted.
+      auto buffer1 = GenerateRandomBuffer();
+
+      // Create arguments with PassByRef and PassByValue.
+      std::vector<std::unique_ptr<TaskArg>> args;
+      args.emplace_back(new TaskArgByValue(std::make_shared<RayObject>(
+          buffer1, nullptr, std::vector<rpc::ObjectReference>())));
+
+      TaskOptions options{"", 1, resources};
+      RayFunction func(Language::PYTHON, FunctionDescriptorBuilder::BuildPython(
+                                             "MergeInputArgsAsOutput", "", "", ""));
+
+      auto return_ids =
+          ObjectRefsToIds(driver.SubmitActorTask(actor_id, func, args, options).value());
+
+      ASSERT_EQ(return_ids.size(), 1);
+      all_results.emplace_back(std::make_pair(return_ids[0], buffer1));
+    }
+
+    for (int i = 0; i < num_tasks; i++) {
+      const auto &entry = all_results[i];
+      std::vector<ObjectID> return_ids;
+      return_ids.push_back(entry.first);
+      std::vector<std::shared_ptr<RayObject>> results;
+      RAY_CHECK_OK(driver.Get(return_ids, -1, &results));
+      ASSERT_EQ(results.size(), 1);
+
+      if (results[0]->HasMetadata()) {
+        // Verify if this is the desired error.
+        std::string meta = std::to_string(static_cast<int>(rpc::ErrorType::ACTOR_DIED));
+        ASSERT_TRUE(memcmp(results[0]->GetMetadata()->Data(), meta.data(), meta.size()) ==
+                    0);
+      } else {
+        // Verify if it's expected data.
+        ASSERT_EQ(*results[0]->GetData(), *entry.second);
+      }
+    }
+  }
+}
+
+class ZeroNodeTest : public CoreWorkerTest {
+ public:
+  ZeroNodeTest() : CoreWorkerTest(0) {}
+};
+
+class SingleNodeTest : public CoreWorkerTest {
+ public:
+  SingleNodeTest() : CoreWorkerTest(1) {}
+};
+
+class TwoNodeTest : public CoreWorkerTest {
+ public:
+  TwoNodeTest() : CoreWorkerTest(2) {}
+};
+
+// Performance batchmark for `PushTaskRequest` creation.
+TEST_F(ZeroNodeTest, TestTaskSpecPerf) {
+  // Create a dummy actor handle, and then create a number of `TaskSpec`
+  // to benchmark performance.
+  uint8_t array[] = {1, 2, 3};
+  auto buffer = std::make_shared<LocalMemoryBuffer>(array, sizeof(array));
+  RayFunction function(Language::PYTHON,
+                       FunctionDescriptorBuilder::BuildPython("", "", "", ""));
+  std::vector<std::unique_ptr<TaskArg>> args;
+  args.emplace_back(new TaskArgByValue(
+      std::make_shared<RayObject>(buffer, nullptr, std::vector<rpc::ObjectReference>())));
+
+  std::unordered_map<std::string, double> resources;
+  std::string name = "";
+  std::string ray_namespace = "";
+  rpc::SchedulingStrategy scheduling_strategy;
+  scheduling_strategy.mutable_default_scheduling_strategy();
+  ActorCreationOptions actor_options{0,
+                                     0,
+                                     1,
+                                     resources,
+                                     resources,
+                                     {},
+                                     /*is_detached=*/std::make_optional<bool>(false),
+                                     name,
+                                     ray_namespace,
+                                     /*is_asyncio=*/false,
+                                     scheduling_strategy};
+  const auto job_id = NextJobId();
+  ActorHandle actor_handle(ActorID::Of(job_id, TaskID::ForDriverTask(job_id), 1),
+                           TaskID::Nil(), rpc::Address(), job_id, ObjectID::FromRandom(),
+                           function.GetLanguage(), function.GetFunctionDescriptor(), "",
+                           0, "", "", -1);
+
+  // Manually create `num_tasks` task specs, and for each of them create a
+  // `PushTaskRequest`, this is to batch performance of TaskSpec
+  // creation/copy/destruction.
+  int64_t start_ms = current_time_ms();
+  const auto num_tasks = 10000 * 10;
+  RAY_LOG(INFO) << "start creating " << num_tasks << " PushTaskRequests";
+  rpc::Address address;
+  for (int i = 0; i < num_tasks; i++) {
+    TaskOptions options{"", 1, resources};
+    auto num_returns = options.num_returns;
+
+    TaskSpecBuilder builder;
+    builder.SetCommonTaskSpec(RandomTaskId(), options.name, function.GetLanguage(),
+                              function.GetFunctionDescriptor(), job_id, RandomTaskId(), 0,
+                              RandomTaskId(), address, num_returns, resources, resources,
+                              "", 0);
+    // Set task arguments.
+    for (const auto &arg : args) {
+      builder.AddArg(*arg);
+    }
+
+    actor_handle.SetActorTaskSpec(builder, ObjectID::FromRandom());
+
+    auto task_spec = builder.Build();
+
+    ASSERT_TRUE(task_spec.IsActorTask());
+    auto request = std::make_unique<rpc::PushTaskRequest>();
+    request->mutable_task_spec()->Swap(&task_spec.GetMutableMessage());
+  }
+  RAY_LOG(INFO) << "Finish creating " << num_tasks << " PushTaskRequests"
+                << ", which takes " << current_time_ms() - start_ms << " ms";
+}
+
+TEST_F(SingleNodeTest, TestDirectActorTaskSubmissionPerf) {
+  auto &driver = CoreWorkerProcess::GetCoreWorker();
+  std::vector<ObjectID> object_ids;
+  // Create an actor.
+  std::unordered_map<std::string, double> resources;
+  auto actor_id = CreateActorHelper(resources,
+                                    /*max_restarts=*/0);
+  // wait for actor creation finish.
+  ASSERT_TRUE(WaitForDirectCallActorState(actor_id, true, 30 * 1000 /* 30s */));
+  // Test submitting some tasks with by-value args for that actor.
+  int64_t start_ms = current_time_ms();
+  const int num_tasks = 100000;
+  RAY_LOG(INFO) << "start submitting " << num_tasks << " tasks";
+  for (int i = 0; i < num_tasks; i++) {
+    // Create arguments with PassByValue.
+    std::vector<std::unique_ptr<TaskArg>> args;
+    int64_t array[] = {SHOULD_CHECK_MESSAGE_ORDER, i};
+    auto buffer = std::make_shared<LocalMemoryBuffer>(reinterpret_cast<uint8_t *>(array),
+                                                      sizeof(array));
+    args.emplace_back(new TaskArgByValue(std::make_shared<RayObject>(
+        buffer, nullptr, std::vector<rpc::ObjectReference>())));
+
+    TaskOptions options{"", 1, resources};
+    RayFunction func(Language::PYTHON, FunctionDescriptorBuilder::BuildPython(
+                                           "MergeInputArgsAsOutput", "", "", ""));
+
+    auto return_ids =
+        ObjectRefsToIds(driver.SubmitActorTask(actor_id, func, args, options).value());
+    ASSERT_EQ(return_ids.size(), 1);
+    object_ids.emplace_back(return_ids[0]);
+  }
+  RAY_LOG(INFO) << "finish submitting " << num_tasks << " tasks"
+                << ", which takes " << current_time_ms() - start_ms << " ms";
+
+  for (const auto &object_id : object_ids) {
+    std::vector<std::shared_ptr<RayObject>> results;
+    RAY_CHECK_OK(driver.Get({object_id}, -1, &results));
+    ASSERT_EQ(results.size(), 1);
+  }
+  RAY_LOG(INFO) << "finish executing " << num_tasks << " tasks"
+                << ", which takes " << current_time_ms() - start_ms << " ms";
+}
+
+TEST_F(ZeroNodeTest, TestWorkerContext) {
+  auto job_id = NextJobId();
+
+  WorkerContext context(WorkerType::WORKER, WorkerID::FromRandom(), job_id);
+  ASSERT_TRUE(context.GetCurrentTaskID().IsNil());
+  ASSERT_EQ(context.GetNextTaskIndex(), 1);
+  ASSERT_EQ(context.GetNextTaskIndex(), 2);
+  ASSERT_EQ(context.GetNextPutIndex(), 1);
+  ASSERT_EQ(context.GetNextPutIndex(), 2);
+
+  auto thread_func = [&context]() {
+    // Verify that task_index, put_index are thread-local.
+    ASSERT_EQ(context.GetNextTaskIndex(), 1);
+    ASSERT_EQ(context.GetNextPutIndex(), 1);
+  };
+
+  std::thread async_thread(thread_func);
+  async_thread.join();
+
+  // Verify that these fields are thread-local.
+  ASSERT_EQ(context.GetNextTaskIndex(), 3);
+  ASSERT_EQ(context.GetNextPutIndex(), 3);
+
+  TaskSpecification task_spec;
+  size_t num_returns = 3;
+  task_spec.GetMutableMessage().set_job_id(job_id.Binary());
+  task_spec.GetMutableMessage().set_num_returns(num_returns);
+  context.ResetCurrentTask();
+  context.SetCurrentTask(task_spec);
+  ASSERT_EQ(context.GetCurrentTaskID(), task_spec.TaskId());
+
+  // Verify that put index doesn't confict with the return object range.
+  ASSERT_EQ(context.GetNextPutIndex(), num_returns + 1);
+  ASSERT_EQ(context.GetNextPutIndex(), num_returns + 2);
+}
+
+TEST_F(ZeroNodeTest, TestActorHandle) {
+  // Test actor handle serialization and deserialization round trip.
+  JobID job_id = NextJobId();
+  ActorHandle original(
+      ActorID::Of(job_id, TaskID::ForDriverTask(job_id), 0), TaskID::Nil(),
+      rpc::Address(), job_id, ObjectID::FromRandom(), Language::PYTHON,
+      FunctionDescriptorBuilder::BuildPython("", "", "", ""), "", 0, "", "", -1);
+  std::string output;
+  original.Serialize(&output);
+  ActorHandle deserialized(output);
+  ASSERT_EQ(deserialized.GetActorID(), original.GetActorID());
+  ASSERT_EQ(deserialized.ActorLanguage(), original.ActorLanguage());
+  ASSERT_EQ(deserialized.ActorCreationTaskFunctionDescriptor(),
+            original.ActorCreationTaskFunctionDescriptor());
+
+  // TODO: Test submission from different handles.
+}
+
+TEST_F(SingleNodeTest, TestMemoryStoreProvider) {
+  std::shared_ptr<CoreWorkerMemoryStore> provider_ptr =
+      std::make_shared<CoreWorkerMemoryStore>();
+
+  auto &provider = *provider_ptr;
+
+  uint8_t array1[] = {1, 2, 3, 4, 5, 6, 7, 8};
+  uint8_t array2[] = {10, 11, 12, 13, 14, 15};
+
+  std::vector<RayObject> buffers;
+  buffers.emplace_back(std::make_shared<LocalMemoryBuffer>(array1, sizeof(array1)),
+                       std::make_shared<LocalMemoryBuffer>(array1, sizeof(array1) / 2),
+                       std::vector<rpc::ObjectReference>());
+  buffers.emplace_back(std::make_shared<LocalMemoryBuffer>(array2, sizeof(array2)),
+                       std::make_shared<LocalMemoryBuffer>(array2, sizeof(array2) / 2),
+                       std::vector<rpc::ObjectReference>());
+
+  std::vector<ObjectID> ids(buffers.size());
+  for (size_t i = 0; i < ids.size(); i++) {
+    ids[i] = ObjectID::FromRandom();
+    RAY_CHECK(provider.Put(buffers[i], ids[i]));
+  }
+
+  absl::flat_hash_set<ObjectID> wait_ids(ids.begin(), ids.end());
+  absl::flat_hash_set<ObjectID> wait_results;
+
+  ObjectID nonexistent_id = ObjectID::FromRandom();
+  WorkerContext ctx(WorkerType::WORKER, WorkerID::FromRandom(), JobID::Nil());
+  wait_ids.insert(nonexistent_id);
+  RAY_CHECK_OK(provider.Wait(wait_ids, ids.size() + 1, 100, ctx, &wait_results));
+  ASSERT_EQ(wait_results.size(), ids.size());
+  ASSERT_TRUE(wait_results.count(nonexistent_id) == 0);
+
+  // Test Wait() where the required `num_objects` is less than size of `wait_ids`.
+  wait_results.clear();
+  RAY_CHECK_OK(provider.Wait(wait_ids, ids.size(), -1, ctx, &wait_results));
+  ASSERT_EQ(wait_results.size(), ids.size());
+  ASSERT_TRUE(wait_results.count(nonexistent_id) == 0);
+
+  // Test Get().
+  bool got_exception = false;
+  absl::flat_hash_map<ObjectID, std::shared_ptr<RayObject>> results;
+  absl::flat_hash_set<ObjectID> ids_set(ids.begin(), ids.end());
+  RAY_CHECK_OK(provider.Get(ids_set, -1, ctx, &results, &got_exception));
+
+  ASSERT_TRUE(!got_exception);
+  ASSERT_EQ(results.size(), ids.size());
+  for (size_t i = 0; i < ids.size(); i++) {
+    const auto &expected = buffers[i];
+    ASSERT_EQ(results[ids[i]]->GetData()->Size(), expected.GetData()->Size());
+    ASSERT_EQ(memcmp(results[ids[i]]->GetData()->Data(), expected.GetData()->Data(),
+                     expected.GetData()->Size()),
+              0);
+    ASSERT_EQ(results[ids[i]]->GetMetadata()->Size(), expected.GetMetadata()->Size());
+    ASSERT_EQ(memcmp(results[ids[i]]->GetMetadata()->Data(),
+                     expected.GetMetadata()->Data(), expected.GetMetadata()->Size()),
+              0);
+  }
+
+  // Test Delete().
+  // clear the reference held.
+  results.clear();
+
+  absl::flat_hash_set<ObjectID> plasma_object_ids;
+  provider.Delete(ids_set, &plasma_object_ids);
+  ASSERT_TRUE(plasma_object_ids.empty());
+
+  std::this_thread::sleep_for(std::chrono::milliseconds(200));
+  ASSERT_TRUE(provider.Get(ids_set, 0, ctx, &results, &got_exception).IsTimedOut());
+  ASSERT_TRUE(!got_exception);
+  ASSERT_EQ(results.size(), 0);
+
+  // Test Wait() with objects which will become ready later.
+  std::vector<ObjectID> ready_ids(buffers.size());
+  std::vector<ObjectID> unready_ids(buffers.size());
+  for (size_t i = 0; i < unready_ids.size(); i++) {
+    ready_ids[i] = ObjectID::FromRandom();
+    RAY_CHECK(provider.Put(buffers[i], ready_ids[i]));
+    unready_ids[i] = ObjectID::FromRandom();
+  }
+
+  auto thread_func = [&unready_ids, &provider, &buffers]() {
+    std::this_thread::sleep_for(std::chrono::milliseconds(1000));
+
+    for (size_t i = 0; i < unready_ids.size(); i++) {
+      RAY_CHECK(provider.Put(buffers[i], unready_ids[i]));
+    }
+  };
+
+  std::thread async_thread(thread_func);
+
+  wait_ids.clear();
+  wait_ids.insert(ready_ids.begin(), ready_ids.end());
+  wait_ids.insert(unready_ids.begin(), unready_ids.end());
+  wait_results.clear();
+
+  // Check that only the ready ids are returned when timeout ends before thread runs.
+  RAY_CHECK_OK(provider.Wait(wait_ids, ready_ids.size() + 1, 100, ctx, &wait_results));
+  ASSERT_EQ(ready_ids.size(), wait_results.size());
+  for (const auto &ready_id : ready_ids) {
+    ASSERT_TRUE(wait_results.find(ready_id) != wait_results.end());
+  }
+  for (const auto &unready_id : unready_ids) {
+    ASSERT_TRUE(wait_results.find(unready_id) == wait_results.end());
+  }
+
+  wait_results.clear();
+  // Check that enough objects are returned after the thread inserts at least one object.
+  RAY_CHECK_OK(provider.Wait(wait_ids, ready_ids.size() + 1, 5000, ctx, &wait_results));
+  ASSERT_TRUE(wait_results.size() >= ready_ids.size() + 1);
+  for (const auto &ready_id : ready_ids) {
+    ASSERT_TRUE(wait_results.find(ready_id) != wait_results.end());
+  }
+
+  wait_results.clear();
+  // Check that all objects are returned after the thread completes.
+  async_thread.join();
+  RAY_CHECK_OK(provider.Wait(wait_ids, wait_ids.size(), -1, ctx, &wait_results));
+  ASSERT_EQ(wait_results.size(), ready_ids.size() + unready_ids.size());
+  for (const auto &ready_id : ready_ids) {
+    ASSERT_TRUE(wait_results.find(ready_id) != wait_results.end());
+  }
+  for (const auto &unready_id : unready_ids) {
+    ASSERT_TRUE(wait_results.find(unready_id) != wait_results.end());
+  }
+}
+
+TEST_F(SingleNodeTest, TestObjectInterface) {
+  auto &core_worker = CoreWorkerProcess::GetCoreWorker();
+
+  uint8_t array1[] = {1, 2, 3, 4, 5, 6, 7, 8};
+  const size_t array2_size = 200 * 1024;
+  uint8_t *array2 = new uint8_t[array2_size];
+
+  std::vector<RayObject> buffers;
+  buffers.emplace_back(std::make_shared<LocalMemoryBuffer>(array1, sizeof(array1)),
+                       std::make_shared<LocalMemoryBuffer>(array1, sizeof(array1) / 2),
+                       std::vector<rpc::ObjectReference>());
+  buffers.emplace_back(std::make_shared<LocalMemoryBuffer>(array2, array2_size),
+                       std::make_shared<LocalMemoryBuffer>(array2, array2_size / 2),
+                       std::vector<rpc::ObjectReference>());
+
+  std::vector<ObjectID> ids(buffers.size());
+  for (size_t i = 0; i < ids.size(); i++) {
+    RAY_CHECK_OK(core_worker.Put(buffers[i], {}, &ids[i]));
+  }
+
+  // Test Get().
+  std::vector<std::shared_ptr<RayObject>> results;
+  RAY_CHECK_OK(core_worker.Get(ids, -1, &results));
+  ASSERT_EQ(results.size(), ids.size());
+  for (size_t i = 0; i < ids.size(); i++) {
+    ASSERT_EQ(*results[i]->GetData(), *buffers[i].GetData());
+    ASSERT_EQ(*results[i]->GetMetadata(), *buffers[i].GetMetadata());
+  }
+
+  // Test Wait().
+  ObjectID non_existent_id = ObjectID::FromRandom();
+  std::vector<ObjectID> all_ids(ids);
+  all_ids.push_back(non_existent_id);
+
+  std::vector<bool> wait_results;
+  RAY_CHECK_OK(core_worker.Wait(all_ids, 2, -1, &wait_results, true));
+  ASSERT_EQ(wait_results.size(), 3);
+  ASSERT_EQ(wait_results, std::vector<bool>({true, true, false}));
+
+  RAY_CHECK_OK(core_worker.Wait(all_ids, 3, 100, &wait_results, true));
+  ASSERT_EQ(wait_results.size(), 3);
+  ASSERT_EQ(wait_results, std::vector<bool>({true, true, false}));
+
+  // Test Delete().
+  // clear the reference held by TrackedBuffer.
+  results.clear();
+  RAY_CHECK_OK(core_worker.Delete(ids, true));
+
+  // Note that Delete() calls RayletClient::FreeObjects and would not
+  // wait for objects being deleted, so wait a while for plasma store
+  // to process the command.
+  std::this_thread::sleep_for(std::chrono::milliseconds(200));
+  ASSERT_TRUE(core_worker.Get(ids, 0, &results).ok());
+  // Since array2 has been deleted from the plasma store, the Get should
+  // return UnreconstructableError for all results.
+  ASSERT_EQ(results.size(), 2);
+  ASSERT_TRUE(results[0]->IsException());
+  ASSERT_TRUE(results[1]->IsException());
+}
+
+TEST_F(SingleNodeTest, TestNormalTaskLocal) {
+  std::unordered_map<std::string, double> resources;
+  TestNormalTask(resources);
+}
+
+TEST_F(SingleNodeTest, TestCancelTasks) {
+  auto &driver = CoreWorkerProcess::GetCoreWorker();
+
+  // Create two functions, each implementing a while(true) loop.
+  RayFunction func1(Language::PYTHON,
+                    FunctionDescriptorBuilder::BuildPython("WhileTrueLoop", "", "", ""));
+  RayFunction func2(Language::PYTHON,
+                    FunctionDescriptorBuilder::BuildPython("WhileTrueLoop", "", "", ""));
+
+  // Create default args and options needed to submit the tasks that encapsulate func1 and
+  // func2.
+  std::vector<std::unique_ptr<TaskArg>> args;
+  TaskOptions options;
+  rpc::SchedulingStrategy scheduling_strategy;
+  scheduling_strategy.mutable_default_scheduling_strategy();
+
+  // Submit func1. The function should start looping forever.
+  auto return_ids1 =
+      ObjectRefsToIds(driver.SubmitTask(func1, args, options, /*max_retries=*/0,
+                                        /*retry_exceptions=*/false, scheduling_strategy,
+                                        /*debugger_breakpoint=*/""));
+  ASSERT_EQ(return_ids1.size(), 1);
+
+  // Submit func2. The function should be queued at the worker indefinitely.
+  auto return_ids2 =
+      ObjectRefsToIds(driver.SubmitTask(func2, args, options, /*max_retries=*/0,
+                                        /*retry_exceptions=*/false, scheduling_strategy,
+                                        /*debugger_breakpoint=*/""));
+  ASSERT_EQ(return_ids2.size(), 1);
+
+  // Cancel func2 by removing it from the worker's queue
+  RAY_CHECK_OK(driver.CancelTask(return_ids2[0], true, false));
+
+  // Cancel func1, which is currently running.
+  RAY_CHECK_OK(driver.CancelTask(return_ids1[0], true, false));
+
+  // TestNormalTask will get stuck unless both func1 and func2 have been cancelled. Thus,
+  // if TestNormalTask succeeds, we know that func2 must have been removed from the
+  // worker's queue.
+  std::unordered_map<std::string, double> resources;
+  TestNormalTask(resources);
+}
+
+TEST_F(TwoNodeTest, TestNormalTaskCrossNodes) {
+  std::unordered_map<std::string, double> resources;
+  resources.emplace("resource1", 1);
+  TestNormalTask(resources);
+}
+
+TEST_F(SingleNodeTest, TestActorTaskLocal) {
+  std::unordered_map<std::string, double> resources;
+  TestActorTask(resources);
+}
+
+TEST_F(TwoNodeTest, TestActorTaskCrossNodes) {
+  std::unordered_map<std::string, double> resources;
+  resources.emplace("resource1", 1);
+  TestActorTask(resources);
+}
+
+TEST_F(SingleNodeTest, TestActorTaskLocalReconstruction) {
+  std::unordered_map<std::string, double> resources;
+  TestActorRestart(resources);
+}
+
+TEST_F(TwoNodeTest, TestActorTaskCrossNodesReconstruction) {
+  std::unordered_map<std::string, double> resources;
+  resources.emplace("resource1", 1);
+  TestActorRestart(resources);
+}
+
+TEST_F(SingleNodeTest, TestActorTaskLocalFailure) {
+  std::unordered_map<std::string, double> resources;
+  TestActorFailure(resources);
+}
+
+TEST_F(TwoNodeTest, TestActorTaskCrossNodesFailure) {
+  std::unordered_map<std::string, double> resources;
+  resources.emplace("resource1", 1);
+  TestActorFailure(resources);
+}
+
+TEST(TestOverrideRuntimeEnv, TestOverrideEnvVars) {
+  rpc::RuntimeEnv child;
+  auto parent = std::make_shared<rpc::RuntimeEnv>();
+  // child {"a": "b"}, parent {}, expected {"a": "b"}
+  (*child.mutable_env_vars())["a"] = "b";
+  auto result = CoreWorker::OverrideRuntimeEnv(child, parent);
+  ASSERT_EQ(result.env_vars().size(), 1);
+  ASSERT_EQ(result.env_vars().count("a"), 1);
+  ASSERT_EQ(result.env_vars().at("a"), "b");
+  child.clear_env_vars();
+  parent->clear_env_vars();
+  // child {}, parent {"a": "b"}, expected {"a": "b"}
+  (*(parent->mutable_env_vars()))["a"] = "b";
+  result = CoreWorker::OverrideRuntimeEnv(child, parent);
+  ASSERT_EQ(result.env_vars().size(), 1);
+  ASSERT_EQ(result.env_vars().count("a"), 1);
+  ASSERT_EQ(result.env_vars().at("a"), "b");
+  child.clear_env_vars();
+  parent->clear_env_vars();
+  // child {"a": "b"}, parent {"a": "d"}, expected {"a": "b"}
+  (*child.mutable_env_vars())["a"] = "b";
+  (*(parent->mutable_env_vars()))["a"] = "d";
+  result = CoreWorker::OverrideRuntimeEnv(child, parent);
+  ASSERT_EQ(result.env_vars().size(), 1);
+  ASSERT_EQ(result.env_vars().count("a"), 1);
+  ASSERT_EQ(result.env_vars().at("a"), "b");
+  child.clear_env_vars();
+  parent->clear_env_vars();
+  // child {"a": "b"}, parent {"c": "d"}, expected {"a": "b", "c": "d"}
+  (*child.mutable_env_vars())["a"] = "b";
+  (*(parent->mutable_env_vars()))["c"] = "d";
+  result = CoreWorker::OverrideRuntimeEnv(child, parent);
+  ASSERT_EQ(result.env_vars().size(), 2);
+  ASSERT_EQ(result.env_vars().count("a"), 1);
+  ASSERT_EQ(result.env_vars().at("a"), "b");
+  ASSERT_EQ(result.env_vars().count("c"), 1);
+  ASSERT_EQ(result.env_vars().at("c"), "d");
+  child.clear_env_vars();
+  parent->clear_env_vars();
+  // child {"a": "b"}, parent {"a": "e", "c": "d"}, expected {"a": "b", "c": "d"}
+  (*child.mutable_env_vars())["a"] = "b";
+  (*(parent->mutable_env_vars()))["a"] = "e";
+  (*(parent->mutable_env_vars()))["c"] = "d";
+  result = CoreWorker::OverrideRuntimeEnv(child, parent);
+  ASSERT_EQ(result.env_vars().size(), 2);
+  ASSERT_EQ(result.env_vars().count("a"), 1);
+  ASSERT_EQ(result.env_vars().at("a"), "b");
+  ASSERT_EQ(result.env_vars().count("c"), 1);
+  ASSERT_EQ(result.env_vars().at("c"), "d");
+  child.clear_env_vars();
+  parent->clear_env_vars();
+}
+
+TEST(TestOverrideRuntimeEnv, TestPyModulesInherit) {
+  rpc::RuntimeEnv child;
+  auto parent = std::make_shared<rpc::RuntimeEnv>();
+  parent->mutable_python_runtime_env()->mutable_dependent_modules()->Add("s3://456");
+  parent->mutable_uris()->mutable_py_modules_uris()->Add("s3://456");
+  auto result = CoreWorker::OverrideRuntimeEnv(child, parent);
+  ASSERT_EQ(result.python_runtime_env().dependent_modules().size(), 1);
+  ASSERT_EQ(result.python_runtime_env().dependent_modules()[0], "s3://456");
+  ASSERT_EQ(result.uris().py_modules_uris().size(), 1);
+  ASSERT_EQ(result.uris().py_modules_uris()[0], "s3://456");
+}
+
+TEST(TestOverrideRuntimeEnv, TestOverridePyModules) {
+  rpc::RuntimeEnv child;
+  auto parent = std::make_shared<rpc::RuntimeEnv>();
+  child.mutable_python_runtime_env()->mutable_dependent_modules()->Add("s3://123");
+  child.mutable_uris()->mutable_py_modules_uris()->Add("s3://123");
+  parent->mutable_python_runtime_env()->mutable_dependent_modules()->Add("s3://456");
+  parent->mutable_python_runtime_env()->mutable_dependent_modules()->Add("s3://789");
+  parent->mutable_uris()->mutable_py_modules_uris()->Add("s3://456");
+  parent->mutable_uris()->mutable_py_modules_uris()->Add("s3://789");
+  auto result = CoreWorker::OverrideRuntimeEnv(child, parent);
+  ASSERT_EQ(result.python_runtime_env().dependent_modules().size(), 1);
+  ASSERT_EQ(result.python_runtime_env().dependent_modules()[0], "s3://123");
+  ASSERT_EQ(result.uris().py_modules_uris().size(), 1);
+  ASSERT_EQ(result.uris().py_modules_uris()[0], "s3://123");
+}
+
+TEST(TestOverrideRuntimeEnv, TestWorkingDirInherit) {
+  rpc::RuntimeEnv child;
+  auto parent = std::make_shared<rpc::RuntimeEnv>();
+  parent->set_working_dir("uri://abc");
+  auto result = CoreWorker::OverrideRuntimeEnv(child, parent);
+  ASSERT_EQ(result.working_dir(), "uri://abc");
+}
+
+TEST(TestOverrideRuntimeEnv, TestWorkingDirOverride) {
+  rpc::RuntimeEnv child;
+  auto parent = std::make_shared<rpc::RuntimeEnv>();
+  child.set_working_dir("uri://abc");
+  parent->set_working_dir("uri://def");
+  auto result = CoreWorker::OverrideRuntimeEnv(child, parent);
+  ASSERT_EQ(result.working_dir(), "uri://abc");
+}
+
+TEST(TestOverrideRuntimeEnv, TestCondaInherit) {
+  rpc::RuntimeEnv child;
+  auto parent = std::make_shared<rpc::RuntimeEnv>();
+  child.mutable_uris()->set_working_dir_uri("gcs://abc");
+  parent->mutable_uris()->set_working_dir_uri("gcs://def");
+  parent->mutable_uris()->set_conda_uri("conda://456");
+  parent->mutable_python_runtime_env()->mutable_conda_runtime_env()->set_conda_env_name(
+      "my-env-name");
+  auto result = CoreWorker::OverrideRuntimeEnv(child, parent);
+  ASSERT_EQ(result.uris().working_dir_uri(), "gcs://abc");
+  ASSERT_EQ(result.uris().conda_uri(), "conda://456");
+  ASSERT_TRUE(result.python_runtime_env().has_conda_runtime_env());
+  ASSERT_TRUE(result.python_runtime_env().conda_runtime_env().has_conda_env_name());
+  ASSERT_EQ(result.python_runtime_env().conda_runtime_env().conda_env_name(),
+            "my-env-name");
+}
+
+TEST(TestOverrideRuntimeEnv, TestCondaOverride) {
+  rpc::RuntimeEnv child;
+  auto parent = std::make_shared<rpc::RuntimeEnv>();
+  child.mutable_uris()->set_conda_uri("conda://123");
+  child.mutable_python_runtime_env()->mutable_conda_runtime_env()->set_conda_env_name(
+      "my-env-name-123");
+  parent->mutable_uris()->set_conda_uri("conda://456");
+  parent->mutable_python_runtime_env()->mutable_conda_runtime_env()->set_conda_env_name(
+      "my-env-name-456");
+  parent->mutable_uris()->set_working_dir_uri("gcs://def");
+  auto result = CoreWorker::OverrideRuntimeEnv(child, parent);
+  ASSERT_EQ(result.uris().conda_uri(), "conda://123");
+  ASSERT_TRUE(result.python_runtime_env().has_conda_runtime_env());
+  ASSERT_TRUE(result.python_runtime_env().conda_runtime_env().has_conda_env_name());
+  ASSERT_EQ(result.python_runtime_env().conda_runtime_env().conda_env_name(),
+            "my-env-name-123");
+  ASSERT_EQ(result.uris().working_dir_uri(), "gcs://def");
+}
+
+}  // namespace core
+}  // namespace ray
+
+int main(int argc, char **argv) {
+  ::testing::InitGoogleTest(&argc, argv);
+  RAY_CHECK(argc == 6);
+  ray::TEST_RAYLET_EXEC_PATH = std::string(argv[1]);
+
+  auto seed = std::chrono::high_resolution_clock::now().time_since_epoch().count();
+  std::mt19937 gen(seed);
+  std::uniform_int_distribution<int> random_gen{2000, 2009};
+  // Use random port to avoid port conflicts between UTs.
+  node_manager_port = random_gen(gen);
+  ray::TEST_MOCK_WORKER_EXEC_PATH = std::string(argv[2]);
+  ray::TEST_GCS_SERVER_EXEC_PATH = std::string(argv[3]);
+
+  ray::TEST_REDIS_CLIENT_EXEC_PATH = std::string(argv[4]);
+  ray::TEST_REDIS_SERVER_EXEC_PATH = std::string(argv[5]);
+  return RUN_ALL_TESTS();
+}