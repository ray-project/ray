--- conflicted
+++ resolved
@@ -505,11 +505,6 @@
   ASSERT_TRUE(wait_results.count(nonexistent_id) == 0);
 
   // Test Wait() where the required `num_objects` is less than size of `wait_ids`.
-<<<<<<< HEAD
-  wait_ids.clear();
-  wait_ids.insert(ids.begin(), ids.end());
-=======
->>>>>>> 6b70db7d
   wait_results.clear();
   RAY_CHECK_OK(provider.Wait(wait_ids, ids.size(), -1, RandomTaskId(), &wait_results));
   ASSERT_EQ(wait_results.size(), ids.size());
@@ -539,14 +534,8 @@
 
   RAY_CHECK_OK(provider.Delete(ids, true, false));
 
-  ids_set.clear();
-  ids_set.insert(ids.begin(), ids.end());
   usleep(200 * 1000);
   RAY_CHECK_OK(provider.Get(ids_set, 0, RandomTaskId(), &results));
-<<<<<<< HEAD
-  ASSERT_EQ(ids_set.size(), 2);
-=======
->>>>>>> 6b70db7d
   ASSERT_EQ(results.size(), 0);
 
   // Test Wait() with objects which will become ready later.
@@ -584,10 +573,6 @@
     ASSERT_TRUE(wait_results.find(unready_id) == wait_results.end());
   }
 
-<<<<<<< HEAD
-  wait_ids.clear();
-  wait_ids.insert(ready_ids.begin(), ready_ids.end());
-  wait_ids.insert(unready_ids.begin(), unready_ids.end());
   wait_results.clear();
   // Check that enough objects are returned after the thread inserts at least one object.
   RAY_CHECK_OK(
@@ -597,26 +582,9 @@
     ASSERT_TRUE(wait_results.find(ready_id) != wait_results.end());
   }
 
-  wait_ids.clear();
-  wait_ids.insert(ready_ids.begin(), ready_ids.end());
-  wait_ids.insert(unready_ids.begin(), unready_ids.end());
   wait_results.clear();
   // Check that all objects are returned after the thread completes.
   RAY_CHECK_OK(
-=======
-  wait_results.clear();
-  // Check that enough objects are returned after the thread inserts at least one object.
-  RAY_CHECK_OK(
-      provider.Wait(wait_ids, ready_ids.size() + 1, 5000, RandomTaskId(), &wait_results));
-  ASSERT_TRUE(wait_results.size() >= ready_ids.size() + 1);
-  for (const auto &ready_id : ready_ids) {
-    ASSERT_TRUE(wait_results.find(ready_id) != wait_results.end());
-  }
-
-  wait_results.clear();
-  // Check that all objects are returned after the thread completes.
-  RAY_CHECK_OK(
->>>>>>> 6b70db7d
       provider.Wait(wait_ids, wait_ids.size(), -1, RandomTaskId(), &wait_results));
   ASSERT_EQ(wait_results.size(), ready_ids.size() + unready_ids.size());
   for (const auto &ready_id : ready_ids) {
