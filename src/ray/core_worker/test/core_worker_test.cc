--- conflicted
+++ resolved
@@ -821,13 +821,8 @@
   // Note that Delete() calls RayletClient::FreeObjects and would not
   // wait for objects being deleted, so wait a while for plasma store
   // to process the command.
-<<<<<<< HEAD
   std::this_thread::sleep_for(std::chrono::milliseconds(200));
-  ASSERT_TRUE(core_worker.Get(ids, 0, &results).IsTimedOut());
-=======
-  usleep(200 * 1000);
   ASSERT_TRUE(core_worker.Get(ids, 0, &results).ok());
->>>>>>> 4e81804c
   // Since array2 has been deleted from the plasma store, the Get should
   // return UnreconstructableError for all results.
   ASSERT_EQ(results.size(), 2);
