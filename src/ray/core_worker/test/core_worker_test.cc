--- conflicted
+++ resolved
@@ -498,12 +498,8 @@
   // creation/copy/destruction.
   int64_t start_ms = current_time_ms();
   const auto num_tasks = 10000 * 10;
-<<<<<<< HEAD
-  RAY_LOG(INFO) << "start creating " << num_tasks << " DirectActorAssignTaskRequests";
+  RAY_LOG(INFO) << "start creating " << num_tasks << " PushTaskRequests";
   rpc::Address address;
-=======
-  RAY_LOG(INFO) << "start creating " << num_tasks << " PushTaskRequests";
->>>>>>> e4565c9c
   for (int i = 0; i < num_tasks; i++) {
     TaskOptions options{1, false, resources};
     std::vector<ObjectID> return_ids;
@@ -512,12 +508,8 @@
     TaskSpecBuilder builder;
     builder.SetCommonTaskSpec(RandomTaskId(), function.GetLanguage(),
                               function.GetFunctionDescriptor(), job_id, RandomTaskId(), 0,
-<<<<<<< HEAD
-                              RandomTaskId(), address, num_returns, resources, resources);
-=======
-                              RandomTaskId(), num_returns, /*is_direct*/ false, resources,
+                              RandomTaskId(), address, num_returns, /*is_direct*/ false, resources,
                               resources);
->>>>>>> e4565c9c
     // Set task arguments.
     for (const auto &arg : args) {
       if (arg.IsPassedByReference()) {
