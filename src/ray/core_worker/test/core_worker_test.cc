--- conflicted
+++ resolved
@@ -560,7 +560,6 @@
   wait_ids.clear();
   wait_ids.insert(ready_ids.begin(), ready_ids.end());
   wait_ids.insert(unready_ids.begin(), unready_ids.end());
-<<<<<<< HEAD
   wait_results.clear();
 
   // Check that only the ready ids are returned when timeout ends before thread runs.
@@ -577,24 +576,6 @@
   wait_results.clear();
   // Check that enough objects are returned after the thread inserts at least one object.
   RAY_CHECK_OK(
-=======
-  wait_results.clear();
-
-  // Check that only the ready ids are returned when timeout ends before thread runs.
-  RAY_CHECK_OK(
-      provider.Wait(wait_ids, ready_ids.size() + 1, 100, RandomTaskId(), &wait_results));
-  ASSERT_EQ(ready_ids.size(), wait_results.size());
-  for (const auto &ready_id : ready_ids) {
-    ASSERT_TRUE(wait_results.find(ready_id) != wait_results.end());
-  }
-  for (const auto &unready_id : unready_ids) {
-    ASSERT_TRUE(wait_results.find(unready_id) == wait_results.end());
-  }
-
-  wait_results.clear();
-  // Check that enough objects are returned after the thread inserts at least one object.
-  RAY_CHECK_OK(
->>>>>>> 19bbf1eb
       provider.Wait(wait_ids, ready_ids.size() + 1, 5000, RandomTaskId(), &wait_results));
   ASSERT_TRUE(wait_results.size() >= ready_ids.size() + 1);
   for (const auto &ready_id : ready_ids) {
@@ -603,19 +584,6 @@
 
   wait_results.clear();
   // Check that all objects are returned after the thread completes.
-<<<<<<< HEAD
-  RAY_CHECK_OK(
-      provider.Wait(wait_ids, wait_ids.size(), -1, RandomTaskId(), &wait_results));
-  ASSERT_EQ(wait_results.size(), ready_ids.size() + unready_ids.size());
-  for (const auto &ready_id : ready_ids) {
-    ASSERT_TRUE(wait_results.find(ready_id) != wait_results.end());
-  }
-  for (const auto &unready_id : unready_ids) {
-    ASSERT_TRUE(wait_results.find(unready_id) != wait_results.end());
-  }
-
-=======
->>>>>>> 19bbf1eb
   async_thread.join();
   RAY_CHECK_OK(
       provider.Wait(wait_ids, wait_ids.size(), -1, RandomTaskId(), &wait_results));
