--- conflicted
+++ resolved
@@ -581,18 +581,11 @@
   args.emplace_back(TaskArg::PassByValue(buffer));
 
   std::unordered_map<std::string, double> resources;
-<<<<<<< HEAD
   ActorCreationOptions actor_options{0, /* is_direct_call */ true, resources, {}};
-
-  ActorHandle actor_handle(ActorID::FromRandom(), ActorHandleID::Nil(), function.language,
-                           true, function.function_descriptor);
-=======
-  ActorCreationOptions actor_options{0, /* is_direct_call */ true, resources};
   const auto job_id = NextJobId();
   ActorHandle actor_handle(ActorID::Of(job_id, TaskID::ForDriverTask(job_id), 1),
                            ActorHandleID::Nil(), function.language, true,
                            function.function_descriptor);
->>>>>>> 7d747da4
 
   // Manually create `num_tasks` task specs, and for each of them create a
   // `PushTaskRequest`, this is to batch performance of TaskSpec
@@ -649,12 +642,7 @@
   args.emplace_back(TaskArg::PassByValue(buffer));
 
   std::unordered_map<std::string, double> resources;
-<<<<<<< HEAD
   ActorCreationOptions actor_options{0, /* is_direct_call */ true, resources, {}};
-
-=======
-  ActorCreationOptions actor_options{0, /* is_direct_call */ true, resources};
->>>>>>> 7d747da4
   // Create an actor.
   RAY_CHECK_OK(driver.Tasks().CreateActor(func, args, actor_options, &actor_handle));
   // wait for actor creation finish.
