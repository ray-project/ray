// Copyright 2017 The Ray Authors.
//
// Licensed under the Apache License, Version 2.0 (the "License");
// you may not use this file except in compliance with the License.
// You may obtain a copy of the License at
//
//  http://www.apache.org/licenses/LICENSE-2.0
//
// Unless required by applicable law or agreed to in writing, software
// distributed under the License is distributed on an "AS IS" BASIS,
// WITHOUT WARRANTIES OR CONDITIONS OF ANY KIND, either express or implied.
// See the License for the specific language governing permissions and
// limitations under the License.

#include "ray/core_worker/transport/dependency_resolver.h"

#include <list>
#include <memory>
#include <string>
#include <unordered_map>
#include <utility>
#include <vector>

#include "gtest/gtest.h"
#include "mock/ray/core_worker/memory_store.h"
#include "mock/ray/core_worker/task_manager_interface.h"
#include "ray/common/task/task_spec.h"
#include "ray/common/task/task_util.h"
#include "ray/common/test_util.h"
#include "ray/core_worker/store_provider/memory_store/memory_store.h"
#include "ray/raylet_client/raylet_client.h"
#include "ray/rpc/worker/core_worker_client.h"

namespace ray {
namespace core {

TaskSpecification BuildTaskSpec(const std::unordered_map<std::string, double> &resources,
                                const FunctionDescriptor &function_descriptor,
                                int64_t depth = 0,
                                std::string serialized_runtime_env = "") {
  TaskSpecBuilder builder;
  rpc::Address empty_address;
  rpc::JobConfig job_config;
  builder.SetCommonTaskSpec(TaskID::Nil(),
                            "dummy_task",
                            Language::PYTHON,
                            function_descriptor,
                            JobID::Nil(),
                            job_config,
                            TaskID::Nil(),
                            0,
                            TaskID::Nil(),
                            empty_address,
                            1,
                            false,
                            false,
                            -1,
                            resources,
                            resources,
                            serialized_runtime_env,
                            depth,
                            TaskID::Nil(),
                            "");
  return std::move(builder).ConsumeAndBuild();
}
TaskSpecification BuildEmptyTaskSpec() {
  std::unordered_map<std::string, double> empty_resources;
  FunctionDescriptor empty_descriptor =
      FunctionDescriptorBuilder::BuildPython("", "", "", "");
  return BuildTaskSpec(empty_resources, empty_descriptor);
}

class MockTaskManager : public MockTaskManagerInterface {
 public:
  MockTaskManager() {}

  void CompletePendingTask(const TaskID &,
                           const rpc::PushTaskReply &,
                           const rpc::Address &actor_addr,
                           bool is_application_error) override {
    num_tasks_complete++;
  }

  bool RetryTaskIfPossible(const TaskID &task_id,
                           const rpc::RayErrorInfo &error_info) override {
    num_task_retries_attempted++;
    return false;
  }

  void FailPendingTask(const TaskID &task_id,
                       rpc::ErrorType error_type,
                       const Status *status,
                       const rpc::RayErrorInfo *ray_error_info = nullptr) override {
    num_fail_pending_task_calls++;
  }

  bool FailOrRetryPendingTask(const TaskID &task_id,
                              rpc::ErrorType error_type,
                              const Status *status,
                              const rpc::RayErrorInfo *ray_error_info = nullptr,
                              bool mark_task_object_failed = true,
                              bool fail_immediately = false) override {
    num_tasks_failed++;
    return true;
  }

  void OnTaskDependenciesInlined(const std::vector<ObjectID> &inlined_dependency_ids,
                                 const std::vector<ObjectID> &contained_ids) override {
    num_inlined_dependencies += inlined_dependency_ids.size();
    num_contained_ids += contained_ids.size();
  }

  void MarkTaskCanceled(const TaskID &task_id) override {}

  std::optional<TaskSpecification> GetTaskSpec(const TaskID &task_id) const override {
    TaskSpecification task = BuildEmptyTaskSpec();
    return task;
  }

  void MarkDependenciesResolved(const TaskID &task_id) override {}

  void MarkTaskWaitingForExecution(const TaskID &task_id,
                                   const NodeID &node_id,
                                   const WorkerID &worker_id) override {}

  bool IsTaskPending(const TaskID &task_id) const override { return true; }

  void MarkGeneratorFailedAndResubmit(const TaskID &task_id) override {}

  int num_tasks_complete = 0;
  int num_tasks_failed = 0;
  int num_inlined_dependencies = 0;
  int num_contained_ids = 0;
  int num_task_retries_attempted = 0;
  int num_fail_pending_task_calls = 0;
};

class MockActorCreator : public ActorCreatorInterface {
 public:
  MockActorCreator() = default;

  Status RegisterActor(const TaskSpecification &task_spec) const override {
    return Status::OK();
  };

  Status AsyncRegisterActor(const TaskSpecification &task_spec,
                            gcs::StatusCallback callback) override {
    return Status::OK();
  }

  Status AsyncCreateActor(
      const TaskSpecification &task_spec,
      const rpc::ClientCallback<rpc::CreateActorReply> &callback) override {
    return Status::OK();
  }

  Status AsyncRestartActorForLineageReconstruction(
      const ActorID &actor_id,
      uint64_t num_restarts_due_to_lineage_reconstructions,
      gcs::StatusCallback callback) override {
    return Status::OK();
  }

  Status AsyncReportActorOutOfScope(const ActorID &actor_id,
                                    uint64_t num_restarts_due_to_lineage_reconstruction,
                                    gcs::StatusCallback callback) override {
    return Status::OK();
  }

  void AsyncWaitForActorRegisterFinish(const ActorID &,
                                       gcs::StatusCallback callback) override {
    callbacks.push_back(callback);
  }

  [[nodiscard]] bool IsActorInRegistering(const ActorID &actor_id) const override {
    return actor_pending;
  }

  ~MockActorCreator() {}

  std::list<gcs::StatusCallback> callbacks;
  bool actor_pending = false;
};

TEST(LocalDependencyResolverTest, TestNoDependencies) {
  auto store = DefaultCoreWorkerMemoryStoreWithThread::Create();
  auto task_manager = std::make_shared<MockTaskManager>();
  MockActorCreator actor_creator;
  LocalDependencyResolver resolver(
      *store, *task_manager, actor_creator, [](const ObjectID &object_id) {
        return rpc::TensorTransport::OBJECT_STORE;
      });
  TaskSpecification task;
  bool ok = false;
  resolver.ResolveDependencies(task, [&ok](Status) { ok = true; });
  ASSERT_TRUE(ok);
  ASSERT_EQ(task_manager->num_inlined_dependencies, 0);
}

TEST(LocalDependencyResolverTest, TestActorAndObjectDependencies1) {
  // Actor dependency resolved first.
  auto store = DefaultCoreWorkerMemoryStoreWithThread::Create();
  auto task_manager = std::make_shared<MockTaskManager>();
  MockActorCreator actor_creator;
  LocalDependencyResolver resolver(
      *store, *task_manager, actor_creator, [](const ObjectID &object_id) {
        return rpc::TensorTransport::OBJECT_STORE;
      });
  TaskSpecification task;
  ObjectID obj = ObjectID::FromRandom();
  task.GetMutableMessage().add_args()->mutable_object_ref()->set_object_id(obj.Binary());

  ActorID actor_id = ActorID::Of(JobID::FromInt(0), TaskID::Nil(), 0);
  ObjectID actor_handle_id = ObjectID::ForActorHandle(actor_id);
  task.GetMutableMessage().add_args()->add_nested_inlined_refs()->set_object_id(
      actor_handle_id.Binary());

  int num_resolved = 0;
  std::promise<bool> dependencies_resolved;
  actor_creator.actor_pending = true;
  resolver.ResolveDependencies(task, [&](const Status &) {
    num_resolved++;
    dependencies_resolved.set_value(true);
  });
  ASSERT_EQ(num_resolved, 0);
  ASSERT_EQ(resolver.NumPendingTasks(), 1);

  for (const auto &cb : actor_creator.callbacks) {
    cb(Status());
  }
  ASSERT_EQ(num_resolved, 0);

  std::string meta = std::to_string(static_cast<int>(rpc::ErrorType::OBJECT_IN_PLASMA));
  auto metadata = const_cast<uint8_t *>(reinterpret_cast<const uint8_t *>(meta.data()));
  auto meta_buffer = std::make_shared<LocalMemoryBuffer>(metadata, meta.size());
  auto data = RayObject(nullptr, meta_buffer, std::vector<rpc::ObjectReference>());
  ASSERT_TRUE(store->Put(data, obj));
  // Wait for the async callback to call
  ASSERT_TRUE(dependencies_resolved.get_future().get());
  ASSERT_EQ(num_resolved, 1);

  ASSERT_EQ(resolver.NumPendingTasks(), 0);
}

TEST(LocalDependencyResolverTest, TestActorAndObjectDependencies2) {
  // Object dependency resolved first.
  auto store = DefaultCoreWorkerMemoryStoreWithThread::Create();
  auto task_manager = std::make_shared<MockTaskManager>();
  MockActorCreator actor_creator;
  LocalDependencyResolver resolver(
      *store, *task_manager, actor_creator, [](const ObjectID &object_id) {
        return rpc::TensorTransport::OBJECT_STORE;
      });
  TaskSpecification task;
  ObjectID obj = ObjectID::FromRandom();
  task.GetMutableMessage().add_args()->mutable_object_ref()->set_object_id(obj.Binary());

  ActorID actor_id = ActorID::Of(JobID::FromInt(0), TaskID::Nil(), 0);
  ObjectID actor_handle_id = ObjectID::ForActorHandle(actor_id);
  task.GetMutableMessage().add_args()->add_nested_inlined_refs()->set_object_id(
      actor_handle_id.Binary());

  int num_resolved = 0;
  std::promise<bool> dependencies_resolved;
  actor_creator.actor_pending = true;
  resolver.ResolveDependencies(task, [&](const Status &) {
    num_resolved++;
    dependencies_resolved.set_value(true);
  });
  ASSERT_EQ(num_resolved, 0);
  ASSERT_EQ(resolver.NumPendingTasks(), 1);

  std::string meta = std::to_string(static_cast<int>(rpc::ErrorType::OBJECT_IN_PLASMA));
  auto metadata = const_cast<uint8_t *>(reinterpret_cast<const uint8_t *>(meta.data()));
  auto meta_buffer = std::make_shared<LocalMemoryBuffer>(metadata, meta.size());
  auto data = RayObject(nullptr, meta_buffer, std::vector<rpc::ObjectReference>());
  ASSERT_EQ(num_resolved, 0);
  ASSERT_TRUE(store->Put(data, obj));

  for (const auto &cb : actor_creator.callbacks) {
    cb(Status());
  }
  // Wait for the async callback to call
  ASSERT_TRUE(dependencies_resolved.get_future().get());

  ASSERT_EQ(num_resolved, 1);
  ASSERT_EQ(resolver.NumPendingTasks(), 0);
}

TEST(LocalDependencyResolverTest, TestHandlePlasmaPromotion) {
  auto store = DefaultCoreWorkerMemoryStoreWithThread::Create();
  auto task_manager = std::make_shared<MockTaskManager>();
  MockActorCreator actor_creator;
  LocalDependencyResolver resolver(
      *store, *task_manager, actor_creator, [](const ObjectID &object_id) {
        return rpc::TensorTransport::OBJECT_STORE;
      });
  ObjectID obj1 = ObjectID::FromRandom();
  std::string meta = std::to_string(static_cast<int>(rpc::ErrorType::OBJECT_IN_PLASMA));
  auto metadata = const_cast<uint8_t *>(reinterpret_cast<const uint8_t *>(meta.data()));
  auto meta_buffer = std::make_shared<LocalMemoryBuffer>(metadata, meta.size());
  auto data = RayObject(nullptr, meta_buffer, std::vector<rpc::ObjectReference>());
  ASSERT_TRUE(store->Put(data, obj1));
  TaskSpecification task;
  task.GetMutableMessage().add_args()->mutable_object_ref()->set_object_id(obj1.Binary());
  bool ok = false;
  std::promise<bool> dependencies_resolved;
  resolver.ResolveDependencies(task, [&](Status) {
    ok = true;
    dependencies_resolved.set_value(true);
  });
  ASSERT_TRUE(dependencies_resolved.get_future().get());
  ASSERT_TRUE(ok);
  ASSERT_TRUE(task.ArgByRef(0));
  // Checks that the object id is still a direct call id.
  ASSERT_EQ(resolver.NumPendingTasks(), 0);
  ASSERT_EQ(task_manager->num_inlined_dependencies, 0);
}

TEST(LocalDependencyResolverTest, TestInlineLocalDependencies) {
  auto store = DefaultCoreWorkerMemoryStoreWithThread::Create();
  auto task_manager = std::make_shared<MockTaskManager>();
  MockActorCreator actor_creator;
  LocalDependencyResolver resolver(
      *store, *task_manager, actor_creator, [](const ObjectID &object_id) {
        return rpc::TensorTransport::OBJECT_STORE;
      });
  ObjectID obj1 = ObjectID::FromRandom();
  ObjectID obj2 = ObjectID::FromRandom();
  auto data = GenerateRandomObject();
  // Ensure the data is already present in the local store.
  ASSERT_TRUE(store->Put(*data, obj1));
  ASSERT_TRUE(store->Put(*data, obj2));
  TaskSpecification task;
  task.GetMutableMessage().add_args()->mutable_object_ref()->set_object_id(obj1.Binary());
  task.GetMutableMessage().add_args()->mutable_object_ref()->set_object_id(obj2.Binary());
  bool ok = false;
  std::promise<bool> dependencies_resolved;
  resolver.ResolveDependencies(task, [&](Status) {
    ok = true;
    dependencies_resolved.set_value(true);
  });
  ASSERT_TRUE(dependencies_resolved.get_future().get());
  // Tests that the task proto was rewritten to have inline argument values.
  ASSERT_TRUE(ok);
  ASSERT_FALSE(task.ArgByRef(0));
  ASSERT_FALSE(task.ArgByRef(1));
  ASSERT_NE(task.ArgData(0), nullptr);
  ASSERT_NE(task.ArgData(1), nullptr);
  ASSERT_EQ(resolver.NumPendingTasks(), 0);
  ASSERT_EQ(task_manager->num_inlined_dependencies, 2);
}

TEST(LocalDependencyResolverTest, TestInlinePendingDependencies) {
  auto store = DefaultCoreWorkerMemoryStoreWithThread::Create();
  auto task_manager = std::make_shared<MockTaskManager>();
  MockActorCreator actor_creator;
  LocalDependencyResolver resolver(
      *store, *task_manager, actor_creator, [](const ObjectID &object_id) {
        return rpc::TensorTransport::OBJECT_STORE;
      });
  ObjectID obj1 = ObjectID::FromRandom();
  ObjectID obj2 = ObjectID::FromRandom();
  auto data = GenerateRandomObject();
  TaskSpecification task;
  task.GetMutableMessage().add_args()->mutable_object_ref()->set_object_id(obj1.Binary());
  task.GetMutableMessage().add_args()->mutable_object_ref()->set_object_id(obj2.Binary());
  bool ok = false;
  std::promise<bool> dependencies_resolved;
  resolver.ResolveDependencies(task, [&](Status) {
    ok = true;
    dependencies_resolved.set_value(true);
  });
  ASSERT_EQ(resolver.NumPendingTasks(), 1);
  ASSERT_TRUE(!ok);
  ASSERT_TRUE(store->Put(*data, obj1));
  ASSERT_TRUE(store->Put(*data, obj2));

  ASSERT_TRUE(dependencies_resolved.get_future().get());
  // Tests that the task proto was rewritten to have inline argument values after
  // resolution completes.
  ASSERT_TRUE(ok);
  ASSERT_FALSE(task.ArgByRef(0));
  ASSERT_FALSE(task.ArgByRef(1));
  ASSERT_NE(task.ArgData(0), nullptr);
  ASSERT_NE(task.ArgData(1), nullptr);
  ASSERT_EQ(resolver.NumPendingTasks(), 0);
  ASSERT_EQ(task_manager->num_inlined_dependencies, 2);
  ASSERT_EQ(task_manager->num_contained_ids, 0);
}

TEST(LocalDependencyResolverTest, TestInlinedObjectIds) {
  auto store = DefaultCoreWorkerMemoryStoreWithThread::Create();
  auto task_manager = std::make_shared<MockTaskManager>();
  MockActorCreator actor_creator;
  LocalDependencyResolver resolver(
      *store, *task_manager, actor_creator, [](const ObjectID &object_id) {
        return rpc::TensorTransport::OBJECT_STORE;
      });
  ObjectID obj1 = ObjectID::FromRandom();
  ObjectID obj2 = ObjectID::FromRandom();
  ObjectID obj3 = ObjectID::FromRandom();
  auto data = GenerateRandomObject({obj3});
  TaskSpecification task;
  task.GetMutableMessage().add_args()->mutable_object_ref()->set_object_id(obj1.Binary());
  task.GetMutableMessage().add_args()->mutable_object_ref()->set_object_id(obj2.Binary());
  bool ok = false;
  std::promise<bool> dependencies_resolved;
  resolver.ResolveDependencies(task, [&](Status) {
    ok = true;
    dependencies_resolved.set_value(true);
  });
  ASSERT_EQ(resolver.NumPendingTasks(), 1);
  ASSERT_TRUE(!ok);
  ASSERT_TRUE(store->Put(*data, obj1));
  ASSERT_TRUE(store->Put(*data, obj2));

  ASSERT_TRUE(dependencies_resolved.get_future().get());
  // Tests that the task proto was rewritten to have inline argument values after
  // resolution completes.
  ASSERT_TRUE(ok);
  ASSERT_FALSE(task.ArgByRef(0));
  ASSERT_FALSE(task.ArgByRef(1));
  ASSERT_NE(task.ArgData(0), nullptr);
  ASSERT_NE(task.ArgData(1), nullptr);
  ASSERT_EQ(resolver.NumPendingTasks(), 0);
  ASSERT_EQ(task_manager->num_inlined_dependencies, 2);
  ASSERT_EQ(task_manager->num_contained_ids, 2);
}

TEST(LocalDependencyResolverTest, TestCancelDependencyResolution) {
  InstrumentedIOContextWithThread io_context("TestCancelDependencyResolution");
  auto store = std::make_shared<CoreWorkerMemoryStore>(io_context.GetIoService());
  auto task_manager = std::make_shared<MockTaskManager>();
  MockActorCreator actor_creator;
  LocalDependencyResolver resolver(
      *store, *task_manager, actor_creator, [](const ObjectID &object_id) {
        return rpc::TensorTransport::OBJECT_STORE;
      });
  ObjectID obj1 = ObjectID::FromRandom();
  ObjectID obj2 = ObjectID::FromRandom();
  auto data = GenerateRandomObject();
  TaskSpecification task;
  task.GetMutableMessage().add_args()->mutable_object_ref()->set_object_id(obj1.Binary());
  task.GetMutableMessage().add_args()->mutable_object_ref()->set_object_id(obj2.Binary());
  bool ok = false;
  resolver.ResolveDependencies(task, [&ok](Status) { ok = true; });
  ASSERT_EQ(resolver.NumPendingTasks(), 1);
  ASSERT_TRUE(!ok);
  ASSERT_TRUE(store->Put(*data, obj1));

  resolver.CancelDependencyResolution(task.TaskId());
  // Callback is not called.
  ASSERT_FALSE(ok);
  // Should not have inlined any dependencies.
  ASSERT_TRUE(task.ArgByRef(0));
  ASSERT_TRUE(task.ArgByRef(1));
  ASSERT_EQ(task_manager->num_inlined_dependencies, 0);
  // Check for leaks.
  ASSERT_EQ(resolver.NumPendingTasks(), 0);

  io_context.Stop();
}

// Even if dependencies are already local, the ResolveDependencies callbacks are still
// called asynchronously in the event loop as a different task.
TEST(LocalDependencyResolverTest, TestDependenciesAlreadyLocal) {
  auto store = DefaultCoreWorkerMemoryStoreWithThread::Create();
  auto task_manager = std::make_shared<MockTaskManager>();
  MockActorCreator actor_creator;
  LocalDependencyResolver resolver(
      *store, *task_manager, actor_creator, [](const ObjectID &object_id) {
        return rpc::TensorTransport::OBJECT_STORE;
      });

  ObjectID obj = ObjectID::FromRandom();
  auto data = GenerateRandomObject();
  ASSERT_TRUE(store->Put(*data, obj));

  TaskSpecification task;
  task.GetMutableMessage().add_args()->mutable_object_ref()->set_object_id(obj.Binary());
  bool ok = false;
  std::promise<bool> dependencies_resolved;
  resolver.ResolveDependencies(task, [&](Status) {
    ok = true;
    dependencies_resolved.set_value(true);
  });
  ASSERT_TRUE(dependencies_resolved.get_future().get());
  ASSERT_TRUE(ok);
  // Check for leaks.
  ASSERT_EQ(resolver.NumPendingTasks(), 0);
}

TEST(LocalDependencyResolverTest, TestMixedTensorTransport) {
  // There are two arguments of the task, and the first argument is a GPU object
  // with tensor transport NCCL, and the second argument is a normal object with
  // tensor transport OBJECT_STORE.
  //
  // Both objects are small enough to be inlined. The first argument should be inlined
  // and the `object_ref` field should not be cleared so that this actor can use the
  // object ID as a key to retrieve the tensor from the GPU store. The second argument
  // should be inlined and the `object_ref` field should be cleared. If it is not cleared,
  // there will be performance regression in some edge cases.
  auto store = DefaultCoreWorkerMemoryStoreWithThread::Create();
  auto task_manager = std::make_shared<MockTaskManager>();
  MockActorCreator actor_creator;

  // `obj1` is a GPU object, and `obj2` is a normal object.
  ObjectID obj1 = ObjectID::FromRandom();
  ObjectID obj2 = ObjectID::FromRandom();

  LocalDependencyResolver resolver(
      *store, *task_manager, actor_creator, [&](const ObjectID &object_id) {
        if (object_id == obj1) {
          return rpc::TensorTransport::NCCL;
        }
        return rpc::TensorTransport::OBJECT_STORE;
      });

  auto data = GenerateRandomObject();
  ASSERT_TRUE(store->Put(*data, obj1));
  ASSERT_TRUE(store->Put(*data, obj2));

  TaskSpecification task;
  task.GetMutableMessage().add_args()->mutable_object_ref()->set_object_id(obj1.Binary());
  task.GetMutableMessage().add_args()->mutable_object_ref()->set_object_id(obj2.Binary());

  std::promise<bool> dependencies_resolved;
  resolver.ResolveDependencies(task,
                               [&](Status) { dependencies_resolved.set_value(true); });
  ASSERT_TRUE(dependencies_resolved.get_future().get());

  // First arg (NCCL) should not be cleared
  ASSERT_TRUE(task.GetMutableMessage().args(0).is_inlined());
  ASSERT_TRUE(task.GetMutableMessage().args(0).has_object_ref());
  // Second arg (OBJECT_STORE) should be cleared
  ASSERT_TRUE(task.GetMutableMessage().args(1).is_inlined());
  ASSERT_FALSE(task.GetMutableMessage().args(1).has_object_ref());

<<<<<<< HEAD
  // The first argument is inlined but will not be passed into
  // `OnTaskDependenciesInlined` because it is a GPU object reference.
  // Please see https://github.com/ray-project/ray/pull/53911 for more details.
  ASSERT_EQ(task_finisher->num_inlined_dependencies, 1);
=======
  ASSERT_EQ(task_manager->num_inlined_dependencies, 2);
>>>>>>> 263c7e1e
  ASSERT_EQ(resolver.NumPendingTasks(), 0);
}

}  // namespace core
}  // namespace ray

int main(int argc, char **argv) {
  ::testing::InitGoogleTest(&argc, argv);
  return RUN_ALL_TESTS();
}<|MERGE_RESOLUTION|>--- conflicted
+++ resolved
@@ -537,14 +537,10 @@
   ASSERT_TRUE(task.GetMutableMessage().args(1).is_inlined());
   ASSERT_FALSE(task.GetMutableMessage().args(1).has_object_ref());
 
-<<<<<<< HEAD
   // The first argument is inlined but will not be passed into
   // `OnTaskDependenciesInlined` because it is a GPU object reference.
   // Please see https://github.com/ray-project/ray/pull/53911 for more details.
-  ASSERT_EQ(task_finisher->num_inlined_dependencies, 1);
-=======
-  ASSERT_EQ(task_manager->num_inlined_dependencies, 2);
->>>>>>> 263c7e1e
+  ASSERT_EQ(task_manager->num_inlined_dependencies, 1);
   ASSERT_EQ(resolver.NumPendingTasks(), 0);
 }
 
