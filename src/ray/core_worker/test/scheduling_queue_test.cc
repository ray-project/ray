// Copyright 2017 The Ray Authors.
//
// Licensed under the Apache License, Version 2.0 (the "License");
// you may not use this file except in compliance with the License.
// You may obtain a copy of the License at
//
//  http://www.apache.org/licenses/LICENSE-2.0
//
// Unless required by applicable law or agreed to in writing, software
// distributed under the License is distributed on an "AS IS" BASIS,
// WITHOUT WARRANTIES OR CONDITIONS OF ANY KIND, either express or implied.
// See the License for the specific language governing permissions and
// limitations under the License.

#include <thread>

#include "gtest/gtest.h"
#include "ray/common/asio/instrumented_io_context.h"
#include "ray/common/test_util.h"
#include "ray/core_worker/transport/task_receiver.h"

using namespace std::chrono_literals;

namespace ray {
namespace core {

<<<<<<< HEAD
// Helper function that returns a condition checker for checking if a variable equals a
// target value
std::function<bool()> CreateEqualsConditionChecker(const int &var, int target) {
  return [&var, target]() { return var == target; };
=======
// Helper function that returns a condition checker to verify if a variable equals a
// target value. It uses an atomic variable to avoid race conditions between the main
// thread and the underlying executor (i.e., thread), which may result in errors from
// ASAN.
std::function<bool()> CreateEqualsConditionChecker(const std::atomic<int> *var,
                                                   int target) {
  return [var, target]() { return var->load() == target; };
>>>>>>> 6cc00190
}

class MockWaiter : public DependencyWaiter {
 public:
  MockWaiter() {}

  void Wait(const std::vector<rpc::ObjectReference> &dependencies,
            std::function<void()> on_dependencies_available) override {
    callbacks_.push_back([on_dependencies_available]() { on_dependencies_available(); });
  }

  void Complete(int index) { callbacks_[index](); }

 private:
  std::vector<std::function<void()>> callbacks_;
};

class MockTaskEventBuffer : public worker::TaskEventBuffer {
 public:
  void AddTaskEvent(std::unique_ptr<worker::TaskEvent> task_event) override {
    task_events.emplace_back(std::move(task_event));
  }

  void FlushEvents(bool forced) override {}

  Status Start(bool auto_flush = true) override { return Status::OK(); }

  void Stop() override {}

  bool Enabled() const override { return true; }

  std::string DebugString() override { return ""; }

  std::vector<std::unique_ptr<worker::TaskEvent>> task_events;
};

TEST(SchedulingQueueTest, TestTaskEvents) {
  // Test task events are recorded.
  instrumented_io_context io_service;
  MockWaiter waiter;
  MockTaskEventBuffer task_event_buffer;

  std::vector<ConcurrencyGroup> concurrency_groups{ConcurrencyGroup{"io", 1, {}}};
  auto pool_manager =
      std::make_shared<ConcurrencyGroupManager<BoundedExecutor>>(concurrency_groups);

  ActorSchedulingQueue queue(io_service,
                             waiter,
                             task_event_buffer,
                             pool_manager,
<<<<<<< HEAD
                             std::make_shared<ConcurrencyGroupManager<FiberState>>(),
=======
                             /*fiber_state_manager=*/nullptr,
>>>>>>> 6cc00190
                             /*is_asyncio=*/false,
                             /*fiber_max_concurrency=*/1,
                             /*concurrency_groups=*/{});
  int n_ok = 0;
  int n_rej = 0;
  auto fn_ok = [&n_ok](const TaskSpecification &task_spec,
                       rpc::SendReplyCallback callback) { n_ok++; };
  auto fn_rej = [&n_rej](const TaskSpecification &task_spec,
                         const Status &status,
                         rpc::SendReplyCallback callback) { n_rej++; };
  JobID job_id = JobID::FromInt(1);
  TaskID task_id_1 = TaskID::FromRandom(job_id);
  TaskSpecification task_spec_without_dependency;
  task_spec_without_dependency.GetMutableMessage().set_job_id(job_id.Binary());
  task_spec_without_dependency.GetMutableMessage().set_task_id(task_id_1.Binary());
  task_spec_without_dependency.GetMutableMessage().set_type(TaskType::ACTOR_TASK);
  task_spec_without_dependency.GetMutableMessage().set_enable_task_events(true);

  queue.Add(0, -1, fn_ok, fn_rej, nullptr, task_spec_without_dependency);
  ASSERT_EQ(task_event_buffer.task_events.size(), 1UL);
  rpc::TaskEvents rpc_task_events;
  task_event_buffer.task_events[0]->ToRpcTaskEvents(&rpc_task_events);
  ASSERT_TRUE(rpc_task_events.state_updates().state_ts_ns().contains(
      rpc::TaskStatus::PENDING_ACTOR_TASK_ORDERING_OR_CONCURRENCY));
  ASSERT_EQ(rpc_task_events.job_id(), job_id.Binary());
  ASSERT_EQ(rpc_task_events.task_id(), task_id_1.Binary());
  ASSERT_EQ(rpc_task_events.attempt_number(), 0);

  TaskID task_id_2 = TaskID::FromRandom(job_id);
  TaskSpecification task_spec_with_dependency;
  task_spec_with_dependency.GetMutableMessage().set_task_id(task_id_2.Binary());
  task_spec_with_dependency.GetMutableMessage().set_attempt_number(1);
  task_spec_with_dependency.GetMutableMessage().set_type(TaskType::ACTOR_TASK);
  task_spec_with_dependency.GetMutableMessage().set_enable_task_events(true);
  task_spec_with_dependency.GetMutableMessage()
      .add_args()
      ->mutable_object_ref()
      ->set_object_id(ObjectID::FromRandom().Binary());
  queue.Add(1, -1, fn_ok, fn_rej, nullptr, task_spec_with_dependency);
  waiter.Complete(0);
  ASSERT_EQ(task_event_buffer.task_events.size(), 3UL);
  task_event_buffer.task_events[1]->ToRpcTaskEvents(&rpc_task_events);
  ASSERT_TRUE(rpc_task_events.state_updates().state_ts_ns().contains(
      rpc::TaskStatus::PENDING_ACTOR_TASK_ARGS_FETCH));
  ASSERT_EQ(rpc_task_events.task_id(), task_id_2.Binary());
  ASSERT_EQ(rpc_task_events.attempt_number(), 1);
  task_event_buffer.task_events[2]->ToRpcTaskEvents(&rpc_task_events);
  ASSERT_TRUE(rpc_task_events.state_updates().state_ts_ns().contains(
      rpc::TaskStatus::PENDING_ACTOR_TASK_ORDERING_OR_CONCURRENCY));
  ASSERT_EQ(rpc_task_events.task_id(), task_id_2.Binary());
  ASSERT_EQ(rpc_task_events.attempt_number(), 1);

  io_service.run();

  // Wait for all tasks to finish.
  auto default_executor = pool_manager->GetDefaultExecutor();
  default_executor->Join();

  ASSERT_EQ(n_ok, 2);
  ASSERT_EQ(n_rej, 0);
}

TEST(SchedulingQueueTest, TestInOrder) {
  instrumented_io_context io_service;
  MockWaiter waiter;
  MockTaskEventBuffer task_event_buffer;

  std::vector<ConcurrencyGroup> concurrency_groups{ConcurrencyGroup{"io", 1, {}}};
  auto pool_manager =
      std::make_shared<ConcurrencyGroupManager<BoundedExecutor>>(concurrency_groups);

  ActorSchedulingQueue queue(io_service,
                             waiter,
                             task_event_buffer,
                             pool_manager,
<<<<<<< HEAD
                             std::make_shared<ConcurrencyGroupManager<FiberState>>(),
=======
                             /*fiber_state_manager=*/nullptr,
>>>>>>> 6cc00190
                             /*is_asyncio=*/false,
                             /*fiber_max_concurrency=*/1,
                             /*concurrency_groups=*/{});
  int n_ok = 0;
  int n_rej = 0;
  auto fn_ok = [&n_ok](const TaskSpecification &task_spec,
                       rpc::SendReplyCallback callback) { n_ok++; };
  auto fn_rej = [&n_rej](const TaskSpecification &task_spec,
                         const Status &status,
                         rpc::SendReplyCallback callback) { n_rej++; };
  TaskSpecification task_spec;
  task_spec.GetMutableMessage().set_type(TaskType::ACTOR_TASK);
  queue.Add(0, -1, fn_ok, fn_rej, nullptr, task_spec);
  queue.Add(1, -1, fn_ok, fn_rej, nullptr, task_spec);
  queue.Add(2, -1, fn_ok, fn_rej, nullptr, task_spec);
  queue.Add(3, -1, fn_ok, fn_rej, nullptr, task_spec);
  io_service.run();

  // Wait for all tasks to finish.
  auto default_executor = pool_manager->GetDefaultExecutor();
  default_executor->Join();

  ASSERT_EQ(n_ok, 4);
  ASSERT_EQ(n_rej, 0);
}

TEST(SchedulingQueueTest, TestWaitForObjects) {
  ObjectID obj = ObjectID::FromRandom();
  instrumented_io_context io_service;
  MockWaiter waiter;
  MockTaskEventBuffer task_event_buffer;

  std::vector<ConcurrencyGroup> concurrency_groups{ConcurrencyGroup{"io", 1, {}}};
  auto pool_manager =
      std::make_shared<ConcurrencyGroupManager<BoundedExecutor>>(concurrency_groups);

  ActorSchedulingQueue queue(io_service,
                             waiter,
                             task_event_buffer,
                             pool_manager,
<<<<<<< HEAD
                             std::make_shared<ConcurrencyGroupManager<FiberState>>(),
=======
                             /*fiber_state_manager=*/nullptr,
>>>>>>> 6cc00190
                             /*is_asyncio=*/false,
                             /*fiber_max_concurrency=*/1,
                             /*concurrency_groups=*/{});
  std::atomic<int> n_ok(0);
  std::atomic<int> n_rej(0);

  auto fn_ok = [&n_ok](const TaskSpecification &task_spec,
                       rpc::SendReplyCallback callback) { n_ok++; };
  auto fn_rej = [&n_rej](const TaskSpecification &task_spec,
                         const Status &status,
                         rpc::SendReplyCallback callback) { n_rej++; };
  TaskSpecification task_spec_without_dependency;
  task_spec_without_dependency.GetMutableMessage().set_type(TaskType::ACTOR_TASK);
  TaskSpecification task_spec_with_dependency;
  task_spec_with_dependency.GetMutableMessage().set_type(TaskType::ACTOR_TASK);
  task_spec_with_dependency.GetMutableMessage()
      .add_args()
      ->mutable_object_ref()
      ->set_object_id(obj.Binary());
  queue.Add(0, -1, fn_ok, fn_rej, nullptr, task_spec_without_dependency);
  queue.Add(1, -1, fn_ok, fn_rej, nullptr, task_spec_with_dependency);
  queue.Add(2, -1, fn_ok, fn_rej, nullptr, task_spec_with_dependency);
  queue.Add(3, -1, fn_ok, fn_rej, nullptr, task_spec_with_dependency);

<<<<<<< HEAD
  ASSERT_TRUE(WaitForCondition(CreateEqualsConditionChecker(n_ok, 1), 1000));

  waiter.Complete(0);
  ASSERT_TRUE(WaitForCondition(CreateEqualsConditionChecker(n_ok, 2), 1000));

  waiter.Complete(2);
  ASSERT_TRUE(WaitForCondition(CreateEqualsConditionChecker(n_ok, 2), 1000));

  waiter.Complete(1);
=======
  ASSERT_TRUE(WaitForCondition(CreateEqualsConditionChecker(&n_ok, 1), 1000));

  waiter.Complete(0);
  ASSERT_TRUE(WaitForCondition(CreateEqualsConditionChecker(&n_ok, 2), 1000));

  waiter.Complete(2);
  ASSERT_TRUE(WaitForCondition(CreateEqualsConditionChecker(&n_ok, 2), 1000));

  waiter.Complete(1);

  // Wait for all tasks to finish.
  auto default_executor = pool_manager->GetDefaultExecutor();
  default_executor->Join();

  ASSERT_EQ(n_ok, 4);
>>>>>>> 6cc00190

  // Wait for all tasks to finish.
  auto default_executor = pool_manager->GetDefaultExecutor();
  default_executor->Join();

  ASSERT_EQ(n_ok, 4);
}

TEST(SchedulingQueueTest, TestWaitForObjectsNotSubjectToSeqTimeout) {
  ObjectID obj = ObjectID::FromRandom();
  instrumented_io_context io_service;
  MockWaiter waiter;
  MockTaskEventBuffer task_event_buffer;

  std::vector<ConcurrencyGroup> concurrency_groups{ConcurrencyGroup{"io", 1, {}}};
  auto pool_manager =
      std::make_shared<ConcurrencyGroupManager<BoundedExecutor>>(concurrency_groups);

  ActorSchedulingQueue queue(io_service,
                             waiter,
                             task_event_buffer,
                             pool_manager,
<<<<<<< HEAD
                             std::make_shared<ConcurrencyGroupManager<FiberState>>(),
=======
                             /*fiber_state_manager=*/nullptr,
>>>>>>> 6cc00190
                             /*is_asyncio=*/false,
                             /*fiber_max_concurrency=*/1,
                             /*concurrency_groups=*/{});
  std::atomic<int> n_ok(0);
  std::atomic<int> n_rej(0);

  auto fn_ok = [&n_ok](const TaskSpecification &task_spec,
                       rpc::SendReplyCallback callback) { n_ok++; };
  auto fn_rej = [&n_rej](const TaskSpecification &task_spec,
                         const Status &status,
                         rpc::SendReplyCallback callback) { n_rej++; };
  TaskSpecification task_spec_without_dependency;
  task_spec_without_dependency.GetMutableMessage().set_type(TaskType::ACTOR_TASK);
  TaskSpecification task_spec_with_dependency;
  task_spec_with_dependency.GetMutableMessage().set_type(TaskType::ACTOR_TASK);
  task_spec_with_dependency.GetMutableMessage()
      .add_args()
      ->mutable_object_ref()
      ->set_object_id(obj.Binary());
  queue.Add(0, -1, fn_ok, fn_rej, nullptr, task_spec_without_dependency);
  queue.Add(1, -1, fn_ok, fn_rej, nullptr, task_spec_with_dependency);

<<<<<<< HEAD
  ASSERT_TRUE(WaitForCondition(CreateEqualsConditionChecker(n_ok, 1), 1000));
  io_service.run();
  ASSERT_EQ(n_rej, 0);
  waiter.Complete(0);
=======
  ASSERT_TRUE(WaitForCondition(CreateEqualsConditionChecker(&n_ok, 1), 1000));
  io_service.run();
  ASSERT_EQ(n_rej, 0);
  waiter.Complete(0);

  // Wait for all tasks to finish.
  auto default_executor = pool_manager->GetDefaultExecutor();
  default_executor->Join();

  ASSERT_EQ(n_ok, 2);
>>>>>>> 6cc00190

  // Wait for all tasks to finish.
  auto default_executor = pool_manager->GetDefaultExecutor();
  default_executor->Join();

  ASSERT_EQ(n_ok, 2);
}

TEST(SchedulingQueueTest, TestOutOfOrder) {
  instrumented_io_context io_service;
  MockWaiter waiter;
  MockTaskEventBuffer task_event_buffer;

  std::vector<ConcurrencyGroup> concurrency_groups{ConcurrencyGroup{"io", 1, {}}};
  auto pool_manager =
      std::make_shared<ConcurrencyGroupManager<BoundedExecutor>>(concurrency_groups);

  ActorSchedulingQueue queue(io_service,
                             waiter,
                             task_event_buffer,
                             pool_manager,
<<<<<<< HEAD
                             std::make_shared<ConcurrencyGroupManager<FiberState>>(),
=======
                             /*fiber_state_manager=*/nullptr,
>>>>>>> 6cc00190
                             /*is_asyncio=*/false,
                             /*fiber_max_concurrency=*/1,
                             /*concurrency_groups=*/{});
  int n_ok = 0;
  int n_rej = 0;
  auto fn_ok = [&n_ok](const TaskSpecification &task_spec,
                       rpc::SendReplyCallback callback) { n_ok++; };
  auto fn_rej = [&n_rej](const TaskSpecification &task_spec,
                         const Status &status,
                         rpc::SendReplyCallback callback) { n_rej++; };
  TaskSpecification task_spec;
  task_spec.GetMutableMessage().set_type(TaskType::ACTOR_TASK);
  queue.Add(2, -1, fn_ok, fn_rej, nullptr, task_spec);
  queue.Add(0, -1, fn_ok, fn_rej, nullptr, task_spec);
  queue.Add(3, -1, fn_ok, fn_rej, nullptr, task_spec);
  queue.Add(1, -1, fn_ok, fn_rej, nullptr, task_spec);
  io_service.run();

  // Wait for all tasks to finish.
  auto default_executor = pool_manager->GetDefaultExecutor();
  default_executor->Join();

  ASSERT_EQ(n_ok, 4);
  ASSERT_EQ(n_rej, 0);
}

TEST(SchedulingQueueTest, TestSeqWaitTimeout) {
  instrumented_io_context io_service;
  MockWaiter waiter;
  MockTaskEventBuffer task_event_buffer;

  std::vector<ConcurrencyGroup> concurrency_groups{ConcurrencyGroup{"io", 1, {}}};
  auto pool_manager =
      std::make_shared<ConcurrencyGroupManager<BoundedExecutor>>(concurrency_groups);

  ActorSchedulingQueue queue(io_service,
                             waiter,
                             task_event_buffer,
                             pool_manager,
<<<<<<< HEAD
                             std::make_shared<ConcurrencyGroupManager<FiberState>>(),
=======
                             /*fiber_state_manager=*/nullptr,
>>>>>>> 6cc00190
                             /*is_asyncio=*/false,
                             /*fiber_max_concurrency=*/1,
                             /*concurrency_groups=*/{});
  std::atomic<int> n_ok(0);
  std::atomic<int> n_rej(0);

  auto fn_ok = [&n_ok](const TaskSpecification &task_spec,
                       rpc::SendReplyCallback callback) { n_ok++; };
  auto fn_rej = [&n_rej](const TaskSpecification &task_spec,
                         const Status &status,
                         rpc::SendReplyCallback callback) { n_rej++; };
  TaskSpecification task_spec;
  task_spec.GetMutableMessage().set_type(TaskType::ACTOR_TASK);
  queue.Add(2, -1, fn_ok, fn_rej, nullptr, task_spec);
  queue.Add(0, -1, fn_ok, fn_rej, nullptr, task_spec);
  queue.Add(3, -1, fn_ok, fn_rej, nullptr, task_spec);
<<<<<<< HEAD
  ASSERT_TRUE(WaitForCondition(CreateEqualsConditionChecker(n_ok, 1), 1000));
  ASSERT_EQ(n_rej, 0);
  io_service.run();  // immediately triggers timeout
  ASSERT_TRUE(WaitForCondition(CreateEqualsConditionChecker(n_ok, 1), 1000));
  ASSERT_TRUE(WaitForCondition(CreateEqualsConditionChecker(n_rej, 2), 1000));
=======
  ASSERT_TRUE(WaitForCondition(CreateEqualsConditionChecker(&n_ok, 1), 1000));
  ASSERT_EQ(n_rej, 0);
  io_service.run();  // immediately triggers timeout
  ASSERT_TRUE(WaitForCondition(CreateEqualsConditionChecker(&n_ok, 1), 1000));
  ASSERT_TRUE(WaitForCondition(CreateEqualsConditionChecker(&n_rej, 2), 1000));
>>>>>>> 6cc00190
  queue.Add(4, -1, fn_ok, fn_rej, nullptr, task_spec);
  queue.Add(5, -1, fn_ok, fn_rej, nullptr, task_spec);

  // Wait for all tasks to finish.
  auto default_executor = pool_manager->GetDefaultExecutor();
  default_executor->Join();

  ASSERT_EQ(n_ok, 3);
  ASSERT_EQ(n_rej, 2);
}

TEST(SchedulingQueueTest, TestSkipAlreadyProcessedByClient) {
  instrumented_io_context io_service;
  MockWaiter waiter;
  MockTaskEventBuffer task_event_buffer;

  std::vector<ConcurrencyGroup> concurrency_groups{ConcurrencyGroup{"io", 1, {}}};
  auto pool_manager =
      std::make_shared<ConcurrencyGroupManager<BoundedExecutor>>(concurrency_groups);

  ActorSchedulingQueue queue(io_service,
                             waiter,
                             task_event_buffer,
                             pool_manager,
<<<<<<< HEAD
                             std::make_shared<ConcurrencyGroupManager<FiberState>>(),
=======
                             /*fiber_state_manager=*/nullptr,
>>>>>>> 6cc00190
                             /*is_asyncio=*/false,
                             /*fiber_max_concurrency=*/1,
                             /*concurrency_groups=*/{});
  std::atomic<int> n_ok(0);
  std::atomic<int> n_rej(0);
  auto fn_ok = [&n_ok](const TaskSpecification &task_spec,
                       rpc::SendReplyCallback callback) { n_ok++; };
  auto fn_rej = [&n_rej](const TaskSpecification &task_spec,
                         const Status &status,
                         rpc::SendReplyCallback callback) { n_rej++; };
  TaskSpecification task_spec;
  task_spec.GetMutableMessage().set_type(TaskType::ACTOR_TASK);
  queue.Add(2, 2, fn_ok, fn_rej, nullptr, task_spec);
  queue.Add(3, 2, fn_ok, fn_rej, nullptr, task_spec);
  queue.Add(1, 2, fn_ok, fn_rej, nullptr, task_spec);
  io_service.run();

  // Wait for all tasks to finish.
  auto default_executor = pool_manager->GetDefaultExecutor();
  default_executor->Join();

  ASSERT_EQ(n_ok, 1);
  ASSERT_EQ(n_rej, 2);
}

TEST(SchedulingQueueTest, TestCancelQueuedTask) {
  std::unique_ptr<SchedulingQueue> queue = std::make_unique<NormalSchedulingQueue>();
  ASSERT_TRUE(queue->TaskQueueEmpty());
  int n_ok = 0;
  int n_rej = 0;
  auto fn_ok = [&n_ok](const TaskSpecification &task_spec,
                       rpc::SendReplyCallback callback) { n_ok++; };
  auto fn_rej = [&n_rej](const TaskSpecification &task_spec,
                         const Status &status,
                         rpc::SendReplyCallback callback) { n_rej++; };
  TaskSpecification task_spec;
  task_spec.GetMutableMessage().set_type(TaskType::NORMAL_TASK);
  queue->Add(-1, -1, fn_ok, fn_rej, nullptr, task_spec);
  queue->Add(-1, -1, fn_ok, fn_rej, nullptr, task_spec);
  queue->Add(-1, -1, fn_ok, fn_rej, nullptr, task_spec);
  queue->Add(-1, -1, fn_ok, fn_rej, nullptr, task_spec);
  queue->Add(-1, -1, fn_ok, fn_rej, nullptr, task_spec);
  ASSERT_TRUE(queue->CancelTaskIfFound(TaskID::Nil()));
  ASSERT_FALSE(queue->TaskQueueEmpty());
  queue->ScheduleRequests();
  ASSERT_EQ(n_ok, 4);
  ASSERT_EQ(n_rej, 1);

  queue->Stop();
}

TEST(OutOfOrderActorSchedulingQueueTest, TestTaskEvents) {
  // Test task events are recorded.
  instrumented_io_context io_service;
  MockWaiter waiter;
  MockTaskEventBuffer task_event_buffer;

  std::vector<ConcurrencyGroup> concurrency_groups{ConcurrencyGroup{"io", 1, {}}};
  auto pool_manager =
      std::make_shared<ConcurrencyGroupManager<BoundedExecutor>>(concurrency_groups);

<<<<<<< HEAD
  OutOfOrderActorSchedulingQueue queue(
      io_service,
      waiter,
      task_event_buffer,
      pool_manager,
      std::make_shared<ConcurrencyGroupManager<FiberState>>(),
      /*is_asyncio=*/false,
      /*fiber_max_concurrency=*/1,
      /*concurrency_groups=*/{});
=======
  OutOfOrderActorSchedulingQueue queue(io_service,
                                       waiter,
                                       task_event_buffer,
                                       pool_manager,
                                       /*fiber_state_manager=*/nullptr,
                                       /*is_asyncio=*/false,
                                       /*fiber_max_concurrency=*/1,
                                       /*concurrency_groups=*/{});
>>>>>>> 6cc00190
  int n_ok = 0;
  int n_rej = 0;
  auto fn_ok = [&n_ok](const TaskSpecification &task_spec,
                       rpc::SendReplyCallback callback) { n_ok++; };
  auto fn_rej = [&n_rej](const TaskSpecification &task_spec,
                         const Status &status,
                         rpc::SendReplyCallback callback) { n_rej++; };
  JobID job_id = JobID::FromInt(1);
  TaskID task_id_1 = TaskID::FromRandom(job_id);
  TaskSpecification task_spec_without_dependency;
  task_spec_without_dependency.GetMutableMessage().set_job_id(job_id.Binary());
  task_spec_without_dependency.GetMutableMessage().set_task_id(task_id_1.Binary());
  task_spec_without_dependency.GetMutableMessage().set_type(TaskType::ACTOR_TASK);
  task_spec_without_dependency.GetMutableMessage().set_enable_task_events(true);

  queue.Add(0, -1, fn_ok, fn_rej, nullptr, task_spec_without_dependency);
  ASSERT_EQ(task_event_buffer.task_events.size(), 1UL);
  rpc::TaskEvents rpc_task_events;
  task_event_buffer.task_events[0]->ToRpcTaskEvents(&rpc_task_events);
  ASSERT_TRUE(rpc_task_events.state_updates().state_ts_ns().contains(
      rpc::TaskStatus::PENDING_ACTOR_TASK_ORDERING_OR_CONCURRENCY));
  ASSERT_EQ(rpc_task_events.job_id(), job_id.Binary());
  ASSERT_EQ(rpc_task_events.task_id(), task_id_1.Binary());
  ASSERT_EQ(rpc_task_events.attempt_number(), 0);

  TaskID task_id_2 = TaskID::FromRandom(job_id);
  TaskSpecification task_spec_with_dependency;
  task_spec_with_dependency.GetMutableMessage().set_task_id(task_id_2.Binary());
  task_spec_with_dependency.GetMutableMessage().set_attempt_number(1);
  task_spec_with_dependency.GetMutableMessage().set_type(TaskType::ACTOR_TASK);
  task_spec_with_dependency.GetMutableMessage().set_enable_task_events(true);
  task_spec_with_dependency.GetMutableMessage()
      .add_args()
      ->mutable_object_ref()
      ->set_object_id(ObjectID::FromRandom().Binary());
  queue.Add(1, -1, fn_ok, fn_rej, nullptr, task_spec_with_dependency);
  waiter.Complete(0);
  ASSERT_EQ(task_event_buffer.task_events.size(), 3UL);
  task_event_buffer.task_events[1]->ToRpcTaskEvents(&rpc_task_events);
  ASSERT_TRUE(rpc_task_events.state_updates().state_ts_ns().contains(
      rpc::TaskStatus::PENDING_ACTOR_TASK_ARGS_FETCH));
  ASSERT_EQ(rpc_task_events.task_id(), task_id_2.Binary());
  ASSERT_EQ(rpc_task_events.attempt_number(), 1);
  task_event_buffer.task_events[2]->ToRpcTaskEvents(&rpc_task_events);
  ASSERT_TRUE(rpc_task_events.state_updates().state_ts_ns().contains(
      rpc::TaskStatus::PENDING_ACTOR_TASK_ORDERING_OR_CONCURRENCY));
  ASSERT_EQ(rpc_task_events.task_id(), task_id_2.Binary());
  ASSERT_EQ(rpc_task_events.attempt_number(), 1);

  io_service.run();

  // Wait for all tasks to finish.
  auto default_executor = pool_manager->GetDefaultExecutor();
  default_executor->Join();

  ASSERT_EQ(n_ok, 2);
  ASSERT_EQ(n_rej, 0);
}

TEST(OutOfOrderActorSchedulingQueueTest, TestSameTaskMultipleAttempts) {
  // Test that if multiple attempts of the same task are received,
  // the next attempt only runs after the previous attempt finishes.
  instrumented_io_context io_service;
  MockWaiter waiter;
  MockTaskEventBuffer task_event_buffer;
  OutOfOrderActorSchedulingQueue queue(
      io_service,
      waiter,
      task_event_buffer,
      std::make_shared<ConcurrencyGroupManager<BoundedExecutor>>(
          std::vector<ConcurrencyGroup>(),
          /*max_concurrency_for_default_concurrency_group=*/100),
      /*fiber_state_manager=*/nullptr,
      /*is_asyncio=*/false,
      /*fiber_max_concurrency=*/1,
      /*concurrency_groups=*/{});
  JobID job_id = JobID::FromInt(1);
  TaskID task_id = TaskID::FromRandom(job_id);

  std::promise<void> attempt_1_start_promise;
  std::promise<void> attempt_1_finish_promise;
  auto fn_ok_1 = [&attempt_1_start_promise, &attempt_1_finish_promise](
                     const TaskSpecification &task_spec,
                     rpc::SendReplyCallback callback) {
    attempt_1_start_promise.set_value();
    attempt_1_finish_promise.get_future().wait();
  };
  std::promise<void> attempt_2_start_promise;
  auto fn_ok_2 = [&attempt_2_start_promise](const TaskSpecification &task_spec,
                                            rpc::SendReplyCallback callback) {
    attempt_2_start_promise.set_value();
  };
  int n_rej = 0;
  auto fn_rej = [&n_rej](const TaskSpecification &task_spec,
                         const Status &status,
                         rpc::SendReplyCallback callback) { n_rej++; };
  TaskSpecification task_spec_1;
  task_spec_1.GetMutableMessage().set_type(TaskType::ACTOR_TASK);
  task_spec_1.GetMutableMessage().set_task_id(task_id.Binary());
  task_spec_1.GetMutableMessage().set_attempt_number(1);
  queue.Add(-1, -1, fn_ok_1, fn_rej, nullptr, task_spec_1);
  attempt_1_start_promise.get_future().wait();
  TaskSpecification task_spec_2;
  task_spec_2.GetMutableMessage().set_type(TaskType::ACTOR_TASK);
  task_spec_2.GetMutableMessage().set_task_id(task_id.Binary());
  task_spec_2.GetMutableMessage().set_attempt_number(2);
  queue.Add(-1, -1, fn_ok_2, fn_rej, nullptr, task_spec_2);
  io_service.poll();
  // Attempt 2 should only start after attempt 1 finishes.
  auto attempt_2_start_future = attempt_2_start_promise.get_future();
  ASSERT_TRUE(attempt_2_start_future.wait_for(1s) == std::future_status::timeout);

  // Finish attempt 1 so attempt 2 can run.
  attempt_1_finish_promise.set_value();
  while (attempt_2_start_future.wait_for(1s) != std::future_status::ready) {
    io_service.restart();
    io_service.poll();
  }

  ASSERT_EQ(n_rej, 0);
  auto no_leak = [&queue] {
    absl::MutexLock lock(&queue.mu_);
    return queue.queued_actor_tasks_.empty() &&
           queue.pending_task_id_to_is_canceled.empty();
  };
  ASSERT_TRUE(WaitForCondition(no_leak, 10000));

  queue.Stop();
}

TEST(OutOfOrderActorSchedulingQueueTest, TestSameTaskMultipleAttemptsCancellation) {
  instrumented_io_context io_service;
  MockWaiter waiter;
  MockTaskEventBuffer task_event_buffer;
  OutOfOrderActorSchedulingQueue queue(
      io_service,
      waiter,
      task_event_buffer,
      std::make_shared<ConcurrencyGroupManager<BoundedExecutor>>(
          std::vector<ConcurrencyGroup>(),
          /*max_concurrency_for_default_concurrency_group=*/100),
      /*fiber_state_manager=*/nullptr,
      /*is_asyncio=*/false,
      /*fiber_max_concurrency=*/1,
      /*concurrency_groups=*/{});
  JobID job_id = JobID::FromInt(1);
  TaskID task_id = TaskID::FromRandom(job_id);

  std::promise<void> attempt_1_start_promise;
  std::promise<void> attempt_1_finish_promise;
  auto fn_ok_1 = [&attempt_1_start_promise, &attempt_1_finish_promise](
                     const TaskSpecification &task_spec,
                     rpc::SendReplyCallback callback) {
    attempt_1_start_promise.set_value();
    attempt_1_finish_promise.get_future().wait();
  };
  auto fn_rej_1 = [](const TaskSpecification &task_spec,
                     const Status &status,
                     rpc::SendReplyCallback callback) { ASSERT_FALSE(true); };
  TaskSpecification task_spec_1;
  task_spec_1.GetMutableMessage().set_type(TaskType::ACTOR_TASK);
  task_spec_1.GetMutableMessage().set_task_id(task_id.Binary());
  task_spec_1.GetMutableMessage().set_attempt_number(1);
  queue.Add(-1, -1, fn_ok_1, fn_rej_1, nullptr, task_spec_1);
  attempt_1_start_promise.get_future().wait();

  auto fn_ok_2 = [](const TaskSpecification &task_spec, rpc::SendReplyCallback callback) {
    ASSERT_FALSE(true);
  };
  std::atomic<bool> attempt_2_cancelled = false;
  auto fn_rej_2 = [&attempt_2_cancelled](const TaskSpecification &task_spec,
                                         const Status &status,
                                         rpc::SendReplyCallback callback) {
    ASSERT_TRUE(status.IsSchedulingCancelled());
    attempt_2_cancelled.store(true);
  };
  TaskSpecification task_spec_2;
  task_spec_2.GetMutableMessage().set_type(TaskType::ACTOR_TASK);
  task_spec_2.GetMutableMessage().set_task_id(task_id.Binary());
  task_spec_2.GetMutableMessage().set_attempt_number(2);
  queue.Add(-1, -1, fn_ok_2, fn_rej_2, nullptr, task_spec_2);

  auto fn_ok_4 = [](const TaskSpecification &task_spec, rpc::SendReplyCallback callback) {
    ASSERT_FALSE(true);
  };
  std::atomic<bool> attempt_4_cancelled = false;
  auto fn_rej_4 = [&attempt_4_cancelled](const TaskSpecification &task_spec,
                                         const Status &status,
                                         rpc::SendReplyCallback callback) {
    ASSERT_TRUE(status.IsSchedulingCancelled());
    attempt_4_cancelled.store(true);
  };
  // Adding attempt 4 should cancel the old attempt 2
  TaskSpecification task_spec_4;
  task_spec_4.GetMutableMessage().set_type(TaskType::ACTOR_TASK);
  task_spec_4.GetMutableMessage().set_task_id(task_id.Binary());
  task_spec_4.GetMutableMessage().set_attempt_number(4);
  queue.Add(-1, -1, fn_ok_4, fn_rej_4, nullptr, task_spec_4);
  ASSERT_TRUE(attempt_2_cancelled.load());

  auto fn_ok_3 = [](const TaskSpecification &task_spec, rpc::SendReplyCallback callback) {
    ASSERT_FALSE(true);
  };
  std::atomic<bool> attempt_3_cancelled = false;
  auto fn_rej_3 = [&attempt_3_cancelled](const TaskSpecification &task_spec,
                                         const Status &status,
                                         rpc::SendReplyCallback callback) {
    ASSERT_TRUE(status.IsSchedulingCancelled());
    attempt_3_cancelled.store(true);
  };
  // Attempt 3 should be cancelled immediately since there is attempt 4
  // in the queue.
  TaskSpecification task_spec_3;
  task_spec_3.GetMutableMessage().set_type(TaskType::ACTOR_TASK);
  task_spec_3.GetMutableMessage().set_task_id(task_id.Binary());
  task_spec_3.GetMutableMessage().set_attempt_number(3);
  queue.Add(-1, -1, fn_ok_3, fn_rej_3, nullptr, task_spec_3);
  ASSERT_TRUE(attempt_3_cancelled.load());

  // Attempt 4 should be cancelled.
  queue.CancelTaskIfFound(task_id);
  attempt_1_finish_promise.set_value();
  while (!attempt_4_cancelled.load()) {
    io_service.restart();
    io_service.poll();
  }

  auto no_leak = [&queue] {
    absl::MutexLock lock(&queue.mu_);
    return queue.queued_actor_tasks_.empty() &&
           queue.pending_task_id_to_is_canceled.empty();
  };
  ASSERT_TRUE(WaitForCondition(no_leak, 10000));

  queue.Stop();
}

}  // namespace core
}  // namespace ray

int main(int argc, char **argv) {
  ::testing::InitGoogleTest(&argc, argv);
  return RUN_ALL_TESTS();
}<|MERGE_RESOLUTION|>--- conflicted
+++ resolved
@@ -24,12 +24,6 @@
 namespace ray {
 namespace core {
 
-<<<<<<< HEAD
-// Helper function that returns a condition checker for checking if a variable equals a
-// target value
-std::function<bool()> CreateEqualsConditionChecker(const int &var, int target) {
-  return [&var, target]() { return var == target; };
-=======
 // Helper function that returns a condition checker to verify if a variable equals a
 // target value. It uses an atomic variable to avoid race conditions between the main
 // thread and the underlying executor (i.e., thread), which may result in errors from
@@ -37,7 +31,6 @@
 std::function<bool()> CreateEqualsConditionChecker(const std::atomic<int> *var,
                                                    int target) {
   return [var, target]() { return var->load() == target; };
->>>>>>> 6cc00190
 }
 
 class MockWaiter : public DependencyWaiter {
@@ -88,11 +81,7 @@
                              waiter,
                              task_event_buffer,
                              pool_manager,
-<<<<<<< HEAD
-                             std::make_shared<ConcurrencyGroupManager<FiberState>>(),
-=======
                              /*fiber_state_manager=*/nullptr,
->>>>>>> 6cc00190
                              /*is_asyncio=*/false,
                              /*fiber_max_concurrency=*/1,
                              /*concurrency_groups=*/{});
@@ -153,6 +142,8 @@
 
   ASSERT_EQ(n_ok, 2);
   ASSERT_EQ(n_rej, 0);
+
+  queue.Stop();
 }
 
 TEST(SchedulingQueueTest, TestInOrder) {
@@ -168,11 +159,7 @@
                              waiter,
                              task_event_buffer,
                              pool_manager,
-<<<<<<< HEAD
-                             std::make_shared<ConcurrencyGroupManager<FiberState>>(),
-=======
                              /*fiber_state_manager=*/nullptr,
->>>>>>> 6cc00190
                              /*is_asyncio=*/false,
                              /*fiber_max_concurrency=*/1,
                              /*concurrency_groups=*/{});
@@ -197,6 +184,8 @@
 
   ASSERT_EQ(n_ok, 4);
   ASSERT_EQ(n_rej, 0);
+
+  queue.Stop();
 }
 
 TEST(SchedulingQueueTest, TestWaitForObjects) {
@@ -213,11 +202,7 @@
                              waiter,
                              task_event_buffer,
                              pool_manager,
-<<<<<<< HEAD
-                             std::make_shared<ConcurrencyGroupManager<FiberState>>(),
-=======
                              /*fiber_state_manager=*/nullptr,
->>>>>>> 6cc00190
                              /*is_asyncio=*/false,
                              /*fiber_max_concurrency=*/1,
                              /*concurrency_groups=*/{});
@@ -242,17 +227,6 @@
   queue.Add(2, -1, fn_ok, fn_rej, nullptr, task_spec_with_dependency);
   queue.Add(3, -1, fn_ok, fn_rej, nullptr, task_spec_with_dependency);
 
-<<<<<<< HEAD
-  ASSERT_TRUE(WaitForCondition(CreateEqualsConditionChecker(n_ok, 1), 1000));
-
-  waiter.Complete(0);
-  ASSERT_TRUE(WaitForCondition(CreateEqualsConditionChecker(n_ok, 2), 1000));
-
-  waiter.Complete(2);
-  ASSERT_TRUE(WaitForCondition(CreateEqualsConditionChecker(n_ok, 2), 1000));
-
-  waiter.Complete(1);
-=======
   ASSERT_TRUE(WaitForCondition(CreateEqualsConditionChecker(&n_ok, 1), 1000));
 
   waiter.Complete(0);
@@ -268,13 +242,8 @@
   default_executor->Join();
 
   ASSERT_EQ(n_ok, 4);
->>>>>>> 6cc00190
-
-  // Wait for all tasks to finish.
-  auto default_executor = pool_manager->GetDefaultExecutor();
-  default_executor->Join();
-
-  ASSERT_EQ(n_ok, 4);
+
+  queue.Stop();
 }
 
 TEST(SchedulingQueueTest, TestWaitForObjectsNotSubjectToSeqTimeout) {
@@ -291,11 +260,7 @@
                              waiter,
                              task_event_buffer,
                              pool_manager,
-<<<<<<< HEAD
-                             std::make_shared<ConcurrencyGroupManager<FiberState>>(),
-=======
                              /*fiber_state_manager=*/nullptr,
->>>>>>> 6cc00190
                              /*is_asyncio=*/false,
                              /*fiber_max_concurrency=*/1,
                              /*concurrency_groups=*/{});
@@ -318,12 +283,6 @@
   queue.Add(0, -1, fn_ok, fn_rej, nullptr, task_spec_without_dependency);
   queue.Add(1, -1, fn_ok, fn_rej, nullptr, task_spec_with_dependency);
 
-<<<<<<< HEAD
-  ASSERT_TRUE(WaitForCondition(CreateEqualsConditionChecker(n_ok, 1), 1000));
-  io_service.run();
-  ASSERT_EQ(n_rej, 0);
-  waiter.Complete(0);
-=======
   ASSERT_TRUE(WaitForCondition(CreateEqualsConditionChecker(&n_ok, 1), 1000));
   io_service.run();
   ASSERT_EQ(n_rej, 0);
@@ -334,13 +293,8 @@
   default_executor->Join();
 
   ASSERT_EQ(n_ok, 2);
->>>>>>> 6cc00190
-
-  // Wait for all tasks to finish.
-  auto default_executor = pool_manager->GetDefaultExecutor();
-  default_executor->Join();
-
-  ASSERT_EQ(n_ok, 2);
+
+  queue.Stop();
 }
 
 TEST(SchedulingQueueTest, TestOutOfOrder) {
@@ -356,11 +310,7 @@
                              waiter,
                              task_event_buffer,
                              pool_manager,
-<<<<<<< HEAD
-                             std::make_shared<ConcurrencyGroupManager<FiberState>>(),
-=======
                              /*fiber_state_manager=*/nullptr,
->>>>>>> 6cc00190
                              /*is_asyncio=*/false,
                              /*fiber_max_concurrency=*/1,
                              /*concurrency_groups=*/{});
@@ -385,6 +335,8 @@
 
   ASSERT_EQ(n_ok, 4);
   ASSERT_EQ(n_rej, 0);
+
+  queue.Stop();
 }
 
 TEST(SchedulingQueueTest, TestSeqWaitTimeout) {
@@ -400,11 +352,7 @@
                              waiter,
                              task_event_buffer,
                              pool_manager,
-<<<<<<< HEAD
-                             std::make_shared<ConcurrencyGroupManager<FiberState>>(),
-=======
                              /*fiber_state_manager=*/nullptr,
->>>>>>> 6cc00190
                              /*is_asyncio=*/false,
                              /*fiber_max_concurrency=*/1,
                              /*concurrency_groups=*/{});
@@ -421,19 +369,11 @@
   queue.Add(2, -1, fn_ok, fn_rej, nullptr, task_spec);
   queue.Add(0, -1, fn_ok, fn_rej, nullptr, task_spec);
   queue.Add(3, -1, fn_ok, fn_rej, nullptr, task_spec);
-<<<<<<< HEAD
-  ASSERT_TRUE(WaitForCondition(CreateEqualsConditionChecker(n_ok, 1), 1000));
-  ASSERT_EQ(n_rej, 0);
-  io_service.run();  // immediately triggers timeout
-  ASSERT_TRUE(WaitForCondition(CreateEqualsConditionChecker(n_ok, 1), 1000));
-  ASSERT_TRUE(WaitForCondition(CreateEqualsConditionChecker(n_rej, 2), 1000));
-=======
   ASSERT_TRUE(WaitForCondition(CreateEqualsConditionChecker(&n_ok, 1), 1000));
   ASSERT_EQ(n_rej, 0);
   io_service.run();  // immediately triggers timeout
   ASSERT_TRUE(WaitForCondition(CreateEqualsConditionChecker(&n_ok, 1), 1000));
   ASSERT_TRUE(WaitForCondition(CreateEqualsConditionChecker(&n_rej, 2), 1000));
->>>>>>> 6cc00190
   queue.Add(4, -1, fn_ok, fn_rej, nullptr, task_spec);
   queue.Add(5, -1, fn_ok, fn_rej, nullptr, task_spec);
 
@@ -443,6 +383,8 @@
 
   ASSERT_EQ(n_ok, 3);
   ASSERT_EQ(n_rej, 2);
+
+  queue.Stop();
 }
 
 TEST(SchedulingQueueTest, TestSkipAlreadyProcessedByClient) {
@@ -458,11 +400,7 @@
                              waiter,
                              task_event_buffer,
                              pool_manager,
-<<<<<<< HEAD
-                             std::make_shared<ConcurrencyGroupManager<FiberState>>(),
-=======
                              /*fiber_state_manager=*/nullptr,
->>>>>>> 6cc00190
                              /*is_asyncio=*/false,
                              /*fiber_max_concurrency=*/1,
                              /*concurrency_groups=*/{});
@@ -486,6 +424,8 @@
 
   ASSERT_EQ(n_ok, 1);
   ASSERT_EQ(n_rej, 2);
+
+  queue.Stop();
 }
 
 TEST(SchedulingQueueTest, TestCancelQueuedTask) {
@@ -524,17 +464,6 @@
   auto pool_manager =
       std::make_shared<ConcurrencyGroupManager<BoundedExecutor>>(concurrency_groups);
 
-<<<<<<< HEAD
-  OutOfOrderActorSchedulingQueue queue(
-      io_service,
-      waiter,
-      task_event_buffer,
-      pool_manager,
-      std::make_shared<ConcurrencyGroupManager<FiberState>>(),
-      /*is_asyncio=*/false,
-      /*fiber_max_concurrency=*/1,
-      /*concurrency_groups=*/{});
-=======
   OutOfOrderActorSchedulingQueue queue(io_service,
                                        waiter,
                                        task_event_buffer,
@@ -543,7 +472,6 @@
                                        /*is_asyncio=*/false,
                                        /*fiber_max_concurrency=*/1,
                                        /*concurrency_groups=*/{});
->>>>>>> 6cc00190
   int n_ok = 0;
   int n_rej = 0;
   auto fn_ok = [&n_ok](const TaskSpecification &task_spec,
@@ -601,6 +529,8 @@
 
   ASSERT_EQ(n_ok, 2);
   ASSERT_EQ(n_rej, 0);
+
+  queue.Stop();
 }
 
 TEST(OutOfOrderActorSchedulingQueueTest, TestSameTaskMultipleAttempts) {
