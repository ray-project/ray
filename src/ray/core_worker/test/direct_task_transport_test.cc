--- conflicted
+++ resolved
@@ -221,14 +221,9 @@
   auto worker_client = std::make_shared<MockWorkerClient>();
   auto store = std::make_shared<CoreWorkerMemoryStore>();
   auto factory = [&](const rpc::WorkerAddress &addr) { return worker_client; };
-<<<<<<< HEAD
-  auto task_finisher = std::make_shared<MockTaskFinisher>();
-  CoreWorkerDirectTaskSubmitter submitter(raylet_client, factory, nullptr, store,
-                                          task_finisher);
-=======
-  CoreWorkerDirectTaskSubmitter submitter(raylet_client, factory, nullptr, store,
-                                          kLongTimeout);
->>>>>>> ca08a8f4
+  auto task_finisher = std::make_shared<MockTaskFinisher>();
+  CoreWorkerDirectTaskSubmitter submitter(raylet_client, factory, nullptr, store,
+                                          task_finisher, kLongTimeout);
   TaskSpecification task;
   task.GetMutableMessage().set_task_id(TaskID::Nil().Binary());
 
@@ -254,14 +249,9 @@
   auto worker_client = std::make_shared<MockWorkerClient>();
   auto store = std::make_shared<CoreWorkerMemoryStore>();
   auto factory = [&](const rpc::WorkerAddress &addr) { return worker_client; };
-<<<<<<< HEAD
-  auto task_finisher = std::make_shared<MockTaskFinisher>();
-  CoreWorkerDirectTaskSubmitter submitter(raylet_client, factory, nullptr, store,
-                                          task_finisher);
-=======
-  CoreWorkerDirectTaskSubmitter submitter(raylet_client, factory, nullptr, store,
-                                          kLongTimeout);
->>>>>>> ca08a8f4
+  auto task_finisher = std::make_shared<MockTaskFinisher>();
+  CoreWorkerDirectTaskSubmitter submitter(raylet_client, factory, nullptr, store,
+                                          task_finisher, kLongTimeout);
   TaskSpecification task;
   task.GetMutableMessage().set_task_id(TaskID::Nil().Binary());
 
@@ -281,14 +271,9 @@
   auto worker_client = std::make_shared<MockWorkerClient>();
   auto store = std::make_shared<CoreWorkerMemoryStore>();
   auto factory = [&](const rpc::WorkerAddress &addr) { return worker_client; };
-<<<<<<< HEAD
-  auto task_finisher = std::make_shared<MockTaskFinisher>();
-  CoreWorkerDirectTaskSubmitter submitter(raylet_client, factory, nullptr, store,
-                                          task_finisher);
-=======
-  CoreWorkerDirectTaskSubmitter submitter(raylet_client, factory, nullptr, store,
-                                          kLongTimeout);
->>>>>>> ca08a8f4
+  auto task_finisher = std::make_shared<MockTaskFinisher>();
+  CoreWorkerDirectTaskSubmitter submitter(raylet_client, factory, nullptr, store,
+                                          task_finisher, kLongTimeout);
   TaskSpecification task1;
   TaskSpecification task2;
   TaskSpecification task3;
@@ -331,14 +316,9 @@
   auto worker_client = std::make_shared<MockWorkerClient>();
   auto store = std::make_shared<CoreWorkerMemoryStore>();
   auto factory = [&](const rpc::WorkerAddress &addr) { return worker_client; };
-<<<<<<< HEAD
-  auto task_finisher = std::make_shared<MockTaskFinisher>();
-  CoreWorkerDirectTaskSubmitter submitter(raylet_client, factory, nullptr, store,
-                                          task_finisher);
-=======
-  CoreWorkerDirectTaskSubmitter submitter(raylet_client, factory, nullptr, store,
-                                          kLongTimeout);
->>>>>>> ca08a8f4
+  auto task_finisher = std::make_shared<MockTaskFinisher>();
+  CoreWorkerDirectTaskSubmitter submitter(raylet_client, factory, nullptr, store,
+                                          task_finisher, kLongTimeout);
   TaskSpecification task1;
   TaskSpecification task2;
   TaskSpecification task3;
@@ -384,14 +364,9 @@
   auto worker_client = std::make_shared<MockWorkerClient>();
   auto store = std::make_shared<CoreWorkerMemoryStore>();
   auto factory = [&](const rpc::WorkerAddress &addr) { return worker_client; };
-<<<<<<< HEAD
-  auto task_finisher = std::make_shared<MockTaskFinisher>();
-  CoreWorkerDirectTaskSubmitter submitter(raylet_client, factory, nullptr, store,
-                                          task_finisher);
-=======
-  CoreWorkerDirectTaskSubmitter submitter(raylet_client, factory, nullptr, store,
-                                          kLongTimeout);
->>>>>>> ca08a8f4
+  auto task_finisher = std::make_shared<MockTaskFinisher>();
+  CoreWorkerDirectTaskSubmitter submitter(raylet_client, factory, nullptr, store,
+                                          task_finisher, kLongTimeout);
   TaskSpecification task1;
   TaskSpecification task2;
   task1.GetMutableMessage().set_task_id(TaskID::Nil().Binary());
@@ -438,11 +413,7 @@
   };
   auto task_finisher = std::make_shared<MockTaskFinisher>();
   CoreWorkerDirectTaskSubmitter submitter(raylet_client, factory, lease_client_factory,
-<<<<<<< HEAD
-                                          store, task_finisher);
-=======
-                                          store, kLongTimeout);
->>>>>>> ca08a8f4
+                                          store, task_finisher, kLongTimeout);
   TaskSpecification task;
   task.GetMutableMessage().set_task_id(TaskID::Nil().Binary());
 
@@ -477,7 +448,9 @@
   auto worker_client = std::make_shared<MockWorkerClient>();
   auto store = std::make_shared<CoreWorkerMemoryStore>();
   auto factory = [&](const rpc::WorkerAddress &addr) { return worker_client; };
-  CoreWorkerDirectTaskSubmitter submitter(raylet_client, factory, nullptr, store,
+  auto task_finisher = std::make_shared<MockTaskFinisher>();
+  CoreWorkerDirectTaskSubmitter submitter(raylet_client, factory, nullptr, store,
+                                          task_finisher,
                                           /*lease_timeout_ms=*/5);
   TaskSpecification task1;
   TaskSpecification task2;
@@ -493,13 +466,11 @@
 
   // Task 1 is pushed.
   ASSERT_TRUE(raylet_client->GrantWorkerLease("localhost", 1000, ClientID::Nil()));
-  ASSERT_EQ(worker_client->callbacks.size(), 1);
   ASSERT_EQ(raylet_client->num_workers_requested, 2);
 
   // Task 1 finishes with failure; the worker is returned due to the error even though
   // it hasn't timed out.
-  worker_client->callbacks[0](Status::IOError("worker dead"), rpc::PushTaskReply());
-  ASSERT_EQ(worker_client->callbacks.size(), 1);
+  ASSERT_TRUE(worker_client->ReplyPushTask(Status::IOError("worker dead")));
   ASSERT_EQ(raylet_client->num_workers_returned, 0);
   ASSERT_EQ(raylet_client->num_workers_disconnected, 1);
 
@@ -507,16 +478,15 @@
   // timeout.
   ASSERT_TRUE(raylet_client->GrantWorkerLease("localhost", 1001, ClientID::Nil()));
   usleep(10 * 1000);  // Sleep for 10ms, causing the lease to time out.
-  ASSERT_EQ(worker_client->callbacks.size(), 2);
-  worker_client->callbacks[1](Status::OK(), rpc::PushTaskReply());
+  ASSERT_TRUE(worker_client->ReplyPushTask());
   ASSERT_EQ(raylet_client->num_workers_returned, 1);
   ASSERT_EQ(raylet_client->num_workers_disconnected, 1);
 
   // Task 3 runs successfully on the third worker; the worker is returned even though it
   // hasn't timed out.
   ASSERT_TRUE(raylet_client->GrantWorkerLease("localhost", 1002, ClientID::Nil()));
-  ASSERT_EQ(worker_client->callbacks.size(), 3);
-  worker_client->callbacks[2](Status::OK(), rpc::PushTaskReply());
+  ASSERT_TRUE(worker_client->ReplyPushTask());
+  ASSERT_EQ(worker_client->callbacks.size(), 0);
   ASSERT_EQ(raylet_client->num_workers_returned, 2);
   ASSERT_EQ(raylet_client->num_workers_disconnected, 1);
 }
