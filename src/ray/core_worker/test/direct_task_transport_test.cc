<<<<<<< HEAD
// Copyright 2017 The Ray Authors.
//
// Licensed under the Apache License, Version 2.0 (the "License");
// you may not use this file except in compliance with the License.
// You may obtain a copy of the License at
//
//  http://www.apache.org/licenses/LICENSE-2.0
//
// Unless required by applicable law or agreed to in writing, software
// distributed under the License is distributed on an "AS IS" BASIS,
// WITHOUT WARRANTIES OR CONDITIONS OF ANY KIND, either express or implied.
// See the License for the specific language governing permissions and
// limitations under the License.

#include "ray/core_worker/transport/direct_task_transport.h"

#include "gtest/gtest.h"
#include "ray/common/task/task_spec.h"
#include "ray/common/task/task_util.h"
#include "ray/common/test_util.h"
#include "ray/core_worker/store_provider/memory_store/memory_store.h"
#include "ray/raylet_client/raylet_client.h"
#include "ray/rpc/worker/core_worker_client.h"

namespace ray {
namespace core {

// Used to prevent leases from timing out when not testing that logic. It would
// be better to use a mock clock or lease manager interface, but that's high
// overhead for the very simple timeout logic we currently have.
int64_t kLongTimeout = 1024 * 1024 * 1024;

TaskSpecification BuildTaskSpec(const std::unordered_map<std::string, double> &resources,
                                const FunctionDescriptor &function_descriptor,
                                int64_t depth = 0,
                                std::string serialized_runtime_env = "") {
  TaskSpecBuilder builder;
  rpc::Address empty_address;
  builder.SetCommonTaskSpec(TaskID::Nil(), "dummy_task", Language::PYTHON,
                            function_descriptor, JobID::Nil(), TaskID::Nil(), 0,
                            TaskID::Nil(), empty_address, 1, resources, resources,
                            serialized_runtime_env, depth);
  return builder.Build();
}
// Calls BuildTaskSpec with empty resources map and empty function descriptor
TaskSpecification BuildEmptyTaskSpec();

class MockWorkerClient : public rpc::CoreWorkerClientInterface {
 public:
  void PushNormalTask(std::unique_ptr<rpc::PushTaskRequest> request,
                      const rpc::ClientCallback<rpc::PushTaskReply> &callback) override {
    callbacks.push_back(callback);
  }

  void StealTasks(std::unique_ptr<rpc::StealTasksRequest> request,
                  const rpc::ClientCallback<rpc::StealTasksReply> &callback) override {
    steal_callbacks.push_back(callback);
  }

  bool ReplyStealTasks(
      Status status = Status::OK(),
      std::vector<TaskSpecification> tasks_stolen = std::vector<TaskSpecification>()) {
    if (steal_callbacks.size() == 0) {
      return false;
    }
    auto callback = steal_callbacks.front();
    auto reply = rpc::StealTasksReply();

    for (auto task_spec : tasks_stolen) {
      reply.add_stolen_tasks_ids(task_spec.TaskId().Binary());
    }

    callback(status, reply);
    steal_callbacks.pop_front();
    return true;
  }

  bool ReplyPushTask(Status status = Status::OK(), bool exit = false, bool stolen = false,
                     bool is_application_level_error = false) {
    if (callbacks.size() == 0) {
      return false;
    }
    auto callback = callbacks.front();
    auto reply = rpc::PushTaskReply();
    if (exit) {
      reply.set_worker_exiting(true);
    }
    if (stolen) {
      reply.set_task_stolen(true);
    }
    if (is_application_level_error) {
      reply.set_is_application_level_error(true);
    }
    callback(status, reply);
    callbacks.pop_front();
    return true;
  }

  void CancelTask(const rpc::CancelTaskRequest &request,
                  const rpc::ClientCallback<rpc::CancelTaskReply> &callback) override {
    kill_requests.push_front(request);
  }

  std::list<rpc::ClientCallback<rpc::PushTaskReply>> callbacks;
  std::list<rpc::ClientCallback<rpc::StealTasksReply>> steal_callbacks;
  std::list<rpc::CancelTaskRequest> kill_requests;
};

class MockTaskFinisher : public TaskFinisherInterface {
 public:
  MockTaskFinisher() {}

  void CompletePendingTask(const TaskID &, const rpc::PushTaskReply &,
                           const rpc::Address &actor_addr) override {
    num_tasks_complete++;
  }

  bool RetryTaskIfPossible(const TaskID &task_id) override {
    num_task_retries_attempted++;
    return false;
  }

  bool FailOrRetryPendingTask(const TaskID &task_id, rpc::ErrorType error_type,
                              const Status *status,
                              const rpc::RayErrorInfo *ray_error_info = nullptr,
                              bool mark_task_object_failed = true) override {
    num_tasks_failed++;
    return true;
  }

  void OnTaskDependenciesInlined(const std::vector<ObjectID> &inlined_dependency_ids,
                                 const std::vector<ObjectID> &contained_ids) override {
    num_inlined_dependencies += inlined_dependency_ids.size();
    num_contained_ids += contained_ids.size();
  }

  void MarkTaskReturnObjectsFailed(
      const TaskSpecification &spec, rpc::ErrorType error_type,
      const rpc::RayErrorInfo *ray_error_info = nullptr) override {}

  bool MarkTaskCanceled(const TaskID &task_id) override { return true; }

  absl::optional<TaskSpecification> GetTaskSpec(const TaskID &task_id) const override {
    TaskSpecification task = BuildEmptyTaskSpec();
    return task;
  }

  int num_tasks_complete = 0;
  int num_tasks_failed = 0;
  int num_inlined_dependencies = 0;
  int num_contained_ids = 0;
  int num_task_retries_attempted = 0;
};

class MockRayletClient : public WorkerLeaseInterface {
 public:
  Status ReturnWorker(int worker_port, const WorkerID &worker_id,
                      bool disconnect_worker) override {
    if (disconnect_worker) {
      num_workers_disconnected++;
    } else {
      num_workers_returned++;
    }
    return Status::OK();
  }

  void ReportWorkerBacklog(
      const WorkerID &worker_id,
      const std::vector<rpc::WorkerBacklogReport> &backlog_reports) override {
    reported_backlog_size = 0;
    reported_backlogs.clear();
    for (const auto &backlog_report : backlog_reports) {
      reported_backlog_size += backlog_report.backlog_size();
      const TaskSpecification resource_spec(backlog_report.resource_spec());
      const SchedulingClass scheduling_class = resource_spec.GetSchedulingClass();
      reported_backlogs[scheduling_class] = backlog_report.backlog_size();
    }
  }

  void RequestWorkerLease(
      const TaskSpecification &resource_spec, bool grant_or_reject,
      const rpc::ClientCallback<rpc::RequestWorkerLeaseReply> &callback,
      const int64_t backlog_size) override {
    num_workers_requested += 1;
    if (grant_or_reject) {
      num_grant_or_reject_leases_requested += 1;
    }
    callbacks.push_back(callback);
  }

  void RequestWorkerLease(
      const rpc::TaskSpec &task_spec, bool grant_or_reject,
      const ray::rpc::ClientCallback<ray::rpc::RequestWorkerLeaseReply> &callback,
      const int64_t backlog_size = -1) override {
    num_workers_requested += 1;
    callbacks.push_back(callback);
  }

  void ReleaseUnusedWorkers(
      const std::vector<WorkerID> &workers_in_use,
      const rpc::ClientCallback<rpc::ReleaseUnusedWorkersReply> &callback) override {}

  void CancelWorkerLease(
      const TaskID &task_id,
      const rpc::ClientCallback<rpc::CancelWorkerLeaseReply> &callback) override {
    num_leases_canceled += 1;
    cancel_callbacks.push_back(callback);
  }

  // Trigger reply to RequestWorkerLease.
  bool GrantWorkerLease(const std::string &address, int port,
                        const NodeID &retry_at_raylet_id, bool cancel = false,
                        std::string worker_id = std::string(), bool reject = false) {
    rpc::RequestWorkerLeaseReply reply;
    if (cancel) {
      reply.set_canceled(true);
    } else if (reject) {
      reply.set_rejected(true);
    } else if (!retry_at_raylet_id.IsNil()) {
      reply.mutable_retry_at_raylet_address()->set_ip_address(address);
      reply.mutable_retry_at_raylet_address()->set_port(port);
      reply.mutable_retry_at_raylet_address()->set_raylet_id(retry_at_raylet_id.Binary());
    } else {
      reply.mutable_worker_address()->set_ip_address(address);
      reply.mutable_worker_address()->set_port(port);
      reply.mutable_worker_address()->set_raylet_id(retry_at_raylet_id.Binary());
      // Set the worker ID if the worker_id string is a valid, non-empty argument. A
      // worker ID can only be set using a 28-characters string.
      if (worker_id.length() == 28) {
        reply.mutable_worker_address()->set_worker_id(worker_id);
      }
    }
    if (callbacks.size() == 0) {
      return false;
    } else {
      auto callback = callbacks.front();
      callback(Status::OK(), reply);
      callbacks.pop_front();
      return true;
    }
  }

  bool ReplyCancelWorkerLease(bool success = true) {
    rpc::CancelWorkerLeaseReply reply;
    reply.set_success(success);
    if (cancel_callbacks.size() == 0) {
      return false;
    } else {
      auto callback = cancel_callbacks.front();
      callback(Status::OK(), reply);
      cancel_callbacks.pop_front();
      return true;
    }
  }

  ~MockRayletClient() {}

  int num_grant_or_reject_leases_requested = 0;
  int num_workers_requested = 0;
  int num_workers_returned = 0;
  int num_workers_disconnected = 0;
  int num_leases_canceled = 0;
  int reported_backlog_size = 0;
  std::map<SchedulingClass, int64_t> reported_backlogs;
  std::list<rpc::ClientCallback<rpc::RequestWorkerLeaseReply>> callbacks = {};
  std::list<rpc::ClientCallback<rpc::CancelWorkerLeaseReply>> cancel_callbacks = {};
};

class MockActorCreator : public ActorCreatorInterface {
 public:
  MockActorCreator() {}

  Status RegisterActor(const TaskSpecification &task_spec) const override {
    return Status::OK();
  };

  Status AsyncRegisterActor(const TaskSpecification &task_spec,
                            gcs::StatusCallback callback) override {
    return Status::OK();
  }

  Status AsyncCreateActor(
      const TaskSpecification &task_spec,
      const rpc::ClientCallback<rpc::CreateActorReply> &callback) override {
    return Status::OK();
  }

  void AsyncWaitForActorRegisterFinish(const ActorID &,
                                       gcs::StatusCallback callback) override {
    callbacks.push_back(callback);
  }

  [[nodiscard]] bool IsActorInRegistering(const ActorID &actor_id) const override {
    return actor_pending;
  }

  ~MockActorCreator() {}

  std::list<gcs::StatusCallback> callbacks;
  bool actor_pending = false;
};

class MockLeasePolicy : public LeasePolicyInterface {
 public:
  MockLeasePolicy(const NodeID &node_id = NodeID::Nil()) {
    fallback_rpc_address_ = rpc::Address();
    fallback_rpc_address_.set_raylet_id(node_id.Binary());
  }

  rpc::Address GetBestNodeForTask(const TaskSpecification &spec) {
    num_lease_policy_consults++;
    return fallback_rpc_address_;
  };

  ~MockLeasePolicy() {}

  rpc::Address fallback_rpc_address_;

  int num_lease_policy_consults = 0;
};

TEST(LocalDependencyResolverTest, TestNoDependencies) {
  auto store = std::make_shared<CoreWorkerMemoryStore>();
  auto task_finisher = std::make_shared<MockTaskFinisher>();
  MockActorCreator actor_creator;
  LocalDependencyResolver resolver(*store, *task_finisher, actor_creator);
  TaskSpecification task;
  bool ok = false;
  resolver.ResolveDependencies(task, [&ok](Status) { ok = true; });
  ASSERT_TRUE(ok);
  ASSERT_EQ(task_finisher->num_inlined_dependencies, 0);
}

TEST(LocalDependencyResolverTest, TestActorAndObjectDependencies1) {
  // Actor dependency resolved first.
  auto store = std::make_shared<CoreWorkerMemoryStore>();
  auto task_finisher = std::make_shared<MockTaskFinisher>();
  MockActorCreator actor_creator;
  LocalDependencyResolver resolver(*store, *task_finisher, actor_creator);
  TaskSpecification task;
  ObjectID obj = ObjectID::FromRandom();
  task.GetMutableMessage().add_args()->mutable_object_ref()->set_object_id(obj.Binary());

  ActorID actor_id = ActorID::Of(JobID::FromInt(0), TaskID::Nil(), 0);
  ObjectID actor_handle_id = ObjectID::ForActorHandle(actor_id);
  task.GetMutableMessage().add_args()->add_nested_inlined_refs()->set_object_id(
      actor_handle_id.Binary());

  int num_resolved = 0;
  actor_creator.actor_pending = true;
  resolver.ResolveDependencies(task, [&](const Status &) { num_resolved++; });
  ASSERT_EQ(num_resolved, 0);
  ASSERT_EQ(resolver.NumPendingTasks(), 1);

  for (const auto &cb : actor_creator.callbacks) {
    cb(Status());
  }
  ASSERT_EQ(num_resolved, 0);

  std::string meta = std::to_string(static_cast<int>(rpc::ErrorType::OBJECT_IN_PLASMA));
  auto metadata = const_cast<uint8_t *>(reinterpret_cast<const uint8_t *>(meta.data()));
  auto meta_buffer = std::make_shared<LocalMemoryBuffer>(metadata, meta.size());
  auto data = RayObject(nullptr, meta_buffer, std::vector<rpc::ObjectReference>());
  ASSERT_TRUE(store->Put(data, obj));
  ASSERT_EQ(num_resolved, 1);

  ASSERT_EQ(resolver.NumPendingTasks(), 0);
}

TEST(LocalDependencyResolverTest, TestActorAndObjectDependencies2) {
  // Object dependency resolved first.
  auto store = std::make_shared<CoreWorkerMemoryStore>();
  auto task_finisher = std::make_shared<MockTaskFinisher>();
  MockActorCreator actor_creator;
  LocalDependencyResolver resolver(*store, *task_finisher, actor_creator);
  TaskSpecification task;
  ObjectID obj = ObjectID::FromRandom();
  task.GetMutableMessage().add_args()->mutable_object_ref()->set_object_id(obj.Binary());

  ActorID actor_id = ActorID::Of(JobID::FromInt(0), TaskID::Nil(), 0);
  ObjectID actor_handle_id = ObjectID::ForActorHandle(actor_id);
  task.GetMutableMessage().add_args()->add_nested_inlined_refs()->set_object_id(
      actor_handle_id.Binary());

  int num_resolved = 0;
  actor_creator.actor_pending = true;
  resolver.ResolveDependencies(task, [&](const Status &) { num_resolved++; });
  ASSERT_EQ(num_resolved, 0);
  ASSERT_EQ(resolver.NumPendingTasks(), 1);

  std::string meta = std::to_string(static_cast<int>(rpc::ErrorType::OBJECT_IN_PLASMA));
  auto metadata = const_cast<uint8_t *>(reinterpret_cast<const uint8_t *>(meta.data()));
  auto meta_buffer = std::make_shared<LocalMemoryBuffer>(metadata, meta.size());
  auto data = RayObject(nullptr, meta_buffer, std::vector<rpc::ObjectReference>());
  ASSERT_EQ(num_resolved, 0);
  ASSERT_TRUE(store->Put(data, obj));

  for (const auto &cb : actor_creator.callbacks) {
    cb(Status());
  }
  ASSERT_EQ(num_resolved, 1);
  ASSERT_EQ(resolver.NumPendingTasks(), 0);
}

TEST(LocalDependencyResolverTest, TestHandlePlasmaPromotion) {
  auto store = std::make_shared<CoreWorkerMemoryStore>();
  auto task_finisher = std::make_shared<MockTaskFinisher>();
  MockActorCreator actor_creator;
  LocalDependencyResolver resolver(*store, *task_finisher, actor_creator);
  ObjectID obj1 = ObjectID::FromRandom();
  std::string meta = std::to_string(static_cast<int>(rpc::ErrorType::OBJECT_IN_PLASMA));
  auto metadata = const_cast<uint8_t *>(reinterpret_cast<const uint8_t *>(meta.data()));
  auto meta_buffer = std::make_shared<LocalMemoryBuffer>(metadata, meta.size());
  auto data = RayObject(nullptr, meta_buffer, std::vector<rpc::ObjectReference>());
  ASSERT_TRUE(store->Put(data, obj1));
  TaskSpecification task;
  task.GetMutableMessage().add_args()->mutable_object_ref()->set_object_id(obj1.Binary());
  bool ok = false;
  resolver.ResolveDependencies(task, [&ok](Status) { ok = true; });
  ASSERT_TRUE(ok);
  ASSERT_TRUE(task.ArgByRef(0));
  // Checks that the object id is still a direct call id.
  ASSERT_EQ(resolver.NumPendingTasks(), 0);
  ASSERT_EQ(task_finisher->num_inlined_dependencies, 0);
}

TEST(LocalDependencyResolverTest, TestInlineLocalDependencies) {
  auto store = std::make_shared<CoreWorkerMemoryStore>();
  auto task_finisher = std::make_shared<MockTaskFinisher>();
  MockActorCreator actor_creator;
  LocalDependencyResolver resolver(*store, *task_finisher, actor_creator);
  ObjectID obj1 = ObjectID::FromRandom();
  ObjectID obj2 = ObjectID::FromRandom();
  auto data = GenerateRandomObject();
  // Ensure the data is already present in the local store.
  ASSERT_TRUE(store->Put(*data, obj1));
  ASSERT_TRUE(store->Put(*data, obj2));
  TaskSpecification task;
  task.GetMutableMessage().add_args()->mutable_object_ref()->set_object_id(obj1.Binary());
  task.GetMutableMessage().add_args()->mutable_object_ref()->set_object_id(obj2.Binary());
  bool ok = false;
  resolver.ResolveDependencies(task, [&ok](Status) { ok = true; });
  // Tests that the task proto was rewritten to have inline argument values.
  ASSERT_TRUE(ok);
  ASSERT_FALSE(task.ArgByRef(0));
  ASSERT_FALSE(task.ArgByRef(1));
  ASSERT_NE(task.ArgData(0), nullptr);
  ASSERT_NE(task.ArgData(1), nullptr);
  ASSERT_EQ(resolver.NumPendingTasks(), 0);
  ASSERT_EQ(task_finisher->num_inlined_dependencies, 2);
}

TEST(LocalDependencyResolverTest, TestInlinePendingDependencies) {
  auto store = std::make_shared<CoreWorkerMemoryStore>();
  auto task_finisher = std::make_shared<MockTaskFinisher>();
  MockActorCreator actor_creator;
  LocalDependencyResolver resolver(*store, *task_finisher, actor_creator);
  ObjectID obj1 = ObjectID::FromRandom();
  ObjectID obj2 = ObjectID::FromRandom();
  auto data = GenerateRandomObject();
  TaskSpecification task;
  task.GetMutableMessage().add_args()->mutable_object_ref()->set_object_id(obj1.Binary());
  task.GetMutableMessage().add_args()->mutable_object_ref()->set_object_id(obj2.Binary());
  bool ok = false;
  resolver.ResolveDependencies(task, [&ok](Status) { ok = true; });
  ASSERT_EQ(resolver.NumPendingTasks(), 1);
  ASSERT_TRUE(!ok);
  ASSERT_TRUE(store->Put(*data, obj1));
  ASSERT_TRUE(store->Put(*data, obj2));
  // Tests that the task proto was rewritten to have inline argument values after
  // resolution completes.
  ASSERT_TRUE(ok);
  ASSERT_FALSE(task.ArgByRef(0));
  ASSERT_FALSE(task.ArgByRef(1));
  ASSERT_NE(task.ArgData(0), nullptr);
  ASSERT_NE(task.ArgData(1), nullptr);
  ASSERT_EQ(resolver.NumPendingTasks(), 0);
  ASSERT_EQ(task_finisher->num_inlined_dependencies, 2);
  ASSERT_EQ(task_finisher->num_contained_ids, 0);
}

TEST(LocalDependencyResolverTest, TestInlinedObjectIds) {
  auto store = std::make_shared<CoreWorkerMemoryStore>();
  auto task_finisher = std::make_shared<MockTaskFinisher>();
  MockActorCreator actor_creator;
  LocalDependencyResolver resolver(*store, *task_finisher, actor_creator);
  ObjectID obj1 = ObjectID::FromRandom();
  ObjectID obj2 = ObjectID::FromRandom();
  ObjectID obj3 = ObjectID::FromRandom();
  auto data = GenerateRandomObject({obj3});
  TaskSpecification task;
  task.GetMutableMessage().add_args()->mutable_object_ref()->set_object_id(obj1.Binary());
  task.GetMutableMessage().add_args()->mutable_object_ref()->set_object_id(obj2.Binary());
  bool ok = false;
  resolver.ResolveDependencies(task, [&ok](Status) { ok = true; });
  ASSERT_EQ(resolver.NumPendingTasks(), 1);
  ASSERT_TRUE(!ok);
  ASSERT_TRUE(store->Put(*data, obj1));
  ASSERT_TRUE(store->Put(*data, obj2));
  // Tests that the task proto was rewritten to have inline argument values after
  // resolution completes.
  ASSERT_TRUE(ok);
  ASSERT_FALSE(task.ArgByRef(0));
  ASSERT_FALSE(task.ArgByRef(1));
  ASSERT_NE(task.ArgData(0), nullptr);
  ASSERT_NE(task.ArgData(1), nullptr);
  ASSERT_EQ(resolver.NumPendingTasks(), 0);
  ASSERT_EQ(task_finisher->num_inlined_dependencies, 2);
  ASSERT_EQ(task_finisher->num_contained_ids, 2);
}

TaskSpecification BuildEmptyTaskSpec() {
  std::unordered_map<std::string, double> empty_resources;
  FunctionDescriptor empty_descriptor =
      FunctionDescriptorBuilder::BuildPython("", "", "", "");
  return BuildTaskSpec(empty_resources, empty_descriptor);
}

TEST(DirectTaskTransportTest, TestSubmitOneTask) {
  rpc::Address address;
  auto raylet_client = std::make_shared<MockRayletClient>();
  auto worker_client = std::make_shared<MockWorkerClient>();
  auto store = std::make_shared<CoreWorkerMemoryStore>();
  auto client_pool = std::make_shared<rpc::CoreWorkerClientPool>(
      [&](const rpc::Address &addr) { return worker_client; });
  auto task_finisher = std::make_shared<MockTaskFinisher>();
  auto actor_creator = std::make_shared<MockActorCreator>();
  auto lease_policy = std::make_shared<MockLeasePolicy>();
  CoreWorkerDirectTaskSubmitter submitter(
      address, raylet_client, client_pool, nullptr, lease_policy, store, task_finisher,
      NodeID::Nil(), kLongTimeout, actor_creator, JobID::Nil());

  TaskSpecification task = BuildEmptyTaskSpec();

  ASSERT_TRUE(submitter.SubmitTask(task).ok());
  ASSERT_EQ(lease_policy->num_lease_policy_consults, 1);
  ASSERT_EQ(raylet_client->num_workers_requested, 1);
  ASSERT_EQ(raylet_client->num_workers_returned, 0);
  ASSERT_EQ(worker_client->callbacks.size(), 0);

  ASSERT_TRUE(raylet_client->GrantWorkerLease("localhost", 1234, NodeID::Nil()));
  ASSERT_EQ(worker_client->callbacks.size(), 1);
  ASSERT_EQ(task_finisher->num_tasks_complete, 0);
  ASSERT_EQ(task_finisher->num_tasks_failed, 0);

  ASSERT_TRUE(worker_client->ReplyPushTask());
  ASSERT_EQ(raylet_client->num_workers_returned, 1);
  ASSERT_EQ(raylet_client->num_workers_disconnected, 0);
  ASSERT_EQ(task_finisher->num_tasks_complete, 1);
  ASSERT_EQ(task_finisher->num_tasks_failed, 0);
  ASSERT_EQ(task_finisher->num_task_retries_attempted, 0);
  ASSERT_EQ(raylet_client->num_leases_canceled, 0);
  ASSERT_FALSE(raylet_client->ReplyCancelWorkerLease());

  // Check that there are no entries left in the scheduling_key_entries_ hashmap. These
  // would otherwise cause a memory leak.
  ASSERT_TRUE(submitter.CheckNoSchedulingKeyEntriesPublic());
}

TEST(DirectTaskTransportTest, TestRetryTaskApplicationLevelError) {
  rpc::Address address;
  auto raylet_client = std::make_shared<MockRayletClient>();
  auto worker_client = std::make_shared<MockWorkerClient>();
  auto store = std::make_shared<CoreWorkerMemoryStore>();
  auto client_pool = std::make_shared<rpc::CoreWorkerClientPool>(
      [&](const rpc::Address &addr) { return worker_client; });
  auto task_finisher = std::make_shared<MockTaskFinisher>();
  auto actor_creator = std::make_shared<MockActorCreator>();
  auto lease_policy = std::make_shared<MockLeasePolicy>();
  CoreWorkerDirectTaskSubmitter submitter(
      address, raylet_client, client_pool, nullptr, lease_policy, store, task_finisher,
      NodeID::Nil(), kLongTimeout, actor_creator, JobID::Nil());
  TaskSpecification task = BuildEmptyTaskSpec();
  task.GetMutableMessage().set_retry_exceptions(true);

  ASSERT_TRUE(submitter.SubmitTask(task).ok());
  ASSERT_TRUE(raylet_client->GrantWorkerLease("localhost", 1234, NodeID::Nil()));
  // Simulate an application-level error.
  ASSERT_TRUE(worker_client->ReplyPushTask(Status::OK(), false, false, true));
  ASSERT_EQ(raylet_client->num_workers_returned, 1);
  ASSERT_EQ(raylet_client->num_workers_disconnected, 0);
  ASSERT_EQ(task_finisher->num_tasks_complete, 1);
  ASSERT_EQ(task_finisher->num_task_retries_attempted, 1);
  ASSERT_EQ(task_finisher->num_tasks_failed, 0);
  ASSERT_EQ(raylet_client->num_leases_canceled, 0);
  ASSERT_FALSE(raylet_client->ReplyCancelWorkerLease());

  task.GetMutableMessage().set_retry_exceptions(false);

  ASSERT_TRUE(submitter.SubmitTask(task).ok());
  ASSERT_TRUE(raylet_client->GrantWorkerLease("localhost", 1234, NodeID::Nil()));
  // Simulate an application-level error.
  ASSERT_TRUE(worker_client->ReplyPushTask(Status::OK(), false, false, true));
  ASSERT_EQ(raylet_client->num_workers_returned, 2);
  ASSERT_EQ(raylet_client->num_workers_disconnected, 0);
  ASSERT_EQ(task_finisher->num_tasks_complete, 2);
  ASSERT_EQ(task_finisher->num_task_retries_attempted, 1);
  ASSERT_EQ(task_finisher->num_tasks_failed, 0);
  ASSERT_EQ(raylet_client->num_leases_canceled, 0);
  ASSERT_FALSE(raylet_client->ReplyCancelWorkerLease());

  // Check that there are no entries left in the scheduling_key_entries_ hashmap. These
  // would otherwise cause a memory leak.
  ASSERT_TRUE(submitter.CheckNoSchedulingKeyEntriesPublic());
}

TEST(DirectTaskTransportTest, TestHandleTaskFailure) {
  rpc::Address address;
  auto raylet_client = std::make_shared<MockRayletClient>();
  auto worker_client = std::make_shared<MockWorkerClient>();
  auto store = std::make_shared<CoreWorkerMemoryStore>();
  auto client_pool = std::make_shared<rpc::CoreWorkerClientPool>(
      [&](const rpc::Address &addr) { return worker_client; });
  auto task_finisher = std::make_shared<MockTaskFinisher>();
  auto actor_creator = std::make_shared<MockActorCreator>();
  auto lease_policy = std::make_shared<MockLeasePolicy>();
  CoreWorkerDirectTaskSubmitter submitter(
      address, raylet_client, client_pool, nullptr, lease_policy, store, task_finisher,
      NodeID::Nil(), kLongTimeout, actor_creator, JobID::Nil());
  TaskSpecification task = BuildEmptyTaskSpec();

  ASSERT_TRUE(submitter.SubmitTask(task).ok());
  ASSERT_TRUE(raylet_client->GrantWorkerLease("localhost", 1234, NodeID::Nil()));
  // Simulate a system failure, i.e., worker died unexpectedly.
  ASSERT_TRUE(worker_client->ReplyPushTask(Status::IOError("oops")));
  ASSERT_EQ(worker_client->callbacks.size(), 0);
  ASSERT_EQ(raylet_client->num_workers_returned, 0);
  ASSERT_EQ(raylet_client->num_workers_disconnected, 1);
  ASSERT_EQ(task_finisher->num_tasks_complete, 0);
  ASSERT_EQ(task_finisher->num_tasks_failed, 1);
  ASSERT_EQ(raylet_client->num_leases_canceled, 0);
  ASSERT_FALSE(raylet_client->ReplyCancelWorkerLease());

  // Check that there are no entries left in the scheduling_key_entries_ hashmap. These
  // would otherwise cause a memory leak.
  ASSERT_TRUE(submitter.CheckNoSchedulingKeyEntriesPublic());
}

TEST(DirectTaskTransportTest, TestConcurrentWorkerLeases) {
  rpc::Address address;
  auto raylet_client = std::make_shared<MockRayletClient>();
  auto worker_client = std::make_shared<MockWorkerClient>();
  auto store = std::make_shared<CoreWorkerMemoryStore>();
  auto client_pool = std::make_shared<rpc::CoreWorkerClientPool>(
      [&](const rpc::Address &addr) { return worker_client; });
  auto task_finisher = std::make_shared<MockTaskFinisher>();
  auto actor_creator = std::make_shared<MockActorCreator>();
  auto lease_policy = std::make_shared<MockLeasePolicy>();
  CoreWorkerDirectTaskSubmitter submitter(
      address, raylet_client, client_pool, nullptr, lease_policy, store, task_finisher,
      NodeID::Nil(), kLongTimeout, actor_creator, JobID::Nil(), 1, absl::nullopt, 2);

  TaskSpecification task1 = BuildEmptyTaskSpec();
  TaskSpecification task2 = BuildEmptyTaskSpec();
  TaskSpecification task3 = BuildEmptyTaskSpec();

  ASSERT_TRUE(submitter.SubmitTask(task1).ok());
  ASSERT_TRUE(submitter.SubmitTask(task2).ok());
  ASSERT_TRUE(submitter.SubmitTask(task3).ok());
  ASSERT_EQ(lease_policy->num_lease_policy_consults, 2);
  ASSERT_EQ(raylet_client->num_workers_requested, 2);
  ASSERT_EQ(raylet_client->num_workers_returned, 0);
  ASSERT_EQ(raylet_client->reported_backlog_size, 0);
  ASSERT_EQ(worker_client->callbacks.size(), 0);

  // Trigger the periodic backlog report
  submitter.ReportWorkerBacklog();
  ASSERT_EQ(raylet_client->reported_backlog_size, 1);

  // Task 1 is pushed; worker 3 is requested.
  ASSERT_TRUE(raylet_client->GrantWorkerLease("localhost", 1000, NodeID::Nil()));
  ASSERT_EQ(worker_client->callbacks.size(), 1);
  ASSERT_EQ(lease_policy->num_lease_policy_consults, 3);
  ASSERT_EQ(raylet_client->num_workers_requested, 3);
  ASSERT_EQ(raylet_client->reported_backlog_size, 0);

  // Task 2 is pushed; no more workers requested.
  ASSERT_TRUE(raylet_client->GrantWorkerLease("localhost", 1001, NodeID::Nil()));
  ASSERT_EQ(worker_client->callbacks.size(), 2);
  ASSERT_EQ(lease_policy->num_lease_policy_consults, 3);
  ASSERT_EQ(raylet_client->num_workers_requested, 3);
  ASSERT_EQ(raylet_client->reported_backlog_size, 0);

  // Task 3 is pushed; no more workers requested.
  ASSERT_TRUE(raylet_client->GrantWorkerLease("localhost", 1002, NodeID::Nil()));
  ASSERT_EQ(worker_client->callbacks.size(), 3);
  ASSERT_EQ(lease_policy->num_lease_policy_consults, 3);
  ASSERT_EQ(raylet_client->num_workers_requested, 3);
  ASSERT_EQ(raylet_client->reported_backlog_size, 0);

  // All workers returned.
  while (!worker_client->callbacks.empty()) {
    ASSERT_TRUE(worker_client->ReplyPushTask());
  }
  ASSERT_EQ(raylet_client->num_workers_returned, 3);
  ASSERT_EQ(raylet_client->num_workers_disconnected, 0);
  ASSERT_EQ(task_finisher->num_tasks_complete, 3);
  ASSERT_EQ(task_finisher->num_tasks_failed, 0);
  ASSERT_EQ(raylet_client->num_leases_canceled, 0);
  ASSERT_EQ(raylet_client->reported_backlog_size, 0);
  ASSERT_FALSE(raylet_client->ReplyCancelWorkerLease());

  // Check that there are no entries left in the scheduling_key_entries_ hashmap. These
  // would otherwise cause a memory leak.
  ASSERT_TRUE(submitter.CheckNoSchedulingKeyEntriesPublic());
}

TEST(DirectTaskTransportTest, TestSubmitMultipleTasks) {
  rpc::Address address;
  auto raylet_client = std::make_shared<MockRayletClient>();
  auto worker_client = std::make_shared<MockWorkerClient>();
  auto store = std::make_shared<CoreWorkerMemoryStore>();
  auto client_pool = std::make_shared<rpc::CoreWorkerClientPool>(
      [&](const rpc::Address &addr) { return worker_client; });
  auto task_finisher = std::make_shared<MockTaskFinisher>();
  auto actor_creator = std::make_shared<MockActorCreator>();
  auto lease_policy = std::make_shared<MockLeasePolicy>();
  CoreWorkerDirectTaskSubmitter submitter(
      address, raylet_client, client_pool, nullptr, lease_policy, store, task_finisher,
      NodeID::Nil(), kLongTimeout, actor_creator, JobID::Nil(), 1, absl::nullopt, 1);

  TaskSpecification task1 = BuildEmptyTaskSpec();
  TaskSpecification task2 = BuildEmptyTaskSpec();
  TaskSpecification task3 = BuildEmptyTaskSpec();

  ASSERT_TRUE(submitter.SubmitTask(task1).ok());
  ASSERT_TRUE(submitter.SubmitTask(task2).ok());
  ASSERT_TRUE(submitter.SubmitTask(task3).ok());
  ASSERT_EQ(lease_policy->num_lease_policy_consults, 1);
  ASSERT_EQ(raylet_client->num_workers_requested, 1);
  ASSERT_EQ(raylet_client->reported_backlog_size, 0);

  // Task 1 is pushed; worker 2 is requested.
  ASSERT_TRUE(raylet_client->GrantWorkerLease("localhost", 1000, NodeID::Nil()));
  ASSERT_EQ(worker_client->callbacks.size(), 1);
  ASSERT_EQ(lease_policy->num_lease_policy_consults, 2);
  ASSERT_EQ(raylet_client->num_workers_requested, 2);
  ASSERT_EQ(raylet_client->reported_backlog_size, 1);

  // Task 2 is pushed; worker 3 is requested.
  ASSERT_TRUE(raylet_client->GrantWorkerLease("localhost", 1001, NodeID::Nil()));
  ASSERT_EQ(worker_client->callbacks.size(), 2);
  ASSERT_EQ(lease_policy->num_lease_policy_consults, 3);
  ASSERT_EQ(raylet_client->num_workers_requested, 3);
  ASSERT_EQ(raylet_client->reported_backlog_size, 0);

  // Task 3 is pushed; no more workers requested.
  ASSERT_TRUE(raylet_client->GrantWorkerLease("localhost", 1002, NodeID::Nil()));
  ASSERT_EQ(worker_client->callbacks.size(), 3);
  ASSERT_EQ(lease_policy->num_lease_policy_consults, 3);
  ASSERT_EQ(raylet_client->num_workers_requested, 3);

  // All workers returned.
  while (!worker_client->callbacks.empty()) {
    ASSERT_TRUE(worker_client->ReplyPushTask());
  }
  ASSERT_EQ(raylet_client->num_workers_returned, 3);
  ASSERT_EQ(raylet_client->num_workers_disconnected, 0);
  ASSERT_EQ(task_finisher->num_tasks_complete, 3);
  ASSERT_EQ(task_finisher->num_tasks_failed, 0);
  ASSERT_EQ(raylet_client->num_leases_canceled, 0);
  ASSERT_EQ(raylet_client->reported_backlog_size, 0);
  ASSERT_FALSE(raylet_client->ReplyCancelWorkerLease());

  // Check that there are no entries left in the scheduling_key_entries_ hashmap. These
  // would otherwise cause a memory leak.
  ASSERT_TRUE(submitter.CheckNoSchedulingKeyEntriesPublic());
}

TEST(DirectTaskTransportTest, TestReuseWorkerLease) {
  rpc::Address address;
  auto raylet_client = std::make_shared<MockRayletClient>();
  auto worker_client = std::make_shared<MockWorkerClient>();
  auto store = std::make_shared<CoreWorkerMemoryStore>();
  auto client_pool = std::make_shared<rpc::CoreWorkerClientPool>(
      [&](const rpc::Address &addr) { return worker_client; });
  auto task_finisher = std::make_shared<MockTaskFinisher>();
  auto actor_creator = std::make_shared<MockActorCreator>();
  auto lease_policy = std::make_shared<MockLeasePolicy>();
  CoreWorkerDirectTaskSubmitter submitter(
      address, raylet_client, client_pool, nullptr, lease_policy, store, task_finisher,
      NodeID::Nil(), kLongTimeout, actor_creator, JobID::Nil(), 1, absl::nullopt, 1);

  TaskSpecification task1 = BuildEmptyTaskSpec();
  TaskSpecification task2 = BuildEmptyTaskSpec();
  TaskSpecification task3 = BuildEmptyTaskSpec();

  ASSERT_TRUE(submitter.SubmitTask(task1).ok());
  ASSERT_TRUE(submitter.SubmitTask(task2).ok());
  ASSERT_TRUE(submitter.SubmitTask(task3).ok());
  ASSERT_EQ(lease_policy->num_lease_policy_consults, 1);
  ASSERT_EQ(raylet_client->num_workers_requested, 1);

  // Task 1 is pushed.
  ASSERT_TRUE(raylet_client->GrantWorkerLease("localhost", 1000, NodeID::Nil()));
  ASSERT_EQ(worker_client->callbacks.size(), 1);
  ASSERT_EQ(lease_policy->num_lease_policy_consults, 2);
  ASSERT_EQ(raylet_client->num_workers_requested, 2);
  ASSERT_EQ(raylet_client->num_leases_canceled, 0);

  // Task 1 finishes, Task 2 is scheduled on the same worker.
  ASSERT_TRUE(worker_client->ReplyPushTask());
  ASSERT_EQ(worker_client->callbacks.size(), 1);
  ASSERT_EQ(raylet_client->num_workers_returned, 0);
  ASSERT_EQ(raylet_client->num_leases_canceled, 0);

  // Task 2 finishes, Task 3 is scheduled on the same worker.
  ASSERT_TRUE(worker_client->ReplyPushTask());
  ASSERT_EQ(worker_client->callbacks.size(), 1);
  ASSERT_EQ(raylet_client->num_workers_returned, 0);
  ASSERT_EQ(raylet_client->num_leases_canceled, 1);
  ASSERT_TRUE(raylet_client->ReplyCancelWorkerLease());
  // Task 3 finishes, the worker is returned.
  ASSERT_TRUE(worker_client->ReplyPushTask());
  ASSERT_EQ(raylet_client->num_workers_returned, 1);

  // The second lease request is returned immediately.
  ASSERT_TRUE(raylet_client->GrantWorkerLease("localhost", 1001, NodeID::Nil()));
  ASSERT_EQ(worker_client->callbacks.size(), 0);
  ASSERT_EQ(lease_policy->num_lease_policy_consults, 2);
  ASSERT_EQ(raylet_client->num_workers_returned, 2);
  ASSERT_EQ(raylet_client->num_workers_disconnected, 0);
  ASSERT_EQ(task_finisher->num_tasks_complete, 3);
  ASSERT_EQ(task_finisher->num_tasks_failed, 0);
  ASSERT_EQ(raylet_client->num_leases_canceled, 1);
  ASSERT_FALSE(raylet_client->ReplyCancelWorkerLease());

  // Check that there are no entries left in the scheduling_key_entries_ hashmap. These
  // would otherwise cause a memory leak.
  ASSERT_TRUE(submitter.CheckNoSchedulingKeyEntriesPublic());
}

TEST(DirectTaskTransportTest, TestRetryLeaseCancellation) {
  rpc::Address address;
  auto raylet_client = std::make_shared<MockRayletClient>();
  auto worker_client = std::make_shared<MockWorkerClient>();
  auto store = std::make_shared<CoreWorkerMemoryStore>();
  auto client_pool = std::make_shared<rpc::CoreWorkerClientPool>(
      [&](const rpc::Address &addr) { return worker_client; });
  auto task_finisher = std::make_shared<MockTaskFinisher>();
  auto actor_creator = std::make_shared<MockActorCreator>();
  auto lease_policy = std::make_shared<MockLeasePolicy>();
  CoreWorkerDirectTaskSubmitter submitter(
      address, raylet_client, client_pool, nullptr, lease_policy, store, task_finisher,
      NodeID::Nil(), kLongTimeout, actor_creator, JobID::Nil(), 1, absl::nullopt, 1);
  TaskSpecification task1 = BuildEmptyTaskSpec();
  TaskSpecification task2 = BuildEmptyTaskSpec();
  TaskSpecification task3 = BuildEmptyTaskSpec();

  ASSERT_TRUE(submitter.SubmitTask(task1).ok());
  ASSERT_TRUE(submitter.SubmitTask(task2).ok());
  ASSERT_TRUE(submitter.SubmitTask(task3).ok());
  ASSERT_EQ(raylet_client->num_workers_requested, 1);

  // Task 1 is pushed.
  ASSERT_TRUE(raylet_client->GrantWorkerLease("localhost", 1000, NodeID::Nil()));
  // Task 1 finishes, Task 2 is scheduled on the same worker.
  ASSERT_TRUE(worker_client->ReplyPushTask());
  // Task 2 finishes, Task 3 is scheduled on the same worker.
  ASSERT_TRUE(worker_client->ReplyPushTask());
  // Task 3 finishes, the worker is returned.
  ASSERT_TRUE(worker_client->ReplyPushTask());
  ASSERT_EQ(raylet_client->num_workers_returned, 1);

  // Simulate the lease cancellation request failing because it arrives at the
  // raylet before the last worker lease request has been received.
  int i = 1;
  for (; i <= 3; i++) {
    ASSERT_EQ(raylet_client->num_leases_canceled, i);
    ASSERT_TRUE(raylet_client->ReplyCancelWorkerLease(false));
  }

  // Simulate the lease cancellation request succeeding.
  ASSERT_TRUE(raylet_client->ReplyCancelWorkerLease());
  ASSERT_EQ(raylet_client->num_leases_canceled, i);
  ASSERT_FALSE(raylet_client->ReplyCancelWorkerLease());
  ASSERT_EQ(raylet_client->num_leases_canceled, i);
  ASSERT_TRUE(raylet_client->GrantWorkerLease("", 0, NodeID::Nil(), /*cancel=*/true));
  ASSERT_EQ(worker_client->callbacks.size(), 0);
  // The canceled lease is not returned.
  ASSERT_EQ(raylet_client->num_workers_returned, 1);
  ASSERT_EQ(raylet_client->num_workers_disconnected, 0);
  ASSERT_EQ(task_finisher->num_tasks_complete, 3);
  ASSERT_EQ(task_finisher->num_tasks_failed, 0);

  // Check that there are no entries left in the scheduling_key_entries_ hashmap. These
  // would otherwise cause a memory leak.
  ASSERT_TRUE(submitter.CheckNoSchedulingKeyEntriesPublic());
}

TEST(DirectTaskTransportTest, TestConcurrentCancellationAndSubmission) {
  rpc::Address address;
  auto raylet_client = std::make_shared<MockRayletClient>();
  auto worker_client = std::make_shared<MockWorkerClient>();
  auto store = std::make_shared<CoreWorkerMemoryStore>();
  auto client_pool = std::make_shared<rpc::CoreWorkerClientPool>(
      [&](const rpc::Address &addr) { return worker_client; });
  auto task_finisher = std::make_shared<MockTaskFinisher>();
  auto actor_creator = std::make_shared<MockActorCreator>();
  auto lease_policy = std::make_shared<MockLeasePolicy>();
  CoreWorkerDirectTaskSubmitter submitter(
      address, raylet_client, client_pool, nullptr, lease_policy, store, task_finisher,
      NodeID::Nil(), kLongTimeout, actor_creator, JobID::Nil());
  TaskSpecification task1 = BuildEmptyTaskSpec();
  TaskSpecification task2 = BuildEmptyTaskSpec();
  TaskSpecification task3 = BuildEmptyTaskSpec();

  ASSERT_TRUE(submitter.SubmitTask(task1).ok());
  ASSERT_TRUE(submitter.SubmitTask(task2).ok());

  // Task 1 is pushed.
  ASSERT_TRUE(raylet_client->GrantWorkerLease("localhost", 1000, NodeID::Nil()));
  ASSERT_EQ(raylet_client->num_workers_requested, 2);
  // Task 1 finishes, Task 2 is scheduled on the same worker.
  ASSERT_TRUE(worker_client->ReplyPushTask());

  // Task 2's lease request gets canceled.
  ASSERT_EQ(raylet_client->num_leases_canceled, 1);

  // Task 2 finishes, the worker is returned.
  ASSERT_TRUE(worker_client->ReplyPushTask());
  ASSERT_EQ(raylet_client->num_workers_returned, 1);

  // Another task is submitted while task 2's lease request is being canceled.
  ASSERT_TRUE(submitter.SubmitTask(task3).ok());
  ASSERT_EQ(raylet_client->num_workers_requested, 2);

  // Task 2's lease request is canceled, a new worker is requested for task 3.
  ASSERT_TRUE(raylet_client->ReplyCancelWorkerLease());
  ASSERT_EQ(raylet_client->num_workers_requested, 2);
  ASSERT_TRUE(raylet_client->GrantWorkerLease("", 0, NodeID::Nil(), /*cancel=*/true));
  ASSERT_EQ(raylet_client->num_workers_requested, 3);

  // Task 3 finishes, all workers returned.
  ASSERT_TRUE(raylet_client->GrantWorkerLease("localhost", 1000, NodeID::Nil()));
  ASSERT_TRUE(worker_client->ReplyPushTask());
  ASSERT_EQ(raylet_client->num_workers_returned, 2);
  ASSERT_FALSE(raylet_client->ReplyCancelWorkerLease());
  ASSERT_EQ(raylet_client->num_leases_canceled, 1);

  // Check that there are no entries left in the scheduling_key_entries_ hashmap. These
  // would otherwise cause a memory leak.
  ASSERT_TRUE(submitter.CheckNoSchedulingKeyEntriesPublic());
}

TEST(DirectTaskTransportTest, TestWorkerNotReusedOnError) {
  rpc::Address address;
  auto raylet_client = std::make_shared<MockRayletClient>();
  auto worker_client = std::make_shared<MockWorkerClient>();
  auto store = std::make_shared<CoreWorkerMemoryStore>();
  auto client_pool = std::make_shared<rpc::CoreWorkerClientPool>(
      [&](const rpc::Address &addr) { return worker_client; });
  auto task_finisher = std::make_shared<MockTaskFinisher>();
  auto actor_creator = std::make_shared<MockActorCreator>();
  auto lease_policy = std::make_shared<MockLeasePolicy>();
  CoreWorkerDirectTaskSubmitter submitter(
      address, raylet_client, client_pool, nullptr, lease_policy, store, task_finisher,
      NodeID::Nil(), kLongTimeout, actor_creator, JobID::Nil(), 1, absl::nullopt, 1);
  TaskSpecification task1 = BuildEmptyTaskSpec();
  TaskSpecification task2 = BuildEmptyTaskSpec();

  ASSERT_TRUE(submitter.SubmitTask(task1).ok());
  ASSERT_TRUE(submitter.SubmitTask(task2).ok());
  ASSERT_EQ(raylet_client->num_workers_requested, 1);

  // Task 1 is pushed.
  ASSERT_TRUE(raylet_client->GrantWorkerLease("localhost", 1000, NodeID::Nil()));
  ASSERT_EQ(worker_client->callbacks.size(), 1);
  ASSERT_EQ(raylet_client->num_workers_requested, 2);

  // Task 1 finishes with failure; the worker is returned.
  ASSERT_TRUE(worker_client->ReplyPushTask(Status::IOError("worker dead")));
  ASSERT_EQ(worker_client->callbacks.size(), 0);
  ASSERT_EQ(raylet_client->num_workers_returned, 0);
  ASSERT_EQ(raylet_client->num_workers_disconnected, 1);

  // Task 2 runs successfully on the second worker.
  ASSERT_TRUE(raylet_client->GrantWorkerLease("localhost", 1001, NodeID::Nil()));
  ASSERT_TRUE(worker_client->ReplyPushTask());
  ASSERT_EQ(raylet_client->num_workers_returned, 1);
  ASSERT_EQ(raylet_client->num_workers_disconnected, 1);
  ASSERT_EQ(task_finisher->num_tasks_complete, 1);
  ASSERT_EQ(task_finisher->num_tasks_failed, 1);
  ASSERT_EQ(raylet_client->num_leases_canceled, 0);
  ASSERT_FALSE(raylet_client->ReplyCancelWorkerLease());

  // Check that there are no entries left in the scheduling_key_entries_ hashmap. These
  // would otherwise cause a memory leak.
  ASSERT_TRUE(submitter.CheckNoSchedulingKeyEntriesPublic());
}

TEST(DirectTaskTransportTest, TestWorkerNotReturnedOnExit) {
  rpc::Address address;
  auto raylet_client = std::make_shared<MockRayletClient>();
  auto worker_client = std::make_shared<MockWorkerClient>();
  auto store = std::make_shared<CoreWorkerMemoryStore>();
  auto client_pool = std::make_shared<rpc::CoreWorkerClientPool>(
      [&](const rpc::Address &addr) { return worker_client; });
  auto task_finisher = std::make_shared<MockTaskFinisher>();
  auto actor_creator = std::make_shared<MockActorCreator>();
  auto lease_policy = std::make_shared<MockLeasePolicy>();
  CoreWorkerDirectTaskSubmitter submitter(
      address, raylet_client, client_pool, nullptr, lease_policy, store, task_finisher,
      NodeID::Nil(), kLongTimeout, actor_creator, JobID::Nil());
  TaskSpecification task1 = BuildEmptyTaskSpec();

  ASSERT_TRUE(submitter.SubmitTask(task1).ok());
  ASSERT_EQ(raylet_client->num_workers_requested, 1);

  // Task 1 is pushed.
  ASSERT_TRUE(raylet_client->GrantWorkerLease("localhost", 1000, NodeID::Nil()));
  ASSERT_EQ(worker_client->callbacks.size(), 1);

  // Task 1 finishes with exit status; the worker is not returned.
  ASSERT_TRUE(worker_client->ReplyPushTask(Status::OK(), /*exit=*/true));
  ASSERT_EQ(raylet_client->num_workers_returned, 0);
  ASSERT_EQ(raylet_client->num_workers_disconnected, 0);
  ASSERT_EQ(task_finisher->num_tasks_complete, 1);
  ASSERT_EQ(task_finisher->num_tasks_failed, 0);
  ASSERT_EQ(raylet_client->num_leases_canceled, 0);
  ASSERT_FALSE(raylet_client->ReplyCancelWorkerLease());

  // Check that there are no entries left in the scheduling_key_entries_ hashmap. These
  // would otherwise cause a memory leak.
  ASSERT_TRUE(submitter.CheckNoSchedulingKeyEntriesPublic());
}

TEST(DirectTaskTransportTest, TestSpillback) {
  rpc::Address address;
  auto raylet_client = std::make_shared<MockRayletClient>();
  auto worker_client = std::make_shared<MockWorkerClient>();
  auto store = std::make_shared<CoreWorkerMemoryStore>();
  auto client_pool = std::make_shared<rpc::CoreWorkerClientPool>(
      [&](const rpc::Address &addr) { return worker_client; });

  std::unordered_map<int, std::shared_ptr<MockRayletClient>> remote_lease_clients;
  auto lease_client_factory = [&](const std::string &ip, int port) {
    // We should not create a connection to the same raylet more than once.
    RAY_CHECK(remote_lease_clients.count(port) == 0);
    auto client = std::make_shared<MockRayletClient>();
    remote_lease_clients[port] = client;
    return client;
  };
  auto task_finisher = std::make_shared<MockTaskFinisher>();
  auto actor_creator = std::make_shared<MockActorCreator>();
  auto lease_policy = std::make_shared<MockLeasePolicy>();
  CoreWorkerDirectTaskSubmitter submitter(
      address, raylet_client, client_pool, lease_client_factory, lease_policy, store,
      task_finisher, NodeID::Nil(), kLongTimeout, actor_creator, JobID::Nil());
  TaskSpecification task = BuildEmptyTaskSpec();

  ASSERT_TRUE(submitter.SubmitTask(task).ok());
  ASSERT_EQ(lease_policy->num_lease_policy_consults, 1);
  ASSERT_EQ(raylet_client->num_workers_requested, 1);
  ASSERT_EQ(raylet_client->num_workers_returned, 0);
  ASSERT_EQ(worker_client->callbacks.size(), 0);
  ASSERT_EQ(remote_lease_clients.size(), 0);

  // Spillback to a remote node.
  auto remote_raylet_id = NodeID::FromRandom();
  ASSERT_TRUE(raylet_client->GrantWorkerLease("localhost", 7777, remote_raylet_id));
  ASSERT_EQ(remote_lease_clients.count(7777), 1);
  // Confirm that lease policy is not consulted on spillback.
  ASSERT_EQ(lease_policy->num_lease_policy_consults, 1);
  // There should be no more callbacks on the local client.
  ASSERT_FALSE(raylet_client->GrantWorkerLease("remote", 1234, NodeID::Nil()));
  // Trigger retry at the remote node.
  ASSERT_TRUE(
      remote_lease_clients[7777]->GrantWorkerLease("remote", 1234, NodeID::Nil()));

  // The worker is returned to the remote node, not the local one.
  ASSERT_TRUE(worker_client->ReplyPushTask());
  ASSERT_EQ(raylet_client->num_workers_returned, 0);
  ASSERT_EQ(remote_lease_clients[7777]->num_workers_returned, 1);
  ASSERT_EQ(raylet_client->num_workers_disconnected, 0);
  ASSERT_EQ(remote_lease_clients[7777]->num_workers_disconnected, 0);
  ASSERT_EQ(task_finisher->num_tasks_complete, 1);
  ASSERT_EQ(task_finisher->num_tasks_failed, 0);
  ASSERT_EQ(raylet_client->num_leases_canceled, 0);
  ASSERT_FALSE(raylet_client->ReplyCancelWorkerLease());
  for (const auto &remote_client : remote_lease_clients) {
    ASSERT_EQ(remote_client.second->num_leases_canceled, 0);
    ASSERT_FALSE(remote_client.second->ReplyCancelWorkerLease());
  }

  // Check that there are no entries left in the scheduling_key_entries_ hashmap. These
  // would otherwise cause a memory leak.
  ASSERT_TRUE(submitter.CheckNoSchedulingKeyEntriesPublic());
}

TEST(DirectTaskTransportTest, TestSpillbackRoundTrip) {
  rpc::Address address;
  auto raylet_client = std::make_shared<MockRayletClient>();
  auto worker_client = std::make_shared<MockWorkerClient>();
  auto store = std::make_shared<CoreWorkerMemoryStore>();
  auto client_pool = std::make_shared<rpc::CoreWorkerClientPool>(
      [&](const rpc::Address &addr) { return worker_client; });

  std::unordered_map<int, std::shared_ptr<MockRayletClient>> remote_lease_clients;
  auto lease_client_factory = [&](const std::string &ip, int port) {
    // We should not create a connection to the same raylet more than once.
    RAY_CHECK(remote_lease_clients.count(port) == 0);
    auto client = std::make_shared<MockRayletClient>();
    remote_lease_clients[port] = client;
    return client;
  };
  auto task_finisher = std::make_shared<MockTaskFinisher>();
  auto local_raylet_id = NodeID::FromRandom();
  auto actor_creator = std::make_shared<MockActorCreator>();
  auto lease_policy = std::make_shared<MockLeasePolicy>(local_raylet_id);
  CoreWorkerDirectTaskSubmitter submitter(
      address, raylet_client, client_pool, lease_client_factory, lease_policy, store,
      task_finisher, local_raylet_id, kLongTimeout, actor_creator, JobID::Nil());
  TaskSpecification task = BuildEmptyTaskSpec();

  ASSERT_TRUE(submitter.SubmitTask(task).ok());
  ASSERT_EQ(raylet_client->num_grant_or_reject_leases_requested, 0);
  ASSERT_EQ(raylet_client->num_workers_requested, 1);
  ASSERT_EQ(raylet_client->num_workers_returned, 0);
  ASSERT_EQ(worker_client->callbacks.size(), 0);
  ASSERT_EQ(remote_lease_clients.size(), 0);

  // Spillback to a remote node.
  auto remote_raylet_id = NodeID::FromRandom();
  ASSERT_TRUE(raylet_client->GrantWorkerLease("localhost", 7777, remote_raylet_id));
  ASSERT_EQ(remote_lease_clients.count(7777), 1);
  ASSERT_EQ(remote_lease_clients[7777]->num_workers_requested, 1);
  // Confirm that the spillback lease request has grant_or_reject set to true.
  ASSERT_EQ(remote_lease_clients[7777]->num_grant_or_reject_leases_requested, 1);
  // Confirm that lease policy is not consulted on spillback.
  ASSERT_EQ(lease_policy->num_lease_policy_consults, 1);
  ASSERT_FALSE(raylet_client->GrantWorkerLease("remote", 1234, NodeID::Nil()));
  // Trigger a rejection back to the local node.
  ASSERT_TRUE(remote_lease_clients[7777]->GrantWorkerLease("local", 1234, local_raylet_id,
                                                           false, "", /*reject=*/true));
  // We should not have created another lease client to the local raylet.
  ASSERT_EQ(remote_lease_clients.size(), 1);
  // There should be no more callbacks on the remote node.
  ASSERT_FALSE(
      remote_lease_clients[7777]->GrantWorkerLease("remote", 1234, NodeID::Nil()));

  // The worker is returned to the local node.
  ASSERT_EQ(raylet_client->num_grant_or_reject_leases_requested, 0);
  ASSERT_EQ(raylet_client->num_workers_requested, 2);
  ASSERT_TRUE(raylet_client->GrantWorkerLease("local", 1234, NodeID::Nil()));
  ASSERT_TRUE(worker_client->ReplyPushTask());
  ASSERT_EQ(raylet_client->num_workers_returned, 1);
  ASSERT_EQ(remote_lease_clients[7777]->num_workers_returned, 0);
  ASSERT_EQ(raylet_client->num_workers_disconnected, 0);
  ASSERT_EQ(remote_lease_clients[7777]->num_workers_disconnected, 0);
  ASSERT_EQ(task_finisher->num_tasks_complete, 1);
  ASSERT_EQ(task_finisher->num_tasks_failed, 0);
  ASSERT_EQ(raylet_client->num_leases_canceled, 0);
  ASSERT_FALSE(raylet_client->ReplyCancelWorkerLease());
  for (const auto &remote_client : remote_lease_clients) {
    ASSERT_EQ(remote_client.second->num_leases_canceled, 0);
    ASSERT_FALSE(remote_client.second->ReplyCancelWorkerLease());
  }

  // Check that there are no entries left in the scheduling_key_entries_ hashmap. These
  // would otherwise cause a memory leak.
  ASSERT_TRUE(submitter.CheckNoSchedulingKeyEntriesPublic());
}

// Helper to run a test that checks that 'same1' and 'same2' are treated as the same
// resource shape, while 'different' is treated as a separate shape.
void TestSchedulingKey(const std::shared_ptr<CoreWorkerMemoryStore> store,
                       const TaskSpecification &same1, const TaskSpecification &same2,
                       const TaskSpecification &different) {
  rpc::Address address;
  auto raylet_client = std::make_shared<MockRayletClient>();
  auto worker_client = std::make_shared<MockWorkerClient>();
  auto client_pool = std::make_shared<rpc::CoreWorkerClientPool>(
      [&](const rpc::Address &addr) { return worker_client; });
  auto task_finisher = std::make_shared<MockTaskFinisher>();
  auto actor_creator = std::make_shared<MockActorCreator>();
  auto lease_policy = std::make_shared<MockLeasePolicy>();
  CoreWorkerDirectTaskSubmitter submitter(
      address, raylet_client, client_pool, nullptr, lease_policy, store, task_finisher,
      NodeID::Nil(), kLongTimeout, actor_creator, JobID::Nil(), 1, absl::nullopt, 1);

  ASSERT_TRUE(submitter.SubmitTask(same1).ok());
  ASSERT_TRUE(submitter.SubmitTask(same2).ok());
  ASSERT_TRUE(submitter.SubmitTask(different).ok());
  ASSERT_EQ(raylet_client->num_workers_requested, 2);

  // same1 is pushed.
  ASSERT_TRUE(raylet_client->GrantWorkerLease("localhost", 1000, NodeID::Nil()));
  ASSERT_EQ(worker_client->callbacks.size(), 1);
  // Another worker is requested because same2 is pending.
  ASSERT_EQ(raylet_client->num_workers_requested, 3);
  ASSERT_EQ(raylet_client->num_leases_canceled, 0);

  // same1 runs successfully. Worker isn't returned.
  ASSERT_TRUE(worker_client->ReplyPushTask());
  ASSERT_EQ(raylet_client->num_workers_returned, 0);
  ASSERT_EQ(raylet_client->num_workers_disconnected, 0);
  // same2 is pushed.
  ASSERT_EQ(worker_client->callbacks.size(), 1);
  ASSERT_EQ(raylet_client->num_leases_canceled, 1);
  ASSERT_TRUE(raylet_client->ReplyCancelWorkerLease());

  // different is pushed.
  ASSERT_TRUE(raylet_client->GrantWorkerLease("localhost", 1001, NodeID::Nil()));
  ASSERT_EQ(worker_client->callbacks.size(), 2);
  ASSERT_EQ(raylet_client->num_workers_requested, 3);

  // same2 runs successfully. Worker is returned.
  ASSERT_TRUE(worker_client->ReplyPushTask());
  ASSERT_EQ(raylet_client->num_workers_returned, 1);
  ASSERT_EQ(raylet_client->num_workers_disconnected, 0);

  // different runs successfully. Worker is returned.
  ASSERT_TRUE(worker_client->ReplyPushTask());
  ASSERT_EQ(raylet_client->num_workers_returned, 2);
  ASSERT_EQ(raylet_client->num_workers_disconnected, 0);

  ASSERT_EQ(raylet_client->num_leases_canceled, 1);

  // Trigger reply to RequestWorkerLease to remove the canceled pending lease request
  ASSERT_TRUE(raylet_client->GrantWorkerLease("localhost", 1002, NodeID::Nil(), true));
  ASSERT_EQ(raylet_client->num_workers_returned, 2);

  // Check that there are no entries left in the scheduling_key_entries_ hashmap. These
  // would otherwise cause a memory leak.
  ASSERT_TRUE(submitter.CheckNoSchedulingKeyEntriesPublic());
}

TEST(DirectTaskTransportTest, TestSchedulingKeys) {
  auto store = std::make_shared<CoreWorkerMemoryStore>();

  std::unordered_map<std::string, double> resources1({{"a", 1.0}});
  std::unordered_map<std::string, double> resources2({{"b", 2.0}});
  FunctionDescriptor descriptor1 =
      FunctionDescriptorBuilder::BuildPython("a", "", "", "");
  FunctionDescriptor descriptor2 =
      FunctionDescriptorBuilder::BuildPython("b", "", "", "");

  // Tasks with different resources should request different worker leases.
  RAY_LOG(INFO) << "Test different resources";
  TestSchedulingKey(store, BuildTaskSpec(resources1, descriptor1),
                    BuildTaskSpec(resources1, descriptor1),
                    BuildTaskSpec(resources2, descriptor1));

  // Tasks with different functions should request different worker leases.
  RAY_LOG(INFO) << "Test different functions";
  TestSchedulingKey(store, BuildTaskSpec(resources1, descriptor1),
                    BuildTaskSpec(resources1, descriptor1),
                    BuildTaskSpec(resources1, descriptor2));

  // Tasks with different depths should request different worker leases.
  RAY_LOG(INFO) << "Test different depths";
  TestSchedulingKey(store, BuildTaskSpec(resources1, descriptor1, 0),
                    BuildTaskSpec(resources1, descriptor1, 0),
                    BuildTaskSpec(resources1, descriptor1, 1));

  // Tasks with different runtime envs do not request different workers.
  RAY_LOG(INFO) << "Test different runtimes";
  TestSchedulingKey(store, BuildTaskSpec(resources1, descriptor1, 0, "a"),
                    BuildTaskSpec(resources1, descriptor1, 0, "b"),
                    BuildTaskSpec(resources1, descriptor1, 1, "a"));

  ObjectID direct1 = ObjectID::FromRandom();
  ObjectID direct2 = ObjectID::FromRandom();
  ObjectID plasma1 = ObjectID::FromRandom();
  ObjectID plasma2 = ObjectID::FromRandom();
  // Ensure the data is already present in the local store for direct call objects.
  auto data = GenerateRandomObject();
  ASSERT_TRUE(store->Put(*data, direct1));
  ASSERT_TRUE(store->Put(*data, direct2));

  // Force plasma objects to be promoted.
  std::string meta = std::to_string(static_cast<int>(rpc::ErrorType::OBJECT_IN_PLASMA));
  auto metadata = const_cast<uint8_t *>(reinterpret_cast<const uint8_t *>(meta.data()));
  auto meta_buffer = std::make_shared<LocalMemoryBuffer>(metadata, meta.size());
  auto plasma_data = RayObject(nullptr, meta_buffer, std::vector<rpc::ObjectReference>());
  ASSERT_TRUE(store->Put(plasma_data, plasma1));
  ASSERT_TRUE(store->Put(plasma_data, plasma2));

  TaskSpecification same_deps_1 = BuildTaskSpec(resources1, descriptor1);
  same_deps_1.GetMutableMessage().add_args()->mutable_object_ref()->set_object_id(
      direct1.Binary());
  same_deps_1.GetMutableMessage().add_args()->mutable_object_ref()->set_object_id(
      plasma1.Binary());
  TaskSpecification same_deps_2 = BuildTaskSpec(resources1, descriptor1);
  same_deps_2.GetMutableMessage().add_args()->mutable_object_ref()->set_object_id(
      direct1.Binary());
  same_deps_2.GetMutableMessage().add_args()->mutable_object_ref()->set_object_id(
      direct2.Binary());
  same_deps_2.GetMutableMessage().add_args()->mutable_object_ref()->set_object_id(
      plasma1.Binary());

  TaskSpecification different_deps = BuildTaskSpec(resources1, descriptor1);
  different_deps.GetMutableMessage().add_args()->mutable_object_ref()->set_object_id(
      direct1.Binary());
  different_deps.GetMutableMessage().add_args()->mutable_object_ref()->set_object_id(
      direct2.Binary());
  different_deps.GetMutableMessage().add_args()->mutable_object_ref()->set_object_id(
      plasma2.Binary());

  // Tasks with different plasma dependencies should request different worker leases,
  // but direct call dependencies shouldn't be considered.
  RAY_LOG(INFO) << "Test different dependencies";
  TestSchedulingKey(store, same_deps_1, same_deps_2, different_deps);
}

TEST(DirectTaskTransportTest, TestBacklogReport) {
  rpc::Address address;
  auto raylet_client = std::make_shared<MockRayletClient>();
  auto worker_client = std::make_shared<MockWorkerClient>();
  auto store = std::make_shared<CoreWorkerMemoryStore>();
  auto client_pool = std::make_shared<rpc::CoreWorkerClientPool>(
      [&](const rpc::Address &addr) { return worker_client; });
  auto task_finisher = std::make_shared<MockTaskFinisher>();
  auto actor_creator = std::make_shared<MockActorCreator>();
  auto lease_policy = std::make_shared<MockLeasePolicy>();
  CoreWorkerDirectTaskSubmitter submitter(
      address, raylet_client, client_pool, nullptr, lease_policy, store, task_finisher,
      NodeID::Nil(), kLongTimeout, actor_creator, JobID::Nil(), 1, absl::nullopt, 1);

  TaskSpecification task1 = BuildEmptyTaskSpec();

  std::unordered_map<std::string, double> resources1({{"a", 1.0}});
  std::unordered_map<std::string, double> resources2({{"b", 2.0}});
  FunctionDescriptor descriptor1 =
      FunctionDescriptorBuilder::BuildPython("a", "", "", "");
  FunctionDescriptor descriptor2 =
      FunctionDescriptorBuilder::BuildPython("b", "", "", "");
  ObjectID plasma1 = ObjectID::FromRandom();
  ObjectID plasma2 = ObjectID::FromRandom();
  // Force plasma objects to be promoted.
  std::string meta = std::to_string(static_cast<int>(rpc::ErrorType::OBJECT_IN_PLASMA));
  auto metadata = const_cast<uint8_t *>(reinterpret_cast<const uint8_t *>(meta.data()));
  auto meta_buffer = std::make_shared<LocalMemoryBuffer>(metadata, meta.size());
  auto plasma_data = RayObject(nullptr, meta_buffer, std::vector<rpc::ObjectReference>());
  ASSERT_TRUE(store->Put(plasma_data, plasma1));
  ASSERT_TRUE(store->Put(plasma_data, plasma2));

  // Same SchedulingClass, different SchedulingKey
  TaskSpecification task2 = BuildTaskSpec(resources1, descriptor1);
  task2.GetMutableMessage().add_args()->mutable_object_ref()->set_object_id(
      plasma1.Binary());
  TaskSpecification task3 = BuildTaskSpec(resources1, descriptor1);
  task3.GetMutableMessage().add_args()->mutable_object_ref()->set_object_id(
      plasma2.Binary());
  TestSchedulingKey(store, task2, task2, task3);

  TaskSpecification task4 = BuildTaskSpec(resources2, descriptor2);

  ASSERT_TRUE(submitter.SubmitTask(task1).ok());
  // One is requested and one is in the backlog for each SchedulingKey
  ASSERT_TRUE(submitter.SubmitTask(task2).ok());
  ASSERT_TRUE(submitter.SubmitTask(task2).ok());
  ASSERT_TRUE(submitter.SubmitTask(task3).ok());
  ASSERT_TRUE(submitter.SubmitTask(task3).ok());
  ASSERT_TRUE(submitter.SubmitTask(task4).ok());
  ASSERT_TRUE(submitter.SubmitTask(task4).ok());

  submitter.ReportWorkerBacklog();
  ASSERT_EQ(raylet_client->reported_backlogs.size(), 3);
  ASSERT_EQ(raylet_client->reported_backlogs[task1.GetSchedulingClass()], 0);
  ASSERT_EQ(raylet_client->reported_backlogs[task2.GetSchedulingClass()], 2);
  ASSERT_EQ(raylet_client->reported_backlogs[task4.GetSchedulingClass()], 1);
}

TEST(DirectTaskTransportTest, TestWorkerLeaseTimeout) {
  rpc::Address address;
  auto raylet_client = std::make_shared<MockRayletClient>();
  auto worker_client = std::make_shared<MockWorkerClient>();
  auto store = std::make_shared<CoreWorkerMemoryStore>();
  auto client_pool = std::make_shared<rpc::CoreWorkerClientPool>(
      [&](const rpc::Address &addr) { return worker_client; });
  auto task_finisher = std::make_shared<MockTaskFinisher>();
  auto actor_creator = std::make_shared<MockActorCreator>();
  auto lease_policy = std::make_shared<MockLeasePolicy>();
  CoreWorkerDirectTaskSubmitter submitter(
      address, raylet_client, client_pool, nullptr, lease_policy, store, task_finisher,
      NodeID::Nil(),
      /*lease_timeout_ms=*/5, actor_creator, JobID::Nil(), 1, absl::nullopt, 1);
  TaskSpecification task1 = BuildEmptyTaskSpec();
  TaskSpecification task2 = BuildEmptyTaskSpec();
  TaskSpecification task3 = BuildEmptyTaskSpec();

  ASSERT_TRUE(submitter.SubmitTask(task1).ok());
  ASSERT_TRUE(submitter.SubmitTask(task2).ok());
  ASSERT_TRUE(submitter.SubmitTask(task3).ok());
  ASSERT_EQ(raylet_client->num_workers_requested, 1);

  // Task 1 is pushed.
  ASSERT_TRUE(raylet_client->GrantWorkerLease("localhost", 1000, NodeID::Nil()));
  ASSERT_EQ(raylet_client->num_workers_requested, 2);

  // Task 1 finishes with failure; the worker is returned due to the error even though
  // it hasn't timed out.
  ASSERT_TRUE(worker_client->ReplyPushTask(Status::IOError("worker dead")));
  ASSERT_EQ(raylet_client->num_workers_returned, 0);
  ASSERT_EQ(raylet_client->num_workers_disconnected, 1);

  // Task 2 runs successfully on the second worker; the worker is returned due to the
  // timeout.
  ASSERT_TRUE(raylet_client->GrantWorkerLease("localhost", 1001, NodeID::Nil()));
  std::this_thread::sleep_for(
      std::chrono::milliseconds(10));  // Sleep for 10ms, causing the lease to time out.
  ASSERT_TRUE(worker_client->ReplyPushTask());
  ASSERT_EQ(raylet_client->num_workers_returned, 1);
  ASSERT_EQ(raylet_client->num_workers_disconnected, 1);

  // Task 3 runs successfully on the third worker; the worker is returned even though it
  // hasn't timed out.
  ASSERT_TRUE(raylet_client->GrantWorkerLease("localhost", 1002, NodeID::Nil()));
  ASSERT_TRUE(worker_client->ReplyPushTask());
  ASSERT_EQ(worker_client->callbacks.size(), 0);
  ASSERT_EQ(raylet_client->num_workers_returned, 2);
  ASSERT_EQ(raylet_client->num_workers_disconnected, 1);
  ASSERT_EQ(raylet_client->num_leases_canceled, 0);
  ASSERT_FALSE(raylet_client->ReplyCancelWorkerLease());

  // Check that there are no entries left in the scheduling_key_entries_ hashmap. These
  // would otherwise cause a memory leak.
  ASSERT_TRUE(submitter.CheckNoSchedulingKeyEntriesPublic());
}

TEST(DirectTaskTransportTest, TestKillExecutingTask) {
  rpc::Address address;
  auto raylet_client = std::make_shared<MockRayletClient>();
  auto worker_client = std::make_shared<MockWorkerClient>();
  auto store = std::make_shared<CoreWorkerMemoryStore>();
  auto client_pool = std::make_shared<rpc::CoreWorkerClientPool>(
      [&](const rpc::Address &addr) { return worker_client; });

  auto task_finisher = std::make_shared<MockTaskFinisher>();
  auto actor_creator = std::make_shared<MockActorCreator>();
  auto lease_policy = std::make_shared<MockLeasePolicy>();
  CoreWorkerDirectTaskSubmitter submitter(
      address, raylet_client, client_pool, nullptr, lease_policy, store, task_finisher,
      NodeID::Nil(), kLongTimeout, actor_creator, JobID::Nil());
  TaskSpecification task = BuildEmptyTaskSpec();

  ASSERT_TRUE(submitter.SubmitTask(task).ok());
  ASSERT_TRUE(raylet_client->GrantWorkerLease("localhost", 1234, NodeID::Nil()));

  // Try force kill, exiting the worker
  ASSERT_TRUE(submitter.CancelTask(task, true, false).ok());
  ASSERT_EQ(worker_client->kill_requests.front().intended_task_id(),
            task.TaskId().Binary());
  ASSERT_TRUE(worker_client->ReplyPushTask(Status::IOError("workerdying"), true));
  ASSERT_EQ(worker_client->callbacks.size(), 0);
  ASSERT_EQ(raylet_client->num_workers_returned, 0);
  ASSERT_EQ(raylet_client->num_workers_disconnected, 0);
  ASSERT_EQ(task_finisher->num_tasks_complete, 0);
  ASSERT_EQ(task_finisher->num_tasks_failed, 1);

  task.GetMutableMessage().set_task_id(
      TaskID::ForNormalTask(JobID::Nil(), TaskID::Nil(), 1).Binary());
  ASSERT_TRUE(submitter.SubmitTask(task).ok());
  ASSERT_TRUE(raylet_client->GrantWorkerLease("localhost", 1234, NodeID::Nil()));

  // Try non-force kill, worker returns normally
  ASSERT_TRUE(submitter.CancelTask(task, false, false).ok());
  ASSERT_TRUE(worker_client->ReplyPushTask());
  ASSERT_EQ(worker_client->kill_requests.front().intended_task_id(),
            task.TaskId().Binary());
  ASSERT_EQ(worker_client->callbacks.size(), 0);
  ASSERT_EQ(raylet_client->num_workers_returned, 1);
  ASSERT_EQ(raylet_client->num_workers_disconnected, 0);
  ASSERT_EQ(task_finisher->num_tasks_complete, 1);
  ASSERT_EQ(task_finisher->num_tasks_failed, 1);

  // Check that there are no entries left in the scheduling_key_entries_ hashmap. These
  // would otherwise cause a memory leak.
  ASSERT_TRUE(submitter.CheckNoSchedulingKeyEntriesPublic());
}

TEST(DirectTaskTransportTest, TestKillPendingTask) {
  rpc::Address address;
  auto raylet_client = std::make_shared<MockRayletClient>();
  auto worker_client = std::make_shared<MockWorkerClient>();
  auto store = std::make_shared<CoreWorkerMemoryStore>();
  auto client_pool = std::make_shared<rpc::CoreWorkerClientPool>(
      [&](const rpc::Address &addr) { return worker_client; });
  auto task_finisher = std::make_shared<MockTaskFinisher>();
  auto actor_creator = std::make_shared<MockActorCreator>();
  auto lease_policy = std::make_shared<MockLeasePolicy>();
  CoreWorkerDirectTaskSubmitter submitter(
      address, raylet_client, client_pool, nullptr, lease_policy, store, task_finisher,
      NodeID::Nil(), kLongTimeout, actor_creator, JobID::Nil());
  TaskSpecification task = BuildEmptyTaskSpec();

  ASSERT_TRUE(submitter.SubmitTask(task).ok());
  ASSERT_TRUE(submitter.CancelTask(task, true, false).ok());
  ASSERT_EQ(worker_client->kill_requests.size(), 0);
  ASSERT_EQ(worker_client->callbacks.size(), 0);
  ASSERT_EQ(raylet_client->num_workers_returned, 0);
  ASSERT_EQ(raylet_client->num_workers_disconnected, 0);
  ASSERT_EQ(task_finisher->num_tasks_complete, 0);
  ASSERT_EQ(task_finisher->num_tasks_failed, 1);
  ASSERT_EQ(raylet_client->num_leases_canceled, 1);
  ASSERT_TRUE(raylet_client->ReplyCancelWorkerLease());

  // Trigger reply to RequestWorkerLease to remove the canceled pending lease request
  ASSERT_TRUE(raylet_client->GrantWorkerLease("localhost", 1000, NodeID::Nil(), true));

  // Check that there are no entries left in the scheduling_key_entries_ hashmap. These
  // would otherwise cause a memory leak.
  ASSERT_TRUE(submitter.CheckNoSchedulingKeyEntriesPublic());
}

TEST(DirectTaskTransportTest, TestKillResolvingTask) {
  rpc::Address address;
  auto raylet_client = std::make_shared<MockRayletClient>();
  auto worker_client = std::make_shared<MockWorkerClient>();
  auto store = std::make_shared<CoreWorkerMemoryStore>();
  auto client_pool = std::make_shared<rpc::CoreWorkerClientPool>(
      [&](const rpc::Address &addr) { return worker_client; });
  auto task_finisher = std::make_shared<MockTaskFinisher>();
  auto actor_creator = std::make_shared<MockActorCreator>();
  auto lease_policy = std::make_shared<MockLeasePolicy>();
  CoreWorkerDirectTaskSubmitter submitter(
      address, raylet_client, client_pool, nullptr, lease_policy, store, task_finisher,
      NodeID::Nil(), kLongTimeout, actor_creator, JobID::Nil());
  TaskSpecification task = BuildEmptyTaskSpec();
  ObjectID obj1 = ObjectID::FromRandom();
  task.GetMutableMessage().add_args()->mutable_object_ref()->set_object_id(obj1.Binary());
  ASSERT_TRUE(submitter.SubmitTask(task).ok());
  ASSERT_EQ(task_finisher->num_inlined_dependencies, 0);
  ASSERT_TRUE(submitter.CancelTask(task, true, false).ok());
  auto data = GenerateRandomObject();
  ASSERT_TRUE(store->Put(*data, obj1));
  ASSERT_EQ(worker_client->kill_requests.size(), 0);
  ASSERT_EQ(worker_client->callbacks.size(), 0);
  ASSERT_EQ(raylet_client->num_workers_returned, 0);
  ASSERT_EQ(raylet_client->num_workers_disconnected, 0);
  ASSERT_EQ(task_finisher->num_tasks_complete, 0);
  ASSERT_EQ(task_finisher->num_tasks_failed, 1);

  // Check that there are no entries left in the scheduling_key_entries_ hashmap. These
  // would otherwise cause a memory leak.
  ASSERT_TRUE(submitter.CheckNoSchedulingKeyEntriesPublic());
}

TEST(DirectTaskTransportTest, TestPipeliningConcurrentWorkerLeases) {
  rpc::Address address;
  auto raylet_client = std::make_shared<MockRayletClient>();
  auto worker_client = std::make_shared<MockWorkerClient>();
  auto store = std::make_shared<CoreWorkerMemoryStore>();
  auto client_pool = std::make_shared<rpc::CoreWorkerClientPool>(
      [&](const rpc::Address &addr) { return worker_client; });
  auto task_finisher = std::make_shared<MockTaskFinisher>();
  auto actor_creator = std::make_shared<MockActorCreator>();
  auto lease_policy = std::make_shared<MockLeasePolicy>();

  // Set max_tasks_in_flight_per_worker to a value larger than 1 to enable the
  // pipelining of task submissions. This is done by passing a
  // max_tasks_in_flight_per_worker parameter to the CoreWorkerDirectTaskSubmitter.
  uint32_t max_tasks_in_flight_per_worker = 10;
  CoreWorkerDirectTaskSubmitter submitter(
      address, raylet_client, client_pool, nullptr, lease_policy, store, task_finisher,
      NodeID::Nil(), kLongTimeout, actor_creator, JobID::Nil(),
      max_tasks_in_flight_per_worker, absl::nullopt, 1);

  // Prepare 20 tasks and save them in a vector.
  std::vector<TaskSpecification> tasks;
  for (int i = 1; i <= 20; i++) {
    tasks.push_back(BuildEmptyTaskSpec());
  }
  ASSERT_EQ(tasks.size(), 20);

  // Submit the 20 tasks and check that one worker is requested.
  for (auto task : tasks) {
    ASSERT_TRUE(submitter.SubmitTask(task).ok());
  }
  ASSERT_EQ(raylet_client->num_workers_requested, 1);

  // First 10 tasks are pushed; worker 2 is requested.
  ASSERT_TRUE(raylet_client->GrantWorkerLease("localhost", 1000, NodeID::Nil()));
  ASSERT_EQ(worker_client->callbacks.size(), 10);
  ASSERT_EQ(raylet_client->num_workers_requested, 2);

  // Last 10 tasks are pushed; one more worker is requested due to the Eager Worker
  // Requesting Mode.
  ASSERT_TRUE(raylet_client->GrantWorkerLease("localhost", 1001, NodeID::Nil()));
  ASSERT_EQ(worker_client->callbacks.size(), 20);
  ASSERT_EQ(raylet_client->num_workers_requested, 3);

  for (int i = 1; i <= 20; i++) {
    ASSERT_FALSE(worker_client->callbacks.empty());
    ASSERT_TRUE(worker_client->ReplyPushTask());
    // No worker should be returned until all the tasks that were submitted to it have
    // been completed. In our case, the first worker should only be returned after the
    // 10th task has been executed. The second worker should only be returned at the
    // end, or after the 20th task has been executed.
    if (i < 10) {
      ASSERT_EQ(raylet_client->num_workers_returned, 0);
    } else if (i >= 10 && i < 20) {
      ASSERT_EQ(raylet_client->num_workers_returned, 1);
    } else if (i == 20) {
      ASSERT_EQ(raylet_client->num_workers_returned, 2);
    }
  }

  ASSERT_EQ(raylet_client->num_workers_requested, 3);
  ASSERT_EQ(raylet_client->num_workers_returned, 2);
  ASSERT_EQ(raylet_client->num_workers_disconnected, 0);
  ASSERT_EQ(task_finisher->num_tasks_complete, 20);
  ASSERT_EQ(task_finisher->num_tasks_failed, 0);
  ASSERT_EQ(raylet_client->num_leases_canceled, 1);
  ASSERT_TRUE(raylet_client->ReplyCancelWorkerLease());
  ASSERT_TRUE(raylet_client->GrantWorkerLease("nil", 0, NodeID::Nil(), /*cancel=*/true));
  ASSERT_EQ(raylet_client->num_leases_canceled, 1);

  // Check that there are no entries left in the scheduling_key_entries_ hashmap. These
  // would otherwise cause a memory leak.
  ASSERT_TRUE(submitter.CheckNoSchedulingKeyEntriesPublic());
}

TEST(DirectTaskTransportTest, TestPipeliningReuseWorkerLease) {
  rpc::Address address;
  auto raylet_client = std::make_shared<MockRayletClient>();
  auto worker_client = std::make_shared<MockWorkerClient>();
  auto store = std::make_shared<CoreWorkerMemoryStore>();
  auto client_pool = std::make_shared<rpc::CoreWorkerClientPool>(
      [&](const rpc::Address &addr) { return worker_client; });
  auto task_finisher = std::make_shared<MockTaskFinisher>();
  auto actor_creator = std::make_shared<MockActorCreator>();
  auto lease_policy = std::make_shared<MockLeasePolicy>();

  // Set max_tasks_in_flight_per_worker to a value larger than 1 to enable the
  // pipelining of task submissions. This is done by passing a
  // max_tasks_in_flight_per_worker parameter to the CoreWorkerDirectTaskSubmitter.
  uint32_t max_tasks_in_flight_per_worker = 10;
  CoreWorkerDirectTaskSubmitter submitter(
      address, raylet_client, client_pool, nullptr, lease_policy, store, task_finisher,
      NodeID::Nil(), kLongTimeout, actor_creator, JobID::Nil(),
      max_tasks_in_flight_per_worker, absl::nullopt, 2);

  // prepare 30 tasks and save them in a vector
  std::vector<TaskSpecification> tasks;
  for (int i = 0; i < 30; i++) {
    tasks.push_back(BuildEmptyTaskSpec());
  }
  ASSERT_EQ(tasks.size(), 30);

  // Submit the 30 tasks and check that two workers are requested
  for (auto task : tasks) {
    ASSERT_TRUE(submitter.SubmitTask(task).ok());
  }
  ASSERT_EQ(raylet_client->num_workers_requested, 2);

  // Task 1-10 are pushed, and a new worker is requested.
  ASSERT_TRUE(raylet_client->GrantWorkerLease("localhost", 1000, NodeID::Nil()));
  ASSERT_EQ(worker_client->callbacks.size(), 10);
  ASSERT_EQ(raylet_client->num_workers_requested, 3);
  // The lease is not cancelled, as there is more work to do
  ASSERT_EQ(raylet_client->num_leases_canceled, 0);

  // Task 1-10 finish, Tasks 11-20 are scheduled on the same worker.
  for (int i = 1; i <= 10; i++) {
    ASSERT_TRUE(worker_client->ReplyPushTask());
  }
  ASSERT_EQ(worker_client->callbacks.size(), 10);
  ASSERT_EQ(raylet_client->num_workers_returned, 0);
  ASSERT_EQ(raylet_client->num_leases_canceled, 0);

  // Task 11-20 finish, Tasks 21-30 are scheduled on the same worker.
  for (int i = 11; i <= 20; i++) {
    ASSERT_TRUE(worker_client->ReplyPushTask());
  }
  ASSERT_EQ(worker_client->callbacks.size(), 10);
  ASSERT_EQ(raylet_client->num_workers_returned, 0);
  ASSERT_EQ(raylet_client->num_leases_canceled, 0);

  // Tasks 21-30 finish, and the worker is finally returned.
  for (int i = 21; i <= 30; i++) {
    ASSERT_TRUE(worker_client->ReplyPushTask());
  }
  ASSERT_EQ(raylet_client->num_workers_returned, 1);
  ASSERT_EQ(worker_client->callbacks.size(), 0);
  ASSERT_EQ(task_finisher->num_tasks_complete, 30);
  ASSERT_EQ(raylet_client->num_leases_canceled, 2);
  ASSERT_TRUE(raylet_client->ReplyCancelWorkerLease());

  // The second lease request is returned immediately.
  ASSERT_TRUE(raylet_client->GrantWorkerLease("localhost", 1001, NodeID::Nil()));
  ASSERT_EQ(worker_client->callbacks.size(), 0);
  ASSERT_EQ(raylet_client->num_workers_returned, 2);
  ASSERT_EQ(raylet_client->num_workers_disconnected, 0);
  ASSERT_EQ(task_finisher->num_tasks_complete, 30);
  ASSERT_EQ(task_finisher->num_tasks_failed, 0);
  ASSERT_EQ(raylet_client->num_workers_requested, 3);
  ASSERT_EQ(raylet_client->num_leases_canceled, 3);
  ASSERT_TRUE(raylet_client->ReplyCancelWorkerLease());

  // The third lease request is returned immediately.
  ASSERT_TRUE(raylet_client->GrantWorkerLease("localhost", 1001, NodeID::Nil()));
  ASSERT_EQ(worker_client->callbacks.size(), 0);
  ASSERT_EQ(raylet_client->num_workers_returned, 3);
  ASSERT_EQ(raylet_client->num_workers_disconnected, 0);
  ASSERT_EQ(task_finisher->num_tasks_complete, 30);
  ASSERT_EQ(task_finisher->num_tasks_failed, 0);
  ASSERT_EQ(raylet_client->num_leases_canceled, 3);
  ASSERT_TRUE(raylet_client->ReplyCancelWorkerLease());

  // Check that there are no entries left in the scheduling_key_entries_ hashmap. These
  // would otherwise cause a memory leak.
  ASSERT_TRUE(submitter.CheckNoSchedulingKeyEntriesPublic());
}

TEST(DirectTaskTransportTest, TestPipeliningNumberOfWorkersRequested) {
  rpc::Address address;
  auto raylet_client = std::make_shared<MockRayletClient>();
  auto worker_client = std::make_shared<MockWorkerClient>();
  auto store = std::make_shared<CoreWorkerMemoryStore>();
  auto client_pool = std::make_shared<rpc::CoreWorkerClientPool>(
      [&](const rpc::Address &addr) { return worker_client; });
  auto task_finisher = std::make_shared<MockTaskFinisher>();
  auto actor_creator = std::make_shared<MockActorCreator>();
  auto lease_policy = std::make_shared<MockLeasePolicy>();

  // Set max_tasks_in_flight_per_worker to a value larger than 1 to enable the
  // pipelining of task submissions. This is done by passing a
  // max_tasks_in_flight_per_worker parameter to the CoreWorkerDirectTaskSubmitter.
  uint32_t max_tasks_in_flight_per_worker = 10;
  CoreWorkerDirectTaskSubmitter submitter(
      address, raylet_client, client_pool, nullptr, lease_policy, store, task_finisher,
      NodeID::Nil(), kLongTimeout, actor_creator, JobID::Nil(),
      max_tasks_in_flight_per_worker, absl::nullopt, 1);

  // prepare 30 tasks and save them in a vector
  std::vector<TaskSpecification> tasks;
  for (int i = 0; i < 30; i++) {
    tasks.push_back(BuildEmptyTaskSpec());
  }
  ASSERT_EQ(tasks.size(), 30);

  // Submit 4 tasks, and check that 1 worker is requested.
  for (int i = 1; i <= 4; i++) {
    auto task = tasks.front();
    ASSERT_TRUE(submitter.SubmitTask(task).ok());
    tasks.erase(tasks.begin());
  }
  ASSERT_EQ(tasks.size(), 26);
  ASSERT_EQ(raylet_client->num_workers_requested, 1);
  ASSERT_EQ(task_finisher->num_tasks_complete, 0);
  ASSERT_EQ(task_finisher->num_tasks_failed, 0);
  ASSERT_EQ(raylet_client->num_leases_canceled, 0);
  ASSERT_EQ(worker_client->callbacks.size(), 0);

  // Grant a worker lease, and check that one more worker was requested due to the Eager
  // Worker Requesting Mode.
  ASSERT_TRUE(raylet_client->GrantWorkerLease("localhost", 1000, NodeID::Nil()));
  ASSERT_EQ(raylet_client->num_workers_requested, 2);
  ASSERT_EQ(raylet_client->num_workers_returned, 0);
  ASSERT_EQ(raylet_client->num_workers_disconnected, 0);
  ASSERT_EQ(task_finisher->num_tasks_complete, 0);
  ASSERT_EQ(task_finisher->num_tasks_failed, 0);
  ASSERT_EQ(raylet_client->num_leases_canceled, 0);
  ASSERT_EQ(worker_client->callbacks.size(), 4);

  // Submit 6 more tasks, and check that still only 2 worker were requested.
  for (int i = 1; i <= 6; i++) {
    auto task = tasks.front();
    ASSERT_TRUE(submitter.SubmitTask(task).ok());
    tasks.erase(tasks.begin());
  }
  ASSERT_EQ(tasks.size(), 20);
  ASSERT_EQ(raylet_client->num_workers_requested, 2);
  ASSERT_EQ(raylet_client->num_workers_returned, 0);
  ASSERT_EQ(raylet_client->num_workers_disconnected, 0);
  ASSERT_EQ(task_finisher->num_tasks_complete, 0);
  ASSERT_EQ(task_finisher->num_tasks_failed, 0);
  ASSERT_EQ(raylet_client->num_leases_canceled, 0);
  ASSERT_EQ(worker_client->callbacks.size(), 10);

  // Submit 1 more task, and check that no additional worker is requested, because a
  // request is already pending (due to the Eager Worker Requesting mode)
  auto task = tasks.front();
  ASSERT_TRUE(submitter.SubmitTask(task).ok());
  tasks.erase(tasks.begin());
  ASSERT_EQ(tasks.size(), 19);
  ASSERT_EQ(raylet_client->num_workers_requested, 2);
  ASSERT_EQ(raylet_client->num_workers_returned, 0);
  ASSERT_EQ(raylet_client->num_workers_disconnected, 0);
  ASSERT_EQ(task_finisher->num_tasks_complete, 0);
  ASSERT_EQ(task_finisher->num_tasks_failed, 0);
  ASSERT_EQ(raylet_client->num_leases_canceled, 0);
  ASSERT_EQ(worker_client->callbacks.size(), 10);

  // Grant a worker lease, and check that one more worker is requested because there are
  // stealable tasks.
  ASSERT_TRUE(raylet_client->GrantWorkerLease("localhost", 1001, NodeID::Nil()));
  ASSERT_EQ(raylet_client->num_workers_requested, 3);
  ASSERT_EQ(raylet_client->num_workers_returned, 0);
  ASSERT_EQ(raylet_client->num_workers_disconnected, 0);
  ASSERT_EQ(task_finisher->num_tasks_complete, 0);
  ASSERT_EQ(task_finisher->num_tasks_failed, 0);
  ASSERT_EQ(raylet_client->num_leases_canceled, 0);
  ASSERT_EQ(worker_client->callbacks.size(), 11);

  // Submit 9 more tasks, and check that the total number of workers requested is
  // still 2.
  for (int i = 1; i <= 9; i++) {
    auto task = tasks.front();
    ASSERT_TRUE(submitter.SubmitTask(task).ok());
    tasks.erase(tasks.begin());
  }
  ASSERT_EQ(tasks.size(), 10);
  ASSERT_EQ(raylet_client->num_workers_requested, 3);
  ASSERT_EQ(raylet_client->num_workers_returned, 0);
  ASSERT_EQ(raylet_client->num_workers_disconnected, 0);
  ASSERT_EQ(task_finisher->num_tasks_complete, 0);
  ASSERT_EQ(task_finisher->num_tasks_failed, 0);
  ASSERT_EQ(raylet_client->num_leases_canceled, 0);
  ASSERT_EQ(worker_client->callbacks.size(), 20);

  // Call ReplyPushTask on a quarter of the submitted tasks (5), and check that the
  // total number of workers requested remains equal to 3.
  for (int i = 1; i <= 5; i++) {
    ASSERT_TRUE(worker_client->ReplyPushTask());
  }
  ASSERT_EQ(raylet_client->num_workers_requested, 3);
  ASSERT_EQ(raylet_client->num_workers_returned, 0);
  ASSERT_EQ(raylet_client->num_workers_disconnected, 0);
  ASSERT_EQ(task_finisher->num_tasks_complete, 5);
  ASSERT_EQ(task_finisher->num_tasks_failed, 0);
  ASSERT_EQ(raylet_client->num_leases_canceled, 0);
  ASSERT_EQ(worker_client->callbacks.size(), 15);

  // Submit 5 new tasks, and check that we still have requested only 2 workers.
  for (int i = 1; i <= 5; i++) {
    auto task = tasks.front();
    ASSERT_TRUE(submitter.SubmitTask(task).ok());
    tasks.erase(tasks.begin());
  }
  ASSERT_EQ(tasks.size(), 5);
  ASSERT_EQ(raylet_client->num_workers_requested, 3);
  ASSERT_EQ(raylet_client->num_workers_returned, 0);
  ASSERT_EQ(raylet_client->num_workers_disconnected, 0);
  ASSERT_EQ(task_finisher->num_tasks_complete, 5);
  ASSERT_EQ(task_finisher->num_tasks_failed, 0);
  ASSERT_EQ(raylet_client->num_leases_canceled, 0);
  ASSERT_EQ(worker_client->callbacks.size(), 20);

  // Call ReplyPushTask on a quarter of the submitted tasks (5), and check that the
  // total number of workers requested remains equal to 3.
  for (int i = 1; i <= 5; i++) {
    ASSERT_TRUE(worker_client->ReplyPushTask());
  }
  ASSERT_EQ(raylet_client->num_workers_requested, 3);
  ASSERT_EQ(raylet_client->num_workers_returned, 0);
  ASSERT_EQ(raylet_client->num_workers_disconnected, 0);
  ASSERT_EQ(task_finisher->num_tasks_complete, 10);
  ASSERT_EQ(task_finisher->num_tasks_failed, 0);
  ASSERT_EQ(raylet_client->num_leases_canceled, 0);
  ASSERT_EQ(worker_client->callbacks.size(), 15);

  // Submit last 5 tasks, and check that the total number of workers requested is still
  // 3
  for (int i = 1; i <= 5; i++) {
    auto task = tasks.front();
    ASSERT_TRUE(submitter.SubmitTask(task).ok());
    tasks.erase(tasks.begin());
  }
  ASSERT_EQ(tasks.size(), 0);
  ASSERT_EQ(raylet_client->num_workers_requested, 3);
  ASSERT_EQ(raylet_client->num_workers_returned, 0);
  ASSERT_EQ(raylet_client->num_workers_disconnected, 0);
  ASSERT_EQ(task_finisher->num_tasks_complete, 10);
  ASSERT_EQ(task_finisher->num_tasks_failed, 0);
  ASSERT_EQ(raylet_client->num_leases_canceled, 0);
  ASSERT_EQ(worker_client->callbacks.size(), 20);

  // Execute all the resulting 20 tasks, and check that the total number of workers
  // requested is 2.
  for (int i = 1; i <= 20; i++) {
    ASSERT_TRUE(worker_client->ReplyPushTask());
  }
  ASSERT_EQ(raylet_client->num_workers_requested, 3);
  ASSERT_EQ(raylet_client->num_workers_returned, 2);
  ASSERT_EQ(raylet_client->num_workers_disconnected, 0);
  ASSERT_EQ(task_finisher->num_tasks_complete, 30);
  ASSERT_EQ(task_finisher->num_tasks_failed, 0);
  ASSERT_EQ(raylet_client->num_leases_canceled, 1);
  ASSERT_EQ(worker_client->callbacks.size(), 0);
  ASSERT_TRUE(raylet_client->ReplyCancelWorkerLease());
  ASSERT_TRUE(raylet_client->GrantWorkerLease("nil", 0, NodeID::Nil(), /*cancel=*/true));
  ASSERT_FALSE(raylet_client->ReplyCancelWorkerLease());
  ASSERT_EQ(raylet_client->num_leases_canceled, 1);

  // Check that there are no entries left in the scheduling_key_entries_ hashmap. These
  // would otherwise cause a memory leak.
  ASSERT_TRUE(submitter.CheckNoSchedulingKeyEntriesPublic());
}

TEST(DirectTaskTransportTest, TestStealingTasks) {
  rpc::Address address;
  auto raylet_client = std::make_shared<MockRayletClient>();
  auto worker_client = std::make_shared<MockWorkerClient>();
  auto store = std::make_shared<CoreWorkerMemoryStore>();
  auto client_pool = std::make_shared<rpc::CoreWorkerClientPool>(
      [&](const rpc::Address &addr) { return worker_client; });
  auto task_finisher = std::make_shared<MockTaskFinisher>();
  auto actor_creator = std::make_shared<MockActorCreator>();
  auto lease_policy = std::make_shared<MockLeasePolicy>();

  // Set max_tasks_in_flight_per_worker to a value larger than 1 to enable the
  // pipelining of task submissions. This is done by passing a
  // max_tasks_in_flight_per_worker parameter to the CoreWorkerDirectTaskSubmitter.
  uint32_t max_tasks_in_flight_per_worker = 10;
  CoreWorkerDirectTaskSubmitter submitter(
      address, raylet_client, client_pool, nullptr, lease_policy, store, task_finisher,
      NodeID::Nil(), kLongTimeout, actor_creator, JobID::Nil(),
      max_tasks_in_flight_per_worker, absl::nullopt, 1);

  // prepare 20 tasks and save them in a vector
  std::vector<TaskSpecification> tasks;
  for (int i = 0; i < 20; i++) {
    tasks.push_back(BuildEmptyTaskSpec());
  }
  ASSERT_EQ(tasks.size(), 20);

  // Submit 10 tasks, and check that 1 worker is requested.
  for (int i = 1; i <= 20; i++) {
    auto task = tasks.front();
    ASSERT_TRUE(submitter.SubmitTask(task).ok());
    tasks.erase(tasks.begin());
  }
  ASSERT_EQ(tasks.size(), 0);
  ASSERT_EQ(raylet_client->num_workers_requested, 1);
  ASSERT_EQ(task_finisher->num_tasks_complete, 0);
  ASSERT_EQ(task_finisher->num_tasks_failed, 0);
  ASSERT_EQ(raylet_client->num_leases_canceled, 0);
  ASSERT_EQ(worker_client->callbacks.size(), 0);

  // Grant a worker lease, and check that one more worker is requested due to the Eager
  // Worker Requesting Mode.
  std::string worker1_id = "worker1_ID_abcdefghijklmnopq";
  ASSERT_TRUE(raylet_client->GrantWorkerLease("localhost", 1001, NodeID::Nil(), false,
                                              worker1_id));
  ASSERT_EQ(raylet_client->num_workers_requested, 2);
  ASSERT_EQ(raylet_client->num_workers_returned, 0);
  ASSERT_EQ(raylet_client->num_workers_disconnected, 0);
  ASSERT_EQ(task_finisher->num_tasks_complete, 0);
  ASSERT_EQ(task_finisher->num_tasks_failed, 0);
  ASSERT_EQ(raylet_client->num_leases_canceled, 0);
  ASSERT_EQ(worker_client->callbacks.size(), 10);
  ASSERT_EQ(worker_client->steal_callbacks.size(), 0);

  std::string worker2_id = "worker2_ID_abcdefghijklmnopq";
  ASSERT_TRUE(raylet_client->GrantWorkerLease("localhost", 1002, NodeID::Nil(), false,
                                              worker2_id));
  ASSERT_EQ(raylet_client->num_workers_requested, 3);
  ASSERT_EQ(raylet_client->num_workers_returned, 0);
  ASSERT_EQ(raylet_client->num_workers_disconnected, 0);
  ASSERT_EQ(task_finisher->num_tasks_complete, 0);
  ASSERT_EQ(task_finisher->num_tasks_failed, 0);
  ASSERT_EQ(raylet_client->num_leases_canceled, 0);
  ASSERT_EQ(worker_client->callbacks.size(), 20);
  ASSERT_EQ(worker_client->steal_callbacks.size(), 0);

  // First worker runs the first 10 tasks
  for (int i = 1; i <= 10; i++) {
    ASSERT_TRUE(worker_client->ReplyPushTask());
  }
  // First worker begins stealing from the second worker
  ASSERT_EQ(raylet_client->num_workers_requested, 3);
  ASSERT_EQ(raylet_client->num_workers_returned, 0);
  ASSERT_EQ(raylet_client->num_workers_disconnected, 0);
  ASSERT_EQ(task_finisher->num_tasks_complete, 10);
  ASSERT_EQ(task_finisher->num_tasks_failed, 0);
  ASSERT_EQ(raylet_client->num_leases_canceled, 0);
  ASSERT_EQ(worker_client->callbacks.size(), 10);
  ASSERT_EQ(worker_client->steal_callbacks.size(), 1);

  // 5 tasks get stolen!
  for (int i = 1; i <= 5; i++) {
    ASSERT_TRUE(worker_client->ReplyPushTask(Status::OK(), false, true));
  }
  ASSERT_EQ(raylet_client->num_workers_requested, 3);
  ASSERT_EQ(raylet_client->num_workers_returned, 0);
  ASSERT_EQ(raylet_client->num_workers_disconnected, 0);
  ASSERT_EQ(task_finisher->num_tasks_complete, 10);
  ASSERT_EQ(task_finisher->num_tasks_failed, 0);
  ASSERT_EQ(raylet_client->num_leases_canceled, 0);
  ASSERT_EQ(worker_client->callbacks.size(), 5);
  ASSERT_EQ(worker_client->steal_callbacks.size(), 1);

  // The 5 stolen tasks are forwarded from the victim (2nd worker) to the thief (1st
  // worker)
  std::vector<TaskSpecification> tasks_stolen;
  for (int i = 0; i < 5; i++) {
    tasks_stolen.push_back(BuildEmptyTaskSpec());
  }
  ASSERT_TRUE(worker_client->ReplyStealTasks(Status::OK(), tasks_stolen));
  tasks_stolen.clear();
  ASSERT_TRUE(tasks_stolen.empty());
  ASSERT_EQ(raylet_client->num_workers_requested, 3);
  ASSERT_EQ(raylet_client->num_workers_returned, 0);
  ASSERT_EQ(raylet_client->num_workers_disconnected, 0);
  ASSERT_EQ(task_finisher->num_tasks_complete, 10);
  ASSERT_EQ(task_finisher->num_tasks_failed, 0);
  ASSERT_EQ(raylet_client->num_leases_canceled, 0);
  ASSERT_EQ(worker_client->callbacks.size(), 10);
  ASSERT_EQ(worker_client->steal_callbacks.size(), 0);

  // The second worker finishes its workload of 5 tasks and begins stealing from the first
  // worker
  for (int i = 1; i <= 5; i++) {
    ASSERT_TRUE(worker_client->ReplyPushTask());
  }
  ASSERT_EQ(raylet_client->num_workers_requested, 3);
  ASSERT_EQ(raylet_client->num_workers_returned, 0);
  ASSERT_EQ(raylet_client->num_workers_disconnected, 0);
  ASSERT_EQ(task_finisher->num_tasks_complete, 15);
  ASSERT_EQ(task_finisher->num_tasks_failed, 0);
  ASSERT_EQ(raylet_client->num_leases_canceled, 0);
  ASSERT_EQ(worker_client->callbacks.size(), 5);
  ASSERT_EQ(worker_client->steal_callbacks.size(), 1);
  // The second worker steals floor(5/2)=2 tasks from the first worker
  for (int i = 1; i <= 2; i++) {
    ASSERT_TRUE(worker_client->ReplyPushTask(Status::OK(), false, true));
  }
  ASSERT_EQ(raylet_client->num_workers_requested, 3);
  ASSERT_EQ(raylet_client->num_workers_returned, 0);
  ASSERT_EQ(raylet_client->num_workers_disconnected, 0);
  ASSERT_EQ(task_finisher->num_tasks_complete, 15);
  ASSERT_EQ(task_finisher->num_tasks_failed, 0);
  ASSERT_EQ(raylet_client->num_leases_canceled, 0);
  ASSERT_EQ(worker_client->callbacks.size(), 3);
  ASSERT_EQ(worker_client->steal_callbacks.size(), 1);
  ASSERT_TRUE(tasks_stolen.empty());
  for (int i = 0; i < 2; i++) {
    tasks_stolen.push_back(BuildEmptyTaskSpec());
  }
  ASSERT_FALSE(tasks_stolen.empty());
  ASSERT_TRUE(worker_client->ReplyStealTasks(Status::OK(), tasks_stolen));
  tasks_stolen.clear();
  ASSERT_TRUE(tasks_stolen.empty());
  ASSERT_EQ(raylet_client->num_workers_requested, 3);
  ASSERT_EQ(raylet_client->num_workers_returned, 0);
  ASSERT_EQ(raylet_client->num_workers_disconnected, 0);
  ASSERT_EQ(task_finisher->num_tasks_complete, 15);
  ASSERT_EQ(task_finisher->num_tasks_failed, 0);
  ASSERT_EQ(raylet_client->num_leases_canceled, 0);
  ASSERT_EQ(worker_client->callbacks.size(), 5);
  ASSERT_EQ(worker_client->steal_callbacks.size(), 0);

  // The first worker executes the remaining 3 tasks (the ones not stolen) and returns
  for (int i = 1; i <= 3; i++) {
    ASSERT_TRUE(worker_client->ReplyPushTask());
  }
  ASSERT_EQ(raylet_client->num_workers_requested, 3);
  ASSERT_EQ(raylet_client->num_workers_returned, 1);
  ASSERT_EQ(raylet_client->num_workers_disconnected, 0);
  ASSERT_EQ(task_finisher->num_tasks_complete, 18);
  ASSERT_EQ(task_finisher->num_tasks_failed, 0);
  ASSERT_EQ(raylet_client->num_leases_canceled, 1);
  ASSERT_EQ(worker_client->callbacks.size(), 2);
  ASSERT_EQ(worker_client->steal_callbacks.size(), 0);

  // The second worker executes the stolen 2 tasks and returns.
  for (int i = 1; i <= 2; i++) {
    ASSERT_TRUE(worker_client->ReplyPushTask());
  }

  ASSERT_EQ(raylet_client->num_workers_requested, 3);
  ASSERT_EQ(raylet_client->num_workers_returned, 2);
  ASSERT_EQ(raylet_client->num_workers_disconnected, 0);
  ASSERT_EQ(task_finisher->num_tasks_complete, 20);
  ASSERT_EQ(task_finisher->num_tasks_failed, 0);
  ASSERT_EQ(raylet_client->num_leases_canceled, 2);
  ASSERT_EQ(worker_client->callbacks.size(), 0);
  ASSERT_EQ(worker_client->steal_callbacks.size(), 0);
}

TEST(DirectTaskTransportTest, TestNoStealingByExpiredWorker) {
  rpc::Address address;
  auto raylet_client = std::make_shared<MockRayletClient>();
  auto worker_client = std::make_shared<MockWorkerClient>();
  auto store = std::make_shared<CoreWorkerMemoryStore>();
  auto client_pool = std::make_shared<rpc::CoreWorkerClientPool>(
      [&](const rpc::Address &addr) { return worker_client; });
  auto task_finisher = std::make_shared<MockTaskFinisher>();
  auto actor_creator = std::make_shared<MockActorCreator>();
  auto lease_policy = std::make_shared<MockLeasePolicy>();

  // Set max_tasks_in_flight_per_worker to a value larger than 1 to enable the
  // pipelining of task submissions. This is done by passing a
  // max_tasks_in_flight_per_worker parameter to the CoreWorkerDirectTaskSubmitter.
  uint32_t max_tasks_in_flight_per_worker = 10;
  CoreWorkerDirectTaskSubmitter submitter(
      address, raylet_client, client_pool, nullptr, lease_policy, store, task_finisher,
      NodeID::Nil(), 1000, actor_creator, JobID::Nil(), max_tasks_in_flight_per_worker,
      absl::nullopt, 1);

  // prepare 30 tasks and save them in a vector
  std::vector<TaskSpecification> tasks;
  for (int i = 0; i < 30; i++) {
    tasks.push_back(BuildEmptyTaskSpec());
  }
  ASSERT_EQ(tasks.size(), 30);

  // Submit the tasks, and check that one worker is requested.
  for (int i = 1; i <= 30; i++) {
    auto task = tasks.front();
    ASSERT_TRUE(submitter.SubmitTask(task).ok());
    tasks.erase(tasks.begin());
  }
  ASSERT_EQ(tasks.size(), 0);
  ASSERT_EQ(raylet_client->num_workers_requested, 1);
  ASSERT_EQ(task_finisher->num_tasks_complete, 0);
  ASSERT_EQ(task_finisher->num_tasks_failed, 0);
  ASSERT_EQ(raylet_client->num_leases_canceled, 0);
  ASSERT_EQ(worker_client->callbacks.size(), 0);

  // Grant a worker lease, and check that one more worker is requested due to the Eager
  // Worker Requesting Mode.
  std::string worker1_id = "worker1_ID_abcdefghijklmnopq";
  ASSERT_TRUE(raylet_client->GrantWorkerLease("localhost", 1001, NodeID::Nil(), false,
                                              worker1_id));
  ASSERT_EQ(raylet_client->num_workers_requested, 2);
  ASSERT_EQ(raylet_client->num_workers_returned, 0);
  ASSERT_EQ(raylet_client->num_workers_disconnected, 0);
  ASSERT_EQ(task_finisher->num_tasks_complete, 0);
  ASSERT_EQ(task_finisher->num_tasks_failed, 0);
  ASSERT_EQ(raylet_client->num_leases_canceled, 0);
  ASSERT_EQ(worker_client->callbacks.size(), 10);
  ASSERT_EQ(worker_client->steal_callbacks.size(), 0);

  // Grant a second worker lease, and check that one more worker is requested due to the
  // Eager Worker Requesting Mode.
  std::string worker2_id = "worker2_ID_abcdefghijklmnopq";
  ASSERT_TRUE(raylet_client->GrantWorkerLease("localhost", 1002, NodeID::Nil(), false,
                                              worker2_id));
  ASSERT_EQ(raylet_client->num_workers_requested, 3);
  ASSERT_EQ(raylet_client->num_workers_returned, 0);
  ASSERT_EQ(raylet_client->num_workers_disconnected, 0);
  ASSERT_EQ(task_finisher->num_tasks_complete, 0);
  ASSERT_EQ(task_finisher->num_tasks_failed, 0);
  ASSERT_EQ(raylet_client->num_leases_canceled, 0);
  ASSERT_EQ(worker_client->callbacks.size(), 20);
  ASSERT_EQ(worker_client->steal_callbacks.size(), 0);

  // Grant a third worker lease, and check that one more worker is requested due to the
  // Eager Worker Requesting Mode.
  std::string worker3_id = "worker3_ID_abcdefghijklmnopq";
  ASSERT_TRUE(raylet_client->GrantWorkerLease("localhost", 1003, NodeID::Nil(), false,
                                              worker3_id));
  ASSERT_EQ(raylet_client->num_workers_requested, 4);
  ASSERT_EQ(raylet_client->num_workers_returned, 0);
  ASSERT_EQ(raylet_client->num_workers_disconnected, 0);
  ASSERT_EQ(task_finisher->num_tasks_complete, 0);
  ASSERT_EQ(task_finisher->num_tasks_failed, 0);
  ASSERT_EQ(raylet_client->num_leases_canceled, 0);
  ASSERT_EQ(worker_client->callbacks.size(), 30);
  ASSERT_EQ(worker_client->steal_callbacks.size(), 0);

  // First worker runs the first 9 tasks and returns an error on completion of the last
  // one (10th task).
  for (int i = 1; i <= 10; i++) {
    bool found_error = (i == 10);
    auto status = Status::OK();
    ASSERT_TRUE(status.ok());
    if (found_error) {
      status = Status::UnknownError("Worker has experienced an unknown error!");
      ASSERT_FALSE(status.ok());
    }
    ASSERT_TRUE(worker_client->ReplyPushTask(status));
  }

  // Check that the first worker does not start stealing, and that it is returned to the
  // Raylet instead.
  ASSERT_EQ(raylet_client->num_workers_requested, 4);
  ASSERT_EQ(raylet_client->num_workers_returned, 0);
  ASSERT_EQ(raylet_client->num_workers_disconnected, 1);
  ASSERT_EQ(task_finisher->num_tasks_complete, 9);
  ASSERT_EQ(task_finisher->num_tasks_failed, 1);
  ASSERT_EQ(raylet_client->num_leases_canceled, 0);
  ASSERT_EQ(worker_client->callbacks.size(), 20);
  ASSERT_EQ(worker_client->steal_callbacks.size(), 0);

  // Second worker runs the first 9 tasks. Then we let its lease expire, and check that it
  // does not initiate stealing.
  for (int i = 1; i <= 9; i++) {
    ASSERT_TRUE(worker_client->ReplyPushTask());
  }
  std::this_thread::sleep_for(
      std::chrono::milliseconds(2000));  // Sleep for 1s, causing the lease to time out.
  ASSERT_TRUE(worker_client->ReplyPushTask());
  // Check that the second worker does not start stealing, and that it is returned to the
  // Raylet instead.
  ASSERT_EQ(raylet_client->num_workers_requested, 4);
  ASSERT_EQ(raylet_client->num_workers_returned, 1);
  ASSERT_EQ(raylet_client->num_workers_disconnected, 1);
  ASSERT_EQ(task_finisher->num_tasks_complete, 19);
  ASSERT_EQ(task_finisher->num_tasks_failed, 1);
  ASSERT_EQ(raylet_client->num_leases_canceled, 0);
  ASSERT_EQ(worker_client->callbacks.size(), 10);
  ASSERT_EQ(worker_client->steal_callbacks.size(), 0);

  // Last worker finishes its workload and returns
  for (int i = 1; i <= 10; i++) {
    ASSERT_TRUE(worker_client->ReplyPushTask());
  }
  ASSERT_EQ(raylet_client->num_workers_requested, 4);
  ASSERT_EQ(raylet_client->num_workers_returned, 2);
  ASSERT_EQ(raylet_client->num_workers_disconnected, 1);
  ASSERT_EQ(task_finisher->num_tasks_complete, 29);
  ASSERT_EQ(task_finisher->num_tasks_failed, 1);
  ASSERT_EQ(raylet_client->num_leases_canceled, 0);
  ASSERT_EQ(worker_client->callbacks.size(), 0);
  ASSERT_EQ(worker_client->steal_callbacks.size(), 0);
}

TEST(DirectTaskTransportTest, TestNoWorkerRequestedIfStealingUnavailable) {
  rpc::Address address;
  auto raylet_client = std::make_shared<MockRayletClient>();
  auto worker_client = std::make_shared<MockWorkerClient>();
  auto store = std::make_shared<CoreWorkerMemoryStore>();
  auto client_pool = std::make_shared<rpc::CoreWorkerClientPool>(
      [&](const rpc::Address &addr) { return worker_client; });
  auto task_finisher = std::make_shared<MockTaskFinisher>();
  auto actor_creator = std::make_shared<MockActorCreator>();
  auto lease_policy = std::make_shared<MockLeasePolicy>();

  // Set max_tasks_in_flight_per_worker to a value larger than 1 to enable the
  // pipelining of task submissions. This is done by passing a
  // max_tasks_in_flight_per_worker parameter to the CoreWorkerDirectTaskSubmitter.
  uint32_t max_tasks_in_flight_per_worker = 10;
  CoreWorkerDirectTaskSubmitter submitter(
      address, raylet_client, client_pool, nullptr, lease_policy, store, task_finisher,
      NodeID::Nil(), kLongTimeout, actor_creator, JobID::Nil(),
      max_tasks_in_flight_per_worker, absl::nullopt, 2);

  // prepare 10 tasks and save them in a vector
  std::vector<TaskSpecification> tasks;
  for (int i = 0; i < 10; i++) {
    tasks.push_back(BuildEmptyTaskSpec());
  }
  ASSERT_EQ(tasks.size(), 10);

  // submit all tasks
  for (int i = 1; i <= 10; i++) {
    auto task = tasks.front();
    ASSERT_TRUE(submitter.SubmitTask(task).ok());
    tasks.erase(tasks.begin());
  }
  ASSERT_EQ(tasks.size(), 0);
  ASSERT_EQ(raylet_client->num_workers_requested, 2);
  ASSERT_EQ(task_finisher->num_tasks_complete, 0);
  ASSERT_EQ(task_finisher->num_tasks_failed, 0);
  ASSERT_EQ(raylet_client->num_leases_canceled, 0);
  ASSERT_EQ(worker_client->callbacks.size(), 0);

  // Grant a worker lease, and check that one more worker is requested due to the Eager
  // Worker Requesting Mode, even if the task queue is empty.
  std::string worker1_id = "worker1_ID_abcdefghijklmnopq";
  ASSERT_TRUE(raylet_client->GrantWorkerLease("localhost", 1001, NodeID::Nil(), false,
                                              worker1_id));
  ASSERT_EQ(raylet_client->num_workers_requested, 3);
  ASSERT_EQ(raylet_client->num_workers_disconnected, 0);
  ASSERT_EQ(raylet_client->num_workers_returned, 0);
  ASSERT_EQ(task_finisher->num_tasks_complete, 0);
  ASSERT_EQ(task_finisher->num_tasks_failed, 0);
  ASSERT_EQ(raylet_client->num_leases_canceled, 0);
  ASSERT_EQ(worker_client->callbacks.size(), 10);
  ASSERT_EQ(worker_client->steal_callbacks.size(), 0);

  // Execute 9 tasks
  for (int i = 1; i <= 9; i++) {
    ASSERT_TRUE(worker_client->ReplyPushTask());
  }

  ASSERT_EQ(raylet_client->num_workers_requested, 3);
  ASSERT_EQ(raylet_client->num_workers_disconnected, 0);
  ASSERT_EQ(raylet_client->num_workers_returned, 0);
  ASSERT_EQ(task_finisher->num_tasks_complete, 9);
  ASSERT_EQ(task_finisher->num_tasks_failed, 0);
  ASSERT_EQ(raylet_client->num_leases_canceled, 0);
  ASSERT_EQ(worker_client->callbacks.size(), 1);
  ASSERT_EQ(worker_client->steal_callbacks.size(), 0);

  // Grant a second worker, which returns immediately because there are no stealable
  // tasks.
  std::string worker2_id = "worker2_ID_abcdefghijklmnopq";
  ASSERT_TRUE(raylet_client->GrantWorkerLease("localhost", 1002, NodeID::Nil(), false,
                                              worker2_id));

  // Check that no more workers are requested now that there are no more stealable tasks.
  ASSERT_EQ(raylet_client->num_workers_requested, 3);
  ASSERT_EQ(raylet_client->num_workers_disconnected, 0);
  ASSERT_EQ(raylet_client->num_workers_returned, 1);
  ASSERT_EQ(task_finisher->num_tasks_complete, 9);
  ASSERT_EQ(task_finisher->num_tasks_failed, 0);
  ASSERT_EQ(raylet_client->num_leases_canceled, 1);
  ASSERT_EQ(worker_client->callbacks.size(), 1);
  ASSERT_EQ(worker_client->steal_callbacks.size(), 0);

  // Last task runs and first worker is returned
  ASSERT_TRUE(worker_client->ReplyPushTask());
  ASSERT_EQ(raylet_client->num_workers_requested, 3);
  ASSERT_EQ(raylet_client->num_workers_returned, 2);
  ASSERT_EQ(raylet_client->num_workers_disconnected, 0);
  ASSERT_EQ(task_finisher->num_tasks_complete, 10);
  ASSERT_EQ(task_finisher->num_tasks_failed, 0);
  ASSERT_EQ(raylet_client->num_leases_canceled, 2);
  ASSERT_EQ(worker_client->callbacks.size(), 0);
  ASSERT_EQ(worker_client->steal_callbacks.size(), 0);
}

}  // namespace core
}  // namespace ray

int main(int argc, char **argv) {
  ::testing::InitGoogleTest(&argc, argv);
  return RUN_ALL_TESTS();
}
=======
// Copyright 2017 The Ray Authors.
//
// Licensed under the Apache License, Version 2.0 (the "License");
// you may not use this file except in compliance with the License.
// You may obtain a copy of the License at
//
//  http://www.apache.org/licenses/LICENSE-2.0
//
// Unless required by applicable law or agreed to in writing, software
// distributed under the License is distributed on an "AS IS" BASIS,
// WITHOUT WARRANTIES OR CONDITIONS OF ANY KIND, either express or implied.
// See the License for the specific language governing permissions and
// limitations under the License.

#include "ray/core_worker/transport/direct_task_transport.h"

#include "gtest/gtest.h"
#include "ray/common/task/task_spec.h"
#include "ray/common/task/task_util.h"
#include "ray/common/test_util.h"
#include "ray/core_worker/store_provider/memory_store/memory_store.h"
#include "ray/raylet_client/raylet_client.h"
#include "ray/rpc/worker/core_worker_client.h"

namespace ray {
namespace core {

// Used to prevent leases from timing out when not testing that logic. It would
// be better to use a mock clock or lease manager interface, but that's high
// overhead for the very simple timeout logic we currently have.
int64_t kLongTimeout = 1024 * 1024 * 1024;

TaskSpecification BuildTaskSpec(const std::unordered_map<std::string, double> &resources,
                                const FunctionDescriptor &function_descriptor,
                                int64_t depth = 0,
                                std::string serialized_runtime_env = "") {
  TaskSpecBuilder builder;
  rpc::Address empty_address;
  builder.SetCommonTaskSpec(TaskID::Nil(), "dummy_task", Language::PYTHON,
                            function_descriptor, JobID::Nil(), TaskID::Nil(), 0,
                            TaskID::Nil(), empty_address, 1, resources, resources,
                            serialized_runtime_env, depth);
  return builder.Build();
}
// Calls BuildTaskSpec with empty resources map and empty function descriptor
TaskSpecification BuildEmptyTaskSpec();

class MockWorkerClient : public rpc::CoreWorkerClientInterface {
 public:
  void PushNormalTask(std::unique_ptr<rpc::PushTaskRequest> request,
                      const rpc::ClientCallback<rpc::PushTaskReply> &callback) override {
    callbacks.push_back(callback);
  }

  bool ReplyPushTask(Status status = Status::OK(), bool exit = false,
                     bool is_application_level_error = false) {
    if (callbacks.size() == 0) {
      return false;
    }
    auto callback = callbacks.front();
    auto reply = rpc::PushTaskReply();
    if (exit) {
      reply.set_worker_exiting(true);
    }
    if (is_application_level_error) {
      reply.set_is_application_level_error(true);
    }
    callback(status, reply);
    callbacks.pop_front();
    return true;
  }

  void CancelTask(const rpc::CancelTaskRequest &request,
                  const rpc::ClientCallback<rpc::CancelTaskReply> &callback) override {
    kill_requests.push_front(request);
  }

  std::list<rpc::ClientCallback<rpc::PushTaskReply>> callbacks;
  std::list<rpc::CancelTaskRequest> kill_requests;
};

class MockTaskFinisher : public TaskFinisherInterface {
 public:
  MockTaskFinisher() {}

  void CompletePendingTask(const TaskID &, const rpc::PushTaskReply &,
                           const rpc::Address &actor_addr) override {
    num_tasks_complete++;
  }

  bool RetryTaskIfPossible(const TaskID &task_id) override {
    num_task_retries_attempted++;
    return false;
  }

  void FailPendingTask(const TaskID &task_id, rpc::ErrorType error_type,
                       const Status *status,
                       const rpc::RayErrorInfo *ray_error_info = nullptr,
                       bool mark_task_object_failed = true) override {
    num_fail_pending_task_calls++;
  }

  bool FailOrRetryPendingTask(const TaskID &task_id, rpc::ErrorType error_type,
                              const Status *status,
                              const rpc::RayErrorInfo *ray_error_info = nullptr,
                              bool mark_task_object_failed = true) override {
    num_tasks_failed++;
    return true;
  }

  void OnTaskDependenciesInlined(const std::vector<ObjectID> &inlined_dependency_ids,
                                 const std::vector<ObjectID> &contained_ids) override {
    num_inlined_dependencies += inlined_dependency_ids.size();
    num_contained_ids += contained_ids.size();
  }

  void MarkTaskReturnObjectsFailed(
      const TaskSpecification &spec, rpc::ErrorType error_type,
      const rpc::RayErrorInfo *ray_error_info = nullptr) override {}

  bool MarkTaskCanceled(const TaskID &task_id) override { return true; }

  absl::optional<TaskSpecification> GetTaskSpec(const TaskID &task_id) const override {
    TaskSpecification task = BuildEmptyTaskSpec();
    return task;
  }

  int num_tasks_complete = 0;
  int num_tasks_failed = 0;
  int num_inlined_dependencies = 0;
  int num_contained_ids = 0;
  int num_task_retries_attempted = 0;
  int num_fail_pending_task_calls = 0;
};

class MockRayletClient : public WorkerLeaseInterface {
 public:
  Status ReturnWorker(int worker_port, const WorkerID &worker_id,
                      bool disconnect_worker) override {
    if (disconnect_worker) {
      num_workers_disconnected++;
    } else {
      num_workers_returned++;
    }
    return Status::OK();
  }

  void ReportWorkerBacklog(
      const WorkerID &worker_id,
      const std::vector<rpc::WorkerBacklogReport> &backlog_reports) override {
    reported_backlog_size = 0;
    reported_backlogs.clear();
    for (const auto &backlog_report : backlog_reports) {
      reported_backlog_size += backlog_report.backlog_size();
      const TaskSpecification resource_spec(backlog_report.resource_spec());
      const SchedulingClass scheduling_class = resource_spec.GetSchedulingClass();
      reported_backlogs[scheduling_class] = backlog_report.backlog_size();
    }
  }

  void RequestWorkerLease(
      const TaskSpecification &resource_spec, bool grant_or_reject,
      const rpc::ClientCallback<rpc::RequestWorkerLeaseReply> &callback,
      const int64_t backlog_size) override {
    num_workers_requested += 1;
    if (grant_or_reject) {
      num_grant_or_reject_leases_requested += 1;
    }
    callbacks.push_back(callback);
  }

  void RequestWorkerLease(
      const rpc::TaskSpec &task_spec, bool grant_or_reject,
      const ray::rpc::ClientCallback<ray::rpc::RequestWorkerLeaseReply> &callback,
      const int64_t backlog_size = -1) override {
    num_workers_requested += 1;
    callbacks.push_back(callback);
  }

  void ReleaseUnusedWorkers(
      const std::vector<WorkerID> &workers_in_use,
      const rpc::ClientCallback<rpc::ReleaseUnusedWorkersReply> &callback) override {}

  void CancelWorkerLease(
      const TaskID &task_id,
      const rpc::ClientCallback<rpc::CancelWorkerLeaseReply> &callback) override {
    num_leases_canceled += 1;
    cancel_callbacks.push_back(callback);
  }

  // Trigger reply to RequestWorkerLease.
  bool GrantWorkerLease(
      const std::string &address, int port, const NodeID &retry_at_raylet_id,
      bool cancel = false, std::string worker_id = std::string(), bool reject = false,
      const rpc::RequestWorkerLeaseReply::SchedulingFailureType &failure_type =
          rpc::RequestWorkerLeaseReply::SCHEDULING_CANCELLED_INTENDED) {
    rpc::RequestWorkerLeaseReply reply;
    if (cancel) {
      reply.set_canceled(true);
      reply.set_failure_type(failure_type);
    } else if (reject) {
      reply.set_rejected(true);
    } else if (!retry_at_raylet_id.IsNil()) {
      reply.mutable_retry_at_raylet_address()->set_ip_address(address);
      reply.mutable_retry_at_raylet_address()->set_port(port);
      reply.mutable_retry_at_raylet_address()->set_raylet_id(retry_at_raylet_id.Binary());
    } else {
      reply.mutable_worker_address()->set_ip_address(address);
      reply.mutable_worker_address()->set_port(port);
      reply.mutable_worker_address()->set_raylet_id(retry_at_raylet_id.Binary());
      // Set the worker ID if the worker_id string is a valid, non-empty argument. A
      // worker ID can only be set using a 28-characters string.
      if (worker_id.length() == 28) {
        reply.mutable_worker_address()->set_worker_id(worker_id);
      }
    }
    if (callbacks.size() == 0) {
      return false;
    } else {
      auto callback = callbacks.front();
      callback(Status::OK(), reply);
      callbacks.pop_front();
      return true;
    }
  }

  bool FailWorkerLeaseDueToGrpcUnavailable() {
    rpc::RequestWorkerLeaseReply reply;
    if (callbacks.size() == 0) {
      return false;
    } else {
      auto callback = callbacks.front();
      callback(Status::GrpcUnavailable("unavailable"), reply);
      callbacks.pop_front();
      return true;
    }
  }

  bool ReplyCancelWorkerLease(bool success = true) {
    rpc::CancelWorkerLeaseReply reply;
    reply.set_success(success);
    if (cancel_callbacks.size() == 0) {
      return false;
    } else {
      auto callback = cancel_callbacks.front();
      callback(Status::OK(), reply);
      cancel_callbacks.pop_front();
      return true;
    }
  }

  ~MockRayletClient() {}

  int num_grant_or_reject_leases_requested = 0;
  int num_workers_requested = 0;
  int num_workers_returned = 0;
  int num_workers_disconnected = 0;
  int num_leases_canceled = 0;
  int reported_backlog_size = 0;
  std::map<SchedulingClass, int64_t> reported_backlogs;
  std::list<rpc::ClientCallback<rpc::RequestWorkerLeaseReply>> callbacks = {};
  std::list<rpc::ClientCallback<rpc::CancelWorkerLeaseReply>> cancel_callbacks = {};
};

class MockActorCreator : public ActorCreatorInterface {
 public:
  MockActorCreator() {}

  Status RegisterActor(const TaskSpecification &task_spec) const override {
    return Status::OK();
  };

  Status AsyncRegisterActor(const TaskSpecification &task_spec,
                            gcs::StatusCallback callback) override {
    return Status::OK();
  }

  Status AsyncCreateActor(
      const TaskSpecification &task_spec,
      const rpc::ClientCallback<rpc::CreateActorReply> &callback) override {
    return Status::OK();
  }

  void AsyncWaitForActorRegisterFinish(const ActorID &,
                                       gcs::StatusCallback callback) override {
    callbacks.push_back(callback);
  }

  [[nodiscard]] bool IsActorInRegistering(const ActorID &actor_id) const override {
    return actor_pending;
  }

  ~MockActorCreator() {}

  std::list<gcs::StatusCallback> callbacks;
  bool actor_pending = false;
};

class MockLeasePolicy : public LeasePolicyInterface {
 public:
  MockLeasePolicy(const NodeID &node_id = NodeID::Nil()) {
    fallback_rpc_address_ = rpc::Address();
    fallback_rpc_address_.set_raylet_id(node_id.Binary());
  }

  rpc::Address GetBestNodeForTask(const TaskSpecification &spec) {
    num_lease_policy_consults++;
    return fallback_rpc_address_;
  };

  ~MockLeasePolicy() {}

  rpc::Address fallback_rpc_address_;

  int num_lease_policy_consults = 0;
};

TEST(LocalDependencyResolverTest, TestNoDependencies) {
  auto store = std::make_shared<CoreWorkerMemoryStore>();
  auto task_finisher = std::make_shared<MockTaskFinisher>();
  MockActorCreator actor_creator;
  LocalDependencyResolver resolver(*store, *task_finisher, actor_creator);
  TaskSpecification task;
  bool ok = false;
  resolver.ResolveDependencies(task, [&ok](Status) { ok = true; });
  ASSERT_TRUE(ok);
  ASSERT_EQ(task_finisher->num_inlined_dependencies, 0);
}

TEST(LocalDependencyResolverTest, TestActorAndObjectDependencies1) {
  // Actor dependency resolved first.
  auto store = std::make_shared<CoreWorkerMemoryStore>();
  auto task_finisher = std::make_shared<MockTaskFinisher>();
  MockActorCreator actor_creator;
  LocalDependencyResolver resolver(*store, *task_finisher, actor_creator);
  TaskSpecification task;
  ObjectID obj = ObjectID::FromRandom();
  task.GetMutableMessage().add_args()->mutable_object_ref()->set_object_id(obj.Binary());

  ActorID actor_id = ActorID::Of(JobID::FromInt(0), TaskID::Nil(), 0);
  ObjectID actor_handle_id = ObjectID::ForActorHandle(actor_id);
  task.GetMutableMessage().add_args()->add_nested_inlined_refs()->set_object_id(
      actor_handle_id.Binary());

  int num_resolved = 0;
  actor_creator.actor_pending = true;
  resolver.ResolveDependencies(task, [&](const Status &) { num_resolved++; });
  ASSERT_EQ(num_resolved, 0);
  ASSERT_EQ(resolver.NumPendingTasks(), 1);

  for (const auto &cb : actor_creator.callbacks) {
    cb(Status());
  }
  ASSERT_EQ(num_resolved, 0);

  std::string meta = std::to_string(static_cast<int>(rpc::ErrorType::OBJECT_IN_PLASMA));
  auto metadata = const_cast<uint8_t *>(reinterpret_cast<const uint8_t *>(meta.data()));
  auto meta_buffer = std::make_shared<LocalMemoryBuffer>(metadata, meta.size());
  auto data = RayObject(nullptr, meta_buffer, std::vector<rpc::ObjectReference>());
  ASSERT_TRUE(store->Put(data, obj));
  ASSERT_EQ(num_resolved, 1);

  ASSERT_EQ(resolver.NumPendingTasks(), 0);
}

TEST(LocalDependencyResolverTest, TestActorAndObjectDependencies2) {
  // Object dependency resolved first.
  auto store = std::make_shared<CoreWorkerMemoryStore>();
  auto task_finisher = std::make_shared<MockTaskFinisher>();
  MockActorCreator actor_creator;
  LocalDependencyResolver resolver(*store, *task_finisher, actor_creator);
  TaskSpecification task;
  ObjectID obj = ObjectID::FromRandom();
  task.GetMutableMessage().add_args()->mutable_object_ref()->set_object_id(obj.Binary());

  ActorID actor_id = ActorID::Of(JobID::FromInt(0), TaskID::Nil(), 0);
  ObjectID actor_handle_id = ObjectID::ForActorHandle(actor_id);
  task.GetMutableMessage().add_args()->add_nested_inlined_refs()->set_object_id(
      actor_handle_id.Binary());

  int num_resolved = 0;
  actor_creator.actor_pending = true;
  resolver.ResolveDependencies(task, [&](const Status &) { num_resolved++; });
  ASSERT_EQ(num_resolved, 0);
  ASSERT_EQ(resolver.NumPendingTasks(), 1);

  std::string meta = std::to_string(static_cast<int>(rpc::ErrorType::OBJECT_IN_PLASMA));
  auto metadata = const_cast<uint8_t *>(reinterpret_cast<const uint8_t *>(meta.data()));
  auto meta_buffer = std::make_shared<LocalMemoryBuffer>(metadata, meta.size());
  auto data = RayObject(nullptr, meta_buffer, std::vector<rpc::ObjectReference>());
  ASSERT_EQ(num_resolved, 0);
  ASSERT_TRUE(store->Put(data, obj));

  for (const auto &cb : actor_creator.callbacks) {
    cb(Status());
  }
  ASSERT_EQ(num_resolved, 1);
  ASSERT_EQ(resolver.NumPendingTasks(), 0);
}

TEST(LocalDependencyResolverTest, TestHandlePlasmaPromotion) {
  auto store = std::make_shared<CoreWorkerMemoryStore>();
  auto task_finisher = std::make_shared<MockTaskFinisher>();
  MockActorCreator actor_creator;
  LocalDependencyResolver resolver(*store, *task_finisher, actor_creator);
  ObjectID obj1 = ObjectID::FromRandom();
  std::string meta = std::to_string(static_cast<int>(rpc::ErrorType::OBJECT_IN_PLASMA));
  auto metadata = const_cast<uint8_t *>(reinterpret_cast<const uint8_t *>(meta.data()));
  auto meta_buffer = std::make_shared<LocalMemoryBuffer>(metadata, meta.size());
  auto data = RayObject(nullptr, meta_buffer, std::vector<rpc::ObjectReference>());
  ASSERT_TRUE(store->Put(data, obj1));
  TaskSpecification task;
  task.GetMutableMessage().add_args()->mutable_object_ref()->set_object_id(obj1.Binary());
  bool ok = false;
  resolver.ResolveDependencies(task, [&ok](Status) { ok = true; });
  ASSERT_TRUE(ok);
  ASSERT_TRUE(task.ArgByRef(0));
  // Checks that the object id is still a direct call id.
  ASSERT_EQ(resolver.NumPendingTasks(), 0);
  ASSERT_EQ(task_finisher->num_inlined_dependencies, 0);
}

TEST(LocalDependencyResolverTest, TestInlineLocalDependencies) {
  auto store = std::make_shared<CoreWorkerMemoryStore>();
  auto task_finisher = std::make_shared<MockTaskFinisher>();
  MockActorCreator actor_creator;
  LocalDependencyResolver resolver(*store, *task_finisher, actor_creator);
  ObjectID obj1 = ObjectID::FromRandom();
  ObjectID obj2 = ObjectID::FromRandom();
  auto data = GenerateRandomObject();
  // Ensure the data is already present in the local store.
  ASSERT_TRUE(store->Put(*data, obj1));
  ASSERT_TRUE(store->Put(*data, obj2));
  TaskSpecification task;
  task.GetMutableMessage().add_args()->mutable_object_ref()->set_object_id(obj1.Binary());
  task.GetMutableMessage().add_args()->mutable_object_ref()->set_object_id(obj2.Binary());
  bool ok = false;
  resolver.ResolveDependencies(task, [&ok](Status) { ok = true; });
  // Tests that the task proto was rewritten to have inline argument values.
  ASSERT_TRUE(ok);
  ASSERT_FALSE(task.ArgByRef(0));
  ASSERT_FALSE(task.ArgByRef(1));
  ASSERT_NE(task.ArgData(0), nullptr);
  ASSERT_NE(task.ArgData(1), nullptr);
  ASSERT_EQ(resolver.NumPendingTasks(), 0);
  ASSERT_EQ(task_finisher->num_inlined_dependencies, 2);
}

TEST(LocalDependencyResolverTest, TestInlinePendingDependencies) {
  auto store = std::make_shared<CoreWorkerMemoryStore>();
  auto task_finisher = std::make_shared<MockTaskFinisher>();
  MockActorCreator actor_creator;
  LocalDependencyResolver resolver(*store, *task_finisher, actor_creator);
  ObjectID obj1 = ObjectID::FromRandom();
  ObjectID obj2 = ObjectID::FromRandom();
  auto data = GenerateRandomObject();
  TaskSpecification task;
  task.GetMutableMessage().add_args()->mutable_object_ref()->set_object_id(obj1.Binary());
  task.GetMutableMessage().add_args()->mutable_object_ref()->set_object_id(obj2.Binary());
  bool ok = false;
  resolver.ResolveDependencies(task, [&ok](Status) { ok = true; });
  ASSERT_EQ(resolver.NumPendingTasks(), 1);
  ASSERT_TRUE(!ok);
  ASSERT_TRUE(store->Put(*data, obj1));
  ASSERT_TRUE(store->Put(*data, obj2));
  // Tests that the task proto was rewritten to have inline argument values after
  // resolution completes.
  ASSERT_TRUE(ok);
  ASSERT_FALSE(task.ArgByRef(0));
  ASSERT_FALSE(task.ArgByRef(1));
  ASSERT_NE(task.ArgData(0), nullptr);
  ASSERT_NE(task.ArgData(1), nullptr);
  ASSERT_EQ(resolver.NumPendingTasks(), 0);
  ASSERT_EQ(task_finisher->num_inlined_dependencies, 2);
  ASSERT_EQ(task_finisher->num_contained_ids, 0);
}

TEST(LocalDependencyResolverTest, TestInlinedObjectIds) {
  auto store = std::make_shared<CoreWorkerMemoryStore>();
  auto task_finisher = std::make_shared<MockTaskFinisher>();
  MockActorCreator actor_creator;
  LocalDependencyResolver resolver(*store, *task_finisher, actor_creator);
  ObjectID obj1 = ObjectID::FromRandom();
  ObjectID obj2 = ObjectID::FromRandom();
  ObjectID obj3 = ObjectID::FromRandom();
  auto data = GenerateRandomObject({obj3});
  TaskSpecification task;
  task.GetMutableMessage().add_args()->mutable_object_ref()->set_object_id(obj1.Binary());
  task.GetMutableMessage().add_args()->mutable_object_ref()->set_object_id(obj2.Binary());
  bool ok = false;
  resolver.ResolveDependencies(task, [&ok](Status) { ok = true; });
  ASSERT_EQ(resolver.NumPendingTasks(), 1);
  ASSERT_TRUE(!ok);
  ASSERT_TRUE(store->Put(*data, obj1));
  ASSERT_TRUE(store->Put(*data, obj2));
  // Tests that the task proto was rewritten to have inline argument values after
  // resolution completes.
  ASSERT_TRUE(ok);
  ASSERT_FALSE(task.ArgByRef(0));
  ASSERT_FALSE(task.ArgByRef(1));
  ASSERT_NE(task.ArgData(0), nullptr);
  ASSERT_NE(task.ArgData(1), nullptr);
  ASSERT_EQ(resolver.NumPendingTasks(), 0);
  ASSERT_EQ(task_finisher->num_inlined_dependencies, 2);
  ASSERT_EQ(task_finisher->num_contained_ids, 2);
}

TaskSpecification BuildEmptyTaskSpec() {
  std::unordered_map<std::string, double> empty_resources;
  FunctionDescriptor empty_descriptor =
      FunctionDescriptorBuilder::BuildPython("", "", "", "");
  return BuildTaskSpec(empty_resources, empty_descriptor);
}

TEST(DirectTaskTransportTest, TestSubmitOneTask) {
  rpc::Address address;
  auto raylet_client = std::make_shared<MockRayletClient>();
  auto worker_client = std::make_shared<MockWorkerClient>();
  auto store = std::make_shared<CoreWorkerMemoryStore>();
  auto client_pool = std::make_shared<rpc::CoreWorkerClientPool>(
      [&](const rpc::Address &addr) { return worker_client; });
  auto task_finisher = std::make_shared<MockTaskFinisher>();
  auto actor_creator = std::make_shared<MockActorCreator>();
  auto lease_policy = std::make_shared<MockLeasePolicy>();
  CoreWorkerDirectTaskSubmitter submitter(
      address, raylet_client, client_pool, nullptr, lease_policy, store, task_finisher,
      NodeID::Nil(), WorkerType::WORKER, kLongTimeout, actor_creator, JobID::Nil());

  TaskSpecification task = BuildEmptyTaskSpec();

  ASSERT_TRUE(submitter.SubmitTask(task).ok());
  ASSERT_EQ(lease_policy->num_lease_policy_consults, 1);
  ASSERT_EQ(raylet_client->num_workers_requested, 1);
  ASSERT_EQ(raylet_client->num_workers_returned, 0);
  ASSERT_EQ(worker_client->callbacks.size(), 0);

  ASSERT_TRUE(raylet_client->GrantWorkerLease("localhost", 1234, NodeID::Nil()));
  ASSERT_EQ(worker_client->callbacks.size(), 1);
  ASSERT_EQ(task_finisher->num_tasks_complete, 0);
  ASSERT_EQ(task_finisher->num_tasks_failed, 0);

  ASSERT_TRUE(worker_client->ReplyPushTask());
  ASSERT_EQ(raylet_client->num_workers_returned, 1);
  ASSERT_EQ(raylet_client->num_workers_disconnected, 0);
  ASSERT_EQ(task_finisher->num_tasks_complete, 1);
  ASSERT_EQ(task_finisher->num_tasks_failed, 0);
  ASSERT_EQ(task_finisher->num_task_retries_attempted, 0);
  ASSERT_EQ(raylet_client->num_leases_canceled, 0);
  ASSERT_FALSE(raylet_client->ReplyCancelWorkerLease());

  // Check that there are no entries left in the scheduling_key_entries_ hashmap. These
  // would otherwise cause a memory leak.
  ASSERT_TRUE(submitter.CheckNoSchedulingKeyEntriesPublic());
}

TEST(DirectTaskTransportTest, TestRetryTaskApplicationLevelError) {
  rpc::Address address;
  auto raylet_client = std::make_shared<MockRayletClient>();
  auto worker_client = std::make_shared<MockWorkerClient>();
  auto store = std::make_shared<CoreWorkerMemoryStore>();
  auto client_pool = std::make_shared<rpc::CoreWorkerClientPool>(
      [&](const rpc::Address &addr) { return worker_client; });
  auto task_finisher = std::make_shared<MockTaskFinisher>();
  auto actor_creator = std::make_shared<MockActorCreator>();
  auto lease_policy = std::make_shared<MockLeasePolicy>();
  CoreWorkerDirectTaskSubmitter submitter(
      address, raylet_client, client_pool, nullptr, lease_policy, store, task_finisher,
      NodeID::Nil(), WorkerType::WORKER, kLongTimeout, actor_creator, JobID::Nil());
  TaskSpecification task = BuildEmptyTaskSpec();
  task.GetMutableMessage().set_retry_exceptions(true);

  ASSERT_TRUE(submitter.SubmitTask(task).ok());
  ASSERT_TRUE(raylet_client->GrantWorkerLease("localhost", 1234, NodeID::Nil()));
  // Simulate an application-level error.
  ASSERT_TRUE(worker_client->ReplyPushTask(Status::OK(), false, true));
  ASSERT_EQ(raylet_client->num_workers_returned, 1);
  ASSERT_EQ(raylet_client->num_workers_disconnected, 0);
  ASSERT_EQ(task_finisher->num_tasks_complete, 1);
  ASSERT_EQ(task_finisher->num_task_retries_attempted, 1);
  ASSERT_EQ(task_finisher->num_tasks_failed, 0);
  ASSERT_EQ(raylet_client->num_leases_canceled, 0);
  ASSERT_FALSE(raylet_client->ReplyCancelWorkerLease());

  task.GetMutableMessage().set_retry_exceptions(false);

  ASSERT_TRUE(submitter.SubmitTask(task).ok());
  ASSERT_TRUE(raylet_client->GrantWorkerLease("localhost", 1234, NodeID::Nil()));
  // Simulate an application-level error.
  ASSERT_TRUE(worker_client->ReplyPushTask(Status::OK(), false, true));
  ASSERT_EQ(raylet_client->num_workers_returned, 2);
  ASSERT_EQ(raylet_client->num_workers_disconnected, 0);
  ASSERT_EQ(task_finisher->num_tasks_complete, 2);
  ASSERT_EQ(task_finisher->num_task_retries_attempted, 1);
  ASSERT_EQ(task_finisher->num_tasks_failed, 0);
  ASSERT_EQ(raylet_client->num_leases_canceled, 0);
  ASSERT_FALSE(raylet_client->ReplyCancelWorkerLease());

  // Check that there are no entries left in the scheduling_key_entries_ hashmap. These
  // would otherwise cause a memory leak.
  ASSERT_TRUE(submitter.CheckNoSchedulingKeyEntriesPublic());
}

TEST(DirectTaskTransportTest, TestHandleTaskFailure) {
  rpc::Address address;
  auto raylet_client = std::make_shared<MockRayletClient>();
  auto worker_client = std::make_shared<MockWorkerClient>();
  auto store = std::make_shared<CoreWorkerMemoryStore>();
  auto client_pool = std::make_shared<rpc::CoreWorkerClientPool>(
      [&](const rpc::Address &addr) { return worker_client; });
  auto task_finisher = std::make_shared<MockTaskFinisher>();
  auto actor_creator = std::make_shared<MockActorCreator>();
  auto lease_policy = std::make_shared<MockLeasePolicy>();
  CoreWorkerDirectTaskSubmitter submitter(
      address, raylet_client, client_pool, nullptr, lease_policy, store, task_finisher,
      NodeID::Nil(), WorkerType::WORKER, kLongTimeout, actor_creator, JobID::Nil());
  TaskSpecification task = BuildEmptyTaskSpec();

  ASSERT_TRUE(submitter.SubmitTask(task).ok());
  ASSERT_TRUE(raylet_client->GrantWorkerLease("localhost", 1234, NodeID::Nil()));
  // Simulate a system failure, i.e., worker died unexpectedly.
  ASSERT_TRUE(worker_client->ReplyPushTask(Status::IOError("oops")));
  ASSERT_EQ(worker_client->callbacks.size(), 0);
  ASSERT_EQ(raylet_client->num_workers_returned, 0);
  ASSERT_EQ(raylet_client->num_workers_disconnected, 1);
  ASSERT_EQ(task_finisher->num_tasks_complete, 0);
  ASSERT_EQ(task_finisher->num_tasks_failed, 1);
  ASSERT_EQ(raylet_client->num_leases_canceled, 0);
  ASSERT_FALSE(raylet_client->ReplyCancelWorkerLease());

  // Check that there are no entries left in the scheduling_key_entries_ hashmap. These
  // would otherwise cause a memory leak.
  ASSERT_TRUE(submitter.CheckNoSchedulingKeyEntriesPublic());
}

TEST(DirectTaskTransportTest, TestHandleRuntimeEnvSetupFailed) {
  rpc::Address address;
  auto raylet_client = std::make_shared<MockRayletClient>();
  auto worker_client = std::make_shared<MockWorkerClient>();
  auto store = std::make_shared<CoreWorkerMemoryStore>();
  auto client_pool = std::make_shared<rpc::CoreWorkerClientPool>(
      [&](const rpc::Address &addr) { return worker_client; });
  auto task_finisher = std::make_shared<MockTaskFinisher>();
  auto actor_creator = std::make_shared<MockActorCreator>();
  auto lease_policy = std::make_shared<MockLeasePolicy>();
  CoreWorkerDirectTaskSubmitter submitter(address, raylet_client, client_pool, nullptr,
                                          lease_policy, store, task_finisher,
                                          NodeID::Nil(), WorkerType::WORKER, kLongTimeout,
                                          actor_creator, JobID::Nil(), absl::nullopt, 2);

  TaskSpecification task1 = BuildEmptyTaskSpec();
  TaskSpecification task2 = BuildEmptyTaskSpec();
  TaskSpecification task3 = BuildEmptyTaskSpec();

  ASSERT_TRUE(submitter.SubmitTask(task1).ok());
  ASSERT_TRUE(submitter.SubmitTask(task2).ok());
  ASSERT_TRUE(submitter.SubmitTask(task3).ok());
  ASSERT_EQ(lease_policy->num_lease_policy_consults, 2);
  ASSERT_EQ(raylet_client->num_workers_requested, 2);
  ASSERT_EQ(raylet_client->num_workers_returned, 0);
  ASSERT_EQ(raylet_client->reported_backlog_size, 0);
  ASSERT_EQ(worker_client->callbacks.size(), 0);

  // Fail task1 which will fail all the tasks
  ASSERT_TRUE(raylet_client->GrantWorkerLease(
      "", 0, NodeID::Nil(), true, "", false,
      /*failure_type=*/
      rpc::RequestWorkerLeaseReply::SCHEDULING_CANCELLED_RUNTIME_ENV_SETUP_FAILED));
  ASSERT_EQ(worker_client->callbacks.size(), 0);
  ASSERT_EQ(task_finisher->num_fail_pending_task_calls, 3);
  ASSERT_EQ(raylet_client->num_workers_requested, 2);

  // Fail task2
  ASSERT_TRUE(raylet_client->GrantWorkerLease(
      "", 0, NodeID::Nil(), true, "", false,
      /*failure_type=*/
      rpc::RequestWorkerLeaseReply::SCHEDULING_CANCELLED_RUNTIME_ENV_SETUP_FAILED));
  ASSERT_EQ(worker_client->callbacks.size(), 0);
  ASSERT_EQ(task_finisher->num_fail_pending_task_calls, 3);
  ASSERT_EQ(raylet_client->num_workers_requested, 2);

  // Check that there are no entries left in the scheduling_key_entries_ hashmap. These
  // would otherwise cause a memory leak.
  ASSERT_TRUE(submitter.CheckNoSchedulingKeyEntriesPublic());
}

TEST(DirectTaskTransportTest, TestWorkerHandleLocalRayletDied) {
  rpc::Address address;
  auto raylet_client = std::make_shared<MockRayletClient>();
  auto worker_client = std::make_shared<MockWorkerClient>();
  auto store = std::make_shared<CoreWorkerMemoryStore>();
  auto client_pool = std::make_shared<rpc::CoreWorkerClientPool>(
      [&](const rpc::Address &addr) { return worker_client; });
  auto task_finisher = std::make_shared<MockTaskFinisher>();
  auto actor_creator = std::make_shared<MockActorCreator>();
  auto lease_policy = std::make_shared<MockLeasePolicy>();
  CoreWorkerDirectTaskSubmitter submitter(address, raylet_client, client_pool, nullptr,
                                          lease_policy, store, task_finisher,
                                          NodeID::Nil(), WorkerType::WORKER, kLongTimeout,
                                          actor_creator, JobID::Nil(), absl::nullopt, 2);

  TaskSpecification task1 = BuildEmptyTaskSpec();
  ASSERT_TRUE(submitter.SubmitTask(task1).ok());
  ASSERT_DEATH(raylet_client->FailWorkerLeaseDueToGrpcUnavailable(), "");
}

TEST(DirectTaskTransportTest, TestDriverHandleLocalRayletDied) {
  rpc::Address address;
  auto raylet_client = std::make_shared<MockRayletClient>();
  auto worker_client = std::make_shared<MockWorkerClient>();
  auto store = std::make_shared<CoreWorkerMemoryStore>();
  auto client_pool = std::make_shared<rpc::CoreWorkerClientPool>(
      [&](const rpc::Address &addr) { return worker_client; });
  auto task_finisher = std::make_shared<MockTaskFinisher>();
  auto actor_creator = std::make_shared<MockActorCreator>();
  auto lease_policy = std::make_shared<MockLeasePolicy>();
  CoreWorkerDirectTaskSubmitter submitter(address, raylet_client, client_pool, nullptr,
                                          lease_policy, store, task_finisher,
                                          NodeID::Nil(), WorkerType::DRIVER, kLongTimeout,
                                          actor_creator, JobID::Nil(), absl::nullopt, 2);

  TaskSpecification task1 = BuildEmptyTaskSpec();
  TaskSpecification task2 = BuildEmptyTaskSpec();
  TaskSpecification task3 = BuildEmptyTaskSpec();

  ASSERT_TRUE(submitter.SubmitTask(task1).ok());
  ASSERT_TRUE(submitter.SubmitTask(task2).ok());
  ASSERT_TRUE(submitter.SubmitTask(task3).ok());
  ASSERT_EQ(lease_policy->num_lease_policy_consults, 2);
  ASSERT_EQ(raylet_client->num_workers_requested, 2);
  ASSERT_EQ(raylet_client->num_workers_returned, 0);
  ASSERT_EQ(raylet_client->reported_backlog_size, 0);
  ASSERT_EQ(worker_client->callbacks.size(), 0);

  // Fail task1 which will fail all the tasks
  ASSERT_TRUE(raylet_client->FailWorkerLeaseDueToGrpcUnavailable());
  ASSERT_EQ(worker_client->callbacks.size(), 0);
  ASSERT_EQ(task_finisher->num_fail_pending_task_calls, 3);
  ASSERT_EQ(raylet_client->num_workers_requested, 2);

  // Fail task2
  ASSERT_TRUE(raylet_client->FailWorkerLeaseDueToGrpcUnavailable());
  ASSERT_EQ(worker_client->callbacks.size(), 0);
  ASSERT_EQ(task_finisher->num_fail_pending_task_calls, 3);
  ASSERT_EQ(raylet_client->num_workers_requested, 2);

  // Check that there are no entries left in the scheduling_key_entries_ hashmap. These
  // would otherwise cause a memory leak.
  ASSERT_TRUE(submitter.CheckNoSchedulingKeyEntriesPublic());
}

TEST(DirectTaskTransportTest, TestConcurrentWorkerLeases) {
  rpc::Address address;
  auto raylet_client = std::make_shared<MockRayletClient>();
  auto worker_client = std::make_shared<MockWorkerClient>();
  auto store = std::make_shared<CoreWorkerMemoryStore>();
  auto client_pool = std::make_shared<rpc::CoreWorkerClientPool>(
      [&](const rpc::Address &addr) { return worker_client; });
  auto task_finisher = std::make_shared<MockTaskFinisher>();
  auto actor_creator = std::make_shared<MockActorCreator>();
  auto lease_policy = std::make_shared<MockLeasePolicy>();
  CoreWorkerDirectTaskSubmitter submitter(address, raylet_client, client_pool, nullptr,
                                          lease_policy, store, task_finisher,
                                          NodeID::Nil(), WorkerType::WORKER, kLongTimeout,
                                          actor_creator, JobID::Nil(), absl::nullopt, 2);

  TaskSpecification task1 = BuildEmptyTaskSpec();
  TaskSpecification task2 = BuildEmptyTaskSpec();
  TaskSpecification task3 = BuildEmptyTaskSpec();

  ASSERT_TRUE(submitter.SubmitTask(task1).ok());
  ASSERT_TRUE(submitter.SubmitTask(task2).ok());
  ASSERT_TRUE(submitter.SubmitTask(task3).ok());
  ASSERT_EQ(lease_policy->num_lease_policy_consults, 2);
  ASSERT_EQ(raylet_client->num_workers_requested, 2);
  ASSERT_EQ(raylet_client->num_workers_returned, 0);
  ASSERT_EQ(raylet_client->reported_backlog_size, 0);
  ASSERT_EQ(worker_client->callbacks.size(), 0);

  // Trigger the periodic backlog report
  submitter.ReportWorkerBacklog();
  ASSERT_EQ(raylet_client->reported_backlog_size, 1);

  // Task 1 is pushed; worker 3 is requested.
  ASSERT_TRUE(raylet_client->GrantWorkerLease("localhost", 1000, NodeID::Nil()));
  ASSERT_EQ(worker_client->callbacks.size(), 1);
  ASSERT_EQ(lease_policy->num_lease_policy_consults, 3);
  ASSERT_EQ(raylet_client->num_workers_requested, 3);
  ASSERT_EQ(raylet_client->reported_backlog_size, 0);

  // Task 2 is pushed; no more workers requested.
  ASSERT_TRUE(raylet_client->GrantWorkerLease("localhost", 1001, NodeID::Nil()));
  ASSERT_EQ(worker_client->callbacks.size(), 2);
  ASSERT_EQ(lease_policy->num_lease_policy_consults, 3);
  ASSERT_EQ(raylet_client->num_workers_requested, 3);
  ASSERT_EQ(raylet_client->reported_backlog_size, 0);

  // Task 3 is pushed; no more workers requested.
  ASSERT_TRUE(raylet_client->GrantWorkerLease("localhost", 1002, NodeID::Nil()));
  ASSERT_EQ(worker_client->callbacks.size(), 3);
  ASSERT_EQ(lease_policy->num_lease_policy_consults, 3);
  ASSERT_EQ(raylet_client->num_workers_requested, 3);
  ASSERT_EQ(raylet_client->reported_backlog_size, 0);

  // All workers returned.
  while (!worker_client->callbacks.empty()) {
    ASSERT_TRUE(worker_client->ReplyPushTask());
  }
  ASSERT_EQ(raylet_client->num_workers_returned, 3);
  ASSERT_EQ(raylet_client->num_workers_disconnected, 0);
  ASSERT_EQ(task_finisher->num_tasks_complete, 3);
  ASSERT_EQ(task_finisher->num_tasks_failed, 0);
  ASSERT_EQ(raylet_client->num_leases_canceled, 0);
  ASSERT_EQ(raylet_client->reported_backlog_size, 0);
  ASSERT_FALSE(raylet_client->ReplyCancelWorkerLease());

  // Check that there are no entries left in the scheduling_key_entries_ hashmap. These
  // would otherwise cause a memory leak.
  ASSERT_TRUE(submitter.CheckNoSchedulingKeyEntriesPublic());
}

TEST(DirectTaskTransportTest, TestSubmitMultipleTasks) {
  rpc::Address address;
  auto raylet_client = std::make_shared<MockRayletClient>();
  auto worker_client = std::make_shared<MockWorkerClient>();
  auto store = std::make_shared<CoreWorkerMemoryStore>();
  auto client_pool = std::make_shared<rpc::CoreWorkerClientPool>(
      [&](const rpc::Address &addr) { return worker_client; });
  auto task_finisher = std::make_shared<MockTaskFinisher>();
  auto actor_creator = std::make_shared<MockActorCreator>();
  auto lease_policy = std::make_shared<MockLeasePolicy>();
  CoreWorkerDirectTaskSubmitter submitter(address, raylet_client, client_pool, nullptr,
                                          lease_policy, store, task_finisher,
                                          NodeID::Nil(), WorkerType::WORKER, kLongTimeout,
                                          actor_creator, JobID::Nil(), absl::nullopt, 1);

  TaskSpecification task1 = BuildEmptyTaskSpec();
  TaskSpecification task2 = BuildEmptyTaskSpec();
  TaskSpecification task3 = BuildEmptyTaskSpec();

  ASSERT_TRUE(submitter.SubmitTask(task1).ok());
  ASSERT_TRUE(submitter.SubmitTask(task2).ok());
  ASSERT_TRUE(submitter.SubmitTask(task3).ok());
  ASSERT_EQ(lease_policy->num_lease_policy_consults, 1);
  ASSERT_EQ(raylet_client->num_workers_requested, 1);
  ASSERT_EQ(raylet_client->reported_backlog_size, 0);

  // Task 1 is pushed; worker 2 is requested.
  ASSERT_TRUE(raylet_client->GrantWorkerLease("localhost", 1000, NodeID::Nil()));
  ASSERT_EQ(worker_client->callbacks.size(), 1);
  ASSERT_EQ(lease_policy->num_lease_policy_consults, 2);
  ASSERT_EQ(raylet_client->num_workers_requested, 2);
  ASSERT_EQ(raylet_client->reported_backlog_size, 1);

  // Task 2 is pushed; worker 3 is requested.
  ASSERT_TRUE(raylet_client->GrantWorkerLease("localhost", 1001, NodeID::Nil()));
  ASSERT_EQ(worker_client->callbacks.size(), 2);
  ASSERT_EQ(lease_policy->num_lease_policy_consults, 3);
  ASSERT_EQ(raylet_client->num_workers_requested, 3);
  ASSERT_EQ(raylet_client->reported_backlog_size, 0);

  // Task 3 is pushed; no more workers requested.
  ASSERT_TRUE(raylet_client->GrantWorkerLease("localhost", 1002, NodeID::Nil()));
  ASSERT_EQ(worker_client->callbacks.size(), 3);
  ASSERT_EQ(lease_policy->num_lease_policy_consults, 3);
  ASSERT_EQ(raylet_client->num_workers_requested, 3);

  // All workers returned.
  while (!worker_client->callbacks.empty()) {
    ASSERT_TRUE(worker_client->ReplyPushTask());
  }
  ASSERT_EQ(raylet_client->num_workers_returned, 3);
  ASSERT_EQ(raylet_client->num_workers_disconnected, 0);
  ASSERT_EQ(task_finisher->num_tasks_complete, 3);
  ASSERT_EQ(task_finisher->num_tasks_failed, 0);
  ASSERT_EQ(raylet_client->num_leases_canceled, 0);
  ASSERT_EQ(raylet_client->reported_backlog_size, 0);
  ASSERT_FALSE(raylet_client->ReplyCancelWorkerLease());

  // Check that there are no entries left in the scheduling_key_entries_ hashmap. These
  // would otherwise cause a memory leak.
  ASSERT_TRUE(submitter.CheckNoSchedulingKeyEntriesPublic());
}

TEST(DirectTaskTransportTest, TestReuseWorkerLease) {
  rpc::Address address;
  auto raylet_client = std::make_shared<MockRayletClient>();
  auto worker_client = std::make_shared<MockWorkerClient>();
  auto store = std::make_shared<CoreWorkerMemoryStore>();
  auto client_pool = std::make_shared<rpc::CoreWorkerClientPool>(
      [&](const rpc::Address &addr) { return worker_client; });
  auto task_finisher = std::make_shared<MockTaskFinisher>();
  auto actor_creator = std::make_shared<MockActorCreator>();
  auto lease_policy = std::make_shared<MockLeasePolicy>();
  CoreWorkerDirectTaskSubmitter submitter(address, raylet_client, client_pool, nullptr,
                                          lease_policy, store, task_finisher,
                                          NodeID::Nil(), WorkerType::WORKER, kLongTimeout,
                                          actor_creator, JobID::Nil(), absl::nullopt, 1);

  TaskSpecification task1 = BuildEmptyTaskSpec();
  TaskSpecification task2 = BuildEmptyTaskSpec();
  TaskSpecification task3 = BuildEmptyTaskSpec();

  ASSERT_TRUE(submitter.SubmitTask(task1).ok());
  ASSERT_TRUE(submitter.SubmitTask(task2).ok());
  ASSERT_TRUE(submitter.SubmitTask(task3).ok());
  ASSERT_EQ(lease_policy->num_lease_policy_consults, 1);
  ASSERT_EQ(raylet_client->num_workers_requested, 1);

  // Task 1 is pushed.
  ASSERT_TRUE(raylet_client->GrantWorkerLease("localhost", 1000, NodeID::Nil()));
  ASSERT_EQ(worker_client->callbacks.size(), 1);
  ASSERT_EQ(lease_policy->num_lease_policy_consults, 2);
  ASSERT_EQ(raylet_client->num_workers_requested, 2);
  ASSERT_EQ(raylet_client->num_leases_canceled, 0);

  // Task 1 finishes, Task 2 is scheduled on the same worker.
  ASSERT_TRUE(worker_client->ReplyPushTask());
  ASSERT_EQ(worker_client->callbacks.size(), 1);
  ASSERT_EQ(raylet_client->num_workers_returned, 0);
  ASSERT_EQ(raylet_client->num_leases_canceled, 0);

  // Task 2 finishes, Task 3 is scheduled on the same worker.
  ASSERT_TRUE(worker_client->ReplyPushTask());
  ASSERT_EQ(worker_client->callbacks.size(), 1);
  ASSERT_EQ(raylet_client->num_workers_returned, 0);
  ASSERT_EQ(raylet_client->num_leases_canceled, 1);
  ASSERT_TRUE(raylet_client->ReplyCancelWorkerLease());
  // Task 3 finishes, the worker is returned.
  ASSERT_TRUE(worker_client->ReplyPushTask());
  ASSERT_EQ(raylet_client->num_workers_returned, 1);

  // The second lease request is returned immediately.
  ASSERT_TRUE(raylet_client->GrantWorkerLease("localhost", 1001, NodeID::Nil()));
  ASSERT_EQ(worker_client->callbacks.size(), 0);
  ASSERT_EQ(lease_policy->num_lease_policy_consults, 2);
  ASSERT_EQ(raylet_client->num_workers_returned, 2);
  ASSERT_EQ(raylet_client->num_workers_disconnected, 0);
  ASSERT_EQ(task_finisher->num_tasks_complete, 3);
  ASSERT_EQ(task_finisher->num_tasks_failed, 0);
  ASSERT_EQ(raylet_client->num_leases_canceled, 1);
  ASSERT_FALSE(raylet_client->ReplyCancelWorkerLease());

  // Check that there are no entries left in the scheduling_key_entries_ hashmap. These
  // would otherwise cause a memory leak.
  ASSERT_TRUE(submitter.CheckNoSchedulingKeyEntriesPublic());
}

TEST(DirectTaskTransportTest, TestRetryLeaseCancellation) {
  rpc::Address address;
  auto raylet_client = std::make_shared<MockRayletClient>();
  auto worker_client = std::make_shared<MockWorkerClient>();
  auto store = std::make_shared<CoreWorkerMemoryStore>();
  auto client_pool = std::make_shared<rpc::CoreWorkerClientPool>(
      [&](const rpc::Address &addr) { return worker_client; });
  auto task_finisher = std::make_shared<MockTaskFinisher>();
  auto actor_creator = std::make_shared<MockActorCreator>();
  auto lease_policy = std::make_shared<MockLeasePolicy>();
  CoreWorkerDirectTaskSubmitter submitter(address, raylet_client, client_pool, nullptr,
                                          lease_policy, store, task_finisher,
                                          NodeID::Nil(), WorkerType::WORKER, kLongTimeout,
                                          actor_creator, JobID::Nil(), absl::nullopt, 1);
  TaskSpecification task1 = BuildEmptyTaskSpec();
  TaskSpecification task2 = BuildEmptyTaskSpec();
  TaskSpecification task3 = BuildEmptyTaskSpec();

  ASSERT_TRUE(submitter.SubmitTask(task1).ok());
  ASSERT_TRUE(submitter.SubmitTask(task2).ok());
  ASSERT_TRUE(submitter.SubmitTask(task3).ok());
  ASSERT_EQ(raylet_client->num_workers_requested, 1);

  // Task 1 is pushed.
  ASSERT_TRUE(raylet_client->GrantWorkerLease("localhost", 1000, NodeID::Nil()));
  // Task 1 finishes, Task 2 is scheduled on the same worker.
  ASSERT_TRUE(worker_client->ReplyPushTask());
  // Task 2 finishes, Task 3 is scheduled on the same worker.
  ASSERT_TRUE(worker_client->ReplyPushTask());
  // Task 3 finishes, the worker is returned.
  ASSERT_TRUE(worker_client->ReplyPushTask());
  ASSERT_EQ(raylet_client->num_workers_returned, 1);

  // Simulate the lease cancellation request failing because it arrives at the
  // raylet before the last worker lease request has been received.
  int i = 1;
  for (; i <= 3; i++) {
    ASSERT_EQ(raylet_client->num_leases_canceled, i);
    ASSERT_TRUE(raylet_client->ReplyCancelWorkerLease(false));
  }

  // Simulate the lease cancellation request succeeding.
  ASSERT_TRUE(raylet_client->ReplyCancelWorkerLease());
  ASSERT_EQ(raylet_client->num_leases_canceled, i);
  ASSERT_FALSE(raylet_client->ReplyCancelWorkerLease());
  ASSERT_EQ(raylet_client->num_leases_canceled, i);
  ASSERT_TRUE(raylet_client->GrantWorkerLease("", 0, NodeID::Nil(), /*cancel=*/true));
  ASSERT_EQ(worker_client->callbacks.size(), 0);
  // The canceled lease is not returned.
  ASSERT_EQ(raylet_client->num_workers_returned, 1);
  ASSERT_EQ(raylet_client->num_workers_disconnected, 0);
  ASSERT_EQ(task_finisher->num_tasks_complete, 3);
  ASSERT_EQ(task_finisher->num_tasks_failed, 0);

  // Check that there are no entries left in the scheduling_key_entries_ hashmap. These
  // would otherwise cause a memory leak.
  ASSERT_TRUE(submitter.CheckNoSchedulingKeyEntriesPublic());
}

TEST(DirectTaskTransportTest, TestConcurrentCancellationAndSubmission) {
  rpc::Address address;
  auto raylet_client = std::make_shared<MockRayletClient>();
  auto worker_client = std::make_shared<MockWorkerClient>();
  auto store = std::make_shared<CoreWorkerMemoryStore>();
  auto client_pool = std::make_shared<rpc::CoreWorkerClientPool>(
      [&](const rpc::Address &addr) { return worker_client; });
  auto task_finisher = std::make_shared<MockTaskFinisher>();
  auto actor_creator = std::make_shared<MockActorCreator>();
  auto lease_policy = std::make_shared<MockLeasePolicy>();
  CoreWorkerDirectTaskSubmitter submitter(
      address, raylet_client, client_pool, nullptr, lease_policy, store, task_finisher,
      NodeID::Nil(), WorkerType::WORKER, kLongTimeout, actor_creator, JobID::Nil());
  TaskSpecification task1 = BuildEmptyTaskSpec();
  TaskSpecification task2 = BuildEmptyTaskSpec();
  TaskSpecification task3 = BuildEmptyTaskSpec();

  ASSERT_TRUE(submitter.SubmitTask(task1).ok());
  ASSERT_TRUE(submitter.SubmitTask(task2).ok());

  // Task 1 is pushed.
  ASSERT_TRUE(raylet_client->GrantWorkerLease("localhost", 1000, NodeID::Nil()));
  ASSERT_EQ(raylet_client->num_workers_requested, 2);
  // Task 1 finishes, Task 2 is scheduled on the same worker.
  ASSERT_TRUE(worker_client->ReplyPushTask());

  // Task 2's lease request gets canceled.
  ASSERT_EQ(raylet_client->num_leases_canceled, 1);

  // Task 2 finishes, the worker is returned.
  ASSERT_TRUE(worker_client->ReplyPushTask());
  ASSERT_EQ(raylet_client->num_workers_returned, 1);

  // Another task is submitted while task 2's lease request is being canceled.
  ASSERT_TRUE(submitter.SubmitTask(task3).ok());
  ASSERT_EQ(raylet_client->num_workers_requested, 2);

  // Task 2's lease request is canceled, a new worker is requested for task 3.
  ASSERT_TRUE(raylet_client->ReplyCancelWorkerLease());
  ASSERT_EQ(raylet_client->num_workers_requested, 2);
  ASSERT_TRUE(raylet_client->GrantWorkerLease("", 0, NodeID::Nil(), /*cancel=*/true));
  ASSERT_EQ(raylet_client->num_workers_requested, 3);

  // Task 3 finishes, all workers returned.
  ASSERT_TRUE(raylet_client->GrantWorkerLease("localhost", 1000, NodeID::Nil()));
  ASSERT_TRUE(worker_client->ReplyPushTask());
  ASSERT_EQ(raylet_client->num_workers_returned, 2);
  ASSERT_FALSE(raylet_client->ReplyCancelWorkerLease());
  ASSERT_EQ(raylet_client->num_leases_canceled, 1);

  // Check that there are no entries left in the scheduling_key_entries_ hashmap. These
  // would otherwise cause a memory leak.
  ASSERT_TRUE(submitter.CheckNoSchedulingKeyEntriesPublic());
}

TEST(DirectTaskTransportTest, TestWorkerNotReusedOnError) {
  rpc::Address address;
  auto raylet_client = std::make_shared<MockRayletClient>();
  auto worker_client = std::make_shared<MockWorkerClient>();
  auto store = std::make_shared<CoreWorkerMemoryStore>();
  auto client_pool = std::make_shared<rpc::CoreWorkerClientPool>(
      [&](const rpc::Address &addr) { return worker_client; });
  auto task_finisher = std::make_shared<MockTaskFinisher>();
  auto actor_creator = std::make_shared<MockActorCreator>();
  auto lease_policy = std::make_shared<MockLeasePolicy>();
  CoreWorkerDirectTaskSubmitter submitter(address, raylet_client, client_pool, nullptr,
                                          lease_policy, store, task_finisher,
                                          NodeID::Nil(), WorkerType::WORKER, kLongTimeout,
                                          actor_creator, JobID::Nil(), absl::nullopt, 1);
  TaskSpecification task1 = BuildEmptyTaskSpec();
  TaskSpecification task2 = BuildEmptyTaskSpec();

  ASSERT_TRUE(submitter.SubmitTask(task1).ok());
  ASSERT_TRUE(submitter.SubmitTask(task2).ok());
  ASSERT_EQ(raylet_client->num_workers_requested, 1);

  // Task 1 is pushed.
  ASSERT_TRUE(raylet_client->GrantWorkerLease("localhost", 1000, NodeID::Nil()));
  ASSERT_EQ(worker_client->callbacks.size(), 1);
  ASSERT_EQ(raylet_client->num_workers_requested, 2);

  // Task 1 finishes with failure; the worker is returned.
  ASSERT_TRUE(worker_client->ReplyPushTask(Status::IOError("worker dead")));
  ASSERT_EQ(worker_client->callbacks.size(), 0);
  ASSERT_EQ(raylet_client->num_workers_returned, 0);
  ASSERT_EQ(raylet_client->num_workers_disconnected, 1);

  // Task 2 runs successfully on the second worker.
  ASSERT_TRUE(raylet_client->GrantWorkerLease("localhost", 1001, NodeID::Nil()));
  ASSERT_TRUE(worker_client->ReplyPushTask());
  ASSERT_EQ(raylet_client->num_workers_returned, 1);
  ASSERT_EQ(raylet_client->num_workers_disconnected, 1);
  ASSERT_EQ(task_finisher->num_tasks_complete, 1);
  ASSERT_EQ(task_finisher->num_tasks_failed, 1);
  ASSERT_EQ(raylet_client->num_leases_canceled, 0);
  ASSERT_FALSE(raylet_client->ReplyCancelWorkerLease());

  // Check that there are no entries left in the scheduling_key_entries_ hashmap. These
  // would otherwise cause a memory leak.
  ASSERT_TRUE(submitter.CheckNoSchedulingKeyEntriesPublic());
}

TEST(DirectTaskTransportTest, TestWorkerNotReturnedOnExit) {
  rpc::Address address;
  auto raylet_client = std::make_shared<MockRayletClient>();
  auto worker_client = std::make_shared<MockWorkerClient>();
  auto store = std::make_shared<CoreWorkerMemoryStore>();
  auto client_pool = std::make_shared<rpc::CoreWorkerClientPool>(
      [&](const rpc::Address &addr) { return worker_client; });
  auto task_finisher = std::make_shared<MockTaskFinisher>();
  auto actor_creator = std::make_shared<MockActorCreator>();
  auto lease_policy = std::make_shared<MockLeasePolicy>();
  CoreWorkerDirectTaskSubmitter submitter(
      address, raylet_client, client_pool, nullptr, lease_policy, store, task_finisher,
      NodeID::Nil(), WorkerType::WORKER, kLongTimeout, actor_creator, JobID::Nil());
  TaskSpecification task1 = BuildEmptyTaskSpec();

  ASSERT_TRUE(submitter.SubmitTask(task1).ok());
  ASSERT_EQ(raylet_client->num_workers_requested, 1);

  // Task 1 is pushed.
  ASSERT_TRUE(raylet_client->GrantWorkerLease("localhost", 1000, NodeID::Nil()));
  ASSERT_EQ(worker_client->callbacks.size(), 1);

  // Task 1 finishes with exit status; the worker is not returned.
  ASSERT_TRUE(worker_client->ReplyPushTask(Status::OK(), /*exit=*/true));
  ASSERT_EQ(raylet_client->num_workers_returned, 0);
  ASSERT_EQ(raylet_client->num_workers_disconnected, 0);
  ASSERT_EQ(task_finisher->num_tasks_complete, 1);
  ASSERT_EQ(task_finisher->num_tasks_failed, 0);
  ASSERT_EQ(raylet_client->num_leases_canceled, 0);
  ASSERT_FALSE(raylet_client->ReplyCancelWorkerLease());

  // Check that there are no entries left in the scheduling_key_entries_ hashmap. These
  // would otherwise cause a memory leak.
  ASSERT_TRUE(submitter.CheckNoSchedulingKeyEntriesPublic());
}

TEST(DirectTaskTransportTest, TestSpillback) {
  rpc::Address address;
  auto raylet_client = std::make_shared<MockRayletClient>();
  auto worker_client = std::make_shared<MockWorkerClient>();
  auto store = std::make_shared<CoreWorkerMemoryStore>();
  auto client_pool = std::make_shared<rpc::CoreWorkerClientPool>(
      [&](const rpc::Address &addr) { return worker_client; });

  std::unordered_map<int, std::shared_ptr<MockRayletClient>> remote_lease_clients;
  auto lease_client_factory = [&](const std::string &ip, int port) {
    // We should not create a connection to the same raylet more than once.
    RAY_CHECK(remote_lease_clients.count(port) == 0);
    auto client = std::make_shared<MockRayletClient>();
    remote_lease_clients[port] = client;
    return client;
  };
  auto task_finisher = std::make_shared<MockTaskFinisher>();
  auto actor_creator = std::make_shared<MockActorCreator>();
  auto lease_policy = std::make_shared<MockLeasePolicy>();
  CoreWorkerDirectTaskSubmitter submitter(
      address, raylet_client, client_pool, lease_client_factory, lease_policy, store,
      task_finisher, NodeID::Nil(), WorkerType::WORKER, kLongTimeout, actor_creator,
      JobID::Nil());
  TaskSpecification task = BuildEmptyTaskSpec();

  ASSERT_TRUE(submitter.SubmitTask(task).ok());
  ASSERT_EQ(lease_policy->num_lease_policy_consults, 1);
  ASSERT_EQ(raylet_client->num_workers_requested, 1);
  ASSERT_EQ(raylet_client->num_workers_returned, 0);
  ASSERT_EQ(worker_client->callbacks.size(), 0);
  ASSERT_EQ(remote_lease_clients.size(), 0);

  // Spillback to a remote node.
  auto remote_raylet_id = NodeID::FromRandom();
  ASSERT_TRUE(raylet_client->GrantWorkerLease("localhost", 7777, remote_raylet_id));
  ASSERT_EQ(remote_lease_clients.count(7777), 1);
  // Confirm that lease policy is not consulted on spillback.
  ASSERT_EQ(lease_policy->num_lease_policy_consults, 1);
  // There should be no more callbacks on the local client.
  ASSERT_FALSE(raylet_client->GrantWorkerLease("remote", 1234, NodeID::Nil()));
  // Trigger retry at the remote node.
  ASSERT_TRUE(
      remote_lease_clients[7777]->GrantWorkerLease("remote", 1234, NodeID::Nil()));

  // The worker is returned to the remote node, not the local one.
  ASSERT_TRUE(worker_client->ReplyPushTask());
  ASSERT_EQ(raylet_client->num_workers_returned, 0);
  ASSERT_EQ(remote_lease_clients[7777]->num_workers_returned, 1);
  ASSERT_EQ(raylet_client->num_workers_disconnected, 0);
  ASSERT_EQ(remote_lease_clients[7777]->num_workers_disconnected, 0);
  ASSERT_EQ(task_finisher->num_tasks_complete, 1);
  ASSERT_EQ(task_finisher->num_tasks_failed, 0);
  ASSERT_EQ(raylet_client->num_leases_canceled, 0);
  ASSERT_FALSE(raylet_client->ReplyCancelWorkerLease());
  for (const auto &remote_client : remote_lease_clients) {
    ASSERT_EQ(remote_client.second->num_leases_canceled, 0);
    ASSERT_FALSE(remote_client.second->ReplyCancelWorkerLease());
  }

  // Check that there are no entries left in the scheduling_key_entries_ hashmap. These
  // would otherwise cause a memory leak.
  ASSERT_TRUE(submitter.CheckNoSchedulingKeyEntriesPublic());
}

TEST(DirectTaskTransportTest, TestSpillbackRoundTrip) {
  rpc::Address address;
  auto raylet_client = std::make_shared<MockRayletClient>();
  auto worker_client = std::make_shared<MockWorkerClient>();
  auto store = std::make_shared<CoreWorkerMemoryStore>();
  auto client_pool = std::make_shared<rpc::CoreWorkerClientPool>(
      [&](const rpc::Address &addr) { return worker_client; });

  std::unordered_map<int, std::shared_ptr<MockRayletClient>> remote_lease_clients;
  auto lease_client_factory = [&](const std::string &ip, int port) {
    // We should not create a connection to the same raylet more than once.
    RAY_CHECK(remote_lease_clients.count(port) == 0);
    auto client = std::make_shared<MockRayletClient>();
    remote_lease_clients[port] = client;
    return client;
  };
  auto task_finisher = std::make_shared<MockTaskFinisher>();
  auto local_raylet_id = NodeID::FromRandom();
  auto actor_creator = std::make_shared<MockActorCreator>();
  auto lease_policy = std::make_shared<MockLeasePolicy>(local_raylet_id);
  CoreWorkerDirectTaskSubmitter submitter(
      address, raylet_client, client_pool, lease_client_factory, lease_policy, store,
      task_finisher, local_raylet_id, WorkerType::WORKER, kLongTimeout, actor_creator,
      JobID::Nil());
  TaskSpecification task = BuildEmptyTaskSpec();

  ASSERT_TRUE(submitter.SubmitTask(task).ok());
  ASSERT_EQ(raylet_client->num_grant_or_reject_leases_requested, 0);
  ASSERT_EQ(raylet_client->num_workers_requested, 1);
  ASSERT_EQ(raylet_client->num_workers_returned, 0);
  ASSERT_EQ(worker_client->callbacks.size(), 0);
  ASSERT_EQ(remote_lease_clients.size(), 0);

  // Spillback to a remote node.
  auto remote_raylet_id = NodeID::FromRandom();
  ASSERT_TRUE(raylet_client->GrantWorkerLease("localhost", 7777, remote_raylet_id));
  ASSERT_EQ(remote_lease_clients.count(7777), 1);
  ASSERT_EQ(remote_lease_clients[7777]->num_workers_requested, 1);
  // Confirm that the spillback lease request has grant_or_reject set to true.
  ASSERT_EQ(remote_lease_clients[7777]->num_grant_or_reject_leases_requested, 1);
  // Confirm that lease policy is not consulted on spillback.
  ASSERT_EQ(lease_policy->num_lease_policy_consults, 1);
  ASSERT_FALSE(raylet_client->GrantWorkerLease("remote", 1234, NodeID::Nil()));
  // Trigger a rejection back to the local node.
  ASSERT_TRUE(remote_lease_clients[7777]->GrantWorkerLease("local", 1234, local_raylet_id,
                                                           false, "", /*reject=*/true));
  // We should not have created another lease client to the local raylet.
  ASSERT_EQ(remote_lease_clients.size(), 1);
  // There should be no more callbacks on the remote node.
  ASSERT_FALSE(
      remote_lease_clients[7777]->GrantWorkerLease("remote", 1234, NodeID::Nil()));

  // The worker is returned to the local node.
  ASSERT_EQ(raylet_client->num_grant_or_reject_leases_requested, 0);
  ASSERT_EQ(raylet_client->num_workers_requested, 2);
  ASSERT_TRUE(raylet_client->GrantWorkerLease("local", 1234, NodeID::Nil()));
  ASSERT_TRUE(worker_client->ReplyPushTask());
  ASSERT_EQ(raylet_client->num_workers_returned, 1);
  ASSERT_EQ(remote_lease_clients[7777]->num_workers_returned, 0);
  ASSERT_EQ(raylet_client->num_workers_disconnected, 0);
  ASSERT_EQ(remote_lease_clients[7777]->num_workers_disconnected, 0);
  ASSERT_EQ(task_finisher->num_tasks_complete, 1);
  ASSERT_EQ(task_finisher->num_tasks_failed, 0);
  ASSERT_EQ(raylet_client->num_leases_canceled, 0);
  ASSERT_FALSE(raylet_client->ReplyCancelWorkerLease());
  for (const auto &remote_client : remote_lease_clients) {
    ASSERT_EQ(remote_client.second->num_leases_canceled, 0);
    ASSERT_FALSE(remote_client.second->ReplyCancelWorkerLease());
  }

  // Check that there are no entries left in the scheduling_key_entries_ hashmap. These
  // would otherwise cause a memory leak.
  ASSERT_TRUE(submitter.CheckNoSchedulingKeyEntriesPublic());
}

// Helper to run a test that checks that 'same1' and 'same2' are treated as the same
// resource shape, while 'different' is treated as a separate shape.
void TestSchedulingKey(const std::shared_ptr<CoreWorkerMemoryStore> store,
                       const TaskSpecification &same1, const TaskSpecification &same2,
                       const TaskSpecification &different) {
  rpc::Address address;
  auto raylet_client = std::make_shared<MockRayletClient>();
  auto worker_client = std::make_shared<MockWorkerClient>();
  auto client_pool = std::make_shared<rpc::CoreWorkerClientPool>(
      [&](const rpc::Address &addr) { return worker_client; });
  auto task_finisher = std::make_shared<MockTaskFinisher>();
  auto actor_creator = std::make_shared<MockActorCreator>();
  auto lease_policy = std::make_shared<MockLeasePolicy>();
  CoreWorkerDirectTaskSubmitter submitter(address, raylet_client, client_pool, nullptr,
                                          lease_policy, store, task_finisher,
                                          NodeID::Nil(), WorkerType::WORKER, kLongTimeout,
                                          actor_creator, JobID::Nil(), absl::nullopt, 1);

  ASSERT_TRUE(submitter.SubmitTask(same1).ok());
  ASSERT_TRUE(submitter.SubmitTask(same2).ok());
  ASSERT_TRUE(submitter.SubmitTask(different).ok());
  ASSERT_EQ(raylet_client->num_workers_requested, 2);

  // same1 is pushed.
  ASSERT_TRUE(raylet_client->GrantWorkerLease("localhost", 1000, NodeID::Nil()));
  ASSERT_EQ(worker_client->callbacks.size(), 1);
  // Another worker is requested because same2 is pending.
  ASSERT_EQ(raylet_client->num_workers_requested, 3);
  ASSERT_EQ(raylet_client->num_leases_canceled, 0);

  // same1 runs successfully. Worker isn't returned.
  ASSERT_TRUE(worker_client->ReplyPushTask());
  ASSERT_EQ(raylet_client->num_workers_returned, 0);
  ASSERT_EQ(raylet_client->num_workers_disconnected, 0);
  // same2 is pushed.
  ASSERT_EQ(worker_client->callbacks.size(), 1);
  ASSERT_EQ(raylet_client->num_leases_canceled, 1);
  ASSERT_TRUE(raylet_client->ReplyCancelWorkerLease());

  // different is pushed.
  ASSERT_TRUE(raylet_client->GrantWorkerLease("localhost", 1001, NodeID::Nil()));
  ASSERT_EQ(worker_client->callbacks.size(), 2);
  ASSERT_EQ(raylet_client->num_workers_requested, 3);

  // same2 runs successfully. Worker is returned.
  ASSERT_TRUE(worker_client->ReplyPushTask());
  ASSERT_EQ(raylet_client->num_workers_returned, 1);
  ASSERT_EQ(raylet_client->num_workers_disconnected, 0);

  // different runs successfully. Worker is returned.
  ASSERT_TRUE(worker_client->ReplyPushTask());
  ASSERT_EQ(raylet_client->num_workers_returned, 2);
  ASSERT_EQ(raylet_client->num_workers_disconnected, 0);

  ASSERT_EQ(raylet_client->num_leases_canceled, 1);

  // Trigger reply to RequestWorkerLease to remove the canceled pending lease request
  ASSERT_TRUE(raylet_client->GrantWorkerLease("localhost", 1002, NodeID::Nil(), true));
  ASSERT_EQ(raylet_client->num_workers_returned, 2);

  // Check that there are no entries left in the scheduling_key_entries_ hashmap. These
  // would otherwise cause a memory leak.
  ASSERT_TRUE(submitter.CheckNoSchedulingKeyEntriesPublic());
}

TEST(DirectTaskTransportTest, TestSchedulingKeys) {
  auto store = std::make_shared<CoreWorkerMemoryStore>();

  std::unordered_map<std::string, double> resources1({{"a", 1.0}});
  std::unordered_map<std::string, double> resources2({{"b", 2.0}});
  FunctionDescriptor descriptor1 =
      FunctionDescriptorBuilder::BuildPython("a", "", "", "");
  FunctionDescriptor descriptor2 =
      FunctionDescriptorBuilder::BuildPython("b", "", "", "");

  // Tasks with different resources should request different worker leases.
  RAY_LOG(INFO) << "Test different resources";
  TestSchedulingKey(store, BuildTaskSpec(resources1, descriptor1),
                    BuildTaskSpec(resources1, descriptor1),
                    BuildTaskSpec(resources2, descriptor1));

  // Tasks with different functions should request different worker leases.
  RAY_LOG(INFO) << "Test different functions";
  TestSchedulingKey(store, BuildTaskSpec(resources1, descriptor1),
                    BuildTaskSpec(resources1, descriptor1),
                    BuildTaskSpec(resources1, descriptor2));

  // Tasks with different depths should request different worker leases.
  RAY_LOG(INFO) << "Test different depths";
  TestSchedulingKey(store, BuildTaskSpec(resources1, descriptor1, 0),
                    BuildTaskSpec(resources1, descriptor1, 0),
                    BuildTaskSpec(resources1, descriptor1, 1));

  // Tasks with different runtime envs do not request different workers.
  RAY_LOG(INFO) << "Test different runtimes";
  TestSchedulingKey(store, BuildTaskSpec(resources1, descriptor1, 0, "a"),
                    BuildTaskSpec(resources1, descriptor1, 0, "b"),
                    BuildTaskSpec(resources1, descriptor1, 1, "a"));

  ObjectID direct1 = ObjectID::FromRandom();
  ObjectID direct2 = ObjectID::FromRandom();
  ObjectID plasma1 = ObjectID::FromRandom();
  ObjectID plasma2 = ObjectID::FromRandom();
  // Ensure the data is already present in the local store for direct call objects.
  auto data = GenerateRandomObject();
  ASSERT_TRUE(store->Put(*data, direct1));
  ASSERT_TRUE(store->Put(*data, direct2));

  // Force plasma objects to be promoted.
  std::string meta = std::to_string(static_cast<int>(rpc::ErrorType::OBJECT_IN_PLASMA));
  auto metadata = const_cast<uint8_t *>(reinterpret_cast<const uint8_t *>(meta.data()));
  auto meta_buffer = std::make_shared<LocalMemoryBuffer>(metadata, meta.size());
  auto plasma_data = RayObject(nullptr, meta_buffer, std::vector<rpc::ObjectReference>());
  ASSERT_TRUE(store->Put(plasma_data, plasma1));
  ASSERT_TRUE(store->Put(plasma_data, plasma2));

  TaskSpecification same_deps_1 = BuildTaskSpec(resources1, descriptor1);
  same_deps_1.GetMutableMessage().add_args()->mutable_object_ref()->set_object_id(
      direct1.Binary());
  same_deps_1.GetMutableMessage().add_args()->mutable_object_ref()->set_object_id(
      plasma1.Binary());
  TaskSpecification same_deps_2 = BuildTaskSpec(resources1, descriptor1);
  same_deps_2.GetMutableMessage().add_args()->mutable_object_ref()->set_object_id(
      direct1.Binary());
  same_deps_2.GetMutableMessage().add_args()->mutable_object_ref()->set_object_id(
      direct2.Binary());
  same_deps_2.GetMutableMessage().add_args()->mutable_object_ref()->set_object_id(
      plasma1.Binary());

  TaskSpecification different_deps = BuildTaskSpec(resources1, descriptor1);
  different_deps.GetMutableMessage().add_args()->mutable_object_ref()->set_object_id(
      direct1.Binary());
  different_deps.GetMutableMessage().add_args()->mutable_object_ref()->set_object_id(
      direct2.Binary());
  different_deps.GetMutableMessage().add_args()->mutable_object_ref()->set_object_id(
      plasma2.Binary());

  // Tasks with different plasma dependencies should request different worker leases,
  // but direct call dependencies shouldn't be considered.
  RAY_LOG(INFO) << "Test different dependencies";
  TestSchedulingKey(store, same_deps_1, same_deps_2, different_deps);
}

TEST(DirectTaskTransportTest, TestBacklogReport) {
  rpc::Address address;
  auto raylet_client = std::make_shared<MockRayletClient>();
  auto worker_client = std::make_shared<MockWorkerClient>();
  auto store = std::make_shared<CoreWorkerMemoryStore>();
  auto client_pool = std::make_shared<rpc::CoreWorkerClientPool>(
      [&](const rpc::Address &addr) { return worker_client; });
  auto task_finisher = std::make_shared<MockTaskFinisher>();
  auto actor_creator = std::make_shared<MockActorCreator>();
  auto lease_policy = std::make_shared<MockLeasePolicy>();
  CoreWorkerDirectTaskSubmitter submitter(address, raylet_client, client_pool, nullptr,
                                          lease_policy, store, task_finisher,
                                          NodeID::Nil(), WorkerType::WORKER, kLongTimeout,
                                          actor_creator, JobID::Nil(), absl::nullopt, 1);

  TaskSpecification task1 = BuildEmptyTaskSpec();

  std::unordered_map<std::string, double> resources1({{"a", 1.0}});
  std::unordered_map<std::string, double> resources2({{"b", 2.0}});
  FunctionDescriptor descriptor1 =
      FunctionDescriptorBuilder::BuildPython("a", "", "", "");
  FunctionDescriptor descriptor2 =
      FunctionDescriptorBuilder::BuildPython("b", "", "", "");
  ObjectID plasma1 = ObjectID::FromRandom();
  ObjectID plasma2 = ObjectID::FromRandom();
  // Force plasma objects to be promoted.
  std::string meta = std::to_string(static_cast<int>(rpc::ErrorType::OBJECT_IN_PLASMA));
  auto metadata = const_cast<uint8_t *>(reinterpret_cast<const uint8_t *>(meta.data()));
  auto meta_buffer = std::make_shared<LocalMemoryBuffer>(metadata, meta.size());
  auto plasma_data = RayObject(nullptr, meta_buffer, std::vector<rpc::ObjectReference>());
  ASSERT_TRUE(store->Put(plasma_data, plasma1));
  ASSERT_TRUE(store->Put(plasma_data, plasma2));

  // Same SchedulingClass, different SchedulingKey
  TaskSpecification task2 = BuildTaskSpec(resources1, descriptor1);
  task2.GetMutableMessage().add_args()->mutable_object_ref()->set_object_id(
      plasma1.Binary());
  TaskSpecification task3 = BuildTaskSpec(resources1, descriptor1);
  task3.GetMutableMessage().add_args()->mutable_object_ref()->set_object_id(
      plasma2.Binary());
  TestSchedulingKey(store, task2, task2, task3);

  TaskSpecification task4 = BuildTaskSpec(resources2, descriptor2);

  ASSERT_TRUE(submitter.SubmitTask(task1).ok());
  // One is requested and one is in the backlog for each SchedulingKey
  ASSERT_TRUE(submitter.SubmitTask(task2).ok());
  ASSERT_TRUE(submitter.SubmitTask(task2).ok());
  ASSERT_TRUE(submitter.SubmitTask(task3).ok());
  ASSERT_TRUE(submitter.SubmitTask(task3).ok());
  ASSERT_TRUE(submitter.SubmitTask(task4).ok());
  ASSERT_TRUE(submitter.SubmitTask(task4).ok());

  submitter.ReportWorkerBacklog();
  ASSERT_EQ(raylet_client->reported_backlogs.size(), 3);
  ASSERT_EQ(raylet_client->reported_backlogs[task1.GetSchedulingClass()], 0);
  ASSERT_EQ(raylet_client->reported_backlogs[task2.GetSchedulingClass()], 2);
  ASSERT_EQ(raylet_client->reported_backlogs[task4.GetSchedulingClass()], 1);
}

TEST(DirectTaskTransportTest, TestWorkerLeaseTimeout) {
  rpc::Address address;
  auto raylet_client = std::make_shared<MockRayletClient>();
  auto worker_client = std::make_shared<MockWorkerClient>();
  auto store = std::make_shared<CoreWorkerMemoryStore>();
  auto client_pool = std::make_shared<rpc::CoreWorkerClientPool>(
      [&](const rpc::Address &addr) { return worker_client; });
  auto task_finisher = std::make_shared<MockTaskFinisher>();
  auto actor_creator = std::make_shared<MockActorCreator>();
  auto lease_policy = std::make_shared<MockLeasePolicy>();
  CoreWorkerDirectTaskSubmitter submitter(
      address, raylet_client, client_pool, nullptr, lease_policy, store, task_finisher,
      NodeID::Nil(), WorkerType::WORKER,
      /*lease_timeout_ms=*/5, actor_creator, JobID::Nil(), absl::nullopt, 1);
  TaskSpecification task1 = BuildEmptyTaskSpec();
  TaskSpecification task2 = BuildEmptyTaskSpec();
  TaskSpecification task3 = BuildEmptyTaskSpec();

  ASSERT_TRUE(submitter.SubmitTask(task1).ok());
  ASSERT_TRUE(submitter.SubmitTask(task2).ok());
  ASSERT_TRUE(submitter.SubmitTask(task3).ok());
  ASSERT_EQ(raylet_client->num_workers_requested, 1);

  // Task 1 is pushed.
  ASSERT_TRUE(raylet_client->GrantWorkerLease("localhost", 1000, NodeID::Nil()));
  ASSERT_EQ(raylet_client->num_workers_requested, 2);

  // Task 1 finishes with failure; the worker is returned due to the error even though
  // it hasn't timed out.
  ASSERT_TRUE(worker_client->ReplyPushTask(Status::IOError("worker dead")));
  ASSERT_EQ(raylet_client->num_workers_returned, 0);
  ASSERT_EQ(raylet_client->num_workers_disconnected, 1);

  // Task 2 runs successfully on the second worker; the worker is returned due to the
  // timeout.
  ASSERT_TRUE(raylet_client->GrantWorkerLease("localhost", 1001, NodeID::Nil()));
  std::this_thread::sleep_for(
      std::chrono::milliseconds(10));  // Sleep for 10ms, causing the lease to time out.
  ASSERT_TRUE(worker_client->ReplyPushTask());
  ASSERT_EQ(raylet_client->num_workers_returned, 1);
  ASSERT_EQ(raylet_client->num_workers_disconnected, 1);

  // Task 3 runs successfully on the third worker; the worker is returned even though it
  // hasn't timed out.
  ASSERT_TRUE(raylet_client->GrantWorkerLease("localhost", 1002, NodeID::Nil()));
  ASSERT_TRUE(worker_client->ReplyPushTask());
  ASSERT_EQ(worker_client->callbacks.size(), 0);
  ASSERT_EQ(raylet_client->num_workers_returned, 2);
  ASSERT_EQ(raylet_client->num_workers_disconnected, 1);
  ASSERT_EQ(raylet_client->num_leases_canceled, 0);
  ASSERT_FALSE(raylet_client->ReplyCancelWorkerLease());

  // Check that there are no entries left in the scheduling_key_entries_ hashmap. These
  // would otherwise cause a memory leak.
  ASSERT_TRUE(submitter.CheckNoSchedulingKeyEntriesPublic());
}

TEST(DirectTaskTransportTest, TestKillExecutingTask) {
  rpc::Address address;
  auto raylet_client = std::make_shared<MockRayletClient>();
  auto worker_client = std::make_shared<MockWorkerClient>();
  auto store = std::make_shared<CoreWorkerMemoryStore>();
  auto client_pool = std::make_shared<rpc::CoreWorkerClientPool>(
      [&](const rpc::Address &addr) { return worker_client; });

  auto task_finisher = std::make_shared<MockTaskFinisher>();
  auto actor_creator = std::make_shared<MockActorCreator>();
  auto lease_policy = std::make_shared<MockLeasePolicy>();
  CoreWorkerDirectTaskSubmitter submitter(
      address, raylet_client, client_pool, nullptr, lease_policy, store, task_finisher,
      NodeID::Nil(), WorkerType::WORKER, kLongTimeout, actor_creator, JobID::Nil());
  TaskSpecification task = BuildEmptyTaskSpec();

  ASSERT_TRUE(submitter.SubmitTask(task).ok());
  ASSERT_TRUE(raylet_client->GrantWorkerLease("localhost", 1234, NodeID::Nil()));

  // Try force kill, exiting the worker
  ASSERT_TRUE(submitter.CancelTask(task, true, false).ok());
  ASSERT_EQ(worker_client->kill_requests.front().intended_task_id(),
            task.TaskId().Binary());
  ASSERT_TRUE(worker_client->ReplyPushTask(Status::IOError("workerdying"), true));
  ASSERT_EQ(worker_client->callbacks.size(), 0);
  ASSERT_EQ(raylet_client->num_workers_returned, 0);
  ASSERT_EQ(raylet_client->num_workers_disconnected, 0);
  ASSERT_EQ(task_finisher->num_tasks_complete, 0);
  ASSERT_EQ(task_finisher->num_tasks_failed, 1);

  task.GetMutableMessage().set_task_id(
      TaskID::ForNormalTask(JobID::Nil(), TaskID::Nil(), 1).Binary());
  ASSERT_TRUE(submitter.SubmitTask(task).ok());
  ASSERT_TRUE(raylet_client->GrantWorkerLease("localhost", 1234, NodeID::Nil()));

  // Try non-force kill, worker returns normally
  ASSERT_TRUE(submitter.CancelTask(task, false, false).ok());
  ASSERT_TRUE(worker_client->ReplyPushTask());
  ASSERT_EQ(worker_client->kill_requests.front().intended_task_id(),
            task.TaskId().Binary());
  ASSERT_EQ(worker_client->callbacks.size(), 0);
  ASSERT_EQ(raylet_client->num_workers_returned, 1);
  ASSERT_EQ(raylet_client->num_workers_disconnected, 0);
  ASSERT_EQ(task_finisher->num_tasks_complete, 1);
  ASSERT_EQ(task_finisher->num_tasks_failed, 1);

  // Check that there are no entries left in the scheduling_key_entries_ hashmap. These
  // would otherwise cause a memory leak.
  ASSERT_TRUE(submitter.CheckNoSchedulingKeyEntriesPublic());
}

TEST(DirectTaskTransportTest, TestKillPendingTask) {
  rpc::Address address;
  auto raylet_client = std::make_shared<MockRayletClient>();
  auto worker_client = std::make_shared<MockWorkerClient>();
  auto store = std::make_shared<CoreWorkerMemoryStore>();
  auto client_pool = std::make_shared<rpc::CoreWorkerClientPool>(
      [&](const rpc::Address &addr) { return worker_client; });
  auto task_finisher = std::make_shared<MockTaskFinisher>();
  auto actor_creator = std::make_shared<MockActorCreator>();
  auto lease_policy = std::make_shared<MockLeasePolicy>();
  CoreWorkerDirectTaskSubmitter submitter(
      address, raylet_client, client_pool, nullptr, lease_policy, store, task_finisher,
      NodeID::Nil(), WorkerType::WORKER, kLongTimeout, actor_creator, JobID::Nil());
  TaskSpecification task = BuildEmptyTaskSpec();

  ASSERT_TRUE(submitter.SubmitTask(task).ok());
  ASSERT_TRUE(submitter.CancelTask(task, true, false).ok());
  ASSERT_EQ(worker_client->kill_requests.size(), 0);
  ASSERT_EQ(worker_client->callbacks.size(), 0);
  ASSERT_EQ(raylet_client->num_workers_returned, 0);
  ASSERT_EQ(raylet_client->num_workers_disconnected, 0);
  ASSERT_EQ(task_finisher->num_tasks_complete, 0);
  ASSERT_EQ(task_finisher->num_tasks_failed, 1);
  ASSERT_EQ(raylet_client->num_leases_canceled, 1);
  ASSERT_TRUE(raylet_client->ReplyCancelWorkerLease());

  // Trigger reply to RequestWorkerLease to remove the canceled pending lease request
  ASSERT_TRUE(raylet_client->GrantWorkerLease("localhost", 1000, NodeID::Nil(), true));

  // Check that there are no entries left in the scheduling_key_entries_ hashmap. These
  // would otherwise cause a memory leak.
  ASSERT_TRUE(submitter.CheckNoSchedulingKeyEntriesPublic());
}

TEST(DirectTaskTransportTest, TestKillResolvingTask) {
  rpc::Address address;
  auto raylet_client = std::make_shared<MockRayletClient>();
  auto worker_client = std::make_shared<MockWorkerClient>();
  auto store = std::make_shared<CoreWorkerMemoryStore>();
  auto client_pool = std::make_shared<rpc::CoreWorkerClientPool>(
      [&](const rpc::Address &addr) { return worker_client; });
  auto task_finisher = std::make_shared<MockTaskFinisher>();
  auto actor_creator = std::make_shared<MockActorCreator>();
  auto lease_policy = std::make_shared<MockLeasePolicy>();
  CoreWorkerDirectTaskSubmitter submitter(
      address, raylet_client, client_pool, nullptr, lease_policy, store, task_finisher,
      NodeID::Nil(), WorkerType::WORKER, kLongTimeout, actor_creator, JobID::Nil());
  TaskSpecification task = BuildEmptyTaskSpec();
  ObjectID obj1 = ObjectID::FromRandom();
  task.GetMutableMessage().add_args()->mutable_object_ref()->set_object_id(obj1.Binary());
  ASSERT_TRUE(submitter.SubmitTask(task).ok());
  ASSERT_EQ(task_finisher->num_inlined_dependencies, 0);
  ASSERT_TRUE(submitter.CancelTask(task, true, false).ok());
  auto data = GenerateRandomObject();
  ASSERT_TRUE(store->Put(*data, obj1));
  ASSERT_EQ(worker_client->kill_requests.size(), 0);
  ASSERT_EQ(worker_client->callbacks.size(), 0);
  ASSERT_EQ(raylet_client->num_workers_returned, 0);
  ASSERT_EQ(raylet_client->num_workers_disconnected, 0);
  ASSERT_EQ(task_finisher->num_tasks_complete, 0);
  ASSERT_EQ(task_finisher->num_tasks_failed, 1);

  // Check that there are no entries left in the scheduling_key_entries_ hashmap. These
  // would otherwise cause a memory leak.
  ASSERT_TRUE(submitter.CheckNoSchedulingKeyEntriesPublic());
}

}  // namespace core
}  // namespace ray

int main(int argc, char **argv) {
  ::testing::InitGoogleTest(&argc, argv);
  return RUN_ALL_TESTS();
}
>>>>>>> 19672688
<|MERGE_RESOLUTION|>--- conflicted
+++ resolved
@@ -1,3987 +1,1668 @@
-<<<<<<< HEAD
-// Copyright 2017 The Ray Authors.
-//
-// Licensed under the Apache License, Version 2.0 (the "License");
-// you may not use this file except in compliance with the License.
-// You may obtain a copy of the License at
-//
-//  http://www.apache.org/licenses/LICENSE-2.0
-//
-// Unless required by applicable law or agreed to in writing, software
-// distributed under the License is distributed on an "AS IS" BASIS,
-// WITHOUT WARRANTIES OR CONDITIONS OF ANY KIND, either express or implied.
-// See the License for the specific language governing permissions and
-// limitations under the License.
-
-#include "ray/core_worker/transport/direct_task_transport.h"
-
-#include "gtest/gtest.h"
-#include "ray/common/task/task_spec.h"
-#include "ray/common/task/task_util.h"
-#include "ray/common/test_util.h"
-#include "ray/core_worker/store_provider/memory_store/memory_store.h"
-#include "ray/raylet_client/raylet_client.h"
-#include "ray/rpc/worker/core_worker_client.h"
-
-namespace ray {
-namespace core {
-
-// Used to prevent leases from timing out when not testing that logic. It would
-// be better to use a mock clock or lease manager interface, but that's high
-// overhead for the very simple timeout logic we currently have.
-int64_t kLongTimeout = 1024 * 1024 * 1024;
-
-TaskSpecification BuildTaskSpec(const std::unordered_map<std::string, double> &resources,
-                                const FunctionDescriptor &function_descriptor,
-                                int64_t depth = 0,
-                                std::string serialized_runtime_env = "") {
-  TaskSpecBuilder builder;
-  rpc::Address empty_address;
-  builder.SetCommonTaskSpec(TaskID::Nil(), "dummy_task", Language::PYTHON,
-                            function_descriptor, JobID::Nil(), TaskID::Nil(), 0,
-                            TaskID::Nil(), empty_address, 1, resources, resources,
-                            serialized_runtime_env, depth);
-  return builder.Build();
-}
-// Calls BuildTaskSpec with empty resources map and empty function descriptor
-TaskSpecification BuildEmptyTaskSpec();
-
-class MockWorkerClient : public rpc::CoreWorkerClientInterface {
- public:
-  void PushNormalTask(std::unique_ptr<rpc::PushTaskRequest> request,
-                      const rpc::ClientCallback<rpc::PushTaskReply> &callback) override {
-    callbacks.push_back(callback);
-  }
-
-  void StealTasks(std::unique_ptr<rpc::StealTasksRequest> request,
-                  const rpc::ClientCallback<rpc::StealTasksReply> &callback) override {
-    steal_callbacks.push_back(callback);
-  }
-
-  bool ReplyStealTasks(
-      Status status = Status::OK(),
-      std::vector<TaskSpecification> tasks_stolen = std::vector<TaskSpecification>()) {
-    if (steal_callbacks.size() == 0) {
-      return false;
-    }
-    auto callback = steal_callbacks.front();
-    auto reply = rpc::StealTasksReply();
-
-    for (auto task_spec : tasks_stolen) {
-      reply.add_stolen_tasks_ids(task_spec.TaskId().Binary());
-    }
-
-    callback(status, reply);
-    steal_callbacks.pop_front();
-    return true;
-  }
-
-  bool ReplyPushTask(Status status = Status::OK(), bool exit = false, bool stolen = false,
-                     bool is_application_level_error = false) {
-    if (callbacks.size() == 0) {
-      return false;
-    }
-    auto callback = callbacks.front();
-    auto reply = rpc::PushTaskReply();
-    if (exit) {
-      reply.set_worker_exiting(true);
-    }
-    if (stolen) {
-      reply.set_task_stolen(true);
-    }
-    if (is_application_level_error) {
-      reply.set_is_application_level_error(true);
-    }
-    callback(status, reply);
-    callbacks.pop_front();
-    return true;
-  }
-
-  void CancelTask(const rpc::CancelTaskRequest &request,
-                  const rpc::ClientCallback<rpc::CancelTaskReply> &callback) override {
-    kill_requests.push_front(request);
-  }
-
-  std::list<rpc::ClientCallback<rpc::PushTaskReply>> callbacks;
-  std::list<rpc::ClientCallback<rpc::StealTasksReply>> steal_callbacks;
-  std::list<rpc::CancelTaskRequest> kill_requests;
-};
-
-class MockTaskFinisher : public TaskFinisherInterface {
- public:
-  MockTaskFinisher() {}
-
-  void CompletePendingTask(const TaskID &, const rpc::PushTaskReply &,
-                           const rpc::Address &actor_addr) override {
-    num_tasks_complete++;
-  }
-
-  bool RetryTaskIfPossible(const TaskID &task_id) override {
-    num_task_retries_attempted++;
-    return false;
-  }
-
-  bool FailOrRetryPendingTask(const TaskID &task_id, rpc::ErrorType error_type,
-                              const Status *status,
-                              const rpc::RayErrorInfo *ray_error_info = nullptr,
-                              bool mark_task_object_failed = true) override {
-    num_tasks_failed++;
-    return true;
-  }
-
-  void OnTaskDependenciesInlined(const std::vector<ObjectID> &inlined_dependency_ids,
-                                 const std::vector<ObjectID> &contained_ids) override {
-    num_inlined_dependencies += inlined_dependency_ids.size();
-    num_contained_ids += contained_ids.size();
-  }
-
-  void MarkTaskReturnObjectsFailed(
-      const TaskSpecification &spec, rpc::ErrorType error_type,
-      const rpc::RayErrorInfo *ray_error_info = nullptr) override {}
-
-  bool MarkTaskCanceled(const TaskID &task_id) override { return true; }
-
-  absl::optional<TaskSpecification> GetTaskSpec(const TaskID &task_id) const override {
-    TaskSpecification task = BuildEmptyTaskSpec();
-    return task;
-  }
-
-  int num_tasks_complete = 0;
-  int num_tasks_failed = 0;
-  int num_inlined_dependencies = 0;
-  int num_contained_ids = 0;
-  int num_task_retries_attempted = 0;
-};
-
-class MockRayletClient : public WorkerLeaseInterface {
- public:
-  Status ReturnWorker(int worker_port, const WorkerID &worker_id,
-                      bool disconnect_worker) override {
-    if (disconnect_worker) {
-      num_workers_disconnected++;
-    } else {
-      num_workers_returned++;
-    }
-    return Status::OK();
-  }
-
-  void ReportWorkerBacklog(
-      const WorkerID &worker_id,
-      const std::vector<rpc::WorkerBacklogReport> &backlog_reports) override {
-    reported_backlog_size = 0;
-    reported_backlogs.clear();
-    for (const auto &backlog_report : backlog_reports) {
-      reported_backlog_size += backlog_report.backlog_size();
-      const TaskSpecification resource_spec(backlog_report.resource_spec());
-      const SchedulingClass scheduling_class = resource_spec.GetSchedulingClass();
-      reported_backlogs[scheduling_class] = backlog_report.backlog_size();
-    }
-  }
-
-  void RequestWorkerLease(
-      const TaskSpecification &resource_spec, bool grant_or_reject,
-      const rpc::ClientCallback<rpc::RequestWorkerLeaseReply> &callback,
-      const int64_t backlog_size) override {
-    num_workers_requested += 1;
-    if (grant_or_reject) {
-      num_grant_or_reject_leases_requested += 1;
-    }
-    callbacks.push_back(callback);
-  }
-
-  void RequestWorkerLease(
-      const rpc::TaskSpec &task_spec, bool grant_or_reject,
-      const ray::rpc::ClientCallback<ray::rpc::RequestWorkerLeaseReply> &callback,
-      const int64_t backlog_size = -1) override {
-    num_workers_requested += 1;
-    callbacks.push_back(callback);
-  }
-
-  void ReleaseUnusedWorkers(
-      const std::vector<WorkerID> &workers_in_use,
-      const rpc::ClientCallback<rpc::ReleaseUnusedWorkersReply> &callback) override {}
-
-  void CancelWorkerLease(
-      const TaskID &task_id,
-      const rpc::ClientCallback<rpc::CancelWorkerLeaseReply> &callback) override {
-    num_leases_canceled += 1;
-    cancel_callbacks.push_back(callback);
-  }
-
-  // Trigger reply to RequestWorkerLease.
-  bool GrantWorkerLease(const std::string &address, int port,
-                        const NodeID &retry_at_raylet_id, bool cancel = false,
-                        std::string worker_id = std::string(), bool reject = false) {
-    rpc::RequestWorkerLeaseReply reply;
-    if (cancel) {
-      reply.set_canceled(true);
-    } else if (reject) {
-      reply.set_rejected(true);
-    } else if (!retry_at_raylet_id.IsNil()) {
-      reply.mutable_retry_at_raylet_address()->set_ip_address(address);
-      reply.mutable_retry_at_raylet_address()->set_port(port);
-      reply.mutable_retry_at_raylet_address()->set_raylet_id(retry_at_raylet_id.Binary());
-    } else {
-      reply.mutable_worker_address()->set_ip_address(address);
-      reply.mutable_worker_address()->set_port(port);
-      reply.mutable_worker_address()->set_raylet_id(retry_at_raylet_id.Binary());
-      // Set the worker ID if the worker_id string is a valid, non-empty argument. A
-      // worker ID can only be set using a 28-characters string.
-      if (worker_id.length() == 28) {
-        reply.mutable_worker_address()->set_worker_id(worker_id);
-      }
-    }
-    if (callbacks.size() == 0) {
-      return false;
-    } else {
-      auto callback = callbacks.front();
-      callback(Status::OK(), reply);
-      callbacks.pop_front();
-      return true;
-    }
-  }
-
-  bool ReplyCancelWorkerLease(bool success = true) {
-    rpc::CancelWorkerLeaseReply reply;
-    reply.set_success(success);
-    if (cancel_callbacks.size() == 0) {
-      return false;
-    } else {
-      auto callback = cancel_callbacks.front();
-      callback(Status::OK(), reply);
-      cancel_callbacks.pop_front();
-      return true;
-    }
-  }
-
-  ~MockRayletClient() {}
-
-  int num_grant_or_reject_leases_requested = 0;
-  int num_workers_requested = 0;
-  int num_workers_returned = 0;
-  int num_workers_disconnected = 0;
-  int num_leases_canceled = 0;
-  int reported_backlog_size = 0;
-  std::map<SchedulingClass, int64_t> reported_backlogs;
-  std::list<rpc::ClientCallback<rpc::RequestWorkerLeaseReply>> callbacks = {};
-  std::list<rpc::ClientCallback<rpc::CancelWorkerLeaseReply>> cancel_callbacks = {};
-};
-
-class MockActorCreator : public ActorCreatorInterface {
- public:
-  MockActorCreator() {}
-
-  Status RegisterActor(const TaskSpecification &task_spec) const override {
-    return Status::OK();
-  };
-
-  Status AsyncRegisterActor(const TaskSpecification &task_spec,
-                            gcs::StatusCallback callback) override {
-    return Status::OK();
-  }
-
-  Status AsyncCreateActor(
-      const TaskSpecification &task_spec,
-      const rpc::ClientCallback<rpc::CreateActorReply> &callback) override {
-    return Status::OK();
-  }
-
-  void AsyncWaitForActorRegisterFinish(const ActorID &,
-                                       gcs::StatusCallback callback) override {
-    callbacks.push_back(callback);
-  }
-
-  [[nodiscard]] bool IsActorInRegistering(const ActorID &actor_id) const override {
-    return actor_pending;
-  }
-
-  ~MockActorCreator() {}
-
-  std::list<gcs::StatusCallback> callbacks;
-  bool actor_pending = false;
-};
-
-class MockLeasePolicy : public LeasePolicyInterface {
- public:
-  MockLeasePolicy(const NodeID &node_id = NodeID::Nil()) {
-    fallback_rpc_address_ = rpc::Address();
-    fallback_rpc_address_.set_raylet_id(node_id.Binary());
-  }
-
-  rpc::Address GetBestNodeForTask(const TaskSpecification &spec) {
-    num_lease_policy_consults++;
-    return fallback_rpc_address_;
-  };
-
-  ~MockLeasePolicy() {}
-
-  rpc::Address fallback_rpc_address_;
-
-  int num_lease_policy_consults = 0;
-};
-
-TEST(LocalDependencyResolverTest, TestNoDependencies) {
-  auto store = std::make_shared<CoreWorkerMemoryStore>();
-  auto task_finisher = std::make_shared<MockTaskFinisher>();
-  MockActorCreator actor_creator;
-  LocalDependencyResolver resolver(*store, *task_finisher, actor_creator);
-  TaskSpecification task;
-  bool ok = false;
-  resolver.ResolveDependencies(task, [&ok](Status) { ok = true; });
-  ASSERT_TRUE(ok);
-  ASSERT_EQ(task_finisher->num_inlined_dependencies, 0);
-}
-
-TEST(LocalDependencyResolverTest, TestActorAndObjectDependencies1) {
-  // Actor dependency resolved first.
-  auto store = std::make_shared<CoreWorkerMemoryStore>();
-  auto task_finisher = std::make_shared<MockTaskFinisher>();
-  MockActorCreator actor_creator;
-  LocalDependencyResolver resolver(*store, *task_finisher, actor_creator);
-  TaskSpecification task;
-  ObjectID obj = ObjectID::FromRandom();
-  task.GetMutableMessage().add_args()->mutable_object_ref()->set_object_id(obj.Binary());
-
-  ActorID actor_id = ActorID::Of(JobID::FromInt(0), TaskID::Nil(), 0);
-  ObjectID actor_handle_id = ObjectID::ForActorHandle(actor_id);
-  task.GetMutableMessage().add_args()->add_nested_inlined_refs()->set_object_id(
-      actor_handle_id.Binary());
-
-  int num_resolved = 0;
-  actor_creator.actor_pending = true;
-  resolver.ResolveDependencies(task, [&](const Status &) { num_resolved++; });
-  ASSERT_EQ(num_resolved, 0);
-  ASSERT_EQ(resolver.NumPendingTasks(), 1);
-
-  for (const auto &cb : actor_creator.callbacks) {
-    cb(Status());
-  }
-  ASSERT_EQ(num_resolved, 0);
-
-  std::string meta = std::to_string(static_cast<int>(rpc::ErrorType::OBJECT_IN_PLASMA));
-  auto metadata = const_cast<uint8_t *>(reinterpret_cast<const uint8_t *>(meta.data()));
-  auto meta_buffer = std::make_shared<LocalMemoryBuffer>(metadata, meta.size());
-  auto data = RayObject(nullptr, meta_buffer, std::vector<rpc::ObjectReference>());
-  ASSERT_TRUE(store->Put(data, obj));
-  ASSERT_EQ(num_resolved, 1);
-
-  ASSERT_EQ(resolver.NumPendingTasks(), 0);
-}
-
-TEST(LocalDependencyResolverTest, TestActorAndObjectDependencies2) {
-  // Object dependency resolved first.
-  auto store = std::make_shared<CoreWorkerMemoryStore>();
-  auto task_finisher = std::make_shared<MockTaskFinisher>();
-  MockActorCreator actor_creator;
-  LocalDependencyResolver resolver(*store, *task_finisher, actor_creator);
-  TaskSpecification task;
-  ObjectID obj = ObjectID::FromRandom();
-  task.GetMutableMessage().add_args()->mutable_object_ref()->set_object_id(obj.Binary());
-
-  ActorID actor_id = ActorID::Of(JobID::FromInt(0), TaskID::Nil(), 0);
-  ObjectID actor_handle_id = ObjectID::ForActorHandle(actor_id);
-  task.GetMutableMessage().add_args()->add_nested_inlined_refs()->set_object_id(
-      actor_handle_id.Binary());
-
-  int num_resolved = 0;
-  actor_creator.actor_pending = true;
-  resolver.ResolveDependencies(task, [&](const Status &) { num_resolved++; });
-  ASSERT_EQ(num_resolved, 0);
-  ASSERT_EQ(resolver.NumPendingTasks(), 1);
-
-  std::string meta = std::to_string(static_cast<int>(rpc::ErrorType::OBJECT_IN_PLASMA));
-  auto metadata = const_cast<uint8_t *>(reinterpret_cast<const uint8_t *>(meta.data()));
-  auto meta_buffer = std::make_shared<LocalMemoryBuffer>(metadata, meta.size());
-  auto data = RayObject(nullptr, meta_buffer, std::vector<rpc::ObjectReference>());
-  ASSERT_EQ(num_resolved, 0);
-  ASSERT_TRUE(store->Put(data, obj));
-
-  for (const auto &cb : actor_creator.callbacks) {
-    cb(Status());
-  }
-  ASSERT_EQ(num_resolved, 1);
-  ASSERT_EQ(resolver.NumPendingTasks(), 0);
-}
-
-TEST(LocalDependencyResolverTest, TestHandlePlasmaPromotion) {
-  auto store = std::make_shared<CoreWorkerMemoryStore>();
-  auto task_finisher = std::make_shared<MockTaskFinisher>();
-  MockActorCreator actor_creator;
-  LocalDependencyResolver resolver(*store, *task_finisher, actor_creator);
-  ObjectID obj1 = ObjectID::FromRandom();
-  std::string meta = std::to_string(static_cast<int>(rpc::ErrorType::OBJECT_IN_PLASMA));
-  auto metadata = const_cast<uint8_t *>(reinterpret_cast<const uint8_t *>(meta.data()));
-  auto meta_buffer = std::make_shared<LocalMemoryBuffer>(metadata, meta.size());
-  auto data = RayObject(nullptr, meta_buffer, std::vector<rpc::ObjectReference>());
-  ASSERT_TRUE(store->Put(data, obj1));
-  TaskSpecification task;
-  task.GetMutableMessage().add_args()->mutable_object_ref()->set_object_id(obj1.Binary());
-  bool ok = false;
-  resolver.ResolveDependencies(task, [&ok](Status) { ok = true; });
-  ASSERT_TRUE(ok);
-  ASSERT_TRUE(task.ArgByRef(0));
-  // Checks that the object id is still a direct call id.
-  ASSERT_EQ(resolver.NumPendingTasks(), 0);
-  ASSERT_EQ(task_finisher->num_inlined_dependencies, 0);
-}
-
-TEST(LocalDependencyResolverTest, TestInlineLocalDependencies) {
-  auto store = std::make_shared<CoreWorkerMemoryStore>();
-  auto task_finisher = std::make_shared<MockTaskFinisher>();
-  MockActorCreator actor_creator;
-  LocalDependencyResolver resolver(*store, *task_finisher, actor_creator);
-  ObjectID obj1 = ObjectID::FromRandom();
-  ObjectID obj2 = ObjectID::FromRandom();
-  auto data = GenerateRandomObject();
-  // Ensure the data is already present in the local store.
-  ASSERT_TRUE(store->Put(*data, obj1));
-  ASSERT_TRUE(store->Put(*data, obj2));
-  TaskSpecification task;
-  task.GetMutableMessage().add_args()->mutable_object_ref()->set_object_id(obj1.Binary());
-  task.GetMutableMessage().add_args()->mutable_object_ref()->set_object_id(obj2.Binary());
-  bool ok = false;
-  resolver.ResolveDependencies(task, [&ok](Status) { ok = true; });
-  // Tests that the task proto was rewritten to have inline argument values.
-  ASSERT_TRUE(ok);
-  ASSERT_FALSE(task.ArgByRef(0));
-  ASSERT_FALSE(task.ArgByRef(1));
-  ASSERT_NE(task.ArgData(0), nullptr);
-  ASSERT_NE(task.ArgData(1), nullptr);
-  ASSERT_EQ(resolver.NumPendingTasks(), 0);
-  ASSERT_EQ(task_finisher->num_inlined_dependencies, 2);
-}
-
-TEST(LocalDependencyResolverTest, TestInlinePendingDependencies) {
-  auto store = std::make_shared<CoreWorkerMemoryStore>();
-  auto task_finisher = std::make_shared<MockTaskFinisher>();
-  MockActorCreator actor_creator;
-  LocalDependencyResolver resolver(*store, *task_finisher, actor_creator);
-  ObjectID obj1 = ObjectID::FromRandom();
-  ObjectID obj2 = ObjectID::FromRandom();
-  auto data = GenerateRandomObject();
-  TaskSpecification task;
-  task.GetMutableMessage().add_args()->mutable_object_ref()->set_object_id(obj1.Binary());
-  task.GetMutableMessage().add_args()->mutable_object_ref()->set_object_id(obj2.Binary());
-  bool ok = false;
-  resolver.ResolveDependencies(task, [&ok](Status) { ok = true; });
-  ASSERT_EQ(resolver.NumPendingTasks(), 1);
-  ASSERT_TRUE(!ok);
-  ASSERT_TRUE(store->Put(*data, obj1));
-  ASSERT_TRUE(store->Put(*data, obj2));
-  // Tests that the task proto was rewritten to have inline argument values after
-  // resolution completes.
-  ASSERT_TRUE(ok);
-  ASSERT_FALSE(task.ArgByRef(0));
-  ASSERT_FALSE(task.ArgByRef(1));
-  ASSERT_NE(task.ArgData(0), nullptr);
-  ASSERT_NE(task.ArgData(1), nullptr);
-  ASSERT_EQ(resolver.NumPendingTasks(), 0);
-  ASSERT_EQ(task_finisher->num_inlined_dependencies, 2);
-  ASSERT_EQ(task_finisher->num_contained_ids, 0);
-}
-
-TEST(LocalDependencyResolverTest, TestInlinedObjectIds) {
-  auto store = std::make_shared<CoreWorkerMemoryStore>();
-  auto task_finisher = std::make_shared<MockTaskFinisher>();
-  MockActorCreator actor_creator;
-  LocalDependencyResolver resolver(*store, *task_finisher, actor_creator);
-  ObjectID obj1 = ObjectID::FromRandom();
-  ObjectID obj2 = ObjectID::FromRandom();
-  ObjectID obj3 = ObjectID::FromRandom();
-  auto data = GenerateRandomObject({obj3});
-  TaskSpecification task;
-  task.GetMutableMessage().add_args()->mutable_object_ref()->set_object_id(obj1.Binary());
-  task.GetMutableMessage().add_args()->mutable_object_ref()->set_object_id(obj2.Binary());
-  bool ok = false;
-  resolver.ResolveDependencies(task, [&ok](Status) { ok = true; });
-  ASSERT_EQ(resolver.NumPendingTasks(), 1);
-  ASSERT_TRUE(!ok);
-  ASSERT_TRUE(store->Put(*data, obj1));
-  ASSERT_TRUE(store->Put(*data, obj2));
-  // Tests that the task proto was rewritten to have inline argument values after
-  // resolution completes.
-  ASSERT_TRUE(ok);
-  ASSERT_FALSE(task.ArgByRef(0));
-  ASSERT_FALSE(task.ArgByRef(1));
-  ASSERT_NE(task.ArgData(0), nullptr);
-  ASSERT_NE(task.ArgData(1), nullptr);
-  ASSERT_EQ(resolver.NumPendingTasks(), 0);
-  ASSERT_EQ(task_finisher->num_inlined_dependencies, 2);
-  ASSERT_EQ(task_finisher->num_contained_ids, 2);
-}
-
-TaskSpecification BuildEmptyTaskSpec() {
-  std::unordered_map<std::string, double> empty_resources;
-  FunctionDescriptor empty_descriptor =
-      FunctionDescriptorBuilder::BuildPython("", "", "", "");
-  return BuildTaskSpec(empty_resources, empty_descriptor);
-}
-
-TEST(DirectTaskTransportTest, TestSubmitOneTask) {
-  rpc::Address address;
-  auto raylet_client = std::make_shared<MockRayletClient>();
-  auto worker_client = std::make_shared<MockWorkerClient>();
-  auto store = std::make_shared<CoreWorkerMemoryStore>();
-  auto client_pool = std::make_shared<rpc::CoreWorkerClientPool>(
-      [&](const rpc::Address &addr) { return worker_client; });
-  auto task_finisher = std::make_shared<MockTaskFinisher>();
-  auto actor_creator = std::make_shared<MockActorCreator>();
-  auto lease_policy = std::make_shared<MockLeasePolicy>();
-  CoreWorkerDirectTaskSubmitter submitter(
-      address, raylet_client, client_pool, nullptr, lease_policy, store, task_finisher,
-      NodeID::Nil(), kLongTimeout, actor_creator, JobID::Nil());
-
-  TaskSpecification task = BuildEmptyTaskSpec();
-
-  ASSERT_TRUE(submitter.SubmitTask(task).ok());
-  ASSERT_EQ(lease_policy->num_lease_policy_consults, 1);
-  ASSERT_EQ(raylet_client->num_workers_requested, 1);
-  ASSERT_EQ(raylet_client->num_workers_returned, 0);
-  ASSERT_EQ(worker_client->callbacks.size(), 0);
-
-  ASSERT_TRUE(raylet_client->GrantWorkerLease("localhost", 1234, NodeID::Nil()));
-  ASSERT_EQ(worker_client->callbacks.size(), 1);
-  ASSERT_EQ(task_finisher->num_tasks_complete, 0);
-  ASSERT_EQ(task_finisher->num_tasks_failed, 0);
-
-  ASSERT_TRUE(worker_client->ReplyPushTask());
-  ASSERT_EQ(raylet_client->num_workers_returned, 1);
-  ASSERT_EQ(raylet_client->num_workers_disconnected, 0);
-  ASSERT_EQ(task_finisher->num_tasks_complete, 1);
-  ASSERT_EQ(task_finisher->num_tasks_failed, 0);
-  ASSERT_EQ(task_finisher->num_task_retries_attempted, 0);
-  ASSERT_EQ(raylet_client->num_leases_canceled, 0);
-  ASSERT_FALSE(raylet_client->ReplyCancelWorkerLease());
-
-  // Check that there are no entries left in the scheduling_key_entries_ hashmap. These
-  // would otherwise cause a memory leak.
-  ASSERT_TRUE(submitter.CheckNoSchedulingKeyEntriesPublic());
-}
-
-TEST(DirectTaskTransportTest, TestRetryTaskApplicationLevelError) {
-  rpc::Address address;
-  auto raylet_client = std::make_shared<MockRayletClient>();
-  auto worker_client = std::make_shared<MockWorkerClient>();
-  auto store = std::make_shared<CoreWorkerMemoryStore>();
-  auto client_pool = std::make_shared<rpc::CoreWorkerClientPool>(
-      [&](const rpc::Address &addr) { return worker_client; });
-  auto task_finisher = std::make_shared<MockTaskFinisher>();
-  auto actor_creator = std::make_shared<MockActorCreator>();
-  auto lease_policy = std::make_shared<MockLeasePolicy>();
-  CoreWorkerDirectTaskSubmitter submitter(
-      address, raylet_client, client_pool, nullptr, lease_policy, store, task_finisher,
-      NodeID::Nil(), kLongTimeout, actor_creator, JobID::Nil());
-  TaskSpecification task = BuildEmptyTaskSpec();
-  task.GetMutableMessage().set_retry_exceptions(true);
-
-  ASSERT_TRUE(submitter.SubmitTask(task).ok());
-  ASSERT_TRUE(raylet_client->GrantWorkerLease("localhost", 1234, NodeID::Nil()));
-  // Simulate an application-level error.
-  ASSERT_TRUE(worker_client->ReplyPushTask(Status::OK(), false, false, true));
-  ASSERT_EQ(raylet_client->num_workers_returned, 1);
-  ASSERT_EQ(raylet_client->num_workers_disconnected, 0);
-  ASSERT_EQ(task_finisher->num_tasks_complete, 1);
-  ASSERT_EQ(task_finisher->num_task_retries_attempted, 1);
-  ASSERT_EQ(task_finisher->num_tasks_failed, 0);
-  ASSERT_EQ(raylet_client->num_leases_canceled, 0);
-  ASSERT_FALSE(raylet_client->ReplyCancelWorkerLease());
-
-  task.GetMutableMessage().set_retry_exceptions(false);
-
-  ASSERT_TRUE(submitter.SubmitTask(task).ok());
-  ASSERT_TRUE(raylet_client->GrantWorkerLease("localhost", 1234, NodeID::Nil()));
-  // Simulate an application-level error.
-  ASSERT_TRUE(worker_client->ReplyPushTask(Status::OK(), false, false, true));
-  ASSERT_EQ(raylet_client->num_workers_returned, 2);
-  ASSERT_EQ(raylet_client->num_workers_disconnected, 0);
-  ASSERT_EQ(task_finisher->num_tasks_complete, 2);
-  ASSERT_EQ(task_finisher->num_task_retries_attempted, 1);
-  ASSERT_EQ(task_finisher->num_tasks_failed, 0);
-  ASSERT_EQ(raylet_client->num_leases_canceled, 0);
-  ASSERT_FALSE(raylet_client->ReplyCancelWorkerLease());
-
-  // Check that there are no entries left in the scheduling_key_entries_ hashmap. These
-  // would otherwise cause a memory leak.
-  ASSERT_TRUE(submitter.CheckNoSchedulingKeyEntriesPublic());
-}
-
-TEST(DirectTaskTransportTest, TestHandleTaskFailure) {
-  rpc::Address address;
-  auto raylet_client = std::make_shared<MockRayletClient>();
-  auto worker_client = std::make_shared<MockWorkerClient>();
-  auto store = std::make_shared<CoreWorkerMemoryStore>();
-  auto client_pool = std::make_shared<rpc::CoreWorkerClientPool>(
-      [&](const rpc::Address &addr) { return worker_client; });
-  auto task_finisher = std::make_shared<MockTaskFinisher>();
-  auto actor_creator = std::make_shared<MockActorCreator>();
-  auto lease_policy = std::make_shared<MockLeasePolicy>();
-  CoreWorkerDirectTaskSubmitter submitter(
-      address, raylet_client, client_pool, nullptr, lease_policy, store, task_finisher,
-      NodeID::Nil(), kLongTimeout, actor_creator, JobID::Nil());
-  TaskSpecification task = BuildEmptyTaskSpec();
-
-  ASSERT_TRUE(submitter.SubmitTask(task).ok());
-  ASSERT_TRUE(raylet_client->GrantWorkerLease("localhost", 1234, NodeID::Nil()));
-  // Simulate a system failure, i.e., worker died unexpectedly.
-  ASSERT_TRUE(worker_client->ReplyPushTask(Status::IOError("oops")));
-  ASSERT_EQ(worker_client->callbacks.size(), 0);
-  ASSERT_EQ(raylet_client->num_workers_returned, 0);
-  ASSERT_EQ(raylet_client->num_workers_disconnected, 1);
-  ASSERT_EQ(task_finisher->num_tasks_complete, 0);
-  ASSERT_EQ(task_finisher->num_tasks_failed, 1);
-  ASSERT_EQ(raylet_client->num_leases_canceled, 0);
-  ASSERT_FALSE(raylet_client->ReplyCancelWorkerLease());
-
-  // Check that there are no entries left in the scheduling_key_entries_ hashmap. These
-  // would otherwise cause a memory leak.
-  ASSERT_TRUE(submitter.CheckNoSchedulingKeyEntriesPublic());
-}
-
-TEST(DirectTaskTransportTest, TestConcurrentWorkerLeases) {
-  rpc::Address address;
-  auto raylet_client = std::make_shared<MockRayletClient>();
-  auto worker_client = std::make_shared<MockWorkerClient>();
-  auto store = std::make_shared<CoreWorkerMemoryStore>();
-  auto client_pool = std::make_shared<rpc::CoreWorkerClientPool>(
-      [&](const rpc::Address &addr) { return worker_client; });
-  auto task_finisher = std::make_shared<MockTaskFinisher>();
-  auto actor_creator = std::make_shared<MockActorCreator>();
-  auto lease_policy = std::make_shared<MockLeasePolicy>();
-  CoreWorkerDirectTaskSubmitter submitter(
-      address, raylet_client, client_pool, nullptr, lease_policy, store, task_finisher,
-      NodeID::Nil(), kLongTimeout, actor_creator, JobID::Nil(), 1, absl::nullopt, 2);
-
-  TaskSpecification task1 = BuildEmptyTaskSpec();
-  TaskSpecification task2 = BuildEmptyTaskSpec();
-  TaskSpecification task3 = BuildEmptyTaskSpec();
-
-  ASSERT_TRUE(submitter.SubmitTask(task1).ok());
-  ASSERT_TRUE(submitter.SubmitTask(task2).ok());
-  ASSERT_TRUE(submitter.SubmitTask(task3).ok());
-  ASSERT_EQ(lease_policy->num_lease_policy_consults, 2);
-  ASSERT_EQ(raylet_client->num_workers_requested, 2);
-  ASSERT_EQ(raylet_client->num_workers_returned, 0);
-  ASSERT_EQ(raylet_client->reported_backlog_size, 0);
-  ASSERT_EQ(worker_client->callbacks.size(), 0);
-
-  // Trigger the periodic backlog report
-  submitter.ReportWorkerBacklog();
-  ASSERT_EQ(raylet_client->reported_backlog_size, 1);
-
-  // Task 1 is pushed; worker 3 is requested.
-  ASSERT_TRUE(raylet_client->GrantWorkerLease("localhost", 1000, NodeID::Nil()));
-  ASSERT_EQ(worker_client->callbacks.size(), 1);
-  ASSERT_EQ(lease_policy->num_lease_policy_consults, 3);
-  ASSERT_EQ(raylet_client->num_workers_requested, 3);
-  ASSERT_EQ(raylet_client->reported_backlog_size, 0);
-
-  // Task 2 is pushed; no more workers requested.
-  ASSERT_TRUE(raylet_client->GrantWorkerLease("localhost", 1001, NodeID::Nil()));
-  ASSERT_EQ(worker_client->callbacks.size(), 2);
-  ASSERT_EQ(lease_policy->num_lease_policy_consults, 3);
-  ASSERT_EQ(raylet_client->num_workers_requested, 3);
-  ASSERT_EQ(raylet_client->reported_backlog_size, 0);
-
-  // Task 3 is pushed; no more workers requested.
-  ASSERT_TRUE(raylet_client->GrantWorkerLease("localhost", 1002, NodeID::Nil()));
-  ASSERT_EQ(worker_client->callbacks.size(), 3);
-  ASSERT_EQ(lease_policy->num_lease_policy_consults, 3);
-  ASSERT_EQ(raylet_client->num_workers_requested, 3);
-  ASSERT_EQ(raylet_client->reported_backlog_size, 0);
-
-  // All workers returned.
-  while (!worker_client->callbacks.empty()) {
-    ASSERT_TRUE(worker_client->ReplyPushTask());
-  }
-  ASSERT_EQ(raylet_client->num_workers_returned, 3);
-  ASSERT_EQ(raylet_client->num_workers_disconnected, 0);
-  ASSERT_EQ(task_finisher->num_tasks_complete, 3);
-  ASSERT_EQ(task_finisher->num_tasks_failed, 0);
-  ASSERT_EQ(raylet_client->num_leases_canceled, 0);
-  ASSERT_EQ(raylet_client->reported_backlog_size, 0);
-  ASSERT_FALSE(raylet_client->ReplyCancelWorkerLease());
-
-  // Check that there are no entries left in the scheduling_key_entries_ hashmap. These
-  // would otherwise cause a memory leak.
-  ASSERT_TRUE(submitter.CheckNoSchedulingKeyEntriesPublic());
-}
-
-TEST(DirectTaskTransportTest, TestSubmitMultipleTasks) {
-  rpc::Address address;
-  auto raylet_client = std::make_shared<MockRayletClient>();
-  auto worker_client = std::make_shared<MockWorkerClient>();
-  auto store = std::make_shared<CoreWorkerMemoryStore>();
-  auto client_pool = std::make_shared<rpc::CoreWorkerClientPool>(
-      [&](const rpc::Address &addr) { return worker_client; });
-  auto task_finisher = std::make_shared<MockTaskFinisher>();
-  auto actor_creator = std::make_shared<MockActorCreator>();
-  auto lease_policy = std::make_shared<MockLeasePolicy>();
-  CoreWorkerDirectTaskSubmitter submitter(
-      address, raylet_client, client_pool, nullptr, lease_policy, store, task_finisher,
-      NodeID::Nil(), kLongTimeout, actor_creator, JobID::Nil(), 1, absl::nullopt, 1);
-
-  TaskSpecification task1 = BuildEmptyTaskSpec();
-  TaskSpecification task2 = BuildEmptyTaskSpec();
-  TaskSpecification task3 = BuildEmptyTaskSpec();
-
-  ASSERT_TRUE(submitter.SubmitTask(task1).ok());
-  ASSERT_TRUE(submitter.SubmitTask(task2).ok());
-  ASSERT_TRUE(submitter.SubmitTask(task3).ok());
-  ASSERT_EQ(lease_policy->num_lease_policy_consults, 1);
-  ASSERT_EQ(raylet_client->num_workers_requested, 1);
-  ASSERT_EQ(raylet_client->reported_backlog_size, 0);
-
-  // Task 1 is pushed; worker 2 is requested.
-  ASSERT_TRUE(raylet_client->GrantWorkerLease("localhost", 1000, NodeID::Nil()));
-  ASSERT_EQ(worker_client->callbacks.size(), 1);
-  ASSERT_EQ(lease_policy->num_lease_policy_consults, 2);
-  ASSERT_EQ(raylet_client->num_workers_requested, 2);
-  ASSERT_EQ(raylet_client->reported_backlog_size, 1);
-
-  // Task 2 is pushed; worker 3 is requested.
-  ASSERT_TRUE(raylet_client->GrantWorkerLease("localhost", 1001, NodeID::Nil()));
-  ASSERT_EQ(worker_client->callbacks.size(), 2);
-  ASSERT_EQ(lease_policy->num_lease_policy_consults, 3);
-  ASSERT_EQ(raylet_client->num_workers_requested, 3);
-  ASSERT_EQ(raylet_client->reported_backlog_size, 0);
-
-  // Task 3 is pushed; no more workers requested.
-  ASSERT_TRUE(raylet_client->GrantWorkerLease("localhost", 1002, NodeID::Nil()));
-  ASSERT_EQ(worker_client->callbacks.size(), 3);
-  ASSERT_EQ(lease_policy->num_lease_policy_consults, 3);
-  ASSERT_EQ(raylet_client->num_workers_requested, 3);
-
-  // All workers returned.
-  while (!worker_client->callbacks.empty()) {
-    ASSERT_TRUE(worker_client->ReplyPushTask());
-  }
-  ASSERT_EQ(raylet_client->num_workers_returned, 3);
-  ASSERT_EQ(raylet_client->num_workers_disconnected, 0);
-  ASSERT_EQ(task_finisher->num_tasks_complete, 3);
-  ASSERT_EQ(task_finisher->num_tasks_failed, 0);
-  ASSERT_EQ(raylet_client->num_leases_canceled, 0);
-  ASSERT_EQ(raylet_client->reported_backlog_size, 0);
-  ASSERT_FALSE(raylet_client->ReplyCancelWorkerLease());
-
-  // Check that there are no entries left in the scheduling_key_entries_ hashmap. These
-  // would otherwise cause a memory leak.
-  ASSERT_TRUE(submitter.CheckNoSchedulingKeyEntriesPublic());
-}
-
-TEST(DirectTaskTransportTest, TestReuseWorkerLease) {
-  rpc::Address address;
-  auto raylet_client = std::make_shared<MockRayletClient>();
-  auto worker_client = std::make_shared<MockWorkerClient>();
-  auto store = std::make_shared<CoreWorkerMemoryStore>();
-  auto client_pool = std::make_shared<rpc::CoreWorkerClientPool>(
-      [&](const rpc::Address &addr) { return worker_client; });
-  auto task_finisher = std::make_shared<MockTaskFinisher>();
-  auto actor_creator = std::make_shared<MockActorCreator>();
-  auto lease_policy = std::make_shared<MockLeasePolicy>();
-  CoreWorkerDirectTaskSubmitter submitter(
-      address, raylet_client, client_pool, nullptr, lease_policy, store, task_finisher,
-      NodeID::Nil(), kLongTimeout, actor_creator, JobID::Nil(), 1, absl::nullopt, 1);
-
-  TaskSpecification task1 = BuildEmptyTaskSpec();
-  TaskSpecification task2 = BuildEmptyTaskSpec();
-  TaskSpecification task3 = BuildEmptyTaskSpec();
-
-  ASSERT_TRUE(submitter.SubmitTask(task1).ok());
-  ASSERT_TRUE(submitter.SubmitTask(task2).ok());
-  ASSERT_TRUE(submitter.SubmitTask(task3).ok());
-  ASSERT_EQ(lease_policy->num_lease_policy_consults, 1);
-  ASSERT_EQ(raylet_client->num_workers_requested, 1);
-
-  // Task 1 is pushed.
-  ASSERT_TRUE(raylet_client->GrantWorkerLease("localhost", 1000, NodeID::Nil()));
-  ASSERT_EQ(worker_client->callbacks.size(), 1);
-  ASSERT_EQ(lease_policy->num_lease_policy_consults, 2);
-  ASSERT_EQ(raylet_client->num_workers_requested, 2);
-  ASSERT_EQ(raylet_client->num_leases_canceled, 0);
-
-  // Task 1 finishes, Task 2 is scheduled on the same worker.
-  ASSERT_TRUE(worker_client->ReplyPushTask());
-  ASSERT_EQ(worker_client->callbacks.size(), 1);
-  ASSERT_EQ(raylet_client->num_workers_returned, 0);
-  ASSERT_EQ(raylet_client->num_leases_canceled, 0);
-
-  // Task 2 finishes, Task 3 is scheduled on the same worker.
-  ASSERT_TRUE(worker_client->ReplyPushTask());
-  ASSERT_EQ(worker_client->callbacks.size(), 1);
-  ASSERT_EQ(raylet_client->num_workers_returned, 0);
-  ASSERT_EQ(raylet_client->num_leases_canceled, 1);
-  ASSERT_TRUE(raylet_client->ReplyCancelWorkerLease());
-  // Task 3 finishes, the worker is returned.
-  ASSERT_TRUE(worker_client->ReplyPushTask());
-  ASSERT_EQ(raylet_client->num_workers_returned, 1);
-
-  // The second lease request is returned immediately.
-  ASSERT_TRUE(raylet_client->GrantWorkerLease("localhost", 1001, NodeID::Nil()));
-  ASSERT_EQ(worker_client->callbacks.size(), 0);
-  ASSERT_EQ(lease_policy->num_lease_policy_consults, 2);
-  ASSERT_EQ(raylet_client->num_workers_returned, 2);
-  ASSERT_EQ(raylet_client->num_workers_disconnected, 0);
-  ASSERT_EQ(task_finisher->num_tasks_complete, 3);
-  ASSERT_EQ(task_finisher->num_tasks_failed, 0);
-  ASSERT_EQ(raylet_client->num_leases_canceled, 1);
-  ASSERT_FALSE(raylet_client->ReplyCancelWorkerLease());
-
-  // Check that there are no entries left in the scheduling_key_entries_ hashmap. These
-  // would otherwise cause a memory leak.
-  ASSERT_TRUE(submitter.CheckNoSchedulingKeyEntriesPublic());
-}
-
-TEST(DirectTaskTransportTest, TestRetryLeaseCancellation) {
-  rpc::Address address;
-  auto raylet_client = std::make_shared<MockRayletClient>();
-  auto worker_client = std::make_shared<MockWorkerClient>();
-  auto store = std::make_shared<CoreWorkerMemoryStore>();
-  auto client_pool = std::make_shared<rpc::CoreWorkerClientPool>(
-      [&](const rpc::Address &addr) { return worker_client; });
-  auto task_finisher = std::make_shared<MockTaskFinisher>();
-  auto actor_creator = std::make_shared<MockActorCreator>();
-  auto lease_policy = std::make_shared<MockLeasePolicy>();
-  CoreWorkerDirectTaskSubmitter submitter(
-      address, raylet_client, client_pool, nullptr, lease_policy, store, task_finisher,
-      NodeID::Nil(), kLongTimeout, actor_creator, JobID::Nil(), 1, absl::nullopt, 1);
-  TaskSpecification task1 = BuildEmptyTaskSpec();
-  TaskSpecification task2 = BuildEmptyTaskSpec();
-  TaskSpecification task3 = BuildEmptyTaskSpec();
-
-  ASSERT_TRUE(submitter.SubmitTask(task1).ok());
-  ASSERT_TRUE(submitter.SubmitTask(task2).ok());
-  ASSERT_TRUE(submitter.SubmitTask(task3).ok());
-  ASSERT_EQ(raylet_client->num_workers_requested, 1);
-
-  // Task 1 is pushed.
-  ASSERT_TRUE(raylet_client->GrantWorkerLease("localhost", 1000, NodeID::Nil()));
-  // Task 1 finishes, Task 2 is scheduled on the same worker.
-  ASSERT_TRUE(worker_client->ReplyPushTask());
-  // Task 2 finishes, Task 3 is scheduled on the same worker.
-  ASSERT_TRUE(worker_client->ReplyPushTask());
-  // Task 3 finishes, the worker is returned.
-  ASSERT_TRUE(worker_client->ReplyPushTask());
-  ASSERT_EQ(raylet_client->num_workers_returned, 1);
-
-  // Simulate the lease cancellation request failing because it arrives at the
-  // raylet before the last worker lease request has been received.
-  int i = 1;
-  for (; i <= 3; i++) {
-    ASSERT_EQ(raylet_client->num_leases_canceled, i);
-    ASSERT_TRUE(raylet_client->ReplyCancelWorkerLease(false));
-  }
-
-  // Simulate the lease cancellation request succeeding.
-  ASSERT_TRUE(raylet_client->ReplyCancelWorkerLease());
-  ASSERT_EQ(raylet_client->num_leases_canceled, i);
-  ASSERT_FALSE(raylet_client->ReplyCancelWorkerLease());
-  ASSERT_EQ(raylet_client->num_leases_canceled, i);
-  ASSERT_TRUE(raylet_client->GrantWorkerLease("", 0, NodeID::Nil(), /*cancel=*/true));
-  ASSERT_EQ(worker_client->callbacks.size(), 0);
-  // The canceled lease is not returned.
-  ASSERT_EQ(raylet_client->num_workers_returned, 1);
-  ASSERT_EQ(raylet_client->num_workers_disconnected, 0);
-  ASSERT_EQ(task_finisher->num_tasks_complete, 3);
-  ASSERT_EQ(task_finisher->num_tasks_failed, 0);
-
-  // Check that there are no entries left in the scheduling_key_entries_ hashmap. These
-  // would otherwise cause a memory leak.
-  ASSERT_TRUE(submitter.CheckNoSchedulingKeyEntriesPublic());
-}
-
-TEST(DirectTaskTransportTest, TestConcurrentCancellationAndSubmission) {
-  rpc::Address address;
-  auto raylet_client = std::make_shared<MockRayletClient>();
-  auto worker_client = std::make_shared<MockWorkerClient>();
-  auto store = std::make_shared<CoreWorkerMemoryStore>();
-  auto client_pool = std::make_shared<rpc::CoreWorkerClientPool>(
-      [&](const rpc::Address &addr) { return worker_client; });
-  auto task_finisher = std::make_shared<MockTaskFinisher>();
-  auto actor_creator = std::make_shared<MockActorCreator>();
-  auto lease_policy = std::make_shared<MockLeasePolicy>();
-  CoreWorkerDirectTaskSubmitter submitter(
-      address, raylet_client, client_pool, nullptr, lease_policy, store, task_finisher,
-      NodeID::Nil(), kLongTimeout, actor_creator, JobID::Nil());
-  TaskSpecification task1 = BuildEmptyTaskSpec();
-  TaskSpecification task2 = BuildEmptyTaskSpec();
-  TaskSpecification task3 = BuildEmptyTaskSpec();
-
-  ASSERT_TRUE(submitter.SubmitTask(task1).ok());
-  ASSERT_TRUE(submitter.SubmitTask(task2).ok());
-
-  // Task 1 is pushed.
-  ASSERT_TRUE(raylet_client->GrantWorkerLease("localhost", 1000, NodeID::Nil()));
-  ASSERT_EQ(raylet_client->num_workers_requested, 2);
-  // Task 1 finishes, Task 2 is scheduled on the same worker.
-  ASSERT_TRUE(worker_client->ReplyPushTask());
-
-  // Task 2's lease request gets canceled.
-  ASSERT_EQ(raylet_client->num_leases_canceled, 1);
-
-  // Task 2 finishes, the worker is returned.
-  ASSERT_TRUE(worker_client->ReplyPushTask());
-  ASSERT_EQ(raylet_client->num_workers_returned, 1);
-
-  // Another task is submitted while task 2's lease request is being canceled.
-  ASSERT_TRUE(submitter.SubmitTask(task3).ok());
-  ASSERT_EQ(raylet_client->num_workers_requested, 2);
-
-  // Task 2's lease request is canceled, a new worker is requested for task 3.
-  ASSERT_TRUE(raylet_client->ReplyCancelWorkerLease());
-  ASSERT_EQ(raylet_client->num_workers_requested, 2);
-  ASSERT_TRUE(raylet_client->GrantWorkerLease("", 0, NodeID::Nil(), /*cancel=*/true));
-  ASSERT_EQ(raylet_client->num_workers_requested, 3);
-
-  // Task 3 finishes, all workers returned.
-  ASSERT_TRUE(raylet_client->GrantWorkerLease("localhost", 1000, NodeID::Nil()));
-  ASSERT_TRUE(worker_client->ReplyPushTask());
-  ASSERT_EQ(raylet_client->num_workers_returned, 2);
-  ASSERT_FALSE(raylet_client->ReplyCancelWorkerLease());
-  ASSERT_EQ(raylet_client->num_leases_canceled, 1);
-
-  // Check that there are no entries left in the scheduling_key_entries_ hashmap. These
-  // would otherwise cause a memory leak.
-  ASSERT_TRUE(submitter.CheckNoSchedulingKeyEntriesPublic());
-}
-
-TEST(DirectTaskTransportTest, TestWorkerNotReusedOnError) {
-  rpc::Address address;
-  auto raylet_client = std::make_shared<MockRayletClient>();
-  auto worker_client = std::make_shared<MockWorkerClient>();
-  auto store = std::make_shared<CoreWorkerMemoryStore>();
-  auto client_pool = std::make_shared<rpc::CoreWorkerClientPool>(
-      [&](const rpc::Address &addr) { return worker_client; });
-  auto task_finisher = std::make_shared<MockTaskFinisher>();
-  auto actor_creator = std::make_shared<MockActorCreator>();
-  auto lease_policy = std::make_shared<MockLeasePolicy>();
-  CoreWorkerDirectTaskSubmitter submitter(
-      address, raylet_client, client_pool, nullptr, lease_policy, store, task_finisher,
-      NodeID::Nil(), kLongTimeout, actor_creator, JobID::Nil(), 1, absl::nullopt, 1);
-  TaskSpecification task1 = BuildEmptyTaskSpec();
-  TaskSpecification task2 = BuildEmptyTaskSpec();
-
-  ASSERT_TRUE(submitter.SubmitTask(task1).ok());
-  ASSERT_TRUE(submitter.SubmitTask(task2).ok());
-  ASSERT_EQ(raylet_client->num_workers_requested, 1);
-
-  // Task 1 is pushed.
-  ASSERT_TRUE(raylet_client->GrantWorkerLease("localhost", 1000, NodeID::Nil()));
-  ASSERT_EQ(worker_client->callbacks.size(), 1);
-  ASSERT_EQ(raylet_client->num_workers_requested, 2);
-
-  // Task 1 finishes with failure; the worker is returned.
-  ASSERT_TRUE(worker_client->ReplyPushTask(Status::IOError("worker dead")));
-  ASSERT_EQ(worker_client->callbacks.size(), 0);
-  ASSERT_EQ(raylet_client->num_workers_returned, 0);
-  ASSERT_EQ(raylet_client->num_workers_disconnected, 1);
-
-  // Task 2 runs successfully on the second worker.
-  ASSERT_TRUE(raylet_client->GrantWorkerLease("localhost", 1001, NodeID::Nil()));
-  ASSERT_TRUE(worker_client->ReplyPushTask());
-  ASSERT_EQ(raylet_client->num_workers_returned, 1);
-  ASSERT_EQ(raylet_client->num_workers_disconnected, 1);
-  ASSERT_EQ(task_finisher->num_tasks_complete, 1);
-  ASSERT_EQ(task_finisher->num_tasks_failed, 1);
-  ASSERT_EQ(raylet_client->num_leases_canceled, 0);
-  ASSERT_FALSE(raylet_client->ReplyCancelWorkerLease());
-
-  // Check that there are no entries left in the scheduling_key_entries_ hashmap. These
-  // would otherwise cause a memory leak.
-  ASSERT_TRUE(submitter.CheckNoSchedulingKeyEntriesPublic());
-}
-
-TEST(DirectTaskTransportTest, TestWorkerNotReturnedOnExit) {
-  rpc::Address address;
-  auto raylet_client = std::make_shared<MockRayletClient>();
-  auto worker_client = std::make_shared<MockWorkerClient>();
-  auto store = std::make_shared<CoreWorkerMemoryStore>();
-  auto client_pool = std::make_shared<rpc::CoreWorkerClientPool>(
-      [&](const rpc::Address &addr) { return worker_client; });
-  auto task_finisher = std::make_shared<MockTaskFinisher>();
-  auto actor_creator = std::make_shared<MockActorCreator>();
-  auto lease_policy = std::make_shared<MockLeasePolicy>();
-  CoreWorkerDirectTaskSubmitter submitter(
-      address, raylet_client, client_pool, nullptr, lease_policy, store, task_finisher,
-      NodeID::Nil(), kLongTimeout, actor_creator, JobID::Nil());
-  TaskSpecification task1 = BuildEmptyTaskSpec();
-
-  ASSERT_TRUE(submitter.SubmitTask(task1).ok());
-  ASSERT_EQ(raylet_client->num_workers_requested, 1);
-
-  // Task 1 is pushed.
-  ASSERT_TRUE(raylet_client->GrantWorkerLease("localhost", 1000, NodeID::Nil()));
-  ASSERT_EQ(worker_client->callbacks.size(), 1);
-
-  // Task 1 finishes with exit status; the worker is not returned.
-  ASSERT_TRUE(worker_client->ReplyPushTask(Status::OK(), /*exit=*/true));
-  ASSERT_EQ(raylet_client->num_workers_returned, 0);
-  ASSERT_EQ(raylet_client->num_workers_disconnected, 0);
-  ASSERT_EQ(task_finisher->num_tasks_complete, 1);
-  ASSERT_EQ(task_finisher->num_tasks_failed, 0);
-  ASSERT_EQ(raylet_client->num_leases_canceled, 0);
-  ASSERT_FALSE(raylet_client->ReplyCancelWorkerLease());
-
-  // Check that there are no entries left in the scheduling_key_entries_ hashmap. These
-  // would otherwise cause a memory leak.
-  ASSERT_TRUE(submitter.CheckNoSchedulingKeyEntriesPublic());
-}
-
-TEST(DirectTaskTransportTest, TestSpillback) {
-  rpc::Address address;
-  auto raylet_client = std::make_shared<MockRayletClient>();
-  auto worker_client = std::make_shared<MockWorkerClient>();
-  auto store = std::make_shared<CoreWorkerMemoryStore>();
-  auto client_pool = std::make_shared<rpc::CoreWorkerClientPool>(
-      [&](const rpc::Address &addr) { return worker_client; });
-
-  std::unordered_map<int, std::shared_ptr<MockRayletClient>> remote_lease_clients;
-  auto lease_client_factory = [&](const std::string &ip, int port) {
-    // We should not create a connection to the same raylet more than once.
-    RAY_CHECK(remote_lease_clients.count(port) == 0);
-    auto client = std::make_shared<MockRayletClient>();
-    remote_lease_clients[port] = client;
-    return client;
-  };
-  auto task_finisher = std::make_shared<MockTaskFinisher>();
-  auto actor_creator = std::make_shared<MockActorCreator>();
-  auto lease_policy = std::make_shared<MockLeasePolicy>();
-  CoreWorkerDirectTaskSubmitter submitter(
-      address, raylet_client, client_pool, lease_client_factory, lease_policy, store,
-      task_finisher, NodeID::Nil(), kLongTimeout, actor_creator, JobID::Nil());
-  TaskSpecification task = BuildEmptyTaskSpec();
-
-  ASSERT_TRUE(submitter.SubmitTask(task).ok());
-  ASSERT_EQ(lease_policy->num_lease_policy_consults, 1);
-  ASSERT_EQ(raylet_client->num_workers_requested, 1);
-  ASSERT_EQ(raylet_client->num_workers_returned, 0);
-  ASSERT_EQ(worker_client->callbacks.size(), 0);
-  ASSERT_EQ(remote_lease_clients.size(), 0);
-
-  // Spillback to a remote node.
-  auto remote_raylet_id = NodeID::FromRandom();
-  ASSERT_TRUE(raylet_client->GrantWorkerLease("localhost", 7777, remote_raylet_id));
-  ASSERT_EQ(remote_lease_clients.count(7777), 1);
-  // Confirm that lease policy is not consulted on spillback.
-  ASSERT_EQ(lease_policy->num_lease_policy_consults, 1);
-  // There should be no more callbacks on the local client.
-  ASSERT_FALSE(raylet_client->GrantWorkerLease("remote", 1234, NodeID::Nil()));
-  // Trigger retry at the remote node.
-  ASSERT_TRUE(
-      remote_lease_clients[7777]->GrantWorkerLease("remote", 1234, NodeID::Nil()));
-
-  // The worker is returned to the remote node, not the local one.
-  ASSERT_TRUE(worker_client->ReplyPushTask());
-  ASSERT_EQ(raylet_client->num_workers_returned, 0);
-  ASSERT_EQ(remote_lease_clients[7777]->num_workers_returned, 1);
-  ASSERT_EQ(raylet_client->num_workers_disconnected, 0);
-  ASSERT_EQ(remote_lease_clients[7777]->num_workers_disconnected, 0);
-  ASSERT_EQ(task_finisher->num_tasks_complete, 1);
-  ASSERT_EQ(task_finisher->num_tasks_failed, 0);
-  ASSERT_EQ(raylet_client->num_leases_canceled, 0);
-  ASSERT_FALSE(raylet_client->ReplyCancelWorkerLease());
-  for (const auto &remote_client : remote_lease_clients) {
-    ASSERT_EQ(remote_client.second->num_leases_canceled, 0);
-    ASSERT_FALSE(remote_client.second->ReplyCancelWorkerLease());
-  }
-
-  // Check that there are no entries left in the scheduling_key_entries_ hashmap. These
-  // would otherwise cause a memory leak.
-  ASSERT_TRUE(submitter.CheckNoSchedulingKeyEntriesPublic());
-}
-
-TEST(DirectTaskTransportTest, TestSpillbackRoundTrip) {
-  rpc::Address address;
-  auto raylet_client = std::make_shared<MockRayletClient>();
-  auto worker_client = std::make_shared<MockWorkerClient>();
-  auto store = std::make_shared<CoreWorkerMemoryStore>();
-  auto client_pool = std::make_shared<rpc::CoreWorkerClientPool>(
-      [&](const rpc::Address &addr) { return worker_client; });
-
-  std::unordered_map<int, std::shared_ptr<MockRayletClient>> remote_lease_clients;
-  auto lease_client_factory = [&](const std::string &ip, int port) {
-    // We should not create a connection to the same raylet more than once.
-    RAY_CHECK(remote_lease_clients.count(port) == 0);
-    auto client = std::make_shared<MockRayletClient>();
-    remote_lease_clients[port] = client;
-    return client;
-  };
-  auto task_finisher = std::make_shared<MockTaskFinisher>();
-  auto local_raylet_id = NodeID::FromRandom();
-  auto actor_creator = std::make_shared<MockActorCreator>();
-  auto lease_policy = std::make_shared<MockLeasePolicy>(local_raylet_id);
-  CoreWorkerDirectTaskSubmitter submitter(
-      address, raylet_client, client_pool, lease_client_factory, lease_policy, store,
-      task_finisher, local_raylet_id, kLongTimeout, actor_creator, JobID::Nil());
-  TaskSpecification task = BuildEmptyTaskSpec();
-
-  ASSERT_TRUE(submitter.SubmitTask(task).ok());
-  ASSERT_EQ(raylet_client->num_grant_or_reject_leases_requested, 0);
-  ASSERT_EQ(raylet_client->num_workers_requested, 1);
-  ASSERT_EQ(raylet_client->num_workers_returned, 0);
-  ASSERT_EQ(worker_client->callbacks.size(), 0);
-  ASSERT_EQ(remote_lease_clients.size(), 0);
-
-  // Spillback to a remote node.
-  auto remote_raylet_id = NodeID::FromRandom();
-  ASSERT_TRUE(raylet_client->GrantWorkerLease("localhost", 7777, remote_raylet_id));
-  ASSERT_EQ(remote_lease_clients.count(7777), 1);
-  ASSERT_EQ(remote_lease_clients[7777]->num_workers_requested, 1);
-  // Confirm that the spillback lease request has grant_or_reject set to true.
-  ASSERT_EQ(remote_lease_clients[7777]->num_grant_or_reject_leases_requested, 1);
-  // Confirm that lease policy is not consulted on spillback.
-  ASSERT_EQ(lease_policy->num_lease_policy_consults, 1);
-  ASSERT_FALSE(raylet_client->GrantWorkerLease("remote", 1234, NodeID::Nil()));
-  // Trigger a rejection back to the local node.
-  ASSERT_TRUE(remote_lease_clients[7777]->GrantWorkerLease("local", 1234, local_raylet_id,
-                                                           false, "", /*reject=*/true));
-  // We should not have created another lease client to the local raylet.
-  ASSERT_EQ(remote_lease_clients.size(), 1);
-  // There should be no more callbacks on the remote node.
-  ASSERT_FALSE(
-      remote_lease_clients[7777]->GrantWorkerLease("remote", 1234, NodeID::Nil()));
-
-  // The worker is returned to the local node.
-  ASSERT_EQ(raylet_client->num_grant_or_reject_leases_requested, 0);
-  ASSERT_EQ(raylet_client->num_workers_requested, 2);
-  ASSERT_TRUE(raylet_client->GrantWorkerLease("local", 1234, NodeID::Nil()));
-  ASSERT_TRUE(worker_client->ReplyPushTask());
-  ASSERT_EQ(raylet_client->num_workers_returned, 1);
-  ASSERT_EQ(remote_lease_clients[7777]->num_workers_returned, 0);
-  ASSERT_EQ(raylet_client->num_workers_disconnected, 0);
-  ASSERT_EQ(remote_lease_clients[7777]->num_workers_disconnected, 0);
-  ASSERT_EQ(task_finisher->num_tasks_complete, 1);
-  ASSERT_EQ(task_finisher->num_tasks_failed, 0);
-  ASSERT_EQ(raylet_client->num_leases_canceled, 0);
-  ASSERT_FALSE(raylet_client->ReplyCancelWorkerLease());
-  for (const auto &remote_client : remote_lease_clients) {
-    ASSERT_EQ(remote_client.second->num_leases_canceled, 0);
-    ASSERT_FALSE(remote_client.second->ReplyCancelWorkerLease());
-  }
-
-  // Check that there are no entries left in the scheduling_key_entries_ hashmap. These
-  // would otherwise cause a memory leak.
-  ASSERT_TRUE(submitter.CheckNoSchedulingKeyEntriesPublic());
-}
-
-// Helper to run a test that checks that 'same1' and 'same2' are treated as the same
-// resource shape, while 'different' is treated as a separate shape.
-void TestSchedulingKey(const std::shared_ptr<CoreWorkerMemoryStore> store,
-                       const TaskSpecification &same1, const TaskSpecification &same2,
-                       const TaskSpecification &different) {
-  rpc::Address address;
-  auto raylet_client = std::make_shared<MockRayletClient>();
-  auto worker_client = std::make_shared<MockWorkerClient>();
-  auto client_pool = std::make_shared<rpc::CoreWorkerClientPool>(
-      [&](const rpc::Address &addr) { return worker_client; });
-  auto task_finisher = std::make_shared<MockTaskFinisher>();
-  auto actor_creator = std::make_shared<MockActorCreator>();
-  auto lease_policy = std::make_shared<MockLeasePolicy>();
-  CoreWorkerDirectTaskSubmitter submitter(
-      address, raylet_client, client_pool, nullptr, lease_policy, store, task_finisher,
-      NodeID::Nil(), kLongTimeout, actor_creator, JobID::Nil(), 1, absl::nullopt, 1);
-
-  ASSERT_TRUE(submitter.SubmitTask(same1).ok());
-  ASSERT_TRUE(submitter.SubmitTask(same2).ok());
-  ASSERT_TRUE(submitter.SubmitTask(different).ok());
-  ASSERT_EQ(raylet_client->num_workers_requested, 2);
-
-  // same1 is pushed.
-  ASSERT_TRUE(raylet_client->GrantWorkerLease("localhost", 1000, NodeID::Nil()));
-  ASSERT_EQ(worker_client->callbacks.size(), 1);
-  // Another worker is requested because same2 is pending.
-  ASSERT_EQ(raylet_client->num_workers_requested, 3);
-  ASSERT_EQ(raylet_client->num_leases_canceled, 0);
-
-  // same1 runs successfully. Worker isn't returned.
-  ASSERT_TRUE(worker_client->ReplyPushTask());
-  ASSERT_EQ(raylet_client->num_workers_returned, 0);
-  ASSERT_EQ(raylet_client->num_workers_disconnected, 0);
-  // same2 is pushed.
-  ASSERT_EQ(worker_client->callbacks.size(), 1);
-  ASSERT_EQ(raylet_client->num_leases_canceled, 1);
-  ASSERT_TRUE(raylet_client->ReplyCancelWorkerLease());
-
-  // different is pushed.
-  ASSERT_TRUE(raylet_client->GrantWorkerLease("localhost", 1001, NodeID::Nil()));
-  ASSERT_EQ(worker_client->callbacks.size(), 2);
-  ASSERT_EQ(raylet_client->num_workers_requested, 3);
-
-  // same2 runs successfully. Worker is returned.
-  ASSERT_TRUE(worker_client->ReplyPushTask());
-  ASSERT_EQ(raylet_client->num_workers_returned, 1);
-  ASSERT_EQ(raylet_client->num_workers_disconnected, 0);
-
-  // different runs successfully. Worker is returned.
-  ASSERT_TRUE(worker_client->ReplyPushTask());
-  ASSERT_EQ(raylet_client->num_workers_returned, 2);
-  ASSERT_EQ(raylet_client->num_workers_disconnected, 0);
-
-  ASSERT_EQ(raylet_client->num_leases_canceled, 1);
-
-  // Trigger reply to RequestWorkerLease to remove the canceled pending lease request
-  ASSERT_TRUE(raylet_client->GrantWorkerLease("localhost", 1002, NodeID::Nil(), true));
-  ASSERT_EQ(raylet_client->num_workers_returned, 2);
-
-  // Check that there are no entries left in the scheduling_key_entries_ hashmap. These
-  // would otherwise cause a memory leak.
-  ASSERT_TRUE(submitter.CheckNoSchedulingKeyEntriesPublic());
-}
-
-TEST(DirectTaskTransportTest, TestSchedulingKeys) {
-  auto store = std::make_shared<CoreWorkerMemoryStore>();
-
-  std::unordered_map<std::string, double> resources1({{"a", 1.0}});
-  std::unordered_map<std::string, double> resources2({{"b", 2.0}});
-  FunctionDescriptor descriptor1 =
-      FunctionDescriptorBuilder::BuildPython("a", "", "", "");
-  FunctionDescriptor descriptor2 =
-      FunctionDescriptorBuilder::BuildPython("b", "", "", "");
-
-  // Tasks with different resources should request different worker leases.
-  RAY_LOG(INFO) << "Test different resources";
-  TestSchedulingKey(store, BuildTaskSpec(resources1, descriptor1),
-                    BuildTaskSpec(resources1, descriptor1),
-                    BuildTaskSpec(resources2, descriptor1));
-
-  // Tasks with different functions should request different worker leases.
-  RAY_LOG(INFO) << "Test different functions";
-  TestSchedulingKey(store, BuildTaskSpec(resources1, descriptor1),
-                    BuildTaskSpec(resources1, descriptor1),
-                    BuildTaskSpec(resources1, descriptor2));
-
-  // Tasks with different depths should request different worker leases.
-  RAY_LOG(INFO) << "Test different depths";
-  TestSchedulingKey(store, BuildTaskSpec(resources1, descriptor1, 0),
-                    BuildTaskSpec(resources1, descriptor1, 0),
-                    BuildTaskSpec(resources1, descriptor1, 1));
-
-  // Tasks with different runtime envs do not request different workers.
-  RAY_LOG(INFO) << "Test different runtimes";
-  TestSchedulingKey(store, BuildTaskSpec(resources1, descriptor1, 0, "a"),
-                    BuildTaskSpec(resources1, descriptor1, 0, "b"),
-                    BuildTaskSpec(resources1, descriptor1, 1, "a"));
-
-  ObjectID direct1 = ObjectID::FromRandom();
-  ObjectID direct2 = ObjectID::FromRandom();
-  ObjectID plasma1 = ObjectID::FromRandom();
-  ObjectID plasma2 = ObjectID::FromRandom();
-  // Ensure the data is already present in the local store for direct call objects.
-  auto data = GenerateRandomObject();
-  ASSERT_TRUE(store->Put(*data, direct1));
-  ASSERT_TRUE(store->Put(*data, direct2));
-
-  // Force plasma objects to be promoted.
-  std::string meta = std::to_string(static_cast<int>(rpc::ErrorType::OBJECT_IN_PLASMA));
-  auto metadata = const_cast<uint8_t *>(reinterpret_cast<const uint8_t *>(meta.data()));
-  auto meta_buffer = std::make_shared<LocalMemoryBuffer>(metadata, meta.size());
-  auto plasma_data = RayObject(nullptr, meta_buffer, std::vector<rpc::ObjectReference>());
-  ASSERT_TRUE(store->Put(plasma_data, plasma1));
-  ASSERT_TRUE(store->Put(plasma_data, plasma2));
-
-  TaskSpecification same_deps_1 = BuildTaskSpec(resources1, descriptor1);
-  same_deps_1.GetMutableMessage().add_args()->mutable_object_ref()->set_object_id(
-      direct1.Binary());
-  same_deps_1.GetMutableMessage().add_args()->mutable_object_ref()->set_object_id(
-      plasma1.Binary());
-  TaskSpecification same_deps_2 = BuildTaskSpec(resources1, descriptor1);
-  same_deps_2.GetMutableMessage().add_args()->mutable_object_ref()->set_object_id(
-      direct1.Binary());
-  same_deps_2.GetMutableMessage().add_args()->mutable_object_ref()->set_object_id(
-      direct2.Binary());
-  same_deps_2.GetMutableMessage().add_args()->mutable_object_ref()->set_object_id(
-      plasma1.Binary());
-
-  TaskSpecification different_deps = BuildTaskSpec(resources1, descriptor1);
-  different_deps.GetMutableMessage().add_args()->mutable_object_ref()->set_object_id(
-      direct1.Binary());
-  different_deps.GetMutableMessage().add_args()->mutable_object_ref()->set_object_id(
-      direct2.Binary());
-  different_deps.GetMutableMessage().add_args()->mutable_object_ref()->set_object_id(
-      plasma2.Binary());
-
-  // Tasks with different plasma dependencies should request different worker leases,
-  // but direct call dependencies shouldn't be considered.
-  RAY_LOG(INFO) << "Test different dependencies";
-  TestSchedulingKey(store, same_deps_1, same_deps_2, different_deps);
-}
-
-TEST(DirectTaskTransportTest, TestBacklogReport) {
-  rpc::Address address;
-  auto raylet_client = std::make_shared<MockRayletClient>();
-  auto worker_client = std::make_shared<MockWorkerClient>();
-  auto store = std::make_shared<CoreWorkerMemoryStore>();
-  auto client_pool = std::make_shared<rpc::CoreWorkerClientPool>(
-      [&](const rpc::Address &addr) { return worker_client; });
-  auto task_finisher = std::make_shared<MockTaskFinisher>();
-  auto actor_creator = std::make_shared<MockActorCreator>();
-  auto lease_policy = std::make_shared<MockLeasePolicy>();
-  CoreWorkerDirectTaskSubmitter submitter(
-      address, raylet_client, client_pool, nullptr, lease_policy, store, task_finisher,
-      NodeID::Nil(), kLongTimeout, actor_creator, JobID::Nil(), 1, absl::nullopt, 1);
-
-  TaskSpecification task1 = BuildEmptyTaskSpec();
-
-  std::unordered_map<std::string, double> resources1({{"a", 1.0}});
-  std::unordered_map<std::string, double> resources2({{"b", 2.0}});
-  FunctionDescriptor descriptor1 =
-      FunctionDescriptorBuilder::BuildPython("a", "", "", "");
-  FunctionDescriptor descriptor2 =
-      FunctionDescriptorBuilder::BuildPython("b", "", "", "");
-  ObjectID plasma1 = ObjectID::FromRandom();
-  ObjectID plasma2 = ObjectID::FromRandom();
-  // Force plasma objects to be promoted.
-  std::string meta = std::to_string(static_cast<int>(rpc::ErrorType::OBJECT_IN_PLASMA));
-  auto metadata = const_cast<uint8_t *>(reinterpret_cast<const uint8_t *>(meta.data()));
-  auto meta_buffer = std::make_shared<LocalMemoryBuffer>(metadata, meta.size());
-  auto plasma_data = RayObject(nullptr, meta_buffer, std::vector<rpc::ObjectReference>());
-  ASSERT_TRUE(store->Put(plasma_data, plasma1));
-  ASSERT_TRUE(store->Put(plasma_data, plasma2));
-
-  // Same SchedulingClass, different SchedulingKey
-  TaskSpecification task2 = BuildTaskSpec(resources1, descriptor1);
-  task2.GetMutableMessage().add_args()->mutable_object_ref()->set_object_id(
-      plasma1.Binary());
-  TaskSpecification task3 = BuildTaskSpec(resources1, descriptor1);
-  task3.GetMutableMessage().add_args()->mutable_object_ref()->set_object_id(
-      plasma2.Binary());
-  TestSchedulingKey(store, task2, task2, task3);
-
-  TaskSpecification task4 = BuildTaskSpec(resources2, descriptor2);
-
-  ASSERT_TRUE(submitter.SubmitTask(task1).ok());
-  // One is requested and one is in the backlog for each SchedulingKey
-  ASSERT_TRUE(submitter.SubmitTask(task2).ok());
-  ASSERT_TRUE(submitter.SubmitTask(task2).ok());
-  ASSERT_TRUE(submitter.SubmitTask(task3).ok());
-  ASSERT_TRUE(submitter.SubmitTask(task3).ok());
-  ASSERT_TRUE(submitter.SubmitTask(task4).ok());
-  ASSERT_TRUE(submitter.SubmitTask(task4).ok());
-
-  submitter.ReportWorkerBacklog();
-  ASSERT_EQ(raylet_client->reported_backlogs.size(), 3);
-  ASSERT_EQ(raylet_client->reported_backlogs[task1.GetSchedulingClass()], 0);
-  ASSERT_EQ(raylet_client->reported_backlogs[task2.GetSchedulingClass()], 2);
-  ASSERT_EQ(raylet_client->reported_backlogs[task4.GetSchedulingClass()], 1);
-}
-
-TEST(DirectTaskTransportTest, TestWorkerLeaseTimeout) {
-  rpc::Address address;
-  auto raylet_client = std::make_shared<MockRayletClient>();
-  auto worker_client = std::make_shared<MockWorkerClient>();
-  auto store = std::make_shared<CoreWorkerMemoryStore>();
-  auto client_pool = std::make_shared<rpc::CoreWorkerClientPool>(
-      [&](const rpc::Address &addr) { return worker_client; });
-  auto task_finisher = std::make_shared<MockTaskFinisher>();
-  auto actor_creator = std::make_shared<MockActorCreator>();
-  auto lease_policy = std::make_shared<MockLeasePolicy>();
-  CoreWorkerDirectTaskSubmitter submitter(
-      address, raylet_client, client_pool, nullptr, lease_policy, store, task_finisher,
-      NodeID::Nil(),
-      /*lease_timeout_ms=*/5, actor_creator, JobID::Nil(), 1, absl::nullopt, 1);
-  TaskSpecification task1 = BuildEmptyTaskSpec();
-  TaskSpecification task2 = BuildEmptyTaskSpec();
-  TaskSpecification task3 = BuildEmptyTaskSpec();
-
-  ASSERT_TRUE(submitter.SubmitTask(task1).ok());
-  ASSERT_TRUE(submitter.SubmitTask(task2).ok());
-  ASSERT_TRUE(submitter.SubmitTask(task3).ok());
-  ASSERT_EQ(raylet_client->num_workers_requested, 1);
-
-  // Task 1 is pushed.
-  ASSERT_TRUE(raylet_client->GrantWorkerLease("localhost", 1000, NodeID::Nil()));
-  ASSERT_EQ(raylet_client->num_workers_requested, 2);
-
-  // Task 1 finishes with failure; the worker is returned due to the error even though
-  // it hasn't timed out.
-  ASSERT_TRUE(worker_client->ReplyPushTask(Status::IOError("worker dead")));
-  ASSERT_EQ(raylet_client->num_workers_returned, 0);
-  ASSERT_EQ(raylet_client->num_workers_disconnected, 1);
-
-  // Task 2 runs successfully on the second worker; the worker is returned due to the
-  // timeout.
-  ASSERT_TRUE(raylet_client->GrantWorkerLease("localhost", 1001, NodeID::Nil()));
-  std::this_thread::sleep_for(
-      std::chrono::milliseconds(10));  // Sleep for 10ms, causing the lease to time out.
-  ASSERT_TRUE(worker_client->ReplyPushTask());
-  ASSERT_EQ(raylet_client->num_workers_returned, 1);
-  ASSERT_EQ(raylet_client->num_workers_disconnected, 1);
-
-  // Task 3 runs successfully on the third worker; the worker is returned even though it
-  // hasn't timed out.
-  ASSERT_TRUE(raylet_client->GrantWorkerLease("localhost", 1002, NodeID::Nil()));
-  ASSERT_TRUE(worker_client->ReplyPushTask());
-  ASSERT_EQ(worker_client->callbacks.size(), 0);
-  ASSERT_EQ(raylet_client->num_workers_returned, 2);
-  ASSERT_EQ(raylet_client->num_workers_disconnected, 1);
-  ASSERT_EQ(raylet_client->num_leases_canceled, 0);
-  ASSERT_FALSE(raylet_client->ReplyCancelWorkerLease());
-
-  // Check that there are no entries left in the scheduling_key_entries_ hashmap. These
-  // would otherwise cause a memory leak.
-  ASSERT_TRUE(submitter.CheckNoSchedulingKeyEntriesPublic());
-}
-
-TEST(DirectTaskTransportTest, TestKillExecutingTask) {
-  rpc::Address address;
-  auto raylet_client = std::make_shared<MockRayletClient>();
-  auto worker_client = std::make_shared<MockWorkerClient>();
-  auto store = std::make_shared<CoreWorkerMemoryStore>();
-  auto client_pool = std::make_shared<rpc::CoreWorkerClientPool>(
-      [&](const rpc::Address &addr) { return worker_client; });
-
-  auto task_finisher = std::make_shared<MockTaskFinisher>();
-  auto actor_creator = std::make_shared<MockActorCreator>();
-  auto lease_policy = std::make_shared<MockLeasePolicy>();
-  CoreWorkerDirectTaskSubmitter submitter(
-      address, raylet_client, client_pool, nullptr, lease_policy, store, task_finisher,
-      NodeID::Nil(), kLongTimeout, actor_creator, JobID::Nil());
-  TaskSpecification task = BuildEmptyTaskSpec();
-
-  ASSERT_TRUE(submitter.SubmitTask(task).ok());
-  ASSERT_TRUE(raylet_client->GrantWorkerLease("localhost", 1234, NodeID::Nil()));
-
-  // Try force kill, exiting the worker
-  ASSERT_TRUE(submitter.CancelTask(task, true, false).ok());
-  ASSERT_EQ(worker_client->kill_requests.front().intended_task_id(),
-            task.TaskId().Binary());
-  ASSERT_TRUE(worker_client->ReplyPushTask(Status::IOError("workerdying"), true));
-  ASSERT_EQ(worker_client->callbacks.size(), 0);
-  ASSERT_EQ(raylet_client->num_workers_returned, 0);
-  ASSERT_EQ(raylet_client->num_workers_disconnected, 0);
-  ASSERT_EQ(task_finisher->num_tasks_complete, 0);
-  ASSERT_EQ(task_finisher->num_tasks_failed, 1);
-
-  task.GetMutableMessage().set_task_id(
-      TaskID::ForNormalTask(JobID::Nil(), TaskID::Nil(), 1).Binary());
-  ASSERT_TRUE(submitter.SubmitTask(task).ok());
-  ASSERT_TRUE(raylet_client->GrantWorkerLease("localhost", 1234, NodeID::Nil()));
-
-  // Try non-force kill, worker returns normally
-  ASSERT_TRUE(submitter.CancelTask(task, false, false).ok());
-  ASSERT_TRUE(worker_client->ReplyPushTask());
-  ASSERT_EQ(worker_client->kill_requests.front().intended_task_id(),
-            task.TaskId().Binary());
-  ASSERT_EQ(worker_client->callbacks.size(), 0);
-  ASSERT_EQ(raylet_client->num_workers_returned, 1);
-  ASSERT_EQ(raylet_client->num_workers_disconnected, 0);
-  ASSERT_EQ(task_finisher->num_tasks_complete, 1);
-  ASSERT_EQ(task_finisher->num_tasks_failed, 1);
-
-  // Check that there are no entries left in the scheduling_key_entries_ hashmap. These
-  // would otherwise cause a memory leak.
-  ASSERT_TRUE(submitter.CheckNoSchedulingKeyEntriesPublic());
-}
-
-TEST(DirectTaskTransportTest, TestKillPendingTask) {
-  rpc::Address address;
-  auto raylet_client = std::make_shared<MockRayletClient>();
-  auto worker_client = std::make_shared<MockWorkerClient>();
-  auto store = std::make_shared<CoreWorkerMemoryStore>();
-  auto client_pool = std::make_shared<rpc::CoreWorkerClientPool>(
-      [&](const rpc::Address &addr) { return worker_client; });
-  auto task_finisher = std::make_shared<MockTaskFinisher>();
-  auto actor_creator = std::make_shared<MockActorCreator>();
-  auto lease_policy = std::make_shared<MockLeasePolicy>();
-  CoreWorkerDirectTaskSubmitter submitter(
-      address, raylet_client, client_pool, nullptr, lease_policy, store, task_finisher,
-      NodeID::Nil(), kLongTimeout, actor_creator, JobID::Nil());
-  TaskSpecification task = BuildEmptyTaskSpec();
-
-  ASSERT_TRUE(submitter.SubmitTask(task).ok());
-  ASSERT_TRUE(submitter.CancelTask(task, true, false).ok());
-  ASSERT_EQ(worker_client->kill_requests.size(), 0);
-  ASSERT_EQ(worker_client->callbacks.size(), 0);
-  ASSERT_EQ(raylet_client->num_workers_returned, 0);
-  ASSERT_EQ(raylet_client->num_workers_disconnected, 0);
-  ASSERT_EQ(task_finisher->num_tasks_complete, 0);
-  ASSERT_EQ(task_finisher->num_tasks_failed, 1);
-  ASSERT_EQ(raylet_client->num_leases_canceled, 1);
-  ASSERT_TRUE(raylet_client->ReplyCancelWorkerLease());
-
-  // Trigger reply to RequestWorkerLease to remove the canceled pending lease request
-  ASSERT_TRUE(raylet_client->GrantWorkerLease("localhost", 1000, NodeID::Nil(), true));
-
-  // Check that there are no entries left in the scheduling_key_entries_ hashmap. These
-  // would otherwise cause a memory leak.
-  ASSERT_TRUE(submitter.CheckNoSchedulingKeyEntriesPublic());
-}
-
-TEST(DirectTaskTransportTest, TestKillResolvingTask) {
-  rpc::Address address;
-  auto raylet_client = std::make_shared<MockRayletClient>();
-  auto worker_client = std::make_shared<MockWorkerClient>();
-  auto store = std::make_shared<CoreWorkerMemoryStore>();
-  auto client_pool = std::make_shared<rpc::CoreWorkerClientPool>(
-      [&](const rpc::Address &addr) { return worker_client; });
-  auto task_finisher = std::make_shared<MockTaskFinisher>();
-  auto actor_creator = std::make_shared<MockActorCreator>();
-  auto lease_policy = std::make_shared<MockLeasePolicy>();
-  CoreWorkerDirectTaskSubmitter submitter(
-      address, raylet_client, client_pool, nullptr, lease_policy, store, task_finisher,
-      NodeID::Nil(), kLongTimeout, actor_creator, JobID::Nil());
-  TaskSpecification task = BuildEmptyTaskSpec();
-  ObjectID obj1 = ObjectID::FromRandom();
-  task.GetMutableMessage().add_args()->mutable_object_ref()->set_object_id(obj1.Binary());
-  ASSERT_TRUE(submitter.SubmitTask(task).ok());
-  ASSERT_EQ(task_finisher->num_inlined_dependencies, 0);
-  ASSERT_TRUE(submitter.CancelTask(task, true, false).ok());
-  auto data = GenerateRandomObject();
-  ASSERT_TRUE(store->Put(*data, obj1));
-  ASSERT_EQ(worker_client->kill_requests.size(), 0);
-  ASSERT_EQ(worker_client->callbacks.size(), 0);
-  ASSERT_EQ(raylet_client->num_workers_returned, 0);
-  ASSERT_EQ(raylet_client->num_workers_disconnected, 0);
-  ASSERT_EQ(task_finisher->num_tasks_complete, 0);
-  ASSERT_EQ(task_finisher->num_tasks_failed, 1);
-
-  // Check that there are no entries left in the scheduling_key_entries_ hashmap. These
-  // would otherwise cause a memory leak.
-  ASSERT_TRUE(submitter.CheckNoSchedulingKeyEntriesPublic());
-}
-
-TEST(DirectTaskTransportTest, TestPipeliningConcurrentWorkerLeases) {
-  rpc::Address address;
-  auto raylet_client = std::make_shared<MockRayletClient>();
-  auto worker_client = std::make_shared<MockWorkerClient>();
-  auto store = std::make_shared<CoreWorkerMemoryStore>();
-  auto client_pool = std::make_shared<rpc::CoreWorkerClientPool>(
-      [&](const rpc::Address &addr) { return worker_client; });
-  auto task_finisher = std::make_shared<MockTaskFinisher>();
-  auto actor_creator = std::make_shared<MockActorCreator>();
-  auto lease_policy = std::make_shared<MockLeasePolicy>();
-
-  // Set max_tasks_in_flight_per_worker to a value larger than 1 to enable the
-  // pipelining of task submissions. This is done by passing a
-  // max_tasks_in_flight_per_worker parameter to the CoreWorkerDirectTaskSubmitter.
-  uint32_t max_tasks_in_flight_per_worker = 10;
-  CoreWorkerDirectTaskSubmitter submitter(
-      address, raylet_client, client_pool, nullptr, lease_policy, store, task_finisher,
-      NodeID::Nil(), kLongTimeout, actor_creator, JobID::Nil(),
-      max_tasks_in_flight_per_worker, absl::nullopt, 1);
-
-  // Prepare 20 tasks and save them in a vector.
-  std::vector<TaskSpecification> tasks;
-  for (int i = 1; i <= 20; i++) {
-    tasks.push_back(BuildEmptyTaskSpec());
-  }
-  ASSERT_EQ(tasks.size(), 20);
-
-  // Submit the 20 tasks and check that one worker is requested.
-  for (auto task : tasks) {
-    ASSERT_TRUE(submitter.SubmitTask(task).ok());
-  }
-  ASSERT_EQ(raylet_client->num_workers_requested, 1);
-
-  // First 10 tasks are pushed; worker 2 is requested.
-  ASSERT_TRUE(raylet_client->GrantWorkerLease("localhost", 1000, NodeID::Nil()));
-  ASSERT_EQ(worker_client->callbacks.size(), 10);
-  ASSERT_EQ(raylet_client->num_workers_requested, 2);
-
-  // Last 10 tasks are pushed; one more worker is requested due to the Eager Worker
-  // Requesting Mode.
-  ASSERT_TRUE(raylet_client->GrantWorkerLease("localhost", 1001, NodeID::Nil()));
-  ASSERT_EQ(worker_client->callbacks.size(), 20);
-  ASSERT_EQ(raylet_client->num_workers_requested, 3);
-
-  for (int i = 1; i <= 20; i++) {
-    ASSERT_FALSE(worker_client->callbacks.empty());
-    ASSERT_TRUE(worker_client->ReplyPushTask());
-    // No worker should be returned until all the tasks that were submitted to it have
-    // been completed. In our case, the first worker should only be returned after the
-    // 10th task has been executed. The second worker should only be returned at the
-    // end, or after the 20th task has been executed.
-    if (i < 10) {
-      ASSERT_EQ(raylet_client->num_workers_returned, 0);
-    } else if (i >= 10 && i < 20) {
-      ASSERT_EQ(raylet_client->num_workers_returned, 1);
-    } else if (i == 20) {
-      ASSERT_EQ(raylet_client->num_workers_returned, 2);
-    }
-  }
-
-  ASSERT_EQ(raylet_client->num_workers_requested, 3);
-  ASSERT_EQ(raylet_client->num_workers_returned, 2);
-  ASSERT_EQ(raylet_client->num_workers_disconnected, 0);
-  ASSERT_EQ(task_finisher->num_tasks_complete, 20);
-  ASSERT_EQ(task_finisher->num_tasks_failed, 0);
-  ASSERT_EQ(raylet_client->num_leases_canceled, 1);
-  ASSERT_TRUE(raylet_client->ReplyCancelWorkerLease());
-  ASSERT_TRUE(raylet_client->GrantWorkerLease("nil", 0, NodeID::Nil(), /*cancel=*/true));
-  ASSERT_EQ(raylet_client->num_leases_canceled, 1);
-
-  // Check that there are no entries left in the scheduling_key_entries_ hashmap. These
-  // would otherwise cause a memory leak.
-  ASSERT_TRUE(submitter.CheckNoSchedulingKeyEntriesPublic());
-}
-
-TEST(DirectTaskTransportTest, TestPipeliningReuseWorkerLease) {
-  rpc::Address address;
-  auto raylet_client = std::make_shared<MockRayletClient>();
-  auto worker_client = std::make_shared<MockWorkerClient>();
-  auto store = std::make_shared<CoreWorkerMemoryStore>();
-  auto client_pool = std::make_shared<rpc::CoreWorkerClientPool>(
-      [&](const rpc::Address &addr) { return worker_client; });
-  auto task_finisher = std::make_shared<MockTaskFinisher>();
-  auto actor_creator = std::make_shared<MockActorCreator>();
-  auto lease_policy = std::make_shared<MockLeasePolicy>();
-
-  // Set max_tasks_in_flight_per_worker to a value larger than 1 to enable the
-  // pipelining of task submissions. This is done by passing a
-  // max_tasks_in_flight_per_worker parameter to the CoreWorkerDirectTaskSubmitter.
-  uint32_t max_tasks_in_flight_per_worker = 10;
-  CoreWorkerDirectTaskSubmitter submitter(
-      address, raylet_client, client_pool, nullptr, lease_policy, store, task_finisher,
-      NodeID::Nil(), kLongTimeout, actor_creator, JobID::Nil(),
-      max_tasks_in_flight_per_worker, absl::nullopt, 2);
-
-  // prepare 30 tasks and save them in a vector
-  std::vector<TaskSpecification> tasks;
-  for (int i = 0; i < 30; i++) {
-    tasks.push_back(BuildEmptyTaskSpec());
-  }
-  ASSERT_EQ(tasks.size(), 30);
-
-  // Submit the 30 tasks and check that two workers are requested
-  for (auto task : tasks) {
-    ASSERT_TRUE(submitter.SubmitTask(task).ok());
-  }
-  ASSERT_EQ(raylet_client->num_workers_requested, 2);
-
-  // Task 1-10 are pushed, and a new worker is requested.
-  ASSERT_TRUE(raylet_client->GrantWorkerLease("localhost", 1000, NodeID::Nil()));
-  ASSERT_EQ(worker_client->callbacks.size(), 10);
-  ASSERT_EQ(raylet_client->num_workers_requested, 3);
-  // The lease is not cancelled, as there is more work to do
-  ASSERT_EQ(raylet_client->num_leases_canceled, 0);
-
-  // Task 1-10 finish, Tasks 11-20 are scheduled on the same worker.
-  for (int i = 1; i <= 10; i++) {
-    ASSERT_TRUE(worker_client->ReplyPushTask());
-  }
-  ASSERT_EQ(worker_client->callbacks.size(), 10);
-  ASSERT_EQ(raylet_client->num_workers_returned, 0);
-  ASSERT_EQ(raylet_client->num_leases_canceled, 0);
-
-  // Task 11-20 finish, Tasks 21-30 are scheduled on the same worker.
-  for (int i = 11; i <= 20; i++) {
-    ASSERT_TRUE(worker_client->ReplyPushTask());
-  }
-  ASSERT_EQ(worker_client->callbacks.size(), 10);
-  ASSERT_EQ(raylet_client->num_workers_returned, 0);
-  ASSERT_EQ(raylet_client->num_leases_canceled, 0);
-
-  // Tasks 21-30 finish, and the worker is finally returned.
-  for (int i = 21; i <= 30; i++) {
-    ASSERT_TRUE(worker_client->ReplyPushTask());
-  }
-  ASSERT_EQ(raylet_client->num_workers_returned, 1);
-  ASSERT_EQ(worker_client->callbacks.size(), 0);
-  ASSERT_EQ(task_finisher->num_tasks_complete, 30);
-  ASSERT_EQ(raylet_client->num_leases_canceled, 2);
-  ASSERT_TRUE(raylet_client->ReplyCancelWorkerLease());
-
-  // The second lease request is returned immediately.
-  ASSERT_TRUE(raylet_client->GrantWorkerLease("localhost", 1001, NodeID::Nil()));
-  ASSERT_EQ(worker_client->callbacks.size(), 0);
-  ASSERT_EQ(raylet_client->num_workers_returned, 2);
-  ASSERT_EQ(raylet_client->num_workers_disconnected, 0);
-  ASSERT_EQ(task_finisher->num_tasks_complete, 30);
-  ASSERT_EQ(task_finisher->num_tasks_failed, 0);
-  ASSERT_EQ(raylet_client->num_workers_requested, 3);
-  ASSERT_EQ(raylet_client->num_leases_canceled, 3);
-  ASSERT_TRUE(raylet_client->ReplyCancelWorkerLease());
-
-  // The third lease request is returned immediately.
-  ASSERT_TRUE(raylet_client->GrantWorkerLease("localhost", 1001, NodeID::Nil()));
-  ASSERT_EQ(worker_client->callbacks.size(), 0);
-  ASSERT_EQ(raylet_client->num_workers_returned, 3);
-  ASSERT_EQ(raylet_client->num_workers_disconnected, 0);
-  ASSERT_EQ(task_finisher->num_tasks_complete, 30);
-  ASSERT_EQ(task_finisher->num_tasks_failed, 0);
-  ASSERT_EQ(raylet_client->num_leases_canceled, 3);
-  ASSERT_TRUE(raylet_client->ReplyCancelWorkerLease());
-
-  // Check that there are no entries left in the scheduling_key_entries_ hashmap. These
-  // would otherwise cause a memory leak.
-  ASSERT_TRUE(submitter.CheckNoSchedulingKeyEntriesPublic());
-}
-
-TEST(DirectTaskTransportTest, TestPipeliningNumberOfWorkersRequested) {
-  rpc::Address address;
-  auto raylet_client = std::make_shared<MockRayletClient>();
-  auto worker_client = std::make_shared<MockWorkerClient>();
-  auto store = std::make_shared<CoreWorkerMemoryStore>();
-  auto client_pool = std::make_shared<rpc::CoreWorkerClientPool>(
-      [&](const rpc::Address &addr) { return worker_client; });
-  auto task_finisher = std::make_shared<MockTaskFinisher>();
-  auto actor_creator = std::make_shared<MockActorCreator>();
-  auto lease_policy = std::make_shared<MockLeasePolicy>();
-
-  // Set max_tasks_in_flight_per_worker to a value larger than 1 to enable the
-  // pipelining of task submissions. This is done by passing a
-  // max_tasks_in_flight_per_worker parameter to the CoreWorkerDirectTaskSubmitter.
-  uint32_t max_tasks_in_flight_per_worker = 10;
-  CoreWorkerDirectTaskSubmitter submitter(
-      address, raylet_client, client_pool, nullptr, lease_policy, store, task_finisher,
-      NodeID::Nil(), kLongTimeout, actor_creator, JobID::Nil(),
-      max_tasks_in_flight_per_worker, absl::nullopt, 1);
-
-  // prepare 30 tasks and save them in a vector
-  std::vector<TaskSpecification> tasks;
-  for (int i = 0; i < 30; i++) {
-    tasks.push_back(BuildEmptyTaskSpec());
-  }
-  ASSERT_EQ(tasks.size(), 30);
-
-  // Submit 4 tasks, and check that 1 worker is requested.
-  for (int i = 1; i <= 4; i++) {
-    auto task = tasks.front();
-    ASSERT_TRUE(submitter.SubmitTask(task).ok());
-    tasks.erase(tasks.begin());
-  }
-  ASSERT_EQ(tasks.size(), 26);
-  ASSERT_EQ(raylet_client->num_workers_requested, 1);
-  ASSERT_EQ(task_finisher->num_tasks_complete, 0);
-  ASSERT_EQ(task_finisher->num_tasks_failed, 0);
-  ASSERT_EQ(raylet_client->num_leases_canceled, 0);
-  ASSERT_EQ(worker_client->callbacks.size(), 0);
-
-  // Grant a worker lease, and check that one more worker was requested due to the Eager
-  // Worker Requesting Mode.
-  ASSERT_TRUE(raylet_client->GrantWorkerLease("localhost", 1000, NodeID::Nil()));
-  ASSERT_EQ(raylet_client->num_workers_requested, 2);
-  ASSERT_EQ(raylet_client->num_workers_returned, 0);
-  ASSERT_EQ(raylet_client->num_workers_disconnected, 0);
-  ASSERT_EQ(task_finisher->num_tasks_complete, 0);
-  ASSERT_EQ(task_finisher->num_tasks_failed, 0);
-  ASSERT_EQ(raylet_client->num_leases_canceled, 0);
-  ASSERT_EQ(worker_client->callbacks.size(), 4);
-
-  // Submit 6 more tasks, and check that still only 2 worker were requested.
-  for (int i = 1; i <= 6; i++) {
-    auto task = tasks.front();
-    ASSERT_TRUE(submitter.SubmitTask(task).ok());
-    tasks.erase(tasks.begin());
-  }
-  ASSERT_EQ(tasks.size(), 20);
-  ASSERT_EQ(raylet_client->num_workers_requested, 2);
-  ASSERT_EQ(raylet_client->num_workers_returned, 0);
-  ASSERT_EQ(raylet_client->num_workers_disconnected, 0);
-  ASSERT_EQ(task_finisher->num_tasks_complete, 0);
-  ASSERT_EQ(task_finisher->num_tasks_failed, 0);
-  ASSERT_EQ(raylet_client->num_leases_canceled, 0);
-  ASSERT_EQ(worker_client->callbacks.size(), 10);
-
-  // Submit 1 more task, and check that no additional worker is requested, because a
-  // request is already pending (due to the Eager Worker Requesting mode)
-  auto task = tasks.front();
-  ASSERT_TRUE(submitter.SubmitTask(task).ok());
-  tasks.erase(tasks.begin());
-  ASSERT_EQ(tasks.size(), 19);
-  ASSERT_EQ(raylet_client->num_workers_requested, 2);
-  ASSERT_EQ(raylet_client->num_workers_returned, 0);
-  ASSERT_EQ(raylet_client->num_workers_disconnected, 0);
-  ASSERT_EQ(task_finisher->num_tasks_complete, 0);
-  ASSERT_EQ(task_finisher->num_tasks_failed, 0);
-  ASSERT_EQ(raylet_client->num_leases_canceled, 0);
-  ASSERT_EQ(worker_client->callbacks.size(), 10);
-
-  // Grant a worker lease, and check that one more worker is requested because there are
-  // stealable tasks.
-  ASSERT_TRUE(raylet_client->GrantWorkerLease("localhost", 1001, NodeID::Nil()));
-  ASSERT_EQ(raylet_client->num_workers_requested, 3);
-  ASSERT_EQ(raylet_client->num_workers_returned, 0);
-  ASSERT_EQ(raylet_client->num_workers_disconnected, 0);
-  ASSERT_EQ(task_finisher->num_tasks_complete, 0);
-  ASSERT_EQ(task_finisher->num_tasks_failed, 0);
-  ASSERT_EQ(raylet_client->num_leases_canceled, 0);
-  ASSERT_EQ(worker_client->callbacks.size(), 11);
-
-  // Submit 9 more tasks, and check that the total number of workers requested is
-  // still 2.
-  for (int i = 1; i <= 9; i++) {
-    auto task = tasks.front();
-    ASSERT_TRUE(submitter.SubmitTask(task).ok());
-    tasks.erase(tasks.begin());
-  }
-  ASSERT_EQ(tasks.size(), 10);
-  ASSERT_EQ(raylet_client->num_workers_requested, 3);
-  ASSERT_EQ(raylet_client->num_workers_returned, 0);
-  ASSERT_EQ(raylet_client->num_workers_disconnected, 0);
-  ASSERT_EQ(task_finisher->num_tasks_complete, 0);
-  ASSERT_EQ(task_finisher->num_tasks_failed, 0);
-  ASSERT_EQ(raylet_client->num_leases_canceled, 0);
-  ASSERT_EQ(worker_client->callbacks.size(), 20);
-
-  // Call ReplyPushTask on a quarter of the submitted tasks (5), and check that the
-  // total number of workers requested remains equal to 3.
-  for (int i = 1; i <= 5; i++) {
-    ASSERT_TRUE(worker_client->ReplyPushTask());
-  }
-  ASSERT_EQ(raylet_client->num_workers_requested, 3);
-  ASSERT_EQ(raylet_client->num_workers_returned, 0);
-  ASSERT_EQ(raylet_client->num_workers_disconnected, 0);
-  ASSERT_EQ(task_finisher->num_tasks_complete, 5);
-  ASSERT_EQ(task_finisher->num_tasks_failed, 0);
-  ASSERT_EQ(raylet_client->num_leases_canceled, 0);
-  ASSERT_EQ(worker_client->callbacks.size(), 15);
-
-  // Submit 5 new tasks, and check that we still have requested only 2 workers.
-  for (int i = 1; i <= 5; i++) {
-    auto task = tasks.front();
-    ASSERT_TRUE(submitter.SubmitTask(task).ok());
-    tasks.erase(tasks.begin());
-  }
-  ASSERT_EQ(tasks.size(), 5);
-  ASSERT_EQ(raylet_client->num_workers_requested, 3);
-  ASSERT_EQ(raylet_client->num_workers_returned, 0);
-  ASSERT_EQ(raylet_client->num_workers_disconnected, 0);
-  ASSERT_EQ(task_finisher->num_tasks_complete, 5);
-  ASSERT_EQ(task_finisher->num_tasks_failed, 0);
-  ASSERT_EQ(raylet_client->num_leases_canceled, 0);
-  ASSERT_EQ(worker_client->callbacks.size(), 20);
-
-  // Call ReplyPushTask on a quarter of the submitted tasks (5), and check that the
-  // total number of workers requested remains equal to 3.
-  for (int i = 1; i <= 5; i++) {
-    ASSERT_TRUE(worker_client->ReplyPushTask());
-  }
-  ASSERT_EQ(raylet_client->num_workers_requested, 3);
-  ASSERT_EQ(raylet_client->num_workers_returned, 0);
-  ASSERT_EQ(raylet_client->num_workers_disconnected, 0);
-  ASSERT_EQ(task_finisher->num_tasks_complete, 10);
-  ASSERT_EQ(task_finisher->num_tasks_failed, 0);
-  ASSERT_EQ(raylet_client->num_leases_canceled, 0);
-  ASSERT_EQ(worker_client->callbacks.size(), 15);
-
-  // Submit last 5 tasks, and check that the total number of workers requested is still
-  // 3
-  for (int i = 1; i <= 5; i++) {
-    auto task = tasks.front();
-    ASSERT_TRUE(submitter.SubmitTask(task).ok());
-    tasks.erase(tasks.begin());
-  }
-  ASSERT_EQ(tasks.size(), 0);
-  ASSERT_EQ(raylet_client->num_workers_requested, 3);
-  ASSERT_EQ(raylet_client->num_workers_returned, 0);
-  ASSERT_EQ(raylet_client->num_workers_disconnected, 0);
-  ASSERT_EQ(task_finisher->num_tasks_complete, 10);
-  ASSERT_EQ(task_finisher->num_tasks_failed, 0);
-  ASSERT_EQ(raylet_client->num_leases_canceled, 0);
-  ASSERT_EQ(worker_client->callbacks.size(), 20);
-
-  // Execute all the resulting 20 tasks, and check that the total number of workers
-  // requested is 2.
-  for (int i = 1; i <= 20; i++) {
-    ASSERT_TRUE(worker_client->ReplyPushTask());
-  }
-  ASSERT_EQ(raylet_client->num_workers_requested, 3);
-  ASSERT_EQ(raylet_client->num_workers_returned, 2);
-  ASSERT_EQ(raylet_client->num_workers_disconnected, 0);
-  ASSERT_EQ(task_finisher->num_tasks_complete, 30);
-  ASSERT_EQ(task_finisher->num_tasks_failed, 0);
-  ASSERT_EQ(raylet_client->num_leases_canceled, 1);
-  ASSERT_EQ(worker_client->callbacks.size(), 0);
-  ASSERT_TRUE(raylet_client->ReplyCancelWorkerLease());
-  ASSERT_TRUE(raylet_client->GrantWorkerLease("nil", 0, NodeID::Nil(), /*cancel=*/true));
-  ASSERT_FALSE(raylet_client->ReplyCancelWorkerLease());
-  ASSERT_EQ(raylet_client->num_leases_canceled, 1);
-
-  // Check that there are no entries left in the scheduling_key_entries_ hashmap. These
-  // would otherwise cause a memory leak.
-  ASSERT_TRUE(submitter.CheckNoSchedulingKeyEntriesPublic());
-}
-
-TEST(DirectTaskTransportTest, TestStealingTasks) {
-  rpc::Address address;
-  auto raylet_client = std::make_shared<MockRayletClient>();
-  auto worker_client = std::make_shared<MockWorkerClient>();
-  auto store = std::make_shared<CoreWorkerMemoryStore>();
-  auto client_pool = std::make_shared<rpc::CoreWorkerClientPool>(
-      [&](const rpc::Address &addr) { return worker_client; });
-  auto task_finisher = std::make_shared<MockTaskFinisher>();
-  auto actor_creator = std::make_shared<MockActorCreator>();
-  auto lease_policy = std::make_shared<MockLeasePolicy>();
-
-  // Set max_tasks_in_flight_per_worker to a value larger than 1 to enable the
-  // pipelining of task submissions. This is done by passing a
-  // max_tasks_in_flight_per_worker parameter to the CoreWorkerDirectTaskSubmitter.
-  uint32_t max_tasks_in_flight_per_worker = 10;
-  CoreWorkerDirectTaskSubmitter submitter(
-      address, raylet_client, client_pool, nullptr, lease_policy, store, task_finisher,
-      NodeID::Nil(), kLongTimeout, actor_creator, JobID::Nil(),
-      max_tasks_in_flight_per_worker, absl::nullopt, 1);
-
-  // prepare 20 tasks and save them in a vector
-  std::vector<TaskSpecification> tasks;
-  for (int i = 0; i < 20; i++) {
-    tasks.push_back(BuildEmptyTaskSpec());
-  }
-  ASSERT_EQ(tasks.size(), 20);
-
-  // Submit 10 tasks, and check that 1 worker is requested.
-  for (int i = 1; i <= 20; i++) {
-    auto task = tasks.front();
-    ASSERT_TRUE(submitter.SubmitTask(task).ok());
-    tasks.erase(tasks.begin());
-  }
-  ASSERT_EQ(tasks.size(), 0);
-  ASSERT_EQ(raylet_client->num_workers_requested, 1);
-  ASSERT_EQ(task_finisher->num_tasks_complete, 0);
-  ASSERT_EQ(task_finisher->num_tasks_failed, 0);
-  ASSERT_EQ(raylet_client->num_leases_canceled, 0);
-  ASSERT_EQ(worker_client->callbacks.size(), 0);
-
-  // Grant a worker lease, and check that one more worker is requested due to the Eager
-  // Worker Requesting Mode.
-  std::string worker1_id = "worker1_ID_abcdefghijklmnopq";
-  ASSERT_TRUE(raylet_client->GrantWorkerLease("localhost", 1001, NodeID::Nil(), false,
-                                              worker1_id));
-  ASSERT_EQ(raylet_client->num_workers_requested, 2);
-  ASSERT_EQ(raylet_client->num_workers_returned, 0);
-  ASSERT_EQ(raylet_client->num_workers_disconnected, 0);
-  ASSERT_EQ(task_finisher->num_tasks_complete, 0);
-  ASSERT_EQ(task_finisher->num_tasks_failed, 0);
-  ASSERT_EQ(raylet_client->num_leases_canceled, 0);
-  ASSERT_EQ(worker_client->callbacks.size(), 10);
-  ASSERT_EQ(worker_client->steal_callbacks.size(), 0);
-
-  std::string worker2_id = "worker2_ID_abcdefghijklmnopq";
-  ASSERT_TRUE(raylet_client->GrantWorkerLease("localhost", 1002, NodeID::Nil(), false,
-                                              worker2_id));
-  ASSERT_EQ(raylet_client->num_workers_requested, 3);
-  ASSERT_EQ(raylet_client->num_workers_returned, 0);
-  ASSERT_EQ(raylet_client->num_workers_disconnected, 0);
-  ASSERT_EQ(task_finisher->num_tasks_complete, 0);
-  ASSERT_EQ(task_finisher->num_tasks_failed, 0);
-  ASSERT_EQ(raylet_client->num_leases_canceled, 0);
-  ASSERT_EQ(worker_client->callbacks.size(), 20);
-  ASSERT_EQ(worker_client->steal_callbacks.size(), 0);
-
-  // First worker runs the first 10 tasks
-  for (int i = 1; i <= 10; i++) {
-    ASSERT_TRUE(worker_client->ReplyPushTask());
-  }
-  // First worker begins stealing from the second worker
-  ASSERT_EQ(raylet_client->num_workers_requested, 3);
-  ASSERT_EQ(raylet_client->num_workers_returned, 0);
-  ASSERT_EQ(raylet_client->num_workers_disconnected, 0);
-  ASSERT_EQ(task_finisher->num_tasks_complete, 10);
-  ASSERT_EQ(task_finisher->num_tasks_failed, 0);
-  ASSERT_EQ(raylet_client->num_leases_canceled, 0);
-  ASSERT_EQ(worker_client->callbacks.size(), 10);
-  ASSERT_EQ(worker_client->steal_callbacks.size(), 1);
-
-  // 5 tasks get stolen!
-  for (int i = 1; i <= 5; i++) {
-    ASSERT_TRUE(worker_client->ReplyPushTask(Status::OK(), false, true));
-  }
-  ASSERT_EQ(raylet_client->num_workers_requested, 3);
-  ASSERT_EQ(raylet_client->num_workers_returned, 0);
-  ASSERT_EQ(raylet_client->num_workers_disconnected, 0);
-  ASSERT_EQ(task_finisher->num_tasks_complete, 10);
-  ASSERT_EQ(task_finisher->num_tasks_failed, 0);
-  ASSERT_EQ(raylet_client->num_leases_canceled, 0);
-  ASSERT_EQ(worker_client->callbacks.size(), 5);
-  ASSERT_EQ(worker_client->steal_callbacks.size(), 1);
-
-  // The 5 stolen tasks are forwarded from the victim (2nd worker) to the thief (1st
-  // worker)
-  std::vector<TaskSpecification> tasks_stolen;
-  for (int i = 0; i < 5; i++) {
-    tasks_stolen.push_back(BuildEmptyTaskSpec());
-  }
-  ASSERT_TRUE(worker_client->ReplyStealTasks(Status::OK(), tasks_stolen));
-  tasks_stolen.clear();
-  ASSERT_TRUE(tasks_stolen.empty());
-  ASSERT_EQ(raylet_client->num_workers_requested, 3);
-  ASSERT_EQ(raylet_client->num_workers_returned, 0);
-  ASSERT_EQ(raylet_client->num_workers_disconnected, 0);
-  ASSERT_EQ(task_finisher->num_tasks_complete, 10);
-  ASSERT_EQ(task_finisher->num_tasks_failed, 0);
-  ASSERT_EQ(raylet_client->num_leases_canceled, 0);
-  ASSERT_EQ(worker_client->callbacks.size(), 10);
-  ASSERT_EQ(worker_client->steal_callbacks.size(), 0);
-
-  // The second worker finishes its workload of 5 tasks and begins stealing from the first
-  // worker
-  for (int i = 1; i <= 5; i++) {
-    ASSERT_TRUE(worker_client->ReplyPushTask());
-  }
-  ASSERT_EQ(raylet_client->num_workers_requested, 3);
-  ASSERT_EQ(raylet_client->num_workers_returned, 0);
-  ASSERT_EQ(raylet_client->num_workers_disconnected, 0);
-  ASSERT_EQ(task_finisher->num_tasks_complete, 15);
-  ASSERT_EQ(task_finisher->num_tasks_failed, 0);
-  ASSERT_EQ(raylet_client->num_leases_canceled, 0);
-  ASSERT_EQ(worker_client->callbacks.size(), 5);
-  ASSERT_EQ(worker_client->steal_callbacks.size(), 1);
-  // The second worker steals floor(5/2)=2 tasks from the first worker
-  for (int i = 1; i <= 2; i++) {
-    ASSERT_TRUE(worker_client->ReplyPushTask(Status::OK(), false, true));
-  }
-  ASSERT_EQ(raylet_client->num_workers_requested, 3);
-  ASSERT_EQ(raylet_client->num_workers_returned, 0);
-  ASSERT_EQ(raylet_client->num_workers_disconnected, 0);
-  ASSERT_EQ(task_finisher->num_tasks_complete, 15);
-  ASSERT_EQ(task_finisher->num_tasks_failed, 0);
-  ASSERT_EQ(raylet_client->num_leases_canceled, 0);
-  ASSERT_EQ(worker_client->callbacks.size(), 3);
-  ASSERT_EQ(worker_client->steal_callbacks.size(), 1);
-  ASSERT_TRUE(tasks_stolen.empty());
-  for (int i = 0; i < 2; i++) {
-    tasks_stolen.push_back(BuildEmptyTaskSpec());
-  }
-  ASSERT_FALSE(tasks_stolen.empty());
-  ASSERT_TRUE(worker_client->ReplyStealTasks(Status::OK(), tasks_stolen));
-  tasks_stolen.clear();
-  ASSERT_TRUE(tasks_stolen.empty());
-  ASSERT_EQ(raylet_client->num_workers_requested, 3);
-  ASSERT_EQ(raylet_client->num_workers_returned, 0);
-  ASSERT_EQ(raylet_client->num_workers_disconnected, 0);
-  ASSERT_EQ(task_finisher->num_tasks_complete, 15);
-  ASSERT_EQ(task_finisher->num_tasks_failed, 0);
-  ASSERT_EQ(raylet_client->num_leases_canceled, 0);
-  ASSERT_EQ(worker_client->callbacks.size(), 5);
-  ASSERT_EQ(worker_client->steal_callbacks.size(), 0);
-
-  // The first worker executes the remaining 3 tasks (the ones not stolen) and returns
-  for (int i = 1; i <= 3; i++) {
-    ASSERT_TRUE(worker_client->ReplyPushTask());
-  }
-  ASSERT_EQ(raylet_client->num_workers_requested, 3);
-  ASSERT_EQ(raylet_client->num_workers_returned, 1);
-  ASSERT_EQ(raylet_client->num_workers_disconnected, 0);
-  ASSERT_EQ(task_finisher->num_tasks_complete, 18);
-  ASSERT_EQ(task_finisher->num_tasks_failed, 0);
-  ASSERT_EQ(raylet_client->num_leases_canceled, 1);
-  ASSERT_EQ(worker_client->callbacks.size(), 2);
-  ASSERT_EQ(worker_client->steal_callbacks.size(), 0);
-
-  // The second worker executes the stolen 2 tasks and returns.
-  for (int i = 1; i <= 2; i++) {
-    ASSERT_TRUE(worker_client->ReplyPushTask());
-  }
-
-  ASSERT_EQ(raylet_client->num_workers_requested, 3);
-  ASSERT_EQ(raylet_client->num_workers_returned, 2);
-  ASSERT_EQ(raylet_client->num_workers_disconnected, 0);
-  ASSERT_EQ(task_finisher->num_tasks_complete, 20);
-  ASSERT_EQ(task_finisher->num_tasks_failed, 0);
-  ASSERT_EQ(raylet_client->num_leases_canceled, 2);
-  ASSERT_EQ(worker_client->callbacks.size(), 0);
-  ASSERT_EQ(worker_client->steal_callbacks.size(), 0);
-}
-
-TEST(DirectTaskTransportTest, TestNoStealingByExpiredWorker) {
-  rpc::Address address;
-  auto raylet_client = std::make_shared<MockRayletClient>();
-  auto worker_client = std::make_shared<MockWorkerClient>();
-  auto store = std::make_shared<CoreWorkerMemoryStore>();
-  auto client_pool = std::make_shared<rpc::CoreWorkerClientPool>(
-      [&](const rpc::Address &addr) { return worker_client; });
-  auto task_finisher = std::make_shared<MockTaskFinisher>();
-  auto actor_creator = std::make_shared<MockActorCreator>();
-  auto lease_policy = std::make_shared<MockLeasePolicy>();
-
-  // Set max_tasks_in_flight_per_worker to a value larger than 1 to enable the
-  // pipelining of task submissions. This is done by passing a
-  // max_tasks_in_flight_per_worker parameter to the CoreWorkerDirectTaskSubmitter.
-  uint32_t max_tasks_in_flight_per_worker = 10;
-  CoreWorkerDirectTaskSubmitter submitter(
-      address, raylet_client, client_pool, nullptr, lease_policy, store, task_finisher,
-      NodeID::Nil(), 1000, actor_creator, JobID::Nil(), max_tasks_in_flight_per_worker,
-      absl::nullopt, 1);
-
-  // prepare 30 tasks and save them in a vector
-  std::vector<TaskSpecification> tasks;
-  for (int i = 0; i < 30; i++) {
-    tasks.push_back(BuildEmptyTaskSpec());
-  }
-  ASSERT_EQ(tasks.size(), 30);
-
-  // Submit the tasks, and check that one worker is requested.
-  for (int i = 1; i <= 30; i++) {
-    auto task = tasks.front();
-    ASSERT_TRUE(submitter.SubmitTask(task).ok());
-    tasks.erase(tasks.begin());
-  }
-  ASSERT_EQ(tasks.size(), 0);
-  ASSERT_EQ(raylet_client->num_workers_requested, 1);
-  ASSERT_EQ(task_finisher->num_tasks_complete, 0);
-  ASSERT_EQ(task_finisher->num_tasks_failed, 0);
-  ASSERT_EQ(raylet_client->num_leases_canceled, 0);
-  ASSERT_EQ(worker_client->callbacks.size(), 0);
-
-  // Grant a worker lease, and check that one more worker is requested due to the Eager
-  // Worker Requesting Mode.
-  std::string worker1_id = "worker1_ID_abcdefghijklmnopq";
-  ASSERT_TRUE(raylet_client->GrantWorkerLease("localhost", 1001, NodeID::Nil(), false,
-                                              worker1_id));
-  ASSERT_EQ(raylet_client->num_workers_requested, 2);
-  ASSERT_EQ(raylet_client->num_workers_returned, 0);
-  ASSERT_EQ(raylet_client->num_workers_disconnected, 0);
-  ASSERT_EQ(task_finisher->num_tasks_complete, 0);
-  ASSERT_EQ(task_finisher->num_tasks_failed, 0);
-  ASSERT_EQ(raylet_client->num_leases_canceled, 0);
-  ASSERT_EQ(worker_client->callbacks.size(), 10);
-  ASSERT_EQ(worker_client->steal_callbacks.size(), 0);
-
-  // Grant a second worker lease, and check that one more worker is requested due to the
-  // Eager Worker Requesting Mode.
-  std::string worker2_id = "worker2_ID_abcdefghijklmnopq";
-  ASSERT_TRUE(raylet_client->GrantWorkerLease("localhost", 1002, NodeID::Nil(), false,
-                                              worker2_id));
-  ASSERT_EQ(raylet_client->num_workers_requested, 3);
-  ASSERT_EQ(raylet_client->num_workers_returned, 0);
-  ASSERT_EQ(raylet_client->num_workers_disconnected, 0);
-  ASSERT_EQ(task_finisher->num_tasks_complete, 0);
-  ASSERT_EQ(task_finisher->num_tasks_failed, 0);
-  ASSERT_EQ(raylet_client->num_leases_canceled, 0);
-  ASSERT_EQ(worker_client->callbacks.size(), 20);
-  ASSERT_EQ(worker_client->steal_callbacks.size(), 0);
-
-  // Grant a third worker lease, and check that one more worker is requested due to the
-  // Eager Worker Requesting Mode.
-  std::string worker3_id = "worker3_ID_abcdefghijklmnopq";
-  ASSERT_TRUE(raylet_client->GrantWorkerLease("localhost", 1003, NodeID::Nil(), false,
-                                              worker3_id));
-  ASSERT_EQ(raylet_client->num_workers_requested, 4);
-  ASSERT_EQ(raylet_client->num_workers_returned, 0);
-  ASSERT_EQ(raylet_client->num_workers_disconnected, 0);
-  ASSERT_EQ(task_finisher->num_tasks_complete, 0);
-  ASSERT_EQ(task_finisher->num_tasks_failed, 0);
-  ASSERT_EQ(raylet_client->num_leases_canceled, 0);
-  ASSERT_EQ(worker_client->callbacks.size(), 30);
-  ASSERT_EQ(worker_client->steal_callbacks.size(), 0);
-
-  // First worker runs the first 9 tasks and returns an error on completion of the last
-  // one (10th task).
-  for (int i = 1; i <= 10; i++) {
-    bool found_error = (i == 10);
-    auto status = Status::OK();
-    ASSERT_TRUE(status.ok());
-    if (found_error) {
-      status = Status::UnknownError("Worker has experienced an unknown error!");
-      ASSERT_FALSE(status.ok());
-    }
-    ASSERT_TRUE(worker_client->ReplyPushTask(status));
-  }
-
-  // Check that the first worker does not start stealing, and that it is returned to the
-  // Raylet instead.
-  ASSERT_EQ(raylet_client->num_workers_requested, 4);
-  ASSERT_EQ(raylet_client->num_workers_returned, 0);
-  ASSERT_EQ(raylet_client->num_workers_disconnected, 1);
-  ASSERT_EQ(task_finisher->num_tasks_complete, 9);
-  ASSERT_EQ(task_finisher->num_tasks_failed, 1);
-  ASSERT_EQ(raylet_client->num_leases_canceled, 0);
-  ASSERT_EQ(worker_client->callbacks.size(), 20);
-  ASSERT_EQ(worker_client->steal_callbacks.size(), 0);
-
-  // Second worker runs the first 9 tasks. Then we let its lease expire, and check that it
-  // does not initiate stealing.
-  for (int i = 1; i <= 9; i++) {
-    ASSERT_TRUE(worker_client->ReplyPushTask());
-  }
-  std::this_thread::sleep_for(
-      std::chrono::milliseconds(2000));  // Sleep for 1s, causing the lease to time out.
-  ASSERT_TRUE(worker_client->ReplyPushTask());
-  // Check that the second worker does not start stealing, and that it is returned to the
-  // Raylet instead.
-  ASSERT_EQ(raylet_client->num_workers_requested, 4);
-  ASSERT_EQ(raylet_client->num_workers_returned, 1);
-  ASSERT_EQ(raylet_client->num_workers_disconnected, 1);
-  ASSERT_EQ(task_finisher->num_tasks_complete, 19);
-  ASSERT_EQ(task_finisher->num_tasks_failed, 1);
-  ASSERT_EQ(raylet_client->num_leases_canceled, 0);
-  ASSERT_EQ(worker_client->callbacks.size(), 10);
-  ASSERT_EQ(worker_client->steal_callbacks.size(), 0);
-
-  // Last worker finishes its workload and returns
-  for (int i = 1; i <= 10; i++) {
-    ASSERT_TRUE(worker_client->ReplyPushTask());
-  }
-  ASSERT_EQ(raylet_client->num_workers_requested, 4);
-  ASSERT_EQ(raylet_client->num_workers_returned, 2);
-  ASSERT_EQ(raylet_client->num_workers_disconnected, 1);
-  ASSERT_EQ(task_finisher->num_tasks_complete, 29);
-  ASSERT_EQ(task_finisher->num_tasks_failed, 1);
-  ASSERT_EQ(raylet_client->num_leases_canceled, 0);
-  ASSERT_EQ(worker_client->callbacks.size(), 0);
-  ASSERT_EQ(worker_client->steal_callbacks.size(), 0);
-}
-
-TEST(DirectTaskTransportTest, TestNoWorkerRequestedIfStealingUnavailable) {
-  rpc::Address address;
-  auto raylet_client = std::make_shared<MockRayletClient>();
-  auto worker_client = std::make_shared<MockWorkerClient>();
-  auto store = std::make_shared<CoreWorkerMemoryStore>();
-  auto client_pool = std::make_shared<rpc::CoreWorkerClientPool>(
-      [&](const rpc::Address &addr) { return worker_client; });
-  auto task_finisher = std::make_shared<MockTaskFinisher>();
-  auto actor_creator = std::make_shared<MockActorCreator>();
-  auto lease_policy = std::make_shared<MockLeasePolicy>();
-
-  // Set max_tasks_in_flight_per_worker to a value larger than 1 to enable the
-  // pipelining of task submissions. This is done by passing a
-  // max_tasks_in_flight_per_worker parameter to the CoreWorkerDirectTaskSubmitter.
-  uint32_t max_tasks_in_flight_per_worker = 10;
-  CoreWorkerDirectTaskSubmitter submitter(
-      address, raylet_client, client_pool, nullptr, lease_policy, store, task_finisher,
-      NodeID::Nil(), kLongTimeout, actor_creator, JobID::Nil(),
-      max_tasks_in_flight_per_worker, absl::nullopt, 2);
-
-  // prepare 10 tasks and save them in a vector
-  std::vector<TaskSpecification> tasks;
-  for (int i = 0; i < 10; i++) {
-    tasks.push_back(BuildEmptyTaskSpec());
-  }
-  ASSERT_EQ(tasks.size(), 10);
-
-  // submit all tasks
-  for (int i = 1; i <= 10; i++) {
-    auto task = tasks.front();
-    ASSERT_TRUE(submitter.SubmitTask(task).ok());
-    tasks.erase(tasks.begin());
-  }
-  ASSERT_EQ(tasks.size(), 0);
-  ASSERT_EQ(raylet_client->num_workers_requested, 2);
-  ASSERT_EQ(task_finisher->num_tasks_complete, 0);
-  ASSERT_EQ(task_finisher->num_tasks_failed, 0);
-  ASSERT_EQ(raylet_client->num_leases_canceled, 0);
-  ASSERT_EQ(worker_client->callbacks.size(), 0);
-
-  // Grant a worker lease, and check that one more worker is requested due to the Eager
-  // Worker Requesting Mode, even if the task queue is empty.
-  std::string worker1_id = "worker1_ID_abcdefghijklmnopq";
-  ASSERT_TRUE(raylet_client->GrantWorkerLease("localhost", 1001, NodeID::Nil(), false,
-                                              worker1_id));
-  ASSERT_EQ(raylet_client->num_workers_requested, 3);
-  ASSERT_EQ(raylet_client->num_workers_disconnected, 0);
-  ASSERT_EQ(raylet_client->num_workers_returned, 0);
-  ASSERT_EQ(task_finisher->num_tasks_complete, 0);
-  ASSERT_EQ(task_finisher->num_tasks_failed, 0);
-  ASSERT_EQ(raylet_client->num_leases_canceled, 0);
-  ASSERT_EQ(worker_client->callbacks.size(), 10);
-  ASSERT_EQ(worker_client->steal_callbacks.size(), 0);
-
-  // Execute 9 tasks
-  for (int i = 1; i <= 9; i++) {
-    ASSERT_TRUE(worker_client->ReplyPushTask());
-  }
-
-  ASSERT_EQ(raylet_client->num_workers_requested, 3);
-  ASSERT_EQ(raylet_client->num_workers_disconnected, 0);
-  ASSERT_EQ(raylet_client->num_workers_returned, 0);
-  ASSERT_EQ(task_finisher->num_tasks_complete, 9);
-  ASSERT_EQ(task_finisher->num_tasks_failed, 0);
-  ASSERT_EQ(raylet_client->num_leases_canceled, 0);
-  ASSERT_EQ(worker_client->callbacks.size(), 1);
-  ASSERT_EQ(worker_client->steal_callbacks.size(), 0);
-
-  // Grant a second worker, which returns immediately because there are no stealable
-  // tasks.
-  std::string worker2_id = "worker2_ID_abcdefghijklmnopq";
-  ASSERT_TRUE(raylet_client->GrantWorkerLease("localhost", 1002, NodeID::Nil(), false,
-                                              worker2_id));
-
-  // Check that no more workers are requested now that there are no more stealable tasks.
-  ASSERT_EQ(raylet_client->num_workers_requested, 3);
-  ASSERT_EQ(raylet_client->num_workers_disconnected, 0);
-  ASSERT_EQ(raylet_client->num_workers_returned, 1);
-  ASSERT_EQ(task_finisher->num_tasks_complete, 9);
-  ASSERT_EQ(task_finisher->num_tasks_failed, 0);
-  ASSERT_EQ(raylet_client->num_leases_canceled, 1);
-  ASSERT_EQ(worker_client->callbacks.size(), 1);
-  ASSERT_EQ(worker_client->steal_callbacks.size(), 0);
-
-  // Last task runs and first worker is returned
-  ASSERT_TRUE(worker_client->ReplyPushTask());
-  ASSERT_EQ(raylet_client->num_workers_requested, 3);
-  ASSERT_EQ(raylet_client->num_workers_returned, 2);
-  ASSERT_EQ(raylet_client->num_workers_disconnected, 0);
-  ASSERT_EQ(task_finisher->num_tasks_complete, 10);
-  ASSERT_EQ(task_finisher->num_tasks_failed, 0);
-  ASSERT_EQ(raylet_client->num_leases_canceled, 2);
-  ASSERT_EQ(worker_client->callbacks.size(), 0);
-  ASSERT_EQ(worker_client->steal_callbacks.size(), 0);
-}
-
-}  // namespace core
-}  // namespace ray
-
-int main(int argc, char **argv) {
-  ::testing::InitGoogleTest(&argc, argv);
-  return RUN_ALL_TESTS();
-}
-=======
-// Copyright 2017 The Ray Authors.
-//
-// Licensed under the Apache License, Version 2.0 (the "License");
-// you may not use this file except in compliance with the License.
-// You may obtain a copy of the License at
-//
-//  http://www.apache.org/licenses/LICENSE-2.0
-//
-// Unless required by applicable law or agreed to in writing, software
-// distributed under the License is distributed on an "AS IS" BASIS,
-// WITHOUT WARRANTIES OR CONDITIONS OF ANY KIND, either express or implied.
-// See the License for the specific language governing permissions and
-// limitations under the License.
-
-#include "ray/core_worker/transport/direct_task_transport.h"
-
-#include "gtest/gtest.h"
-#include "ray/common/task/task_spec.h"
-#include "ray/common/task/task_util.h"
-#include "ray/common/test_util.h"
-#include "ray/core_worker/store_provider/memory_store/memory_store.h"
-#include "ray/raylet_client/raylet_client.h"
-#include "ray/rpc/worker/core_worker_client.h"
-
-namespace ray {
-namespace core {
-
-// Used to prevent leases from timing out when not testing that logic. It would
-// be better to use a mock clock or lease manager interface, but that's high
-// overhead for the very simple timeout logic we currently have.
-int64_t kLongTimeout = 1024 * 1024 * 1024;
-
-TaskSpecification BuildTaskSpec(const std::unordered_map<std::string, double> &resources,
-                                const FunctionDescriptor &function_descriptor,
-                                int64_t depth = 0,
-                                std::string serialized_runtime_env = "") {
-  TaskSpecBuilder builder;
-  rpc::Address empty_address;
-  builder.SetCommonTaskSpec(TaskID::Nil(), "dummy_task", Language::PYTHON,
-                            function_descriptor, JobID::Nil(), TaskID::Nil(), 0,
-                            TaskID::Nil(), empty_address, 1, resources, resources,
-                            serialized_runtime_env, depth);
-  return builder.Build();
-}
-// Calls BuildTaskSpec with empty resources map and empty function descriptor
-TaskSpecification BuildEmptyTaskSpec();
-
-class MockWorkerClient : public rpc::CoreWorkerClientInterface {
- public:
-  void PushNormalTask(std::unique_ptr<rpc::PushTaskRequest> request,
-                      const rpc::ClientCallback<rpc::PushTaskReply> &callback) override {
-    callbacks.push_back(callback);
-  }
-
-  bool ReplyPushTask(Status status = Status::OK(), bool exit = false,
-                     bool is_application_level_error = false) {
-    if (callbacks.size() == 0) {
-      return false;
-    }
-    auto callback = callbacks.front();
-    auto reply = rpc::PushTaskReply();
-    if (exit) {
-      reply.set_worker_exiting(true);
-    }
-    if (is_application_level_error) {
-      reply.set_is_application_level_error(true);
-    }
-    callback(status, reply);
-    callbacks.pop_front();
-    return true;
-  }
-
-  void CancelTask(const rpc::CancelTaskRequest &request,
-                  const rpc::ClientCallback<rpc::CancelTaskReply> &callback) override {
-    kill_requests.push_front(request);
-  }
-
-  std::list<rpc::ClientCallback<rpc::PushTaskReply>> callbacks;
-  std::list<rpc::CancelTaskRequest> kill_requests;
-};
-
-class MockTaskFinisher : public TaskFinisherInterface {
- public:
-  MockTaskFinisher() {}
-
-  void CompletePendingTask(const TaskID &, const rpc::PushTaskReply &,
-                           const rpc::Address &actor_addr) override {
-    num_tasks_complete++;
-  }
-
-  bool RetryTaskIfPossible(const TaskID &task_id) override {
-    num_task_retries_attempted++;
-    return false;
-  }
-
-  void FailPendingTask(const TaskID &task_id, rpc::ErrorType error_type,
-                       const Status *status,
-                       const rpc::RayErrorInfo *ray_error_info = nullptr,
-                       bool mark_task_object_failed = true) override {
-    num_fail_pending_task_calls++;
-  }
-
-  bool FailOrRetryPendingTask(const TaskID &task_id, rpc::ErrorType error_type,
-                              const Status *status,
-                              const rpc::RayErrorInfo *ray_error_info = nullptr,
-                              bool mark_task_object_failed = true) override {
-    num_tasks_failed++;
-    return true;
-  }
-
-  void OnTaskDependenciesInlined(const std::vector<ObjectID> &inlined_dependency_ids,
-                                 const std::vector<ObjectID> &contained_ids) override {
-    num_inlined_dependencies += inlined_dependency_ids.size();
-    num_contained_ids += contained_ids.size();
-  }
-
-  void MarkTaskReturnObjectsFailed(
-      const TaskSpecification &spec, rpc::ErrorType error_type,
-      const rpc::RayErrorInfo *ray_error_info = nullptr) override {}
-
-  bool MarkTaskCanceled(const TaskID &task_id) override { return true; }
-
-  absl::optional<TaskSpecification> GetTaskSpec(const TaskID &task_id) const override {
-    TaskSpecification task = BuildEmptyTaskSpec();
-    return task;
-  }
-
-  int num_tasks_complete = 0;
-  int num_tasks_failed = 0;
-  int num_inlined_dependencies = 0;
-  int num_contained_ids = 0;
-  int num_task_retries_attempted = 0;
-  int num_fail_pending_task_calls = 0;
-};
-
-class MockRayletClient : public WorkerLeaseInterface {
- public:
-  Status ReturnWorker(int worker_port, const WorkerID &worker_id,
-                      bool disconnect_worker) override {
-    if (disconnect_worker) {
-      num_workers_disconnected++;
-    } else {
-      num_workers_returned++;
-    }
-    return Status::OK();
-  }
-
-  void ReportWorkerBacklog(
-      const WorkerID &worker_id,
-      const std::vector<rpc::WorkerBacklogReport> &backlog_reports) override {
-    reported_backlog_size = 0;
-    reported_backlogs.clear();
-    for (const auto &backlog_report : backlog_reports) {
-      reported_backlog_size += backlog_report.backlog_size();
-      const TaskSpecification resource_spec(backlog_report.resource_spec());
-      const SchedulingClass scheduling_class = resource_spec.GetSchedulingClass();
-      reported_backlogs[scheduling_class] = backlog_report.backlog_size();
-    }
-  }
-
-  void RequestWorkerLease(
-      const TaskSpecification &resource_spec, bool grant_or_reject,
-      const rpc::ClientCallback<rpc::RequestWorkerLeaseReply> &callback,
-      const int64_t backlog_size) override {
-    num_workers_requested += 1;
-    if (grant_or_reject) {
-      num_grant_or_reject_leases_requested += 1;
-    }
-    callbacks.push_back(callback);
-  }
-
-  void RequestWorkerLease(
-      const rpc::TaskSpec &task_spec, bool grant_or_reject,
-      const ray::rpc::ClientCallback<ray::rpc::RequestWorkerLeaseReply> &callback,
-      const int64_t backlog_size = -1) override {
-    num_workers_requested += 1;
-    callbacks.push_back(callback);
-  }
-
-  void ReleaseUnusedWorkers(
-      const std::vector<WorkerID> &workers_in_use,
-      const rpc::ClientCallback<rpc::ReleaseUnusedWorkersReply> &callback) override {}
-
-  void CancelWorkerLease(
-      const TaskID &task_id,
-      const rpc::ClientCallback<rpc::CancelWorkerLeaseReply> &callback) override {
-    num_leases_canceled += 1;
-    cancel_callbacks.push_back(callback);
-  }
-
-  // Trigger reply to RequestWorkerLease.
-  bool GrantWorkerLease(
-      const std::string &address, int port, const NodeID &retry_at_raylet_id,
-      bool cancel = false, std::string worker_id = std::string(), bool reject = false,
-      const rpc::RequestWorkerLeaseReply::SchedulingFailureType &failure_type =
-          rpc::RequestWorkerLeaseReply::SCHEDULING_CANCELLED_INTENDED) {
-    rpc::RequestWorkerLeaseReply reply;
-    if (cancel) {
-      reply.set_canceled(true);
-      reply.set_failure_type(failure_type);
-    } else if (reject) {
-      reply.set_rejected(true);
-    } else if (!retry_at_raylet_id.IsNil()) {
-      reply.mutable_retry_at_raylet_address()->set_ip_address(address);
-      reply.mutable_retry_at_raylet_address()->set_port(port);
-      reply.mutable_retry_at_raylet_address()->set_raylet_id(retry_at_raylet_id.Binary());
-    } else {
-      reply.mutable_worker_address()->set_ip_address(address);
-      reply.mutable_worker_address()->set_port(port);
-      reply.mutable_worker_address()->set_raylet_id(retry_at_raylet_id.Binary());
-      // Set the worker ID if the worker_id string is a valid, non-empty argument. A
-      // worker ID can only be set using a 28-characters string.
-      if (worker_id.length() == 28) {
-        reply.mutable_worker_address()->set_worker_id(worker_id);
-      }
-    }
-    if (callbacks.size() == 0) {
-      return false;
-    } else {
-      auto callback = callbacks.front();
-      callback(Status::OK(), reply);
-      callbacks.pop_front();
-      return true;
-    }
-  }
-
-  bool FailWorkerLeaseDueToGrpcUnavailable() {
-    rpc::RequestWorkerLeaseReply reply;
-    if (callbacks.size() == 0) {
-      return false;
-    } else {
-      auto callback = callbacks.front();
-      callback(Status::GrpcUnavailable("unavailable"), reply);
-      callbacks.pop_front();
-      return true;
-    }
-  }
-
-  bool ReplyCancelWorkerLease(bool success = true) {
-    rpc::CancelWorkerLeaseReply reply;
-    reply.set_success(success);
-    if (cancel_callbacks.size() == 0) {
-      return false;
-    } else {
-      auto callback = cancel_callbacks.front();
-      callback(Status::OK(), reply);
-      cancel_callbacks.pop_front();
-      return true;
-    }
-  }
-
-  ~MockRayletClient() {}
-
-  int num_grant_or_reject_leases_requested = 0;
-  int num_workers_requested = 0;
-  int num_workers_returned = 0;
-  int num_workers_disconnected = 0;
-  int num_leases_canceled = 0;
-  int reported_backlog_size = 0;
-  std::map<SchedulingClass, int64_t> reported_backlogs;
-  std::list<rpc::ClientCallback<rpc::RequestWorkerLeaseReply>> callbacks = {};
-  std::list<rpc::ClientCallback<rpc::CancelWorkerLeaseReply>> cancel_callbacks = {};
-};
-
-class MockActorCreator : public ActorCreatorInterface {
- public:
-  MockActorCreator() {}
-
-  Status RegisterActor(const TaskSpecification &task_spec) const override {
-    return Status::OK();
-  };
-
-  Status AsyncRegisterActor(const TaskSpecification &task_spec,
-                            gcs::StatusCallback callback) override {
-    return Status::OK();
-  }
-
-  Status AsyncCreateActor(
-      const TaskSpecification &task_spec,
-      const rpc::ClientCallback<rpc::CreateActorReply> &callback) override {
-    return Status::OK();
-  }
-
-  void AsyncWaitForActorRegisterFinish(const ActorID &,
-                                       gcs::StatusCallback callback) override {
-    callbacks.push_back(callback);
-  }
-
-  [[nodiscard]] bool IsActorInRegistering(const ActorID &actor_id) const override {
-    return actor_pending;
-  }
-
-  ~MockActorCreator() {}
-
-  std::list<gcs::StatusCallback> callbacks;
-  bool actor_pending = false;
-};
-
-class MockLeasePolicy : public LeasePolicyInterface {
- public:
-  MockLeasePolicy(const NodeID &node_id = NodeID::Nil()) {
-    fallback_rpc_address_ = rpc::Address();
-    fallback_rpc_address_.set_raylet_id(node_id.Binary());
-  }
-
-  rpc::Address GetBestNodeForTask(const TaskSpecification &spec) {
-    num_lease_policy_consults++;
-    return fallback_rpc_address_;
-  };
-
-  ~MockLeasePolicy() {}
-
-  rpc::Address fallback_rpc_address_;
-
-  int num_lease_policy_consults = 0;
-};
-
-TEST(LocalDependencyResolverTest, TestNoDependencies) {
-  auto store = std::make_shared<CoreWorkerMemoryStore>();
-  auto task_finisher = std::make_shared<MockTaskFinisher>();
-  MockActorCreator actor_creator;
-  LocalDependencyResolver resolver(*store, *task_finisher, actor_creator);
-  TaskSpecification task;
-  bool ok = false;
-  resolver.ResolveDependencies(task, [&ok](Status) { ok = true; });
-  ASSERT_TRUE(ok);
-  ASSERT_EQ(task_finisher->num_inlined_dependencies, 0);
-}
-
-TEST(LocalDependencyResolverTest, TestActorAndObjectDependencies1) {
-  // Actor dependency resolved first.
-  auto store = std::make_shared<CoreWorkerMemoryStore>();
-  auto task_finisher = std::make_shared<MockTaskFinisher>();
-  MockActorCreator actor_creator;
-  LocalDependencyResolver resolver(*store, *task_finisher, actor_creator);
-  TaskSpecification task;
-  ObjectID obj = ObjectID::FromRandom();
-  task.GetMutableMessage().add_args()->mutable_object_ref()->set_object_id(obj.Binary());
-
-  ActorID actor_id = ActorID::Of(JobID::FromInt(0), TaskID::Nil(), 0);
-  ObjectID actor_handle_id = ObjectID::ForActorHandle(actor_id);
-  task.GetMutableMessage().add_args()->add_nested_inlined_refs()->set_object_id(
-      actor_handle_id.Binary());
-
-  int num_resolved = 0;
-  actor_creator.actor_pending = true;
-  resolver.ResolveDependencies(task, [&](const Status &) { num_resolved++; });
-  ASSERT_EQ(num_resolved, 0);
-  ASSERT_EQ(resolver.NumPendingTasks(), 1);
-
-  for (const auto &cb : actor_creator.callbacks) {
-    cb(Status());
-  }
-  ASSERT_EQ(num_resolved, 0);
-
-  std::string meta = std::to_string(static_cast<int>(rpc::ErrorType::OBJECT_IN_PLASMA));
-  auto metadata = const_cast<uint8_t *>(reinterpret_cast<const uint8_t *>(meta.data()));
-  auto meta_buffer = std::make_shared<LocalMemoryBuffer>(metadata, meta.size());
-  auto data = RayObject(nullptr, meta_buffer, std::vector<rpc::ObjectReference>());
-  ASSERT_TRUE(store->Put(data, obj));
-  ASSERT_EQ(num_resolved, 1);
-
-  ASSERT_EQ(resolver.NumPendingTasks(), 0);
-}
-
-TEST(LocalDependencyResolverTest, TestActorAndObjectDependencies2) {
-  // Object dependency resolved first.
-  auto store = std::make_shared<CoreWorkerMemoryStore>();
-  auto task_finisher = std::make_shared<MockTaskFinisher>();
-  MockActorCreator actor_creator;
-  LocalDependencyResolver resolver(*store, *task_finisher, actor_creator);
-  TaskSpecification task;
-  ObjectID obj = ObjectID::FromRandom();
-  task.GetMutableMessage().add_args()->mutable_object_ref()->set_object_id(obj.Binary());
-
-  ActorID actor_id = ActorID::Of(JobID::FromInt(0), TaskID::Nil(), 0);
-  ObjectID actor_handle_id = ObjectID::ForActorHandle(actor_id);
-  task.GetMutableMessage().add_args()->add_nested_inlined_refs()->set_object_id(
-      actor_handle_id.Binary());
-
-  int num_resolved = 0;
-  actor_creator.actor_pending = true;
-  resolver.ResolveDependencies(task, [&](const Status &) { num_resolved++; });
-  ASSERT_EQ(num_resolved, 0);
-  ASSERT_EQ(resolver.NumPendingTasks(), 1);
-
-  std::string meta = std::to_string(static_cast<int>(rpc::ErrorType::OBJECT_IN_PLASMA));
-  auto metadata = const_cast<uint8_t *>(reinterpret_cast<const uint8_t *>(meta.data()));
-  auto meta_buffer = std::make_shared<LocalMemoryBuffer>(metadata, meta.size());
-  auto data = RayObject(nullptr, meta_buffer, std::vector<rpc::ObjectReference>());
-  ASSERT_EQ(num_resolved, 0);
-  ASSERT_TRUE(store->Put(data, obj));
-
-  for (const auto &cb : actor_creator.callbacks) {
-    cb(Status());
-  }
-  ASSERT_EQ(num_resolved, 1);
-  ASSERT_EQ(resolver.NumPendingTasks(), 0);
-}
-
-TEST(LocalDependencyResolverTest, TestHandlePlasmaPromotion) {
-  auto store = std::make_shared<CoreWorkerMemoryStore>();
-  auto task_finisher = std::make_shared<MockTaskFinisher>();
-  MockActorCreator actor_creator;
-  LocalDependencyResolver resolver(*store, *task_finisher, actor_creator);
-  ObjectID obj1 = ObjectID::FromRandom();
-  std::string meta = std::to_string(static_cast<int>(rpc::ErrorType::OBJECT_IN_PLASMA));
-  auto metadata = const_cast<uint8_t *>(reinterpret_cast<const uint8_t *>(meta.data()));
-  auto meta_buffer = std::make_shared<LocalMemoryBuffer>(metadata, meta.size());
-  auto data = RayObject(nullptr, meta_buffer, std::vector<rpc::ObjectReference>());
-  ASSERT_TRUE(store->Put(data, obj1));
-  TaskSpecification task;
-  task.GetMutableMessage().add_args()->mutable_object_ref()->set_object_id(obj1.Binary());
-  bool ok = false;
-  resolver.ResolveDependencies(task, [&ok](Status) { ok = true; });
-  ASSERT_TRUE(ok);
-  ASSERT_TRUE(task.ArgByRef(0));
-  // Checks that the object id is still a direct call id.
-  ASSERT_EQ(resolver.NumPendingTasks(), 0);
-  ASSERT_EQ(task_finisher->num_inlined_dependencies, 0);
-}
-
-TEST(LocalDependencyResolverTest, TestInlineLocalDependencies) {
-  auto store = std::make_shared<CoreWorkerMemoryStore>();
-  auto task_finisher = std::make_shared<MockTaskFinisher>();
-  MockActorCreator actor_creator;
-  LocalDependencyResolver resolver(*store, *task_finisher, actor_creator);
-  ObjectID obj1 = ObjectID::FromRandom();
-  ObjectID obj2 = ObjectID::FromRandom();
-  auto data = GenerateRandomObject();
-  // Ensure the data is already present in the local store.
-  ASSERT_TRUE(store->Put(*data, obj1));
-  ASSERT_TRUE(store->Put(*data, obj2));
-  TaskSpecification task;
-  task.GetMutableMessage().add_args()->mutable_object_ref()->set_object_id(obj1.Binary());
-  task.GetMutableMessage().add_args()->mutable_object_ref()->set_object_id(obj2.Binary());
-  bool ok = false;
-  resolver.ResolveDependencies(task, [&ok](Status) { ok = true; });
-  // Tests that the task proto was rewritten to have inline argument values.
-  ASSERT_TRUE(ok);
-  ASSERT_FALSE(task.ArgByRef(0));
-  ASSERT_FALSE(task.ArgByRef(1));
-  ASSERT_NE(task.ArgData(0), nullptr);
-  ASSERT_NE(task.ArgData(1), nullptr);
-  ASSERT_EQ(resolver.NumPendingTasks(), 0);
-  ASSERT_EQ(task_finisher->num_inlined_dependencies, 2);
-}
-
-TEST(LocalDependencyResolverTest, TestInlinePendingDependencies) {
-  auto store = std::make_shared<CoreWorkerMemoryStore>();
-  auto task_finisher = std::make_shared<MockTaskFinisher>();
-  MockActorCreator actor_creator;
-  LocalDependencyResolver resolver(*store, *task_finisher, actor_creator);
-  ObjectID obj1 = ObjectID::FromRandom();
-  ObjectID obj2 = ObjectID::FromRandom();
-  auto data = GenerateRandomObject();
-  TaskSpecification task;
-  task.GetMutableMessage().add_args()->mutable_object_ref()->set_object_id(obj1.Binary());
-  task.GetMutableMessage().add_args()->mutable_object_ref()->set_object_id(obj2.Binary());
-  bool ok = false;
-  resolver.ResolveDependencies(task, [&ok](Status) { ok = true; });
-  ASSERT_EQ(resolver.NumPendingTasks(), 1);
-  ASSERT_TRUE(!ok);
-  ASSERT_TRUE(store->Put(*data, obj1));
-  ASSERT_TRUE(store->Put(*data, obj2));
-  // Tests that the task proto was rewritten to have inline argument values after
-  // resolution completes.
-  ASSERT_TRUE(ok);
-  ASSERT_FALSE(task.ArgByRef(0));
-  ASSERT_FALSE(task.ArgByRef(1));
-  ASSERT_NE(task.ArgData(0), nullptr);
-  ASSERT_NE(task.ArgData(1), nullptr);
-  ASSERT_EQ(resolver.NumPendingTasks(), 0);
-  ASSERT_EQ(task_finisher->num_inlined_dependencies, 2);
-  ASSERT_EQ(task_finisher->num_contained_ids, 0);
-}
-
-TEST(LocalDependencyResolverTest, TestInlinedObjectIds) {
-  auto store = std::make_shared<CoreWorkerMemoryStore>();
-  auto task_finisher = std::make_shared<MockTaskFinisher>();
-  MockActorCreator actor_creator;
-  LocalDependencyResolver resolver(*store, *task_finisher, actor_creator);
-  ObjectID obj1 = ObjectID::FromRandom();
-  ObjectID obj2 = ObjectID::FromRandom();
-  ObjectID obj3 = ObjectID::FromRandom();
-  auto data = GenerateRandomObject({obj3});
-  TaskSpecification task;
-  task.GetMutableMessage().add_args()->mutable_object_ref()->set_object_id(obj1.Binary());
-  task.GetMutableMessage().add_args()->mutable_object_ref()->set_object_id(obj2.Binary());
-  bool ok = false;
-  resolver.ResolveDependencies(task, [&ok](Status) { ok = true; });
-  ASSERT_EQ(resolver.NumPendingTasks(), 1);
-  ASSERT_TRUE(!ok);
-  ASSERT_TRUE(store->Put(*data, obj1));
-  ASSERT_TRUE(store->Put(*data, obj2));
-  // Tests that the task proto was rewritten to have inline argument values after
-  // resolution completes.
-  ASSERT_TRUE(ok);
-  ASSERT_FALSE(task.ArgByRef(0));
-  ASSERT_FALSE(task.ArgByRef(1));
-  ASSERT_NE(task.ArgData(0), nullptr);
-  ASSERT_NE(task.ArgData(1), nullptr);
-  ASSERT_EQ(resolver.NumPendingTasks(), 0);
-  ASSERT_EQ(task_finisher->num_inlined_dependencies, 2);
-  ASSERT_EQ(task_finisher->num_contained_ids, 2);
-}
-
-TaskSpecification BuildEmptyTaskSpec() {
-  std::unordered_map<std::string, double> empty_resources;
-  FunctionDescriptor empty_descriptor =
-      FunctionDescriptorBuilder::BuildPython("", "", "", "");
-  return BuildTaskSpec(empty_resources, empty_descriptor);
-}
-
-TEST(DirectTaskTransportTest, TestSubmitOneTask) {
-  rpc::Address address;
-  auto raylet_client = std::make_shared<MockRayletClient>();
-  auto worker_client = std::make_shared<MockWorkerClient>();
-  auto store = std::make_shared<CoreWorkerMemoryStore>();
-  auto client_pool = std::make_shared<rpc::CoreWorkerClientPool>(
-      [&](const rpc::Address &addr) { return worker_client; });
-  auto task_finisher = std::make_shared<MockTaskFinisher>();
-  auto actor_creator = std::make_shared<MockActorCreator>();
-  auto lease_policy = std::make_shared<MockLeasePolicy>();
-  CoreWorkerDirectTaskSubmitter submitter(
-      address, raylet_client, client_pool, nullptr, lease_policy, store, task_finisher,
-      NodeID::Nil(), WorkerType::WORKER, kLongTimeout, actor_creator, JobID::Nil());
-
-  TaskSpecification task = BuildEmptyTaskSpec();
-
-  ASSERT_TRUE(submitter.SubmitTask(task).ok());
-  ASSERT_EQ(lease_policy->num_lease_policy_consults, 1);
-  ASSERT_EQ(raylet_client->num_workers_requested, 1);
-  ASSERT_EQ(raylet_client->num_workers_returned, 0);
-  ASSERT_EQ(worker_client->callbacks.size(), 0);
-
-  ASSERT_TRUE(raylet_client->GrantWorkerLease("localhost", 1234, NodeID::Nil()));
-  ASSERT_EQ(worker_client->callbacks.size(), 1);
-  ASSERT_EQ(task_finisher->num_tasks_complete, 0);
-  ASSERT_EQ(task_finisher->num_tasks_failed, 0);
-
-  ASSERT_TRUE(worker_client->ReplyPushTask());
-  ASSERT_EQ(raylet_client->num_workers_returned, 1);
-  ASSERT_EQ(raylet_client->num_workers_disconnected, 0);
-  ASSERT_EQ(task_finisher->num_tasks_complete, 1);
-  ASSERT_EQ(task_finisher->num_tasks_failed, 0);
-  ASSERT_EQ(task_finisher->num_task_retries_attempted, 0);
-  ASSERT_EQ(raylet_client->num_leases_canceled, 0);
-  ASSERT_FALSE(raylet_client->ReplyCancelWorkerLease());
-
-  // Check that there are no entries left in the scheduling_key_entries_ hashmap. These
-  // would otherwise cause a memory leak.
-  ASSERT_TRUE(submitter.CheckNoSchedulingKeyEntriesPublic());
-}
-
-TEST(DirectTaskTransportTest, TestRetryTaskApplicationLevelError) {
-  rpc::Address address;
-  auto raylet_client = std::make_shared<MockRayletClient>();
-  auto worker_client = std::make_shared<MockWorkerClient>();
-  auto store = std::make_shared<CoreWorkerMemoryStore>();
-  auto client_pool = std::make_shared<rpc::CoreWorkerClientPool>(
-      [&](const rpc::Address &addr) { return worker_client; });
-  auto task_finisher = std::make_shared<MockTaskFinisher>();
-  auto actor_creator = std::make_shared<MockActorCreator>();
-  auto lease_policy = std::make_shared<MockLeasePolicy>();
-  CoreWorkerDirectTaskSubmitter submitter(
-      address, raylet_client, client_pool, nullptr, lease_policy, store, task_finisher,
-      NodeID::Nil(), WorkerType::WORKER, kLongTimeout, actor_creator, JobID::Nil());
-  TaskSpecification task = BuildEmptyTaskSpec();
-  task.GetMutableMessage().set_retry_exceptions(true);
-
-  ASSERT_TRUE(submitter.SubmitTask(task).ok());
-  ASSERT_TRUE(raylet_client->GrantWorkerLease("localhost", 1234, NodeID::Nil()));
-  // Simulate an application-level error.
-  ASSERT_TRUE(worker_client->ReplyPushTask(Status::OK(), false, true));
-  ASSERT_EQ(raylet_client->num_workers_returned, 1);
-  ASSERT_EQ(raylet_client->num_workers_disconnected, 0);
-  ASSERT_EQ(task_finisher->num_tasks_complete, 1);
-  ASSERT_EQ(task_finisher->num_task_retries_attempted, 1);
-  ASSERT_EQ(task_finisher->num_tasks_failed, 0);
-  ASSERT_EQ(raylet_client->num_leases_canceled, 0);
-  ASSERT_FALSE(raylet_client->ReplyCancelWorkerLease());
-
-  task.GetMutableMessage().set_retry_exceptions(false);
-
-  ASSERT_TRUE(submitter.SubmitTask(task).ok());
-  ASSERT_TRUE(raylet_client->GrantWorkerLease("localhost", 1234, NodeID::Nil()));
-  // Simulate an application-level error.
-  ASSERT_TRUE(worker_client->ReplyPushTask(Status::OK(), false, true));
-  ASSERT_EQ(raylet_client->num_workers_returned, 2);
-  ASSERT_EQ(raylet_client->num_workers_disconnected, 0);
-  ASSERT_EQ(task_finisher->num_tasks_complete, 2);
-  ASSERT_EQ(task_finisher->num_task_retries_attempted, 1);
-  ASSERT_EQ(task_finisher->num_tasks_failed, 0);
-  ASSERT_EQ(raylet_client->num_leases_canceled, 0);
-  ASSERT_FALSE(raylet_client->ReplyCancelWorkerLease());
-
-  // Check that there are no entries left in the scheduling_key_entries_ hashmap. These
-  // would otherwise cause a memory leak.
-  ASSERT_TRUE(submitter.CheckNoSchedulingKeyEntriesPublic());
-}
-
-TEST(DirectTaskTransportTest, TestHandleTaskFailure) {
-  rpc::Address address;
-  auto raylet_client = std::make_shared<MockRayletClient>();
-  auto worker_client = std::make_shared<MockWorkerClient>();
-  auto store = std::make_shared<CoreWorkerMemoryStore>();
-  auto client_pool = std::make_shared<rpc::CoreWorkerClientPool>(
-      [&](const rpc::Address &addr) { return worker_client; });
-  auto task_finisher = std::make_shared<MockTaskFinisher>();
-  auto actor_creator = std::make_shared<MockActorCreator>();
-  auto lease_policy = std::make_shared<MockLeasePolicy>();
-  CoreWorkerDirectTaskSubmitter submitter(
-      address, raylet_client, client_pool, nullptr, lease_policy, store, task_finisher,
-      NodeID::Nil(), WorkerType::WORKER, kLongTimeout, actor_creator, JobID::Nil());
-  TaskSpecification task = BuildEmptyTaskSpec();
-
-  ASSERT_TRUE(submitter.SubmitTask(task).ok());
-  ASSERT_TRUE(raylet_client->GrantWorkerLease("localhost", 1234, NodeID::Nil()));
-  // Simulate a system failure, i.e., worker died unexpectedly.
-  ASSERT_TRUE(worker_client->ReplyPushTask(Status::IOError("oops")));
-  ASSERT_EQ(worker_client->callbacks.size(), 0);
-  ASSERT_EQ(raylet_client->num_workers_returned, 0);
-  ASSERT_EQ(raylet_client->num_workers_disconnected, 1);
-  ASSERT_EQ(task_finisher->num_tasks_complete, 0);
-  ASSERT_EQ(task_finisher->num_tasks_failed, 1);
-  ASSERT_EQ(raylet_client->num_leases_canceled, 0);
-  ASSERT_FALSE(raylet_client->ReplyCancelWorkerLease());
-
-  // Check that there are no entries left in the scheduling_key_entries_ hashmap. These
-  // would otherwise cause a memory leak.
-  ASSERT_TRUE(submitter.CheckNoSchedulingKeyEntriesPublic());
-}
-
-TEST(DirectTaskTransportTest, TestHandleRuntimeEnvSetupFailed) {
-  rpc::Address address;
-  auto raylet_client = std::make_shared<MockRayletClient>();
-  auto worker_client = std::make_shared<MockWorkerClient>();
-  auto store = std::make_shared<CoreWorkerMemoryStore>();
-  auto client_pool = std::make_shared<rpc::CoreWorkerClientPool>(
-      [&](const rpc::Address &addr) { return worker_client; });
-  auto task_finisher = std::make_shared<MockTaskFinisher>();
-  auto actor_creator = std::make_shared<MockActorCreator>();
-  auto lease_policy = std::make_shared<MockLeasePolicy>();
-  CoreWorkerDirectTaskSubmitter submitter(address, raylet_client, client_pool, nullptr,
-                                          lease_policy, store, task_finisher,
-                                          NodeID::Nil(), WorkerType::WORKER, kLongTimeout,
-                                          actor_creator, JobID::Nil(), absl::nullopt, 2);
-
-  TaskSpecification task1 = BuildEmptyTaskSpec();
-  TaskSpecification task2 = BuildEmptyTaskSpec();
-  TaskSpecification task3 = BuildEmptyTaskSpec();
-
-  ASSERT_TRUE(submitter.SubmitTask(task1).ok());
-  ASSERT_TRUE(submitter.SubmitTask(task2).ok());
-  ASSERT_TRUE(submitter.SubmitTask(task3).ok());
-  ASSERT_EQ(lease_policy->num_lease_policy_consults, 2);
-  ASSERT_EQ(raylet_client->num_workers_requested, 2);
-  ASSERT_EQ(raylet_client->num_workers_returned, 0);
-  ASSERT_EQ(raylet_client->reported_backlog_size, 0);
-  ASSERT_EQ(worker_client->callbacks.size(), 0);
-
-  // Fail task1 which will fail all the tasks
-  ASSERT_TRUE(raylet_client->GrantWorkerLease(
-      "", 0, NodeID::Nil(), true, "", false,
-      /*failure_type=*/
-      rpc::RequestWorkerLeaseReply::SCHEDULING_CANCELLED_RUNTIME_ENV_SETUP_FAILED));
-  ASSERT_EQ(worker_client->callbacks.size(), 0);
-  ASSERT_EQ(task_finisher->num_fail_pending_task_calls, 3);
-  ASSERT_EQ(raylet_client->num_workers_requested, 2);
-
-  // Fail task2
-  ASSERT_TRUE(raylet_client->GrantWorkerLease(
-      "", 0, NodeID::Nil(), true, "", false,
-      /*failure_type=*/
-      rpc::RequestWorkerLeaseReply::SCHEDULING_CANCELLED_RUNTIME_ENV_SETUP_FAILED));
-  ASSERT_EQ(worker_client->callbacks.size(), 0);
-  ASSERT_EQ(task_finisher->num_fail_pending_task_calls, 3);
-  ASSERT_EQ(raylet_client->num_workers_requested, 2);
-
-  // Check that there are no entries left in the scheduling_key_entries_ hashmap. These
-  // would otherwise cause a memory leak.
-  ASSERT_TRUE(submitter.CheckNoSchedulingKeyEntriesPublic());
-}
-
-TEST(DirectTaskTransportTest, TestWorkerHandleLocalRayletDied) {
-  rpc::Address address;
-  auto raylet_client = std::make_shared<MockRayletClient>();
-  auto worker_client = std::make_shared<MockWorkerClient>();
-  auto store = std::make_shared<CoreWorkerMemoryStore>();
-  auto client_pool = std::make_shared<rpc::CoreWorkerClientPool>(
-      [&](const rpc::Address &addr) { return worker_client; });
-  auto task_finisher = std::make_shared<MockTaskFinisher>();
-  auto actor_creator = std::make_shared<MockActorCreator>();
-  auto lease_policy = std::make_shared<MockLeasePolicy>();
-  CoreWorkerDirectTaskSubmitter submitter(address, raylet_client, client_pool, nullptr,
-                                          lease_policy, store, task_finisher,
-                                          NodeID::Nil(), WorkerType::WORKER, kLongTimeout,
-                                          actor_creator, JobID::Nil(), absl::nullopt, 2);
-
-  TaskSpecification task1 = BuildEmptyTaskSpec();
-  ASSERT_TRUE(submitter.SubmitTask(task1).ok());
-  ASSERT_DEATH(raylet_client->FailWorkerLeaseDueToGrpcUnavailable(), "");
-}
-
-TEST(DirectTaskTransportTest, TestDriverHandleLocalRayletDied) {
-  rpc::Address address;
-  auto raylet_client = std::make_shared<MockRayletClient>();
-  auto worker_client = std::make_shared<MockWorkerClient>();
-  auto store = std::make_shared<CoreWorkerMemoryStore>();
-  auto client_pool = std::make_shared<rpc::CoreWorkerClientPool>(
-      [&](const rpc::Address &addr) { return worker_client; });
-  auto task_finisher = std::make_shared<MockTaskFinisher>();
-  auto actor_creator = std::make_shared<MockActorCreator>();
-  auto lease_policy = std::make_shared<MockLeasePolicy>();
-  CoreWorkerDirectTaskSubmitter submitter(address, raylet_client, client_pool, nullptr,
-                                          lease_policy, store, task_finisher,
-                                          NodeID::Nil(), WorkerType::DRIVER, kLongTimeout,
-                                          actor_creator, JobID::Nil(), absl::nullopt, 2);
-
-  TaskSpecification task1 = BuildEmptyTaskSpec();
-  TaskSpecification task2 = BuildEmptyTaskSpec();
-  TaskSpecification task3 = BuildEmptyTaskSpec();
-
-  ASSERT_TRUE(submitter.SubmitTask(task1).ok());
-  ASSERT_TRUE(submitter.SubmitTask(task2).ok());
-  ASSERT_TRUE(submitter.SubmitTask(task3).ok());
-  ASSERT_EQ(lease_policy->num_lease_policy_consults, 2);
-  ASSERT_EQ(raylet_client->num_workers_requested, 2);
-  ASSERT_EQ(raylet_client->num_workers_returned, 0);
-  ASSERT_EQ(raylet_client->reported_backlog_size, 0);
-  ASSERT_EQ(worker_client->callbacks.size(), 0);
-
-  // Fail task1 which will fail all the tasks
-  ASSERT_TRUE(raylet_client->FailWorkerLeaseDueToGrpcUnavailable());
-  ASSERT_EQ(worker_client->callbacks.size(), 0);
-  ASSERT_EQ(task_finisher->num_fail_pending_task_calls, 3);
-  ASSERT_EQ(raylet_client->num_workers_requested, 2);
-
-  // Fail task2
-  ASSERT_TRUE(raylet_client->FailWorkerLeaseDueToGrpcUnavailable());
-  ASSERT_EQ(worker_client->callbacks.size(), 0);
-  ASSERT_EQ(task_finisher->num_fail_pending_task_calls, 3);
-  ASSERT_EQ(raylet_client->num_workers_requested, 2);
-
-  // Check that there are no entries left in the scheduling_key_entries_ hashmap. These
-  // would otherwise cause a memory leak.
-  ASSERT_TRUE(submitter.CheckNoSchedulingKeyEntriesPublic());
-}
-
-TEST(DirectTaskTransportTest, TestConcurrentWorkerLeases) {
-  rpc::Address address;
-  auto raylet_client = std::make_shared<MockRayletClient>();
-  auto worker_client = std::make_shared<MockWorkerClient>();
-  auto store = std::make_shared<CoreWorkerMemoryStore>();
-  auto client_pool = std::make_shared<rpc::CoreWorkerClientPool>(
-      [&](const rpc::Address &addr) { return worker_client; });
-  auto task_finisher = std::make_shared<MockTaskFinisher>();
-  auto actor_creator = std::make_shared<MockActorCreator>();
-  auto lease_policy = std::make_shared<MockLeasePolicy>();
-  CoreWorkerDirectTaskSubmitter submitter(address, raylet_client, client_pool, nullptr,
-                                          lease_policy, store, task_finisher,
-                                          NodeID::Nil(), WorkerType::WORKER, kLongTimeout,
-                                          actor_creator, JobID::Nil(), absl::nullopt, 2);
-
-  TaskSpecification task1 = BuildEmptyTaskSpec();
-  TaskSpecification task2 = BuildEmptyTaskSpec();
-  TaskSpecification task3 = BuildEmptyTaskSpec();
-
-  ASSERT_TRUE(submitter.SubmitTask(task1).ok());
-  ASSERT_TRUE(submitter.SubmitTask(task2).ok());
-  ASSERT_TRUE(submitter.SubmitTask(task3).ok());
-  ASSERT_EQ(lease_policy->num_lease_policy_consults, 2);
-  ASSERT_EQ(raylet_client->num_workers_requested, 2);
-  ASSERT_EQ(raylet_client->num_workers_returned, 0);
-  ASSERT_EQ(raylet_client->reported_backlog_size, 0);
-  ASSERT_EQ(worker_client->callbacks.size(), 0);
-
-  // Trigger the periodic backlog report
-  submitter.ReportWorkerBacklog();
-  ASSERT_EQ(raylet_client->reported_backlog_size, 1);
-
-  // Task 1 is pushed; worker 3 is requested.
-  ASSERT_TRUE(raylet_client->GrantWorkerLease("localhost", 1000, NodeID::Nil()));
-  ASSERT_EQ(worker_client->callbacks.size(), 1);
-  ASSERT_EQ(lease_policy->num_lease_policy_consults, 3);
-  ASSERT_EQ(raylet_client->num_workers_requested, 3);
-  ASSERT_EQ(raylet_client->reported_backlog_size, 0);
-
-  // Task 2 is pushed; no more workers requested.
-  ASSERT_TRUE(raylet_client->GrantWorkerLease("localhost", 1001, NodeID::Nil()));
-  ASSERT_EQ(worker_client->callbacks.size(), 2);
-  ASSERT_EQ(lease_policy->num_lease_policy_consults, 3);
-  ASSERT_EQ(raylet_client->num_workers_requested, 3);
-  ASSERT_EQ(raylet_client->reported_backlog_size, 0);
-
-  // Task 3 is pushed; no more workers requested.
-  ASSERT_TRUE(raylet_client->GrantWorkerLease("localhost", 1002, NodeID::Nil()));
-  ASSERT_EQ(worker_client->callbacks.size(), 3);
-  ASSERT_EQ(lease_policy->num_lease_policy_consults, 3);
-  ASSERT_EQ(raylet_client->num_workers_requested, 3);
-  ASSERT_EQ(raylet_client->reported_backlog_size, 0);
-
-  // All workers returned.
-  while (!worker_client->callbacks.empty()) {
-    ASSERT_TRUE(worker_client->ReplyPushTask());
-  }
-  ASSERT_EQ(raylet_client->num_workers_returned, 3);
-  ASSERT_EQ(raylet_client->num_workers_disconnected, 0);
-  ASSERT_EQ(task_finisher->num_tasks_complete, 3);
-  ASSERT_EQ(task_finisher->num_tasks_failed, 0);
-  ASSERT_EQ(raylet_client->num_leases_canceled, 0);
-  ASSERT_EQ(raylet_client->reported_backlog_size, 0);
-  ASSERT_FALSE(raylet_client->ReplyCancelWorkerLease());
-
-  // Check that there are no entries left in the scheduling_key_entries_ hashmap. These
-  // would otherwise cause a memory leak.
-  ASSERT_TRUE(submitter.CheckNoSchedulingKeyEntriesPublic());
-}
-
-TEST(DirectTaskTransportTest, TestSubmitMultipleTasks) {
-  rpc::Address address;
-  auto raylet_client = std::make_shared<MockRayletClient>();
-  auto worker_client = std::make_shared<MockWorkerClient>();
-  auto store = std::make_shared<CoreWorkerMemoryStore>();
-  auto client_pool = std::make_shared<rpc::CoreWorkerClientPool>(
-      [&](const rpc::Address &addr) { return worker_client; });
-  auto task_finisher = std::make_shared<MockTaskFinisher>();
-  auto actor_creator = std::make_shared<MockActorCreator>();
-  auto lease_policy = std::make_shared<MockLeasePolicy>();
-  CoreWorkerDirectTaskSubmitter submitter(address, raylet_client, client_pool, nullptr,
-                                          lease_policy, store, task_finisher,
-                                          NodeID::Nil(), WorkerType::WORKER, kLongTimeout,
-                                          actor_creator, JobID::Nil(), absl::nullopt, 1);
-
-  TaskSpecification task1 = BuildEmptyTaskSpec();
-  TaskSpecification task2 = BuildEmptyTaskSpec();
-  TaskSpecification task3 = BuildEmptyTaskSpec();
-
-  ASSERT_TRUE(submitter.SubmitTask(task1).ok());
-  ASSERT_TRUE(submitter.SubmitTask(task2).ok());
-  ASSERT_TRUE(submitter.SubmitTask(task3).ok());
-  ASSERT_EQ(lease_policy->num_lease_policy_consults, 1);
-  ASSERT_EQ(raylet_client->num_workers_requested, 1);
-  ASSERT_EQ(raylet_client->reported_backlog_size, 0);
-
-  // Task 1 is pushed; worker 2 is requested.
-  ASSERT_TRUE(raylet_client->GrantWorkerLease("localhost", 1000, NodeID::Nil()));
-  ASSERT_EQ(worker_client->callbacks.size(), 1);
-  ASSERT_EQ(lease_policy->num_lease_policy_consults, 2);
-  ASSERT_EQ(raylet_client->num_workers_requested, 2);
-  ASSERT_EQ(raylet_client->reported_backlog_size, 1);
-
-  // Task 2 is pushed; worker 3 is requested.
-  ASSERT_TRUE(raylet_client->GrantWorkerLease("localhost", 1001, NodeID::Nil()));
-  ASSERT_EQ(worker_client->callbacks.size(), 2);
-  ASSERT_EQ(lease_policy->num_lease_policy_consults, 3);
-  ASSERT_EQ(raylet_client->num_workers_requested, 3);
-  ASSERT_EQ(raylet_client->reported_backlog_size, 0);
-
-  // Task 3 is pushed; no more workers requested.
-  ASSERT_TRUE(raylet_client->GrantWorkerLease("localhost", 1002, NodeID::Nil()));
-  ASSERT_EQ(worker_client->callbacks.size(), 3);
-  ASSERT_EQ(lease_policy->num_lease_policy_consults, 3);
-  ASSERT_EQ(raylet_client->num_workers_requested, 3);
-
-  // All workers returned.
-  while (!worker_client->callbacks.empty()) {
-    ASSERT_TRUE(worker_client->ReplyPushTask());
-  }
-  ASSERT_EQ(raylet_client->num_workers_returned, 3);
-  ASSERT_EQ(raylet_client->num_workers_disconnected, 0);
-  ASSERT_EQ(task_finisher->num_tasks_complete, 3);
-  ASSERT_EQ(task_finisher->num_tasks_failed, 0);
-  ASSERT_EQ(raylet_client->num_leases_canceled, 0);
-  ASSERT_EQ(raylet_client->reported_backlog_size, 0);
-  ASSERT_FALSE(raylet_client->ReplyCancelWorkerLease());
-
-  // Check that there are no entries left in the scheduling_key_entries_ hashmap. These
-  // would otherwise cause a memory leak.
-  ASSERT_TRUE(submitter.CheckNoSchedulingKeyEntriesPublic());
-}
-
-TEST(DirectTaskTransportTest, TestReuseWorkerLease) {
-  rpc::Address address;
-  auto raylet_client = std::make_shared<MockRayletClient>();
-  auto worker_client = std::make_shared<MockWorkerClient>();
-  auto store = std::make_shared<CoreWorkerMemoryStore>();
-  auto client_pool = std::make_shared<rpc::CoreWorkerClientPool>(
-      [&](const rpc::Address &addr) { return worker_client; });
-  auto task_finisher = std::make_shared<MockTaskFinisher>();
-  auto actor_creator = std::make_shared<MockActorCreator>();
-  auto lease_policy = std::make_shared<MockLeasePolicy>();
-  CoreWorkerDirectTaskSubmitter submitter(address, raylet_client, client_pool, nullptr,
-                                          lease_policy, store, task_finisher,
-                                          NodeID::Nil(), WorkerType::WORKER, kLongTimeout,
-                                          actor_creator, JobID::Nil(), absl::nullopt, 1);
-
-  TaskSpecification task1 = BuildEmptyTaskSpec();
-  TaskSpecification task2 = BuildEmptyTaskSpec();
-  TaskSpecification task3 = BuildEmptyTaskSpec();
-
-  ASSERT_TRUE(submitter.SubmitTask(task1).ok());
-  ASSERT_TRUE(submitter.SubmitTask(task2).ok());
-  ASSERT_TRUE(submitter.SubmitTask(task3).ok());
-  ASSERT_EQ(lease_policy->num_lease_policy_consults, 1);
-  ASSERT_EQ(raylet_client->num_workers_requested, 1);
-
-  // Task 1 is pushed.
-  ASSERT_TRUE(raylet_client->GrantWorkerLease("localhost", 1000, NodeID::Nil()));
-  ASSERT_EQ(worker_client->callbacks.size(), 1);
-  ASSERT_EQ(lease_policy->num_lease_policy_consults, 2);
-  ASSERT_EQ(raylet_client->num_workers_requested, 2);
-  ASSERT_EQ(raylet_client->num_leases_canceled, 0);
-
-  // Task 1 finishes, Task 2 is scheduled on the same worker.
-  ASSERT_TRUE(worker_client->ReplyPushTask());
-  ASSERT_EQ(worker_client->callbacks.size(), 1);
-  ASSERT_EQ(raylet_client->num_workers_returned, 0);
-  ASSERT_EQ(raylet_client->num_leases_canceled, 0);
-
-  // Task 2 finishes, Task 3 is scheduled on the same worker.
-  ASSERT_TRUE(worker_client->ReplyPushTask());
-  ASSERT_EQ(worker_client->callbacks.size(), 1);
-  ASSERT_EQ(raylet_client->num_workers_returned, 0);
-  ASSERT_EQ(raylet_client->num_leases_canceled, 1);
-  ASSERT_TRUE(raylet_client->ReplyCancelWorkerLease());
-  // Task 3 finishes, the worker is returned.
-  ASSERT_TRUE(worker_client->ReplyPushTask());
-  ASSERT_EQ(raylet_client->num_workers_returned, 1);
-
-  // The second lease request is returned immediately.
-  ASSERT_TRUE(raylet_client->GrantWorkerLease("localhost", 1001, NodeID::Nil()));
-  ASSERT_EQ(worker_client->callbacks.size(), 0);
-  ASSERT_EQ(lease_policy->num_lease_policy_consults, 2);
-  ASSERT_EQ(raylet_client->num_workers_returned, 2);
-  ASSERT_EQ(raylet_client->num_workers_disconnected, 0);
-  ASSERT_EQ(task_finisher->num_tasks_complete, 3);
-  ASSERT_EQ(task_finisher->num_tasks_failed, 0);
-  ASSERT_EQ(raylet_client->num_leases_canceled, 1);
-  ASSERT_FALSE(raylet_client->ReplyCancelWorkerLease());
-
-  // Check that there are no entries left in the scheduling_key_entries_ hashmap. These
-  // would otherwise cause a memory leak.
-  ASSERT_TRUE(submitter.CheckNoSchedulingKeyEntriesPublic());
-}
-
-TEST(DirectTaskTransportTest, TestRetryLeaseCancellation) {
-  rpc::Address address;
-  auto raylet_client = std::make_shared<MockRayletClient>();
-  auto worker_client = std::make_shared<MockWorkerClient>();
-  auto store = std::make_shared<CoreWorkerMemoryStore>();
-  auto client_pool = std::make_shared<rpc::CoreWorkerClientPool>(
-      [&](const rpc::Address &addr) { return worker_client; });
-  auto task_finisher = std::make_shared<MockTaskFinisher>();
-  auto actor_creator = std::make_shared<MockActorCreator>();
-  auto lease_policy = std::make_shared<MockLeasePolicy>();
-  CoreWorkerDirectTaskSubmitter submitter(address, raylet_client, client_pool, nullptr,
-                                          lease_policy, store, task_finisher,
-                                          NodeID::Nil(), WorkerType::WORKER, kLongTimeout,
-                                          actor_creator, JobID::Nil(), absl::nullopt, 1);
-  TaskSpecification task1 = BuildEmptyTaskSpec();
-  TaskSpecification task2 = BuildEmptyTaskSpec();
-  TaskSpecification task3 = BuildEmptyTaskSpec();
-
-  ASSERT_TRUE(submitter.SubmitTask(task1).ok());
-  ASSERT_TRUE(submitter.SubmitTask(task2).ok());
-  ASSERT_TRUE(submitter.SubmitTask(task3).ok());
-  ASSERT_EQ(raylet_client->num_workers_requested, 1);
-
-  // Task 1 is pushed.
-  ASSERT_TRUE(raylet_client->GrantWorkerLease("localhost", 1000, NodeID::Nil()));
-  // Task 1 finishes, Task 2 is scheduled on the same worker.
-  ASSERT_TRUE(worker_client->ReplyPushTask());
-  // Task 2 finishes, Task 3 is scheduled on the same worker.
-  ASSERT_TRUE(worker_client->ReplyPushTask());
-  // Task 3 finishes, the worker is returned.
-  ASSERT_TRUE(worker_client->ReplyPushTask());
-  ASSERT_EQ(raylet_client->num_workers_returned, 1);
-
-  // Simulate the lease cancellation request failing because it arrives at the
-  // raylet before the last worker lease request has been received.
-  int i = 1;
-  for (; i <= 3; i++) {
-    ASSERT_EQ(raylet_client->num_leases_canceled, i);
-    ASSERT_TRUE(raylet_client->ReplyCancelWorkerLease(false));
-  }
-
-  // Simulate the lease cancellation request succeeding.
-  ASSERT_TRUE(raylet_client->ReplyCancelWorkerLease());
-  ASSERT_EQ(raylet_client->num_leases_canceled, i);
-  ASSERT_FALSE(raylet_client->ReplyCancelWorkerLease());
-  ASSERT_EQ(raylet_client->num_leases_canceled, i);
-  ASSERT_TRUE(raylet_client->GrantWorkerLease("", 0, NodeID::Nil(), /*cancel=*/true));
-  ASSERT_EQ(worker_client->callbacks.size(), 0);
-  // The canceled lease is not returned.
-  ASSERT_EQ(raylet_client->num_workers_returned, 1);
-  ASSERT_EQ(raylet_client->num_workers_disconnected, 0);
-  ASSERT_EQ(task_finisher->num_tasks_complete, 3);
-  ASSERT_EQ(task_finisher->num_tasks_failed, 0);
-
-  // Check that there are no entries left in the scheduling_key_entries_ hashmap. These
-  // would otherwise cause a memory leak.
-  ASSERT_TRUE(submitter.CheckNoSchedulingKeyEntriesPublic());
-}
-
-TEST(DirectTaskTransportTest, TestConcurrentCancellationAndSubmission) {
-  rpc::Address address;
-  auto raylet_client = std::make_shared<MockRayletClient>();
-  auto worker_client = std::make_shared<MockWorkerClient>();
-  auto store = std::make_shared<CoreWorkerMemoryStore>();
-  auto client_pool = std::make_shared<rpc::CoreWorkerClientPool>(
-      [&](const rpc::Address &addr) { return worker_client; });
-  auto task_finisher = std::make_shared<MockTaskFinisher>();
-  auto actor_creator = std::make_shared<MockActorCreator>();
-  auto lease_policy = std::make_shared<MockLeasePolicy>();
-  CoreWorkerDirectTaskSubmitter submitter(
-      address, raylet_client, client_pool, nullptr, lease_policy, store, task_finisher,
-      NodeID::Nil(), WorkerType::WORKER, kLongTimeout, actor_creator, JobID::Nil());
-  TaskSpecification task1 = BuildEmptyTaskSpec();
-  TaskSpecification task2 = BuildEmptyTaskSpec();
-  TaskSpecification task3 = BuildEmptyTaskSpec();
-
-  ASSERT_TRUE(submitter.SubmitTask(task1).ok());
-  ASSERT_TRUE(submitter.SubmitTask(task2).ok());
-
-  // Task 1 is pushed.
-  ASSERT_TRUE(raylet_client->GrantWorkerLease("localhost", 1000, NodeID::Nil()));
-  ASSERT_EQ(raylet_client->num_workers_requested, 2);
-  // Task 1 finishes, Task 2 is scheduled on the same worker.
-  ASSERT_TRUE(worker_client->ReplyPushTask());
-
-  // Task 2's lease request gets canceled.
-  ASSERT_EQ(raylet_client->num_leases_canceled, 1);
-
-  // Task 2 finishes, the worker is returned.
-  ASSERT_TRUE(worker_client->ReplyPushTask());
-  ASSERT_EQ(raylet_client->num_workers_returned, 1);
-
-  // Another task is submitted while task 2's lease request is being canceled.
-  ASSERT_TRUE(submitter.SubmitTask(task3).ok());
-  ASSERT_EQ(raylet_client->num_workers_requested, 2);
-
-  // Task 2's lease request is canceled, a new worker is requested for task 3.
-  ASSERT_TRUE(raylet_client->ReplyCancelWorkerLease());
-  ASSERT_EQ(raylet_client->num_workers_requested, 2);
-  ASSERT_TRUE(raylet_client->GrantWorkerLease("", 0, NodeID::Nil(), /*cancel=*/true));
-  ASSERT_EQ(raylet_client->num_workers_requested, 3);
-
-  // Task 3 finishes, all workers returned.
-  ASSERT_TRUE(raylet_client->GrantWorkerLease("localhost", 1000, NodeID::Nil()));
-  ASSERT_TRUE(worker_client->ReplyPushTask());
-  ASSERT_EQ(raylet_client->num_workers_returned, 2);
-  ASSERT_FALSE(raylet_client->ReplyCancelWorkerLease());
-  ASSERT_EQ(raylet_client->num_leases_canceled, 1);
-
-  // Check that there are no entries left in the scheduling_key_entries_ hashmap. These
-  // would otherwise cause a memory leak.
-  ASSERT_TRUE(submitter.CheckNoSchedulingKeyEntriesPublic());
-}
-
-TEST(DirectTaskTransportTest, TestWorkerNotReusedOnError) {
-  rpc::Address address;
-  auto raylet_client = std::make_shared<MockRayletClient>();
-  auto worker_client = std::make_shared<MockWorkerClient>();
-  auto store = std::make_shared<CoreWorkerMemoryStore>();
-  auto client_pool = std::make_shared<rpc::CoreWorkerClientPool>(
-      [&](const rpc::Address &addr) { return worker_client; });
-  auto task_finisher = std::make_shared<MockTaskFinisher>();
-  auto actor_creator = std::make_shared<MockActorCreator>();
-  auto lease_policy = std::make_shared<MockLeasePolicy>();
-  CoreWorkerDirectTaskSubmitter submitter(address, raylet_client, client_pool, nullptr,
-                                          lease_policy, store, task_finisher,
-                                          NodeID::Nil(), WorkerType::WORKER, kLongTimeout,
-                                          actor_creator, JobID::Nil(), absl::nullopt, 1);
-  TaskSpecification task1 = BuildEmptyTaskSpec();
-  TaskSpecification task2 = BuildEmptyTaskSpec();
-
-  ASSERT_TRUE(submitter.SubmitTask(task1).ok());
-  ASSERT_TRUE(submitter.SubmitTask(task2).ok());
-  ASSERT_EQ(raylet_client->num_workers_requested, 1);
-
-  // Task 1 is pushed.
-  ASSERT_TRUE(raylet_client->GrantWorkerLease("localhost", 1000, NodeID::Nil()));
-  ASSERT_EQ(worker_client->callbacks.size(), 1);
-  ASSERT_EQ(raylet_client->num_workers_requested, 2);
-
-  // Task 1 finishes with failure; the worker is returned.
-  ASSERT_TRUE(worker_client->ReplyPushTask(Status::IOError("worker dead")));
-  ASSERT_EQ(worker_client->callbacks.size(), 0);
-  ASSERT_EQ(raylet_client->num_workers_returned, 0);
-  ASSERT_EQ(raylet_client->num_workers_disconnected, 1);
-
-  // Task 2 runs successfully on the second worker.
-  ASSERT_TRUE(raylet_client->GrantWorkerLease("localhost", 1001, NodeID::Nil()));
-  ASSERT_TRUE(worker_client->ReplyPushTask());
-  ASSERT_EQ(raylet_client->num_workers_returned, 1);
-  ASSERT_EQ(raylet_client->num_workers_disconnected, 1);
-  ASSERT_EQ(task_finisher->num_tasks_complete, 1);
-  ASSERT_EQ(task_finisher->num_tasks_failed, 1);
-  ASSERT_EQ(raylet_client->num_leases_canceled, 0);
-  ASSERT_FALSE(raylet_client->ReplyCancelWorkerLease());
-
-  // Check that there are no entries left in the scheduling_key_entries_ hashmap. These
-  // would otherwise cause a memory leak.
-  ASSERT_TRUE(submitter.CheckNoSchedulingKeyEntriesPublic());
-}
-
-TEST(DirectTaskTransportTest, TestWorkerNotReturnedOnExit) {
-  rpc::Address address;
-  auto raylet_client = std::make_shared<MockRayletClient>();
-  auto worker_client = std::make_shared<MockWorkerClient>();
-  auto store = std::make_shared<CoreWorkerMemoryStore>();
-  auto client_pool = std::make_shared<rpc::CoreWorkerClientPool>(
-      [&](const rpc::Address &addr) { return worker_client; });
-  auto task_finisher = std::make_shared<MockTaskFinisher>();
-  auto actor_creator = std::make_shared<MockActorCreator>();
-  auto lease_policy = std::make_shared<MockLeasePolicy>();
-  CoreWorkerDirectTaskSubmitter submitter(
-      address, raylet_client, client_pool, nullptr, lease_policy, store, task_finisher,
-      NodeID::Nil(), WorkerType::WORKER, kLongTimeout, actor_creator, JobID::Nil());
-  TaskSpecification task1 = BuildEmptyTaskSpec();
-
-  ASSERT_TRUE(submitter.SubmitTask(task1).ok());
-  ASSERT_EQ(raylet_client->num_workers_requested, 1);
-
-  // Task 1 is pushed.
-  ASSERT_TRUE(raylet_client->GrantWorkerLease("localhost", 1000, NodeID::Nil()));
-  ASSERT_EQ(worker_client->callbacks.size(), 1);
-
-  // Task 1 finishes with exit status; the worker is not returned.
-  ASSERT_TRUE(worker_client->ReplyPushTask(Status::OK(), /*exit=*/true));
-  ASSERT_EQ(raylet_client->num_workers_returned, 0);
-  ASSERT_EQ(raylet_client->num_workers_disconnected, 0);
-  ASSERT_EQ(task_finisher->num_tasks_complete, 1);
-  ASSERT_EQ(task_finisher->num_tasks_failed, 0);
-  ASSERT_EQ(raylet_client->num_leases_canceled, 0);
-  ASSERT_FALSE(raylet_client->ReplyCancelWorkerLease());
-
-  // Check that there are no entries left in the scheduling_key_entries_ hashmap. These
-  // would otherwise cause a memory leak.
-  ASSERT_TRUE(submitter.CheckNoSchedulingKeyEntriesPublic());
-}
-
-TEST(DirectTaskTransportTest, TestSpillback) {
-  rpc::Address address;
-  auto raylet_client = std::make_shared<MockRayletClient>();
-  auto worker_client = std::make_shared<MockWorkerClient>();
-  auto store = std::make_shared<CoreWorkerMemoryStore>();
-  auto client_pool = std::make_shared<rpc::CoreWorkerClientPool>(
-      [&](const rpc::Address &addr) { return worker_client; });
-
-  std::unordered_map<int, std::shared_ptr<MockRayletClient>> remote_lease_clients;
-  auto lease_client_factory = [&](const std::string &ip, int port) {
-    // We should not create a connection to the same raylet more than once.
-    RAY_CHECK(remote_lease_clients.count(port) == 0);
-    auto client = std::make_shared<MockRayletClient>();
-    remote_lease_clients[port] = client;
-    return client;
-  };
-  auto task_finisher = std::make_shared<MockTaskFinisher>();
-  auto actor_creator = std::make_shared<MockActorCreator>();
-  auto lease_policy = std::make_shared<MockLeasePolicy>();
-  CoreWorkerDirectTaskSubmitter submitter(
-      address, raylet_client, client_pool, lease_client_factory, lease_policy, store,
-      task_finisher, NodeID::Nil(), WorkerType::WORKER, kLongTimeout, actor_creator,
-      JobID::Nil());
-  TaskSpecification task = BuildEmptyTaskSpec();
-
-  ASSERT_TRUE(submitter.SubmitTask(task).ok());
-  ASSERT_EQ(lease_policy->num_lease_policy_consults, 1);
-  ASSERT_EQ(raylet_client->num_workers_requested, 1);
-  ASSERT_EQ(raylet_client->num_workers_returned, 0);
-  ASSERT_EQ(worker_client->callbacks.size(), 0);
-  ASSERT_EQ(remote_lease_clients.size(), 0);
-
-  // Spillback to a remote node.
-  auto remote_raylet_id = NodeID::FromRandom();
-  ASSERT_TRUE(raylet_client->GrantWorkerLease("localhost", 7777, remote_raylet_id));
-  ASSERT_EQ(remote_lease_clients.count(7777), 1);
-  // Confirm that lease policy is not consulted on spillback.
-  ASSERT_EQ(lease_policy->num_lease_policy_consults, 1);
-  // There should be no more callbacks on the local client.
-  ASSERT_FALSE(raylet_client->GrantWorkerLease("remote", 1234, NodeID::Nil()));
-  // Trigger retry at the remote node.
-  ASSERT_TRUE(
-      remote_lease_clients[7777]->GrantWorkerLease("remote", 1234, NodeID::Nil()));
-
-  // The worker is returned to the remote node, not the local one.
-  ASSERT_TRUE(worker_client->ReplyPushTask());
-  ASSERT_EQ(raylet_client->num_workers_returned, 0);
-  ASSERT_EQ(remote_lease_clients[7777]->num_workers_returned, 1);
-  ASSERT_EQ(raylet_client->num_workers_disconnected, 0);
-  ASSERT_EQ(remote_lease_clients[7777]->num_workers_disconnected, 0);
-  ASSERT_EQ(task_finisher->num_tasks_complete, 1);
-  ASSERT_EQ(task_finisher->num_tasks_failed, 0);
-  ASSERT_EQ(raylet_client->num_leases_canceled, 0);
-  ASSERT_FALSE(raylet_client->ReplyCancelWorkerLease());
-  for (const auto &remote_client : remote_lease_clients) {
-    ASSERT_EQ(remote_client.second->num_leases_canceled, 0);
-    ASSERT_FALSE(remote_client.second->ReplyCancelWorkerLease());
-  }
-
-  // Check that there are no entries left in the scheduling_key_entries_ hashmap. These
-  // would otherwise cause a memory leak.
-  ASSERT_TRUE(submitter.CheckNoSchedulingKeyEntriesPublic());
-}
-
-TEST(DirectTaskTransportTest, TestSpillbackRoundTrip) {
-  rpc::Address address;
-  auto raylet_client = std::make_shared<MockRayletClient>();
-  auto worker_client = std::make_shared<MockWorkerClient>();
-  auto store = std::make_shared<CoreWorkerMemoryStore>();
-  auto client_pool = std::make_shared<rpc::CoreWorkerClientPool>(
-      [&](const rpc::Address &addr) { return worker_client; });
-
-  std::unordered_map<int, std::shared_ptr<MockRayletClient>> remote_lease_clients;
-  auto lease_client_factory = [&](const std::string &ip, int port) {
-    // We should not create a connection to the same raylet more than once.
-    RAY_CHECK(remote_lease_clients.count(port) == 0);
-    auto client = std::make_shared<MockRayletClient>();
-    remote_lease_clients[port] = client;
-    return client;
-  };
-  auto task_finisher = std::make_shared<MockTaskFinisher>();
-  auto local_raylet_id = NodeID::FromRandom();
-  auto actor_creator = std::make_shared<MockActorCreator>();
-  auto lease_policy = std::make_shared<MockLeasePolicy>(local_raylet_id);
-  CoreWorkerDirectTaskSubmitter submitter(
-      address, raylet_client, client_pool, lease_client_factory, lease_policy, store,
-      task_finisher, local_raylet_id, WorkerType::WORKER, kLongTimeout, actor_creator,
-      JobID::Nil());
-  TaskSpecification task = BuildEmptyTaskSpec();
-
-  ASSERT_TRUE(submitter.SubmitTask(task).ok());
-  ASSERT_EQ(raylet_client->num_grant_or_reject_leases_requested, 0);
-  ASSERT_EQ(raylet_client->num_workers_requested, 1);
-  ASSERT_EQ(raylet_client->num_workers_returned, 0);
-  ASSERT_EQ(worker_client->callbacks.size(), 0);
-  ASSERT_EQ(remote_lease_clients.size(), 0);
-
-  // Spillback to a remote node.
-  auto remote_raylet_id = NodeID::FromRandom();
-  ASSERT_TRUE(raylet_client->GrantWorkerLease("localhost", 7777, remote_raylet_id));
-  ASSERT_EQ(remote_lease_clients.count(7777), 1);
-  ASSERT_EQ(remote_lease_clients[7777]->num_workers_requested, 1);
-  // Confirm that the spillback lease request has grant_or_reject set to true.
-  ASSERT_EQ(remote_lease_clients[7777]->num_grant_or_reject_leases_requested, 1);
-  // Confirm that lease policy is not consulted on spillback.
-  ASSERT_EQ(lease_policy->num_lease_policy_consults, 1);
-  ASSERT_FALSE(raylet_client->GrantWorkerLease("remote", 1234, NodeID::Nil()));
-  // Trigger a rejection back to the local node.
-  ASSERT_TRUE(remote_lease_clients[7777]->GrantWorkerLease("local", 1234, local_raylet_id,
-                                                           false, "", /*reject=*/true));
-  // We should not have created another lease client to the local raylet.
-  ASSERT_EQ(remote_lease_clients.size(), 1);
-  // There should be no more callbacks on the remote node.
-  ASSERT_FALSE(
-      remote_lease_clients[7777]->GrantWorkerLease("remote", 1234, NodeID::Nil()));
-
-  // The worker is returned to the local node.
-  ASSERT_EQ(raylet_client->num_grant_or_reject_leases_requested, 0);
-  ASSERT_EQ(raylet_client->num_workers_requested, 2);
-  ASSERT_TRUE(raylet_client->GrantWorkerLease("local", 1234, NodeID::Nil()));
-  ASSERT_TRUE(worker_client->ReplyPushTask());
-  ASSERT_EQ(raylet_client->num_workers_returned, 1);
-  ASSERT_EQ(remote_lease_clients[7777]->num_workers_returned, 0);
-  ASSERT_EQ(raylet_client->num_workers_disconnected, 0);
-  ASSERT_EQ(remote_lease_clients[7777]->num_workers_disconnected, 0);
-  ASSERT_EQ(task_finisher->num_tasks_complete, 1);
-  ASSERT_EQ(task_finisher->num_tasks_failed, 0);
-  ASSERT_EQ(raylet_client->num_leases_canceled, 0);
-  ASSERT_FALSE(raylet_client->ReplyCancelWorkerLease());
-  for (const auto &remote_client : remote_lease_clients) {
-    ASSERT_EQ(remote_client.second->num_leases_canceled, 0);
-    ASSERT_FALSE(remote_client.second->ReplyCancelWorkerLease());
-  }
-
-  // Check that there are no entries left in the scheduling_key_entries_ hashmap. These
-  // would otherwise cause a memory leak.
-  ASSERT_TRUE(submitter.CheckNoSchedulingKeyEntriesPublic());
-}
-
-// Helper to run a test that checks that 'same1' and 'same2' are treated as the same
-// resource shape, while 'different' is treated as a separate shape.
-void TestSchedulingKey(const std::shared_ptr<CoreWorkerMemoryStore> store,
-                       const TaskSpecification &same1, const TaskSpecification &same2,
-                       const TaskSpecification &different) {
-  rpc::Address address;
-  auto raylet_client = std::make_shared<MockRayletClient>();
-  auto worker_client = std::make_shared<MockWorkerClient>();
-  auto client_pool = std::make_shared<rpc::CoreWorkerClientPool>(
-      [&](const rpc::Address &addr) { return worker_client; });
-  auto task_finisher = std::make_shared<MockTaskFinisher>();
-  auto actor_creator = std::make_shared<MockActorCreator>();
-  auto lease_policy = std::make_shared<MockLeasePolicy>();
-  CoreWorkerDirectTaskSubmitter submitter(address, raylet_client, client_pool, nullptr,
-                                          lease_policy, store, task_finisher,
-                                          NodeID::Nil(), WorkerType::WORKER, kLongTimeout,
-                                          actor_creator, JobID::Nil(), absl::nullopt, 1);
-
-  ASSERT_TRUE(submitter.SubmitTask(same1).ok());
-  ASSERT_TRUE(submitter.SubmitTask(same2).ok());
-  ASSERT_TRUE(submitter.SubmitTask(different).ok());
-  ASSERT_EQ(raylet_client->num_workers_requested, 2);
-
-  // same1 is pushed.
-  ASSERT_TRUE(raylet_client->GrantWorkerLease("localhost", 1000, NodeID::Nil()));
-  ASSERT_EQ(worker_client->callbacks.size(), 1);
-  // Another worker is requested because same2 is pending.
-  ASSERT_EQ(raylet_client->num_workers_requested, 3);
-  ASSERT_EQ(raylet_client->num_leases_canceled, 0);
-
-  // same1 runs successfully. Worker isn't returned.
-  ASSERT_TRUE(worker_client->ReplyPushTask());
-  ASSERT_EQ(raylet_client->num_workers_returned, 0);
-  ASSERT_EQ(raylet_client->num_workers_disconnected, 0);
-  // same2 is pushed.
-  ASSERT_EQ(worker_client->callbacks.size(), 1);
-  ASSERT_EQ(raylet_client->num_leases_canceled, 1);
-  ASSERT_TRUE(raylet_client->ReplyCancelWorkerLease());
-
-  // different is pushed.
-  ASSERT_TRUE(raylet_client->GrantWorkerLease("localhost", 1001, NodeID::Nil()));
-  ASSERT_EQ(worker_client->callbacks.size(), 2);
-  ASSERT_EQ(raylet_client->num_workers_requested, 3);
-
-  // same2 runs successfully. Worker is returned.
-  ASSERT_TRUE(worker_client->ReplyPushTask());
-  ASSERT_EQ(raylet_client->num_workers_returned, 1);
-  ASSERT_EQ(raylet_client->num_workers_disconnected, 0);
-
-  // different runs successfully. Worker is returned.
-  ASSERT_TRUE(worker_client->ReplyPushTask());
-  ASSERT_EQ(raylet_client->num_workers_returned, 2);
-  ASSERT_EQ(raylet_client->num_workers_disconnected, 0);
-
-  ASSERT_EQ(raylet_client->num_leases_canceled, 1);
-
-  // Trigger reply to RequestWorkerLease to remove the canceled pending lease request
-  ASSERT_TRUE(raylet_client->GrantWorkerLease("localhost", 1002, NodeID::Nil(), true));
-  ASSERT_EQ(raylet_client->num_workers_returned, 2);
-
-  // Check that there are no entries left in the scheduling_key_entries_ hashmap. These
-  // would otherwise cause a memory leak.
-  ASSERT_TRUE(submitter.CheckNoSchedulingKeyEntriesPublic());
-}
-
-TEST(DirectTaskTransportTest, TestSchedulingKeys) {
-  auto store = std::make_shared<CoreWorkerMemoryStore>();
-
-  std::unordered_map<std::string, double> resources1({{"a", 1.0}});
-  std::unordered_map<std::string, double> resources2({{"b", 2.0}});
-  FunctionDescriptor descriptor1 =
-      FunctionDescriptorBuilder::BuildPython("a", "", "", "");
-  FunctionDescriptor descriptor2 =
-      FunctionDescriptorBuilder::BuildPython("b", "", "", "");
-
-  // Tasks with different resources should request different worker leases.
-  RAY_LOG(INFO) << "Test different resources";
-  TestSchedulingKey(store, BuildTaskSpec(resources1, descriptor1),
-                    BuildTaskSpec(resources1, descriptor1),
-                    BuildTaskSpec(resources2, descriptor1));
-
-  // Tasks with different functions should request different worker leases.
-  RAY_LOG(INFO) << "Test different functions";
-  TestSchedulingKey(store, BuildTaskSpec(resources1, descriptor1),
-                    BuildTaskSpec(resources1, descriptor1),
-                    BuildTaskSpec(resources1, descriptor2));
-
-  // Tasks with different depths should request different worker leases.
-  RAY_LOG(INFO) << "Test different depths";
-  TestSchedulingKey(store, BuildTaskSpec(resources1, descriptor1, 0),
-                    BuildTaskSpec(resources1, descriptor1, 0),
-                    BuildTaskSpec(resources1, descriptor1, 1));
-
-  // Tasks with different runtime envs do not request different workers.
-  RAY_LOG(INFO) << "Test different runtimes";
-  TestSchedulingKey(store, BuildTaskSpec(resources1, descriptor1, 0, "a"),
-                    BuildTaskSpec(resources1, descriptor1, 0, "b"),
-                    BuildTaskSpec(resources1, descriptor1, 1, "a"));
-
-  ObjectID direct1 = ObjectID::FromRandom();
-  ObjectID direct2 = ObjectID::FromRandom();
-  ObjectID plasma1 = ObjectID::FromRandom();
-  ObjectID plasma2 = ObjectID::FromRandom();
-  // Ensure the data is already present in the local store for direct call objects.
-  auto data = GenerateRandomObject();
-  ASSERT_TRUE(store->Put(*data, direct1));
-  ASSERT_TRUE(store->Put(*data, direct2));
-
-  // Force plasma objects to be promoted.
-  std::string meta = std::to_string(static_cast<int>(rpc::ErrorType::OBJECT_IN_PLASMA));
-  auto metadata = const_cast<uint8_t *>(reinterpret_cast<const uint8_t *>(meta.data()));
-  auto meta_buffer = std::make_shared<LocalMemoryBuffer>(metadata, meta.size());
-  auto plasma_data = RayObject(nullptr, meta_buffer, std::vector<rpc::ObjectReference>());
-  ASSERT_TRUE(store->Put(plasma_data, plasma1));
-  ASSERT_TRUE(store->Put(plasma_data, plasma2));
-
-  TaskSpecification same_deps_1 = BuildTaskSpec(resources1, descriptor1);
-  same_deps_1.GetMutableMessage().add_args()->mutable_object_ref()->set_object_id(
-      direct1.Binary());
-  same_deps_1.GetMutableMessage().add_args()->mutable_object_ref()->set_object_id(
-      plasma1.Binary());
-  TaskSpecification same_deps_2 = BuildTaskSpec(resources1, descriptor1);
-  same_deps_2.GetMutableMessage().add_args()->mutable_object_ref()->set_object_id(
-      direct1.Binary());
-  same_deps_2.GetMutableMessage().add_args()->mutable_object_ref()->set_object_id(
-      direct2.Binary());
-  same_deps_2.GetMutableMessage().add_args()->mutable_object_ref()->set_object_id(
-      plasma1.Binary());
-
-  TaskSpecification different_deps = BuildTaskSpec(resources1, descriptor1);
-  different_deps.GetMutableMessage().add_args()->mutable_object_ref()->set_object_id(
-      direct1.Binary());
-  different_deps.GetMutableMessage().add_args()->mutable_object_ref()->set_object_id(
-      direct2.Binary());
-  different_deps.GetMutableMessage().add_args()->mutable_object_ref()->set_object_id(
-      plasma2.Binary());
-
-  // Tasks with different plasma dependencies should request different worker leases,
-  // but direct call dependencies shouldn't be considered.
-  RAY_LOG(INFO) << "Test different dependencies";
-  TestSchedulingKey(store, same_deps_1, same_deps_2, different_deps);
-}
-
-TEST(DirectTaskTransportTest, TestBacklogReport) {
-  rpc::Address address;
-  auto raylet_client = std::make_shared<MockRayletClient>();
-  auto worker_client = std::make_shared<MockWorkerClient>();
-  auto store = std::make_shared<CoreWorkerMemoryStore>();
-  auto client_pool = std::make_shared<rpc::CoreWorkerClientPool>(
-      [&](const rpc::Address &addr) { return worker_client; });
-  auto task_finisher = std::make_shared<MockTaskFinisher>();
-  auto actor_creator = std::make_shared<MockActorCreator>();
-  auto lease_policy = std::make_shared<MockLeasePolicy>();
-  CoreWorkerDirectTaskSubmitter submitter(address, raylet_client, client_pool, nullptr,
-                                          lease_policy, store, task_finisher,
-                                          NodeID::Nil(), WorkerType::WORKER, kLongTimeout,
-                                          actor_creator, JobID::Nil(), absl::nullopt, 1);
-
-  TaskSpecification task1 = BuildEmptyTaskSpec();
-
-  std::unordered_map<std::string, double> resources1({{"a", 1.0}});
-  std::unordered_map<std::string, double> resources2({{"b", 2.0}});
-  FunctionDescriptor descriptor1 =
-      FunctionDescriptorBuilder::BuildPython("a", "", "", "");
-  FunctionDescriptor descriptor2 =
-      FunctionDescriptorBuilder::BuildPython("b", "", "", "");
-  ObjectID plasma1 = ObjectID::FromRandom();
-  ObjectID plasma2 = ObjectID::FromRandom();
-  // Force plasma objects to be promoted.
-  std::string meta = std::to_string(static_cast<int>(rpc::ErrorType::OBJECT_IN_PLASMA));
-  auto metadata = const_cast<uint8_t *>(reinterpret_cast<const uint8_t *>(meta.data()));
-  auto meta_buffer = std::make_shared<LocalMemoryBuffer>(metadata, meta.size());
-  auto plasma_data = RayObject(nullptr, meta_buffer, std::vector<rpc::ObjectReference>());
-  ASSERT_TRUE(store->Put(plasma_data, plasma1));
-  ASSERT_TRUE(store->Put(plasma_data, plasma2));
-
-  // Same SchedulingClass, different SchedulingKey
-  TaskSpecification task2 = BuildTaskSpec(resources1, descriptor1);
-  task2.GetMutableMessage().add_args()->mutable_object_ref()->set_object_id(
-      plasma1.Binary());
-  TaskSpecification task3 = BuildTaskSpec(resources1, descriptor1);
-  task3.GetMutableMessage().add_args()->mutable_object_ref()->set_object_id(
-      plasma2.Binary());
-  TestSchedulingKey(store, task2, task2, task3);
-
-  TaskSpecification task4 = BuildTaskSpec(resources2, descriptor2);
-
-  ASSERT_TRUE(submitter.SubmitTask(task1).ok());
-  // One is requested and one is in the backlog for each SchedulingKey
-  ASSERT_TRUE(submitter.SubmitTask(task2).ok());
-  ASSERT_TRUE(submitter.SubmitTask(task2).ok());
-  ASSERT_TRUE(submitter.SubmitTask(task3).ok());
-  ASSERT_TRUE(submitter.SubmitTask(task3).ok());
-  ASSERT_TRUE(submitter.SubmitTask(task4).ok());
-  ASSERT_TRUE(submitter.SubmitTask(task4).ok());
-
-  submitter.ReportWorkerBacklog();
-  ASSERT_EQ(raylet_client->reported_backlogs.size(), 3);
-  ASSERT_EQ(raylet_client->reported_backlogs[task1.GetSchedulingClass()], 0);
-  ASSERT_EQ(raylet_client->reported_backlogs[task2.GetSchedulingClass()], 2);
-  ASSERT_EQ(raylet_client->reported_backlogs[task4.GetSchedulingClass()], 1);
-}
-
-TEST(DirectTaskTransportTest, TestWorkerLeaseTimeout) {
-  rpc::Address address;
-  auto raylet_client = std::make_shared<MockRayletClient>();
-  auto worker_client = std::make_shared<MockWorkerClient>();
-  auto store = std::make_shared<CoreWorkerMemoryStore>();
-  auto client_pool = std::make_shared<rpc::CoreWorkerClientPool>(
-      [&](const rpc::Address &addr) { return worker_client; });
-  auto task_finisher = std::make_shared<MockTaskFinisher>();
-  auto actor_creator = std::make_shared<MockActorCreator>();
-  auto lease_policy = std::make_shared<MockLeasePolicy>();
-  CoreWorkerDirectTaskSubmitter submitter(
-      address, raylet_client, client_pool, nullptr, lease_policy, store, task_finisher,
-      NodeID::Nil(), WorkerType::WORKER,
-      /*lease_timeout_ms=*/5, actor_creator, JobID::Nil(), absl::nullopt, 1);
-  TaskSpecification task1 = BuildEmptyTaskSpec();
-  TaskSpecification task2 = BuildEmptyTaskSpec();
-  TaskSpecification task3 = BuildEmptyTaskSpec();
-
-  ASSERT_TRUE(submitter.SubmitTask(task1).ok());
-  ASSERT_TRUE(submitter.SubmitTask(task2).ok());
-  ASSERT_TRUE(submitter.SubmitTask(task3).ok());
-  ASSERT_EQ(raylet_client->num_workers_requested, 1);
-
-  // Task 1 is pushed.
-  ASSERT_TRUE(raylet_client->GrantWorkerLease("localhost", 1000, NodeID::Nil()));
-  ASSERT_EQ(raylet_client->num_workers_requested, 2);
-
-  // Task 1 finishes with failure; the worker is returned due to the error even though
-  // it hasn't timed out.
-  ASSERT_TRUE(worker_client->ReplyPushTask(Status::IOError("worker dead")));
-  ASSERT_EQ(raylet_client->num_workers_returned, 0);
-  ASSERT_EQ(raylet_client->num_workers_disconnected, 1);
-
-  // Task 2 runs successfully on the second worker; the worker is returned due to the
-  // timeout.
-  ASSERT_TRUE(raylet_client->GrantWorkerLease("localhost", 1001, NodeID::Nil()));
-  std::this_thread::sleep_for(
-      std::chrono::milliseconds(10));  // Sleep for 10ms, causing the lease to time out.
-  ASSERT_TRUE(worker_client->ReplyPushTask());
-  ASSERT_EQ(raylet_client->num_workers_returned, 1);
-  ASSERT_EQ(raylet_client->num_workers_disconnected, 1);
-
-  // Task 3 runs successfully on the third worker; the worker is returned even though it
-  // hasn't timed out.
-  ASSERT_TRUE(raylet_client->GrantWorkerLease("localhost", 1002, NodeID::Nil()));
-  ASSERT_TRUE(worker_client->ReplyPushTask());
-  ASSERT_EQ(worker_client->callbacks.size(), 0);
-  ASSERT_EQ(raylet_client->num_workers_returned, 2);
-  ASSERT_EQ(raylet_client->num_workers_disconnected, 1);
-  ASSERT_EQ(raylet_client->num_leases_canceled, 0);
-  ASSERT_FALSE(raylet_client->ReplyCancelWorkerLease());
-
-  // Check that there are no entries left in the scheduling_key_entries_ hashmap. These
-  // would otherwise cause a memory leak.
-  ASSERT_TRUE(submitter.CheckNoSchedulingKeyEntriesPublic());
-}
-
-TEST(DirectTaskTransportTest, TestKillExecutingTask) {
-  rpc::Address address;
-  auto raylet_client = std::make_shared<MockRayletClient>();
-  auto worker_client = std::make_shared<MockWorkerClient>();
-  auto store = std::make_shared<CoreWorkerMemoryStore>();
-  auto client_pool = std::make_shared<rpc::CoreWorkerClientPool>(
-      [&](const rpc::Address &addr) { return worker_client; });
-
-  auto task_finisher = std::make_shared<MockTaskFinisher>();
-  auto actor_creator = std::make_shared<MockActorCreator>();
-  auto lease_policy = std::make_shared<MockLeasePolicy>();
-  CoreWorkerDirectTaskSubmitter submitter(
-      address, raylet_client, client_pool, nullptr, lease_policy, store, task_finisher,
-      NodeID::Nil(), WorkerType::WORKER, kLongTimeout, actor_creator, JobID::Nil());
-  TaskSpecification task = BuildEmptyTaskSpec();
-
-  ASSERT_TRUE(submitter.SubmitTask(task).ok());
-  ASSERT_TRUE(raylet_client->GrantWorkerLease("localhost", 1234, NodeID::Nil()));
-
-  // Try force kill, exiting the worker
-  ASSERT_TRUE(submitter.CancelTask(task, true, false).ok());
-  ASSERT_EQ(worker_client->kill_requests.front().intended_task_id(),
-            task.TaskId().Binary());
-  ASSERT_TRUE(worker_client->ReplyPushTask(Status::IOError("workerdying"), true));
-  ASSERT_EQ(worker_client->callbacks.size(), 0);
-  ASSERT_EQ(raylet_client->num_workers_returned, 0);
-  ASSERT_EQ(raylet_client->num_workers_disconnected, 0);
-  ASSERT_EQ(task_finisher->num_tasks_complete, 0);
-  ASSERT_EQ(task_finisher->num_tasks_failed, 1);
-
-  task.GetMutableMessage().set_task_id(
-      TaskID::ForNormalTask(JobID::Nil(), TaskID::Nil(), 1).Binary());
-  ASSERT_TRUE(submitter.SubmitTask(task).ok());
-  ASSERT_TRUE(raylet_client->GrantWorkerLease("localhost", 1234, NodeID::Nil()));
-
-  // Try non-force kill, worker returns normally
-  ASSERT_TRUE(submitter.CancelTask(task, false, false).ok());
-  ASSERT_TRUE(worker_client->ReplyPushTask());
-  ASSERT_EQ(worker_client->kill_requests.front().intended_task_id(),
-            task.TaskId().Binary());
-  ASSERT_EQ(worker_client->callbacks.size(), 0);
-  ASSERT_EQ(raylet_client->num_workers_returned, 1);
-  ASSERT_EQ(raylet_client->num_workers_disconnected, 0);
-  ASSERT_EQ(task_finisher->num_tasks_complete, 1);
-  ASSERT_EQ(task_finisher->num_tasks_failed, 1);
-
-  // Check that there are no entries left in the scheduling_key_entries_ hashmap. These
-  // would otherwise cause a memory leak.
-  ASSERT_TRUE(submitter.CheckNoSchedulingKeyEntriesPublic());
-}
-
-TEST(DirectTaskTransportTest, TestKillPendingTask) {
-  rpc::Address address;
-  auto raylet_client = std::make_shared<MockRayletClient>();
-  auto worker_client = std::make_shared<MockWorkerClient>();
-  auto store = std::make_shared<CoreWorkerMemoryStore>();
-  auto client_pool = std::make_shared<rpc::CoreWorkerClientPool>(
-      [&](const rpc::Address &addr) { return worker_client; });
-  auto task_finisher = std::make_shared<MockTaskFinisher>();
-  auto actor_creator = std::make_shared<MockActorCreator>();
-  auto lease_policy = std::make_shared<MockLeasePolicy>();
-  CoreWorkerDirectTaskSubmitter submitter(
-      address, raylet_client, client_pool, nullptr, lease_policy, store, task_finisher,
-      NodeID::Nil(), WorkerType::WORKER, kLongTimeout, actor_creator, JobID::Nil());
-  TaskSpecification task = BuildEmptyTaskSpec();
-
-  ASSERT_TRUE(submitter.SubmitTask(task).ok());
-  ASSERT_TRUE(submitter.CancelTask(task, true, false).ok());
-  ASSERT_EQ(worker_client->kill_requests.size(), 0);
-  ASSERT_EQ(worker_client->callbacks.size(), 0);
-  ASSERT_EQ(raylet_client->num_workers_returned, 0);
-  ASSERT_EQ(raylet_client->num_workers_disconnected, 0);
-  ASSERT_EQ(task_finisher->num_tasks_complete, 0);
-  ASSERT_EQ(task_finisher->num_tasks_failed, 1);
-  ASSERT_EQ(raylet_client->num_leases_canceled, 1);
-  ASSERT_TRUE(raylet_client->ReplyCancelWorkerLease());
-
-  // Trigger reply to RequestWorkerLease to remove the canceled pending lease request
-  ASSERT_TRUE(raylet_client->GrantWorkerLease("localhost", 1000, NodeID::Nil(), true));
-
-  // Check that there are no entries left in the scheduling_key_entries_ hashmap. These
-  // would otherwise cause a memory leak.
-  ASSERT_TRUE(submitter.CheckNoSchedulingKeyEntriesPublic());
-}
-
-TEST(DirectTaskTransportTest, TestKillResolvingTask) {
-  rpc::Address address;
-  auto raylet_client = std::make_shared<MockRayletClient>();
-  auto worker_client = std::make_shared<MockWorkerClient>();
-  auto store = std::make_shared<CoreWorkerMemoryStore>();
-  auto client_pool = std::make_shared<rpc::CoreWorkerClientPool>(
-      [&](const rpc::Address &addr) { return worker_client; });
-  auto task_finisher = std::make_shared<MockTaskFinisher>();
-  auto actor_creator = std::make_shared<MockActorCreator>();
-  auto lease_policy = std::make_shared<MockLeasePolicy>();
-  CoreWorkerDirectTaskSubmitter submitter(
-      address, raylet_client, client_pool, nullptr, lease_policy, store, task_finisher,
-      NodeID::Nil(), WorkerType::WORKER, kLongTimeout, actor_creator, JobID::Nil());
-  TaskSpecification task = BuildEmptyTaskSpec();
-  ObjectID obj1 = ObjectID::FromRandom();
-  task.GetMutableMessage().add_args()->mutable_object_ref()->set_object_id(obj1.Binary());
-  ASSERT_TRUE(submitter.SubmitTask(task).ok());
-  ASSERT_EQ(task_finisher->num_inlined_dependencies, 0);
-  ASSERT_TRUE(submitter.CancelTask(task, true, false).ok());
-  auto data = GenerateRandomObject();
-  ASSERT_TRUE(store->Put(*data, obj1));
-  ASSERT_EQ(worker_client->kill_requests.size(), 0);
-  ASSERT_EQ(worker_client->callbacks.size(), 0);
-  ASSERT_EQ(raylet_client->num_workers_returned, 0);
-  ASSERT_EQ(raylet_client->num_workers_disconnected, 0);
-  ASSERT_EQ(task_finisher->num_tasks_complete, 0);
-  ASSERT_EQ(task_finisher->num_tasks_failed, 1);
-
-  // Check that there are no entries left in the scheduling_key_entries_ hashmap. These
-  // would otherwise cause a memory leak.
-  ASSERT_TRUE(submitter.CheckNoSchedulingKeyEntriesPublic());
-}
-
-}  // namespace core
-}  // namespace ray
-
-int main(int argc, char **argv) {
-  ::testing::InitGoogleTest(&argc, argv);
-  return RUN_ALL_TESTS();
-}
->>>>>>> 19672688
+// Copyright 2017 The Ray Authors.
+//
+// Licensed under the Apache License, Version 2.0 (the "License");
+// you may not use this file except in compliance with the License.
+// You may obtain a copy of the License at
+//
+//  http://www.apache.org/licenses/LICENSE-2.0
+//
+// Unless required by applicable law or agreed to in writing, software
+// distributed under the License is distributed on an "AS IS" BASIS,
+// WITHOUT WARRANTIES OR CONDITIONS OF ANY KIND, either express or implied.
+// See the License for the specific language governing permissions and
+// limitations under the License.
+
+#include "ray/core_worker/transport/direct_task_transport.h"
+
+#include "gtest/gtest.h"
+#include "ray/common/task/task_spec.h"
+#include "ray/common/task/task_util.h"
+#include "ray/common/test_util.h"
+#include "ray/core_worker/store_provider/memory_store/memory_store.h"
+#include "ray/raylet_client/raylet_client.h"
+#include "ray/rpc/worker/core_worker_client.h"
+
+namespace ray {
+namespace core {
+
+// Used to prevent leases from timing out when not testing that logic. It would
+// be better to use a mock clock or lease manager interface, but that's high
+// overhead for the very simple timeout logic we currently have.
+int64_t kLongTimeout = 1024 * 1024 * 1024;
+
+TaskSpecification BuildTaskSpec(const std::unordered_map<std::string, double> &resources,
+                                const FunctionDescriptor &function_descriptor,
+                                int64_t depth = 0,
+                                std::string serialized_runtime_env = "") {
+  TaskSpecBuilder builder;
+  rpc::Address empty_address;
+  builder.SetCommonTaskSpec(TaskID::Nil(), "dummy_task", Language::PYTHON,
+                            function_descriptor, JobID::Nil(), TaskID::Nil(), 0,
+                            TaskID::Nil(), empty_address, 1, resources, resources,
+                            serialized_runtime_env, depth);
+  return builder.Build();
+}
+// Calls BuildTaskSpec with empty resources map and empty function descriptor
+TaskSpecification BuildEmptyTaskSpec();
+
+class MockWorkerClient : public rpc::CoreWorkerClientInterface {
+ public:
+  void PushNormalTask(std::unique_ptr<rpc::PushTaskRequest> request,
+                      const rpc::ClientCallback<rpc::PushTaskReply> &callback) override {
+    callbacks.push_back(callback);
+  }
+
+  bool ReplyPushTask(Status status = Status::OK(), bool exit = false,
+                     bool is_application_level_error = false) {
+    if (callbacks.size() == 0) {
+      return false;
+    }
+    auto callback = callbacks.front();
+    auto reply = rpc::PushTaskReply();
+    if (exit) {
+      reply.set_worker_exiting(true);
+    }
+    if (is_application_level_error) {
+      reply.set_is_application_level_error(true);
+    }
+    callback(status, reply);
+    callbacks.pop_front();
+    return true;
+  }
+
+  void CancelTask(const rpc::CancelTaskRequest &request,
+                  const rpc::ClientCallback<rpc::CancelTaskReply> &callback) override {
+    kill_requests.push_front(request);
+  }
+
+  std::list<rpc::ClientCallback<rpc::PushTaskReply>> callbacks;
+  std::list<rpc::CancelTaskRequest> kill_requests;
+};
+
+class MockTaskFinisher : public TaskFinisherInterface {
+ public:
+  MockTaskFinisher() {}
+
+  void CompletePendingTask(const TaskID &, const rpc::PushTaskReply &,
+                           const rpc::Address &actor_addr) override {
+    num_tasks_complete++;
+  }
+
+  bool RetryTaskIfPossible(const TaskID &task_id) override {
+    num_task_retries_attempted++;
+    return false;
+  }
+
+  void FailPendingTask(const TaskID &task_id, rpc::ErrorType error_type,
+                       const Status *status,
+                       const rpc::RayErrorInfo *ray_error_info = nullptr,
+                       bool mark_task_object_failed = true) override {
+    num_fail_pending_task_calls++;
+  }
+
+  bool FailOrRetryPendingTask(const TaskID &task_id, rpc::ErrorType error_type,
+                              const Status *status,
+                              const rpc::RayErrorInfo *ray_error_info = nullptr,
+                              bool mark_task_object_failed = true) override {
+    num_tasks_failed++;
+    return true;
+  }
+
+  void OnTaskDependenciesInlined(const std::vector<ObjectID> &inlined_dependency_ids,
+                                 const std::vector<ObjectID> &contained_ids) override {
+    num_inlined_dependencies += inlined_dependency_ids.size();
+    num_contained_ids += contained_ids.size();
+  }
+
+  void MarkTaskReturnObjectsFailed(
+      const TaskSpecification &spec, rpc::ErrorType error_type,
+      const rpc::RayErrorInfo *ray_error_info = nullptr) override {}
+
+  bool MarkTaskCanceled(const TaskID &task_id) override { return true; }
+
+  absl::optional<TaskSpecification> GetTaskSpec(const TaskID &task_id) const override {
+    TaskSpecification task = BuildEmptyTaskSpec();
+    return task;
+  }
+
+  int num_tasks_complete = 0;
+  int num_tasks_failed = 0;
+  int num_inlined_dependencies = 0;
+  int num_contained_ids = 0;
+  int num_task_retries_attempted = 0;
+  int num_fail_pending_task_calls = 0;
+};
+
+class MockRayletClient : public WorkerLeaseInterface {
+ public:
+  Status ReturnWorker(int worker_port, const WorkerID &worker_id,
+                      bool disconnect_worker) override {
+    if (disconnect_worker) {
+      num_workers_disconnected++;
+    } else {
+      num_workers_returned++;
+    }
+    return Status::OK();
+  }
+
+  void ReportWorkerBacklog(
+      const WorkerID &worker_id,
+      const std::vector<rpc::WorkerBacklogReport> &backlog_reports) override {
+    reported_backlog_size = 0;
+    reported_backlogs.clear();
+    for (const auto &backlog_report : backlog_reports) {
+      reported_backlog_size += backlog_report.backlog_size();
+      const TaskSpecification resource_spec(backlog_report.resource_spec());
+      const SchedulingClass scheduling_class = resource_spec.GetSchedulingClass();
+      reported_backlogs[scheduling_class] = backlog_report.backlog_size();
+    }
+  }
+
+  void RequestWorkerLease(
+      const TaskSpecification &resource_spec, bool grant_or_reject,
+      const rpc::ClientCallback<rpc::RequestWorkerLeaseReply> &callback,
+      const int64_t backlog_size) override {
+    num_workers_requested += 1;
+    if (grant_or_reject) {
+      num_grant_or_reject_leases_requested += 1;
+    }
+    callbacks.push_back(callback);
+  }
+
+  void RequestWorkerLease(
+      const rpc::TaskSpec &task_spec, bool grant_or_reject,
+      const ray::rpc::ClientCallback<ray::rpc::RequestWorkerLeaseReply> &callback,
+      const int64_t backlog_size = -1) override {
+    num_workers_requested += 1;
+    callbacks.push_back(callback);
+  }
+
+  void ReleaseUnusedWorkers(
+      const std::vector<WorkerID> &workers_in_use,
+      const rpc::ClientCallback<rpc::ReleaseUnusedWorkersReply> &callback) override {}
+
+  void CancelWorkerLease(
+      const TaskID &task_id,
+      const rpc::ClientCallback<rpc::CancelWorkerLeaseReply> &callback) override {
+    num_leases_canceled += 1;
+    cancel_callbacks.push_back(callback);
+  }
+
+  // Trigger reply to RequestWorkerLease.
+  bool GrantWorkerLease(
+      const std::string &address, int port, const NodeID &retry_at_raylet_id,
+      bool cancel = false, std::string worker_id = std::string(), bool reject = false,
+      const rpc::RequestWorkerLeaseReply::SchedulingFailureType &failure_type =
+          rpc::RequestWorkerLeaseReply::SCHEDULING_CANCELLED_INTENDED) {
+    rpc::RequestWorkerLeaseReply reply;
+    if (cancel) {
+      reply.set_canceled(true);
+      reply.set_failure_type(failure_type);
+    } else if (reject) {
+      reply.set_rejected(true);
+    } else if (!retry_at_raylet_id.IsNil()) {
+      reply.mutable_retry_at_raylet_address()->set_ip_address(address);
+      reply.mutable_retry_at_raylet_address()->set_port(port);
+      reply.mutable_retry_at_raylet_address()->set_raylet_id(retry_at_raylet_id.Binary());
+    } else {
+      reply.mutable_worker_address()->set_ip_address(address);
+      reply.mutable_worker_address()->set_port(port);
+      reply.mutable_worker_address()->set_raylet_id(retry_at_raylet_id.Binary());
+      // Set the worker ID if the worker_id string is a valid, non-empty argument. A
+      // worker ID can only be set using a 28-characters string.
+      if (worker_id.length() == 28) {
+        reply.mutable_worker_address()->set_worker_id(worker_id);
+      }
+    }
+    if (callbacks.size() == 0) {
+      return false;
+    } else {
+      auto callback = callbacks.front();
+      callback(Status::OK(), reply);
+      callbacks.pop_front();
+      return true;
+    }
+  }
+
+  bool FailWorkerLeaseDueToGrpcUnavailable() {
+    rpc::RequestWorkerLeaseReply reply;
+    if (callbacks.size() == 0) {
+      return false;
+    } else {
+      auto callback = callbacks.front();
+      callback(Status::GrpcUnavailable("unavailable"), reply);
+      callbacks.pop_front();
+      return true;
+    }
+  }
+
+  bool ReplyCancelWorkerLease(bool success = true) {
+    rpc::CancelWorkerLeaseReply reply;
+    reply.set_success(success);
+    if (cancel_callbacks.size() == 0) {
+      return false;
+    } else {
+      auto callback = cancel_callbacks.front();
+      callback(Status::OK(), reply);
+      cancel_callbacks.pop_front();
+      return true;
+    }
+  }
+
+  ~MockRayletClient() {}
+
+  int num_grant_or_reject_leases_requested = 0;
+  int num_workers_requested = 0;
+  int num_workers_returned = 0;
+  int num_workers_disconnected = 0;
+  int num_leases_canceled = 0;
+  int reported_backlog_size = 0;
+  std::map<SchedulingClass, int64_t> reported_backlogs;
+  std::list<rpc::ClientCallback<rpc::RequestWorkerLeaseReply>> callbacks = {};
+  std::list<rpc::ClientCallback<rpc::CancelWorkerLeaseReply>> cancel_callbacks = {};
+};
+
+class MockActorCreator : public ActorCreatorInterface {
+ public:
+  MockActorCreator() {}
+
+  Status RegisterActor(const TaskSpecification &task_spec) const override {
+    return Status::OK();
+  };
+
+  Status AsyncRegisterActor(const TaskSpecification &task_spec,
+                            gcs::StatusCallback callback) override {
+    return Status::OK();
+  }
+
+  Status AsyncCreateActor(
+      const TaskSpecification &task_spec,
+      const rpc::ClientCallback<rpc::CreateActorReply> &callback) override {
+    return Status::OK();
+  }
+
+  void AsyncWaitForActorRegisterFinish(const ActorID &,
+                                       gcs::StatusCallback callback) override {
+    callbacks.push_back(callback);
+  }
+
+  [[nodiscard]] bool IsActorInRegistering(const ActorID &actor_id) const override {
+    return actor_pending;
+  }
+
+  ~MockActorCreator() {}
+
+  std::list<gcs::StatusCallback> callbacks;
+  bool actor_pending = false;
+};
+
+class MockLeasePolicy : public LeasePolicyInterface {
+ public:
+  MockLeasePolicy(const NodeID &node_id = NodeID::Nil()) {
+    fallback_rpc_address_ = rpc::Address();
+    fallback_rpc_address_.set_raylet_id(node_id.Binary());
+  }
+
+  rpc::Address GetBestNodeForTask(const TaskSpecification &spec) {
+    num_lease_policy_consults++;
+    return fallback_rpc_address_;
+  };
+
+  ~MockLeasePolicy() {}
+
+  rpc::Address fallback_rpc_address_;
+
+  int num_lease_policy_consults = 0;
+};
+
+TEST(LocalDependencyResolverTest, TestNoDependencies) {
+  auto store = std::make_shared<CoreWorkerMemoryStore>();
+  auto task_finisher = std::make_shared<MockTaskFinisher>();
+  MockActorCreator actor_creator;
+  LocalDependencyResolver resolver(*store, *task_finisher, actor_creator);
+  TaskSpecification task;
+  bool ok = false;
+  resolver.ResolveDependencies(task, [&ok](Status) { ok = true; });
+  ASSERT_TRUE(ok);
+  ASSERT_EQ(task_finisher->num_inlined_dependencies, 0);
+}
+
+TEST(LocalDependencyResolverTest, TestActorAndObjectDependencies1) {
+  // Actor dependency resolved first.
+  auto store = std::make_shared<CoreWorkerMemoryStore>();
+  auto task_finisher = std::make_shared<MockTaskFinisher>();
+  MockActorCreator actor_creator;
+  LocalDependencyResolver resolver(*store, *task_finisher, actor_creator);
+  TaskSpecification task;
+  ObjectID obj = ObjectID::FromRandom();
+  task.GetMutableMessage().add_args()->mutable_object_ref()->set_object_id(obj.Binary());
+
+  ActorID actor_id = ActorID::Of(JobID::FromInt(0), TaskID::Nil(), 0);
+  ObjectID actor_handle_id = ObjectID::ForActorHandle(actor_id);
+  task.GetMutableMessage().add_args()->add_nested_inlined_refs()->set_object_id(
+      actor_handle_id.Binary());
+
+  int num_resolved = 0;
+  actor_creator.actor_pending = true;
+  resolver.ResolveDependencies(task, [&](const Status &) { num_resolved++; });
+  ASSERT_EQ(num_resolved, 0);
+  ASSERT_EQ(resolver.NumPendingTasks(), 1);
+
+  for (const auto &cb : actor_creator.callbacks) {
+    cb(Status());
+  }
+  ASSERT_EQ(num_resolved, 0);
+
+  std::string meta = std::to_string(static_cast<int>(rpc::ErrorType::OBJECT_IN_PLASMA));
+  auto metadata = const_cast<uint8_t *>(reinterpret_cast<const uint8_t *>(meta.data()));
+  auto meta_buffer = std::make_shared<LocalMemoryBuffer>(metadata, meta.size());
+  auto data = RayObject(nullptr, meta_buffer, std::vector<rpc::ObjectReference>());
+  ASSERT_TRUE(store->Put(data, obj));
+  ASSERT_EQ(num_resolved, 1);
+
+  ASSERT_EQ(resolver.NumPendingTasks(), 0);
+}
+
+TEST(LocalDependencyResolverTest, TestActorAndObjectDependencies2) {
+  // Object dependency resolved first.
+  auto store = std::make_shared<CoreWorkerMemoryStore>();
+  auto task_finisher = std::make_shared<MockTaskFinisher>();
+  MockActorCreator actor_creator;
+  LocalDependencyResolver resolver(*store, *task_finisher, actor_creator);
+  TaskSpecification task;
+  ObjectID obj = ObjectID::FromRandom();
+  task.GetMutableMessage().add_args()->mutable_object_ref()->set_object_id(obj.Binary());
+
+  ActorID actor_id = ActorID::Of(JobID::FromInt(0), TaskID::Nil(), 0);
+  ObjectID actor_handle_id = ObjectID::ForActorHandle(actor_id);
+  task.GetMutableMessage().add_args()->add_nested_inlined_refs()->set_object_id(
+      actor_handle_id.Binary());
+
+  int num_resolved = 0;
+  actor_creator.actor_pending = true;
+  resolver.ResolveDependencies(task, [&](const Status &) { num_resolved++; });
+  ASSERT_EQ(num_resolved, 0);
+  ASSERT_EQ(resolver.NumPendingTasks(), 1);
+
+  std::string meta = std::to_string(static_cast<int>(rpc::ErrorType::OBJECT_IN_PLASMA));
+  auto metadata = const_cast<uint8_t *>(reinterpret_cast<const uint8_t *>(meta.data()));
+  auto meta_buffer = std::make_shared<LocalMemoryBuffer>(metadata, meta.size());
+  auto data = RayObject(nullptr, meta_buffer, std::vector<rpc::ObjectReference>());
+  ASSERT_EQ(num_resolved, 0);
+  ASSERT_TRUE(store->Put(data, obj));
+
+  for (const auto &cb : actor_creator.callbacks) {
+    cb(Status());
+  }
+  ASSERT_EQ(num_resolved, 1);
+  ASSERT_EQ(resolver.NumPendingTasks(), 0);
+}
+
+TEST(LocalDependencyResolverTest, TestHandlePlasmaPromotion) {
+  auto store = std::make_shared<CoreWorkerMemoryStore>();
+  auto task_finisher = std::make_shared<MockTaskFinisher>();
+  MockActorCreator actor_creator;
+  LocalDependencyResolver resolver(*store, *task_finisher, actor_creator);
+  ObjectID obj1 = ObjectID::FromRandom();
+  std::string meta = std::to_string(static_cast<int>(rpc::ErrorType::OBJECT_IN_PLASMA));
+  auto metadata = const_cast<uint8_t *>(reinterpret_cast<const uint8_t *>(meta.data()));
+  auto meta_buffer = std::make_shared<LocalMemoryBuffer>(metadata, meta.size());
+  auto data = RayObject(nullptr, meta_buffer, std::vector<rpc::ObjectReference>());
+  ASSERT_TRUE(store->Put(data, obj1));
+  TaskSpecification task;
+  task.GetMutableMessage().add_args()->mutable_object_ref()->set_object_id(obj1.Binary());
+  bool ok = false;
+  resolver.ResolveDependencies(task, [&ok](Status) { ok = true; });
+  ASSERT_TRUE(ok);
+  ASSERT_TRUE(task.ArgByRef(0));
+  // Checks that the object id is still a direct call id.
+  ASSERT_EQ(resolver.NumPendingTasks(), 0);
+  ASSERT_EQ(task_finisher->num_inlined_dependencies, 0);
+}
+
+TEST(LocalDependencyResolverTest, TestInlineLocalDependencies) {
+  auto store = std::make_shared<CoreWorkerMemoryStore>();
+  auto task_finisher = std::make_shared<MockTaskFinisher>();
+  MockActorCreator actor_creator;
+  LocalDependencyResolver resolver(*store, *task_finisher, actor_creator);
+  ObjectID obj1 = ObjectID::FromRandom();
+  ObjectID obj2 = ObjectID::FromRandom();
+  auto data = GenerateRandomObject();
+  // Ensure the data is already present in the local store.
+  ASSERT_TRUE(store->Put(*data, obj1));
+  ASSERT_TRUE(store->Put(*data, obj2));
+  TaskSpecification task;
+  task.GetMutableMessage().add_args()->mutable_object_ref()->set_object_id(obj1.Binary());
+  task.GetMutableMessage().add_args()->mutable_object_ref()->set_object_id(obj2.Binary());
+  bool ok = false;
+  resolver.ResolveDependencies(task, [&ok](Status) { ok = true; });
+  // Tests that the task proto was rewritten to have inline argument values.
+  ASSERT_TRUE(ok);
+  ASSERT_FALSE(task.ArgByRef(0));
+  ASSERT_FALSE(task.ArgByRef(1));
+  ASSERT_NE(task.ArgData(0), nullptr);
+  ASSERT_NE(task.ArgData(1), nullptr);
+  ASSERT_EQ(resolver.NumPendingTasks(), 0);
+  ASSERT_EQ(task_finisher->num_inlined_dependencies, 2);
+}
+
+TEST(LocalDependencyResolverTest, TestInlinePendingDependencies) {
+  auto store = std::make_shared<CoreWorkerMemoryStore>();
+  auto task_finisher = std::make_shared<MockTaskFinisher>();
+  MockActorCreator actor_creator;
+  LocalDependencyResolver resolver(*store, *task_finisher, actor_creator);
+  ObjectID obj1 = ObjectID::FromRandom();
+  ObjectID obj2 = ObjectID::FromRandom();
+  auto data = GenerateRandomObject();
+  TaskSpecification task;
+  task.GetMutableMessage().add_args()->mutable_object_ref()->set_object_id(obj1.Binary());
+  task.GetMutableMessage().add_args()->mutable_object_ref()->set_object_id(obj2.Binary());
+  bool ok = false;
+  resolver.ResolveDependencies(task, [&ok](Status) { ok = true; });
+  ASSERT_EQ(resolver.NumPendingTasks(), 1);
+  ASSERT_TRUE(!ok);
+  ASSERT_TRUE(store->Put(*data, obj1));
+  ASSERT_TRUE(store->Put(*data, obj2));
+  // Tests that the task proto was rewritten to have inline argument values after
+  // resolution completes.
+  ASSERT_TRUE(ok);
+  ASSERT_FALSE(task.ArgByRef(0));
+  ASSERT_FALSE(task.ArgByRef(1));
+  ASSERT_NE(task.ArgData(0), nullptr);
+  ASSERT_NE(task.ArgData(1), nullptr);
+  ASSERT_EQ(resolver.NumPendingTasks(), 0);
+  ASSERT_EQ(task_finisher->num_inlined_dependencies, 2);
+  ASSERT_EQ(task_finisher->num_contained_ids, 0);
+}
+
+TEST(LocalDependencyResolverTest, TestInlinedObjectIds) {
+  auto store = std::make_shared<CoreWorkerMemoryStore>();
+  auto task_finisher = std::make_shared<MockTaskFinisher>();
+  MockActorCreator actor_creator;
+  LocalDependencyResolver resolver(*store, *task_finisher, actor_creator);
+  ObjectID obj1 = ObjectID::FromRandom();
+  ObjectID obj2 = ObjectID::FromRandom();
+  ObjectID obj3 = ObjectID::FromRandom();
+  auto data = GenerateRandomObject({obj3});
+  TaskSpecification task;
+  task.GetMutableMessage().add_args()->mutable_object_ref()->set_object_id(obj1.Binary());
+  task.GetMutableMessage().add_args()->mutable_object_ref()->set_object_id(obj2.Binary());
+  bool ok = false;
+  resolver.ResolveDependencies(task, [&ok](Status) { ok = true; });
+  ASSERT_EQ(resolver.NumPendingTasks(), 1);
+  ASSERT_TRUE(!ok);
+  ASSERT_TRUE(store->Put(*data, obj1));
+  ASSERT_TRUE(store->Put(*data, obj2));
+  // Tests that the task proto was rewritten to have inline argument values after
+  // resolution completes.
+  ASSERT_TRUE(ok);
+  ASSERT_FALSE(task.ArgByRef(0));
+  ASSERT_FALSE(task.ArgByRef(1));
+  ASSERT_NE(task.ArgData(0), nullptr);
+  ASSERT_NE(task.ArgData(1), nullptr);
+  ASSERT_EQ(resolver.NumPendingTasks(), 0);
+  ASSERT_EQ(task_finisher->num_inlined_dependencies, 2);
+  ASSERT_EQ(task_finisher->num_contained_ids, 2);
+}
+
+TaskSpecification BuildEmptyTaskSpec() {
+  std::unordered_map<std::string, double> empty_resources;
+  FunctionDescriptor empty_descriptor =
+      FunctionDescriptorBuilder::BuildPython("", "", "", "");
+  return BuildTaskSpec(empty_resources, empty_descriptor);
+}
+
+TEST(DirectTaskTransportTest, TestSubmitOneTask) {
+  rpc::Address address;
+  auto raylet_client = std::make_shared<MockRayletClient>();
+  auto worker_client = std::make_shared<MockWorkerClient>();
+  auto store = std::make_shared<CoreWorkerMemoryStore>();
+  auto client_pool = std::make_shared<rpc::CoreWorkerClientPool>(
+      [&](const rpc::Address &addr) { return worker_client; });
+  auto task_finisher = std::make_shared<MockTaskFinisher>();
+  auto actor_creator = std::make_shared<MockActorCreator>();
+  auto lease_policy = std::make_shared<MockLeasePolicy>();
+  CoreWorkerDirectTaskSubmitter submitter(
+      address, raylet_client, client_pool, nullptr, lease_policy, store, task_finisher,
+      NodeID::Nil(), WorkerType::WORKER, kLongTimeout, actor_creator, JobID::Nil());
+
+  TaskSpecification task = BuildEmptyTaskSpec();
+
+  ASSERT_TRUE(submitter.SubmitTask(task).ok());
+  ASSERT_EQ(lease_policy->num_lease_policy_consults, 1);
+  ASSERT_EQ(raylet_client->num_workers_requested, 1);
+  ASSERT_EQ(raylet_client->num_workers_returned, 0);
+  ASSERT_EQ(worker_client->callbacks.size(), 0);
+
+  ASSERT_TRUE(raylet_client->GrantWorkerLease("localhost", 1234, NodeID::Nil()));
+  ASSERT_EQ(worker_client->callbacks.size(), 1);
+  ASSERT_EQ(task_finisher->num_tasks_complete, 0);
+  ASSERT_EQ(task_finisher->num_tasks_failed, 0);
+
+  ASSERT_TRUE(worker_client->ReplyPushTask());
+  ASSERT_EQ(raylet_client->num_workers_returned, 1);
+  ASSERT_EQ(raylet_client->num_workers_disconnected, 0);
+  ASSERT_EQ(task_finisher->num_tasks_complete, 1);
+  ASSERT_EQ(task_finisher->num_tasks_failed, 0);
+  ASSERT_EQ(task_finisher->num_task_retries_attempted, 0);
+  ASSERT_EQ(raylet_client->num_leases_canceled, 0);
+  ASSERT_FALSE(raylet_client->ReplyCancelWorkerLease());
+
+  // Check that there are no entries left in the scheduling_key_entries_ hashmap. These
+  // would otherwise cause a memory leak.
+  ASSERT_TRUE(submitter.CheckNoSchedulingKeyEntriesPublic());
+}
+
+TEST(DirectTaskTransportTest, TestRetryTaskApplicationLevelError) {
+  rpc::Address address;
+  auto raylet_client = std::make_shared<MockRayletClient>();
+  auto worker_client = std::make_shared<MockWorkerClient>();
+  auto store = std::make_shared<CoreWorkerMemoryStore>();
+  auto client_pool = std::make_shared<rpc::CoreWorkerClientPool>(
+      [&](const rpc::Address &addr) { return worker_client; });
+  auto task_finisher = std::make_shared<MockTaskFinisher>();
+  auto actor_creator = std::make_shared<MockActorCreator>();
+  auto lease_policy = std::make_shared<MockLeasePolicy>();
+  CoreWorkerDirectTaskSubmitter submitter(
+      address, raylet_client, client_pool, nullptr, lease_policy, store, task_finisher,
+      NodeID::Nil(), WorkerType::WORKER, kLongTimeout, actor_creator, JobID::Nil());
+  TaskSpecification task = BuildEmptyTaskSpec();
+  task.GetMutableMessage().set_retry_exceptions(true);
+
+  ASSERT_TRUE(submitter.SubmitTask(task).ok());
+  ASSERT_TRUE(raylet_client->GrantWorkerLease("localhost", 1234, NodeID::Nil()));
+  // Simulate an application-level error.
+  ASSERT_TRUE(worker_client->ReplyPushTask(Status::OK(), false, true));
+  ASSERT_EQ(raylet_client->num_workers_returned, 1);
+  ASSERT_EQ(raylet_client->num_workers_disconnected, 0);
+  ASSERT_EQ(task_finisher->num_tasks_complete, 1);
+  ASSERT_EQ(task_finisher->num_task_retries_attempted, 1);
+  ASSERT_EQ(task_finisher->num_tasks_failed, 0);
+  ASSERT_EQ(raylet_client->num_leases_canceled, 0);
+  ASSERT_FALSE(raylet_client->ReplyCancelWorkerLease());
+
+  task.GetMutableMessage().set_retry_exceptions(false);
+
+  ASSERT_TRUE(submitter.SubmitTask(task).ok());
+  ASSERT_TRUE(raylet_client->GrantWorkerLease("localhost", 1234, NodeID::Nil()));
+  // Simulate an application-level error.
+  ASSERT_TRUE(worker_client->ReplyPushTask(Status::OK(), false, true));
+  ASSERT_EQ(raylet_client->num_workers_returned, 2);
+  ASSERT_EQ(raylet_client->num_workers_disconnected, 0);
+  ASSERT_EQ(task_finisher->num_tasks_complete, 2);
+  ASSERT_EQ(task_finisher->num_task_retries_attempted, 1);
+  ASSERT_EQ(task_finisher->num_tasks_failed, 0);
+  ASSERT_EQ(raylet_client->num_leases_canceled, 0);
+  ASSERT_FALSE(raylet_client->ReplyCancelWorkerLease());
+
+  // Check that there are no entries left in the scheduling_key_entries_ hashmap. These
+  // would otherwise cause a memory leak.
+  ASSERT_TRUE(submitter.CheckNoSchedulingKeyEntriesPublic());
+}
+
+TEST(DirectTaskTransportTest, TestHandleTaskFailure) {
+  rpc::Address address;
+  auto raylet_client = std::make_shared<MockRayletClient>();
+  auto worker_client = std::make_shared<MockWorkerClient>();
+  auto store = std::make_shared<CoreWorkerMemoryStore>();
+  auto client_pool = std::make_shared<rpc::CoreWorkerClientPool>(
+      [&](const rpc::Address &addr) { return worker_client; });
+  auto task_finisher = std::make_shared<MockTaskFinisher>();
+  auto actor_creator = std::make_shared<MockActorCreator>();
+  auto lease_policy = std::make_shared<MockLeasePolicy>();
+  CoreWorkerDirectTaskSubmitter submitter(
+      address, raylet_client, client_pool, nullptr, lease_policy, store, task_finisher,
+      NodeID::Nil(), WorkerType::WORKER, kLongTimeout, actor_creator, JobID::Nil());
+  TaskSpecification task = BuildEmptyTaskSpec();
+
+  ASSERT_TRUE(submitter.SubmitTask(task).ok());
+  ASSERT_TRUE(raylet_client->GrantWorkerLease("localhost", 1234, NodeID::Nil()));
+  // Simulate a system failure, i.e., worker died unexpectedly.
+  ASSERT_TRUE(worker_client->ReplyPushTask(Status::IOError("oops")));
+  ASSERT_EQ(worker_client->callbacks.size(), 0);
+  ASSERT_EQ(raylet_client->num_workers_returned, 0);
+  ASSERT_EQ(raylet_client->num_workers_disconnected, 1);
+  ASSERT_EQ(task_finisher->num_tasks_complete, 0);
+  ASSERT_EQ(task_finisher->num_tasks_failed, 1);
+  ASSERT_EQ(raylet_client->num_leases_canceled, 0);
+  ASSERT_FALSE(raylet_client->ReplyCancelWorkerLease());
+
+  // Check that there are no entries left in the scheduling_key_entries_ hashmap. These
+  // would otherwise cause a memory leak.
+  ASSERT_TRUE(submitter.CheckNoSchedulingKeyEntriesPublic());
+}
+
+TEST(DirectTaskTransportTest, TestHandleRuntimeEnvSetupFailed) {
+  rpc::Address address;
+  auto raylet_client = std::make_shared<MockRayletClient>();
+  auto worker_client = std::make_shared<MockWorkerClient>();
+  auto store = std::make_shared<CoreWorkerMemoryStore>();
+  auto client_pool = std::make_shared<rpc::CoreWorkerClientPool>(
+      [&](const rpc::Address &addr) { return worker_client; });
+  auto task_finisher = std::make_shared<MockTaskFinisher>();
+  auto actor_creator = std::make_shared<MockActorCreator>();
+  auto lease_policy = std::make_shared<MockLeasePolicy>();
+  CoreWorkerDirectTaskSubmitter submitter(address, raylet_client, client_pool, nullptr,
+                                          lease_policy, store, task_finisher,
+                                          NodeID::Nil(), WorkerType::WORKER, kLongTimeout,
+                                          actor_creator, JobID::Nil(), absl::nullopt, 2);
+
+  TaskSpecification task1 = BuildEmptyTaskSpec();
+  TaskSpecification task2 = BuildEmptyTaskSpec();
+  TaskSpecification task3 = BuildEmptyTaskSpec();
+
+  ASSERT_TRUE(submitter.SubmitTask(task1).ok());
+  ASSERT_TRUE(submitter.SubmitTask(task2).ok());
+  ASSERT_TRUE(submitter.SubmitTask(task3).ok());
+  ASSERT_EQ(lease_policy->num_lease_policy_consults, 2);
+  ASSERT_EQ(raylet_client->num_workers_requested, 2);
+  ASSERT_EQ(raylet_client->num_workers_returned, 0);
+  ASSERT_EQ(raylet_client->reported_backlog_size, 0);
+  ASSERT_EQ(worker_client->callbacks.size(), 0);
+
+  // Fail task1 which will fail all the tasks
+  ASSERT_TRUE(raylet_client->GrantWorkerLease(
+      "", 0, NodeID::Nil(), true, "", false,
+      /*failure_type=*/
+      rpc::RequestWorkerLeaseReply::SCHEDULING_CANCELLED_RUNTIME_ENV_SETUP_FAILED));
+  ASSERT_EQ(worker_client->callbacks.size(), 0);
+  ASSERT_EQ(task_finisher->num_fail_pending_task_calls, 3);
+  ASSERT_EQ(raylet_client->num_workers_requested, 2);
+
+  // Fail task2
+  ASSERT_TRUE(raylet_client->GrantWorkerLease(
+      "", 0, NodeID::Nil(), true, "", false,
+      /*failure_type=*/
+      rpc::RequestWorkerLeaseReply::SCHEDULING_CANCELLED_RUNTIME_ENV_SETUP_FAILED));
+  ASSERT_EQ(worker_client->callbacks.size(), 0);
+  ASSERT_EQ(task_finisher->num_fail_pending_task_calls, 3);
+  ASSERT_EQ(raylet_client->num_workers_requested, 2);
+
+  // Check that there are no entries left in the scheduling_key_entries_ hashmap. These
+  // would otherwise cause a memory leak.
+  ASSERT_TRUE(submitter.CheckNoSchedulingKeyEntriesPublic());
+}
+
+TEST(DirectTaskTransportTest, TestWorkerHandleLocalRayletDied) {
+  rpc::Address address;
+  auto raylet_client = std::make_shared<MockRayletClient>();
+  auto worker_client = std::make_shared<MockWorkerClient>();
+  auto store = std::make_shared<CoreWorkerMemoryStore>();
+  auto client_pool = std::make_shared<rpc::CoreWorkerClientPool>(
+      [&](const rpc::Address &addr) { return worker_client; });
+  auto task_finisher = std::make_shared<MockTaskFinisher>();
+  auto actor_creator = std::make_shared<MockActorCreator>();
+  auto lease_policy = std::make_shared<MockLeasePolicy>();
+  CoreWorkerDirectTaskSubmitter submitter(address, raylet_client, client_pool, nullptr,
+                                          lease_policy, store, task_finisher,
+                                          NodeID::Nil(), WorkerType::WORKER, kLongTimeout,
+                                          actor_creator, JobID::Nil(), absl::nullopt, 2);
+
+  TaskSpecification task1 = BuildEmptyTaskSpec();
+  ASSERT_TRUE(submitter.SubmitTask(task1).ok());
+  ASSERT_DEATH(raylet_client->FailWorkerLeaseDueToGrpcUnavailable(), "");
+}
+
+TEST(DirectTaskTransportTest, TestDriverHandleLocalRayletDied) {
+  rpc::Address address;
+  auto raylet_client = std::make_shared<MockRayletClient>();
+  auto worker_client = std::make_shared<MockWorkerClient>();
+  auto store = std::make_shared<CoreWorkerMemoryStore>();
+  auto client_pool = std::make_shared<rpc::CoreWorkerClientPool>(
+      [&](const rpc::Address &addr) { return worker_client; });
+  auto task_finisher = std::make_shared<MockTaskFinisher>();
+  auto actor_creator = std::make_shared<MockActorCreator>();
+  auto lease_policy = std::make_shared<MockLeasePolicy>();
+  CoreWorkerDirectTaskSubmitter submitter(address, raylet_client, client_pool, nullptr,
+                                          lease_policy, store, task_finisher,
+                                          NodeID::Nil(), WorkerType::DRIVER, kLongTimeout,
+                                          actor_creator, JobID::Nil(), absl::nullopt, 2);
+
+  TaskSpecification task1 = BuildEmptyTaskSpec();
+  TaskSpecification task2 = BuildEmptyTaskSpec();
+  TaskSpecification task3 = BuildEmptyTaskSpec();
+
+  ASSERT_TRUE(submitter.SubmitTask(task1).ok());
+  ASSERT_TRUE(submitter.SubmitTask(task2).ok());
+  ASSERT_TRUE(submitter.SubmitTask(task3).ok());
+  ASSERT_EQ(lease_policy->num_lease_policy_consults, 2);
+  ASSERT_EQ(raylet_client->num_workers_requested, 2);
+  ASSERT_EQ(raylet_client->num_workers_returned, 0);
+  ASSERT_EQ(raylet_client->reported_backlog_size, 0);
+  ASSERT_EQ(worker_client->callbacks.size(), 0);
+
+  // Fail task1 which will fail all the tasks
+  ASSERT_TRUE(raylet_client->FailWorkerLeaseDueToGrpcUnavailable());
+  ASSERT_EQ(worker_client->callbacks.size(), 0);
+  ASSERT_EQ(task_finisher->num_fail_pending_task_calls, 3);
+  ASSERT_EQ(raylet_client->num_workers_requested, 2);
+
+  // Fail task2
+  ASSERT_TRUE(raylet_client->FailWorkerLeaseDueToGrpcUnavailable());
+  ASSERT_EQ(worker_client->callbacks.size(), 0);
+  ASSERT_EQ(task_finisher->num_fail_pending_task_calls, 3);
+  ASSERT_EQ(raylet_client->num_workers_requested, 2);
+
+  // Check that there are no entries left in the scheduling_key_entries_ hashmap. These
+  // would otherwise cause a memory leak.
+  ASSERT_TRUE(submitter.CheckNoSchedulingKeyEntriesPublic());
+}
+
+TEST(DirectTaskTransportTest, TestConcurrentWorkerLeases) {
+  rpc::Address address;
+  auto raylet_client = std::make_shared<MockRayletClient>();
+  auto worker_client = std::make_shared<MockWorkerClient>();
+  auto store = std::make_shared<CoreWorkerMemoryStore>();
+  auto client_pool = std::make_shared<rpc::CoreWorkerClientPool>(
+      [&](const rpc::Address &addr) { return worker_client; });
+  auto task_finisher = std::make_shared<MockTaskFinisher>();
+  auto actor_creator = std::make_shared<MockActorCreator>();
+  auto lease_policy = std::make_shared<MockLeasePolicy>();
+  CoreWorkerDirectTaskSubmitter submitter(address, raylet_client, client_pool, nullptr,
+                                          lease_policy, store, task_finisher,
+                                          NodeID::Nil(), WorkerType::WORKER, kLongTimeout,
+                                          actor_creator, JobID::Nil(), absl::nullopt, 2);
+
+  TaskSpecification task1 = BuildEmptyTaskSpec();
+  TaskSpecification task2 = BuildEmptyTaskSpec();
+  TaskSpecification task3 = BuildEmptyTaskSpec();
+
+  ASSERT_TRUE(submitter.SubmitTask(task1).ok());
+  ASSERT_TRUE(submitter.SubmitTask(task2).ok());
+  ASSERT_TRUE(submitter.SubmitTask(task3).ok());
+  ASSERT_EQ(lease_policy->num_lease_policy_consults, 2);
+  ASSERT_EQ(raylet_client->num_workers_requested, 2);
+  ASSERT_EQ(raylet_client->num_workers_returned, 0);
+  ASSERT_EQ(raylet_client->reported_backlog_size, 0);
+  ASSERT_EQ(worker_client->callbacks.size(), 0);
+
+  // Trigger the periodic backlog report
+  submitter.ReportWorkerBacklog();
+  ASSERT_EQ(raylet_client->reported_backlog_size, 1);
+
+  // Task 1 is pushed; worker 3 is requested.
+  ASSERT_TRUE(raylet_client->GrantWorkerLease("localhost", 1000, NodeID::Nil()));
+  ASSERT_EQ(worker_client->callbacks.size(), 1);
+  ASSERT_EQ(lease_policy->num_lease_policy_consults, 3);
+  ASSERT_EQ(raylet_client->num_workers_requested, 3);
+  ASSERT_EQ(raylet_client->reported_backlog_size, 0);
+
+  // Task 2 is pushed; no more workers requested.
+  ASSERT_TRUE(raylet_client->GrantWorkerLease("localhost", 1001, NodeID::Nil()));
+  ASSERT_EQ(worker_client->callbacks.size(), 2);
+  ASSERT_EQ(lease_policy->num_lease_policy_consults, 3);
+  ASSERT_EQ(raylet_client->num_workers_requested, 3);
+  ASSERT_EQ(raylet_client->reported_backlog_size, 0);
+
+  // Task 3 is pushed; no more workers requested.
+  ASSERT_TRUE(raylet_client->GrantWorkerLease("localhost", 1002, NodeID::Nil()));
+  ASSERT_EQ(worker_client->callbacks.size(), 3);
+  ASSERT_EQ(lease_policy->num_lease_policy_consults, 3);
+  ASSERT_EQ(raylet_client->num_workers_requested, 3);
+  ASSERT_EQ(raylet_client->reported_backlog_size, 0);
+
+  // All workers returned.
+  while (!worker_client->callbacks.empty()) {
+    ASSERT_TRUE(worker_client->ReplyPushTask());
+  }
+  ASSERT_EQ(raylet_client->num_workers_returned, 3);
+  ASSERT_EQ(raylet_client->num_workers_disconnected, 0);
+  ASSERT_EQ(task_finisher->num_tasks_complete, 3);
+  ASSERT_EQ(task_finisher->num_tasks_failed, 0);
+  ASSERT_EQ(raylet_client->num_leases_canceled, 0);
+  ASSERT_EQ(raylet_client->reported_backlog_size, 0);
+  ASSERT_FALSE(raylet_client->ReplyCancelWorkerLease());
+
+  // Check that there are no entries left in the scheduling_key_entries_ hashmap. These
+  // would otherwise cause a memory leak.
+  ASSERT_TRUE(submitter.CheckNoSchedulingKeyEntriesPublic());
+}
+
+TEST(DirectTaskTransportTest, TestSubmitMultipleTasks) {
+  rpc::Address address;
+  auto raylet_client = std::make_shared<MockRayletClient>();
+  auto worker_client = std::make_shared<MockWorkerClient>();
+  auto store = std::make_shared<CoreWorkerMemoryStore>();
+  auto client_pool = std::make_shared<rpc::CoreWorkerClientPool>(
+      [&](const rpc::Address &addr) { return worker_client; });
+  auto task_finisher = std::make_shared<MockTaskFinisher>();
+  auto actor_creator = std::make_shared<MockActorCreator>();
+  auto lease_policy = std::make_shared<MockLeasePolicy>();
+  CoreWorkerDirectTaskSubmitter submitter(address, raylet_client, client_pool, nullptr,
+                                          lease_policy, store, task_finisher,
+                                          NodeID::Nil(), WorkerType::WORKER, kLongTimeout,
+                                          actor_creator, JobID::Nil(), absl::nullopt, 1);
+
+  TaskSpecification task1 = BuildEmptyTaskSpec();
+  TaskSpecification task2 = BuildEmptyTaskSpec();
+  TaskSpecification task3 = BuildEmptyTaskSpec();
+
+  ASSERT_TRUE(submitter.SubmitTask(task1).ok());
+  ASSERT_TRUE(submitter.SubmitTask(task2).ok());
+  ASSERT_TRUE(submitter.SubmitTask(task3).ok());
+  ASSERT_EQ(lease_policy->num_lease_policy_consults, 1);
+  ASSERT_EQ(raylet_client->num_workers_requested, 1);
+  ASSERT_EQ(raylet_client->reported_backlog_size, 0);
+
+  // Task 1 is pushed; worker 2 is requested.
+  ASSERT_TRUE(raylet_client->GrantWorkerLease("localhost", 1000, NodeID::Nil()));
+  ASSERT_EQ(worker_client->callbacks.size(), 1);
+  ASSERT_EQ(lease_policy->num_lease_policy_consults, 2);
+  ASSERT_EQ(raylet_client->num_workers_requested, 2);
+  ASSERT_EQ(raylet_client->reported_backlog_size, 1);
+
+  // Task 2 is pushed; worker 3 is requested.
+  ASSERT_TRUE(raylet_client->GrantWorkerLease("localhost", 1001, NodeID::Nil()));
+  ASSERT_EQ(worker_client->callbacks.size(), 2);
+  ASSERT_EQ(lease_policy->num_lease_policy_consults, 3);
+  ASSERT_EQ(raylet_client->num_workers_requested, 3);
+  ASSERT_EQ(raylet_client->reported_backlog_size, 0);
+
+  // Task 3 is pushed; no more workers requested.
+  ASSERT_TRUE(raylet_client->GrantWorkerLease("localhost", 1002, NodeID::Nil()));
+  ASSERT_EQ(worker_client->callbacks.size(), 3);
+  ASSERT_EQ(lease_policy->num_lease_policy_consults, 3);
+  ASSERT_EQ(raylet_client->num_workers_requested, 3);
+
+  // All workers returned.
+  while (!worker_client->callbacks.empty()) {
+    ASSERT_TRUE(worker_client->ReplyPushTask());
+  }
+  ASSERT_EQ(raylet_client->num_workers_returned, 3);
+  ASSERT_EQ(raylet_client->num_workers_disconnected, 0);
+  ASSERT_EQ(task_finisher->num_tasks_complete, 3);
+  ASSERT_EQ(task_finisher->num_tasks_failed, 0);
+  ASSERT_EQ(raylet_client->num_leases_canceled, 0);
+  ASSERT_EQ(raylet_client->reported_backlog_size, 0);
+  ASSERT_FALSE(raylet_client->ReplyCancelWorkerLease());
+
+  // Check that there are no entries left in the scheduling_key_entries_ hashmap. These
+  // would otherwise cause a memory leak.
+  ASSERT_TRUE(submitter.CheckNoSchedulingKeyEntriesPublic());
+}
+
+TEST(DirectTaskTransportTest, TestReuseWorkerLease) {
+  rpc::Address address;
+  auto raylet_client = std::make_shared<MockRayletClient>();
+  auto worker_client = std::make_shared<MockWorkerClient>();
+  auto store = std::make_shared<CoreWorkerMemoryStore>();
+  auto client_pool = std::make_shared<rpc::CoreWorkerClientPool>(
+      [&](const rpc::Address &addr) { return worker_client; });
+  auto task_finisher = std::make_shared<MockTaskFinisher>();
+  auto actor_creator = std::make_shared<MockActorCreator>();
+  auto lease_policy = std::make_shared<MockLeasePolicy>();
+  CoreWorkerDirectTaskSubmitter submitter(address, raylet_client, client_pool, nullptr,
+                                          lease_policy, store, task_finisher,
+                                          NodeID::Nil(), WorkerType::WORKER, kLongTimeout,
+                                          actor_creator, JobID::Nil(), absl::nullopt, 1);
+
+  TaskSpecification task1 = BuildEmptyTaskSpec();
+  TaskSpecification task2 = BuildEmptyTaskSpec();
+  TaskSpecification task3 = BuildEmptyTaskSpec();
+
+  ASSERT_TRUE(submitter.SubmitTask(task1).ok());
+  ASSERT_TRUE(submitter.SubmitTask(task2).ok());
+  ASSERT_TRUE(submitter.SubmitTask(task3).ok());
+  ASSERT_EQ(lease_policy->num_lease_policy_consults, 1);
+  ASSERT_EQ(raylet_client->num_workers_requested, 1);
+
+  // Task 1 is pushed.
+  ASSERT_TRUE(raylet_client->GrantWorkerLease("localhost", 1000, NodeID::Nil()));
+  ASSERT_EQ(worker_client->callbacks.size(), 1);
+  ASSERT_EQ(lease_policy->num_lease_policy_consults, 2);
+  ASSERT_EQ(raylet_client->num_workers_requested, 2);
+  ASSERT_EQ(raylet_client->num_leases_canceled, 0);
+
+  // Task 1 finishes, Task 2 is scheduled on the same worker.
+  ASSERT_TRUE(worker_client->ReplyPushTask());
+  ASSERT_EQ(worker_client->callbacks.size(), 1);
+  ASSERT_EQ(raylet_client->num_workers_returned, 0);
+  ASSERT_EQ(raylet_client->num_leases_canceled, 0);
+
+  // Task 2 finishes, Task 3 is scheduled on the same worker.
+  ASSERT_TRUE(worker_client->ReplyPushTask());
+  ASSERT_EQ(worker_client->callbacks.size(), 1);
+  ASSERT_EQ(raylet_client->num_workers_returned, 0);
+  ASSERT_EQ(raylet_client->num_leases_canceled, 1);
+  ASSERT_TRUE(raylet_client->ReplyCancelWorkerLease());
+  // Task 3 finishes, the worker is returned.
+  ASSERT_TRUE(worker_client->ReplyPushTask());
+  ASSERT_EQ(raylet_client->num_workers_returned, 1);
+
+  // The second lease request is returned immediately.
+  ASSERT_TRUE(raylet_client->GrantWorkerLease("localhost", 1001, NodeID::Nil()));
+  ASSERT_EQ(worker_client->callbacks.size(), 0);
+  ASSERT_EQ(lease_policy->num_lease_policy_consults, 2);
+  ASSERT_EQ(raylet_client->num_workers_returned, 2);
+  ASSERT_EQ(raylet_client->num_workers_disconnected, 0);
+  ASSERT_EQ(task_finisher->num_tasks_complete, 3);
+  ASSERT_EQ(task_finisher->num_tasks_failed, 0);
+  ASSERT_EQ(raylet_client->num_leases_canceled, 1);
+  ASSERT_FALSE(raylet_client->ReplyCancelWorkerLease());
+
+  // Check that there are no entries left in the scheduling_key_entries_ hashmap. These
+  // would otherwise cause a memory leak.
+  ASSERT_TRUE(submitter.CheckNoSchedulingKeyEntriesPublic());
+}
+
+TEST(DirectTaskTransportTest, TestRetryLeaseCancellation) {
+  rpc::Address address;
+  auto raylet_client = std::make_shared<MockRayletClient>();
+  auto worker_client = std::make_shared<MockWorkerClient>();
+  auto store = std::make_shared<CoreWorkerMemoryStore>();
+  auto client_pool = std::make_shared<rpc::CoreWorkerClientPool>(
+      [&](const rpc::Address &addr) { return worker_client; });
+  auto task_finisher = std::make_shared<MockTaskFinisher>();
+  auto actor_creator = std::make_shared<MockActorCreator>();
+  auto lease_policy = std::make_shared<MockLeasePolicy>();
+  CoreWorkerDirectTaskSubmitter submitter(address, raylet_client, client_pool, nullptr,
+                                          lease_policy, store, task_finisher,
+                                          NodeID::Nil(), WorkerType::WORKER, kLongTimeout,
+                                          actor_creator, JobID::Nil(), absl::nullopt, 1);
+  TaskSpecification task1 = BuildEmptyTaskSpec();
+  TaskSpecification task2 = BuildEmptyTaskSpec();
+  TaskSpecification task3 = BuildEmptyTaskSpec();
+
+  ASSERT_TRUE(submitter.SubmitTask(task1).ok());
+  ASSERT_TRUE(submitter.SubmitTask(task2).ok());
+  ASSERT_TRUE(submitter.SubmitTask(task3).ok());
+  ASSERT_EQ(raylet_client->num_workers_requested, 1);
+
+  // Task 1 is pushed.
+  ASSERT_TRUE(raylet_client->GrantWorkerLease("localhost", 1000, NodeID::Nil()));
+  // Task 1 finishes, Task 2 is scheduled on the same worker.
+  ASSERT_TRUE(worker_client->ReplyPushTask());
+  // Task 2 finishes, Task 3 is scheduled on the same worker.
+  ASSERT_TRUE(worker_client->ReplyPushTask());
+  // Task 3 finishes, the worker is returned.
+  ASSERT_TRUE(worker_client->ReplyPushTask());
+  ASSERT_EQ(raylet_client->num_workers_returned, 1);
+
+  // Simulate the lease cancellation request failing because it arrives at the
+  // raylet before the last worker lease request has been received.
+  int i = 1;
+  for (; i <= 3; i++) {
+    ASSERT_EQ(raylet_client->num_leases_canceled, i);
+    ASSERT_TRUE(raylet_client->ReplyCancelWorkerLease(false));
+  }
+
+  // Simulate the lease cancellation request succeeding.
+  ASSERT_TRUE(raylet_client->ReplyCancelWorkerLease());
+  ASSERT_EQ(raylet_client->num_leases_canceled, i);
+  ASSERT_FALSE(raylet_client->ReplyCancelWorkerLease());
+  ASSERT_EQ(raylet_client->num_leases_canceled, i);
+  ASSERT_TRUE(raylet_client->GrantWorkerLease("", 0, NodeID::Nil(), /*cancel=*/true));
+  ASSERT_EQ(worker_client->callbacks.size(), 0);
+  // The canceled lease is not returned.
+  ASSERT_EQ(raylet_client->num_workers_returned, 1);
+  ASSERT_EQ(raylet_client->num_workers_disconnected, 0);
+  ASSERT_EQ(task_finisher->num_tasks_complete, 3);
+  ASSERT_EQ(task_finisher->num_tasks_failed, 0);
+
+  // Check that there are no entries left in the scheduling_key_entries_ hashmap. These
+  // would otherwise cause a memory leak.
+  ASSERT_TRUE(submitter.CheckNoSchedulingKeyEntriesPublic());
+}
+
+TEST(DirectTaskTransportTest, TestConcurrentCancellationAndSubmission) {
+  rpc::Address address;
+  auto raylet_client = std::make_shared<MockRayletClient>();
+  auto worker_client = std::make_shared<MockWorkerClient>();
+  auto store = std::make_shared<CoreWorkerMemoryStore>();
+  auto client_pool = std::make_shared<rpc::CoreWorkerClientPool>(
+      [&](const rpc::Address &addr) { return worker_client; });
+  auto task_finisher = std::make_shared<MockTaskFinisher>();
+  auto actor_creator = std::make_shared<MockActorCreator>();
+  auto lease_policy = std::make_shared<MockLeasePolicy>();
+  CoreWorkerDirectTaskSubmitter submitter(
+      address, raylet_client, client_pool, nullptr, lease_policy, store, task_finisher,
+      NodeID::Nil(), WorkerType::WORKER, kLongTimeout, actor_creator, JobID::Nil());
+  TaskSpecification task1 = BuildEmptyTaskSpec();
+  TaskSpecification task2 = BuildEmptyTaskSpec();
+  TaskSpecification task3 = BuildEmptyTaskSpec();
+
+  ASSERT_TRUE(submitter.SubmitTask(task1).ok());
+  ASSERT_TRUE(submitter.SubmitTask(task2).ok());
+
+  // Task 1 is pushed.
+  ASSERT_TRUE(raylet_client->GrantWorkerLease("localhost", 1000, NodeID::Nil()));
+  ASSERT_EQ(raylet_client->num_workers_requested, 2);
+  // Task 1 finishes, Task 2 is scheduled on the same worker.
+  ASSERT_TRUE(worker_client->ReplyPushTask());
+
+  // Task 2's lease request gets canceled.
+  ASSERT_EQ(raylet_client->num_leases_canceled, 1);
+
+  // Task 2 finishes, the worker is returned.
+  ASSERT_TRUE(worker_client->ReplyPushTask());
+  ASSERT_EQ(raylet_client->num_workers_returned, 1);
+
+  // Another task is submitted while task 2's lease request is being canceled.
+  ASSERT_TRUE(submitter.SubmitTask(task3).ok());
+  ASSERT_EQ(raylet_client->num_workers_requested, 2);
+
+  // Task 2's lease request is canceled, a new worker is requested for task 3.
+  ASSERT_TRUE(raylet_client->ReplyCancelWorkerLease());
+  ASSERT_EQ(raylet_client->num_workers_requested, 2);
+  ASSERT_TRUE(raylet_client->GrantWorkerLease("", 0, NodeID::Nil(), /*cancel=*/true));
+  ASSERT_EQ(raylet_client->num_workers_requested, 3);
+
+  // Task 3 finishes, all workers returned.
+  ASSERT_TRUE(raylet_client->GrantWorkerLease("localhost", 1000, NodeID::Nil()));
+  ASSERT_TRUE(worker_client->ReplyPushTask());
+  ASSERT_EQ(raylet_client->num_workers_returned, 2);
+  ASSERT_FALSE(raylet_client->ReplyCancelWorkerLease());
+  ASSERT_EQ(raylet_client->num_leases_canceled, 1);
+
+  // Check that there are no entries left in the scheduling_key_entries_ hashmap. These
+  // would otherwise cause a memory leak.
+  ASSERT_TRUE(submitter.CheckNoSchedulingKeyEntriesPublic());
+}
+
+TEST(DirectTaskTransportTest, TestWorkerNotReusedOnError) {
+  rpc::Address address;
+  auto raylet_client = std::make_shared<MockRayletClient>();
+  auto worker_client = std::make_shared<MockWorkerClient>();
+  auto store = std::make_shared<CoreWorkerMemoryStore>();
+  auto client_pool = std::make_shared<rpc::CoreWorkerClientPool>(
+      [&](const rpc::Address &addr) { return worker_client; });
+  auto task_finisher = std::make_shared<MockTaskFinisher>();
+  auto actor_creator = std::make_shared<MockActorCreator>();
+  auto lease_policy = std::make_shared<MockLeasePolicy>();
+  CoreWorkerDirectTaskSubmitter submitter(address, raylet_client, client_pool, nullptr,
+                                          lease_policy, store, task_finisher,
+                                          NodeID::Nil(), WorkerType::WORKER, kLongTimeout,
+                                          actor_creator, JobID::Nil(), absl::nullopt, 1);
+  TaskSpecification task1 = BuildEmptyTaskSpec();
+  TaskSpecification task2 = BuildEmptyTaskSpec();
+
+  ASSERT_TRUE(submitter.SubmitTask(task1).ok());
+  ASSERT_TRUE(submitter.SubmitTask(task2).ok());
+  ASSERT_EQ(raylet_client->num_workers_requested, 1);
+
+  // Task 1 is pushed.
+  ASSERT_TRUE(raylet_client->GrantWorkerLease("localhost", 1000, NodeID::Nil()));
+  ASSERT_EQ(worker_client->callbacks.size(), 1);
+  ASSERT_EQ(raylet_client->num_workers_requested, 2);
+
+  // Task 1 finishes with failure; the worker is returned.
+  ASSERT_TRUE(worker_client->ReplyPushTask(Status::IOError("worker dead")));
+  ASSERT_EQ(worker_client->callbacks.size(), 0);
+  ASSERT_EQ(raylet_client->num_workers_returned, 0);
+  ASSERT_EQ(raylet_client->num_workers_disconnected, 1);
+
+  // Task 2 runs successfully on the second worker.
+  ASSERT_TRUE(raylet_client->GrantWorkerLease("localhost", 1001, NodeID::Nil()));
+  ASSERT_TRUE(worker_client->ReplyPushTask());
+  ASSERT_EQ(raylet_client->num_workers_returned, 1);
+  ASSERT_EQ(raylet_client->num_workers_disconnected, 1);
+  ASSERT_EQ(task_finisher->num_tasks_complete, 1);
+  ASSERT_EQ(task_finisher->num_tasks_failed, 1);
+  ASSERT_EQ(raylet_client->num_leases_canceled, 0);
+  ASSERT_FALSE(raylet_client->ReplyCancelWorkerLease());
+
+  // Check that there are no entries left in the scheduling_key_entries_ hashmap. These
+  // would otherwise cause a memory leak.
+  ASSERT_TRUE(submitter.CheckNoSchedulingKeyEntriesPublic());
+}
+
+TEST(DirectTaskTransportTest, TestWorkerNotReturnedOnExit) {
+  rpc::Address address;
+  auto raylet_client = std::make_shared<MockRayletClient>();
+  auto worker_client = std::make_shared<MockWorkerClient>();
+  auto store = std::make_shared<CoreWorkerMemoryStore>();
+  auto client_pool = std::make_shared<rpc::CoreWorkerClientPool>(
+      [&](const rpc::Address &addr) { return worker_client; });
+  auto task_finisher = std::make_shared<MockTaskFinisher>();
+  auto actor_creator = std::make_shared<MockActorCreator>();
+  auto lease_policy = std::make_shared<MockLeasePolicy>();
+  CoreWorkerDirectTaskSubmitter submitter(
+      address, raylet_client, client_pool, nullptr, lease_policy, store, task_finisher,
+      NodeID::Nil(), WorkerType::WORKER, kLongTimeout, actor_creator, JobID::Nil());
+  TaskSpecification task1 = BuildEmptyTaskSpec();
+
+  ASSERT_TRUE(submitter.SubmitTask(task1).ok());
+  ASSERT_EQ(raylet_client->num_workers_requested, 1);
+
+  // Task 1 is pushed.
+  ASSERT_TRUE(raylet_client->GrantWorkerLease("localhost", 1000, NodeID::Nil()));
+  ASSERT_EQ(worker_client->callbacks.size(), 1);
+
+  // Task 1 finishes with exit status; the worker is not returned.
+  ASSERT_TRUE(worker_client->ReplyPushTask(Status::OK(), /*exit=*/true));
+  ASSERT_EQ(raylet_client->num_workers_returned, 0);
+  ASSERT_EQ(raylet_client->num_workers_disconnected, 0);
+  ASSERT_EQ(task_finisher->num_tasks_complete, 1);
+  ASSERT_EQ(task_finisher->num_tasks_failed, 0);
+  ASSERT_EQ(raylet_client->num_leases_canceled, 0);
+  ASSERT_FALSE(raylet_client->ReplyCancelWorkerLease());
+
+  // Check that there are no entries left in the scheduling_key_entries_ hashmap. These
+  // would otherwise cause a memory leak.
+  ASSERT_TRUE(submitter.CheckNoSchedulingKeyEntriesPublic());
+}
+
+TEST(DirectTaskTransportTest, TestSpillback) {
+  rpc::Address address;
+  auto raylet_client = std::make_shared<MockRayletClient>();
+  auto worker_client = std::make_shared<MockWorkerClient>();
+  auto store = std::make_shared<CoreWorkerMemoryStore>();
+  auto client_pool = std::make_shared<rpc::CoreWorkerClientPool>(
+      [&](const rpc::Address &addr) { return worker_client; });
+
+  std::unordered_map<int, std::shared_ptr<MockRayletClient>> remote_lease_clients;
+  auto lease_client_factory = [&](const std::string &ip, int port) {
+    // We should not create a connection to the same raylet more than once.
+    RAY_CHECK(remote_lease_clients.count(port) == 0);
+    auto client = std::make_shared<MockRayletClient>();
+    remote_lease_clients[port] = client;
+    return client;
+  };
+  auto task_finisher = std::make_shared<MockTaskFinisher>();
+  auto actor_creator = std::make_shared<MockActorCreator>();
+  auto lease_policy = std::make_shared<MockLeasePolicy>();
+  CoreWorkerDirectTaskSubmitter submitter(
+      address, raylet_client, client_pool, lease_client_factory, lease_policy, store,
+      task_finisher, NodeID::Nil(), WorkerType::WORKER, kLongTimeout, actor_creator,
+      JobID::Nil());
+  TaskSpecification task = BuildEmptyTaskSpec();
+
+  ASSERT_TRUE(submitter.SubmitTask(task).ok());
+  ASSERT_EQ(lease_policy->num_lease_policy_consults, 1);
+  ASSERT_EQ(raylet_client->num_workers_requested, 1);
+  ASSERT_EQ(raylet_client->num_workers_returned, 0);
+  ASSERT_EQ(worker_client->callbacks.size(), 0);
+  ASSERT_EQ(remote_lease_clients.size(), 0);
+
+  // Spillback to a remote node.
+  auto remote_raylet_id = NodeID::FromRandom();
+  ASSERT_TRUE(raylet_client->GrantWorkerLease("localhost", 7777, remote_raylet_id));
+  ASSERT_EQ(remote_lease_clients.count(7777), 1);
+  // Confirm that lease policy is not consulted on spillback.
+  ASSERT_EQ(lease_policy->num_lease_policy_consults, 1);
+  // There should be no more callbacks on the local client.
+  ASSERT_FALSE(raylet_client->GrantWorkerLease("remote", 1234, NodeID::Nil()));
+  // Trigger retry at the remote node.
+  ASSERT_TRUE(
+      remote_lease_clients[7777]->GrantWorkerLease("remote", 1234, NodeID::Nil()));
+
+  // The worker is returned to the remote node, not the local one.
+  ASSERT_TRUE(worker_client->ReplyPushTask());
+  ASSERT_EQ(raylet_client->num_workers_returned, 0);
+  ASSERT_EQ(remote_lease_clients[7777]->num_workers_returned, 1);
+  ASSERT_EQ(raylet_client->num_workers_disconnected, 0);
+  ASSERT_EQ(remote_lease_clients[7777]->num_workers_disconnected, 0);
+  ASSERT_EQ(task_finisher->num_tasks_complete, 1);
+  ASSERT_EQ(task_finisher->num_tasks_failed, 0);
+  ASSERT_EQ(raylet_client->num_leases_canceled, 0);
+  ASSERT_FALSE(raylet_client->ReplyCancelWorkerLease());
+  for (const auto &remote_client : remote_lease_clients) {
+    ASSERT_EQ(remote_client.second->num_leases_canceled, 0);
+    ASSERT_FALSE(remote_client.second->ReplyCancelWorkerLease());
+  }
+
+  // Check that there are no entries left in the scheduling_key_entries_ hashmap. These
+  // would otherwise cause a memory leak.
+  ASSERT_TRUE(submitter.CheckNoSchedulingKeyEntriesPublic());
+}
+
+TEST(DirectTaskTransportTest, TestSpillbackRoundTrip) {
+  rpc::Address address;
+  auto raylet_client = std::make_shared<MockRayletClient>();
+  auto worker_client = std::make_shared<MockWorkerClient>();
+  auto store = std::make_shared<CoreWorkerMemoryStore>();
+  auto client_pool = std::make_shared<rpc::CoreWorkerClientPool>(
+      [&](const rpc::Address &addr) { return worker_client; });
+
+  std::unordered_map<int, std::shared_ptr<MockRayletClient>> remote_lease_clients;
+  auto lease_client_factory = [&](const std::string &ip, int port) {
+    // We should not create a connection to the same raylet more than once.
+    RAY_CHECK(remote_lease_clients.count(port) == 0);
+    auto client = std::make_shared<MockRayletClient>();
+    remote_lease_clients[port] = client;
+    return client;
+  };
+  auto task_finisher = std::make_shared<MockTaskFinisher>();
+  auto local_raylet_id = NodeID::FromRandom();
+  auto actor_creator = std::make_shared<MockActorCreator>();
+  auto lease_policy = std::make_shared<MockLeasePolicy>(local_raylet_id);
+  CoreWorkerDirectTaskSubmitter submitter(
+      address, raylet_client, client_pool, lease_client_factory, lease_policy, store,
+      task_finisher, local_raylet_id, WorkerType::WORKER, kLongTimeout, actor_creator,
+      JobID::Nil());
+  TaskSpecification task = BuildEmptyTaskSpec();
+
+  ASSERT_TRUE(submitter.SubmitTask(task).ok());
+  ASSERT_EQ(raylet_client->num_grant_or_reject_leases_requested, 0);
+  ASSERT_EQ(raylet_client->num_workers_requested, 1);
+  ASSERT_EQ(raylet_client->num_workers_returned, 0);
+  ASSERT_EQ(worker_client->callbacks.size(), 0);
+  ASSERT_EQ(remote_lease_clients.size(), 0);
+
+  // Spillback to a remote node.
+  auto remote_raylet_id = NodeID::FromRandom();
+  ASSERT_TRUE(raylet_client->GrantWorkerLease("localhost", 7777, remote_raylet_id));
+  ASSERT_EQ(remote_lease_clients.count(7777), 1);
+  ASSERT_EQ(remote_lease_clients[7777]->num_workers_requested, 1);
+  // Confirm that the spillback lease request has grant_or_reject set to true.
+  ASSERT_EQ(remote_lease_clients[7777]->num_grant_or_reject_leases_requested, 1);
+  // Confirm that lease policy is not consulted on spillback.
+  ASSERT_EQ(lease_policy->num_lease_policy_consults, 1);
+  ASSERT_FALSE(raylet_client->GrantWorkerLease("remote", 1234, NodeID::Nil()));
+  // Trigger a rejection back to the local node.
+  ASSERT_TRUE(remote_lease_clients[7777]->GrantWorkerLease("local", 1234, local_raylet_id,
+                                                           false, "", /*reject=*/true));
+  // We should not have created another lease client to the local raylet.
+  ASSERT_EQ(remote_lease_clients.size(), 1);
+  // There should be no more callbacks on the remote node.
+  ASSERT_FALSE(
+      remote_lease_clients[7777]->GrantWorkerLease("remote", 1234, NodeID::Nil()));
+
+  // The worker is returned to the local node.
+  ASSERT_EQ(raylet_client->num_grant_or_reject_leases_requested, 0);
+  ASSERT_EQ(raylet_client->num_workers_requested, 2);
+  ASSERT_TRUE(raylet_client->GrantWorkerLease("local", 1234, NodeID::Nil()));
+  ASSERT_TRUE(worker_client->ReplyPushTask());
+  ASSERT_EQ(raylet_client->num_workers_returned, 1);
+  ASSERT_EQ(remote_lease_clients[7777]->num_workers_returned, 0);
+  ASSERT_EQ(raylet_client->num_workers_disconnected, 0);
+  ASSERT_EQ(remote_lease_clients[7777]->num_workers_disconnected, 0);
+  ASSERT_EQ(task_finisher->num_tasks_complete, 1);
+  ASSERT_EQ(task_finisher->num_tasks_failed, 0);
+  ASSERT_EQ(raylet_client->num_leases_canceled, 0);
+  ASSERT_FALSE(raylet_client->ReplyCancelWorkerLease());
+  for (const auto &remote_client : remote_lease_clients) {
+    ASSERT_EQ(remote_client.second->num_leases_canceled, 0);
+    ASSERT_FALSE(remote_client.second->ReplyCancelWorkerLease());
+  }
+
+  // Check that there are no entries left in the scheduling_key_entries_ hashmap. These
+  // would otherwise cause a memory leak.
+  ASSERT_TRUE(submitter.CheckNoSchedulingKeyEntriesPublic());
+}
+
+// Helper to run a test that checks that 'same1' and 'same2' are treated as the same
+// resource shape, while 'different' is treated as a separate shape.
+void TestSchedulingKey(const std::shared_ptr<CoreWorkerMemoryStore> store,
+                       const TaskSpecification &same1, const TaskSpecification &same2,
+                       const TaskSpecification &different) {
+  rpc::Address address;
+  auto raylet_client = std::make_shared<MockRayletClient>();
+  auto worker_client = std::make_shared<MockWorkerClient>();
+  auto client_pool = std::make_shared<rpc::CoreWorkerClientPool>(
+      [&](const rpc::Address &addr) { return worker_client; });
+  auto task_finisher = std::make_shared<MockTaskFinisher>();
+  auto actor_creator = std::make_shared<MockActorCreator>();
+  auto lease_policy = std::make_shared<MockLeasePolicy>();
+  CoreWorkerDirectTaskSubmitter submitter(address, raylet_client, client_pool, nullptr,
+                                          lease_policy, store, task_finisher,
+                                          NodeID::Nil(), WorkerType::WORKER, kLongTimeout,
+                                          actor_creator, JobID::Nil(), absl::nullopt, 1);
+
+  ASSERT_TRUE(submitter.SubmitTask(same1).ok());
+  ASSERT_TRUE(submitter.SubmitTask(same2).ok());
+  ASSERT_TRUE(submitter.SubmitTask(different).ok());
+  ASSERT_EQ(raylet_client->num_workers_requested, 2);
+
+  // same1 is pushed.
+  ASSERT_TRUE(raylet_client->GrantWorkerLease("localhost", 1000, NodeID::Nil()));
+  ASSERT_EQ(worker_client->callbacks.size(), 1);
+  // Another worker is requested because same2 is pending.
+  ASSERT_EQ(raylet_client->num_workers_requested, 3);
+  ASSERT_EQ(raylet_client->num_leases_canceled, 0);
+
+  // same1 runs successfully. Worker isn't returned.
+  ASSERT_TRUE(worker_client->ReplyPushTask());
+  ASSERT_EQ(raylet_client->num_workers_returned, 0);
+  ASSERT_EQ(raylet_client->num_workers_disconnected, 0);
+  // same2 is pushed.
+  ASSERT_EQ(worker_client->callbacks.size(), 1);
+  ASSERT_EQ(raylet_client->num_leases_canceled, 1);
+  ASSERT_TRUE(raylet_client->ReplyCancelWorkerLease());
+
+  // different is pushed.
+  ASSERT_TRUE(raylet_client->GrantWorkerLease("localhost", 1001, NodeID::Nil()));
+  ASSERT_EQ(worker_client->callbacks.size(), 2);
+  ASSERT_EQ(raylet_client->num_workers_requested, 3);
+
+  // same2 runs successfully. Worker is returned.
+  ASSERT_TRUE(worker_client->ReplyPushTask());
+  ASSERT_EQ(raylet_client->num_workers_returned, 1);
+  ASSERT_EQ(raylet_client->num_workers_disconnected, 0);
+
+  // different runs successfully. Worker is returned.
+  ASSERT_TRUE(worker_client->ReplyPushTask());
+  ASSERT_EQ(raylet_client->num_workers_returned, 2);
+  ASSERT_EQ(raylet_client->num_workers_disconnected, 0);
+
+  ASSERT_EQ(raylet_client->num_leases_canceled, 1);
+
+  // Trigger reply to RequestWorkerLease to remove the canceled pending lease request
+  ASSERT_TRUE(raylet_client->GrantWorkerLease("localhost", 1002, NodeID::Nil(), true));
+  ASSERT_EQ(raylet_client->num_workers_returned, 2);
+
+  // Check that there are no entries left in the scheduling_key_entries_ hashmap. These
+  // would otherwise cause a memory leak.
+  ASSERT_TRUE(submitter.CheckNoSchedulingKeyEntriesPublic());
+}
+
+TEST(DirectTaskTransportTest, TestSchedulingKeys) {
+  auto store = std::make_shared<CoreWorkerMemoryStore>();
+
+  std::unordered_map<std::string, double> resources1({{"a", 1.0}});
+  std::unordered_map<std::string, double> resources2({{"b", 2.0}});
+  FunctionDescriptor descriptor1 =
+      FunctionDescriptorBuilder::BuildPython("a", "", "", "");
+  FunctionDescriptor descriptor2 =
+      FunctionDescriptorBuilder::BuildPython("b", "", "", "");
+
+  // Tasks with different resources should request different worker leases.
+  RAY_LOG(INFO) << "Test different resources";
+  TestSchedulingKey(store, BuildTaskSpec(resources1, descriptor1),
+                    BuildTaskSpec(resources1, descriptor1),
+                    BuildTaskSpec(resources2, descriptor1));
+
+  // Tasks with different functions should request different worker leases.
+  RAY_LOG(INFO) << "Test different functions";
+  TestSchedulingKey(store, BuildTaskSpec(resources1, descriptor1),
+                    BuildTaskSpec(resources1, descriptor1),
+                    BuildTaskSpec(resources1, descriptor2));
+
+  // Tasks with different depths should request different worker leases.
+  RAY_LOG(INFO) << "Test different depths";
+  TestSchedulingKey(store, BuildTaskSpec(resources1, descriptor1, 0),
+                    BuildTaskSpec(resources1, descriptor1, 0),
+                    BuildTaskSpec(resources1, descriptor1, 1));
+
+  // Tasks with different runtime envs do not request different workers.
+  RAY_LOG(INFO) << "Test different runtimes";
+  TestSchedulingKey(store, BuildTaskSpec(resources1, descriptor1, 0, "a"),
+                    BuildTaskSpec(resources1, descriptor1, 0, "b"),
+                    BuildTaskSpec(resources1, descriptor1, 1, "a"));
+
+  ObjectID direct1 = ObjectID::FromRandom();
+  ObjectID direct2 = ObjectID::FromRandom();
+  ObjectID plasma1 = ObjectID::FromRandom();
+  ObjectID plasma2 = ObjectID::FromRandom();
+  // Ensure the data is already present in the local store for direct call objects.
+  auto data = GenerateRandomObject();
+  ASSERT_TRUE(store->Put(*data, direct1));
+  ASSERT_TRUE(store->Put(*data, direct2));
+
+  // Force plasma objects to be promoted.
+  std::string meta = std::to_string(static_cast<int>(rpc::ErrorType::OBJECT_IN_PLASMA));
+  auto metadata = const_cast<uint8_t *>(reinterpret_cast<const uint8_t *>(meta.data()));
+  auto meta_buffer = std::make_shared<LocalMemoryBuffer>(metadata, meta.size());
+  auto plasma_data = RayObject(nullptr, meta_buffer, std::vector<rpc::ObjectReference>());
+  ASSERT_TRUE(store->Put(plasma_data, plasma1));
+  ASSERT_TRUE(store->Put(plasma_data, plasma2));
+
+  TaskSpecification same_deps_1 = BuildTaskSpec(resources1, descriptor1);
+  same_deps_1.GetMutableMessage().add_args()->mutable_object_ref()->set_object_id(
+      direct1.Binary());
+  same_deps_1.GetMutableMessage().add_args()->mutable_object_ref()->set_object_id(
+      plasma1.Binary());
+  TaskSpecification same_deps_2 = BuildTaskSpec(resources1, descriptor1);
+  same_deps_2.GetMutableMessage().add_args()->mutable_object_ref()->set_object_id(
+      direct1.Binary());
+  same_deps_2.GetMutableMessage().add_args()->mutable_object_ref()->set_object_id(
+      direct2.Binary());
+  same_deps_2.GetMutableMessage().add_args()->mutable_object_ref()->set_object_id(
+      plasma1.Binary());
+
+  TaskSpecification different_deps = BuildTaskSpec(resources1, descriptor1);
+  different_deps.GetMutableMessage().add_args()->mutable_object_ref()->set_object_id(
+      direct1.Binary());
+  different_deps.GetMutableMessage().add_args()->mutable_object_ref()->set_object_id(
+      direct2.Binary());
+  different_deps.GetMutableMessage().add_args()->mutable_object_ref()->set_object_id(
+      plasma2.Binary());
+
+  // Tasks with different plasma dependencies should request different worker leases,
+  // but direct call dependencies shouldn't be considered.
+  RAY_LOG(INFO) << "Test different dependencies";
+  TestSchedulingKey(store, same_deps_1, same_deps_2, different_deps);
+}
+
+TEST(DirectTaskTransportTest, TestBacklogReport) {
+  rpc::Address address;
+  auto raylet_client = std::make_shared<MockRayletClient>();
+  auto worker_client = std::make_shared<MockWorkerClient>();
+  auto store = std::make_shared<CoreWorkerMemoryStore>();
+  auto client_pool = std::make_shared<rpc::CoreWorkerClientPool>(
+      [&](const rpc::Address &addr) { return worker_client; });
+  auto task_finisher = std::make_shared<MockTaskFinisher>();
+  auto actor_creator = std::make_shared<MockActorCreator>();
+  auto lease_policy = std::make_shared<MockLeasePolicy>();
+  CoreWorkerDirectTaskSubmitter submitter(address, raylet_client, client_pool, nullptr,
+                                          lease_policy, store, task_finisher,
+                                          NodeID::Nil(), WorkerType::WORKER, kLongTimeout,
+                                          actor_creator, JobID::Nil(), absl::nullopt, 1);
+
+  TaskSpecification task1 = BuildEmptyTaskSpec();
+
+  std::unordered_map<std::string, double> resources1({{"a", 1.0}});
+  std::unordered_map<std::string, double> resources2({{"b", 2.0}});
+  FunctionDescriptor descriptor1 =
+      FunctionDescriptorBuilder::BuildPython("a", "", "", "");
+  FunctionDescriptor descriptor2 =
+      FunctionDescriptorBuilder::BuildPython("b", "", "", "");
+  ObjectID plasma1 = ObjectID::FromRandom();
+  ObjectID plasma2 = ObjectID::FromRandom();
+  // Force plasma objects to be promoted.
+  std::string meta = std::to_string(static_cast<int>(rpc::ErrorType::OBJECT_IN_PLASMA));
+  auto metadata = const_cast<uint8_t *>(reinterpret_cast<const uint8_t *>(meta.data()));
+  auto meta_buffer = std::make_shared<LocalMemoryBuffer>(metadata, meta.size());
+  auto plasma_data = RayObject(nullptr, meta_buffer, std::vector<rpc::ObjectReference>());
+  ASSERT_TRUE(store->Put(plasma_data, plasma1));
+  ASSERT_TRUE(store->Put(plasma_data, plasma2));
+
+  // Same SchedulingClass, different SchedulingKey
+  TaskSpecification task2 = BuildTaskSpec(resources1, descriptor1);
+  task2.GetMutableMessage().add_args()->mutable_object_ref()->set_object_id(
+      plasma1.Binary());
+  TaskSpecification task3 = BuildTaskSpec(resources1, descriptor1);
+  task3.GetMutableMessage().add_args()->mutable_object_ref()->set_object_id(
+      plasma2.Binary());
+  TestSchedulingKey(store, task2, task2, task3);
+
+  TaskSpecification task4 = BuildTaskSpec(resources2, descriptor2);
+
+  ASSERT_TRUE(submitter.SubmitTask(task1).ok());
+  // One is requested and one is in the backlog for each SchedulingKey
+  ASSERT_TRUE(submitter.SubmitTask(task2).ok());
+  ASSERT_TRUE(submitter.SubmitTask(task2).ok());
+  ASSERT_TRUE(submitter.SubmitTask(task3).ok());
+  ASSERT_TRUE(submitter.SubmitTask(task3).ok());
+  ASSERT_TRUE(submitter.SubmitTask(task4).ok());
+  ASSERT_TRUE(submitter.SubmitTask(task4).ok());
+
+  submitter.ReportWorkerBacklog();
+  ASSERT_EQ(raylet_client->reported_backlogs.size(), 3);
+  ASSERT_EQ(raylet_client->reported_backlogs[task1.GetSchedulingClass()], 0);
+  ASSERT_EQ(raylet_client->reported_backlogs[task2.GetSchedulingClass()], 2);
+  ASSERT_EQ(raylet_client->reported_backlogs[task4.GetSchedulingClass()], 1);
+}
+
+TEST(DirectTaskTransportTest, TestWorkerLeaseTimeout) {
+  rpc::Address address;
+  auto raylet_client = std::make_shared<MockRayletClient>();
+  auto worker_client = std::make_shared<MockWorkerClient>();
+  auto store = std::make_shared<CoreWorkerMemoryStore>();
+  auto client_pool = std::make_shared<rpc::CoreWorkerClientPool>(
+      [&](const rpc::Address &addr) { return worker_client; });
+  auto task_finisher = std::make_shared<MockTaskFinisher>();
+  auto actor_creator = std::make_shared<MockActorCreator>();
+  auto lease_policy = std::make_shared<MockLeasePolicy>();
+  CoreWorkerDirectTaskSubmitter submitter(
+      address, raylet_client, client_pool, nullptr, lease_policy, store, task_finisher,
+      NodeID::Nil(), WorkerType::WORKER,
+      /*lease_timeout_ms=*/5, actor_creator, JobID::Nil(), absl::nullopt, 1);
+  TaskSpecification task1 = BuildEmptyTaskSpec();
+  TaskSpecification task2 = BuildEmptyTaskSpec();
+  TaskSpecification task3 = BuildEmptyTaskSpec();
+
+  ASSERT_TRUE(submitter.SubmitTask(task1).ok());
+  ASSERT_TRUE(submitter.SubmitTask(task2).ok());
+  ASSERT_TRUE(submitter.SubmitTask(task3).ok());
+  ASSERT_EQ(raylet_client->num_workers_requested, 1);
+
+  // Task 1 is pushed.
+  ASSERT_TRUE(raylet_client->GrantWorkerLease("localhost", 1000, NodeID::Nil()));
+  ASSERT_EQ(raylet_client->num_workers_requested, 2);
+
+  // Task 1 finishes with failure; the worker is returned due to the error even though
+  // it hasn't timed out.
+  ASSERT_TRUE(worker_client->ReplyPushTask(Status::IOError("worker dead")));
+  ASSERT_EQ(raylet_client->num_workers_returned, 0);
+  ASSERT_EQ(raylet_client->num_workers_disconnected, 1);
+
+  // Task 2 runs successfully on the second worker; the worker is returned due to the
+  // timeout.
+  ASSERT_TRUE(raylet_client->GrantWorkerLease("localhost", 1001, NodeID::Nil()));
+  std::this_thread::sleep_for(
+      std::chrono::milliseconds(10));  // Sleep for 10ms, causing the lease to time out.
+  ASSERT_TRUE(worker_client->ReplyPushTask());
+  ASSERT_EQ(raylet_client->num_workers_returned, 1);
+  ASSERT_EQ(raylet_client->num_workers_disconnected, 1);
+
+  // Task 3 runs successfully on the third worker; the worker is returned even though it
+  // hasn't timed out.
+  ASSERT_TRUE(raylet_client->GrantWorkerLease("localhost", 1002, NodeID::Nil()));
+  ASSERT_TRUE(worker_client->ReplyPushTask());
+  ASSERT_EQ(worker_client->callbacks.size(), 0);
+  ASSERT_EQ(raylet_client->num_workers_returned, 2);
+  ASSERT_EQ(raylet_client->num_workers_disconnected, 1);
+  ASSERT_EQ(raylet_client->num_leases_canceled, 0);
+  ASSERT_FALSE(raylet_client->ReplyCancelWorkerLease());
+
+  // Check that there are no entries left in the scheduling_key_entries_ hashmap. These
+  // would otherwise cause a memory leak.
+  ASSERT_TRUE(submitter.CheckNoSchedulingKeyEntriesPublic());
+}
+
+TEST(DirectTaskTransportTest, TestKillExecutingTask) {
+  rpc::Address address;
+  auto raylet_client = std::make_shared<MockRayletClient>();
+  auto worker_client = std::make_shared<MockWorkerClient>();
+  auto store = std::make_shared<CoreWorkerMemoryStore>();
+  auto client_pool = std::make_shared<rpc::CoreWorkerClientPool>(
+      [&](const rpc::Address &addr) { return worker_client; });
+
+  auto task_finisher = std::make_shared<MockTaskFinisher>();
+  auto actor_creator = std::make_shared<MockActorCreator>();
+  auto lease_policy = std::make_shared<MockLeasePolicy>();
+  CoreWorkerDirectTaskSubmitter submitter(
+      address, raylet_client, client_pool, nullptr, lease_policy, store, task_finisher,
+      NodeID::Nil(), WorkerType::WORKER, kLongTimeout, actor_creator, JobID::Nil());
+  TaskSpecification task = BuildEmptyTaskSpec();
+
+  ASSERT_TRUE(submitter.SubmitTask(task).ok());
+  ASSERT_TRUE(raylet_client->GrantWorkerLease("localhost", 1234, NodeID::Nil()));
+
+  // Try force kill, exiting the worker
+  ASSERT_TRUE(submitter.CancelTask(task, true, false).ok());
+  ASSERT_EQ(worker_client->kill_requests.front().intended_task_id(),
+            task.TaskId().Binary());
+  ASSERT_TRUE(worker_client->ReplyPushTask(Status::IOError("workerdying"), true));
+  ASSERT_EQ(worker_client->callbacks.size(), 0);
+  ASSERT_EQ(raylet_client->num_workers_returned, 0);
+  ASSERT_EQ(raylet_client->num_workers_disconnected, 0);
+  ASSERT_EQ(task_finisher->num_tasks_complete, 0);
+  ASSERT_EQ(task_finisher->num_tasks_failed, 1);
+
+  task.GetMutableMessage().set_task_id(
+      TaskID::ForNormalTask(JobID::Nil(), TaskID::Nil(), 1).Binary());
+  ASSERT_TRUE(submitter.SubmitTask(task).ok());
+  ASSERT_TRUE(raylet_client->GrantWorkerLease("localhost", 1234, NodeID::Nil()));
+
+  // Try non-force kill, worker returns normally
+  ASSERT_TRUE(submitter.CancelTask(task, false, false).ok());
+  ASSERT_TRUE(worker_client->ReplyPushTask());
+  ASSERT_EQ(worker_client->kill_requests.front().intended_task_id(),
+            task.TaskId().Binary());
+  ASSERT_EQ(worker_client->callbacks.size(), 0);
+  ASSERT_EQ(raylet_client->num_workers_returned, 1);
+  ASSERT_EQ(raylet_client->num_workers_disconnected, 0);
+  ASSERT_EQ(task_finisher->num_tasks_complete, 1);
+  ASSERT_EQ(task_finisher->num_tasks_failed, 1);
+
+  // Check that there are no entries left in the scheduling_key_entries_ hashmap. These
+  // would otherwise cause a memory leak.
+  ASSERT_TRUE(submitter.CheckNoSchedulingKeyEntriesPublic());
+}
+
+TEST(DirectTaskTransportTest, TestKillPendingTask) {
+  rpc::Address address;
+  auto raylet_client = std::make_shared<MockRayletClient>();
+  auto worker_client = std::make_shared<MockWorkerClient>();
+  auto store = std::make_shared<CoreWorkerMemoryStore>();
+  auto client_pool = std::make_shared<rpc::CoreWorkerClientPool>(
+      [&](const rpc::Address &addr) { return worker_client; });
+  auto task_finisher = std::make_shared<MockTaskFinisher>();
+  auto actor_creator = std::make_shared<MockActorCreator>();
+  auto lease_policy = std::make_shared<MockLeasePolicy>();
+  CoreWorkerDirectTaskSubmitter submitter(
+      address, raylet_client, client_pool, nullptr, lease_policy, store, task_finisher,
+      NodeID::Nil(), WorkerType::WORKER, kLongTimeout, actor_creator, JobID::Nil());
+  TaskSpecification task = BuildEmptyTaskSpec();
+
+  ASSERT_TRUE(submitter.SubmitTask(task).ok());
+  ASSERT_TRUE(submitter.CancelTask(task, true, false).ok());
+  ASSERT_EQ(worker_client->kill_requests.size(), 0);
+  ASSERT_EQ(worker_client->callbacks.size(), 0);
+  ASSERT_EQ(raylet_client->num_workers_returned, 0);
+  ASSERT_EQ(raylet_client->num_workers_disconnected, 0);
+  ASSERT_EQ(task_finisher->num_tasks_complete, 0);
+  ASSERT_EQ(task_finisher->num_tasks_failed, 1);
+  ASSERT_EQ(raylet_client->num_leases_canceled, 1);
+  ASSERT_TRUE(raylet_client->ReplyCancelWorkerLease());
+
+  // Trigger reply to RequestWorkerLease to remove the canceled pending lease request
+  ASSERT_TRUE(raylet_client->GrantWorkerLease("localhost", 1000, NodeID::Nil(), true));
+
+  // Check that there are no entries left in the scheduling_key_entries_ hashmap. These
+  // would otherwise cause a memory leak.
+  ASSERT_TRUE(submitter.CheckNoSchedulingKeyEntriesPublic());
+}
+
+TEST(DirectTaskTransportTest, TestKillResolvingTask) {
+  rpc::Address address;
+  auto raylet_client = std::make_shared<MockRayletClient>();
+  auto worker_client = std::make_shared<MockWorkerClient>();
+  auto store = std::make_shared<CoreWorkerMemoryStore>();
+  auto client_pool = std::make_shared<rpc::CoreWorkerClientPool>(
+      [&](const rpc::Address &addr) { return worker_client; });
+  auto task_finisher = std::make_shared<MockTaskFinisher>();
+  auto actor_creator = std::make_shared<MockActorCreator>();
+  auto lease_policy = std::make_shared<MockLeasePolicy>();
+  CoreWorkerDirectTaskSubmitter submitter(
+      address, raylet_client, client_pool, nullptr, lease_policy, store, task_finisher,
+      NodeID::Nil(), WorkerType::WORKER, kLongTimeout, actor_creator, JobID::Nil());
+  TaskSpecification task = BuildEmptyTaskSpec();
+  ObjectID obj1 = ObjectID::FromRandom();
+  task.GetMutableMessage().add_args()->mutable_object_ref()->set_object_id(obj1.Binary());
+  ASSERT_TRUE(submitter.SubmitTask(task).ok());
+  ASSERT_EQ(task_finisher->num_inlined_dependencies, 0);
+  ASSERT_TRUE(submitter.CancelTask(task, true, false).ok());
+  auto data = GenerateRandomObject();
+  ASSERT_TRUE(store->Put(*data, obj1));
+  ASSERT_EQ(worker_client->kill_requests.size(), 0);
+  ASSERT_EQ(worker_client->callbacks.size(), 0);
+  ASSERT_EQ(raylet_client->num_workers_returned, 0);
+  ASSERT_EQ(raylet_client->num_workers_disconnected, 0);
+  ASSERT_EQ(task_finisher->num_tasks_complete, 0);
+  ASSERT_EQ(task_finisher->num_tasks_failed, 1);
+
+  // Check that there are no entries left in the scheduling_key_entries_ hashmap. These
+  // would otherwise cause a memory leak.
+  ASSERT_TRUE(submitter.CheckNoSchedulingKeyEntriesPublic());
+}
+
+}  // namespace core
+}  // namespace ray
+
+int main(int argc, char **argv) {
+  ::testing::InitGoogleTest(&argc, argv);
+  return RUN_ALL_TESTS();
+}