--- conflicted
+++ resolved
@@ -38,11 +38,7 @@
         R"(
 {
   "task_events_report_interval_ms": 1000,
-<<<<<<< HEAD
-  "task_events_max_num_events_by_kind_in_worker": 100,
-=======
   "task_events_max_num_status_events_buffer_on_worker": 100,
->>>>>>> dec4c85a
   "task_events_send_batch_size": 100
 }
   )");
@@ -130,12 +126,8 @@
         R"(
 {
   "task_events_report_interval_ms": 1000,
-<<<<<<< HEAD
-  "task_events_max_num_events_by_kind_in_worker": 100,
-=======
   "task_events_max_num_status_events_buffer_on_worker": 100,
   "task_events_max_num_profile_events_buffer_on_worker": 100,
->>>>>>> dec4c85a
   "task_events_send_batch_size": 10
 }
   )");
@@ -149,12 +141,8 @@
         R"(
 {
   "task_events_report_interval_ms": 1000,
-<<<<<<< HEAD
-  "task_events_max_num_events_by_kind_in_worker": 10,
-=======
   "task_events_max_num_status_events_buffer_on_worker": 10,
   "task_events_max_num_profile_events_buffer_on_worker": 5,
->>>>>>> dec4c85a
   "task_events_send_batch_size": 10
 }
   )");
@@ -379,14 +367,9 @@
 }
 
 TEST_F(TaskEventBufferTestLimitBuffer, TestBufferSizeLimit) {
-<<<<<<< HEAD
-  size_t num_limit_by_kind = 10;  // Synced with test setup
-  size_t num_profile_dropped = 10;
-=======
   size_t num_limit_profile_events = 5;  // sync with setup
   size_t num_limit_status_events = 10;  // sync with setup
   size_t num_profile_dropped = 5;
->>>>>>> dec4c85a
   size_t num_status_dropped = 10;
 
   // Generate 2 batches of events each, where batch 1 will be evicted by batch 2.
@@ -396,13 +379,7 @@
   std::vector<std::unique_ptr<TaskEvent>> status_events_2;
 
   // Generate data
-<<<<<<< HEAD
-  for (size_t i = 0; i < num_limit_by_kind; ++i) {
-    status_events_1.push_back(GenStatusTaskEvent(RandomTaskId(), 0));
-    status_events_2.push_back(GenStatusTaskEvent(RandomTaskId(), 0));
-=======
   for (size_t i = 0; i < num_limit_profile_events; ++i) {
->>>>>>> dec4c85a
     profile_events_1.push_back(GenProfileTaskEvent(RandomTaskId(), 0));
     profile_events_2.push_back(GenProfileTaskEvent(RandomTaskId(), 0));
   }
@@ -437,16 +414,12 @@
   }
 
   // Add the data
+  for (auto &event : profile_events_1) {
+    task_event_buffer_->AddTaskEvent(std::move(event));
+  }
   for (auto &event : profile_events_2) {
     task_event_buffer_->AddTaskEvent(std::move(event));
   }
-<<<<<<< HEAD
-  for (auto &event : profile_events_1) {
-=======
-  for (auto &event : profile_events_2) {
->>>>>>> dec4c85a
-    task_event_buffer_->AddTaskEvent(std::move(event));
-  }
   for (auto &event : status_events_1) {
     task_event_buffer_->AddTaskEvent(std::move(event));
   }
@@ -454,12 +427,8 @@
     task_event_buffer_->AddTaskEvent(std::move(event));
   }
   // Expect only limit in buffer.
-<<<<<<< HEAD
-  ASSERT_EQ(task_event_buffer_->GetNumTaskEventsStored(), 2 * num_limit_by_kind);
-=======
   ASSERT_EQ(task_event_buffer_->GetNumTaskEventsStored(),
             num_limit_profile_events + num_limit_status_events);
->>>>>>> dec4c85a
 
   // Expect the reported data to match.
   auto task_gcs_accessor =
