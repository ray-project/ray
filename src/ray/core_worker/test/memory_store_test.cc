--- conflicted
+++ resolved
@@ -137,40 +137,6 @@
   ASSERT_EQ(item.used_object_store_memory, expected_item3.used_object_store_memory);
 }
 
-<<<<<<< HEAD
-class CustomBufferForTest : public Buffer {
- public:
-  explicit JavaByteArrayBuffer(std::string data) : data_(std::move(data) {}
-
-  uint8_t *Data() const override {
-    return reinterpret_cast<uint8_t *>(data_); }
-
-  size_t Size() const override {
-    return data_.size(); }
-
-  bool OwnsData() const override {
-    return true; }
-
-  bool IsPlasmaBuffer() const override {
-    return false; }
-
- private:
-  std:: string data_;
-};
-
-TEST(TestMemoryStore, TestMemoryStoreCustomAllocator) {
-  auto custom_object_allocator = [](const ray::RayObject &object,
-                                    const ObjectID &object_id) {
-    auto data_factory = []() { const std::shared_ptr<Buffer>() };
-
-    return std::make_shared<ray::RayObject>(object.GetMetadata(), {},
-                                            std::move(data_factory), /*copy_data=*/true);
-  };
-
-  std::shared_ptr<CoreWorkerMemoryStore> memory_store =
-      std::make_shared<CoreWorkerMemoryStore>(nullptr, nullptr, nullptr, nullptr,
-                                              std::move(custom_object_allocator));
-=======
 /// A mock manager that manages all test buffers. This mocks
 /// that memory pressure is able to be awared.
 class MockBufferManager {
@@ -235,7 +201,40 @@
     memory_store->Put(*hello_object, ObjectID::FromRandom());
   }
   ASSERT_EQ(max_rounds * hello.size(), mock_buffer_manager.GetBuferPressureInBytes());
->>>>>>> 80e0d9ce
+}
+
+class CustomBufferForTest : public Buffer {
+ public:
+  explicit JavaByteArrayBuffer(std::string data) : data_(std::move(data) {}
+
+  uint8_t *Data() const override {
+    return reinterpret_cast<uint8_t *>(data_); }
+
+  size_t Size() const override {
+    return data_.size(); }
+
+  bool OwnsData() const override {
+    return true; }
+
+  bool IsPlasmaBuffer() const override {
+    return false; }
+
+ private:
+  std:: string data_;
+};
+
+TEST(TestMemoryStore, TestMemoryStoreCustomAllocator) {
+  auto custom_object_allocator = [](const ray::RayObject &object,
+                                    const ObjectID &object_id) {
+    auto data_factory = []() { const std::shared_ptr<Buffer>() };
+
+    return std::make_shared<ray::RayObject>(object.GetMetadata(), {},
+                                            std::move(data_factory), /*copy_data=*/true);
+  };
+
+  std::shared_ptr<CoreWorkerMemoryStore> memory_store =
+      std::make_shared<CoreWorkerMemoryStore>(nullptr, nullptr, nullptr, nullptr,
+                                              std::move(custom_object_allocator));
 }
 
 }  // namespace core
