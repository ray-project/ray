--- conflicted
+++ resolved
@@ -1,191 +1,94 @@
-<<<<<<< HEAD
-// Copyright 2017 The Ray Authors.
-//
-// Licensed under the Apache License, Version 2.0 (the "License");
-// you may not use this file except in compliance with the License.
-// You may obtain a copy of the License at
-//
-//  http://www.apache.org/licenses/LICENSE-2.0
-//
-// Unless required by applicable law or agreed to in writing, software
-// distributed under the License is distributed on an "AS IS" BASIS,
-// WITHOUT WARRANTIES OR CONDITIONS OF ANY KIND, either express or implied.
-// See the License for the specific language governing permissions and
-// limitations under the License.
-// clang-format off
-#include "gmock/gmock.h"
-#include "gtest/gtest.h"
-#include "ray/core_worker/actor_creator.h"
-#include "ray/common/test_util.h"
-#include "mock/ray/gcs/gcs_client/gcs_client.h"
-// clang-format on
-
-namespace ray {
-namespace core {
-
-class ActorCreatorTest : public ::testing::Test {
- public:
-  ActorCreatorTest() {}
-  void SetUp() override {
-    gcs_client = std::make_shared<ray::gcs::MockGcsClient>();
-    actor_creator = std::make_unique<DefaultActorCreator>(gcs_client);
-  }
-  TaskSpecification GetTaskSpec(const ActorID &actor_id) {
-    rpc::TaskSpec task_spec;
-    task_spec.set_type(rpc::TaskType::ACTOR_CREATION_TASK);
-    rpc::ActorCreationTaskSpec actor_creation_task_spec;
-    actor_creation_task_spec.set_actor_id(actor_id.Binary());
-    task_spec.mutable_actor_creation_task_spec()->CopyFrom(actor_creation_task_spec);
-    return TaskSpecification(task_spec);
-  }
-  std::shared_ptr<ray::gcs::MockGcsClient> gcs_client;
-  std::unique_ptr<DefaultActorCreator> actor_creator;
-};
-
-TEST_F(ActorCreatorTest, IsRegister) {
-  auto actor_id = ActorID::FromHex("f4ce02420592ca68c1738a0d01000000");
-  ASSERT_FALSE(actor_creator->IsActorInRegistering(actor_id));
-  auto task_spec = GetTaskSpec(actor_id);
-  std::function<void(Status)> cb;
-  EXPECT_CALL(*gcs_client->mock_actor_accessor,
-              AsyncRegisterActor(task_spec, ::testing::_))
-      .WillOnce(
-          ::testing::DoAll(::testing::SaveArg<1>(&cb), ::testing::Return(Status::OK())));
-  ASSERT_TRUE(actor_creator->AsyncRegisterActor(task_spec, nullptr).ok());
-  ASSERT_TRUE(actor_creator->IsActorInRegistering(actor_id));
-  cb(Status::OK());
-  ASSERT_FALSE(actor_creator->IsActorInRegistering(actor_id));
-}
-
-TEST_F(ActorCreatorTest, AsyncWaitForFinish) {
-  auto actor_id = ActorID::FromHex("f4ce02420592ca68c1738a0d01000000");
-  auto task_spec = GetTaskSpec(actor_id);
-  std::function<void(Status)> cb;
-  EXPECT_CALL(*gcs_client->mock_actor_accessor,
-              AsyncRegisterActor(::testing::_, ::testing::_))
-      .WillRepeatedly(
-          ::testing::DoAll(::testing::SaveArg<1>(&cb), ::testing::Return(Status::OK())));
-  int cnt = 0;
-  auto per_finish_cb = [&cnt](Status status) {
-    ASSERT_TRUE(status.ok());
-    cnt++;
-  };
-  ASSERT_TRUE(actor_creator->AsyncRegisterActor(task_spec, per_finish_cb).ok());
-  ASSERT_TRUE(actor_creator->IsActorInRegistering(actor_id));
-  for (int i = 0; i < 100; ++i) {
-    actor_creator->AsyncWaitForActorRegisterFinish(actor_id, per_finish_cb);
-  }
-  cb(Status::OK());
-  ASSERT_FALSE(actor_creator->IsActorInRegistering(actor_id));
-  ASSERT_EQ(101, cnt);
-}
-
-}  // namespace core
-}  // namespace ray
-
-int main(int argc, char **argv) {
-  ::testing::InitGoogleTest(&argc, argv);
-
-  InitShutdownRAII ray_log_shutdown_raii(ray::RayLog::StartRayLog,
-                                         ray::RayLog::ShutDownRayLog, argv[0],
-                                         ray::RayLogLevel::INFO,
-                                         /*log_dir=*/"");
-  ray::RayLog::InstallFailureSignalHandler(argv[0]);
-  return RUN_ALL_TESTS();
-}
-=======
-// Copyright 2017 The Ray Authors.
-//
-// Licensed under the Apache License, Version 2.0 (the "License");
-// you may not use this file except in compliance with the License.
-// You may obtain a copy of the License at
-//
-//  http://www.apache.org/licenses/LICENSE-2.0
-//
-// Unless required by applicable law or agreed to in writing, software
-// distributed under the License is distributed on an "AS IS" BASIS,
-// WITHOUT WARRANTIES OR CONDITIONS OF ANY KIND, either express or implied.
-// See the License for the specific language governing permissions and
-// limitations under the License.
-// clang-format off
-#include "gmock/gmock.h"
-#include "gtest/gtest.h"
-#include "ray/core_worker/actor_creator.h"
-#include "ray/common/test_util.h"
-#include "mock/ray/gcs/gcs_client/gcs_client.h"
-// clang-format on
-
-namespace ray {
-namespace core {
-
-class ActorCreatorTest : public ::testing::Test {
- public:
-  ActorCreatorTest() {}
-  void SetUp() override {
-    gcs_client = std::make_shared<ray::gcs::MockGcsClient>();
-    actor_creator = std::make_unique<DefaultActorCreator>(gcs_client);
-  }
-  TaskSpecification GetTaskSpec(const ActorID &actor_id) {
-    rpc::TaskSpec task_spec;
-    task_spec.set_type(rpc::TaskType::ACTOR_CREATION_TASK);
-    rpc::ActorCreationTaskSpec actor_creation_task_spec;
-    actor_creation_task_spec.set_actor_id(actor_id.Binary());
-    task_spec.mutable_actor_creation_task_spec()->CopyFrom(actor_creation_task_spec);
-    return TaskSpecification(task_spec);
-  }
-  std::shared_ptr<ray::gcs::MockGcsClient> gcs_client;
-  std::unique_ptr<DefaultActorCreator> actor_creator;
-};
-
-TEST_F(ActorCreatorTest, IsRegister) {
-  auto actor_id = ActorID::FromHex("f4ce02420592ca68c1738a0d01000000");
-  ASSERT_FALSE(actor_creator->IsActorInRegistering(actor_id));
-  auto task_spec = GetTaskSpec(actor_id);
-  std::function<void(Status)> cb;
-  EXPECT_CALL(*gcs_client->mock_actor_accessor,
-              AsyncRegisterActor(task_spec, ::testing::_, ::testing::_))
-      .WillOnce(
-          ::testing::DoAll(::testing::SaveArg<1>(&cb), ::testing::Return(Status::OK())));
-  ASSERT_TRUE(actor_creator->AsyncRegisterActor(task_spec, nullptr).ok());
-  ASSERT_TRUE(actor_creator->IsActorInRegistering(actor_id));
-  cb(Status::OK());
-  ASSERT_FALSE(actor_creator->IsActorInRegistering(actor_id));
-}
-
-TEST_F(ActorCreatorTest, AsyncWaitForFinish) {
-  auto actor_id = ActorID::FromHex("f4ce02420592ca68c1738a0d01000000");
-  auto task_spec = GetTaskSpec(actor_id);
-  std::function<void(Status)> cb;
-  EXPECT_CALL(*gcs_client->mock_actor_accessor,
-              AsyncRegisterActor(::testing::_, ::testing::_, ::testing::_))
-      .WillRepeatedly(
-          ::testing::DoAll(::testing::SaveArg<1>(&cb), ::testing::Return(Status::OK())));
-  int cnt = 0;
-  auto per_finish_cb = [&cnt](Status status) {
-    ASSERT_TRUE(status.ok());
-    cnt++;
-  };
-  ASSERT_TRUE(actor_creator->AsyncRegisterActor(task_spec, per_finish_cb).ok());
-  ASSERT_TRUE(actor_creator->IsActorInRegistering(actor_id));
-  for (int i = 0; i < 100; ++i) {
-    actor_creator->AsyncWaitForActorRegisterFinish(actor_id, per_finish_cb);
-  }
-  cb(Status::OK());
-  ASSERT_FALSE(actor_creator->IsActorInRegistering(actor_id));
-  ASSERT_EQ(101, cnt);
-}
-
-}  // namespace core
-}  // namespace ray
-
-int main(int argc, char **argv) {
-  ::testing::InitGoogleTest(&argc, argv);
-
-  InitShutdownRAII ray_log_shutdown_raii(ray::RayLog::StartRayLog,
-                                         ray::RayLog::ShutDownRayLog, argv[0],
-                                         ray::RayLogLevel::INFO,
-                                         /*log_dir=*/"");
-  ray::RayLog::InstallFailureSignalHandler(argv[0]);
-  return RUN_ALL_TESTS();
-}
->>>>>>> 19672688
+// Copyright 2017 The Ray Authors.
+//
+// Licensed under the Apache License, Version 2.0 (the "License");
+// you may not use this file except in compliance with the License.
+// You may obtain a copy of the License at
+//
+//  http://www.apache.org/licenses/LICENSE-2.0
+//
+// Unless required by applicable law or agreed to in writing, software
+// distributed under the License is distributed on an "AS IS" BASIS,
+// WITHOUT WARRANTIES OR CONDITIONS OF ANY KIND, either express or implied.
+// See the License for the specific language governing permissions and
+// limitations under the License.
+// clang-format off
+#include "gmock/gmock.h"
+#include "gtest/gtest.h"
+#include "ray/core_worker/actor_creator.h"
+#include "ray/common/test_util.h"
+#include "mock/ray/gcs/gcs_client/gcs_client.h"
+// clang-format on
+
+namespace ray {
+namespace core {
+
+class ActorCreatorTest : public ::testing::Test {
+ public:
+  ActorCreatorTest() {}
+  void SetUp() override {
+    gcs_client = std::make_shared<ray::gcs::MockGcsClient>();
+    actor_creator = std::make_unique<DefaultActorCreator>(gcs_client);
+  }
+  TaskSpecification GetTaskSpec(const ActorID &actor_id) {
+    rpc::TaskSpec task_spec;
+    task_spec.set_type(rpc::TaskType::ACTOR_CREATION_TASK);
+    rpc::ActorCreationTaskSpec actor_creation_task_spec;
+    actor_creation_task_spec.set_actor_id(actor_id.Binary());
+    task_spec.mutable_actor_creation_task_spec()->CopyFrom(actor_creation_task_spec);
+    return TaskSpecification(task_spec);
+  }
+  std::shared_ptr<ray::gcs::MockGcsClient> gcs_client;
+  std::unique_ptr<DefaultActorCreator> actor_creator;
+};
+
+TEST_F(ActorCreatorTest, IsRegister) {
+  auto actor_id = ActorID::FromHex("f4ce02420592ca68c1738a0d01000000");
+  ASSERT_FALSE(actor_creator->IsActorInRegistering(actor_id));
+  auto task_spec = GetTaskSpec(actor_id);
+  std::function<void(Status)> cb;
+  EXPECT_CALL(*gcs_client->mock_actor_accessor,
+              AsyncRegisterActor(task_spec, ::testing::_, ::testing::_))
+      .WillOnce(
+          ::testing::DoAll(::testing::SaveArg<1>(&cb), ::testing::Return(Status::OK())));
+  ASSERT_TRUE(actor_creator->AsyncRegisterActor(task_spec, nullptr).ok());
+  ASSERT_TRUE(actor_creator->IsActorInRegistering(actor_id));
+  cb(Status::OK());
+  ASSERT_FALSE(actor_creator->IsActorInRegistering(actor_id));
+}
+
+TEST_F(ActorCreatorTest, AsyncWaitForFinish) {
+  auto actor_id = ActorID::FromHex("f4ce02420592ca68c1738a0d01000000");
+  auto task_spec = GetTaskSpec(actor_id);
+  std::function<void(Status)> cb;
+  EXPECT_CALL(*gcs_client->mock_actor_accessor,
+              AsyncRegisterActor(::testing::_, ::testing::_, ::testing::_))
+      .WillRepeatedly(
+          ::testing::DoAll(::testing::SaveArg<1>(&cb), ::testing::Return(Status::OK())));
+  int cnt = 0;
+  auto per_finish_cb = [&cnt](Status status) {
+    ASSERT_TRUE(status.ok());
+    cnt++;
+  };
+  ASSERT_TRUE(actor_creator->AsyncRegisterActor(task_spec, per_finish_cb).ok());
+  ASSERT_TRUE(actor_creator->IsActorInRegistering(actor_id));
+  for (int i = 0; i < 100; ++i) {
+    actor_creator->AsyncWaitForActorRegisterFinish(actor_id, per_finish_cb);
+  }
+  cb(Status::OK());
+  ASSERT_FALSE(actor_creator->IsActorInRegistering(actor_id));
+  ASSERT_EQ(101, cnt);
+}
+
+}  // namespace core
+}  // namespace ray
+
+int main(int argc, char **argv) {
+  ::testing::InitGoogleTest(&argc, argv);
+
+  InitShutdownRAII ray_log_shutdown_raii(ray::RayLog::StartRayLog,
+                                         ray::RayLog::ShutDownRayLog, argv[0],
+                                         ray::RayLogLevel::INFO,
+                                         /*log_dir=*/"");
+  ray::RayLog::InstallFailureSignalHandler(argv[0]);
+  return RUN_ALL_TESTS();
+}