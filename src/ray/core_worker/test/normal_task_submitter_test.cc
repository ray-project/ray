--- conflicted
+++ resolved
@@ -465,22 +465,6 @@
   auto lease_policy = std::make_unique<MockLeasePolicy>();
   auto *lease_policy_ptr = lease_policy.get();
   lease_policy->is_locality_aware = true;
-<<<<<<< HEAD
-  NormalTaskSubmitter submitter(address,
-                                raylet_client,
-                                client_pool,
-                                nullptr,
-                                std::move(lease_policy),
-                                store,
-                                *task_finisher,
-                                NodeID::Nil(),
-                                WorkerType::WORKER,
-                                kLongTimeout,
-                                actor_creator,
-                                JobID::Nil(),
-                                kOneRateLimiter,
-                                []() {});
-=======
   NormalTaskSubmitter submitter(
       address,
       raylet_client,
@@ -495,8 +479,8 @@
       actor_creator,
       JobID::Nil(),
       kOneRateLimiter,
-      [](const ObjectID &object_id) { return rpc::TensorTransport::OBJECT_STORE; });
->>>>>>> 57125ad2
+      [](const ObjectID &object_id) { return rpc::TensorTransport::OBJECT_STORE; },
+      []() {});
 
   TaskSpecification task = BuildEmptyTaskSpec();
 
@@ -537,22 +521,6 @@
   auto actor_creator = std::make_shared<MockActorCreator>();
   auto lease_policy = std::make_unique<MockLeasePolicy>();
   auto *lease_policy_ptr = lease_policy.get();
-<<<<<<< HEAD
-  NormalTaskSubmitter submitter(address,
-                                raylet_client,
-                                client_pool,
-                                nullptr,
-                                std::move(lease_policy),
-                                store,
-                                *task_finisher,
-                                NodeID::Nil(),
-                                WorkerType::WORKER,
-                                kLongTimeout,
-                                actor_creator,
-                                JobID::Nil(),
-                                kOneRateLimiter,
-                                []() {});
-=======
   NormalTaskSubmitter submitter(
       address,
       raylet_client,
@@ -567,8 +535,8 @@
       actor_creator,
       JobID::Nil(),
       kOneRateLimiter,
-      [](const ObjectID &object_id) { return rpc::TensorTransport::OBJECT_STORE; });
->>>>>>> 57125ad2
+      [](const ObjectID &object_id) { return rpc::TensorTransport::OBJECT_STORE; },
+      []() {});
 
   TaskSpecification task = BuildEmptyTaskSpec();
 
@@ -608,22 +576,6 @@
   auto task_finisher = std::make_unique<MockTaskFinisher>();
   auto actor_creator = std::make_shared<MockActorCreator>();
   auto lease_policy = std::make_unique<MockLeasePolicy>();
-<<<<<<< HEAD
-  NormalTaskSubmitter submitter(address,
-                                raylet_client,
-                                client_pool,
-                                nullptr,
-                                std::move(lease_policy),
-                                store,
-                                *task_finisher,
-                                NodeID::Nil(),
-                                WorkerType::WORKER,
-                                kLongTimeout,
-                                actor_creator,
-                                JobID::Nil(),
-                                kOneRateLimiter,
-                                []() {});
-=======
   NormalTaskSubmitter submitter(
       address,
       raylet_client,
@@ -638,8 +590,8 @@
       actor_creator,
       JobID::Nil(),
       kOneRateLimiter,
-      [](const ObjectID &object_id) { return rpc::TensorTransport::OBJECT_STORE; });
->>>>>>> 57125ad2
+      [](const ObjectID &object_id) { return rpc::TensorTransport::OBJECT_STORE; },
+      []() {});
   TaskSpecification task = BuildEmptyTaskSpec();
   task.GetMutableMessage().set_retry_exceptions(true);
 
@@ -684,22 +636,6 @@
   auto task_finisher = std::make_unique<MockTaskFinisher>();
   auto actor_creator = std::make_shared<MockActorCreator>();
   auto lease_policy = std::make_unique<MockLeasePolicy>();
-<<<<<<< HEAD
-  NormalTaskSubmitter submitter(address,
-                                raylet_client,
-                                client_pool,
-                                nullptr,
-                                std::move(lease_policy),
-                                store,
-                                *task_finisher,
-                                NodeID::Nil(),
-                                WorkerType::WORKER,
-                                kLongTimeout,
-                                actor_creator,
-                                JobID::Nil(),
-                                kOneRateLimiter,
-                                []() {});
-=======
   NormalTaskSubmitter submitter(
       address,
       raylet_client,
@@ -714,8 +650,8 @@
       actor_creator,
       JobID::Nil(),
       kOneRateLimiter,
-      [](const ObjectID &object_id) { return rpc::TensorTransport::OBJECT_STORE; });
->>>>>>> 57125ad2
+      [](const ObjectID &object_id) { return rpc::TensorTransport::OBJECT_STORE; },
+      []() {});
   TaskSpecification task = BuildEmptyTaskSpec();
 
   ASSERT_TRUE(submitter.SubmitTask(task).ok());
@@ -747,22 +683,6 @@
   auto actor_creator = std::make_shared<MockActorCreator>();
   auto lease_policy = std::make_unique<MockLeasePolicy>();
   auto *lease_policy_ptr = lease_policy.get();
-<<<<<<< HEAD
-  NormalTaskSubmitter submitter(address,
-                                raylet_client,
-                                client_pool,
-                                nullptr,
-                                std::move(lease_policy),
-                                store,
-                                *task_finisher,
-                                NodeID::Nil(),
-                                WorkerType::WORKER,
-                                kLongTimeout,
-                                actor_creator,
-                                JobID::Nil(),
-                                kTwoRateLimiter,
-                                []() {});
-=======
   NormalTaskSubmitter submitter(
       address,
       raylet_client,
@@ -777,8 +697,8 @@
       actor_creator,
       JobID::Nil(),
       kTwoRateLimiter,
-      [](const ObjectID &object_id) { return rpc::TensorTransport::OBJECT_STORE; });
->>>>>>> 57125ad2
+      [](const ObjectID &object_id) { return rpc::TensorTransport::OBJECT_STORE; },
+      []() {});
 
   TaskSpecification task1 = BuildEmptyTaskSpec();
   TaskSpecification task2 = BuildEmptyTaskSpec();
@@ -837,22 +757,6 @@
   auto actor_creator = std::make_shared<MockActorCreator>();
   auto lease_policy = std::make_unique<MockLeasePolicy>();
   auto *lease_policy_ptr = lease_policy.get();
-<<<<<<< HEAD
-  NormalTaskSubmitter submitter(address,
-                                raylet_client,
-                                client_pool,
-                                nullptr,
-                                std::move(lease_policy),
-                                store,
-                                *task_finisher,
-                                NodeID::Nil(),
-                                WorkerType::WORKER,
-                                kLongTimeout,
-                                actor_creator,
-                                JobID::Nil(),
-                                kTwoRateLimiter,
-                                []() {});
-=======
   NormalTaskSubmitter submitter(
       address,
       raylet_client,
@@ -867,8 +771,8 @@
       actor_creator,
       JobID::Nil(),
       kTwoRateLimiter,
-      [](const ObjectID &object_id) { return rpc::TensorTransport::OBJECT_STORE; });
->>>>>>> 57125ad2
+      [](const ObjectID &object_id) { return rpc::TensorTransport::OBJECT_STORE; },
+      []() {});
 
   TaskSpecification task1 = BuildEmptyTaskSpec();
   TaskSpecification task2 = BuildEmptyTaskSpec();
@@ -926,22 +830,6 @@
   auto task_finisher = std::make_unique<MockTaskFinisher>();
   auto actor_creator = std::make_shared<MockActorCreator>();
   auto lease_policy = std::make_unique<MockLeasePolicy>();
-<<<<<<< HEAD
-  NormalTaskSubmitter submitter(address,
-                                raylet_client,
-                                client_pool,
-                                nullptr,
-                                std::move(lease_policy),
-                                store,
-                                *task_finisher,
-                                NodeID::Nil(),
-                                WorkerType::WORKER,
-                                kLongTimeout,
-                                actor_creator,
-                                JobID::Nil(),
-                                kTwoRateLimiter,
-                                []() {});
-=======
   NormalTaskSubmitter submitter(
       address,
       raylet_client,
@@ -956,8 +844,8 @@
       actor_creator,
       JobID::Nil(),
       kTwoRateLimiter,
-      [](const ObjectID &object_id) { return rpc::TensorTransport::OBJECT_STORE; });
->>>>>>> 57125ad2
+      [](const ObjectID &object_id) { return rpc::TensorTransport::OBJECT_STORE; },
+      []() {});
 
   TaskSpecification task1 = BuildEmptyTaskSpec();
   ASSERT_TRUE(submitter.SubmitTask(task1).ok());
@@ -975,22 +863,6 @@
   auto actor_creator = std::make_shared<MockActorCreator>();
   auto lease_policy = std::make_unique<MockLeasePolicy>();
   auto *lease_policy_ptr = lease_policy.get();
-<<<<<<< HEAD
-  NormalTaskSubmitter submitter(address,
-                                raylet_client,
-                                client_pool,
-                                nullptr,
-                                std::move(lease_policy),
-                                store,
-                                *task_finisher,
-                                NodeID::Nil(),
-                                WorkerType::DRIVER,
-                                kLongTimeout,
-                                actor_creator,
-                                JobID::Nil(),
-                                kTwoRateLimiter,
-                                []() {});
-=======
   NormalTaskSubmitter submitter(
       address,
       raylet_client,
@@ -1005,8 +877,8 @@
       actor_creator,
       JobID::Nil(),
       kTwoRateLimiter,
-      [](const ObjectID &object_id) { return rpc::TensorTransport::OBJECT_STORE; });
->>>>>>> 57125ad2
+      [](const ObjectID &object_id) { return rpc::TensorTransport::OBJECT_STORE; },
+      []() {});
 
   TaskSpecification task1 = BuildEmptyTaskSpec();
   TaskSpecification task2 = BuildEmptyTaskSpec();
@@ -1052,22 +924,6 @@
 
   int64_t concurrency = 10;
   auto rateLimiter = std::make_shared<StaticLeaseRequestRateLimiter>(concurrency);
-<<<<<<< HEAD
-  NormalTaskSubmitter submitter(address,
-                                raylet_client,
-                                client_pool,
-                                nullptr,
-                                std::move(lease_policy),
-                                store,
-                                *task_finisher,
-                                NodeID::Nil(),
-                                WorkerType::WORKER,
-                                kLongTimeout,
-                                actor_creator,
-                                JobID::Nil(),
-                                rateLimiter,
-                                []() {});
-=======
   NormalTaskSubmitter submitter(
       address,
       raylet_client,
@@ -1082,8 +938,8 @@
       actor_creator,
       JobID::Nil(),
       rateLimiter,
-      [](const ObjectID &object_id) { return rpc::TensorTransport::OBJECT_STORE; });
->>>>>>> 57125ad2
+      [](const ObjectID &object_id) { return rpc::TensorTransport::OBJECT_STORE; },
+      []() {});
 
   std::vector<TaskSpecification> tasks;
   for (int i = 0; i < 2 * concurrency; i++) {
@@ -1150,22 +1006,6 @@
 
   int64_t concurrency = 10;
   auto rateLimiter = std::make_shared<DynamicRateLimiter>(1);
-<<<<<<< HEAD
-  NormalTaskSubmitter submitter(address,
-                                raylet_client,
-                                client_pool,
-                                nullptr,
-                                std::move(lease_policy),
-                                store,
-                                *task_finisher,
-                                NodeID::Nil(),
-                                WorkerType::WORKER,
-                                kLongTimeout,
-                                actor_creator,
-                                JobID::Nil(),
-                                rateLimiter,
-                                []() {});
-=======
   NormalTaskSubmitter submitter(
       address,
       raylet_client,
@@ -1180,8 +1020,8 @@
       actor_creator,
       JobID::Nil(),
       rateLimiter,
-      [](const ObjectID &object_id) { return rpc::TensorTransport::OBJECT_STORE; });
->>>>>>> 57125ad2
+      [](const ObjectID &object_id) { return rpc::TensorTransport::OBJECT_STORE; },
+      []() {});
 
   std::vector<TaskSpecification> tasks;
   for (int i = 0; i < 2 * concurrency; i++) {
@@ -1277,22 +1117,6 @@
 
   int64_t concurrency = 10;
   auto rateLimiter = std::make_shared<DynamicRateLimiter>(1);
-<<<<<<< HEAD
-  NormalTaskSubmitter submitter(address,
-                                raylet_client,
-                                client_pool,
-                                lease_client_factory,
-                                std::move(lease_policy),
-                                store,
-                                *task_finisher,
-                                NodeID::Nil(),
-                                WorkerType::WORKER,
-                                kLongTimeout,
-                                actor_creator,
-                                JobID::Nil(),
-                                rateLimiter,
-                                []() {});
-=======
   NormalTaskSubmitter submitter(
       address,
       raylet_client,
@@ -1307,8 +1131,8 @@
       actor_creator,
       JobID::Nil(),
       rateLimiter,
-      [](const ObjectID &object_id) { return rpc::TensorTransport::OBJECT_STORE; });
->>>>>>> 57125ad2
+      [](const ObjectID &object_id) { return rpc::TensorTransport::OBJECT_STORE; },
+      []() {});
 
   std::vector<TaskSpecification> tasks;
   for (int i = 0; i < 2 * concurrency; i++) {
@@ -1401,22 +1225,6 @@
   auto actor_creator = std::make_shared<MockActorCreator>();
   auto lease_policy = std::make_unique<MockLeasePolicy>();
   auto *lease_policy_ptr = lease_policy.get();
-<<<<<<< HEAD
-  NormalTaskSubmitter submitter(address,
-                                raylet_client,
-                                client_pool,
-                                nullptr,
-                                std::move(lease_policy),
-                                store,
-                                *task_finisher,
-                                NodeID::Nil(),
-                                WorkerType::WORKER,
-                                kLongTimeout,
-                                actor_creator,
-                                JobID::Nil(),
-                                kOneRateLimiter,
-                                []() {});
-=======
   NormalTaskSubmitter submitter(
       address,
       raylet_client,
@@ -1431,8 +1239,8 @@
       actor_creator,
       JobID::Nil(),
       kOneRateLimiter,
-      [](const ObjectID &object_id) { return rpc::TensorTransport::OBJECT_STORE; });
->>>>>>> 57125ad2
+      [](const ObjectID &object_id) { return rpc::TensorTransport::OBJECT_STORE; },
+      []() {});
 
   TaskSpecification task1 = BuildEmptyTaskSpec();
   TaskSpecification task2 = BuildEmptyTaskSpec();
@@ -1493,22 +1301,6 @@
   auto actor_creator = std::make_shared<MockActorCreator>();
   auto lease_policy = std::make_unique<MockLeasePolicy>();
   auto *lease_policy_ptr = lease_policy.get();
-<<<<<<< HEAD
-  NormalTaskSubmitter submitter(address,
-                                raylet_client,
-                                client_pool,
-                                nullptr,
-                                std::move(lease_policy),
-                                store,
-                                *task_finisher,
-                                NodeID::Nil(),
-                                WorkerType::WORKER,
-                                kLongTimeout,
-                                actor_creator,
-                                JobID::Nil(),
-                                kOneRateLimiter,
-                                []() {});
-=======
   NormalTaskSubmitter submitter(
       address,
       raylet_client,
@@ -1523,8 +1315,8 @@
       actor_creator,
       JobID::Nil(),
       kOneRateLimiter,
-      [](const ObjectID &object_id) { return rpc::TensorTransport::OBJECT_STORE; });
->>>>>>> 57125ad2
+      [](const ObjectID &object_id) { return rpc::TensorTransport::OBJECT_STORE; },
+      []() {});
 
   TaskSpecification task1 = BuildEmptyTaskSpec();
   TaskSpecification task2 = BuildEmptyTaskSpec();
@@ -1585,22 +1377,6 @@
   auto task_finisher = std::make_unique<MockTaskFinisher>();
   auto actor_creator = std::make_shared<MockActorCreator>();
   auto lease_policy = std::make_unique<MockLeasePolicy>();
-<<<<<<< HEAD
-  NormalTaskSubmitter submitter(address,
-                                raylet_client,
-                                client_pool,
-                                nullptr,
-                                std::move(lease_policy),
-                                store,
-                                *task_finisher,
-                                NodeID::Nil(),
-                                WorkerType::WORKER,
-                                kLongTimeout,
-                                actor_creator,
-                                JobID::Nil(),
-                                kOneRateLimiter,
-                                []() {});
-=======
   NormalTaskSubmitter submitter(
       address,
       raylet_client,
@@ -1615,8 +1391,8 @@
       actor_creator,
       JobID::Nil(),
       kOneRateLimiter,
-      [](const ObjectID &object_id) { return rpc::TensorTransport::OBJECT_STORE; });
->>>>>>> 57125ad2
+      [](const ObjectID &object_id) { return rpc::TensorTransport::OBJECT_STORE; },
+      []() {});
   TaskSpecification task1 = BuildEmptyTaskSpec();
   TaskSpecification task2 = BuildEmptyTaskSpec();
   TaskSpecification task3 = BuildEmptyTaskSpec();
@@ -1672,22 +1448,6 @@
   auto task_finisher = std::make_unique<MockTaskFinisher>();
   auto actor_creator = std::make_shared<MockActorCreator>();
   auto lease_policy = std::make_unique<MockLeasePolicy>();
-<<<<<<< HEAD
-  NormalTaskSubmitter submitter(address,
-                                raylet_client,
-                                client_pool,
-                                nullptr,
-                                std::move(lease_policy),
-                                store,
-                                *task_finisher,
-                                NodeID::Nil(),
-                                WorkerType::WORKER,
-                                kLongTimeout,
-                                actor_creator,
-                                JobID::Nil(),
-                                kOneRateLimiter,
-                                []() {});
-=======
   NormalTaskSubmitter submitter(
       address,
       raylet_client,
@@ -1702,8 +1462,8 @@
       actor_creator,
       JobID::Nil(),
       kOneRateLimiter,
-      [](const ObjectID &object_id) { return rpc::TensorTransport::OBJECT_STORE; });
->>>>>>> 57125ad2
+      [](const ObjectID &object_id) { return rpc::TensorTransport::OBJECT_STORE; },
+      []() {});
   TaskSpecification task1 = BuildEmptyTaskSpec();
   TaskSpecification task2 = BuildEmptyTaskSpec();
   TaskSpecification task3 = BuildEmptyTaskSpec();
@@ -1756,22 +1516,6 @@
   auto task_finisher = std::make_unique<MockTaskFinisher>();
   auto actor_creator = std::make_shared<MockActorCreator>();
   auto lease_policy = std::make_unique<MockLeasePolicy>();
-<<<<<<< HEAD
-  NormalTaskSubmitter submitter(address,
-                                raylet_client,
-                                client_pool,
-                                nullptr,
-                                std::move(lease_policy),
-                                store,
-                                *task_finisher,
-                                NodeID::Nil(),
-                                WorkerType::WORKER,
-                                kLongTimeout,
-                                actor_creator,
-                                JobID::Nil(),
-                                kOneRateLimiter,
-                                []() {});
-=======
   NormalTaskSubmitter submitter(
       address,
       raylet_client,
@@ -1786,8 +1530,8 @@
       actor_creator,
       JobID::Nil(),
       kOneRateLimiter,
-      [](const ObjectID &object_id) { return rpc::TensorTransport::OBJECT_STORE; });
->>>>>>> 57125ad2
+      [](const ObjectID &object_id) { return rpc::TensorTransport::OBJECT_STORE; },
+      []() {});
   TaskSpecification task1 = BuildEmptyTaskSpec();
   TaskSpecification task2 = BuildEmptyTaskSpec();
 
@@ -1831,22 +1575,6 @@
   auto task_finisher = std::make_unique<MockTaskFinisher>();
   auto actor_creator = std::make_shared<MockActorCreator>();
   auto lease_policy = std::make_unique<MockLeasePolicy>();
-<<<<<<< HEAD
-  NormalTaskSubmitter submitter(address,
-                                raylet_client,
-                                client_pool,
-                                nullptr,
-                                std::move(lease_policy),
-                                store,
-                                *task_finisher,
-                                NodeID::Nil(),
-                                WorkerType::WORKER,
-                                kLongTimeout,
-                                actor_creator,
-                                JobID::Nil(),
-                                kOneRateLimiter,
-                                []() {});
-=======
   NormalTaskSubmitter submitter(
       address,
       raylet_client,
@@ -1861,8 +1589,8 @@
       actor_creator,
       JobID::Nil(),
       kOneRateLimiter,
-      [](const ObjectID &object_id) { return rpc::TensorTransport::OBJECT_STORE; });
->>>>>>> 57125ad2
+      [](const ObjectID &object_id) { return rpc::TensorTransport::OBJECT_STORE; },
+      []() {});
   TaskSpecification task1 = BuildEmptyTaskSpec();
 
   ASSERT_TRUE(submitter.SubmitTask(task1).ok());
@@ -1907,22 +1635,6 @@
   auto actor_creator = std::make_shared<MockActorCreator>();
   auto lease_policy = std::make_unique<MockLeasePolicy>();
   auto *lease_policy_ptr = lease_policy.get();
-<<<<<<< HEAD
-  NormalTaskSubmitter submitter(address,
-                                raylet_client,
-                                client_pool,
-                                lease_client_factory,
-                                std::move(lease_policy),
-                                store,
-                                *task_finisher,
-                                NodeID::Nil(),
-                                WorkerType::WORKER,
-                                kLongTimeout,
-                                actor_creator,
-                                JobID::Nil(),
-                                kOneRateLimiter,
-                                []() {});
-=======
   NormalTaskSubmitter submitter(
       address,
       raylet_client,
@@ -1937,8 +1649,8 @@
       actor_creator,
       JobID::Nil(),
       kOneRateLimiter,
-      [](const ObjectID &object_id) { return rpc::TensorTransport::OBJECT_STORE; });
->>>>>>> 57125ad2
+      [](const ObjectID &object_id) { return rpc::TensorTransport::OBJECT_STORE; },
+      []() {});
   TaskSpecification task = BuildEmptyTaskSpec();
 
   ASSERT_TRUE(submitter.SubmitTask(task).ok());
@@ -2001,22 +1713,6 @@
   auto actor_creator = std::make_shared<MockActorCreator>();
   auto lease_policy = std::make_unique<MockLeasePolicy>(local_raylet_id);
   auto *lease_policy_ptr = lease_policy.get();
-<<<<<<< HEAD
-  NormalTaskSubmitter submitter(address,
-                                raylet_client,
-                                client_pool,
-                                lease_client_factory,
-                                std::move(lease_policy),
-                                store,
-                                *task_finisher,
-                                local_raylet_id,
-                                WorkerType::WORKER,
-                                kLongTimeout,
-                                actor_creator,
-                                JobID::Nil(),
-                                kOneRateLimiter,
-                                []() {});
-=======
   NormalTaskSubmitter submitter(
       address,
       raylet_client,
@@ -2031,8 +1727,8 @@
       actor_creator,
       JobID::Nil(),
       kOneRateLimiter,
-      [](const ObjectID &object_id) { return rpc::TensorTransport::OBJECT_STORE; });
->>>>>>> 57125ad2
+      [](const ObjectID &object_id) { return rpc::TensorTransport::OBJECT_STORE; },
+      []() {});
   TaskSpecification task = BuildEmptyTaskSpec();
 
   ASSERT_TRUE(submitter.SubmitTask(task).ok());
@@ -2098,22 +1794,6 @@
   auto task_finisher = std::make_unique<MockTaskFinisher>();
   auto actor_creator = std::make_shared<MockActorCreator>();
   auto lease_policy = std::make_unique<MockLeasePolicy>();
-<<<<<<< HEAD
-  NormalTaskSubmitter submitter(address,
-                                raylet_client,
-                                client_pool,
-                                nullptr,
-                                std::move(lease_policy),
-                                store,
-                                *task_finisher,
-                                NodeID::Nil(),
-                                WorkerType::WORKER,
-                                kLongTimeout,
-                                actor_creator,
-                                JobID::Nil(),
-                                kOneRateLimiter,
-                                []() {});
-=======
   NormalTaskSubmitter submitter(
       address,
       raylet_client,
@@ -2128,8 +1808,8 @@
       actor_creator,
       JobID::Nil(),
       kOneRateLimiter,
-      [](const ObjectID &object_id) { return rpc::TensorTransport::OBJECT_STORE; });
->>>>>>> 57125ad2
+      [](const ObjectID &object_id) { return rpc::TensorTransport::OBJECT_STORE; },
+      []() {});
 
   ASSERT_TRUE(submitter.SubmitTask(same1).ok());
   ASSERT_TRUE(submitter.SubmitTask(same2).ok());
@@ -2275,22 +1955,6 @@
   auto task_finisher = std::make_unique<MockTaskFinisher>();
   auto actor_creator = std::make_shared<MockActorCreator>();
   auto lease_policy = std::make_unique<MockLeasePolicy>();
-<<<<<<< HEAD
-  NormalTaskSubmitter submitter(address,
-                                raylet_client,
-                                client_pool,
-                                nullptr,
-                                std::move(lease_policy),
-                                store,
-                                *task_finisher,
-                                NodeID::Nil(),
-                                WorkerType::WORKER,
-                                kLongTimeout,
-                                actor_creator,
-                                JobID::Nil(),
-                                kOneRateLimiter,
-                                []() {});
-=======
   NormalTaskSubmitter submitter(
       address,
       raylet_client,
@@ -2305,8 +1969,8 @@
       actor_creator,
       JobID::Nil(),
       kOneRateLimiter,
-      [](const ObjectID &object_id) { return rpc::TensorTransport::OBJECT_STORE; });
->>>>>>> 57125ad2
+      [](const ObjectID &object_id) { return rpc::TensorTransport::OBJECT_STORE; },
+      []() {});
 
   TaskSpecification task1 = BuildEmptyTaskSpec();
 
@@ -2371,22 +2035,6 @@
   auto task_finisher = std::make_unique<MockTaskFinisher>();
   auto actor_creator = std::make_shared<MockActorCreator>();
   auto lease_policy = std::make_unique<MockLeasePolicy>();
-<<<<<<< HEAD
-  NormalTaskSubmitter submitter(address,
-                                raylet_client,
-                                client_pool,
-                                nullptr,
-                                std::move(lease_policy),
-                                store,
-                                *task_finisher,
-                                NodeID::Nil(),
-                                WorkerType::WORKER,
-                                /*lease_timeout_ms=*/5,
-                                actor_creator,
-                                JobID::Nil(),
-                                kOneRateLimiter,
-                                []() {});
-=======
   NormalTaskSubmitter submitter(
       address,
       raylet_client,
@@ -2401,8 +2049,8 @@
       actor_creator,
       JobID::Nil(),
       kOneRateLimiter,
-      [](const ObjectID &object_id) { return rpc::TensorTransport::OBJECT_STORE; });
->>>>>>> 57125ad2
+      [](const ObjectID &object_id) { return rpc::TensorTransport::OBJECT_STORE; },
+      []() {});
   TaskSpecification task1 = BuildEmptyTaskSpec();
   TaskSpecification task2 = BuildEmptyTaskSpec();
   TaskSpecification task3 = BuildEmptyTaskSpec();
@@ -2457,22 +2105,6 @@
   auto task_finisher = std::make_unique<MockTaskFinisher>();
   auto actor_creator = std::make_shared<MockActorCreator>();
   auto lease_policy = std::make_unique<MockLeasePolicy>();
-<<<<<<< HEAD
-  NormalTaskSubmitter submitter(address,
-                                raylet_client,
-                                client_pool,
-                                nullptr,
-                                std::move(lease_policy),
-                                store,
-                                *task_finisher,
-                                NodeID::Nil(),
-                                WorkerType::WORKER,
-                                kLongTimeout,
-                                actor_creator,
-                                JobID::Nil(),
-                                kOneRateLimiter,
-                                []() {});
-=======
   NormalTaskSubmitter submitter(
       address,
       raylet_client,
@@ -2487,8 +2119,8 @@
       actor_creator,
       JobID::Nil(),
       kOneRateLimiter,
-      [](const ObjectID &object_id) { return rpc::TensorTransport::OBJECT_STORE; });
->>>>>>> 57125ad2
+      [](const ObjectID &object_id) { return rpc::TensorTransport::OBJECT_STORE; },
+      []() {});
   TaskSpecification task = BuildEmptyTaskSpec();
 
   ASSERT_TRUE(submitter.SubmitTask(task).ok());
@@ -2536,22 +2168,6 @@
   auto task_finisher = std::make_unique<MockTaskFinisher>();
   auto actor_creator = std::make_shared<MockActorCreator>();
   auto lease_policy = std::make_unique<MockLeasePolicy>();
-<<<<<<< HEAD
-  NormalTaskSubmitter submitter(address,
-                                raylet_client,
-                                client_pool,
-                                nullptr,
-                                std::move(lease_policy),
-                                store,
-                                *task_finisher,
-                                NodeID::Nil(),
-                                WorkerType::WORKER,
-                                kLongTimeout,
-                                actor_creator,
-                                JobID::Nil(),
-                                kOneRateLimiter,
-                                []() {});
-=======
   NormalTaskSubmitter submitter(
       address,
       raylet_client,
@@ -2566,8 +2182,8 @@
       actor_creator,
       JobID::Nil(),
       kOneRateLimiter,
-      [](const ObjectID &object_id) { return rpc::TensorTransport::OBJECT_STORE; });
->>>>>>> 57125ad2
+      [](const ObjectID &object_id) { return rpc::TensorTransport::OBJECT_STORE; },
+      []() {});
   TaskSpecification task = BuildEmptyTaskSpec();
 
   ASSERT_TRUE(submitter.SubmitTask(task).ok());
@@ -2600,22 +2216,6 @@
   auto task_finisher = std::make_unique<MockTaskFinisher>();
   auto actor_creator = std::make_shared<MockActorCreator>();
   auto lease_policy = std::make_unique<MockLeasePolicy>();
-<<<<<<< HEAD
-  NormalTaskSubmitter submitter(address,
-                                raylet_client,
-                                client_pool,
-                                nullptr,
-                                std::move(lease_policy),
-                                store,
-                                *task_finisher,
-                                NodeID::Nil(),
-                                WorkerType::WORKER,
-                                kLongTimeout,
-                                actor_creator,
-                                JobID::Nil(),
-                                kOneRateLimiter,
-                                []() {});
-=======
   NormalTaskSubmitter submitter(
       address,
       raylet_client,
@@ -2630,8 +2230,8 @@
       actor_creator,
       JobID::Nil(),
       kOneRateLimiter,
-      [](const ObjectID &object_id) { return rpc::TensorTransport::OBJECT_STORE; });
->>>>>>> 57125ad2
+      [](const ObjectID &object_id) { return rpc::TensorTransport::OBJECT_STORE; },
+      []() {});
   TaskSpecification task = BuildEmptyTaskSpec();
   ObjectID obj1 = ObjectID::FromRandom();
   task.GetMutableMessage().add_args()->mutable_object_ref()->set_object_id(obj1.Binary());
