// Copyright 2017 The Ray Authors.
//
// Licensed under the Apache License, Version 2.0 (the "License");
// you may not use this file except in compliance with the License.
// You may obtain a copy of the License at
//
//  http://www.apache.org/licenses/LICENSE-2.0
//
// Unless required by applicable law or agreed to in writing, software
// distributed under the License is distributed on an "AS IS" BASIS,
// WITHOUT WARRANTIES OR CONDITIONS OF ANY KIND, either express or implied.
// See the License for the specific language governing permissions and
// limitations under the License.

#include "ray/core_worker/task_manager.h"

#include "gmock/gmock.h"
#include "gtest/gtest.h"
#include "ray/common/task/task_spec.h"
#include "ray/common/test_util.h"
#include "ray/core_worker/reference_count.h"
#include "ray/core_worker/store_provider/memory_store/memory_store.h"
#include "ray/pubsub/mock_pubsub.h"

namespace ray {
namespace core {

TaskSpecification CreateTaskHelper(uint64_t num_returns,
                                   std::vector<ObjectID> dependencies) {
  TaskSpecification task;
  task.GetMutableMessage().set_task_id(TaskID::FromRandom(JobID::FromInt(1)).Binary());
  task.GetMutableMessage().set_num_returns(num_returns);
  for (const ObjectID &dep : dependencies) {
    task.GetMutableMessage().add_args()->mutable_object_ref()->set_object_id(
        dep.Binary());
  }
  return task;
}

class TaskManagerTest : public ::testing::Test {
 public:
  TaskManagerTest(bool lineage_pinning_enabled = false)
      : store_(std::shared_ptr<CoreWorkerMemoryStore>(new CoreWorkerMemoryStore())),
        publisher_(std::make_shared<mock_pubsub::MockPublisher>()),
        subscriber_(std::make_shared<mock_pubsub::MockSubscriber>()),
        reference_counter_(std::shared_ptr<ReferenceCounter>(
            new ReferenceCounter(rpc::Address(), publisher_.get(), subscriber_.get(),
                                 lineage_pinning_enabled))),
        manager_(
            store_, reference_counter_,
<<<<<<< HEAD
=======
            [this](const RayObject &object, const ObjectID &object_id) {
              stored_in_plasma.insert(object_id);
            },
>>>>>>> a2647415
            [this](TaskSpecification &spec, bool delay) {
              num_retries_++;
              return Status::OK();
            },
            [this](const NodeID &node_id) { return all_nodes_alive_; },
            [this](const ObjectID &object_id) {
              objects_to_recover_.push_back(object_id);
            },
            [](const JobID &job_id, const std::string &type,
               const std::string &error_message,
               double timestamp) { return Status::OK(); }) {}

  std::shared_ptr<CoreWorkerMemoryStore> store_;
  std::shared_ptr<mock_pubsub::MockPublisher> publisher_;
  std::shared_ptr<mock_pubsub::MockSubscriber> subscriber_;
  std::shared_ptr<ReferenceCounter> reference_counter_;
  bool all_nodes_alive_ = true;
  std::vector<ObjectID> objects_to_recover_;
  TaskManager manager_;
  int num_retries_ = 0;
  std::unordered_set<ObjectID> stored_in_plasma;
};

class TaskManagerLineageTest : public TaskManagerTest {
 public:
  TaskManagerLineageTest() : TaskManagerTest(true) {}
};

TEST_F(TaskManagerTest, TestTaskSuccess) {
  rpc::Address caller_address;
  ObjectID dep1 = ObjectID::FromRandom();
  ObjectID dep2 = ObjectID::FromRandom();
  auto spec = CreateTaskHelper(1, {dep1, dep2});
  ASSERT_FALSE(manager_.IsTaskPending(spec.TaskId()));
  manager_.AddPendingTask(caller_address, spec, "");
  ASSERT_TRUE(manager_.IsTaskPending(spec.TaskId()));
  ASSERT_EQ(reference_counter_->NumObjectIDsInScope(), 3);
  auto return_id = spec.ReturnId(0);
  WorkerContext ctx(WorkerType::WORKER, WorkerID::FromRandom(), JobID::FromInt(0));

  rpc::PushTaskReply reply;
  auto return_object = reply.add_return_objects();
  return_object->set_object_id(return_id.Binary());
  auto data = GenerateRandomBuffer();
  return_object->set_data(data->Data(), data->Size());
  manager_.CompletePendingTask(spec.TaskId(), reply, rpc::Address());
  ASSERT_FALSE(manager_.IsTaskPending(spec.TaskId()));
  // Only the return object reference should remain.
  ASSERT_EQ(reference_counter_->NumObjectIDsInScope(), 1);

  std::vector<std::shared_ptr<RayObject>> results;
  RAY_CHECK_OK(store_->Get({return_id}, 1, -1, ctx, false, &results));
  ASSERT_EQ(results.size(), 1);
  ASSERT_FALSE(results[0]->IsException());
  ASSERT_EQ(std::memcmp(results[0]->GetData()->Data(), return_object->data().data(),
                        return_object->data().size()),
            0);
  ASSERT_EQ(num_retries_, 0);

  std::vector<ObjectID> removed;
  reference_counter_->AddLocalReference(return_id, "");
  reference_counter_->RemoveLocalReference(return_id, &removed);
  ASSERT_EQ(removed[0], return_id);
  ASSERT_EQ(reference_counter_->NumObjectIDsInScope(), 0);
}

TEST_F(TaskManagerTest, TestTaskFailure) {
  rpc::Address caller_address;
  ObjectID dep1 = ObjectID::FromRandom();
  ObjectID dep2 = ObjectID::FromRandom();
  ASSERT_EQ(reference_counter_->NumObjectIDsInScope(), 0);
  auto spec = CreateTaskHelper(1, {dep1, dep2});
  ASSERT_FALSE(manager_.IsTaskPending(spec.TaskId()));
  manager_.AddPendingTask(caller_address, spec, "");
  ASSERT_TRUE(manager_.IsTaskPending(spec.TaskId()));
  ASSERT_EQ(reference_counter_->NumObjectIDsInScope(), 3);
  auto return_id = spec.ReturnId(0);
  WorkerContext ctx(WorkerType::WORKER, WorkerID::FromRandom(), JobID::FromInt(0));

  auto error = rpc::ErrorType::WORKER_DIED;
  manager_.PendingTaskFailed(spec.TaskId(), error);
  ASSERT_FALSE(manager_.IsTaskPending(spec.TaskId()));
  // Only the return object reference should remain.
  ASSERT_EQ(reference_counter_->NumObjectIDsInScope(), 1);

  std::vector<std::shared_ptr<RayObject>> results;
  RAY_CHECK_OK(store_->Get({return_id}, 1, -1, ctx, false, &results));
  ASSERT_EQ(results.size(), 1);
  rpc::ErrorType stored_error;
  ASSERT_TRUE(results[0]->IsException(&stored_error));
  ASSERT_EQ(stored_error, error);
  ASSERT_EQ(num_retries_, 0);

  std::vector<ObjectID> removed;
  reference_counter_->AddLocalReference(return_id, "");
  reference_counter_->RemoveLocalReference(return_id, &removed);
  ASSERT_EQ(removed[0], return_id);
  ASSERT_EQ(reference_counter_->NumObjectIDsInScope(), 0);
}

TEST_F(TaskManagerTest, TestPlasmaConcurrentFailure) {
  rpc::Address caller_address;
  auto spec = CreateTaskHelper(1, {});
  ASSERT_FALSE(manager_.IsTaskPending(spec.TaskId()));
  manager_.AddPendingTask(caller_address, spec, "");
  ASSERT_TRUE(manager_.IsTaskPending(spec.TaskId()));
  auto return_id = spec.ReturnId(0);
  WorkerContext ctx(WorkerType::WORKER, WorkerID::FromRandom(), JobID::FromInt(0));

  ASSERT_TRUE(objects_to_recover_.empty());
  all_nodes_alive_ = false;

  rpc::PushTaskReply reply;
  auto return_object = reply.add_return_objects();
  return_object->set_object_id(return_id.Binary());
  return_object->set_in_plasma(true);
  manager_.CompletePendingTask(spec.TaskId(), reply, rpc::Address());

  ASSERT_FALSE(manager_.IsTaskPending(spec.TaskId()));

  std::vector<std::shared_ptr<RayObject>> results;
  ASSERT_FALSE(store_->Get({return_id}, 1, 0, ctx, false, &results).ok());
  ASSERT_EQ(objects_to_recover_.size(), 1);
  ASSERT_EQ(objects_to_recover_[0], return_id);
}

TEST_F(TaskManagerTest, TestTaskReconstruction) {
  rpc::Address caller_address;
  ObjectID dep1 = ObjectID::FromRandom();
  ObjectID dep2 = ObjectID::FromRandom();
  ASSERT_EQ(reference_counter_->NumObjectIDsInScope(), 0);
  auto spec = CreateTaskHelper(1, {dep1, dep2});
  ASSERT_FALSE(manager_.IsTaskPending(spec.TaskId()));
  int num_retries = 3;
  manager_.AddPendingTask(caller_address, spec, "", num_retries);
  ASSERT_TRUE(manager_.IsTaskPending(spec.TaskId()));
  ASSERT_EQ(reference_counter_->NumObjectIDsInScope(), 3);
  auto return_id = spec.ReturnId(0);
  WorkerContext ctx(WorkerType::WORKER, WorkerID::FromRandom(), JobID::FromInt(0));

  auto error = rpc::ErrorType::WORKER_DIED;
  for (int i = 0; i < num_retries; i++) {
    RAY_LOG(INFO) << "Retry " << i;
    manager_.PendingTaskFailed(spec.TaskId(), error);
    ASSERT_TRUE(manager_.IsTaskPending(spec.TaskId()));
    ASSERT_EQ(reference_counter_->NumObjectIDsInScope(), 3);
    std::vector<std::shared_ptr<RayObject>> results;
    ASSERT_FALSE(store_->Get({return_id}, 1, 0, ctx, false, &results).ok());
    ASSERT_EQ(num_retries_, i + 1);
  }

  manager_.PendingTaskFailed(spec.TaskId(), error);
  ASSERT_FALSE(manager_.IsTaskPending(spec.TaskId()));
  // Only the return object reference should remain.
  ASSERT_EQ(reference_counter_->NumObjectIDsInScope(), 1);

  std::vector<std::shared_ptr<RayObject>> results;
  RAY_CHECK_OK(store_->Get({return_id}, 1, 0, ctx, false, &results));
  ASSERT_EQ(results.size(), 1);
  rpc::ErrorType stored_error;
  ASSERT_TRUE(results[0]->IsException(&stored_error));
  ASSERT_EQ(stored_error, error);

  std::vector<ObjectID> removed;
  reference_counter_->AddLocalReference(return_id, "");
  reference_counter_->RemoveLocalReference(return_id, &removed);
  ASSERT_EQ(removed[0], return_id);
  ASSERT_EQ(reference_counter_->NumObjectIDsInScope(), 0);
}

TEST_F(TaskManagerTest, TestTaskKill) {
  rpc::Address caller_address;
  ASSERT_EQ(reference_counter_->NumObjectIDsInScope(), 0);
  auto spec = CreateTaskHelper(1, {});
  ASSERT_FALSE(manager_.IsTaskPending(spec.TaskId()));
  int num_retries = 3;
  manager_.AddPendingTask(caller_address, spec, "", num_retries);
  ASSERT_TRUE(manager_.IsTaskPending(spec.TaskId()));
  ASSERT_EQ(reference_counter_->NumObjectIDsInScope(), 1);
  auto return_id = spec.ReturnId(0);
  WorkerContext ctx(WorkerType::WORKER, WorkerID::FromRandom(), JobID::FromInt(0));

  manager_.MarkTaskCanceled(spec.TaskId());
  auto error = rpc::ErrorType::TASK_CANCELLED;
  manager_.PendingTaskFailed(spec.TaskId(), error);
  ASSERT_FALSE(manager_.IsTaskPending(spec.TaskId()));
  std::vector<std::shared_ptr<RayObject>> results;
  RAY_CHECK_OK(store_->Get({return_id}, 1, 0, ctx, false, &results));
  ASSERT_EQ(results.size(), 1);
  rpc::ErrorType stored_error;
  ASSERT_TRUE(results[0]->IsException(&stored_error));
  ASSERT_EQ(stored_error, error);
}

// Test to make sure that the task spec and dependencies for an object are
// evicted when lineage pinning is disabled in the ReferenceCounter.
TEST_F(TaskManagerTest, TestLineageEvicted) {
  rpc::Address caller_address;
  ObjectID dep1 = ObjectID::FromRandom();
  ObjectID dep2 = ObjectID::FromRandom();
  ASSERT_EQ(reference_counter_->NumObjectIDsInScope(), 0);
  auto spec = CreateTaskHelper(1, {dep1, dep2});
  int num_retries = 3;
  manager_.AddPendingTask(caller_address, spec, "", num_retries);

  auto return_id = spec.ReturnId(0);
  rpc::PushTaskReply reply;
  auto return_object = reply.add_return_objects();
  return_object->set_object_id(return_id.Binary());
  return_object->set_in_plasma(true);
  manager_.CompletePendingTask(spec.TaskId(), reply, rpc::Address());
  // The task is still pinned because its return ID is still in scope.
  ASSERT_TRUE(manager_.IsTaskSubmissible(spec.TaskId()));
  ASSERT_FALSE(manager_.IsTaskPending(spec.TaskId()));
  // The dependencies should not be pinned because lineage pinning is
  // disabled.
  ASSERT_FALSE(reference_counter_->HasReference(dep1));
  ASSERT_FALSE(reference_counter_->HasReference(dep2));
  ASSERT_TRUE(reference_counter_->HasReference(return_id));

  // Once the return ID goes out of scope, the task spec and its dependencies
  // are released.
  reference_counter_->AddLocalReference(return_id, "");
  reference_counter_->RemoveLocalReference(return_id, nullptr);
  ASSERT_FALSE(manager_.IsTaskSubmissible(spec.TaskId()));
  ASSERT_FALSE(reference_counter_->HasReference(return_id));
}

// Test to make sure that the task spec and dependencies for an object are
// pinned when lineage pinning is enabled in the ReferenceCounter.
TEST_F(TaskManagerLineageTest, TestLineagePinned) {
  rpc::Address caller_address;
  // Submit a task with 2 arguments.
  ObjectID dep1 = ObjectID::FromRandom();
  ObjectID dep2 = ObjectID::FromRandom();
  ASSERT_EQ(reference_counter_->NumObjectIDsInScope(), 0);
  auto spec = CreateTaskHelper(1, {dep1, dep2});
  ASSERT_FALSE(manager_.IsTaskPending(spec.TaskId()));
  int num_retries = 3;
  manager_.AddPendingTask(caller_address, spec, "", num_retries);
  auto return_id = spec.ReturnId(0);
  reference_counter_->AddLocalReference(return_id, "");
  ASSERT_TRUE(manager_.IsTaskPending(spec.TaskId()));
  ASSERT_EQ(reference_counter_->NumObjectIDsInScope(), 3);

  // The task completes.
  rpc::PushTaskReply reply;
  auto return_object = reply.add_return_objects();
  return_object->set_object_id(return_id.Binary());
  auto data = GenerateRandomBuffer();
  return_object->set_data(data->Data(), data->Size());
  return_object->set_in_plasma(true);
  manager_.CompletePendingTask(spec.TaskId(), reply, rpc::Address());
  // The task should still be in the lineage because its return ID is in scope.
  ASSERT_TRUE(manager_.IsTaskSubmissible(spec.TaskId()));
  ASSERT_TRUE(reference_counter_->HasReference(dep1));
  ASSERT_TRUE(reference_counter_->HasReference(dep2));
  ASSERT_TRUE(reference_counter_->HasReference(return_id));

  // All lineage should be erased.
  reference_counter_->RemoveLocalReference(return_id, nullptr);
  ASSERT_FALSE(manager_.IsTaskSubmissible(spec.TaskId()));
  ASSERT_FALSE(reference_counter_->HasReference(dep1));
  ASSERT_FALSE(reference_counter_->HasReference(dep2));
  ASSERT_FALSE(reference_counter_->HasReference(return_id));
}

// Test to make sure that the task spec and dependencies for an object are
// evicted if the object is returned by value, instead of stored in plasma.
TEST_F(TaskManagerLineageTest, TestDirectObjectNoLineage) {
  rpc::Address caller_address;
  // Submit a task with 2 arguments.
  ObjectID dep1 = ObjectID::FromRandom();
  ObjectID dep2 = ObjectID::FromRandom();
  ASSERT_EQ(reference_counter_->NumObjectIDsInScope(), 0);
  auto spec = CreateTaskHelper(1, {dep1, dep2});
  ASSERT_FALSE(manager_.IsTaskPending(spec.TaskId()));
  int num_retries = 3;
  manager_.AddPendingTask(caller_address, spec, "", num_retries);
  auto return_id = spec.ReturnId(0);
  reference_counter_->AddLocalReference(return_id, "");
  ASSERT_TRUE(manager_.IsTaskPending(spec.TaskId()));
  ASSERT_EQ(reference_counter_->NumObjectIDsInScope(), 3);

  // The task completes.
  rpc::PushTaskReply reply;
  auto return_object = reply.add_return_objects();
  return_object->set_object_id(return_id.Binary());
  auto data = GenerateRandomBuffer();
  return_object->set_data(data->Data(), data->Size());
  return_object->set_in_plasma(false);
  manager_.CompletePendingTask(spec.TaskId(), reply, rpc::Address());
  // All lineage should be erased because the return object was not stored in
  // plasma.
  ASSERT_FALSE(manager_.IsTaskPending(spec.TaskId()));
  ASSERT_FALSE(reference_counter_->HasReference(dep1));
  ASSERT_FALSE(reference_counter_->HasReference(dep2));
  ASSERT_TRUE(reference_counter_->HasReference(return_id));
}

// Test to make sure that the task spec and dependencies for an object are
// pinned if the object goes out of scope before the task finishes. This is
// needed in case the pending task fails and needs to be retried.
TEST_F(TaskManagerLineageTest, TestLineagePinnedOutOfOrder) {
  rpc::Address caller_address;
  // Submit a task with 2 arguments.
  ObjectID dep1 = ObjectID::FromRandom();
  ObjectID dep2 = ObjectID::FromRandom();
  ASSERT_EQ(reference_counter_->NumObjectIDsInScope(), 0);
  auto spec = CreateTaskHelper(1, {dep1, dep2});
  ASSERT_FALSE(manager_.IsTaskPending(spec.TaskId()));
  int num_retries = 3;
  manager_.AddPendingTask(caller_address, spec, "", num_retries);
  auto return_id = spec.ReturnId(0);
  reference_counter_->AddLocalReference(return_id, "");
  ASSERT_TRUE(manager_.IsTaskPending(spec.TaskId()));
  ASSERT_EQ(reference_counter_->NumObjectIDsInScope(), 3);

  // The return ID goes out of scope. The lineage should still be pinned
  // because the task has not completed yet.
  reference_counter_->RemoveLocalReference(return_id, nullptr);
  ASSERT_TRUE(manager_.IsTaskPending(spec.TaskId()));
  ASSERT_TRUE(reference_counter_->HasReference(dep1));
  ASSERT_TRUE(reference_counter_->HasReference(dep2));
  ASSERT_FALSE(reference_counter_->HasReference(return_id));

  // The task completes.
  rpc::PushTaskReply reply;
  auto return_object = reply.add_return_objects();
  return_object->set_object_id(return_id.Binary());
  auto data = GenerateRandomBuffer();
  return_object->set_data(data->Data(), data->Size());
  return_object->set_in_plasma(true);
  manager_.CompletePendingTask(spec.TaskId(), reply, rpc::Address());
  // All lineage should be erased.
  ASSERT_FALSE(manager_.IsTaskPending(spec.TaskId()));
  ASSERT_FALSE(reference_counter_->HasReference(dep1));
  ASSERT_FALSE(reference_counter_->HasReference(dep2));
  ASSERT_FALSE(reference_counter_->HasReference(return_id));
}

// Test for pinning the lineage of an object, where the lineage is a chain of
// tasks that each depend on the previous. All tasks should be pinned until the
// final object goes out of scope.
TEST_F(TaskManagerLineageTest, TestRecursiveLineagePinned) {
  rpc::Address caller_address;

  ObjectID dep = ObjectID::FromRandom();
  reference_counter_->AddLocalReference(dep, "");
  for (int i = 0; i < 3; i++) {
    auto spec = CreateTaskHelper(1, {dep});
    int num_retries = 3;
    manager_.AddPendingTask(caller_address, spec, "", num_retries);
    auto return_id = spec.ReturnId(0);
    reference_counter_->AddLocalReference(return_id, "");

    // The task completes.
    rpc::PushTaskReply reply;
    auto return_object = reply.add_return_objects();
    return_object->set_object_id(return_id.Binary());
    auto data = GenerateRandomBuffer();
    return_object->set_data(data->Data(), data->Size());
    return_object->set_in_plasma(true);
    manager_.CompletePendingTask(spec.TaskId(), reply, rpc::Address());

    // All tasks should be pinned in the lineage.
    ASSERT_EQ(manager_.NumSubmissibleTasks(), i + 1);
    // All objects in the lineage of the newest return ID, plus the return ID
    // itself, should be pinned.
    ASSERT_EQ(reference_counter_->NumObjectIDsInScope(), i + 2);

    reference_counter_->RemoveLocalReference(dep, nullptr);
    dep = return_id;
  }

  // The task's return ID goes out of scope before the task finishes.
  reference_counter_->RemoveLocalReference(dep, nullptr);
  ASSERT_EQ(manager_.NumSubmissibleTasks(), 0);
  ASSERT_EQ(reference_counter_->NumObjectIDsInScope(), 0);
}

// Test for evicting the lineage of an object passed by value, where the
// lineage is a chain of tasks that each depend on the previous and each return
// a direct value. All tasks should be evicted as soon as they complete, even
// though the final object is still in scope.
TEST_F(TaskManagerLineageTest, TestRecursiveDirectObjectNoLineage) {
  rpc::Address caller_address;

  ObjectID dep = ObjectID::FromRandom();
  reference_counter_->AddLocalReference(dep, "");
  for (int i = 0; i < 3; i++) {
    auto spec = CreateTaskHelper(1, {dep});
    int num_retries = 3;
    manager_.AddPendingTask(caller_address, spec, "", num_retries);
    auto return_id = spec.ReturnId(0);
    reference_counter_->AddLocalReference(return_id, "");

    // The task completes.
    rpc::PushTaskReply reply;
    auto return_object = reply.add_return_objects();
    return_object->set_object_id(return_id.Binary());
    auto data = GenerateRandomBuffer();
    return_object->set_data(data->Data(), data->Size());
    return_object->set_in_plasma(false);
    manager_.CompletePendingTask(spec.TaskId(), reply, rpc::Address());

    // No tasks should be pinned because they returned direct objects.
    ASSERT_EQ(manager_.NumSubmissibleTasks(), 0);
    // Only the dependency and the newest return ID should be in scope because
    // all objects in the lineage were direct.
    ASSERT_EQ(reference_counter_->NumObjectIDsInScope(), 2);

    reference_counter_->RemoveLocalReference(dep, nullptr);
    dep = return_id;
  }

  // The task's return ID goes out of scope before the task finishes.
  reference_counter_->RemoveLocalReference(dep, nullptr);
  ASSERT_EQ(manager_.NumSubmissibleTasks(), 0);
  ASSERT_EQ(reference_counter_->NumObjectIDsInScope(), 0);
}

// Test to make sure that the task manager only resubmits tasks whose specs are
// pinned and that are not already pending execution.
TEST_F(TaskManagerLineageTest, TestResubmitTask) {
  rpc::Address caller_address;
  // Submit a task with 2 arguments.
  ObjectID dep1 = ObjectID::FromRandom();
  ObjectID dep2 = ObjectID::FromRandom();
  auto spec = CreateTaskHelper(1, {dep1, dep2});
  int num_retries = 3;

  // Cannot resubmit a task whose spec we do not have.
  std::vector<ObjectID> resubmitted_task_deps;
  ASSERT_FALSE(manager_.ResubmitTask(spec.TaskId(), &resubmitted_task_deps).ok());
  ASSERT_TRUE(resubmitted_task_deps.empty());
  ASSERT_EQ(num_retries_, 0);

  manager_.AddPendingTask(caller_address, spec, "", num_retries);
  // A task that is already pending does not get resubmitted.
  ASSERT_TRUE(manager_.ResubmitTask(spec.TaskId(), &resubmitted_task_deps).ok());
  ASSERT_TRUE(resubmitted_task_deps.empty());
  ASSERT_EQ(num_retries_, 0);

  // The task completes.
  auto return_id = spec.ReturnId(0);
  reference_counter_->AddLocalReference(return_id, "");
  rpc::PushTaskReply reply;
  auto return_object = reply.add_return_objects();
  return_object->set_object_id(return_id.Binary());
  auto data = GenerateRandomBuffer();
  return_object->set_data(data->Data(), data->Size());
  return_object->set_in_plasma(true);
  manager_.CompletePendingTask(spec.TaskId(), reply, rpc::Address());

  // The task finished, its return ID is still in scope, and the return object
  // was stored in plasma. It is okay to resubmit it now.
  ASSERT_TRUE(manager_.ResubmitTask(spec.TaskId(), &resubmitted_task_deps).ok());
  ASSERT_EQ(resubmitted_task_deps, spec.GetDependencyIds());
  ASSERT_EQ(num_retries_, 1);
  resubmitted_task_deps.clear();

  // The return ID goes out of scope.
  reference_counter_->RemoveLocalReference(return_id, nullptr);
  // The task is still pending execution.
  ASSERT_TRUE(manager_.IsTaskPending(spec.TaskId()));
  // A task that is already pending does not get resubmitted.
  ASSERT_TRUE(manager_.ResubmitTask(spec.TaskId(), &resubmitted_task_deps).ok());
  ASSERT_TRUE(resubmitted_task_deps.empty());
  ASSERT_EQ(num_retries_, 1);

  // The resubmitted task finishes.
  manager_.CompletePendingTask(spec.TaskId(), reply, rpc::Address());
  ASSERT_FALSE(manager_.IsTaskPending(spec.TaskId()));
  // The task cannot be resubmitted because its spec has been released.
  ASSERT_FALSE(manager_.ResubmitTask(spec.TaskId(), &resubmitted_task_deps).ok());
  ASSERT_TRUE(resubmitted_task_deps.empty());
  ASSERT_EQ(num_retries_, 1);
}

// Test resubmission for a task that was successfully executed once and stored
// its return values in plasma. On re-execution, the task's return values
// should be stored in plasma again, even if the worker returns its values
// directly.
TEST_F(TaskManagerLineageTest, TestResubmittedTaskNondeterministicReturns) {
  rpc::Address caller_address;
  auto spec = CreateTaskHelper(2, {});
  auto return_id1 = spec.ReturnId(0);
  auto return_id2 = spec.ReturnId(1);
  int num_retries = 3;
  manager_.AddPendingTask(caller_address, spec, "", num_retries);

  // The task completes. Both return objects are stored in plasma.
  {
    reference_counter_->AddLocalReference(return_id1, "");
    reference_counter_->AddLocalReference(return_id2, "");
    rpc::PushTaskReply reply;
    auto return_object1 = reply.add_return_objects();
    return_object1->set_object_id(return_id1.Binary());
    auto data = GenerateRandomBuffer();
    return_object1->set_data(data->Data(), data->Size());
    return_object1->set_in_plasma(true);
    auto return_object2 = reply.add_return_objects();
    return_object2->set_object_id(return_id2.Binary());
    return_object2->set_data(data->Data(), data->Size());
    return_object2->set_in_plasma(true);
    manager_.CompletePendingTask(spec.TaskId(), reply, rpc::Address());
  }

  // The task finished, its return ID is still in scope, and the return object
  // was stored in plasma. It is okay to resubmit it now.
  ASSERT_TRUE(stored_in_plasma.empty());
  std::vector<ObjectID> resubmitted_task_deps;
  ASSERT_TRUE(manager_.ResubmitTask(spec.TaskId(), &resubmitted_task_deps).ok());
  ASSERT_EQ(num_retries_, 1);

  // The re-executed task completes again. One of the return objects is now
  // returned directly.
  {
    reference_counter_->AddLocalReference(return_id1, "");
    reference_counter_->AddLocalReference(return_id2, "");
    rpc::PushTaskReply reply;
    auto return_object1 = reply.add_return_objects();
    return_object1->set_object_id(return_id1.Binary());
    auto data = GenerateRandomBuffer();
    return_object1->set_data(data->Data(), data->Size());
    return_object1->set_in_plasma(false);
    auto return_object2 = reply.add_return_objects();
    return_object2->set_object_id(return_id2.Binary());
    return_object2->set_data(data->Data(), data->Size());
    return_object2->set_in_plasma(true);
    manager_.CompletePendingTask(spec.TaskId(), reply, rpc::Address());
  }
  ASSERT_TRUE(stored_in_plasma.count(return_id1));
  ASSERT_FALSE(stored_in_plasma.count(return_id2));
}

}  // namespace core
}  // namespace ray

int main(int argc, char **argv) {
  ::testing::InitGoogleTest(&argc, argv);
  return RUN_ALL_TESTS();
}<|MERGE_RESOLUTION|>--- conflicted
+++ resolved
@@ -48,12 +48,9 @@
                                  lineage_pinning_enabled))),
         manager_(
             store_, reference_counter_,
-<<<<<<< HEAD
-=======
             [this](const RayObject &object, const ObjectID &object_id) {
               stored_in_plasma.insert(object_id);
             },
->>>>>>> a2647415
             [this](TaskSpecification &spec, bool delay) {
               num_retries_++;
               return Status::OK();
