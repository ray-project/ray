// Copyright 2017 The Ray Authors.
//
// Licensed under the Apache License, Version 2.0 (the "License");
// you may not use this file except in compliance with the License.
// You may obtain a copy of the License at
//
//  http://www.apache.org/licenses/LICENSE-2.0
//
// Unless required by applicable law or agreed to in writing, software
// distributed under the License is distributed on an "AS IS" BASIS,
// WITHOUT WARRANTIES OR CONDITIONS OF ANY KIND, either express or implied.
// See the License for the specific language governing permissions and
// limitations under the License.

#include "ray/core_worker/task_manager.h"

#include "gmock/gmock.h"
#include "gtest/gtest.h"
#include "mock/ray/gcs/gcs_client/gcs_client.h"
#include "ray/common/task/task_spec.h"
#include "ray/common/test_util.h"
#include "ray/core_worker/reference_count.h"
#include "ray/core_worker/store_provider/memory_store/memory_store.h"
#include "ray/core_worker/task_event_buffer.h"
#include "ray/pubsub/mock_pubsub.h"

namespace ray {
namespace core {

TaskSpecification CreateTaskHelper(uint64_t num_returns,
                                   std::vector<ObjectID> dependencies,
                                   bool dynamic_returns = false,
                                   bool streaming_generator = false) {
  TaskSpecification task;
  task.GetMutableMessage().set_task_id(TaskID::FromRandom(JobID::FromInt(1)).Binary());
  task.GetMutableMessage().set_num_returns(num_returns);
  for (const ObjectID &dep : dependencies) {
    task.GetMutableMessage().add_args()->mutable_object_ref()->set_object_id(
        dep.Binary());
  }

  if (dynamic_returns) {
    task.GetMutableMessage().set_returns_dynamic(true);
  }
  if (streaming_generator) {
    task.GetMutableMessage().set_streaming_generator(true);
  }

  return task;
}

rpc::Address GetRandomWorkerAddr() {
  rpc::Address addr;
  addr.set_worker_id(WorkerID::FromRandom().Binary());
  return addr;
}

rpc::ReportGeneratorItemReturnsRequest GetIntermediateTaskReturn(
    int64_t idx,
    bool finished,
    const ObjectID &generator_id,
    const ObjectID &dynamic_return_id,
    std::shared_ptr<Buffer> data,
    bool set_in_plasma) {
  rpc::ReportGeneratorItemReturnsRequest request;
  rpc::Address addr;
  request.mutable_worker_addr()->CopyFrom(addr);
  request.set_item_index(idx);
  request.set_finished(finished);
  request.set_generator_id(generator_id.Binary());
  auto dynamic_return_object = request.add_dynamic_return_objects();
  dynamic_return_object->set_object_id(dynamic_return_id.Binary());
  dynamic_return_object->set_data(data->Data(), data->Size());
  dynamic_return_object->set_in_plasma(set_in_plasma);
  return request;
}

rpc::ReportGeneratorItemReturnsRequest GetEoFTaskReturn(int64_t idx,
                                                        const ObjectID &generator_id) {
  rpc::ReportGeneratorItemReturnsRequest request;
  rpc::Address addr;
  request.mutable_worker_addr()->CopyFrom(addr);
  request.set_item_index(idx);
  request.set_finished(true);
  request.set_generator_id(generator_id.Binary());
  return request;
}

class MockTaskEventBuffer : public worker::TaskEventBuffer {
 public:
  MOCK_METHOD(void,
              AddTaskEvent,
              (std::unique_ptr<worker::TaskEvent> task_event),
              (override));

  MOCK_METHOD(void, FlushEvents, (bool forced), (override));

  MOCK_METHOD(Status, Start, (bool manual_flush), (override));

  MOCK_METHOD(void, Stop, (), (override));

  MOCK_METHOD(bool, Enabled, (), (const, override));

  MOCK_METHOD(const std::string, DebugString, (), (override));
};

class TaskManagerTest : public ::testing::Test {
 public:
  TaskManagerTest(bool lineage_pinning_enabled = false,
                  int64_t max_lineage_bytes = 1024 * 1024 * 1024)
      : lineage_pinning_enabled_(lineage_pinning_enabled),
        addr_(GetRandomWorkerAddr()),
        publisher_(std::make_shared<mock_pubsub::MockPublisher>()),
        subscriber_(std::make_shared<mock_pubsub::MockSubscriber>()),
        task_event_buffer_mock_(std::make_unique<MockTaskEventBuffer>()),
        reference_counter_(std::shared_ptr<ReferenceCounter>(new ReferenceCounter(
            addr_,
            publisher_.get(),
            subscriber_.get(),
            [this](const NodeID &node_id) { return all_nodes_alive_; },
            lineage_pinning_enabled))),
        store_(std::shared_ptr<CoreWorkerMemoryStore>(
            new CoreWorkerMemoryStore(reference_counter_))),
        manager_(
            store_,
            reference_counter_,
            [this](const RayObject &object, const ObjectID &object_id) {
              stored_in_plasma.insert(object_id);
            },
            [this](TaskSpecification &spec, bool object_recovery, uint32_t delay_ms) {
              num_retries_++;
              last_delay_ms_ = delay_ms;
              last_object_recovery_ = object_recovery;
              return Status::OK();
            },
            [](const JobID &job_id,
               const std::string &type,
               const std::string &error_message,
               double timestamp) { return Status::OK(); },
            max_lineage_bytes,
            *task_event_buffer_mock_.get()) {}

  virtual void TearDown() { AssertNoLeaks(); }

  void AssertNoLeaks() {
    absl::MutexLock lock(&manager_.mu_);
    ASSERT_EQ(manager_.submissible_tasks_.size(), 0);
    ASSERT_EQ(manager_.num_pending_tasks_, 0);
    ASSERT_EQ(manager_.total_lineage_footprint_bytes_, 0);
  }

  bool lineage_pinning_enabled_;
  rpc::Address addr_;
  std::shared_ptr<mock_pubsub::MockPublisher> publisher_;
  std::shared_ptr<mock_pubsub::MockSubscriber> subscriber_;
  std::unique_ptr<MockTaskEventBuffer> task_event_buffer_mock_;
  std::shared_ptr<ReferenceCounter> reference_counter_;
  std::shared_ptr<CoreWorkerMemoryStore> store_;
  bool all_nodes_alive_ = true;
  TaskManager manager_;
  int num_retries_ = 0;
  uint32_t last_delay_ms_ = 0;
  bool last_object_recovery_ = false;
  std::unordered_set<ObjectID> stored_in_plasma;
};

class TaskManagerLineageTest : public TaskManagerTest {
 public:
  TaskManagerLineageTest() : TaskManagerTest(true, /*max_lineage_bytes=*/10000) {}
};

TEST_F(TaskManagerTest, TestTaskSuccess) {
  rpc::Address caller_address;
  ObjectID dep1 = ObjectID::FromRandom();
  ObjectID dep2 = ObjectID::FromRandom();
  auto spec = CreateTaskHelper(1, {dep1, dep2});
  ASSERT_FALSE(manager_.IsTaskPending(spec.TaskId()));
  manager_.AddPendingTask(caller_address, spec, "");
  ASSERT_TRUE(manager_.IsTaskPending(spec.TaskId()));
  ASSERT_EQ(reference_counter_->NumObjectIDsInScope(), 3);
  auto return_id = spec.ReturnId(0);
  WorkerContext ctx(WorkerType::WORKER, WorkerID::FromRandom(), JobID::FromInt(0));
  ASSERT_TRUE(reference_counter_->IsObjectPendingCreation(return_id));

  manager_.MarkDependenciesResolved(spec.TaskId());
  ASSERT_TRUE(manager_.IsTaskPending(spec.TaskId()));
  ASSERT_FALSE(manager_.IsTaskWaitingForExecution(spec.TaskId()));
  manager_.MarkTaskWaitingForExecution(
      spec.TaskId(), NodeID::FromRandom(), WorkerID::FromRandom());
  ASSERT_TRUE(manager_.IsTaskWaitingForExecution(spec.TaskId()));
  rpc::PushTaskReply reply;
  auto return_object = reply.add_return_objects();
  return_object->set_object_id(return_id.Binary());
  auto data = GenerateRandomBuffer();
  return_object->set_data(data->Data(), data->Size());
  manager_.CompletePendingTask(spec.TaskId(), reply, rpc::Address(), false);
  ASSERT_FALSE(manager_.IsTaskPending(spec.TaskId()));
  // Only the return object reference should remain.
  ASSERT_EQ(reference_counter_->NumObjectIDsInScope(), 1);
  ASSERT_FALSE(reference_counter_->IsObjectPendingCreation(return_id));

  std::vector<std::shared_ptr<RayObject>> results;
  RAY_CHECK_OK(store_->Get({return_id}, 1, -1, ctx, false, &results));
  ASSERT_EQ(results.size(), 1);
  ASSERT_FALSE(results[0]->IsException());
  ASSERT_EQ(std::memcmp(results[0]->GetData()->Data(),
                        return_object->data().data(),
                        return_object->data().size()),
            0);
  ASSERT_EQ(num_retries_, 0);

  std::vector<ObjectID> removed;
  reference_counter_->RemoveLocalReference(return_id, &removed);
  ASSERT_EQ(removed[0], return_id);
  ASSERT_EQ(reference_counter_->NumObjectIDsInScope(), 0);
}

TEST_F(TaskManagerTest, TestTaskFailure) {
  rpc::Address caller_address;
  ObjectID dep1 = ObjectID::FromRandom();
  ObjectID dep2 = ObjectID::FromRandom();
  ASSERT_EQ(reference_counter_->NumObjectIDsInScope(), 0);
  auto spec = CreateTaskHelper(1, {dep1, dep2});
  ASSERT_FALSE(manager_.IsTaskPending(spec.TaskId()));
  manager_.AddPendingTask(caller_address, spec, "");
  ASSERT_TRUE(manager_.IsTaskPending(spec.TaskId()));
  ASSERT_EQ(reference_counter_->NumObjectIDsInScope(), 3);
  auto return_id = spec.ReturnId(0);
  WorkerContext ctx(WorkerType::WORKER, WorkerID::FromRandom(), JobID::FromInt(0));
  ASSERT_TRUE(reference_counter_->IsObjectPendingCreation(return_id));

  auto error = rpc::ErrorType::WORKER_DIED;
  manager_.FailOrRetryPendingTask(spec.TaskId(), error);
  ASSERT_FALSE(manager_.IsTaskPending(spec.TaskId()));
  // Only the return object reference should remain.
  ASSERT_EQ(reference_counter_->NumObjectIDsInScope(), 1);
  ASSERT_FALSE(reference_counter_->IsObjectPendingCreation(return_id));

  std::vector<std::shared_ptr<RayObject>> results;
  RAY_CHECK_OK(store_->Get({return_id}, 1, -1, ctx, false, &results));
  ASSERT_EQ(results.size(), 1);
  rpc::ErrorType stored_error;
  ASSERT_TRUE(results[0]->IsException(&stored_error));
  ASSERT_EQ(stored_error, error);
  ASSERT_EQ(num_retries_, 0);

  std::vector<ObjectID> removed;
  reference_counter_->RemoveLocalReference(return_id, &removed);
  ASSERT_EQ(removed[0], return_id);
  ASSERT_EQ(reference_counter_->NumObjectIDsInScope(), 0);
}

TEST_F(TaskManagerTest, TestPlasmaConcurrentFailure) {
  rpc::Address caller_address;
  auto spec = CreateTaskHelper(1, {});
  ASSERT_FALSE(manager_.IsTaskPending(spec.TaskId()));
  manager_.AddPendingTask(caller_address, spec, "");
  ASSERT_TRUE(manager_.IsTaskPending(spec.TaskId()));
  auto return_id = spec.ReturnId(0);
  WorkerContext ctx(WorkerType::WORKER, WorkerID::FromRandom(), JobID::FromInt(0));

  ASSERT_TRUE(reference_counter_->FlushObjectsToRecover().empty());
  all_nodes_alive_ = false;

  manager_.MarkDependenciesResolved(spec.TaskId());
  ASSERT_TRUE(manager_.IsTaskPending(spec.TaskId()));
  ASSERT_FALSE(manager_.IsTaskWaitingForExecution(spec.TaskId()));
  manager_.MarkTaskWaitingForExecution(
      spec.TaskId(), NodeID::FromRandom(), WorkerID::FromRandom());
  ASSERT_TRUE(manager_.IsTaskWaitingForExecution(spec.TaskId()));
  rpc::PushTaskReply reply;
  auto return_object = reply.add_return_objects();
  return_object->set_object_id(return_id.Binary());
  return_object->set_in_plasma(true);
  manager_.CompletePendingTask(spec.TaskId(), reply, rpc::Address(), false);

  ASSERT_FALSE(manager_.IsTaskPending(spec.TaskId()));

  std::vector<std::shared_ptr<RayObject>> results;
  // Caller of FlushObjectsToRecover is responsible for deleting the object
  // from the in-memory store and recovering the object.
  ASSERT_TRUE(store_->Get({return_id}, 1, 0, ctx, false, &results).ok());
  auto objects_to_recover = reference_counter_->FlushObjectsToRecover();
  ASSERT_EQ(objects_to_recover.size(), 1);
  ASSERT_EQ(objects_to_recover[0], return_id);
}

TEST_F(TaskManagerTest, TestFailPendingTask) {
  rpc::Address caller_address;
  ObjectID dep1 = ObjectID::FromRandom();
  ObjectID dep2 = ObjectID::FromRandom();
  ASSERT_EQ(reference_counter_->NumObjectIDsInScope(), 0);
  auto spec = CreateTaskHelper(1, {dep1, dep2});
  ASSERT_FALSE(manager_.IsTaskPending(spec.TaskId()));
  int num_retries = 3;
  manager_.AddPendingTask(caller_address, spec, "", num_retries);
  ASSERT_TRUE(manager_.IsTaskPending(spec.TaskId()));
  ASSERT_EQ(reference_counter_->NumObjectIDsInScope(), 3);
  auto return_id = spec.ReturnId(0);
  WorkerContext ctx(WorkerType::WORKER, WorkerID::FromRandom(), JobID::FromInt(0));
  ASSERT_TRUE(reference_counter_->IsObjectPendingCreation(return_id));

  manager_.FailPendingTask(spec.TaskId(), rpc::ErrorType::LOCAL_RAYLET_DIED);
  ASSERT_FALSE(manager_.IsTaskPending(spec.TaskId()));
  // Only the return object reference should remain.
  ASSERT_EQ(reference_counter_->NumObjectIDsInScope(), 1);
  ASSERT_FALSE(reference_counter_->IsObjectPendingCreation(return_id));

  std::vector<std::shared_ptr<RayObject>> results;
  RAY_CHECK_OK(store_->Get({return_id}, 1, 0, ctx, false, &results));
  ASSERT_EQ(results.size(), 1);
  rpc::ErrorType stored_error;
  ASSERT_TRUE(results[0]->IsException(&stored_error));
  ASSERT_EQ(stored_error, rpc::ErrorType::LOCAL_RAYLET_DIED);

  std::vector<ObjectID> removed;
  reference_counter_->RemoveLocalReference(return_id, &removed);
  ASSERT_EQ(removed[0], return_id);
  ASSERT_EQ(reference_counter_->NumObjectIDsInScope(), 0);
}

TEST_F(TaskManagerTest, TestTaskReconstruction) {
  rpc::Address caller_address;
  ObjectID dep1 = ObjectID::FromRandom();
  ObjectID dep2 = ObjectID::FromRandom();
  ASSERT_EQ(reference_counter_->NumObjectIDsInScope(), 0);
  auto spec = CreateTaskHelper(1, {dep1, dep2});
  ASSERT_FALSE(manager_.IsTaskPending(spec.TaskId()));
  int num_retries = 3;
  manager_.AddPendingTask(caller_address, spec, "", num_retries);
  ASSERT_TRUE(manager_.IsTaskPending(spec.TaskId()));
  ASSERT_EQ(reference_counter_->NumObjectIDsInScope(), 3);
  auto return_id = spec.ReturnId(0);
  WorkerContext ctx(WorkerType::WORKER, WorkerID::FromRandom(), JobID::FromInt(0));
  ASSERT_TRUE(reference_counter_->IsObjectPendingCreation(return_id));

  auto error = rpc::ErrorType::WORKER_DIED;
  for (int i = 0; i < num_retries; i++) {
    RAY_LOG(INFO) << "Retry " << i;
    manager_.FailOrRetryPendingTask(spec.TaskId(), error);
    ASSERT_TRUE(manager_.IsTaskPending(spec.TaskId()));
    ASSERT_TRUE(reference_counter_->IsObjectPendingCreation(return_id));
    ASSERT_EQ(reference_counter_->NumObjectIDsInScope(), 3);
    std::vector<std::shared_ptr<RayObject>> results;
    ASSERT_FALSE(store_->Get({return_id}, 1, 0, ctx, false, &results).ok());
    ASSERT_EQ(num_retries_, i + 1);
    ASSERT_EQ(last_delay_ms_, RayConfig::instance().task_retry_delay_ms());
    ASSERT_EQ(last_object_recovery_, false);
  }

  manager_.FailOrRetryPendingTask(spec.TaskId(), error);
  ASSERT_FALSE(manager_.IsTaskPending(spec.TaskId()));
  // Only the return object reference should remain.
  ASSERT_EQ(reference_counter_->NumObjectIDsInScope(), 1);
  ASSERT_FALSE(reference_counter_->IsObjectPendingCreation(return_id));

  std::vector<std::shared_ptr<RayObject>> results;
  RAY_CHECK_OK(store_->Get({return_id}, 1, 0, ctx, false, &results));
  ASSERT_EQ(results.size(), 1);
  rpc::ErrorType stored_error;
  ASSERT_TRUE(results[0]->IsException(&stored_error));
  ASSERT_EQ(stored_error, error);

  std::vector<ObjectID> removed;
  reference_counter_->RemoveLocalReference(return_id, &removed);
  ASSERT_EQ(removed[0], return_id);
  ASSERT_EQ(reference_counter_->NumObjectIDsInScope(), 0);
}

TEST_F(TaskManagerTest, TestTaskKill) {
  rpc::Address caller_address;
  ASSERT_EQ(reference_counter_->NumObjectIDsInScope(), 0);
  auto spec = CreateTaskHelper(1, {});
  ASSERT_FALSE(manager_.IsTaskPending(spec.TaskId()));
  int num_retries = 3;
  manager_.AddPendingTask(caller_address, spec, "", num_retries);
  ASSERT_TRUE(manager_.IsTaskPending(spec.TaskId()));
  ASSERT_EQ(reference_counter_->NumObjectIDsInScope(), 1);
  auto return_id = spec.ReturnId(0);
  WorkerContext ctx(WorkerType::WORKER, WorkerID::FromRandom(), JobID::FromInt(0));

  manager_.MarkTaskCanceled(spec.TaskId());
  auto error = rpc::ErrorType::TASK_CANCELLED;
  manager_.FailOrRetryPendingTask(spec.TaskId(), error);
  ASSERT_FALSE(manager_.IsTaskPending(spec.TaskId()));
  std::vector<std::shared_ptr<RayObject>> results;
  RAY_CHECK_OK(store_->Get({return_id}, 1, 0, ctx, false, &results));
  ASSERT_EQ(results.size(), 1);
  rpc::ErrorType stored_error;
  ASSERT_TRUE(results[0]->IsException(&stored_error));
  ASSERT_EQ(stored_error, error);
}

TEST_F(TaskManagerTest, TestTaskOomKillNoOomRetryFailsImmediately) {
  RayConfig::instance().initialize(R"({"task_oom_retries": 0})");

  {
    int num_retries = 10;

    rpc::Address caller_address;
    auto spec = CreateTaskHelper(1, {});
    manager_.AddPendingTask(caller_address, spec, "", num_retries);
    auto return_id = spec.ReturnId(0);

    auto error = rpc::ErrorType::OUT_OF_MEMORY;
    manager_.FailOrRetryPendingTask(spec.TaskId(), error);

    std::vector<std::shared_ptr<RayObject>> results;
    WorkerContext ctx(WorkerType::WORKER, WorkerID::FromRandom(), JobID::FromInt(0));
    RAY_CHECK_OK(store_->Get({return_id}, 1, 0, ctx, false, &results));
    ASSERT_EQ(results.size(), 1);
    rpc::ErrorType stored_error;
    ASSERT_TRUE(results[0]->IsException(&stored_error));
    ASSERT_EQ(stored_error, error);
  }

  {
    int num_retries = -1;

    rpc::Address caller_address;
    auto spec = CreateTaskHelper(1, {});
    manager_.AddPendingTask(caller_address, spec, "", num_retries);
    auto return_id = spec.ReturnId(0);

    auto error = rpc::ErrorType::OUT_OF_MEMORY;
    manager_.FailOrRetryPendingTask(spec.TaskId(), error);

    std::vector<std::shared_ptr<RayObject>> results;
    WorkerContext ctx(WorkerType::WORKER, WorkerID::FromRandom(), JobID::FromInt(0));
    RAY_CHECK_OK(store_->Get({return_id}, 1, 0, ctx, false, &results));
    ASSERT_EQ(results.size(), 1);
    rpc::ErrorType stored_error;
    ASSERT_TRUE(results[0]->IsException(&stored_error));
    ASSERT_EQ(stored_error, error);
  }
}

TEST_F(TaskManagerTest, TestTaskOomAndNonOomKillReturnsLastError) {
  RayConfig::instance().initialize(R"({"task_oom_retries": 1})");
  int num_retries = 1;

  rpc::Address caller_address;
  auto spec = CreateTaskHelper(1, {});
  manager_.AddPendingTask(caller_address, spec, "", num_retries);
  auto return_id = spec.ReturnId(0);

  ASSERT_EQ(num_retries_, 0);
  ray::rpc::ErrorType error;

  error = rpc::ErrorType::OUT_OF_MEMORY;
  manager_.FailOrRetryPendingTask(spec.TaskId(), error);
  ASSERT_EQ(num_retries_, 1);
  ASSERT_EQ(last_delay_ms_, RayConfig::instance().task_oom_retry_delay_base_ms());
  ASSERT_EQ(last_object_recovery_, false);

  error = rpc::ErrorType::WORKER_DIED;
  manager_.FailOrRetryPendingTask(spec.TaskId(), error);
  ASSERT_EQ(num_retries_, 2);
  ASSERT_EQ(last_delay_ms_, RayConfig::instance().task_retry_delay_ms());
  ASSERT_EQ(last_object_recovery_, false);

  error = rpc::ErrorType::WORKER_DIED;
  manager_.FailOrRetryPendingTask(spec.TaskId(), error);
  ASSERT_EQ(num_retries_, 2);

  std::vector<std::shared_ptr<RayObject>> results;
  WorkerContext ctx(WorkerType::WORKER, WorkerID::FromRandom(), JobID::FromInt(0));
  RAY_CHECK_OK(store_->Get({return_id}, 1, 0, ctx, false, &results));
  ASSERT_EQ(results.size(), 1);
  rpc::ErrorType stored_error;
  ASSERT_TRUE(results[0]->IsException(&stored_error));
  ASSERT_EQ(stored_error, rpc::ErrorType::WORKER_DIED);
}

TEST_F(TaskManagerTest, TestTaskOomInfiniteRetry) {
  RayConfig::instance().initialize(R"({"task_oom_retries": -1})");

  rpc::Address caller_address;
  auto spec = CreateTaskHelper(1, {});
  int num_retries = 1;
  manager_.AddPendingTask(caller_address, spec, "", num_retries);

  for (int i = 0; i < 10000; i++) {
    ASSERT_EQ(num_retries_, i);
    manager_.FailOrRetryPendingTask(spec.TaskId(), rpc::ErrorType::OUT_OF_MEMORY);
  }

  manager_.MarkTaskCanceled(spec.TaskId());
  manager_.FailOrRetryPendingTask(spec.TaskId(), rpc::ErrorType::TASK_CANCELLED);
}

TEST_F(TaskManagerTest, TestTaskNotRetriableOomFailsImmediatelyEvenWithOomRetryCounter) {
  RayConfig::instance().initialize(R"({"task_oom_retries": 1})");
  int num_retries = 0;

  rpc::Address caller_address;
  auto spec = CreateTaskHelper(1, {});
  manager_.AddPendingTask(caller_address, spec, "", num_retries);
  auto return_id = spec.ReturnId(0);

  ASSERT_EQ(num_retries_, 0);
  ray::rpc::ErrorType error;

  error = rpc::ErrorType::OUT_OF_MEMORY;
  manager_.FailOrRetryPendingTask(spec.TaskId(), error);
  ASSERT_EQ(num_retries_, 0);

  std::vector<std::shared_ptr<RayObject>> results;
  WorkerContext ctx(WorkerType::WORKER, WorkerID::FromRandom(), JobID::FromInt(0));
  RAY_CHECK_OK(store_->Get({return_id}, 1, 0, ctx, false, &results));
  ASSERT_EQ(results.size(), 1);
  rpc::ErrorType stored_error;
  ASSERT_TRUE(results[0]->IsException(&stored_error));
  ASSERT_EQ(stored_error, rpc::ErrorType::OUT_OF_MEMORY);
}

TEST_F(TaskManagerTest, TestFailsImmediatelyOverridesRetry) {
  RayConfig::instance().initialize(R"({"task_oom_retries": 1})");

  {
    ray::rpc::ErrorType error = rpc::ErrorType::OUT_OF_MEMORY;

    rpc::Address caller_address;
    auto spec = CreateTaskHelper(1, {});
    manager_.AddPendingTask(caller_address, spec, "", /*max retries*/ 10);
    auto return_id = spec.ReturnId(0);

    manager_.FailOrRetryPendingTask(spec.TaskId(),
                                    error,
                                    /*status*/ nullptr,
                                    /*error info*/ nullptr,
                                    /*mark object failed*/ true,
                                    /*fail immediately*/ true);

    std::vector<std::shared_ptr<RayObject>> results;
    WorkerContext ctx(WorkerType::WORKER, WorkerID::FromRandom(), JobID::FromInt(0));
    RAY_CHECK_OK(store_->Get({return_id}, 1, 0, ctx, false, &results));
    ASSERT_EQ(results.size(), 1);
    rpc::ErrorType stored_error;
    ASSERT_TRUE(results[0]->IsException(&stored_error));
    ASSERT_EQ(stored_error, error);
  }

  {
    ray::rpc::ErrorType error = rpc::ErrorType::WORKER_DIED;

    rpc::Address caller_address;
    auto spec = CreateTaskHelper(1, {});
    manager_.AddPendingTask(caller_address, spec, "", /*max retries*/ 10);
    auto return_id = spec.ReturnId(0);

    manager_.FailOrRetryPendingTask(spec.TaskId(),
                                    error,
                                    /*status*/ nullptr,
                                    /*error info*/ nullptr,
                                    /*mark object failed*/ true,
                                    /*fail immediately*/ true);

    std::vector<std::shared_ptr<RayObject>> results;
    WorkerContext ctx(WorkerType::WORKER, WorkerID::FromRandom(), JobID::FromInt(0));
    RAY_CHECK_OK(store_->Get({return_id}, 1, 0, ctx, false, &results));
    ASSERT_EQ(results.size(), 1);
    rpc::ErrorType stored_error;
    ASSERT_TRUE(results[0]->IsException(&stored_error));
    ASSERT_EQ(stored_error, error);
  }
}

// Test to make sure that the task spec and dependencies for an object are
// evicted when lineage pinning is disabled in the ReferenceCounter.
TEST_F(TaskManagerTest, TestLineageEvicted) {
  rpc::Address caller_address;
  ObjectID dep1 = ObjectID::FromRandom();
  ObjectID dep2 = ObjectID::FromRandom();
  ASSERT_EQ(reference_counter_->NumObjectIDsInScope(), 0);
  auto spec = CreateTaskHelper(1, {dep1, dep2});
  int num_retries = 3;
  manager_.AddPendingTask(caller_address, spec, "", num_retries);

  manager_.MarkDependenciesResolved(spec.TaskId());
  ASSERT_TRUE(manager_.IsTaskPending(spec.TaskId()));
  ASSERT_FALSE(manager_.IsTaskWaitingForExecution(spec.TaskId()));
  manager_.MarkTaskWaitingForExecution(
      spec.TaskId(), NodeID::FromRandom(), WorkerID::FromRandom());
  ASSERT_TRUE(manager_.IsTaskWaitingForExecution(spec.TaskId()));
  auto return_id = spec.ReturnId(0);
  rpc::PushTaskReply reply;
  auto return_object = reply.add_return_objects();
  return_object->set_object_id(return_id.Binary());
  return_object->set_in_plasma(true);
  manager_.CompletePendingTask(spec.TaskId(), reply, rpc::Address(), false);
  // The task is still pinned because its return ID is still in scope.
  ASSERT_TRUE(manager_.IsTaskSubmissible(spec.TaskId()));
  ASSERT_FALSE(manager_.IsTaskPending(spec.TaskId()));
  // The dependencies should not be pinned because lineage pinning is
  // disabled.
  ASSERT_FALSE(reference_counter_->HasReference(dep1));
  ASSERT_FALSE(reference_counter_->HasReference(dep2));
  ASSERT_TRUE(reference_counter_->HasReference(return_id));

  // Once the return ID goes out of scope, the task spec and its dependencies
  // are released.
  reference_counter_->RemoveLocalReference(return_id, nullptr);
  ASSERT_FALSE(manager_.IsTaskSubmissible(spec.TaskId()));
  ASSERT_FALSE(reference_counter_->HasReference(return_id));
}

TEST_F(TaskManagerTest, TestLocalityDataAdded) {
  auto spec = CreateTaskHelper(1, {});
  auto return_id = spec.ReturnId(0);
  auto node_id = NodeID::FromRandom();
  int object_size = 100;
  store_->GetAsync(return_id, [&](std::shared_ptr<RayObject> obj) {
    // By the time the return object is available to get, we should be able
    // to get the locality data too.
    auto locality_data = reference_counter_->GetLocalityData(return_id);
    ASSERT_TRUE(locality_data.has_value());
    ASSERT_EQ(locality_data->object_size, object_size);
    ASSERT_TRUE(locality_data->nodes_containing_object.contains(node_id));
  });

  rpc::PushTaskReply reply;
  auto return_object = reply.add_return_objects();
  return_object->set_object_id(return_id.Binary());
  return_object->set_in_plasma(true);
  return_object->set_size(object_size);
  rpc::Address worker_addr;
  worker_addr.set_raylet_id(node_id.Binary());
  manager_.AddPendingTask(rpc::Address(), spec, "", 0);
  manager_.CompletePendingTask(spec.TaskId(), reply, worker_addr, false);
}

// Test to make sure that the task spec and dependencies for an object are
// pinned when lineage pinning is enabled in the ReferenceCounter.
TEST_F(TaskManagerLineageTest, TestLineagePinned) {
  rpc::Address caller_address;
  // Submit a task with 2 arguments.
  ObjectID dep1 = ObjectID::FromRandom();
  ObjectID dep2 = ObjectID::FromRandom();
  ASSERT_EQ(reference_counter_->NumObjectIDsInScope(), 0);
  auto spec = CreateTaskHelper(1, {dep1, dep2});
  ASSERT_FALSE(manager_.IsTaskPending(spec.TaskId()));
  int num_retries = 3;
  manager_.AddPendingTask(caller_address, spec, "", num_retries);
  auto return_id = spec.ReturnId(0);
  ASSERT_TRUE(manager_.IsTaskPending(spec.TaskId()));
  ASSERT_EQ(reference_counter_->NumObjectIDsInScope(), 3);

  // The task completes.
  manager_.MarkDependenciesResolved(spec.TaskId());
  ASSERT_TRUE(manager_.IsTaskPending(spec.TaskId()));
  ASSERT_FALSE(manager_.IsTaskWaitingForExecution(spec.TaskId()));
  manager_.MarkTaskWaitingForExecution(
      spec.TaskId(), NodeID::FromRandom(), WorkerID::FromRandom());
  ASSERT_TRUE(manager_.IsTaskWaitingForExecution(spec.TaskId()));
  rpc::PushTaskReply reply;
  auto return_object = reply.add_return_objects();
  return_object->set_object_id(return_id.Binary());
  auto data = GenerateRandomBuffer();
  return_object->set_data(data->Data(), data->Size());
  return_object->set_in_plasma(true);
  manager_.CompletePendingTask(spec.TaskId(), reply, rpc::Address(), false);
  // The task should still be in the lineage because its return ID is in scope.
  ASSERT_TRUE(manager_.IsTaskSubmissible(spec.TaskId()));
  ASSERT_TRUE(reference_counter_->HasReference(dep1));
  ASSERT_TRUE(reference_counter_->HasReference(dep2));
  ASSERT_TRUE(reference_counter_->HasReference(return_id));

  // All lineage should be erased.
  reference_counter_->RemoveLocalReference(return_id, nullptr);
  ASSERT_FALSE(manager_.IsTaskSubmissible(spec.TaskId()));
  ASSERT_FALSE(reference_counter_->HasReference(dep1));
  ASSERT_FALSE(reference_counter_->HasReference(dep2));
  ASSERT_FALSE(reference_counter_->HasReference(return_id));
}

// Test to make sure that the task spec and dependencies for an object are
// evicted if the object is returned by value, instead of stored in plasma.
TEST_F(TaskManagerLineageTest, TestDirectObjectNoLineage) {
  rpc::Address caller_address;
  // Submit a task with 2 arguments.
  ObjectID dep1 = ObjectID::FromRandom();
  ObjectID dep2 = ObjectID::FromRandom();
  ASSERT_EQ(reference_counter_->NumObjectIDsInScope(), 0);
  auto spec = CreateTaskHelper(1, {dep1, dep2});
  ASSERT_FALSE(manager_.IsTaskPending(spec.TaskId()));
  int num_retries = 3;
  manager_.AddPendingTask(caller_address, spec, "", num_retries);
  auto return_id = spec.ReturnId(0);
  ASSERT_TRUE(manager_.IsTaskPending(spec.TaskId()));
  ASSERT_EQ(reference_counter_->NumObjectIDsInScope(), 3);

  // The task completes.
  manager_.MarkDependenciesResolved(spec.TaskId());
  ASSERT_TRUE(manager_.IsTaskPending(spec.TaskId()));
  ASSERT_FALSE(manager_.IsTaskWaitingForExecution(spec.TaskId()));
  manager_.MarkTaskWaitingForExecution(
      spec.TaskId(), NodeID::FromRandom(), WorkerID::FromRandom());
  ASSERT_TRUE(manager_.IsTaskWaitingForExecution(spec.TaskId()));
  rpc::PushTaskReply reply;
  auto return_object = reply.add_return_objects();
  return_object->set_object_id(return_id.Binary());
  auto data = GenerateRandomBuffer();
  return_object->set_data(data->Data(), data->Size());
  return_object->set_in_plasma(false);
  manager_.CompletePendingTask(spec.TaskId(), reply, rpc::Address(), false);
  // All lineage should be erased because the return object was not stored in
  // plasma.
  ASSERT_FALSE(manager_.IsTaskPending(spec.TaskId()));
  ASSERT_FALSE(reference_counter_->HasReference(dep1));
  ASSERT_FALSE(reference_counter_->HasReference(dep2));
  ASSERT_TRUE(reference_counter_->HasReference(return_id));
}

// Test to make sure that the task spec and dependencies for an object are
// pinned if the object goes out of scope before the task finishes. This is
// needed in case the pending task fails and needs to be retried.
TEST_F(TaskManagerLineageTest, TestLineagePinnedOutOfOrder) {
  rpc::Address caller_address;
  // Submit a task with 2 arguments.
  ObjectID dep1 = ObjectID::FromRandom();
  ObjectID dep2 = ObjectID::FromRandom();
  ASSERT_EQ(reference_counter_->NumObjectIDsInScope(), 0);
  auto spec = CreateTaskHelper(1, {dep1, dep2});
  ASSERT_FALSE(manager_.IsTaskPending(spec.TaskId()));
  int num_retries = 3;
  manager_.AddPendingTask(caller_address, spec, "", num_retries);
  auto return_id = spec.ReturnId(0);
  ASSERT_TRUE(manager_.IsTaskPending(spec.TaskId()));
  ASSERT_EQ(reference_counter_->NumObjectIDsInScope(), 3);

  // The return ID goes out of scope. The lineage should still be pinned
  // because the task has not completed yet.
  reference_counter_->RemoveLocalReference(return_id, nullptr);
  ASSERT_TRUE(manager_.IsTaskPending(spec.TaskId()));
  ASSERT_TRUE(reference_counter_->HasReference(dep1));
  ASSERT_TRUE(reference_counter_->HasReference(dep2));
  ASSERT_FALSE(reference_counter_->HasReference(return_id));

  // The task completes.
  manager_.MarkDependenciesResolved(spec.TaskId());
  ASSERT_TRUE(manager_.IsTaskPending(spec.TaskId()));
  ASSERT_FALSE(manager_.IsTaskWaitingForExecution(spec.TaskId()));
  manager_.MarkTaskWaitingForExecution(
      spec.TaskId(), NodeID::FromRandom(), WorkerID::FromRandom());
  ASSERT_TRUE(manager_.IsTaskWaitingForExecution(spec.TaskId()));
  rpc::PushTaskReply reply;
  auto return_object = reply.add_return_objects();
  return_object->set_object_id(return_id.Binary());
  auto data = GenerateRandomBuffer();
  return_object->set_data(data->Data(), data->Size());
  return_object->set_in_plasma(true);
  manager_.CompletePendingTask(spec.TaskId(), reply, rpc::Address(), false);
  // All lineage should be erased.
  ASSERT_FALSE(manager_.IsTaskPending(spec.TaskId()));
  ASSERT_FALSE(reference_counter_->HasReference(dep1));
  ASSERT_FALSE(reference_counter_->HasReference(dep2));
  ASSERT_FALSE(reference_counter_->HasReference(return_id));
}

// Test for pinning the lineage of an object, where the lineage is a chain of
// tasks that each depend on the previous. All tasks should be pinned until the
// final object goes out of scope.
TEST_F(TaskManagerLineageTest, TestRecursiveLineagePinned) {
  rpc::Address caller_address;

  ObjectID dep = ObjectID::FromRandom();
  for (int i = 0; i < 3; i++) {
    auto spec = CreateTaskHelper(1, {dep});
    int num_retries = 3;
    manager_.AddPendingTask(caller_address, spec, "", num_retries);
    auto return_id = spec.ReturnId(0);

    // The task completes.
    manager_.MarkDependenciesResolved(spec.TaskId());
    ASSERT_TRUE(manager_.IsTaskPending(spec.TaskId()));
    ASSERT_FALSE(manager_.IsTaskWaitingForExecution(spec.TaskId()));
    manager_.MarkTaskWaitingForExecution(
        spec.TaskId(), NodeID::FromRandom(), WorkerID::FromRandom());
    ASSERT_TRUE(manager_.IsTaskWaitingForExecution(spec.TaskId()));
    rpc::PushTaskReply reply;
    auto return_object = reply.add_return_objects();
    return_object->set_object_id(return_id.Binary());
    auto data = GenerateRandomBuffer();
    return_object->set_data(data->Data(), data->Size());
    return_object->set_in_plasma(true);
    manager_.CompletePendingTask(spec.TaskId(), reply, rpc::Address(), false);

    // All tasks should be pinned in the lineage.
    ASSERT_EQ(manager_.NumSubmissibleTasks(), i + 1);
    // All objects in the lineage of the newest return ID, plus the return ID
    // itself, should be pinned.
    ASSERT_EQ(reference_counter_->NumObjectIDsInScope(), i + 2);

    reference_counter_->RemoveLocalReference(dep, nullptr);
    dep = return_id;
  }

  // The task's return ID goes out of scope before the task finishes.
  reference_counter_->RemoveLocalReference(dep, nullptr);
  ASSERT_EQ(manager_.NumSubmissibleTasks(), 0);
  ASSERT_EQ(reference_counter_->NumObjectIDsInScope(), 0);
}

// Test for evicting the lineage of an object passed by value, where the
// lineage is a chain of tasks that each depend on the previous and each return
// a direct value. All tasks should be evicted as soon as they complete, even
// though the final object is still in scope.
TEST_F(TaskManagerLineageTest, TestRecursiveDirectObjectNoLineage) {
  rpc::Address caller_address;

  ObjectID dep = ObjectID::FromRandom();
  reference_counter_->AddLocalReference(dep, "");
  for (int i = 0; i < 3; i++) {
    auto spec = CreateTaskHelper(1, {dep});
    int num_retries = 3;
    manager_.AddPendingTask(caller_address, spec, "", num_retries);
    auto return_id = spec.ReturnId(0);
    reference_counter_->RemoveLocalReference(dep, nullptr);

    // The task completes.
    manager_.MarkDependenciesResolved(spec.TaskId());
    ASSERT_TRUE(manager_.IsTaskPending(spec.TaskId()));
    ASSERT_FALSE(manager_.IsTaskWaitingForExecution(spec.TaskId()));
    manager_.MarkTaskWaitingForExecution(
        spec.TaskId(), NodeID::FromRandom(), WorkerID::FromRandom());
    ASSERT_TRUE(manager_.IsTaskWaitingForExecution(spec.TaskId()));
    rpc::PushTaskReply reply;
    auto return_object = reply.add_return_objects();
    return_object->set_object_id(return_id.Binary());
    auto data = GenerateRandomBuffer();
    return_object->set_data(data->Data(), data->Size());
    return_object->set_in_plasma(false);
    manager_.CompletePendingTask(spec.TaskId(), reply, rpc::Address(), false);

    // No tasks should be pinned because they returned direct objects.
    ASSERT_EQ(manager_.NumSubmissibleTasks(), 0);
    // Only the newest return ID should be in scope because all objects in the
    // lineage were direct.
    ASSERT_EQ(reference_counter_->NumObjectIDsInScope(), 1);

    dep = return_id;
  }

  reference_counter_->RemoveLocalReference(dep, nullptr);
  ASSERT_EQ(manager_.NumSubmissibleTasks(), 0);
  ASSERT_EQ(reference_counter_->NumObjectIDsInScope(), 0);
}

// Test to make sure that the task manager only resubmits tasks whose specs are
// pinned and that are not already pending execution.
TEST_F(TaskManagerLineageTest, TestResubmitTask) {
  rpc::Address caller_address;
  // Submit a task with 2 arguments.
  ObjectID dep1 = ObjectID::FromRandom();
  ObjectID dep2 = ObjectID::FromRandom();
  auto spec = CreateTaskHelper(1, {dep1, dep2});
  auto return_id = spec.ReturnId(0);
  int num_retries = 3;

  // Cannot resubmit a task whose spec we do not have.
  std::vector<ObjectID> resubmitted_task_deps;
  ASSERT_FALSE(manager_.ResubmitTask(spec.TaskId(), &resubmitted_task_deps));
  ASSERT_TRUE(resubmitted_task_deps.empty());
  ASSERT_EQ(num_retries_, 0);
  ASSERT_FALSE(reference_counter_->IsObjectPendingCreation(return_id));

  manager_.AddPendingTask(caller_address, spec, "", num_retries);
  manager_.MarkDependenciesResolved(spec.TaskId());
  ASSERT_TRUE(manager_.IsTaskPending(spec.TaskId()));
  ASSERT_FALSE(manager_.IsTaskWaitingForExecution(spec.TaskId()));
  // A task that is already pending does not get resubmitted.
  ASSERT_TRUE(manager_.ResubmitTask(spec.TaskId(), &resubmitted_task_deps));
  ASSERT_TRUE(resubmitted_task_deps.empty());
  ASSERT_EQ(num_retries_, 0);
  ASSERT_TRUE(reference_counter_->IsObjectPendingCreation(return_id));

  // The task completes.
  manager_.MarkTaskWaitingForExecution(
      spec.TaskId(), NodeID::FromRandom(), WorkerID::FromRandom());
  ASSERT_TRUE(manager_.IsTaskWaitingForExecution(spec.TaskId()));
  rpc::PushTaskReply reply;
  auto return_object = reply.add_return_objects();
  return_object->set_object_id(return_id.Binary());
  auto data = GenerateRandomBuffer();
  return_object->set_data(data->Data(), data->Size());
  return_object->set_in_plasma(true);
  manager_.CompletePendingTask(spec.TaskId(), reply, rpc::Address(), false);
  ASSERT_FALSE(reference_counter_->IsObjectPendingCreation(return_id));

  // The task finished, its return ID is still in scope, and the return object
  // was stored in plasma. It is okay to resubmit it now.
  ASSERT_TRUE(manager_.ResubmitTask(spec.TaskId(), &resubmitted_task_deps));
  ASSERT_EQ(resubmitted_task_deps, spec.GetDependencyIds());
  ASSERT_EQ(num_retries_, 1);
  ASSERT_EQ(last_delay_ms_, 0);
  ASSERT_EQ(last_object_recovery_, true);
  resubmitted_task_deps.clear();
  ASSERT_TRUE(reference_counter_->IsObjectPendingCreation(return_id));

  // The return ID goes out of scope.
  reference_counter_->RemoveLocalReference(return_id, nullptr);
  // The task is still pending execution.
  ASSERT_TRUE(manager_.IsTaskPending(spec.TaskId()));
  // A task that is already pending does not get resubmitted.
  ASSERT_TRUE(manager_.ResubmitTask(spec.TaskId(), &resubmitted_task_deps));
  ASSERT_TRUE(resubmitted_task_deps.empty());
  ASSERT_EQ(num_retries_, 1);
  // Object is out of scope, so no longer pending creation.
  ASSERT_FALSE(reference_counter_->IsObjectPendingCreation(return_id));

  // The resubmitted task finishes.
  manager_.CompletePendingTask(spec.TaskId(), reply, rpc::Address(), false);
  ASSERT_FALSE(manager_.IsTaskPending(spec.TaskId()));
  // The task cannot be resubmitted because its spec has been released.
  ASSERT_FALSE(manager_.ResubmitTask(spec.TaskId(), &resubmitted_task_deps));
  ASSERT_TRUE(resubmitted_task_deps.empty());
  ASSERT_EQ(num_retries_, 1);
  ASSERT_EQ(reference_counter_->NumObjectIDsInScope(), 0);
}

// Test resubmission for a task that was successfully executed once and stored
// its return values in plasma. On re-execution, the task's return values
// should be stored in plasma again, even if the worker returns its values
// directly.
TEST_F(TaskManagerLineageTest, TestResubmittedTaskNondeterministicReturns) {
  rpc::Address caller_address;
  auto spec = CreateTaskHelper(2, {});
  auto return_id1 = spec.ReturnId(0);
  auto return_id2 = spec.ReturnId(1);
  manager_.AddPendingTask(caller_address, spec, "", /*num_retries=*/1);
  manager_.MarkDependenciesResolved(spec.TaskId());
  ASSERT_TRUE(manager_.IsTaskPending(spec.TaskId()));
  ASSERT_FALSE(manager_.IsTaskWaitingForExecution(spec.TaskId()));

  // The task completes. Both return objects are stored in plasma.
  {
    manager_.MarkTaskWaitingForExecution(
        spec.TaskId(), NodeID::FromRandom(), WorkerID::FromRandom());
    ASSERT_TRUE(manager_.IsTaskWaitingForExecution(spec.TaskId()));
    rpc::PushTaskReply reply;
    auto return_object1 = reply.add_return_objects();
    return_object1->set_object_id(return_id1.Binary());
    auto data = GenerateRandomBuffer();
    return_object1->set_data(data->Data(), data->Size());
    return_object1->set_in_plasma(true);
    auto return_object2 = reply.add_return_objects();
    return_object2->set_object_id(return_id2.Binary());
    return_object2->set_data(data->Data(), data->Size());
    return_object2->set_in_plasma(true);
    manager_.CompletePendingTask(spec.TaskId(), reply, rpc::Address(), false);
  }

  // The task finished, its return ID is still in scope, and the return object
  // was stored in plasma. It is okay to resubmit it now.
  ASSERT_TRUE(stored_in_plasma.empty());
  std::vector<ObjectID> resubmitted_task_deps;
  ASSERT_TRUE(manager_.ResubmitTask(spec.TaskId(), &resubmitted_task_deps));
  ASSERT_EQ(num_retries_, 1);
  ASSERT_EQ(last_delay_ms_, 0);
  ASSERT_EQ(last_object_recovery_, true);

  // The re-executed task completes again. One of the return objects is now
  // returned directly.
  {
    reference_counter_->AddLocalReference(return_id1, "");
    reference_counter_->AddLocalReference(return_id2, "");
    manager_.MarkDependenciesResolved(spec.TaskId());
    ASSERT_TRUE(manager_.IsTaskPending(spec.TaskId()));
    ASSERT_FALSE(manager_.IsTaskWaitingForExecution(spec.TaskId()));
    manager_.MarkTaskWaitingForExecution(
        spec.TaskId(), NodeID::FromRandom(), WorkerID::FromRandom());
    ASSERT_TRUE(manager_.IsTaskWaitingForExecution(spec.TaskId()));
    rpc::PushTaskReply reply;
    auto return_object1 = reply.add_return_objects();
    return_object1->set_object_id(return_id1.Binary());
    auto data = GenerateRandomBuffer();
    return_object1->set_data(data->Data(), data->Size());
    return_object1->set_in_plasma(false);
    auto return_object2 = reply.add_return_objects();
    return_object2->set_object_id(return_id2.Binary());
    return_object2->set_data(data->Data(), data->Size());
    return_object2->set_in_plasma(true);
    manager_.CompletePendingTask(spec.TaskId(), reply, rpc::Address(), false);
  }
  ASSERT_TRUE(stored_in_plasma.count(return_id1));
  ASSERT_FALSE(stored_in_plasma.count(return_id2));
}

// Test that we update ref counter correctly for tasks with
// num_returns="dynamic".
TEST_F(TaskManagerLineageTest, TestResubmittedTaskFails) {
  rpc::Address caller_address;
  auto spec = CreateTaskHelper(2, {});
  auto return_id1 = spec.ReturnId(0);
  auto return_id2 = spec.ReturnId(1);
  manager_.AddPendingTask(caller_address, spec, "", /*num_retries=*/1);
  manager_.MarkDependenciesResolved(spec.TaskId());
  ASSERT_TRUE(manager_.IsTaskPending(spec.TaskId()));
  ASSERT_FALSE(manager_.IsTaskWaitingForExecution(spec.TaskId()));

  // The task completes. One return object is stored in plasma.
  {
    manager_.MarkTaskWaitingForExecution(
        spec.TaskId(), NodeID::FromRandom(), WorkerID::FromRandom());
    ASSERT_TRUE(manager_.IsTaskWaitingForExecution(spec.TaskId()));
    rpc::PushTaskReply reply;
    auto return_object1 = reply.add_return_objects();
    return_object1->set_object_id(return_id1.Binary());
    auto data = GenerateRandomBuffer();
    return_object1->set_data(data->Data(), data->Size());
    return_object1->set_in_plasma(true);
    auto return_object2 = reply.add_return_objects();
    return_object2->set_object_id(return_id2.Binary());
    return_object2->set_data(data->Data(), data->Size());
    manager_.CompletePendingTask(spec.TaskId(), reply, rpc::Address(), false);
  }

  // The task finished, its return ID is still in scope, and the return object
  // was stored in plasma. It is okay to resubmit it now.
  ASSERT_TRUE(stored_in_plasma.empty());
  std::vector<ObjectID> resubmitted_task_deps;
  ASSERT_TRUE(manager_.ResubmitTask(spec.TaskId(), &resubmitted_task_deps));
  ASSERT_EQ(num_retries_, 1);
  ASSERT_EQ(last_delay_ms_, 0);
  ASSERT_EQ(last_object_recovery_, true);

  // The re-executed task fails due to worker crashed.
  {
    reference_counter_->AddLocalReference(return_id1, "");
    reference_counter_->AddLocalReference(return_id2, "");
    manager_.MarkDependenciesResolved(spec.TaskId());
    ASSERT_TRUE(manager_.IsTaskPending(spec.TaskId()));
    ASSERT_FALSE(manager_.IsTaskWaitingForExecution(spec.TaskId()));
    manager_.MarkTaskWaitingForExecution(
        spec.TaskId(), NodeID::FromRandom(), WorkerID::FromRandom());
    ASSERT_TRUE(manager_.IsTaskWaitingForExecution(spec.TaskId()));

    manager_.FailOrRetryPendingTask(spec.TaskId(), rpc::ErrorType::WORKER_DIED);
  }
  ASSERT_TRUE(stored_in_plasma.count(return_id1));
  ASSERT_FALSE(stored_in_plasma.count(return_id2));
}

// Test submission and resubmission for a task with dynamic returns.
TEST_F(TaskManagerLineageTest, TestDynamicReturnsTask) {
  auto spec = CreateTaskHelper(1, {}, /*dynamic_returns=*/true);
  auto return_id = spec.ReturnId(0);
  manager_.AddPendingTask(addr_, spec, "", /*num_retries=*/1);
  manager_.MarkDependenciesResolved(spec.TaskId());
  ASSERT_TRUE(manager_.IsTaskPending(spec.TaskId()));
  ASSERT_FALSE(manager_.IsTaskWaitingForExecution(spec.TaskId()));

  std::vector<ObjectID> dynamic_return_ids;

  // The task completes and returns dynamic returns.
  {
    manager_.MarkTaskWaitingForExecution(
        spec.TaskId(), NodeID::FromRandom(), WorkerID::FromRandom());
    ASSERT_TRUE(manager_.IsTaskWaitingForExecution(spec.TaskId()));
    rpc::PushTaskReply reply;
    auto return_object = reply.add_return_objects();
    return_object->set_object_id(return_id.Binary());
    auto data = GenerateRandomBuffer();
    return_object->set_data(data->Data(), data->Size());

    for (int i = 0; i < 3; i++) {
      auto dynamic_return_id = ObjectID::FromIndex(spec.TaskId(), i + 2);
      dynamic_return_ids.push_back(dynamic_return_id);
      auto dynamic_return_object = reply.add_dynamic_return_objects();
      dynamic_return_object->set_object_id(dynamic_return_id.Binary());
      dynamic_return_object->set_data(data->Data(), data->Size());
      dynamic_return_object->set_in_plasma(true);
    }

    manager_.CompletePendingTask(spec.TaskId(), reply, rpc::Address(), false);
  }

  // The task finished, its return ID is still in scope, and the return object
  // was stored in plasma. It is okay to resubmit it now.
  ASSERT_TRUE(stored_in_plasma.empty());

  // Generator ref and all 3 internal refs are in scope.
  ASSERT_EQ(reference_counter_->NumObjectIDsInScope(), 4);
  for (const auto &dynamic_return_id : dynamic_return_ids) {
    rpc::Address owner_addr;
    ASSERT_TRUE(reference_counter_->GetOwner(dynamic_return_id, &owner_addr));
    ASSERT_EQ(owner_addr.worker_id(), addr_.worker_id());
  }

  WorkerContext ctx(WorkerType::WORKER, WorkerID::FromRandom(), JobID::FromInt(0));
  std::vector<std::shared_ptr<RayObject>> results;
  RAY_CHECK_OK(store_->Get(dynamic_return_ids, 3, -1, ctx, false, &results));
  ASSERT_EQ(results.size(), 3);
  for (int i = 0; i < 3; i++) {
    ASSERT_TRUE(results[i]->IsInPlasmaError());
  }
  // If we remove the generator ref, all internal refs also go out of scope.
  // This is equivalent to deleting the generator ObjectRef without iterating
  // over its internal ObjectRefs.
  reference_counter_->RemoveLocalReference(return_id, nullptr);
  ASSERT_EQ(reference_counter_->NumObjectIDsInScope(), 0);
}

// Test resubmission for a task with num_returns="dynamic" that returns objects
// in plasma. If the task fails, we should store errors for all internal
// ObjectRefs in plasma.
TEST_F(TaskManagerLineageTest, TestResubmittedDynamicReturnsTaskFails) {
  auto spec = CreateTaskHelper(1, {}, /*dynamic_returns=*/true);
  auto generator_id = spec.ReturnId(0);
  manager_.AddPendingTask(addr_, spec, "", /*num_retries=*/1);
  manager_.MarkDependenciesResolved(spec.TaskId());
  ASSERT_TRUE(manager_.IsTaskPending(spec.TaskId()));
  ASSERT_FALSE(manager_.IsTaskWaitingForExecution(spec.TaskId()));

  std::vector<ObjectID> dynamic_return_ids;

  // The task completes and returns dynamic returns.
  {
    manager_.MarkTaskWaitingForExecution(
        spec.TaskId(), NodeID::FromRandom(), WorkerID::FromRandom());
    ASSERT_TRUE(manager_.IsTaskWaitingForExecution(spec.TaskId()));
    rpc::PushTaskReply reply;
    auto return_object = reply.add_return_objects();
    return_object->set_object_id(generator_id.Binary());
    auto data = GenerateRandomBuffer();
    return_object->set_data(data->Data(), data->Size());

    for (int i = 0; i < 3; i++) {
      auto dynamic_return_id = ObjectID::FromIndex(spec.TaskId(), i + 2);
      dynamic_return_ids.push_back(dynamic_return_id);
      auto dynamic_return_object = reply.add_dynamic_return_objects();
      dynamic_return_object->set_object_id(dynamic_return_id.Binary());
      dynamic_return_object->set_data(data->Data(), data->Size());
      dynamic_return_object->set_in_plasma(true);
    }

    manager_.CompletePendingTask(spec.TaskId(), reply, rpc::Address(), false);
  }

  // Resubmit the task.
  ASSERT_TRUE(stored_in_plasma.empty());
  std::vector<ObjectID> resubmitted_task_deps;
  ASSERT_TRUE(manager_.ResubmitTask(spec.TaskId(), &resubmitted_task_deps));
  ASSERT_EQ(num_retries_, 1);
  ASSERT_EQ(last_delay_ms_, 0);
  ASSERT_EQ(last_object_recovery_, true);

  // Dereference the generator to a list of its internal ObjectRefs.
  for (const auto &dynamic_return_id : dynamic_return_ids) {
    reference_counter_->AddLocalReference(dynamic_return_id, "");
  }
  reference_counter_->RemoveLocalReference(generator_id, nullptr);
  ASSERT_EQ(reference_counter_->NumObjectIDsInScope(), 3);
  store_->Delete({generator_id});

  // The re-executed task fails.
  {
    manager_.MarkDependenciesResolved(spec.TaskId());
    ASSERT_TRUE(manager_.IsTaskPending(spec.TaskId()));
    ASSERT_FALSE(manager_.IsTaskWaitingForExecution(spec.TaskId()));
    manager_.MarkTaskWaitingForExecution(
        spec.TaskId(), NodeID::FromRandom(), WorkerID::FromRandom());
    ASSERT_TRUE(manager_.IsTaskWaitingForExecution(spec.TaskId()));

    manager_.FailOrRetryPendingTask(spec.TaskId(), rpc::ErrorType::WORKER_DIED);
  }

  // No error stored for the generator ID, which should have gone out of scope.
  WorkerContext ctx(WorkerType::WORKER, WorkerID::FromRandom(), JobID::FromInt(0));
  std::vector<std::shared_ptr<RayObject>> results;
  ASSERT_FALSE(store_->Get({generator_id}, 1, 0, ctx, false, &results).ok());

  // The internal ObjectRefs have the right error.
  RAY_CHECK_OK(store_->Get(dynamic_return_ids, 3, -1, ctx, false, &results));
  ASSERT_EQ(results.size(), 3);
  for (int i = 0; i < 3; i++) {
    rpc::ErrorType stored_error;
    ASSERT_TRUE(results[i]->IsException(&stored_error));
    ASSERT_EQ(stored_error, rpc::ErrorType::OBJECT_IN_PLASMA);
  }
  ASSERT_EQ(stored_in_plasma.size(), 3);
}

TEST_F(TaskManagerTest, TestObjectRefStreamCreateDelete) {
  /**
   * Test create and deletion of stream works.
   * CREATE EXISTS (true) DELETE EXISTS (false)
   */
  auto spec = CreateTaskHelper(1, {}, /*dynamic_returns=*/true);
  auto generator_id = spec.ReturnId(0);
  manager_.CreateObjectRefStream(generator_id);
  ASSERT_TRUE(manager_.ObjectRefStreamExists(generator_id));
  manager_.DelObjectRefStream(generator_id);
  ASSERT_FALSE(manager_.ObjectRefStreamExists(generator_id));
  // Test DelObjectRefStream is idempotent
  manager_.DelObjectRefStream(generator_id);
  manager_.DelObjectRefStream(generator_id);
  manager_.DelObjectRefStream(generator_id);
  manager_.DelObjectRefStream(generator_id);
  ASSERT_FALSE(manager_.ObjectRefStreamExists(generator_id));
}

TEST_F(TaskManagerTest, TestObjectRefStreamDeletedStreamIgnored) {
  /**
   * Test that when DELETE is called, all subsequent Writes are ignored.
   * CREATE DELETE WRITE READ
   */
  auto spec = CreateTaskHelper(1, {}, /*dynamic_returns=*/true);
  auto generator_id = spec.ReturnId(0);
  manager_.CreateObjectRefStream(generator_id);
  manager_.DelObjectRefStream(generator_id);
  ASSERT_FALSE(manager_.ObjectRefStreamExists(generator_id));

  auto dynamic_return_id = ObjectID::FromIndex(spec.TaskId(), 2);
  auto data = GenerateRandomBuffer();

  // WRITE
  auto req = GetIntermediateTaskReturn(
      /*idx*/ 0,
      /*finished*/ false,
      generator_id,
      /*dynamic_return_id*/ dynamic_return_id,
      /*data*/ data,
      /*set_in_plasma*/ false);
  ASSERT_FALSE(manager_.HandleReportGeneratorItemReturns(req));
}

TEST_F(TaskManagerTest, TestObjectRefStreamBasic) {
  /**
   * Test the basic cases (write -> read).
   * CREATE WRITE, WRITE, WRITEEoF, READ, READ, KeyERROR DELETE
   */
  auto spec = CreateTaskHelper(1, {}, /*dynamic_returns=*/true);
  auto generator_id = spec.ReturnId(0);
  // CREATE
  manager_.CreateObjectRefStream(generator_id);

  auto last_idx = 2;
  std::vector<ObjectID> dynamic_return_ids;
  std::vector<std::shared_ptr<Buffer>> datas;
  for (auto i = 0; i < last_idx; i++) {
    auto dynamic_return_id = ObjectID::FromIndex(spec.TaskId(), i + 2);
    dynamic_return_ids.push_back(dynamic_return_id);
    auto data = GenerateRandomBuffer();
    datas.push_back(data);

    auto req = GetIntermediateTaskReturn(
        /*idx*/ i,
        /*finished*/ false,
        generator_id,
        /*dynamic_return_id*/ dynamic_return_id,
        /*data*/ data,
        /*set_in_plasma*/ false);
    // WRITE * 2
    ASSERT_TRUE(manager_.HandleReportGeneratorItemReturns(req));
  }
  // WRITEEoF
  ASSERT_TRUE(manager_.HandleReportGeneratorItemReturns(
      GetEoFTaskReturn(last_idx, generator_id)));

  ObjectID obj_id;
  for (auto i = 0; i < last_idx; i++) {
    // READ * 2
    auto status = manager_.TryReadObjectRefStream(generator_id, &obj_id);
    ASSERT_TRUE(status.ok());
    ASSERT_EQ(obj_id, dynamic_return_ids[i]);
  }
  // READ (EoF)
  auto status = manager_.TryReadObjectRefStream(generator_id, &obj_id);
  ASSERT_TRUE(status.IsObjectRefEndOfStream());
  ASSERT_EQ(obj_id, ObjectID::Nil());
  // DELETE
  manager_.DelObjectRefStream(generator_id);
}

TEST_F(TaskManagerTest, TestObjectRefStreamMixture) {
  /**
   * Test the basic cases, but write and read are mixed up.
   * CREATE WRITE READ WRITE READ WRITEEoF KeyError DELETE
   */
  auto spec = CreateTaskHelper(1, {}, /*dynamic_returns=*/true);
  auto generator_id = spec.ReturnId(0);
  // CREATE
  manager_.CreateObjectRefStream(generator_id);

  auto last_idx = 2;
  std::vector<ObjectID> dynamic_return_ids;
  std::vector<std::shared_ptr<Buffer>> datas;
  for (auto i = 0; i < last_idx; i++) {
    auto dynamic_return_id = ObjectID::FromIndex(spec.TaskId(), i + 2);
    dynamic_return_ids.push_back(dynamic_return_id);
    auto data = GenerateRandomBuffer();
    datas.push_back(data);

    auto req = GetIntermediateTaskReturn(
        /*idx*/ i,
        /*finished*/ false,
        generator_id,
        /*dynamic_return_id*/ dynamic_return_id,
        /*data*/ data,
        /*set_in_plasma*/ false);
    // WRITE
    ASSERT_TRUE(manager_.HandleReportGeneratorItemReturns(req));
    // READ
    ObjectID obj_id;
    auto status = manager_.TryReadObjectRefStream(generator_id, &obj_id);
    ASSERT_TRUE(status.ok());
    ASSERT_EQ(obj_id, dynamic_return_ids[i]);
  }
  // WRITEEoF
  ASSERT_TRUE(manager_.HandleReportGeneratorItemReturns(
      GetEoFTaskReturn(last_idx, generator_id)));

  ObjectID obj_id;
  // READ (EoF)
  auto status = manager_.TryReadObjectRefStream(generator_id, &obj_id);
  ASSERT_TRUE(status.IsObjectRefEndOfStream());
  ASSERT_EQ(obj_id, ObjectID::Nil());
  // DELETE
  manager_.DelObjectRefStream(generator_id);
}

TEST_F(TaskManagerTest, TestObjectRefEndOfStream) {
  /**
   * Test that after writing EoF, write/read doesn't work.
   * CREATE WRITE WRITEEoF, WRITE(verify no op) DELETE
   */
  auto spec = CreateTaskHelper(1, {}, /*dynamic_returns=*/true);
  auto generator_id = spec.ReturnId(0);
  // CREATE
  manager_.CreateObjectRefStream(generator_id);

  // WRITE
  auto dynamic_return_id = ObjectID::FromIndex(spec.TaskId(), 2);
  auto data = GenerateRandomBuffer();
  auto req = GetIntermediateTaskReturn(
      /*idx*/ 0,
      /*finished*/ false,
      generator_id,
      /*dynamic_return_id*/ dynamic_return_id,
      /*data*/ data,
      /*set_in_plasma*/ false);
  ASSERT_TRUE(manager_.HandleReportGeneratorItemReturns(req));
  // WRITEEoF
  ASSERT_TRUE(
      manager_.HandleReportGeneratorItemReturns(GetEoFTaskReturn(1, generator_id)));
  // READ (works)
  ObjectID obj_id;
  auto status = manager_.TryReadObjectRefStream(generator_id, &obj_id);
  ASSERT_TRUE(status.ok());
  ASSERT_EQ(obj_id, dynamic_return_id);

  // WRITE
  dynamic_return_id = ObjectID::FromIndex(spec.TaskId(), 3);
  data = GenerateRandomBuffer();
  req = GetIntermediateTaskReturn(
      /*idx*/ 2,
      /*finished*/ false,
      generator_id,
      /*dynamic_return_id*/ dynamic_return_id,
      /*data*/ data,
      /*set_in_plasma*/ false);
  ASSERT_TRUE(manager_.HandleReportGeneratorItemReturns(req));
  // READ (doesn't works because EoF is already written)
  status = manager_.TryReadObjectRefStream(generator_id, &obj_id);
  ASSERT_TRUE(status.IsObjectRefEndOfStream());
}

TEST_F(TaskManagerTest, TestObjectRefStreamIndexDiscarded) {
  /**
   * Test that when the ObjectRefStream is already written
   * the WRITE will be ignored.
   */
  auto spec = CreateTaskHelper(1, {}, /*dynamic_returns=*/true);
  auto generator_id = spec.ReturnId(0);
  // CREATE
  manager_.CreateObjectRefStream(generator_id);

  // WRITE
  auto dynamic_return_id = ObjectID::FromIndex(spec.TaskId(), 2);
  auto data = GenerateRandomBuffer();
  auto req = GetIntermediateTaskReturn(
      /*idx*/ 0,
      /*finished*/ false,
      generator_id,
      /*dynamic_return_id*/ dynamic_return_id,
      /*data*/ data,
      /*set_in_plasma*/ false);
  ASSERT_TRUE(manager_.HandleReportGeneratorItemReturns(req));
  // READ
  ObjectID obj_id;
  auto status = manager_.TryReadObjectRefStream(generator_id, &obj_id);
  ASSERT_TRUE(status.ok());
  ASSERT_EQ(obj_id, dynamic_return_id);

  // WRITE to the first index again.
  dynamic_return_id = ObjectID::FromIndex(spec.TaskId(), 3);
  data = GenerateRandomBuffer();
  req = GetIntermediateTaskReturn(
      /*idx*/ 0,
      /*finished*/ false,
      generator_id,
      /*dynamic_return_id*/ dynamic_return_id,
      /*data*/ data,
      /*set_in_plasma*/ false);
  ASSERT_FALSE(manager_.HandleReportGeneratorItemReturns(req));
  // READ (New write will be ignored).
  status = manager_.TryReadObjectRefStream(generator_id, &obj_id);
  ASSERT_TRUE(status.ok());
  ASSERT_EQ(obj_id, ObjectID::Nil());
}

TEST_F(TaskManagerTest, TestObjectRefStreamReadIgnoredWhenNothingWritten) {
  /**
   * Test read will return Nil if nothing was written.
   * CREATE READ (no op) WRITE READ (working) READ (no op)
   */
  auto spec = CreateTaskHelper(1, {}, /*dynamic_returns=*/true);
  auto generator_id = spec.ReturnId(0);
  // CREATE
  manager_.CreateObjectRefStream(generator_id);

  // READ (no-op)
  ObjectID obj_id;
  auto status = manager_.TryReadObjectRefStream(generator_id, &obj_id);
  ASSERT_TRUE(status.ok());
  ASSERT_EQ(obj_id, ObjectID::Nil());

  // WRITE
  auto dynamic_return_id = ObjectID::FromIndex(spec.TaskId(), 2);
  auto data = GenerateRandomBuffer();
  auto req = GetIntermediateTaskReturn(
      /*idx*/ 0,
      /*finished*/ false,
      generator_id,
      /*dynamic_return_id*/ dynamic_return_id,
      /*data*/ data,
      /*set_in_plasma*/ false);
  ASSERT_TRUE(manager_.HandleReportGeneratorItemReturns(req));
  // READ (works this time)
  status = manager_.TryReadObjectRefStream(generator_id, &obj_id);
  ASSERT_TRUE(status.ok());
  ASSERT_EQ(obj_id, dynamic_return_id);

  // READ (nothing should return)
  status = manager_.TryReadObjectRefStream(generator_id, &obj_id);
  ASSERT_TRUE(status.ok());
  ASSERT_EQ(obj_id, ObjectID::Nil());
}

TEST_F(TaskManagerTest, TestObjectRefStreamEndtoEnd) {
  /**
   * Test e2e
   * (task submitted -> report intermediate task return -> task finished)
   * This also tests if we can read / write stream before / after task finishes.
   */
  // Submit a task.
  rpc::Address caller_address;
  auto spec = CreateTaskHelper(1, {}, /*dynamic_returns=*/true);
  auto generator_id = spec.ReturnId(0);
  manager_.AddPendingTask(caller_address, spec, "", /*num_retries=*/0);
  // CREATE
  manager_.CreateObjectRefStream(generator_id);
  manager_.MarkDependenciesResolved(spec.TaskId());
  manager_.MarkTaskWaitingForExecution(
      spec.TaskId(), NodeID::FromRandom(), WorkerID::FromRandom());

  // The results are reported before the task is finished.
  auto dynamic_return_id = ObjectID::FromIndex(spec.TaskId(), 2);
  auto data = GenerateRandomBuffer();
  auto req = GetIntermediateTaskReturn(
      /*idx*/ 0,
      /*finished*/ false,
      generator_id,
      /*dynamic_return_id*/ dynamic_return_id,
      /*data*/ data,
      /*set_in_plasma*/ false);
  ASSERT_TRUE(manager_.HandleReportGeneratorItemReturns(req));

  // NumObjectIDsInScope == Generator + intermediate result.
  ASSERT_EQ(reference_counter_->NumObjectIDsInScope(), 2);
  std::vector<std::shared_ptr<RayObject>> results;
  WorkerContext ctx(WorkerType::WORKER, WorkerID::FromRandom(), JobID::FromInt(0));
  RAY_CHECK_OK(store_->Get({dynamic_return_id}, 1, 1, ctx, false, &results));
  ASSERT_EQ(results.size(), 1);

  // Make sure you can read.
  ObjectID obj_id;
  auto status = manager_.TryReadObjectRefStream(generator_id, &obj_id);
  ASSERT_TRUE(status.ok());
  ASSERT_EQ(obj_id, dynamic_return_id);

  // Finish the task.
  rpc::PushTaskReply reply;
  auto return_object = reply.add_return_objects();
  return_object->set_object_id(generator_id.Binary());
  data = GenerateRandomBuffer();
  return_object->set_data(data->Data(), data->Size());
  manager_.CompletePendingTask(spec.TaskId(), reply, caller_address, false);

  // Test you can write to the stream after task finishes.
  // TODO(sang): Make sure this doesn't happen by ensuring the ordering
  // from the executor side.
  auto dynamic_return_id2 = ObjectID::FromIndex(spec.TaskId(), 3);
  data = GenerateRandomBuffer();
  req = GetIntermediateTaskReturn(
      /*idx*/ 1,
      /*finished*/ false,
      generator_id,
      /*dynamic_return_id*/ dynamic_return_id2,
      /*data*/ data,
      /*set_in_plasma*/ false);
  ASSERT_TRUE(manager_.HandleReportGeneratorItemReturns(req));
  // EoF
  ASSERT_TRUE(
      manager_.HandleReportGeneratorItemReturns(GetEoFTaskReturn(2, generator_id)));

  // NumObjectIDsInScope == Generator + 2 intermediate result.
  ASSERT_EQ(reference_counter_->NumObjectIDsInScope(), 3);
  results.clear();
  RAY_CHECK_OK(store_->Get({dynamic_return_id2}, 1, 1, ctx, false, &results));
  ASSERT_EQ(results.size(), 1);

  // Make sure you can read.
  status = manager_.TryReadObjectRefStream(generator_id, &obj_id);
  ASSERT_TRUE(status.ok());
  ASSERT_EQ(obj_id, dynamic_return_id2);

  // Nothing more to read.
  status = manager_.TryReadObjectRefStream(generator_id, &obj_id);
  ASSERT_TRUE(status.IsObjectRefEndOfStream());

  manager_.DelObjectRefStream(generator_id);
}

TEST_F(TaskManagerTest, TestObjectRefStreamDelCleanReferences) {
  /**
   * Verify DEL cleans all references and ignore all future WRITE.
   *
   * CREATE WRITE WRITE DEL (make sure no refs are leaked)
   */
  // Submit a task so that generator ID will be available
  // to the reference counter.
  rpc::Address caller_address;
  auto spec = CreateTaskHelper(1, {}, /*dynamic_returns=*/true);
  auto generator_id = spec.ReturnId(0);
  manager_.AddPendingTask(caller_address, spec, "", /*num_retries=*/0);
  manager_.MarkDependenciesResolved(spec.TaskId());
  manager_.MarkTaskWaitingForExecution(
      spec.TaskId(), NodeID::FromRandom(), WorkerID::FromRandom());

  // CREATE
  manager_.CreateObjectRefStream(generator_id);
  // WRITE
  auto dynamic_return_id = ObjectID::FromIndex(spec.TaskId(), 2);
  auto data = GenerateRandomBuffer();
  auto req = GetIntermediateTaskReturn(
      /*idx*/ 0,
      /*finished*/ false,
      generator_id,
      /*dynamic_return_id*/ dynamic_return_id,
      /*data*/ data,
      /*set_in_plasma*/ false);
  ASSERT_TRUE(manager_.HandleReportGeneratorItemReturns(req));
  // WRITE 2
  auto dynamic_return_id2 = ObjectID::FromIndex(spec.TaskId(), 3);
  data = GenerateRandomBuffer();
  req = GetIntermediateTaskReturn(
      /*idx*/ 1,
      /*finished*/ false,
      generator_id,
      /*dynamic_return_id*/ dynamic_return_id2,
      /*data*/ data,
      /*set_in_plasma*/ false);
  ASSERT_TRUE(manager_.HandleReportGeneratorItemReturns(req));

  // NumObjectIDsInScope == Generator + 2 WRITE
  ASSERT_EQ(reference_counter_->NumObjectIDsInScope(), 3);
  std::vector<std::shared_ptr<RayObject>> results;
  WorkerContext ctx(WorkerType::WORKER, WorkerID::FromRandom(), JobID::FromInt(0));
  RAY_CHECK_OK(store_->Get({dynamic_return_id}, 1, 1, ctx, false, &results));
  ASSERT_EQ(results.size(), 1);
  results.clear();
  RAY_CHECK_OK(store_->Get({dynamic_return_id2}, 1, 1, ctx, false, &results));
  ASSERT_EQ(results.size(), 1);
  results.clear();

  // DELETE. This should clean all references except generator id.
  manager_.DelObjectRefStream(generator_id);
  ASSERT_EQ(reference_counter_->NumObjectIDsInScope(), 1);
  // Unfortunately, when the obj ref goes out of scope,
  // this is called from the language frontend. We mimic this behavior
  // by manually calling these APIs.
  store_->Delete({dynamic_return_id});
  store_->Delete({dynamic_return_id2});
  ASSERT_TRUE(store_->Get({dynamic_return_id}, 1, 1, ctx, false, &results).IsTimedOut());
  results.clear();
  ASSERT_TRUE(store_->Get({dynamic_return_id2}, 1, 1, ctx, false, &results).IsTimedOut());
  results.clear();

  // NOTE: We panic if READ is called after DELETE. The
  // API caller should guarantee this doesn't happen.
  // So we don't test it.
  // WRITE 3. Should be ignored.
  auto dynamic_return_id3 = ObjectID::FromIndex(spec.TaskId(), 4);
  data = GenerateRandomBuffer();
  req = GetIntermediateTaskReturn(
      /*idx*/ 2,
      /*finished*/ false,
      generator_id,
      /*dynamic_return_id*/ dynamic_return_id3,
      /*data*/ data,
      /*set_in_plasma*/ false);
  ASSERT_FALSE(manager_.HandleReportGeneratorItemReturns(req));
  // The write should have been no op. No refs and no obj values except the generator id.
  ASSERT_EQ(reference_counter_->NumObjectIDsInScope(), 1);
  ASSERT_TRUE(store_->Get({dynamic_return_id3}, 1, 1, ctx, false, &results).IsTimedOut());
  results.clear();

  // Finish the task.
  // This is needed to pass AssertNoLeaks.
  rpc::PushTaskReply reply;
  auto return_object = reply.add_return_objects();
  return_object->set_object_id(generator_id.Binary());
  data = GenerateRandomBuffer();
  return_object->set_data(data->Data(), data->Size());
  manager_.CompletePendingTask(spec.TaskId(), reply, caller_address, false);
}

TEST_F(TaskManagerTest, TestObjectRefStreamOutofOrder) {
  /**
   * Test the case where the task return RPC is received out of order
   */
  auto spec = CreateTaskHelper(1, {}, /*dynamic_returns=*/true);
  auto generator_id = spec.ReturnId(0);
  // CREATE
  manager_.CreateObjectRefStream(generator_id);

  auto last_idx = 2;
  std::vector<ObjectID> dynamic_return_ids;
  // EoF reported first.
  ASSERT_TRUE(manager_.HandleReportGeneratorItemReturns(
      GetEoFTaskReturn(last_idx, generator_id)));

  // Write index 1 -> 0
  for (auto i = last_idx - 1; i > -1; i--) {
    auto dynamic_return_id = ObjectID::FromIndex(spec.TaskId(), i + 2);
    dynamic_return_ids.insert(dynamic_return_ids.begin(), dynamic_return_id);
    auto data = GenerateRandomBuffer();

    auto req = GetIntermediateTaskReturn(
        /*idx*/ i,
        /*finished*/ false,
        generator_id,
        /*dynamic_return_id*/ dynamic_return_id,
        /*data*/ data,
        /*set_in_plasma*/ false);
    // WRITE * 2
    ASSERT_TRUE(manager_.HandleReportGeneratorItemReturns(req));
  }

  // Verify read works.
  ObjectID obj_id;
  for (auto i = 0; i < last_idx; i++) {
    auto status = manager_.TryReadObjectRefStream(generator_id, &obj_id);
    ASSERT_TRUE(status.ok());
    ASSERT_EQ(obj_id, dynamic_return_ids[i]);
  }

  // READ (EoF)
  auto status = manager_.TryReadObjectRefStream(generator_id, &obj_id);
  ASSERT_TRUE(status.IsObjectRefEndOfStream());
  ASSERT_EQ(obj_id, ObjectID::Nil());
  // DELETE
  manager_.DelObjectRefStream(generator_id);
}

TEST_F(TaskManagerTest, TestObjectRefStreamDelOutOfOrder) {
  /**
   * Verify there's no leak when we delete a ObjectRefStream
   * that has out of order WRITEs.
   * WRITE index 1 -> Del -> Write index 0. Both 0 and 1 have to be
   * deleted.
   */
  // Submit a generator task.
  rpc::Address caller_address;
  auto spec = CreateTaskHelper(1, {}, /*dynamic_returns=*/true);
  auto generator_id = spec.ReturnId(0);
  manager_.AddPendingTask(caller_address, spec, "", /*num_retries=*/0);
  manager_.MarkDependenciesResolved(spec.TaskId());
  manager_.MarkTaskWaitingForExecution(
      spec.TaskId(), NodeID::FromRandom(), WorkerID::FromRandom());

  // CREATE
  manager_.CreateObjectRefStream(generator_id);

  // WRITE to index 1
  auto dynamic_return_id_index_1 = ObjectID::FromIndex(spec.TaskId(), 3);
  auto data = GenerateRandomBuffer();
  auto req = GetIntermediateTaskReturn(
      /*idx*/ 1,
      /*finished*/ false,
      generator_id,
      /*dynamic_return_id*/ dynamic_return_id_index_1,
      /*data*/ data,
      /*set_in_plasma*/ false);
  ASSERT_TRUE(manager_.HandleReportGeneratorItemReturns(req));
  ASSERT_TRUE(reference_counter_->HasReference(dynamic_return_id_index_1));

  // Delete the stream. This should remove references from ^.
  manager_.DelObjectRefStream(generator_id);
  ASSERT_FALSE(reference_counter_->HasReference(dynamic_return_id_index_1));

  // WRITE to index 0. It should fail cuz the stream has been removed.
  auto dynamic_return_id_index_0 = ObjectID::FromIndex(spec.TaskId(), 2);
  data = GenerateRandomBuffer();
  req = GetIntermediateTaskReturn(
      /*idx*/ 0,
      /*finished*/ false,
      generator_id,
      /*dynamic_return_id*/ dynamic_return_id_index_0,
      /*data*/ data,
      /*set_in_plasma*/ false);
  ASSERT_FALSE(manager_.HandleReportGeneratorItemReturns(req));
  ASSERT_FALSE(reference_counter_->HasReference(dynamic_return_id_index_0));

  rpc::PushTaskReply reply;
  manager_.CompletePendingTask(spec.TaskId(), reply, caller_address, false);

  // There must be only a generator ID.
  ASSERT_EQ(reference_counter_->NumObjectIDsInScope(), 1);
}

<<<<<<< HEAD
=======
TEST_F(TaskManagerTest, TestObjectRefStreamTemporarilyOwnGeneratorReturnRefIfNeeded) {
  /**
   * Test TemporarilyOwnGeneratorReturnRefIfNeeded
   */
  // Submit a generator task.
  rpc::Address caller_address;
  auto spec = CreateTaskHelper(1, {}, /*dynamic_returns=*/true);
  auto generator_id = spec.ReturnId(0);
  manager_.AddPendingTask(caller_address, spec, "", /*num_retries=*/0);
  manager_.MarkDependenciesResolved(spec.TaskId());
  manager_.MarkTaskWaitingForExecution(
      spec.TaskId(), NodeID::FromRandom(), WorkerID::FromRandom());

  /**
   * Test TemporarilyOwnGeneratorReturnRefIfNeeded is no-op when the stream is
   * not created yet.
   */
  auto dynamic_return_id_index_0 = ObjectID::FromIndex(spec.TaskId(), 2);
  manager_.TemporarilyOwnGeneratorReturnRefIfNeeded(dynamic_return_id_index_0,
                                                    generator_id);
  // It is no-op if the object ref stream is not created.
  ASSERT_FALSE(reference_counter_->HasReference(dynamic_return_id_index_0));

  /**
   * Test TemporarilyOwnGeneratorReturnRefIfNeeded called before any
   * HandleReportGeneratorItemReturns adds a refernece.
   */
  // CREATE
  manager_.CreateObjectRefStream(generator_id);
  manager_.TemporarilyOwnGeneratorReturnRefIfNeeded(dynamic_return_id_index_0,
                                                    generator_id);
  // We has a reference to this object before the ref is
  // reported via HandleReportGeneratorItemReturns.
  ASSERT_TRUE(reference_counter_->HasReference(dynamic_return_id_index_0));

  /**
   * Test TemporarilyOwnGeneratorReturnRefIfNeeded called after the
   * ref consumed / removed will be no-op.
   */
  // WRITE 0 -> WRITE 1
  auto data = GenerateRandomBuffer();
  auto req = GetIntermediateTaskReturn(
      /*idx*/ 0,
      /*finished*/ false,
      generator_id,
      /*dynamic_return_id*/ dynamic_return_id_index_0,
      /*data*/ data,
      /*set_in_plasma*/ false);
  ASSERT_TRUE(manager_.HandleReportGeneratorItemReturns(req));
  auto dynamic_return_id_index_1 = ObjectID::FromIndex(spec.TaskId(), 3);
  data = GenerateRandomBuffer();
  req = GetIntermediateTaskReturn(
      /*idx*/ 1,
      /*finished*/ false,
      generator_id,
      /*dynamic_return_id*/ dynamic_return_id_index_1,
      /*data*/ data,
      /*set_in_plasma*/ false);
  ASSERT_TRUE(manager_.HandleReportGeneratorItemReturns(req));

  // READ 0 -> READ 1
  for (auto i = 0; i < 2; i++) {
    ObjectID object_id;
    auto status = manager_.TryReadObjectRefStream(generator_id, &object_id);
    ASSERT_TRUE(status.ok());
  }

  std::vector<ObjectID> removed;
  reference_counter_->RemoveLocalReference(dynamic_return_id_index_1, &removed);
  ASSERT_EQ(removed.size(), 1UL);
  ASSERT_FALSE(reference_counter_->HasReference(dynamic_return_id_index_1));
  // If the ref has been already consumed and deleted,
  // this shouldn't add a reference.
  manager_.TemporarilyOwnGeneratorReturnRefIfNeeded(dynamic_return_id_index_1,
                                                    generator_id);
  ASSERT_FALSE(reference_counter_->HasReference(dynamic_return_id_index_1));

  /**
   * Test TemporarilyOwnGeneratorReturnRefIfNeeded called but
   * HandleReportGeneratorItemReturns is never called. In this case, when
   * the stream is deleted these refs should be cleaned up.
   */
  manager_.DelObjectRefStream(generator_id);
  manager_.CreateObjectRefStream(generator_id);
  manager_.TemporarilyOwnGeneratorReturnRefIfNeeded(dynamic_return_id_index_0,
                                                    generator_id);
  ASSERT_TRUE(reference_counter_->HasReference(dynamic_return_id_index_0));
  manager_.DelObjectRefStream(generator_id);
  ASSERT_FALSE(reference_counter_->HasReference(dynamic_return_id_index_0));

  rpc::PushTaskReply reply;
  manager_.CompletePendingTask(spec.TaskId(), reply, caller_address, false);
}

>>>>>>> 4aba87b9
}  // namespace core
}  // namespace ray

int main(int argc, char **argv) {
  ::testing::InitGoogleTest(&argc, argv);
  return RUN_ALL_TESTS();
}<|MERGE_RESOLUTION|>--- conflicted
+++ resolved
@@ -1732,8 +1732,6 @@
   ASSERT_EQ(reference_counter_->NumObjectIDsInScope(), 1);
 }
 
-<<<<<<< HEAD
-=======
 TEST_F(TaskManagerTest, TestObjectRefStreamTemporarilyOwnGeneratorReturnRefIfNeeded) {
   /**
    * Test TemporarilyOwnGeneratorReturnRefIfNeeded
@@ -1828,7 +1826,6 @@
   manager_.CompletePendingTask(spec.TaskId(), reply, caller_address, false);
 }
 
->>>>>>> 4aba87b9
 }  // namespace core
 }  // namespace ray
 
