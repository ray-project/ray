--- conflicted
+++ resolved
@@ -11,12 +11,9 @@
     hdrs = [
         "core_worker.h",
         "core_worker_process.h",
-<<<<<<< HEAD
+        "core_worker_rpc_proxy.h",
         "core_worker_shutdown_executor.h",
         "shutdown_coordinator.h",
-=======
-        "core_worker_rpc_proxy.h",
->>>>>>> 4044a130
     ],
     deps = [
         ":actor_handle",
