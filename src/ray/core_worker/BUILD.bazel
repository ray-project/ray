--- conflicted
+++ resolved
@@ -212,12 +212,7 @@
         "//src/ray/common:id",
         "//src/ray/common:ray_config",
         "//src/ray/common:status",
-<<<<<<< HEAD
-        "//src/ray/ipc:raylet_ipc_client",
-        "//src/ray/stats:stats_metric",
-=======
         "//src/ray/ipc:raylet_ipc_client_interface",
->>>>>>> a44df165
         "@com_google_absl//absl/container:flat_hash_map",
         "@com_google_absl//absl/container:flat_hash_set",
         "@com_google_absl//absl/synchronization",
