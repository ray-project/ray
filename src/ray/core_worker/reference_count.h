--- conflicted
+++ resolved
@@ -1,1773 +1,889 @@
-<<<<<<< HEAD
-// Copyright 2017 The Ray Authors.
-//
-// Licensed under the Apache License, Version 2.0 (the "License");
-// you may not use this file except in compliance with the License.
-// You may obtain a copy of the License at
-//
-//  http://www.apache.org/licenses/LICENSE-2.0
-//
-// Unless required by applicable law or agreed to in writing, software
-// distributed under the License is distributed on an "AS IS" BASIS,
-// WITHOUT WARRANTIES OR CONDITIONS OF ANY KIND, either express or implied.
-// See the License for the specific language governing permissions and
-// limitations under the License.
-
-#pragma once
-
-#include "absl/base/thread_annotations.h"
-#include "absl/container/flat_hash_map.h"
-#include "absl/container/flat_hash_set.h"
-#include "absl/synchronization/mutex.h"
-#include "ray/common/id.h"
-#include "ray/core_worker/lease_policy.h"
-#include "ray/pubsub/publisher.h"
-#include "ray/pubsub/subscriber.h"
-#include "ray/rpc/grpc_server.h"
-#include "ray/rpc/worker/core_worker_client.h"
-#include "ray/rpc/worker/core_worker_client_pool.h"
-#include "ray/util/logging.h"
-#include "src/ray/protobuf/common.pb.h"
-
-namespace ray {
-namespace core {
-
-// Interface for mocking.
-class ReferenceCounterInterface {
- public:
-  virtual void AddLocalReference(const ObjectID &object_id,
-                                 const std::string &call_site) = 0;
-  virtual bool AddBorrowedObject(const ObjectID &object_id, const ObjectID &outer_id,
-                                 const rpc::Address &owner_address,
-                                 bool foreign_owner_already_monitoring = false) = 0;
-  virtual void AddOwnedObject(
-      const ObjectID &object_id, const std::vector<ObjectID> &contained_ids,
-      const rpc::Address &owner_address, const std::string &call_site,
-      const int64_t object_size, bool is_reconstructable,
-      const absl::optional<NodeID> &pinned_at_raylet_id = absl::optional<NodeID>()) = 0;
-  virtual bool SetDeleteCallback(
-      const ObjectID &object_id,
-      const std::function<void(const ObjectID &)> callback) = 0;
-
-  virtual ~ReferenceCounterInterface() {}
-};
-
-/// Class used by the core worker to keep track of ObjectID reference counts for garbage
-/// collection. This class is thread safe.
-class ReferenceCounter : public ReferenceCounterInterface,
-                         public LocalityDataProviderInterface {
- public:
-  using ReferenceTableProto =
-      ::google::protobuf::RepeatedPtrField<rpc::ObjectReferenceCount>;
-  using ReferenceRemovedCallback = std::function<void(const ObjectID &)>;
-  // Returns the amount of lineage in bytes released.
-  using LineageReleasedCallback =
-      std::function<int64_t(const ObjectID &, std::vector<ObjectID> *)>;
-
-  ReferenceCounter(const rpc::WorkerAddress &rpc_address,
-                   pubsub::PublisherInterface *object_info_publisher,
-                   pubsub::SubscriberInterface *object_info_subscriber,
-                   bool lineage_pinning_enabled = false,
-                   rpc::ClientFactoryFn client_factory = nullptr)
-      : rpc_address_(rpc_address),
-        lineage_pinning_enabled_(lineage_pinning_enabled),
-        borrower_pool_(client_factory),
-        object_info_publisher_(object_info_publisher),
-        object_info_subscriber_(object_info_subscriber) {}
-
-  ~ReferenceCounter() {}
-
-  /// Wait for all object references to go out of scope, and then shutdown.
-  ///
-  /// \param shutdown The shutdown callback to call.
-  void DrainAndShutdown(std::function<void()> shutdown);
-
-  /// Return true if the worker owns any object.
-  bool OwnObjects() const;
-
-  /// Return true if the object is owned by us.
-  bool OwnedByUs(const ObjectID &object_id) const;
-
-  /// Increase the reference count for the ObjectID by one. If there is no
-  /// entry for the ObjectID, one will be created. The object ID will not have
-  /// any owner information, since we don't know how it was created.
-  ///
-  /// \param[in] object_id The object to to increment the count for.
-  void AddLocalReference(const ObjectID &object_id, const std::string &call_site)
-      LOCKS_EXCLUDED(mutex_);
-
-  /// Decrease the local reference count for the ObjectID by one.
-  ///
-  /// \param[in] object_id The object to decrement the count for.
-  /// \param[out] deleted List to store objects that hit zero ref count.
-  void RemoveLocalReference(const ObjectID &object_id, std::vector<ObjectID> *deleted)
-      LOCKS_EXCLUDED(mutex_);
-
-  /// Add references for the provided object IDs that correspond to them being
-  /// dependencies to a submitted task. If lineage pinning is enabled, then
-  /// this will also pin the Reference entry for each new argument until the
-  /// argument's lineage ref is released.
-  ///
-  /// \param[in] argument_ids_to_add The arguments of the task to add
-  /// references for.
-  /// \param[out] argument_ids_to_remove The arguments of the task to remove
-  /// references for.
-  /// \param[out] deleted Any objects that are newly out of scope after this
-  /// function call.
-  void UpdateSubmittedTaskReferences(
-      const std::vector<ObjectID> return_ids,
-      const std::vector<ObjectID> &argument_ids_to_add,
-      const std::vector<ObjectID> &argument_ids_to_remove = std::vector<ObjectID>(),
-      std::vector<ObjectID> *deleted = nullptr) LOCKS_EXCLUDED(mutex_);
-
-  /// Add references for the object dependencies of a resubmitted task. This
-  /// does not increment the arguments' lineage ref counts because we should
-  /// have already incremented them when the task was first submitted.
-  ///
-  /// \param[in] argument_ids The arguments of the task to add references for.
-  void UpdateResubmittedTaskReferences(const std::vector<ObjectID> return_ids,
-                                       const std::vector<ObjectID> &argument_ids)
-      LOCKS_EXCLUDED(mutex_);
-
-  /// Update object references that were given to a submitted task. The task
-  /// may still be borrowing any object IDs that were contained in its
-  /// arguments. This should be called when the task finishes.
-  ///
-  /// \param[in] object_ids The object IDs to remove references for.
-  /// \param[in] release_lineage Whether to decrement the arguments' lineage
-  /// ref count.
-  /// \param[in] worker_addr The address of the worker that executed the task.
-  /// \param[in] borrowed_refs The references that the worker borrowed during
-  /// the task. This table includes all task arguments that were passed by
-  /// reference and any object IDs that were transitively nested in the
-  /// arguments. Some references in this table may still be borrowed by the
-  /// worker and/or a task that the worker submitted.
-  /// \param[out] deleted The object IDs whos reference counts reached zero.
-  void UpdateFinishedTaskReferences(const std::vector<ObjectID> return_ids,
-                                    const std::vector<ObjectID> &argument_ids,
-                                    bool release_lineage, const rpc::Address &worker_addr,
-                                    const ReferenceTableProto &borrowed_refs,
-                                    std::vector<ObjectID> *deleted)
-      LOCKS_EXCLUDED(mutex_);
-
-  /// Add an object that we own. The object may depend on other objects.
-  /// Dependencies for each ObjectID must be set at most once. The local
-  /// reference count for the ObjectID is set to zero, which assumes that an
-  /// ObjectID for it will be created in the language frontend after this call.
-  ///
-  /// TODO(swang): We could avoid copying the owner_address since
-  /// we are the owner, but it is easier to store a copy for now, since the
-  /// owner ID will change for workers executing normal tasks and it is
-  /// possible to have leftover references after a task has finished.
-  ///
-  /// \param[in] object_id The ID of the object that we own.
-  /// \param[in] contained_ids ObjectIDs that are contained in the object's value.
-  /// As long as the object_id is in scope, the inner objects should not be GC'ed.
-  /// \param[in] owner_address The address of the object's owner.
-  /// \param[in] call_site Description of the call site where the reference was created.
-  /// \param[in] object_size Object size if known, otherwise -1;
-  /// \param[in] is_reconstructable Whether the object can be reconstructed
-  /// through lineage re-execution.
-  void AddOwnedObject(
-      const ObjectID &object_id, const std::vector<ObjectID> &contained_ids,
-      const rpc::Address &owner_address, const std::string &call_site,
-      const int64_t object_size, bool is_reconstructable,
-      const absl::optional<NodeID> &pinned_at_raylet_id = absl::optional<NodeID>())
-      LOCKS_EXCLUDED(mutex_);
-
-  /// Remove reference for an object that we own. The reference will only be
-  /// removed if the object's ref count is 0. This should only be used when
-  /// speculatively adding an owned reference that may need to be rolled back, e.g. if
-  /// the creation of the corresponding Plasma object fails. All other references will
-  /// be cleaned up via the reference counting protocol.
-  ///
-  /// \param[in] object_id The ID of the object that we own and wish to remove.
-  void RemoveOwnedObject(const ObjectID &object_id) LOCKS_EXCLUDED(mutex_);
-
-  /// Update the size of the object.
-  ///
-  /// \param[in] object_id The ID of the object.
-  /// \param[in] size The known size of the object.
-  void UpdateObjectSize(const ObjectID &object_id, int64_t object_size)
-      LOCKS_EXCLUDED(mutex_);
-
-  /// Add an object that we are borrowing.
-  ///
-  /// \param[in] object_id The ID of the object that we are borrowing.
-  /// \param[in] outer_id The ID of the object that contained this object ID,
-  /// if one exists. An outer_id may not exist if object_id was inlined
-  /// directly in a task spec, or if it was passed in the application
-  /// out-of-band.
-  /// task ID (for non-actors) or the actor ID of the owner.
-  /// \param[in] owner_address The owner's address.
-  bool AddBorrowedObject(const ObjectID &object_id, const ObjectID &outer_id,
-                         const rpc::Address &owner_address,
-                         bool foreign_owner_already_monitoring = false)
-      LOCKS_EXCLUDED(mutex_);
-
-  /// Get the owner address of the given object.
-  ///
-  /// \param[in] object_id The ID of the object to look up.
-  /// \param[out] owner_address The address of the object owner.
-  /// \return false if the object is out of scope or we do not yet have
-  /// ownership information. The latter can happen when object IDs are pasesd
-  /// out of band.
-  bool GetOwner(const ObjectID &object_id, rpc::Address *owner_address = nullptr) const
-      LOCKS_EXCLUDED(mutex_);
-
-  /// Get the owner addresses of the given objects. The owner address
-  /// must be registered for these objects.
-  ///
-  /// \param[in] object_ids The IDs of the object to look up.
-  /// \return The addresses of the objects' owners.
-  std::vector<rpc::Address> GetOwnerAddresses(
-      const std::vector<ObjectID> object_ids) const;
-
-  /// Check whether an object value has been freed.
-  ///
-  /// \param[in] object_id The object to check.
-  /// \return Whether the object value has been freed.
-  bool IsPlasmaObjectFreed(const ObjectID &object_id) const;
-
-  /// Release the underlying value from plasma (if any) for these objects.
-  ///
-  /// \param[in] object_ids The IDs whose values to free.
-  void FreePlasmaObjects(const std::vector<ObjectID> &object_ids) LOCKS_EXCLUDED(mutex_);
-
-  /// Sets the callback that will be run when the object goes out of scope.
-  /// Returns true if the object was in scope and the callback was added, else false.
-  bool SetDeleteCallback(const ObjectID &object_id,
-                         const std::function<void(const ObjectID &)> callback)
-      LOCKS_EXCLUDED(mutex_);
-
-  void ResetDeleteCallbacks(const std::vector<ObjectID> &object_ids)
-      LOCKS_EXCLUDED(mutex_);
-
-  /// Set a callback for when we are no longer borrowing this object (when our
-  /// ref count goes to 0).
-  ///
-  /// \param[in] object_id The object ID to set the callback for.
-  /// \param[in] contained_in_id The object ID that contains object_id, if any.
-  /// This is used for cases when object_id was returned from a task that we
-  /// submitted. Then, as long as we have contained_in_id in scope, we are
-  /// borrowing object_id.
-  /// \param[in] owner_address The owner of object_id's address.
-  /// \param[in] ref_removed_callback The callback to call when we are no
-  /// longer borrowing the object.
-  void SetRefRemovedCallback(const ObjectID &object_id, const ObjectID &contained_in_id,
-                             const rpc::Address &owner_address,
-                             const ReferenceRemovedCallback &ref_removed_callback)
-      LOCKS_EXCLUDED(mutex_);
-
-  /// Set a callback to call whenever a Reference that we own is deleted. A
-  /// Reference can only be deleted if:
-  /// 1. The ObjectID's ref count is 0 on all workers.
-  /// 2. There are no tasks that depend on the object that may be retried in
-  /// the future.
-  ///
-  /// \param[in] callback The callback to call.
-  void SetReleaseLineageCallback(const LineageReleasedCallback &callback);
-
-  /// Respond to the object's owner once we are no longer borrowing it.  The
-  /// sender is the owner of the object ID. We will send the reply when our
-  /// RefCount() for the object ID goes to 0.
-  ///
-  /// \param[in] object_id The object that we were borrowing.
-  void HandleRefRemoved(const ObjectID &object_id) EXCLUSIVE_LOCKS_REQUIRED(mutex_);
-
-  /// Returns the total number of ObjectIDs currently in scope.
-  size_t NumObjectIDsInScope() const LOCKS_EXCLUDED(mutex_);
-
-  /// Returns a set of all ObjectIDs currently in scope (i.e., nonzero reference count).
-  std::unordered_set<ObjectID> GetAllInScopeObjectIDs() const LOCKS_EXCLUDED(mutex_);
-
-  /// Returns a map of all ObjectIDs currently in scope with a pair of their
-  /// (local, submitted_task) reference counts. For debugging purposes.
-  std::unordered_map<ObjectID, std::pair<size_t, size_t>> GetAllReferenceCounts() const
-      LOCKS_EXCLUDED(mutex_);
-
-  /// Populate a table with ObjectIDs that we were or are still borrowing.
-  /// This should be called when a task returns, and the argument should be any
-  /// IDs that were passed by reference in the task spec or that were
-  /// serialized in inlined arguments.
-  ///
-  /// NOTE(swang): Task arguments should be pinned with a fake local reference
-  /// during task execution. This method removes the fake references so that
-  /// the reference deletion is atomic with removing the ref count information.
-  ///
-  /// See GetAndClearLocalBorrowersInternal for the spec of the returned table
-  /// and how this mutates the local reference count.
-  ///
-  /// \param[in] borrowed_ids The object IDs that we or another worker were or
-  /// are still borrowing. These are the IDs that were given to us via task
-  /// submission and includes: (1) any IDs that were passed by reference in the
-  /// task spec, and (2) any IDs that were serialized in the task's inlined
-  /// arguments.
-  /// \param[out] proto The protobuf table to populate with the borrowed
-  /// references.
-  void PopAndClearLocalBorrowers(const std::vector<ObjectID> &borrowed_ids,
-                                 ReferenceTableProto *proto,
-                                 std::vector<ObjectID> *deleted) LOCKS_EXCLUDED(mutex_);
-
-  /// Mark that this ObjectID contains another ObjectID(s). This should be
-  /// called in two cases:
-  /// 1. We are storing the value of an object and the value contains
-  /// serialized copies of other ObjectIDs. If the outer object is owned by a
-  /// remote process, then they are now a borrower of the nested IDs.
-  /// 2. We submitted a task that returned an ObjectID(s) in its return values
-  /// and we are processing the worker's reply. In this case, we own the task's
-  /// return objects and are borrowing the nested IDs.
-  ///
-  /// \param[in] object_id The ID of the object that contains other ObjectIDs.
-  /// \param[in] inner_ids The object IDs are nested in object_id's value.
-  /// \param[in] owner_address The owner address of the outer object_id. If
-  /// this is not provided, then the outer object ID must be owned by us. the
-  /// outer object ID is not owned by us, then this is used to contact the
-  /// outer object's owner, since it is considered a borrower for the inner
-  /// IDs.
-  void AddNestedObjectIds(const ObjectID &object_id,
-                          const std::vector<ObjectID> &inner_ids,
-                          const rpc::WorkerAddress &owner_address) LOCKS_EXCLUDED(mutex_);
-
-  /// Update the pinned location of an object stored in plasma.
-  ///
-  /// \param[in] object_id The object to update.
-  /// \param[in] raylet_id The raylet that is now pinning the object ID.
-  void UpdateObjectPinnedAtRaylet(const ObjectID &object_id, const NodeID &raylet_id)
-      LOCKS_EXCLUDED(mutex_);
-
-  /// Check whether the object is pinned at a remote plasma store node or
-  /// spilled to external storage. In either case, a copy of the object is
-  /// available to fetch.
-  ///
-  /// \param[in] object_id The object to check.
-  /// \param[out] owned_by_us Whether this object is owned by us. The pinned_at
-  /// and spilled out-parameters are set if this is true.
-  /// \param[out] pinned_at The node ID of the raylet at which this object is
-  /// \param[out] spilled Whether this object has been spilled.
-  /// pinned. Set to nil if the object is not pinned.
-  /// \return True if the reference exists, false otherwise.
-  bool IsPlasmaObjectPinnedOrSpilled(const ObjectID &object_id, bool *owned_by_us,
-                                     NodeID *pinned_at, bool *spilled) const
-      LOCKS_EXCLUDED(mutex_);
-
-  /// Get and reset the objects that were pinned on the given node.  This
-  /// method should be called upon a node failure, to determine which plasma
-  /// objects were lost. If a deletion callback was set for a lost object, it
-  /// will be invoked and reset.
-  ///
-  /// \param[in] node_id The node whose object store has been removed.
-  /// \return The set of objects that were pinned on the given node.
-  std::vector<ObjectID> ResetObjectsOnRemovedNode(const NodeID &raylet_id);
-
-  /// Whether we have a reference to a particular ObjectID.
-  ///
-  /// \param[in] object_id The object ID to check for.
-  /// \return Whether we have a reference to the object ID.
-  bool HasReference(const ObjectID &object_id) const LOCKS_EXCLUDED(mutex_);
-
-  /// Write the current reference table to the given proto.
-  ///
-  /// \param[out] stats The proto to write references to.
-  void AddObjectRefStats(
-      const absl::flat_hash_map<ObjectID, std::pair<int64_t, std::string>> pinned_objects,
-      rpc::CoreWorkerStats *stats) const LOCKS_EXCLUDED(mutex_);
-
-  /// Add a new location for the given object. The owner must have the object ref in
-  /// scope.
-  ///
-  /// \param[in] object_id The object to update.
-  /// \param[in] node_id The new object location to be added.
-  /// \return True if the reference exists, false otherwise.
-  bool AddObjectLocation(const ObjectID &object_id, const NodeID &node_id)
-      LOCKS_EXCLUDED(mutex_);
-
-  /// Remove a location for the given object. The owner must have the object ref in
-  /// scope.
-  ///
-  /// \param[in] object_id The object to update.
-  /// \param[in] node_id The object location to be removed.
-  /// \return True if the reference exists, false otherwise.
-  bool RemoveObjectLocation(const ObjectID &object_id, const NodeID &node_id)
-      LOCKS_EXCLUDED(mutex_);
-
-  /// Get the locations of the given object. The owner must have the object ref in
-  /// scope.
-  ///
-  /// \param[in] object_id The object to get locations for.
-  /// \return The nodes that have the object if the reference exists, empty optional
-  ///         otherwise.
-  absl::optional<absl::flat_hash_set<NodeID>> GetObjectLocations(
-      const ObjectID &object_id) LOCKS_EXCLUDED(mutex_);
-
-  /// Publish the snapshot of the object location for the given object id.
-  /// Publish the empty locations if object is already evicted or not owned by this
-  /// worker.
-  ///
-  /// \param[in] object_id The object whose locations we want.
-  void PublishObjectLocationSnapshot(const ObjectID &object_id) LOCKS_EXCLUDED(mutex_);
-
-  /// Fill up the object information.
-  ///
-  /// \param[in] object_id The object id
-  /// \param[out] The object information that will be filled by a given object id.
-  /// \return OK status if object information is filled. Non OK status otherwise.
-  /// It can return non-OK status, for example, if the object for the object id
-  /// doesn't exist.
-  Status FillObjectInformation(const ObjectID &object_id,
-                               rpc::WorkerObjectLocationsPubMessage *object_info)
-      LOCKS_EXCLUDED(mutex_);
-
-  /// Get an object's size. This will return 0 if the object is out of scope.
-  ///
-  /// \param[in] object_id The object whose size to get.
-  /// \return Object size, or 0 if the object is out of scope.
-  size_t GetObjectSize(const ObjectID &object_id) const;
-
-  /// Handle an object has been spilled to external storage.
-  ///
-  /// This notifies the primary raylet that the object is safe to release and
-  /// records the spill URL, spill node ID, and updated object size.
-  /// \param[in] object_id The object that has been spilled.
-  /// \param[in] spilled_url The URL to which the object has been spilled.
-  /// \param[in] spilled_node_id The ID of the node on which the object was spilled.
-  /// \param[in] size The size of the object.
-  /// \param[in] release Whether to release the reference.
-  /// \return True if the reference exists, false otherwise.
-  bool HandleObjectSpilled(const ObjectID &object_id, const std::string spilled_url,
-                           const NodeID &spilled_node_id, int64_t size, bool release);
-
-  /// Get locality data for object. This is used by the leasing policy to implement
-  /// locality-aware leasing.
-  ///
-  /// \param[in] object_id Object whose locality data we want.
-  /// \return Locality data.
-  absl::optional<LocalityData> GetLocalityData(const ObjectID &object_id);
-
-  /// Report locality data for object. This is used by the FutureResolver to report
-  /// locality data for borrowed refs.
-  ///
-  /// \param[in] object_id Object whose locality data we're reporting.
-  /// \param[in] locations Locations of the object.
-  /// \param[in] object_size Size of the object.
-  /// \return True if the reference exists, false otherwise.
-  bool ReportLocalityData(const ObjectID &object_id,
-                          const absl::flat_hash_set<NodeID> &locations,
-                          uint64_t object_size);
-
-  /// Add borrower address in owner's worker. This function will add borrower address
-  /// to the `object_id_refs_`, then call WaitForRefRemoved() to monitor borrowed
-  /// object in borrower's worker.
-  ///
-  /// \param[in] object_id The ID of Object whose been borrowed.
-  /// \param[in] borrower_address The address of borrower.
-  void AddBorrowerAddress(const ObjectID &object_id, const rpc::Address &borrower_address)
-      LOCKS_EXCLUDED(mutex_);
-
-  bool IsObjectReconstructable(const ObjectID &object_id, bool *lineage_evicted) const;
-
-  /// Evict lineage of objects that are still in scope. This evicts lineage in
-  /// FIFO order, based on when the ObjectRef was created.
-  ///
-  /// \param[in] min_bytes_to_evict The minimum number of bytes to evict.
-  int64_t EvictLineage(int64_t min_bytes_to_evict);
-
-  /// Whether the object is pending creation (the task that creates it is
-  /// scheduled/executing).
-  bool IsObjectPendingCreation(const ObjectID &object_id) const;
-
-  /// Release all local references which registered on this local.
-  void ReleaseAllLocalReferences();
-
- private:
-  struct Reference {
-    /// Constructor for a reference whose origin is unknown.
-    Reference() {}
-    Reference(std::string call_site, const int64_t object_size)
-        : call_site(call_site), object_size(object_size) {}
-    /// Constructor for a reference that we created.
-    Reference(const rpc::Address &owner_address, std::string call_site,
-              const int64_t object_size, bool is_reconstructable,
-              const absl::optional<NodeID> &pinned_at_raylet_id)
-        : call_site(call_site),
-          object_size(object_size),
-          owned_by_us(true),
-          foreign_owner_already_monitoring(false),
-          owner_address(owner_address),
-          pinned_at_raylet_id(pinned_at_raylet_id),
-          is_reconstructable(is_reconstructable),
-          pending_creation(!pinned_at_raylet_id.has_value()) {}
-
-    /// Constructor from a protobuf. This is assumed to be a message from
-    /// another process, so the object defaults to not being owned by us.
-    static Reference FromProto(const rpc::ObjectReferenceCount &ref_count);
-    /// Serialize to a protobuf.
-    void ToProto(rpc::ObjectReferenceCount *ref) const;
-
-    /// The reference count. This number includes:
-    /// - Python references to the ObjectID.
-    /// - Pending submitted tasks that depend on the object.
-    /// - ObjectIDs containing this ObjectID that we own and that are still in
-    /// scope.
-    size_t RefCount() const {
-      return local_ref_count + submitted_task_ref_count + contained_in_owned.size();
-    }
-
-    /// Whether this reference is no longer in scope. A reference is in scope
-    /// if any of the following are true:
-    /// - The reference is still being used by this process.
-    /// - The reference was contained in another ID that we were borrowing, and
-    ///   we haven't told the process that gave us that ID yet.
-    /// - We gave the reference to at least one other process.
-    bool OutOfScope(bool lineage_pinning_enabled) const {
-      bool in_scope = RefCount() > 0;
-      bool is_nested = contained_in_borrowed_ids.size();
-      bool has_borrowers = borrowers.size() > 0;
-      bool was_stored_in_objects = stored_in_objects.size() > 0;
-
-      bool has_lineage_references = false;
-      if (lineage_pinning_enabled && owned_by_us && !is_reconstructable) {
-        has_lineage_references = lineage_ref_count > 0;
-      }
-
-      return !(in_scope || is_nested || has_nested_refs_to_report || has_borrowers ||
-               was_stored_in_objects || has_lineage_references);
-    }
-
-    /// Whether the Reference can be deleted. A Reference can only be deleted
-    /// if:
-    /// 1. The ObjectID's ref count is 0 on all workers.
-    /// 2. If lineage pinning is enabled, there are no tasks that depend on
-    /// the object that may be retried in the future.
-    bool ShouldDelete(bool lineage_pinning_enabled) const {
-      if (lineage_pinning_enabled) {
-        return OutOfScope(lineage_pinning_enabled) && (lineage_ref_count == 0);
-      } else {
-        return OutOfScope(lineage_pinning_enabled);
-      }
-    }
-
-    /// Description of the call site where the reference was created.
-    std::string call_site = "<unknown>";
-    /// Object size if known, otherwise -1;
-    int64_t object_size = -1;
-
-    /// Whether we own the object. If we own the object, then we are
-    /// responsible for tracking the state of the task that creates the object
-    /// (see task_manager.h).
-    bool owned_by_us = false;
-    /// Whether the object was created with a foreign owner (i.e., _owner set).
-    /// In this case, the owner is already monitoring this reference with a
-    /// WaitForRefRemoved() call, and it is an error to return borrower
-    /// metadata to the parent of the current task.
-    /// See https://github.com/ray-project/ray/pull/19910 for more context.
-    bool foreign_owner_already_monitoring = false;
-    /// The object's owner's address, if we know it. If this process is the
-    /// owner, then this is added during creation of the Reference. If this is
-    /// process is a borrower, the borrower must add the owner's address before
-    /// using the ObjectID.
-    absl::optional<rpc::Address> owner_address;
-    /// If this object is owned by us and stored in plasma, and reference
-    /// counting is enabled, then some raylet must be pinning the object value.
-    /// This is the address of that raylet.
-    absl::optional<NodeID> pinned_at_raylet_id;
-    /// If this object is owned by us and stored in plasma, this contains all
-    /// object locations.
-    absl::flat_hash_set<NodeID> locations;
-    // Whether this object can be reconstructed via lineage. If false, then the
-    // object's value will be pinned as long as it is referenced by any other
-    // object's lineage. This should be set to false if the object was created
-    // by ray.put(), a task that cannot be retried, or its lineage was evicted.
-    bool is_reconstructable = false;
-
-    /// The local ref count for the ObjectID in the language frontend.
-    size_t local_ref_count = 0;
-    /// The ref count for submitted tasks that depend on the ObjectID.
-    size_t submitted_task_ref_count = 0;
-    /// Object IDs that we own and that contain this object ID.
-    /// ObjectIDs are added to this field when we discover that this object
-    /// contains other IDs. This can happen in 2 cases:
-    ///  1. We call ray.put() and store the inner ID(s) in the outer object.
-    ///  2. A task that we submitted returned an ID(s).
-    /// ObjectIDs are erased from this field when their Reference is deleted.
-    absl::flat_hash_set<ObjectID> contained_in_owned;
-    /// Object IDs that we borrowed and that contain this object ID.
-    /// ObjectIDs are added to this field when we get the value of an ObjectRef
-    /// (either by deserializing the object or receiving the GetObjectStatus
-    /// reply for inlined objects) and it contains another ObjectRef.
-    absl::flat_hash_set<ObjectID> contained_in_borrowed_ids;
-    /// Reverse pointer for contained_in_owned and contained_in_borrowed_ids.
-    /// The object IDs contained in this object. These could be objects that we
-    /// own or are borrowing. This field is updated in 2 cases:
-    ///  1. We call ray.put() on this ID and store the contained IDs.
-    ///  2. We call ray.get() on an ID whose contents we do not know and we
-    ///     discover that it contains these IDs.
-    absl::flat_hash_set<ObjectID> contains;
-    /// ObjectRefs nested in this object that are or were in use. These objects
-    /// are not owned by us, and we need to report that we are borrowing them
-    /// to their owner. Nesting is transitive, so this flag is set as long as
-    /// any child object is in scope.
-    bool has_nested_refs_to_report = false;
-    /// A list of processes that are we gave a reference to that are still
-    /// borrowing the ID. This field is updated in 2 cases:
-    ///  1. If we are a borrower of the ID, then we add a process to this list
-    ///     if we passed that process a copy of the ID via task submission and
-    ///     the process is still using the ID by the time it finishes its task.
-    ///     Borrowers are removed from the list when we recursively merge our
-    ///     list into the owner.
-    ///  2. If we are the owner of the ID, then either the above case, or when
-    ///     we hear from a borrower that it has passed the ID to other
-    ///     borrowers. A borrower is removed from the list when it responds
-    ///     that it is no longer using the reference.
-    absl::flat_hash_set<rpc::WorkerAddress> borrowers;
-    /// When a process that is borrowing an object ID stores the ID inside the
-    /// return value of a task that it executes, the caller of the task is also
-    /// considered a borrower for as long as its reference to the task's return
-    /// ID stays in scope. Thus, the borrower must notify the owner that the
-    /// task's caller is also a borrower. The key is the task's return ID, and
-    /// the value is the task ID and address of the task's caller.
-    absl::flat_hash_map<ObjectID, rpc::WorkerAddress> stored_in_objects;
-    /// The number of tasks that depend on this object that may be retried in
-    /// the future (pending execution or finished but retryable). If the object
-    /// is inlined (not stored in plasma), then its lineage ref count is 0
-    /// because any dependent task will already have the value of the object.
-    size_t lineage_ref_count = 0;
-    /// Whether the lineage of this object was evicted due to memory pressure.
-    bool lineage_evicted = false;
-    /// Whether this object has been spilled to external storage.
-    bool spilled = false;
-    /// For objects that have been spilled to external storage, the URL from which
-    /// they can be retrieved.
-    std::string spilled_url = "";
-    /// The ID of the node that spilled the object.
-    /// This will be Nil if the object has not been spilled or if it is spilled
-    /// distributed external storage.
-    NodeID spilled_node_id = NodeID::Nil();
-    /// Whether the task that creates this object is scheduled/executing.
-    bool pending_creation = false;
-    /// Callback that will be called when this ObjectID no longer has
-    /// references.
-    std::function<void(const ObjectID &)> on_delete;
-    /// Callback that is called when this process is no longer a borrower
-    /// (RefCount() == 0).
-    std::function<void(const ObjectID &)> on_ref_removed;
-  };
-
-  using ReferenceTable = absl::flat_hash_map<ObjectID, Reference>;
-
-  void SetNestedRefInUseRecursive(ReferenceTable::iterator inner_ref_it)
-      EXCLUSIVE_LOCKS_REQUIRED(mutex_);
-
-  bool GetOwnerInternal(const ObjectID &object_id,
-                        rpc::Address *owner_address = nullptr) const
-      EXCLUSIVE_LOCKS_REQUIRED(mutex_);
-
-  /// Release the pinned plasma object, if any. Also unsets the raylet address
-  /// that the object was pinned at, if the address was set.
-  void ReleasePlasmaObject(ReferenceTable::iterator it);
-
-  /// Shutdown if all references have gone out of scope and shutdown
-  /// is scheduled.
-  void ShutdownIfNeeded() EXCLUSIVE_LOCKS_REQUIRED(mutex_);
-
-  /// Deserialize a ReferenceTable.
-  static ReferenceTable ReferenceTableFromProto(const ReferenceTableProto &proto);
-
-  /// Serialize a ReferenceTable.
-  static void ReferenceTableToProto(const ReferenceTable &table,
-                                    ReferenceTableProto *proto);
-
-  /// Remove references for the provided object IDs that correspond to them
-  /// being dependencies to a submitted task. This should be called when
-  /// inlined dependencies are inlined or when the task finishes for plasma
-  /// dependencies.
-  void RemoveSubmittedTaskReferences(const std::vector<ObjectID> &argument_ids,
-                                     bool release_lineage, std::vector<ObjectID> *deleted)
-      EXCLUSIVE_LOCKS_REQUIRED(mutex_);
-
-  /// Helper method to mark that this ObjectID contains another ObjectID(s).
-  ///
-  /// \param[in] object_id The ID of the object that contains other ObjectIDs.
-  /// \param[in] inner_ids The object IDs are nested in object_id's value.
-  /// \param[in] owner_address The owner address of the outer object_id. If
-  /// this is not provided, then the outer object ID must be owned by us. the
-  /// outer object ID is not owned by us, then this is used to contact the
-  /// outer object's owner, since it is considered a borrower for the inner
-  /// IDs.
-  void AddNestedObjectIdsInternal(const ObjectID &object_id,
-                                  const std::vector<ObjectID> &inner_ids,
-                                  const rpc::WorkerAddress &owner_address)
-      EXCLUSIVE_LOCKS_REQUIRED(mutex_);
-
-  /// Populates the table with the ObjectID that we were or are still
-  /// borrowing. The table also includes any IDs that we discovered were
-  /// contained in the ID. For each borrowed ID, we will return:
-  /// - The borrowed ID's owner's address.
-  /// - Whether we are still using the ID or not (RefCount() > 0).
-  /// - Addresses of new borrowers that we passed the ID to.
-  /// - Whether the borrowed ID was contained in another ID that we borrowed.
-  ///
-  /// We will also attempt to clear the information put into the returned table
-  /// that we no longer need in our local table. Each reference in the local
-  /// table is modified in the following way:
-  /// - For each borrowed ID, remove the addresses of any new borrowers. We
-  ///   don't need these anymore because the receiver of the borrowed_refs is
-  ///   either the owner or another borrow who will eventually return the list
-  ///   to the owner.
-  /// - For each ID that was contained in a borrowed ID, forget that the ID
-  ///   that contained it. We don't need this anymore because we already marked
-  ///   that the borrowed ID contained another ID in the returned
-  ///   borrowed_refs.
-  bool GetAndClearLocalBorrowersInternal(const ObjectID &object_id, bool for_ref_removed,
-                                         ReferenceTable *borrowed_refs)
-      EXCLUSIVE_LOCKS_REQUIRED(mutex_);
-
-  /// Merge remote borrowers into our local ref count. This will add any
-  /// workers that are still borrowing the given object ID to the local ref
-  /// counts, and recursively any workers that are borrowing object IDs that
-  /// were nested inside. This is the converse of GetAndClearLocalBorrowers.
-  /// For each borrowed object ID, we will:
-  /// - Add the worker to our list of borrowers if it is still using the
-  ///   reference.
-  /// - Add the worker's accumulated borrowers to our list of borrowers.
-  /// - If the borrowed ID was nested in another borrowed ID, then mark it as
-  ///   such so that we can later merge the inner ID's reference into its
-  ///   owner.
-  /// - If we are the owner of the ID, then also contact any new borrowers and
-  ///   wait for them to stop using the reference.
-  void MergeRemoteBorrowers(const ObjectID &object_id,
-                            const rpc::WorkerAddress &worker_addr,
-                            const ReferenceTable &borrowed_refs)
-      EXCLUSIVE_LOCKS_REQUIRED(mutex_);
-
-  /// Wait for a borrower to stop using its reference. This should only be
-  /// called by the owner of the ID.
-  /// \param[in] reference_it Iterator pointing to the reference that we own.
-  /// \param[in] addr The address of the borrower.
-  /// \param[in] contained_in_id Whether the owned ID was contained in another
-  /// ID. This is used in cases where we return an object ID that we own inside
-  /// an object that we do not own. Then, we must notify the owner of the outer
-  /// object that they are borrowing the inner.
-  void WaitForRefRemoved(const ReferenceTable::iterator &reference_it,
-                         const rpc::WorkerAddress &addr,
-                         const ObjectID &contained_in_id = ObjectID::Nil())
-      EXCLUSIVE_LOCKS_REQUIRED(mutex_);
-
-  /// Helper method to add an object that we are borrowing. This is used when
-  /// deserializing IDs from a task's arguments, or when deserializing an ID
-  /// during ray.get().
-  ///
-  /// \param[in] foreign_owner_already_monitoring Whether to set the bit that an
-  ///            externally assigned owner is monitoring the lifetime of this
-  ///            object. This is the case for `ray.put(..., _owner=ZZZ)`.
-  bool AddBorrowedObjectInternal(const ObjectID &object_id, const ObjectID &outer_id,
-                                 const rpc::Address &owner_address,
-                                 bool foreign_owner_already_monitoring)
-      EXCLUSIVE_LOCKS_REQUIRED(mutex_);
-
-  /// Helper method to delete an entry from the reference map and run any necessary
-  /// callbacks. Assumes that the entry is in object_id_refs_ and invalidates the
-  /// iterator.
-  void DeleteReferenceInternal(ReferenceTable::iterator entry,
-                               std::vector<ObjectID> *deleted)
-      EXCLUSIVE_LOCKS_REQUIRED(mutex_);
-
-  /// Erase the Reference from the table. Assumes that the entry has no more
-  /// references, normal or lineage.
-  void EraseReference(ReferenceTable::iterator entry) EXCLUSIVE_LOCKS_REQUIRED(mutex_);
-
-  /// Helper method to garbage-collect all out-of-scope References in the
-  /// lineage for this object.
-  int64_t ReleaseLineageReferences(ReferenceTable::iterator entry)
-      EXCLUSIVE_LOCKS_REQUIRED(mutex_);
-
-  /// Add a new location for the given object. The owner must have the object ref in
-  /// scope, and the caller must have already acquired mutex_.
-  ///
-  /// \param[in] it The reference iterator for the object.
-  /// \param[in] node_id The new object location to be added.
-  void AddObjectLocationInternal(ReferenceTable::iterator it, const NodeID &node_id)
-      EXCLUSIVE_LOCKS_REQUIRED(mutex_);
-
-  void UpdateObjectPendingCreation(const ObjectID &object_id, bool pending_creation)
-      EXCLUSIVE_LOCKS_REQUIRED(mutex_);
-
-  /// Publish object locations to all subscribers.
-  ///
-  /// \param[in] it The reference iterator for the object.
-  void PushToLocationSubscribers(ReferenceTable::iterator it)
-      EXCLUSIVE_LOCKS_REQUIRED(mutex_);
-
-  /// Fill up the object information for the given iterator.
-  void FillObjectInformationInternal(ReferenceTable::iterator it,
-                                     rpc::WorkerObjectLocationsPubMessage *object_info)
-      EXCLUSIVE_LOCKS_REQUIRED(mutex_);
-
-  /// Clean up borrowers and references when the reference is removed from borrowers.
-  /// It should be used as a WaitForRefRemoved callback.
-  void CleanupBorrowersOnRefRemoved(const ReferenceTable &new_borrower_refs,
-                                    const ObjectID &object_id,
-                                    const rpc::WorkerAddress &borrower_addr);
-
-  /// Decrease the local reference count for the ObjectID by one.
-  /// This method is internal and not thread-safe. mutex_ lock must be held before
-  /// calling this method.
-  void RemoveLocalReferenceInternal(const ObjectID &object_id,
-                                    std::vector<ObjectID> *deleted)
-      EXCLUSIVE_LOCKS_REQUIRED(mutex_);
-
-  /// Address of our RPC server. This is used to determine whether we own a
-  /// given object or not, by comparing our WorkerID with the WorkerID of the
-  /// object's owner.
-  rpc::WorkerAddress rpc_address_;
-
-  /// Feature flag for lineage pinning. If this is false, then we will keep the
-  /// lineage ref count, but this will not be used to decide when the object's
-  /// Reference can be deleted. The object's lineage ref count is the number of
-  /// tasks that depend on that object that may be retried in the future.
-  const bool lineage_pinning_enabled_;
-
-  /// Factory for producing new core worker clients.
-  rpc::ClientFactoryFn client_factory_;
-
-  /// Pool from worker address to core worker client. The owner of an object
-  /// uses this client to request a notification from borrowers once the
-  /// borrower's ref count for the ID goes to 0.
-  rpc::CoreWorkerClientPool borrower_pool_;
-
-  /// Protects access to the reference counting state.
-  mutable absl::Mutex mutex_;
-
-  /// Holds all reference counts and dependency information for tracked ObjectIDs.
-  ReferenceTable object_id_refs_ GUARDED_BY(mutex_);
-
-  /// Objects whose values have been freed by the language frontend.
-  /// The values in plasma will not be pinned. An object ID is
-  /// removed from this set once its Reference has been deleted
-  /// locally.
-  absl::flat_hash_set<ObjectID> freed_objects_ GUARDED_BY(mutex_);
-
-  /// The callback to call once an object ID that we own is no longer in scope
-  /// and it has no tasks that depend on it that may be retried in the future.
-  /// The object's Reference will be erased after this callback.
-  // Returns the amount of lineage in bytes released.
-  LineageReleasedCallback on_lineage_released_;
-  /// Optional shutdown hook to call when all references have gone
-  /// out of scope.
-  std::function<void()> shutdown_hook_ GUARDED_BY(mutex_) = nullptr;
-
-  /// Object status publisher. It is used to publish the ref removed message for the
-  /// reference counting protocol. It is not guarded by a lock because the class itself is
-  /// thread-safe.
-  pubsub::PublisherInterface *object_info_publisher_;
-
-  /// Object status subscriber. It is used to subscribe the ref removed information from
-  /// other workers.
-  pubsub::SubscriberInterface *object_info_subscriber_;
-
-  /// Objects that we own that are still in scope at the application level and
-  /// that may be reconstructed. These objects may have pinned lineage that
-  /// should be evicted on memory pressure. The queue is in FIFO order, based
-  /// on ObjectRef creation time.
-  std::list<ObjectID> reconstructable_owned_objects_ GUARDED_BY(mutex_);
-
-  /// We keep a FIFO queue of objects in scope so that we can choose lineage to
-  /// evict under memory pressure. This is an index from ObjectID to the
-  /// object's place in the queue.
-  absl::flat_hash_map<ObjectID, std::list<ObjectID>::iterator>
-      reconstructable_owned_objects_index_ GUARDED_BY(mutex_);
-};
-
-}  // namespace core
-}  // namespace ray
-=======
-// Copyright 2017 The Ray Authors.
-//
-// Licensed under the Apache License, Version 2.0 (the "License");
-// you may not use this file except in compliance with the License.
-// You may obtain a copy of the License at
-//
-//  http://www.apache.org/licenses/LICENSE-2.0
-//
-// Unless required by applicable law or agreed to in writing, software
-// distributed under the License is distributed on an "AS IS" BASIS,
-// WITHOUT WARRANTIES OR CONDITIONS OF ANY KIND, either express or implied.
-// See the License for the specific language governing permissions and
-// limitations under the License.
-
-#pragma once
-
-#include "absl/base/thread_annotations.h"
-#include "absl/container/flat_hash_map.h"
-#include "absl/container/flat_hash_set.h"
-#include "absl/synchronization/mutex.h"
-#include "ray/common/id.h"
-#include "ray/core_worker/lease_policy.h"
-#include "ray/pubsub/publisher.h"
-#include "ray/pubsub/subscriber.h"
-#include "ray/rpc/grpc_server.h"
-#include "ray/rpc/worker/core_worker_client.h"
-#include "ray/rpc/worker/core_worker_client_pool.h"
-#include "ray/util/logging.h"
-#include "src/ray/protobuf/common.pb.h"
-
-namespace ray {
-namespace core {
-
-// Interface for mocking.
-class ReferenceCounterInterface {
- public:
-  virtual void AddLocalReference(const ObjectID &object_id,
-                                 const std::string &call_site) = 0;
-  virtual bool AddBorrowedObject(const ObjectID &object_id, const ObjectID &outer_id,
-                                 const rpc::Address &owner_address,
-                                 bool foreign_owner_already_monitoring = false) = 0;
-  virtual void AddOwnedObject(
-      const ObjectID &object_id, const std::vector<ObjectID> &contained_ids,
-      const rpc::Address &owner_address, const std::string &call_site,
-      const int64_t object_size, bool is_reconstructable,
-      const absl::optional<NodeID> &pinned_at_raylet_id = absl::optional<NodeID>()) = 0;
-  virtual bool SetDeleteCallback(
-      const ObjectID &object_id,
-      const std::function<void(const ObjectID &)> callback) = 0;
-
-  virtual ~ReferenceCounterInterface() {}
-};
-
-/// Class used by the core worker to keep track of ObjectID reference counts for garbage
-/// collection. This class is thread safe.
-class ReferenceCounter : public ReferenceCounterInterface,
-                         public LocalityDataProviderInterface {
- public:
-  using ReferenceTableProto =
-      ::google::protobuf::RepeatedPtrField<rpc::ObjectReferenceCount>;
-  using ReferenceRemovedCallback = std::function<void(const ObjectID &)>;
-  // Returns the amount of lineage in bytes released.
-  using LineageReleasedCallback =
-      std::function<int64_t(const ObjectID &, std::vector<ObjectID> *)>;
-
-  ReferenceCounter(const rpc::WorkerAddress &rpc_address,
-                   pubsub::PublisherInterface *object_info_publisher,
-                   pubsub::SubscriberInterface *object_info_subscriber,
-                   bool lineage_pinning_enabled = false,
-                   rpc::ClientFactoryFn client_factory = nullptr)
-      : rpc_address_(rpc_address),
-        lineage_pinning_enabled_(lineage_pinning_enabled),
-        borrower_pool_(client_factory),
-        object_info_publisher_(object_info_publisher),
-        object_info_subscriber_(object_info_subscriber) {}
-
-  ~ReferenceCounter() {}
-
-  /// Wait for all object references to go out of scope, and then shutdown.
-  ///
-  /// \param shutdown The shutdown callback to call.
-  void DrainAndShutdown(std::function<void()> shutdown);
-
-  /// Return true if the worker owns any object.
-  bool OwnObjects() const;
-
-  /// Return true if the object is owned by us.
-  bool OwnedByUs(const ObjectID &object_id) const;
-
-  /// Increase the reference count for the ObjectID by one. If there is no
-  /// entry for the ObjectID, one will be created. The object ID will not have
-  /// any owner information, since we don't know how it was created.
-  ///
-  /// \param[in] object_id The object to to increment the count for.
-  void AddLocalReference(const ObjectID &object_id, const std::string &call_site)
-      LOCKS_EXCLUDED(mutex_);
-
-  /// Decrease the local reference count for the ObjectID by one.
-  ///
-  /// \param[in] object_id The object to decrement the count for.
-  /// \param[out] deleted List to store objects that hit zero ref count.
-  void RemoveLocalReference(const ObjectID &object_id, std::vector<ObjectID> *deleted)
-      LOCKS_EXCLUDED(mutex_);
-
-  /// Add references for the provided object IDs that correspond to them being
-  /// dependencies to a submitted task. If lineage pinning is enabled, then
-  /// this will also pin the Reference entry for each new argument until the
-  /// argument's lineage ref is released.
-  ///
-  /// \param[in] argument_ids_to_add The arguments of the task to add
-  /// references for.
-  /// \param[out] argument_ids_to_remove The arguments of the task to remove
-  /// references for.
-  /// \param[out] deleted Any objects that are newly out of scope after this
-  /// function call.
-  void UpdateSubmittedTaskReferences(
-      const std::vector<ObjectID> return_ids,
-      const std::vector<ObjectID> &argument_ids_to_add,
-      const std::vector<ObjectID> &argument_ids_to_remove = std::vector<ObjectID>(),
-      std::vector<ObjectID> *deleted = nullptr) LOCKS_EXCLUDED(mutex_);
-
-  /// Add references for the object dependencies of a resubmitted task. This
-  /// does not increment the arguments' lineage ref counts because we should
-  /// have already incremented them when the task was first submitted.
-  ///
-  /// \param[in] argument_ids The arguments of the task to add references for.
-  void UpdateResubmittedTaskReferences(const std::vector<ObjectID> return_ids,
-                                       const std::vector<ObjectID> &argument_ids)
-      LOCKS_EXCLUDED(mutex_);
-
-  /// Update object references that were given to a submitted task. The task
-  /// may still be borrowing any object IDs that were contained in its
-  /// arguments. This should be called when the task finishes.
-  ///
-  /// \param[in] object_ids The object IDs to remove references for.
-  /// \param[in] release_lineage Whether to decrement the arguments' lineage
-  /// ref count.
-  /// \param[in] worker_addr The address of the worker that executed the task.
-  /// \param[in] borrowed_refs The references that the worker borrowed during
-  /// the task. This table includes all task arguments that were passed by
-  /// reference and any object IDs that were transitively nested in the
-  /// arguments. Some references in this table may still be borrowed by the
-  /// worker and/or a task that the worker submitted.
-  /// \param[out] deleted The object IDs whos reference counts reached zero.
-  void UpdateFinishedTaskReferences(const std::vector<ObjectID> return_ids,
-                                    const std::vector<ObjectID> &argument_ids,
-                                    bool release_lineage, const rpc::Address &worker_addr,
-                                    const ReferenceTableProto &borrowed_refs,
-                                    std::vector<ObjectID> *deleted)
-      LOCKS_EXCLUDED(mutex_);
-
-  /// Add an object that we own. The object may depend on other objects.
-  /// Dependencies for each ObjectID must be set at most once. The local
-  /// reference count for the ObjectID is set to zero, which assumes that an
-  /// ObjectID for it will be created in the language frontend after this call.
-  ///
-  /// TODO(swang): We could avoid copying the owner_address since
-  /// we are the owner, but it is easier to store a copy for now, since the
-  /// owner ID will change for workers executing normal tasks and it is
-  /// possible to have leftover references after a task has finished.
-  ///
-  /// \param[in] object_id The ID of the object that we own.
-  /// \param[in] contained_ids ObjectIDs that are contained in the object's value.
-  /// As long as the object_id is in scope, the inner objects should not be GC'ed.
-  /// \param[in] owner_address The address of the object's owner.
-  /// \param[in] call_site Description of the call site where the reference was created.
-  /// \param[in] object_size Object size if known, otherwise -1;
-  /// \param[in] is_reconstructable Whether the object can be reconstructed
-  /// through lineage re-execution.
-  void AddOwnedObject(
-      const ObjectID &object_id, const std::vector<ObjectID> &contained_ids,
-      const rpc::Address &owner_address, const std::string &call_site,
-      const int64_t object_size, bool is_reconstructable,
-      const absl::optional<NodeID> &pinned_at_raylet_id = absl::optional<NodeID>())
-      LOCKS_EXCLUDED(mutex_);
-
-  /// Remove reference for an object that we own. The reference will only be
-  /// removed if the object's ref count is 0. This should only be used when
-  /// speculatively adding an owned reference that may need to be rolled back, e.g. if
-  /// the creation of the corresponding Plasma object fails. All other references will
-  /// be cleaned up via the reference counting protocol.
-  ///
-  /// \param[in] object_id The ID of the object that we own and wish to remove.
-  void RemoveOwnedObject(const ObjectID &object_id) LOCKS_EXCLUDED(mutex_);
-
-  /// Update the size of the object.
-  ///
-  /// \param[in] object_id The ID of the object.
-  /// \param[in] size The known size of the object.
-  void UpdateObjectSize(const ObjectID &object_id, int64_t object_size)
-      LOCKS_EXCLUDED(mutex_);
-
-  /// Add an object that we are borrowing.
-  ///
-  /// \param[in] object_id The ID of the object that we are borrowing.
-  /// \param[in] outer_id The ID of the object that contained this object ID,
-  /// if one exists. An outer_id may not exist if object_id was inlined
-  /// directly in a task spec, or if it was passed in the application
-  /// out-of-band.
-  /// task ID (for non-actors) or the actor ID of the owner.
-  /// \param[in] owner_address The owner's address.
-  bool AddBorrowedObject(const ObjectID &object_id, const ObjectID &outer_id,
-                         const rpc::Address &owner_address,
-                         bool foreign_owner_already_monitoring = false)
-      LOCKS_EXCLUDED(mutex_);
-
-  /// Get the owner address of the given object.
-  ///
-  /// \param[in] object_id The ID of the object to look up.
-  /// \param[out] owner_address The address of the object owner.
-  /// \return false if the object is out of scope or we do not yet have
-  /// ownership information. The latter can happen when object IDs are pasesd
-  /// out of band.
-  bool GetOwner(const ObjectID &object_id, rpc::Address *owner_address = nullptr) const
-      LOCKS_EXCLUDED(mutex_);
-
-  /// Get the owner addresses of the given objects. The owner address
-  /// must be registered for these objects.
-  ///
-  /// \param[in] object_ids The IDs of the object to look up.
-  /// \return The addresses of the objects' owners.
-  std::vector<rpc::Address> GetOwnerAddresses(
-      const std::vector<ObjectID> object_ids) const;
-
-  /// Check whether an object value has been freed.
-  ///
-  /// \param[in] object_id The object to check.
-  /// \return Whether the object value has been freed.
-  bool IsPlasmaObjectFreed(const ObjectID &object_id) const;
-
-  /// Release the underlying value from plasma (if any) for these objects.
-  ///
-  /// \param[in] object_ids The IDs whose values to free.
-  void FreePlasmaObjects(const std::vector<ObjectID> &object_ids) LOCKS_EXCLUDED(mutex_);
-
-  /// Sets the callback that will be run when the object goes out of scope.
-  /// Returns true if the object was in scope and the callback was added, else false.
-  bool SetDeleteCallback(const ObjectID &object_id,
-                         const std::function<void(const ObjectID &)> callback)
-      LOCKS_EXCLUDED(mutex_);
-
-  void ResetDeleteCallbacks(const std::vector<ObjectID> &object_ids)
-      LOCKS_EXCLUDED(mutex_);
-
-  /// Set a callback for when we are no longer borrowing this object (when our
-  /// ref count goes to 0).
-  ///
-  /// \param[in] object_id The object ID to set the callback for.
-  /// \param[in] contained_in_id The object ID that contains object_id, if any.
-  /// This is used for cases when object_id was returned from a task that we
-  /// submitted. Then, as long as we have contained_in_id in scope, we are
-  /// borrowing object_id.
-  /// \param[in] owner_address The owner of object_id's address.
-  /// \param[in] ref_removed_callback The callback to call when we are no
-  /// longer borrowing the object.
-  void SetRefRemovedCallback(const ObjectID &object_id, const ObjectID &contained_in_id,
-                             const rpc::Address &owner_address,
-                             const ReferenceRemovedCallback &ref_removed_callback)
-      LOCKS_EXCLUDED(mutex_);
-
-  /// Set a callback to call whenever a Reference that we own is deleted. A
-  /// Reference can only be deleted if:
-  /// 1. The ObjectID's ref count is 0 on all workers.
-  /// 2. There are no tasks that depend on the object that may be retried in
-  /// the future.
-  ///
-  /// \param[in] callback The callback to call.
-  void SetReleaseLineageCallback(const LineageReleasedCallback &callback);
-
-  /// Respond to the object's owner once we are no longer borrowing it.  The
-  /// sender is the owner of the object ID. We will send the reply when our
-  /// RefCount() for the object ID goes to 0.
-  ///
-  /// \param[in] object_id The object that we were borrowing.
-  void HandleRefRemoved(const ObjectID &object_id) EXCLUSIVE_LOCKS_REQUIRED(mutex_);
-
-  /// Returns the total number of ObjectIDs currently in scope.
-  size_t NumObjectIDsInScope() const LOCKS_EXCLUDED(mutex_);
-
-  /// Returns a set of all ObjectIDs currently in scope (i.e., nonzero reference count).
-  std::unordered_set<ObjectID> GetAllInScopeObjectIDs() const LOCKS_EXCLUDED(mutex_);
-
-  /// Returns a map of all ObjectIDs currently in scope with a pair of their
-  /// (local, submitted_task) reference counts. For debugging purposes.
-  std::unordered_map<ObjectID, std::pair<size_t, size_t>> GetAllReferenceCounts() const
-      LOCKS_EXCLUDED(mutex_);
-
-  /// Populate a table with ObjectIDs that we were or are still borrowing.
-  /// This should be called when a task returns, and the argument should be any
-  /// IDs that were passed by reference in the task spec or that were
-  /// serialized in inlined arguments.
-  ///
-  /// NOTE(swang): Task arguments should be pinned with a fake local reference
-  /// during task execution. This method removes the fake references so that
-  /// the reference deletion is atomic with removing the ref count information.
-  ///
-  /// See GetAndClearLocalBorrowersInternal for the spec of the returned table
-  /// and how this mutates the local reference count.
-  ///
-  /// \param[in] borrowed_ids The object IDs that we or another worker were or
-  /// are still borrowing. These are the IDs that were given to us via task
-  /// submission and includes: (1) any IDs that were passed by reference in the
-  /// task spec, and (2) any IDs that were serialized in the task's inlined
-  /// arguments.
-  /// \param[out] proto The protobuf table to populate with the borrowed
-  /// references.
-  void PopAndClearLocalBorrowers(const std::vector<ObjectID> &borrowed_ids,
-                                 ReferenceTableProto *proto,
-                                 std::vector<ObjectID> *deleted) LOCKS_EXCLUDED(mutex_);
-
-  /// Mark that this ObjectID contains another ObjectID(s). This should be
-  /// called in two cases:
-  /// 1. We are storing the value of an object and the value contains
-  /// serialized copies of other ObjectIDs. If the outer object is owned by a
-  /// remote process, then they are now a borrower of the nested IDs.
-  /// 2. We submitted a task that returned an ObjectID(s) in its return values
-  /// and we are processing the worker's reply. In this case, we own the task's
-  /// return objects and are borrowing the nested IDs.
-  ///
-  /// \param[in] object_id The ID of the object that contains other ObjectIDs.
-  /// \param[in] inner_ids The object IDs are nested in object_id's value.
-  /// \param[in] owner_address The owner address of the outer object_id. If
-  /// this is not provided, then the outer object ID must be owned by us. the
-  /// outer object ID is not owned by us, then this is used to contact the
-  /// outer object's owner, since it is considered a borrower for the inner
-  /// IDs.
-  void AddNestedObjectIds(const ObjectID &object_id,
-                          const std::vector<ObjectID> &inner_ids,
-                          const rpc::WorkerAddress &owner_address) LOCKS_EXCLUDED(mutex_);
-
-  /// Update the pinned location of an object stored in plasma.
-  ///
-  /// \param[in] object_id The object to update.
-  /// \param[in] raylet_id The raylet that is now pinning the object ID.
-  void UpdateObjectPinnedAtRaylet(const ObjectID &object_id, const NodeID &raylet_id)
-      LOCKS_EXCLUDED(mutex_);
-
-  /// Check whether the object is pinned at a remote plasma store node or
-  /// spilled to external storage. In either case, a copy of the object is
-  /// available to fetch.
-  ///
-  /// \param[in] object_id The object to check.
-  /// \param[out] owned_by_us Whether this object is owned by us. The pinned_at
-  /// and spilled out-parameters are set if this is true.
-  /// \param[out] pinned_at The node ID of the raylet at which this object is
-  /// \param[out] spilled Whether this object has been spilled.
-  /// pinned. Set to nil if the object is not pinned.
-  /// \return True if the reference exists, false otherwise.
-  bool IsPlasmaObjectPinnedOrSpilled(const ObjectID &object_id, bool *owned_by_us,
-                                     NodeID *pinned_at, bool *spilled) const
-      LOCKS_EXCLUDED(mutex_);
-
-  /// Get and reset the objects that were pinned on the given node.  This
-  /// method should be called upon a node failure, to determine which plasma
-  /// objects were lost. If a deletion callback was set for a lost object, it
-  /// will be invoked and reset.
-  ///
-  /// \param[in] node_id The node whose object store has been removed.
-  /// \return The set of objects that were pinned on the given node.
-  std::vector<ObjectID> ResetObjectsOnRemovedNode(const NodeID &raylet_id);
-
-  /// Whether we have a reference to a particular ObjectID.
-  ///
-  /// \param[in] object_id The object ID to check for.
-  /// \return Whether we have a reference to the object ID.
-  bool HasReference(const ObjectID &object_id) const LOCKS_EXCLUDED(mutex_);
-
-  /// Write the current reference table to the given proto.
-  ///
-  /// \param[out] stats The proto to write references to.
-  void AddObjectRefStats(
-      const absl::flat_hash_map<ObjectID, std::pair<int64_t, std::string>> pinned_objects,
-      rpc::CoreWorkerStats *stats) const LOCKS_EXCLUDED(mutex_);
-
-  /// Add a new location for the given object. The owner must have the object ref in
-  /// scope.
-  ///
-  /// \param[in] object_id The object to update.
-  /// \param[in] node_id The new object location to be added.
-  /// \return True if the reference exists, false otherwise.
-  bool AddObjectLocation(const ObjectID &object_id, const NodeID &node_id)
-      LOCKS_EXCLUDED(mutex_);
-
-  /// Remove a location for the given object. The owner must have the object ref in
-  /// scope.
-  ///
-  /// \param[in] object_id The object to update.
-  /// \param[in] node_id The object location to be removed.
-  /// \return True if the reference exists, false otherwise.
-  bool RemoveObjectLocation(const ObjectID &object_id, const NodeID &node_id)
-      LOCKS_EXCLUDED(mutex_);
-
-  /// Get the locations of the given object. The owner must have the object ref in
-  /// scope.
-  ///
-  /// \param[in] object_id The object to get locations for.
-  /// \return The nodes that have the object if the reference exists, empty optional
-  ///         otherwise.
-  absl::optional<absl::flat_hash_set<NodeID>> GetObjectLocations(
-      const ObjectID &object_id) LOCKS_EXCLUDED(mutex_);
-
-  /// Publish the snapshot of the object location for the given object id.
-  /// Publish the empty locations if object is already evicted or not owned by this
-  /// worker.
-  ///
-  /// \param[in] object_id The object whose locations we want.
-  void PublishObjectLocationSnapshot(const ObjectID &object_id) LOCKS_EXCLUDED(mutex_);
-
-  /// Fill up the object information.
-  ///
-  /// \param[in] object_id The object id
-  /// \param[out] The object information that will be filled by a given object id.
-  /// \return OK status if object information is filled. Non OK status otherwise.
-  /// It can return non-OK status, for example, if the object for the object id
-  /// doesn't exist.
-  Status FillObjectInformation(const ObjectID &object_id,
-                               rpc::WorkerObjectLocationsPubMessage *object_info)
-      LOCKS_EXCLUDED(mutex_);
-
-  /// Get an object's size. This will return 0 if the object is out of scope.
-  ///
-  /// \param[in] object_id The object whose size to get.
-  /// \return Object size, or 0 if the object is out of scope.
-  size_t GetObjectSize(const ObjectID &object_id) const;
-
-  /// Handle an object has been spilled to external storage.
-  ///
-  /// This notifies the primary raylet that the object is safe to release and
-  /// records the spill URL, spill node ID, and updated object size.
-  /// \param[in] object_id The object that has been spilled.
-  /// \param[in] spilled_url The URL to which the object has been spilled.
-  /// \param[in] spilled_node_id The ID of the node on which the object was spilled.
-  /// \param[in] size The size of the object.
-  /// \param[in] release Whether to release the reference.
-  /// \return True if the reference exists, false otherwise.
-  bool HandleObjectSpilled(const ObjectID &object_id, const std::string spilled_url,
-                           const NodeID &spilled_node_id, int64_t size, bool release);
-
-  /// Get locality data for object. This is used by the leasing policy to implement
-  /// locality-aware leasing.
-  ///
-  /// \param[in] object_id Object whose locality data we want.
-  /// \return Locality data.
-  absl::optional<LocalityData> GetLocalityData(const ObjectID &object_id);
-
-  /// Report locality data for object. This is used by the FutureResolver to report
-  /// locality data for borrowed refs.
-  ///
-  /// \param[in] object_id Object whose locality data we're reporting.
-  /// \param[in] locations Locations of the object.
-  /// \param[in] object_size Size of the object.
-  /// \return True if the reference exists, false otherwise.
-  bool ReportLocalityData(const ObjectID &object_id,
-                          const absl::flat_hash_set<NodeID> &locations,
-                          uint64_t object_size);
-
-  /// Add borrower address in owner's worker. This function will add borrower address
-  /// to the `object_id_refs_`, then call WaitForRefRemoved() to monitor borrowed
-  /// object in borrower's worker.
-  ///
-  /// \param[in] object_id The ID of Object whose been borrowed.
-  /// \param[in] borrower_address The address of borrower.
-  void AddBorrowerAddress(const ObjectID &object_id, const rpc::Address &borrower_address)
-      LOCKS_EXCLUDED(mutex_);
-
-  bool IsObjectReconstructable(const ObjectID &object_id, bool *lineage_evicted) const;
-
-  /// Evict lineage of objects that are still in scope. This evicts lineage in
-  /// FIFO order, based on when the ObjectRef was created.
-  ///
-  /// \param[in] min_bytes_to_evict The minimum number of bytes to evict.
-  int64_t EvictLineage(int64_t min_bytes_to_evict);
-
-  /// Whether the object is pending creation (the task that creates it is
-  /// scheduled/executing).
-  bool IsObjectPendingCreation(const ObjectID &object_id) const;
-
-  /// Release all local references which registered on this local.
-  void ReleaseAllLocalReferences();
-
- private:
-  struct Reference {
-    /// Constructor for a reference whose origin is unknown.
-    Reference() {}
-    Reference(std::string call_site, const int64_t object_size)
-        : call_site(call_site), object_size(object_size) {}
-    /// Constructor for a reference that we created.
-    Reference(const rpc::Address &owner_address, std::string call_site,
-              const int64_t object_size, bool is_reconstructable,
-              const absl::optional<NodeID> &pinned_at_raylet_id)
-        : call_site(call_site),
-          object_size(object_size),
-          owned_by_us(true),
-          foreign_owner_already_monitoring(false),
-          owner_address(owner_address),
-          pinned_at_raylet_id(pinned_at_raylet_id),
-          is_reconstructable(is_reconstructable),
-          pending_creation(!pinned_at_raylet_id.has_value()) {}
-
-    /// Constructor from a protobuf. This is assumed to be a message from
-    /// another process, so the object defaults to not being owned by us.
-    static Reference FromProto(const rpc::ObjectReferenceCount &ref_count);
-    /// Serialize to a protobuf.
-    void ToProto(rpc::ObjectReferenceCount *ref) const;
-
-    /// The reference count. This number includes:
-    /// - Python references to the ObjectID.
-    /// - Pending submitted tasks that depend on the object.
-    /// - ObjectIDs containing this ObjectID that we own and that are still in
-    /// scope.
-    size_t RefCount() const {
-      return local_ref_count + submitted_task_ref_count + contained_in_owned.size();
-    }
-
-    /// Whether this reference is no longer in scope. A reference is in scope
-    /// if any of the following are true:
-    /// - The reference is still being used by this process.
-    /// - The reference was contained in another ID that we were borrowing, and
-    ///   we haven't told the process that gave us that ID yet.
-    /// - We gave the reference to at least one other process.
-    bool OutOfScope(bool lineage_pinning_enabled) const {
-      bool in_scope = RefCount() > 0;
-      bool is_nested = contained_in_borrowed_ids.size();
-      bool has_borrowers = borrowers.size() > 0;
-      bool was_stored_in_objects = stored_in_objects.size() > 0;
-
-      bool has_lineage_references = false;
-      if (lineage_pinning_enabled && owned_by_us && !is_reconstructable) {
-        has_lineage_references = lineage_ref_count > 0;
-      }
-
-      return !(in_scope || is_nested || has_nested_refs_to_report || has_borrowers ||
-               was_stored_in_objects || has_lineage_references);
-    }
-
-    /// Whether the Reference can be deleted. A Reference can only be deleted
-    /// if:
-    /// 1. The ObjectID's ref count is 0 on all workers.
-    /// 2. If lineage pinning is enabled, there are no tasks that depend on
-    /// the object that may be retried in the future.
-    bool ShouldDelete(bool lineage_pinning_enabled) const {
-      if (lineage_pinning_enabled) {
-        return OutOfScope(lineage_pinning_enabled) && (lineage_ref_count == 0);
-      } else {
-        return OutOfScope(lineage_pinning_enabled);
-      }
-    }
-
-    /// Description of the call site where the reference was created.
-    std::string call_site = "<unknown>";
-    /// Object size if known, otherwise -1;
-    int64_t object_size = -1;
-
-    /// Whether we own the object. If we own the object, then we are
-    /// responsible for tracking the state of the task that creates the object
-    /// (see task_manager.h).
-    bool owned_by_us = false;
-    /// Whether the object was created with a foreign owner (i.e., _owner set).
-    /// In this case, the owner is already monitoring this reference with a
-    /// WaitForRefRemoved() call, and it is an error to return borrower
-    /// metadata to the parent of the current task.
-    /// See https://github.com/ray-project/ray/pull/19910 for more context.
-    bool foreign_owner_already_monitoring = false;
-    /// The object's owner's address, if we know it. If this process is the
-    /// owner, then this is added during creation of the Reference. If this is
-    /// process is a borrower, the borrower must add the owner's address before
-    /// using the ObjectID.
-    absl::optional<rpc::Address> owner_address;
-    /// If this object is owned by us and stored in plasma, and reference
-    /// counting is enabled, then some raylet must be pinning the object value.
-    /// This is the address of that raylet.
-    absl::optional<NodeID> pinned_at_raylet_id;
-    /// If this object is owned by us and stored in plasma, this contains all
-    /// object locations.
-    absl::flat_hash_set<NodeID> locations;
-    // Whether this object can be reconstructed via lineage. If false, then the
-    // object's value will be pinned as long as it is referenced by any other
-    // object's lineage. This should be set to false if the object was created
-    // by ray.put(), a task that cannot be retried, or its lineage was evicted.
-    bool is_reconstructable = false;
-
-    /// The local ref count for the ObjectID in the language frontend.
-    size_t local_ref_count = 0;
-    /// The ref count for submitted tasks that depend on the ObjectID.
-    size_t submitted_task_ref_count = 0;
-    /// Object IDs that we own and that contain this object ID.
-    /// ObjectIDs are added to this field when we discover that this object
-    /// contains other IDs. This can happen in 2 cases:
-    ///  1. We call ray.put() and store the inner ID(s) in the outer object.
-    ///  2. A task that we submitted returned an ID(s).
-    /// ObjectIDs are erased from this field when their Reference is deleted.
-    absl::flat_hash_set<ObjectID> contained_in_owned;
-    /// Object IDs that we borrowed and that contain this object ID.
-    /// ObjectIDs are added to this field when we get the value of an ObjectRef
-    /// (either by deserializing the object or receiving the GetObjectStatus
-    /// reply for inlined objects) and it contains another ObjectRef.
-    absl::flat_hash_set<ObjectID> contained_in_borrowed_ids;
-    /// Reverse pointer for contained_in_owned and contained_in_borrowed_ids.
-    /// The object IDs contained in this object. These could be objects that we
-    /// own or are borrowing. This field is updated in 2 cases:
-    ///  1. We call ray.put() on this ID and store the contained IDs.
-    ///  2. We call ray.get() on an ID whose contents we do not know and we
-    ///     discover that it contains these IDs.
-    absl::flat_hash_set<ObjectID> contains;
-    /// ObjectRefs nested in this object that are or were in use. These objects
-    /// are not owned by us, and we need to report that we are borrowing them
-    /// to their owner. Nesting is transitive, so this flag is set as long as
-    /// any child object is in scope.
-    bool has_nested_refs_to_report = false;
-    /// A list of processes that are we gave a reference to that are still
-    /// borrowing the ID. This field is updated in 2 cases:
-    ///  1. If we are a borrower of the ID, then we add a process to this list
-    ///     if we passed that process a copy of the ID via task submission and
-    ///     the process is still using the ID by the time it finishes its task.
-    ///     Borrowers are removed from the list when we recursively merge our
-    ///     list into the owner.
-    ///  2. If we are the owner of the ID, then either the above case, or when
-    ///     we hear from a borrower that it has passed the ID to other
-    ///     borrowers. A borrower is removed from the list when it responds
-    ///     that it is no longer using the reference.
-    absl::flat_hash_set<rpc::WorkerAddress> borrowers;
-    /// When a process that is borrowing an object ID stores the ID inside the
-    /// return value of a task that it executes, the caller of the task is also
-    /// considered a borrower for as long as its reference to the task's return
-    /// ID stays in scope. Thus, the borrower must notify the owner that the
-    /// task's caller is also a borrower. The key is the task's return ID, and
-    /// the value is the task ID and address of the task's caller.
-    absl::flat_hash_map<ObjectID, rpc::WorkerAddress> stored_in_objects;
-    /// The number of tasks that depend on this object that may be retried in
-    /// the future (pending execution or finished but retryable). If the object
-    /// is inlined (not stored in plasma), then its lineage ref count is 0
-    /// because any dependent task will already have the value of the object.
-    size_t lineage_ref_count = 0;
-    /// Whether the lineage of this object was evicted due to memory pressure.
-    bool lineage_evicted = false;
-    /// Whether this object has been spilled to external storage.
-    bool spilled = false;
-    /// For objects that have been spilled to external storage, the URL from which
-    /// they can be retrieved.
-    std::string spilled_url = "";
-    /// The ID of the node that spilled the object.
-    /// This will be Nil if the object has not been spilled or if it is spilled
-    /// distributed external storage.
-    NodeID spilled_node_id = NodeID::Nil();
-    /// Whether the task that creates this object is scheduled/executing.
-    bool pending_creation = false;
-    /// Callback that will be called when this ObjectID no longer has
-    /// references.
-    std::function<void(const ObjectID &)> on_delete;
-    /// Callback that is called when this process is no longer a borrower
-    /// (RefCount() == 0).
-    std::function<void(const ObjectID &)> on_ref_removed;
-  };
-
-  using ReferenceTable = absl::flat_hash_map<ObjectID, Reference>;
-
-  void SetNestedRefInUseRecursive(ReferenceTable::iterator inner_ref_it)
-      EXCLUSIVE_LOCKS_REQUIRED(mutex_);
-
-  bool GetOwnerInternal(const ObjectID &object_id,
-                        rpc::Address *owner_address = nullptr) const
-      EXCLUSIVE_LOCKS_REQUIRED(mutex_);
-
-  /// Release the pinned plasma object, if any. Also unsets the raylet address
-  /// that the object was pinned at, if the address was set.
-  void ReleasePlasmaObject(ReferenceTable::iterator it);
-
-  /// Shutdown if all references have gone out of scope and shutdown
-  /// is scheduled.
-  void ShutdownIfNeeded() EXCLUSIVE_LOCKS_REQUIRED(mutex_);
-
-  /// Deserialize a ReferenceTable.
-  static ReferenceTable ReferenceTableFromProto(const ReferenceTableProto &proto);
-
-  /// Serialize a ReferenceTable.
-  static void ReferenceTableToProto(const ReferenceTable &table,
-                                    ReferenceTableProto *proto);
-
-  /// Remove references for the provided object IDs that correspond to them
-  /// being dependencies to a submitted task. This should be called when
-  /// inlined dependencies are inlined or when the task finishes for plasma
-  /// dependencies.
-  void RemoveSubmittedTaskReferences(const std::vector<ObjectID> &argument_ids,
-                                     bool release_lineage, std::vector<ObjectID> *deleted)
-      EXCLUSIVE_LOCKS_REQUIRED(mutex_);
-
-  /// Helper method to mark that this ObjectID contains another ObjectID(s).
-  ///
-  /// \param[in] object_id The ID of the object that contains other ObjectIDs.
-  /// \param[in] inner_ids The object IDs are nested in object_id's value.
-  /// \param[in] owner_address The owner address of the outer object_id. If
-  /// this is not provided, then the outer object ID must be owned by us. the
-  /// outer object ID is not owned by us, then this is used to contact the
-  /// outer object's owner, since it is considered a borrower for the inner
-  /// IDs.
-  void AddNestedObjectIdsInternal(const ObjectID &object_id,
-                                  const std::vector<ObjectID> &inner_ids,
-                                  const rpc::WorkerAddress &owner_address)
-      EXCLUSIVE_LOCKS_REQUIRED(mutex_);
-
-  /// Populates the table with the ObjectID that we were or are still
-  /// borrowing. The table also includes any IDs that we discovered were
-  /// contained in the ID. For each borrowed ID, we will return:
-  /// - The borrowed ID's owner's address.
-  /// - Whether we are still using the ID or not (RefCount() > 0).
-  /// - Addresses of new borrowers that we passed the ID to.
-  /// - Whether the borrowed ID was contained in another ID that we borrowed.
-  ///
-  /// We will also attempt to clear the information put into the returned table
-  /// that we no longer need in our local table. Each reference in the local
-  /// table is modified in the following way:
-  /// - For each borrowed ID, remove the addresses of any new borrowers. We
-  ///   don't need these anymore because the receiver of the borrowed_refs is
-  ///   either the owner or another borrow who will eventually return the list
-  ///   to the owner.
-  /// - For each ID that was contained in a borrowed ID, forget that the ID
-  ///   that contained it. We don't need this anymore because we already marked
-  ///   that the borrowed ID contained another ID in the returned
-  ///   borrowed_refs.
-  bool GetAndClearLocalBorrowersInternal(const ObjectID &object_id, bool for_ref_removed,
-                                         ReferenceTable *borrowed_refs)
-      EXCLUSIVE_LOCKS_REQUIRED(mutex_);
-
-  /// Merge remote borrowers into our local ref count. This will add any
-  /// workers that are still borrowing the given object ID to the local ref
-  /// counts, and recursively any workers that are borrowing object IDs that
-  /// were nested inside. This is the converse of GetAndClearLocalBorrowers.
-  /// For each borrowed object ID, we will:
-  /// - Add the worker to our list of borrowers if it is still using the
-  ///   reference.
-  /// - Add the worker's accumulated borrowers to our list of borrowers.
-  /// - If the borrowed ID was nested in another borrowed ID, then mark it as
-  ///   such so that we can later merge the inner ID's reference into its
-  ///   owner.
-  /// - If we are the owner of the ID, then also contact any new borrowers and
-  ///   wait for them to stop using the reference.
-  void MergeRemoteBorrowers(const ObjectID &object_id,
-                            const rpc::WorkerAddress &worker_addr,
-                            const ReferenceTable &borrowed_refs)
-      EXCLUSIVE_LOCKS_REQUIRED(mutex_);
-
-  /// Wait for a borrower to stop using its reference. This should only be
-  /// called by the owner of the ID.
-  /// \param[in] reference_it Iterator pointing to the reference that we own.
-  /// \param[in] addr The address of the borrower.
-  /// \param[in] contained_in_id Whether the owned ID was contained in another
-  /// ID. This is used in cases where we return an object ID that we own inside
-  /// an object that we do not own. Then, we must notify the owner of the outer
-  /// object that they are borrowing the inner.
-  void WaitForRefRemoved(const ReferenceTable::iterator &reference_it,
-                         const rpc::WorkerAddress &addr,
-                         const ObjectID &contained_in_id = ObjectID::Nil())
-      EXCLUSIVE_LOCKS_REQUIRED(mutex_);
-
-  /// Helper method to add an object that we are borrowing. This is used when
-  /// deserializing IDs from a task's arguments, or when deserializing an ID
-  /// during ray.get().
-  ///
-  /// \param[in] foreign_owner_already_monitoring Whether to set the bit that an
-  ///            externally assigned owner is monitoring the lifetime of this
-  ///            object. This is the case for `ray.put(..., _owner=ZZZ)`.
-  bool AddBorrowedObjectInternal(const ObjectID &object_id, const ObjectID &outer_id,
-                                 const rpc::Address &owner_address,
-                                 bool foreign_owner_already_monitoring)
-      EXCLUSIVE_LOCKS_REQUIRED(mutex_);
-
-  /// Helper method to delete an entry from the reference map and run any necessary
-  /// callbacks. Assumes that the entry is in object_id_refs_ and invalidates the
-  /// iterator.
-  void DeleteReferenceInternal(ReferenceTable::iterator entry,
-                               std::vector<ObjectID> *deleted)
-      EXCLUSIVE_LOCKS_REQUIRED(mutex_);
-
-  /// Erase the Reference from the table. Assumes that the entry has no more
-  /// references, normal or lineage.
-  void EraseReference(ReferenceTable::iterator entry) EXCLUSIVE_LOCKS_REQUIRED(mutex_);
-
-  /// Helper method to garbage-collect all out-of-scope References in the
-  /// lineage for this object.
-  int64_t ReleaseLineageReferences(ReferenceTable::iterator entry)
-      EXCLUSIVE_LOCKS_REQUIRED(mutex_);
-
-  /// Add a new location for the given object. The owner must have the object ref in
-  /// scope, and the caller must have already acquired mutex_.
-  ///
-  /// \param[in] it The reference iterator for the object.
-  /// \param[in] node_id The new object location to be added.
-  void AddObjectLocationInternal(ReferenceTable::iterator it, const NodeID &node_id)
-      EXCLUSIVE_LOCKS_REQUIRED(mutex_);
-
-  /// Remove a location for the given object. The owner must have the object ref in
-  /// scope, and the caller must have already acquired mutex_.
-  ///
-  /// \param[in] it The reference iterator for the object.
-  /// \param[in] node_id The object location to be removed.
-  void RemoveObjectLocationInternal(ReferenceTable::iterator it, const NodeID &node_id)
-      EXCLUSIVE_LOCKS_REQUIRED(mutex_);
-
-  void UpdateObjectPendingCreation(const ObjectID &object_id, bool pending_creation)
-      EXCLUSIVE_LOCKS_REQUIRED(mutex_);
-
-  /// Publish object locations to all subscribers.
-  ///
-  /// \param[in] it The reference iterator for the object.
-  void PushToLocationSubscribers(ReferenceTable::iterator it)
-      EXCLUSIVE_LOCKS_REQUIRED(mutex_);
-
-  /// Fill up the object information for the given iterator.
-  void FillObjectInformationInternal(ReferenceTable::iterator it,
-                                     rpc::WorkerObjectLocationsPubMessage *object_info)
-      EXCLUSIVE_LOCKS_REQUIRED(mutex_);
-
-  /// Clean up borrowers and references when the reference is removed from borrowers.
-  /// It should be used as a WaitForRefRemoved callback.
-  void CleanupBorrowersOnRefRemoved(const ReferenceTable &new_borrower_refs,
-                                    const ObjectID &object_id,
-                                    const rpc::WorkerAddress &borrower_addr);
-
-  /// Decrease the local reference count for the ObjectID by one.
-  /// This method is internal and not thread-safe. mutex_ lock must be held before
-  /// calling this method.
-  void RemoveLocalReferenceInternal(const ObjectID &object_id,
-                                    std::vector<ObjectID> *deleted)
-      EXCLUSIVE_LOCKS_REQUIRED(mutex_);
-
-  /// Address of our RPC server. This is used to determine whether we own a
-  /// given object or not, by comparing our WorkerID with the WorkerID of the
-  /// object's owner.
-  rpc::WorkerAddress rpc_address_;
-
-  /// Feature flag for lineage pinning. If this is false, then we will keep the
-  /// lineage ref count, but this will not be used to decide when the object's
-  /// Reference can be deleted. The object's lineage ref count is the number of
-  /// tasks that depend on that object that may be retried in the future.
-  const bool lineage_pinning_enabled_;
-
-  /// Factory for producing new core worker clients.
-  rpc::ClientFactoryFn client_factory_;
-
-  /// Pool from worker address to core worker client. The owner of an object
-  /// uses this client to request a notification from borrowers once the
-  /// borrower's ref count for the ID goes to 0.
-  rpc::CoreWorkerClientPool borrower_pool_;
-
-  /// Protects access to the reference counting state.
-  mutable absl::Mutex mutex_;
-
-  /// Holds all reference counts and dependency information for tracked ObjectIDs.
-  ReferenceTable object_id_refs_ GUARDED_BY(mutex_);
-
-  /// Objects whose values have been freed by the language frontend.
-  /// The values in plasma will not be pinned. An object ID is
-  /// removed from this set once its Reference has been deleted
-  /// locally.
-  absl::flat_hash_set<ObjectID> freed_objects_ GUARDED_BY(mutex_);
-
-  /// The callback to call once an object ID that we own is no longer in scope
-  /// and it has no tasks that depend on it that may be retried in the future.
-  /// The object's Reference will be erased after this callback.
-  // Returns the amount of lineage in bytes released.
-  LineageReleasedCallback on_lineage_released_;
-  /// Optional shutdown hook to call when all references have gone
-  /// out of scope.
-  std::function<void()> shutdown_hook_ GUARDED_BY(mutex_) = nullptr;
-
-  /// Object status publisher. It is used to publish the ref removed message for the
-  /// reference counting protocol. It is not guarded by a lock because the class itself is
-  /// thread-safe.
-  pubsub::PublisherInterface *object_info_publisher_;
-
-  /// Object status subscriber. It is used to subscribe the ref removed information from
-  /// other workers.
-  pubsub::SubscriberInterface *object_info_subscriber_;
-
-  /// Objects that we own that are still in scope at the application level and
-  /// that may be reconstructed. These objects may have pinned lineage that
-  /// should be evicted on memory pressure. The queue is in FIFO order, based
-  /// on ObjectRef creation time.
-  std::list<ObjectID> reconstructable_owned_objects_ GUARDED_BY(mutex_);
-
-  /// We keep a FIFO queue of objects in scope so that we can choose lineage to
-  /// evict under memory pressure. This is an index from ObjectID to the
-  /// object's place in the queue.
-  absl::flat_hash_map<ObjectID, std::list<ObjectID>::iterator>
-      reconstructable_owned_objects_index_ GUARDED_BY(mutex_);
-};
-
-}  // namespace core
-}  // namespace ray
->>>>>>> 19672688
+// Copyright 2017 The Ray Authors.
+//
+// Licensed under the Apache License, Version 2.0 (the "License");
+// you may not use this file except in compliance with the License.
+// You may obtain a copy of the License at
+//
+//  http://www.apache.org/licenses/LICENSE-2.0
+//
+// Unless required by applicable law or agreed to in writing, software
+// distributed under the License is distributed on an "AS IS" BASIS,
+// WITHOUT WARRANTIES OR CONDITIONS OF ANY KIND, either express or implied.
+// See the License for the specific language governing permissions and
+// limitations under the License.
+
+#pragma once
+
+#include "absl/base/thread_annotations.h"
+#include "absl/container/flat_hash_map.h"
+#include "absl/container/flat_hash_set.h"
+#include "absl/synchronization/mutex.h"
+#include "ray/common/id.h"
+#include "ray/core_worker/lease_policy.h"
+#include "ray/pubsub/publisher.h"
+#include "ray/pubsub/subscriber.h"
+#include "ray/rpc/grpc_server.h"
+#include "ray/rpc/worker/core_worker_client.h"
+#include "ray/rpc/worker/core_worker_client_pool.h"
+#include "ray/util/logging.h"
+#include "src/ray/protobuf/common.pb.h"
+
+namespace ray {
+namespace core {
+
+// Interface for mocking.
+class ReferenceCounterInterface {
+ public:
+  virtual void AddLocalReference(const ObjectID &object_id,
+                                 const std::string &call_site) = 0;
+  virtual bool AddBorrowedObject(const ObjectID &object_id, const ObjectID &outer_id,
+                                 const rpc::Address &owner_address,
+                                 bool foreign_owner_already_monitoring = false) = 0;
+  virtual void AddOwnedObject(
+      const ObjectID &object_id, const std::vector<ObjectID> &contained_ids,
+      const rpc::Address &owner_address, const std::string &call_site,
+      const int64_t object_size, bool is_reconstructable,
+      const absl::optional<NodeID> &pinned_at_raylet_id = absl::optional<NodeID>()) = 0;
+  virtual bool SetDeleteCallback(
+      const ObjectID &object_id,
+      const std::function<void(const ObjectID &)> callback) = 0;
+
+  virtual ~ReferenceCounterInterface() {}
+};
+
+/// Class used by the core worker to keep track of ObjectID reference counts for garbage
+/// collection. This class is thread safe.
+class ReferenceCounter : public ReferenceCounterInterface,
+                         public LocalityDataProviderInterface {
+ public:
+  using ReferenceTableProto =
+      ::google::protobuf::RepeatedPtrField<rpc::ObjectReferenceCount>;
+  using ReferenceRemovedCallback = std::function<void(const ObjectID &)>;
+  // Returns the amount of lineage in bytes released.
+  using LineageReleasedCallback =
+      std::function<int64_t(const ObjectID &, std::vector<ObjectID> *)>;
+
+  ReferenceCounter(const rpc::WorkerAddress &rpc_address,
+                   pubsub::PublisherInterface *object_info_publisher,
+                   pubsub::SubscriberInterface *object_info_subscriber,
+                   bool lineage_pinning_enabled = false,
+                   rpc::ClientFactoryFn client_factory = nullptr)
+      : rpc_address_(rpc_address),
+        lineage_pinning_enabled_(lineage_pinning_enabled),
+        borrower_pool_(client_factory),
+        object_info_publisher_(object_info_publisher),
+        object_info_subscriber_(object_info_subscriber) {}
+
+  ~ReferenceCounter() {}
+
+  /// Wait for all object references to go out of scope, and then shutdown.
+  ///
+  /// \param shutdown The shutdown callback to call.
+  void DrainAndShutdown(std::function<void()> shutdown);
+
+  /// Return true if the worker owns any object.
+  bool OwnObjects() const;
+
+  /// Return true if the object is owned by us.
+  bool OwnedByUs(const ObjectID &object_id) const;
+
+  /// Increase the reference count for the ObjectID by one. If there is no
+  /// entry for the ObjectID, one will be created. The object ID will not have
+  /// any owner information, since we don't know how it was created.
+  ///
+  /// \param[in] object_id The object to to increment the count for.
+  void AddLocalReference(const ObjectID &object_id, const std::string &call_site)
+      LOCKS_EXCLUDED(mutex_);
+
+  /// Decrease the local reference count for the ObjectID by one.
+  ///
+  /// \param[in] object_id The object to decrement the count for.
+  /// \param[out] deleted List to store objects that hit zero ref count.
+  void RemoveLocalReference(const ObjectID &object_id, std::vector<ObjectID> *deleted)
+      LOCKS_EXCLUDED(mutex_);
+
+  /// Add references for the provided object IDs that correspond to them being
+  /// dependencies to a submitted task. If lineage pinning is enabled, then
+  /// this will also pin the Reference entry for each new argument until the
+  /// argument's lineage ref is released.
+  ///
+  /// \param[in] argument_ids_to_add The arguments of the task to add
+  /// references for.
+  /// \param[out] argument_ids_to_remove The arguments of the task to remove
+  /// references for.
+  /// \param[out] deleted Any objects that are newly out of scope after this
+  /// function call.
+  void UpdateSubmittedTaskReferences(
+      const std::vector<ObjectID> return_ids,
+      const std::vector<ObjectID> &argument_ids_to_add,
+      const std::vector<ObjectID> &argument_ids_to_remove = std::vector<ObjectID>(),
+      std::vector<ObjectID> *deleted = nullptr) LOCKS_EXCLUDED(mutex_);
+
+  /// Add references for the object dependencies of a resubmitted task. This
+  /// does not increment the arguments' lineage ref counts because we should
+  /// have already incremented them when the task was first submitted.
+  ///
+  /// \param[in] argument_ids The arguments of the task to add references for.
+  void UpdateResubmittedTaskReferences(const std::vector<ObjectID> return_ids,
+                                       const std::vector<ObjectID> &argument_ids)
+      LOCKS_EXCLUDED(mutex_);
+
+  /// Update object references that were given to a submitted task. The task
+  /// may still be borrowing any object IDs that were contained in its
+  /// arguments. This should be called when the task finishes.
+  ///
+  /// \param[in] object_ids The object IDs to remove references for.
+  /// \param[in] release_lineage Whether to decrement the arguments' lineage
+  /// ref count.
+  /// \param[in] worker_addr The address of the worker that executed the task.
+  /// \param[in] borrowed_refs The references that the worker borrowed during
+  /// the task. This table includes all task arguments that were passed by
+  /// reference and any object IDs that were transitively nested in the
+  /// arguments. Some references in this table may still be borrowed by the
+  /// worker and/or a task that the worker submitted.
+  /// \param[out] deleted The object IDs whos reference counts reached zero.
+  void UpdateFinishedTaskReferences(const std::vector<ObjectID> return_ids,
+                                    const std::vector<ObjectID> &argument_ids,
+                                    bool release_lineage, const rpc::Address &worker_addr,
+                                    const ReferenceTableProto &borrowed_refs,
+                                    std::vector<ObjectID> *deleted)
+      LOCKS_EXCLUDED(mutex_);
+
+  /// Add an object that we own. The object may depend on other objects.
+  /// Dependencies for each ObjectID must be set at most once. The local
+  /// reference count for the ObjectID is set to zero, which assumes that an
+  /// ObjectID for it will be created in the language frontend after this call.
+  ///
+  /// TODO(swang): We could avoid copying the owner_address since
+  /// we are the owner, but it is easier to store a copy for now, since the
+  /// owner ID will change for workers executing normal tasks and it is
+  /// possible to have leftover references after a task has finished.
+  ///
+  /// \param[in] object_id The ID of the object that we own.
+  /// \param[in] contained_ids ObjectIDs that are contained in the object's value.
+  /// As long as the object_id is in scope, the inner objects should not be GC'ed.
+  /// \param[in] owner_address The address of the object's owner.
+  /// \param[in] call_site Description of the call site where the reference was created.
+  /// \param[in] object_size Object size if known, otherwise -1;
+  /// \param[in] is_reconstructable Whether the object can be reconstructed
+  /// through lineage re-execution.
+  void AddOwnedObject(
+      const ObjectID &object_id, const std::vector<ObjectID> &contained_ids,
+      const rpc::Address &owner_address, const std::string &call_site,
+      const int64_t object_size, bool is_reconstructable,
+      const absl::optional<NodeID> &pinned_at_raylet_id = absl::optional<NodeID>())
+      LOCKS_EXCLUDED(mutex_);
+
+  /// Remove reference for an object that we own. The reference will only be
+  /// removed if the object's ref count is 0. This should only be used when
+  /// speculatively adding an owned reference that may need to be rolled back, e.g. if
+  /// the creation of the corresponding Plasma object fails. All other references will
+  /// be cleaned up via the reference counting protocol.
+  ///
+  /// \param[in] object_id The ID of the object that we own and wish to remove.
+  void RemoveOwnedObject(const ObjectID &object_id) LOCKS_EXCLUDED(mutex_);
+
+  /// Update the size of the object.
+  ///
+  /// \param[in] object_id The ID of the object.
+  /// \param[in] size The known size of the object.
+  void UpdateObjectSize(const ObjectID &object_id, int64_t object_size)
+      LOCKS_EXCLUDED(mutex_);
+
+  /// Add an object that we are borrowing.
+  ///
+  /// \param[in] object_id The ID of the object that we are borrowing.
+  /// \param[in] outer_id The ID of the object that contained this object ID,
+  /// if one exists. An outer_id may not exist if object_id was inlined
+  /// directly in a task spec, or if it was passed in the application
+  /// out-of-band.
+  /// task ID (for non-actors) or the actor ID of the owner.
+  /// \param[in] owner_address The owner's address.
+  bool AddBorrowedObject(const ObjectID &object_id, const ObjectID &outer_id,
+                         const rpc::Address &owner_address,
+                         bool foreign_owner_already_monitoring = false)
+      LOCKS_EXCLUDED(mutex_);
+
+  /// Get the owner address of the given object.
+  ///
+  /// \param[in] object_id The ID of the object to look up.
+  /// \param[out] owner_address The address of the object owner.
+  /// \return false if the object is out of scope or we do not yet have
+  /// ownership information. The latter can happen when object IDs are pasesd
+  /// out of band.
+  bool GetOwner(const ObjectID &object_id, rpc::Address *owner_address = nullptr) const
+      LOCKS_EXCLUDED(mutex_);
+
+  /// Get the owner addresses of the given objects. The owner address
+  /// must be registered for these objects.
+  ///
+  /// \param[in] object_ids The IDs of the object to look up.
+  /// \return The addresses of the objects' owners.
+  std::vector<rpc::Address> GetOwnerAddresses(
+      const std::vector<ObjectID> object_ids) const;
+
+  /// Check whether an object value has been freed.
+  ///
+  /// \param[in] object_id The object to check.
+  /// \return Whether the object value has been freed.
+  bool IsPlasmaObjectFreed(const ObjectID &object_id) const;
+
+  /// Release the underlying value from plasma (if any) for these objects.
+  ///
+  /// \param[in] object_ids The IDs whose values to free.
+  void FreePlasmaObjects(const std::vector<ObjectID> &object_ids) LOCKS_EXCLUDED(mutex_);
+
+  /// Sets the callback that will be run when the object goes out of scope.
+  /// Returns true if the object was in scope and the callback was added, else false.
+  bool SetDeleteCallback(const ObjectID &object_id,
+                         const std::function<void(const ObjectID &)> callback)
+      LOCKS_EXCLUDED(mutex_);
+
+  void ResetDeleteCallbacks(const std::vector<ObjectID> &object_ids)
+      LOCKS_EXCLUDED(mutex_);
+
+  /// Set a callback for when we are no longer borrowing this object (when our
+  /// ref count goes to 0).
+  ///
+  /// \param[in] object_id The object ID to set the callback for.
+  /// \param[in] contained_in_id The object ID that contains object_id, if any.
+  /// This is used for cases when object_id was returned from a task that we
+  /// submitted. Then, as long as we have contained_in_id in scope, we are
+  /// borrowing object_id.
+  /// \param[in] owner_address The owner of object_id's address.
+  /// \param[in] ref_removed_callback The callback to call when we are no
+  /// longer borrowing the object.
+  void SetRefRemovedCallback(const ObjectID &object_id, const ObjectID &contained_in_id,
+                             const rpc::Address &owner_address,
+                             const ReferenceRemovedCallback &ref_removed_callback)
+      LOCKS_EXCLUDED(mutex_);
+
+  /// Set a callback to call whenever a Reference that we own is deleted. A
+  /// Reference can only be deleted if:
+  /// 1. The ObjectID's ref count is 0 on all workers.
+  /// 2. There are no tasks that depend on the object that may be retried in
+  /// the future.
+  ///
+  /// \param[in] callback The callback to call.
+  void SetReleaseLineageCallback(const LineageReleasedCallback &callback);
+
+  /// Respond to the object's owner once we are no longer borrowing it.  The
+  /// sender is the owner of the object ID. We will send the reply when our
+  /// RefCount() for the object ID goes to 0.
+  ///
+  /// \param[in] object_id The object that we were borrowing.
+  void HandleRefRemoved(const ObjectID &object_id) EXCLUSIVE_LOCKS_REQUIRED(mutex_);
+
+  /// Returns the total number of ObjectIDs currently in scope.
+  size_t NumObjectIDsInScope() const LOCKS_EXCLUDED(mutex_);
+
+  /// Returns a set of all ObjectIDs currently in scope (i.e., nonzero reference count).
+  std::unordered_set<ObjectID> GetAllInScopeObjectIDs() const LOCKS_EXCLUDED(mutex_);
+
+  /// Returns a map of all ObjectIDs currently in scope with a pair of their
+  /// (local, submitted_task) reference counts. For debugging purposes.
+  std::unordered_map<ObjectID, std::pair<size_t, size_t>> GetAllReferenceCounts() const
+      LOCKS_EXCLUDED(mutex_);
+
+  /// Populate a table with ObjectIDs that we were or are still borrowing.
+  /// This should be called when a task returns, and the argument should be any
+  /// IDs that were passed by reference in the task spec or that were
+  /// serialized in inlined arguments.
+  ///
+  /// NOTE(swang): Task arguments should be pinned with a fake local reference
+  /// during task execution. This method removes the fake references so that
+  /// the reference deletion is atomic with removing the ref count information.
+  ///
+  /// See GetAndClearLocalBorrowersInternal for the spec of the returned table
+  /// and how this mutates the local reference count.
+  ///
+  /// \param[in] borrowed_ids The object IDs that we or another worker were or
+  /// are still borrowing. These are the IDs that were given to us via task
+  /// submission and includes: (1) any IDs that were passed by reference in the
+  /// task spec, and (2) any IDs that were serialized in the task's inlined
+  /// arguments.
+  /// \param[out] proto The protobuf table to populate with the borrowed
+  /// references.
+  void PopAndClearLocalBorrowers(const std::vector<ObjectID> &borrowed_ids,
+                                 ReferenceTableProto *proto,
+                                 std::vector<ObjectID> *deleted) LOCKS_EXCLUDED(mutex_);
+
+  /// Mark that this ObjectID contains another ObjectID(s). This should be
+  /// called in two cases:
+  /// 1. We are storing the value of an object and the value contains
+  /// serialized copies of other ObjectIDs. If the outer object is owned by a
+  /// remote process, then they are now a borrower of the nested IDs.
+  /// 2. We submitted a task that returned an ObjectID(s) in its return values
+  /// and we are processing the worker's reply. In this case, we own the task's
+  /// return objects and are borrowing the nested IDs.
+  ///
+  /// \param[in] object_id The ID of the object that contains other ObjectIDs.
+  /// \param[in] inner_ids The object IDs are nested in object_id's value.
+  /// \param[in] owner_address The owner address of the outer object_id. If
+  /// this is not provided, then the outer object ID must be owned by us. the
+  /// outer object ID is not owned by us, then this is used to contact the
+  /// outer object's owner, since it is considered a borrower for the inner
+  /// IDs.
+  void AddNestedObjectIds(const ObjectID &object_id,
+                          const std::vector<ObjectID> &inner_ids,
+                          const rpc::WorkerAddress &owner_address) LOCKS_EXCLUDED(mutex_);
+
+  /// Update the pinned location of an object stored in plasma.
+  ///
+  /// \param[in] object_id The object to update.
+  /// \param[in] raylet_id The raylet that is now pinning the object ID.
+  void UpdateObjectPinnedAtRaylet(const ObjectID &object_id, const NodeID &raylet_id)
+      LOCKS_EXCLUDED(mutex_);
+
+  /// Check whether the object is pinned at a remote plasma store node or
+  /// spilled to external storage. In either case, a copy of the object is
+  /// available to fetch.
+  ///
+  /// \param[in] object_id The object to check.
+  /// \param[out] owned_by_us Whether this object is owned by us. The pinned_at
+  /// and spilled out-parameters are set if this is true.
+  /// \param[out] pinned_at The node ID of the raylet at which this object is
+  /// \param[out] spilled Whether this object has been spilled.
+  /// pinned. Set to nil if the object is not pinned.
+  /// \return True if the reference exists, false otherwise.
+  bool IsPlasmaObjectPinnedOrSpilled(const ObjectID &object_id, bool *owned_by_us,
+                                     NodeID *pinned_at, bool *spilled) const
+      LOCKS_EXCLUDED(mutex_);
+
+  /// Get and reset the objects that were pinned on the given node.  This
+  /// method should be called upon a node failure, to determine which plasma
+  /// objects were lost. If a deletion callback was set for a lost object, it
+  /// will be invoked and reset.
+  ///
+  /// \param[in] node_id The node whose object store has been removed.
+  /// \return The set of objects that were pinned on the given node.
+  std::vector<ObjectID> ResetObjectsOnRemovedNode(const NodeID &raylet_id);
+
+  /// Whether we have a reference to a particular ObjectID.
+  ///
+  /// \param[in] object_id The object ID to check for.
+  /// \return Whether we have a reference to the object ID.
+  bool HasReference(const ObjectID &object_id) const LOCKS_EXCLUDED(mutex_);
+
+  /// Write the current reference table to the given proto.
+  ///
+  /// \param[out] stats The proto to write references to.
+  void AddObjectRefStats(
+      const absl::flat_hash_map<ObjectID, std::pair<int64_t, std::string>> pinned_objects,
+      rpc::CoreWorkerStats *stats) const LOCKS_EXCLUDED(mutex_);
+
+  /// Add a new location for the given object. The owner must have the object ref in
+  /// scope.
+  ///
+  /// \param[in] object_id The object to update.
+  /// \param[in] node_id The new object location to be added.
+  /// \return True if the reference exists, false otherwise.
+  bool AddObjectLocation(const ObjectID &object_id, const NodeID &node_id)
+      LOCKS_EXCLUDED(mutex_);
+
+  /// Remove a location for the given object. The owner must have the object ref in
+  /// scope.
+  ///
+  /// \param[in] object_id The object to update.
+  /// \param[in] node_id The object location to be removed.
+  /// \return True if the reference exists, false otherwise.
+  bool RemoveObjectLocation(const ObjectID &object_id, const NodeID &node_id)
+      LOCKS_EXCLUDED(mutex_);
+
+  /// Get the locations of the given object. The owner must have the object ref in
+  /// scope.
+  ///
+  /// \param[in] object_id The object to get locations for.
+  /// \return The nodes that have the object if the reference exists, empty optional
+  ///         otherwise.
+  absl::optional<absl::flat_hash_set<NodeID>> GetObjectLocations(
+      const ObjectID &object_id) LOCKS_EXCLUDED(mutex_);
+
+  /// Publish the snapshot of the object location for the given object id.
+  /// Publish the empty locations if object is already evicted or not owned by this
+  /// worker.
+  ///
+  /// \param[in] object_id The object whose locations we want.
+  void PublishObjectLocationSnapshot(const ObjectID &object_id) LOCKS_EXCLUDED(mutex_);
+
+  /// Fill up the object information.
+  ///
+  /// \param[in] object_id The object id
+  /// \param[out] The object information that will be filled by a given object id.
+  /// \return OK status if object information is filled. Non OK status otherwise.
+  /// It can return non-OK status, for example, if the object for the object id
+  /// doesn't exist.
+  Status FillObjectInformation(const ObjectID &object_id,
+                               rpc::WorkerObjectLocationsPubMessage *object_info)
+      LOCKS_EXCLUDED(mutex_);
+
+  /// Get an object's size. This will return 0 if the object is out of scope.
+  ///
+  /// \param[in] object_id The object whose size to get.
+  /// \return Object size, or 0 if the object is out of scope.
+  size_t GetObjectSize(const ObjectID &object_id) const;
+
+  /// Handle an object has been spilled to external storage.
+  ///
+  /// This notifies the primary raylet that the object is safe to release and
+  /// records the spill URL, spill node ID, and updated object size.
+  /// \param[in] object_id The object that has been spilled.
+  /// \param[in] spilled_url The URL to which the object has been spilled.
+  /// \param[in] spilled_node_id The ID of the node on which the object was spilled.
+  /// \param[in] size The size of the object.
+  /// \param[in] release Whether to release the reference.
+  /// \return True if the reference exists, false otherwise.
+  bool HandleObjectSpilled(const ObjectID &object_id, const std::string spilled_url,
+                           const NodeID &spilled_node_id, int64_t size, bool release);
+
+  /// Get locality data for object. This is used by the leasing policy to implement
+  /// locality-aware leasing.
+  ///
+  /// \param[in] object_id Object whose locality data we want.
+  /// \return Locality data.
+  absl::optional<LocalityData> GetLocalityData(const ObjectID &object_id);
+
+  /// Report locality data for object. This is used by the FutureResolver to report
+  /// locality data for borrowed refs.
+  ///
+  /// \param[in] object_id Object whose locality data we're reporting.
+  /// \param[in] locations Locations of the object.
+  /// \param[in] object_size Size of the object.
+  /// \return True if the reference exists, false otherwise.
+  bool ReportLocalityData(const ObjectID &object_id,
+                          const absl::flat_hash_set<NodeID> &locations,
+                          uint64_t object_size);
+
+  /// Add borrower address in owner's worker. This function will add borrower address
+  /// to the `object_id_refs_`, then call WaitForRefRemoved() to monitor borrowed
+  /// object in borrower's worker.
+  ///
+  /// \param[in] object_id The ID of Object whose been borrowed.
+  /// \param[in] borrower_address The address of borrower.
+  void AddBorrowerAddress(const ObjectID &object_id, const rpc::Address &borrower_address)
+      LOCKS_EXCLUDED(mutex_);
+
+  bool IsObjectReconstructable(const ObjectID &object_id, bool *lineage_evicted) const;
+
+  /// Evict lineage of objects that are still in scope. This evicts lineage in
+  /// FIFO order, based on when the ObjectRef was created.
+  ///
+  /// \param[in] min_bytes_to_evict The minimum number of bytes to evict.
+  int64_t EvictLineage(int64_t min_bytes_to_evict);
+
+  /// Whether the object is pending creation (the task that creates it is
+  /// scheduled/executing).
+  bool IsObjectPendingCreation(const ObjectID &object_id) const;
+
+  /// Release all local references which registered on this local.
+  void ReleaseAllLocalReferences();
+
+ private:
+  struct Reference {
+    /// Constructor for a reference whose origin is unknown.
+    Reference() {}
+    Reference(std::string call_site, const int64_t object_size)
+        : call_site(call_site), object_size(object_size) {}
+    /// Constructor for a reference that we created.
+    Reference(const rpc::Address &owner_address, std::string call_site,
+              const int64_t object_size, bool is_reconstructable,
+              const absl::optional<NodeID> &pinned_at_raylet_id)
+        : call_site(call_site),
+          object_size(object_size),
+          owned_by_us(true),
+          foreign_owner_already_monitoring(false),
+          owner_address(owner_address),
+          pinned_at_raylet_id(pinned_at_raylet_id),
+          is_reconstructable(is_reconstructable),
+          pending_creation(!pinned_at_raylet_id.has_value()) {}
+
+    /// Constructor from a protobuf. This is assumed to be a message from
+    /// another process, so the object defaults to not being owned by us.
+    static Reference FromProto(const rpc::ObjectReferenceCount &ref_count);
+    /// Serialize to a protobuf.
+    void ToProto(rpc::ObjectReferenceCount *ref) const;
+
+    /// The reference count. This number includes:
+    /// - Python references to the ObjectID.
+    /// - Pending submitted tasks that depend on the object.
+    /// - ObjectIDs containing this ObjectID that we own and that are still in
+    /// scope.
+    size_t RefCount() const {
+      return local_ref_count + submitted_task_ref_count + contained_in_owned.size();
+    }
+
+    /// Whether this reference is no longer in scope. A reference is in scope
+    /// if any of the following are true:
+    /// - The reference is still being used by this process.
+    /// - The reference was contained in another ID that we were borrowing, and
+    ///   we haven't told the process that gave us that ID yet.
+    /// - We gave the reference to at least one other process.
+    bool OutOfScope(bool lineage_pinning_enabled) const {
+      bool in_scope = RefCount() > 0;
+      bool is_nested = contained_in_borrowed_ids.size();
+      bool has_borrowers = borrowers.size() > 0;
+      bool was_stored_in_objects = stored_in_objects.size() > 0;
+
+      bool has_lineage_references = false;
+      if (lineage_pinning_enabled && owned_by_us && !is_reconstructable) {
+        has_lineage_references = lineage_ref_count > 0;
+      }
+
+      return !(in_scope || is_nested || has_nested_refs_to_report || has_borrowers ||
+               was_stored_in_objects || has_lineage_references);
+    }
+
+    /// Whether the Reference can be deleted. A Reference can only be deleted
+    /// if:
+    /// 1. The ObjectID's ref count is 0 on all workers.
+    /// 2. If lineage pinning is enabled, there are no tasks that depend on
+    /// the object that may be retried in the future.
+    bool ShouldDelete(bool lineage_pinning_enabled) const {
+      if (lineage_pinning_enabled) {
+        return OutOfScope(lineage_pinning_enabled) && (lineage_ref_count == 0);
+      } else {
+        return OutOfScope(lineage_pinning_enabled);
+      }
+    }
+
+    /// Description of the call site where the reference was created.
+    std::string call_site = "<unknown>";
+    /// Object size if known, otherwise -1;
+    int64_t object_size = -1;
+
+    /// Whether we own the object. If we own the object, then we are
+    /// responsible for tracking the state of the task that creates the object
+    /// (see task_manager.h).
+    bool owned_by_us = false;
+    /// Whether the object was created with a foreign owner (i.e., _owner set).
+    /// In this case, the owner is already monitoring this reference with a
+    /// WaitForRefRemoved() call, and it is an error to return borrower
+    /// metadata to the parent of the current task.
+    /// See https://github.com/ray-project/ray/pull/19910 for more context.
+    bool foreign_owner_already_monitoring = false;
+    /// The object's owner's address, if we know it. If this process is the
+    /// owner, then this is added during creation of the Reference. If this is
+    /// process is a borrower, the borrower must add the owner's address before
+    /// using the ObjectID.
+    absl::optional<rpc::Address> owner_address;
+    /// If this object is owned by us and stored in plasma, and reference
+    /// counting is enabled, then some raylet must be pinning the object value.
+    /// This is the address of that raylet.
+    absl::optional<NodeID> pinned_at_raylet_id;
+    /// If this object is owned by us and stored in plasma, this contains all
+    /// object locations.
+    absl::flat_hash_set<NodeID> locations;
+    // Whether this object can be reconstructed via lineage. If false, then the
+    // object's value will be pinned as long as it is referenced by any other
+    // object's lineage. This should be set to false if the object was created
+    // by ray.put(), a task that cannot be retried, or its lineage was evicted.
+    bool is_reconstructable = false;
+
+    /// The local ref count for the ObjectID in the language frontend.
+    size_t local_ref_count = 0;
+    /// The ref count for submitted tasks that depend on the ObjectID.
+    size_t submitted_task_ref_count = 0;
+    /// Object IDs that we own and that contain this object ID.
+    /// ObjectIDs are added to this field when we discover that this object
+    /// contains other IDs. This can happen in 2 cases:
+    ///  1. We call ray.put() and store the inner ID(s) in the outer object.
+    ///  2. A task that we submitted returned an ID(s).
+    /// ObjectIDs are erased from this field when their Reference is deleted.
+    absl::flat_hash_set<ObjectID> contained_in_owned;
+    /// Object IDs that we borrowed and that contain this object ID.
+    /// ObjectIDs are added to this field when we get the value of an ObjectRef
+    /// (either by deserializing the object or receiving the GetObjectStatus
+    /// reply for inlined objects) and it contains another ObjectRef.
+    absl::flat_hash_set<ObjectID> contained_in_borrowed_ids;
+    /// Reverse pointer for contained_in_owned and contained_in_borrowed_ids.
+    /// The object IDs contained in this object. These could be objects that we
+    /// own or are borrowing. This field is updated in 2 cases:
+    ///  1. We call ray.put() on this ID and store the contained IDs.
+    ///  2. We call ray.get() on an ID whose contents we do not know and we
+    ///     discover that it contains these IDs.
+    absl::flat_hash_set<ObjectID> contains;
+    /// ObjectRefs nested in this object that are or were in use. These objects
+    /// are not owned by us, and we need to report that we are borrowing them
+    /// to their owner. Nesting is transitive, so this flag is set as long as
+    /// any child object is in scope.
+    bool has_nested_refs_to_report = false;
+    /// A list of processes that are we gave a reference to that are still
+    /// borrowing the ID. This field is updated in 2 cases:
+    ///  1. If we are a borrower of the ID, then we add a process to this list
+    ///     if we passed that process a copy of the ID via task submission and
+    ///     the process is still using the ID by the time it finishes its task.
+    ///     Borrowers are removed from the list when we recursively merge our
+    ///     list into the owner.
+    ///  2. If we are the owner of the ID, then either the above case, or when
+    ///     we hear from a borrower that it has passed the ID to other
+    ///     borrowers. A borrower is removed from the list when it responds
+    ///     that it is no longer using the reference.
+    absl::flat_hash_set<rpc::WorkerAddress> borrowers;
+    /// When a process that is borrowing an object ID stores the ID inside the
+    /// return value of a task that it executes, the caller of the task is also
+    /// considered a borrower for as long as its reference to the task's return
+    /// ID stays in scope. Thus, the borrower must notify the owner that the
+    /// task's caller is also a borrower. The key is the task's return ID, and
+    /// the value is the task ID and address of the task's caller.
+    absl::flat_hash_map<ObjectID, rpc::WorkerAddress> stored_in_objects;
+    /// The number of tasks that depend on this object that may be retried in
+    /// the future (pending execution or finished but retryable). If the object
+    /// is inlined (not stored in plasma), then its lineage ref count is 0
+    /// because any dependent task will already have the value of the object.
+    size_t lineage_ref_count = 0;
+    /// Whether the lineage of this object was evicted due to memory pressure.
+    bool lineage_evicted = false;
+    /// Whether this object has been spilled to external storage.
+    bool spilled = false;
+    /// For objects that have been spilled to external storage, the URL from which
+    /// they can be retrieved.
+    std::string spilled_url = "";
+    /// The ID of the node that spilled the object.
+    /// This will be Nil if the object has not been spilled or if it is spilled
+    /// distributed external storage.
+    NodeID spilled_node_id = NodeID::Nil();
+    /// Whether the task that creates this object is scheduled/executing.
+    bool pending_creation = false;
+    /// Callback that will be called when this ObjectID no longer has
+    /// references.
+    std::function<void(const ObjectID &)> on_delete;
+    /// Callback that is called when this process is no longer a borrower
+    /// (RefCount() == 0).
+    std::function<void(const ObjectID &)> on_ref_removed;
+  };
+
+  using ReferenceTable = absl::flat_hash_map<ObjectID, Reference>;
+
+  void SetNestedRefInUseRecursive(ReferenceTable::iterator inner_ref_it)
+      EXCLUSIVE_LOCKS_REQUIRED(mutex_);
+
+  bool GetOwnerInternal(const ObjectID &object_id,
+                        rpc::Address *owner_address = nullptr) const
+      EXCLUSIVE_LOCKS_REQUIRED(mutex_);
+
+  /// Release the pinned plasma object, if any. Also unsets the raylet address
+  /// that the object was pinned at, if the address was set.
+  void ReleasePlasmaObject(ReferenceTable::iterator it);
+
+  /// Shutdown if all references have gone out of scope and shutdown
+  /// is scheduled.
+  void ShutdownIfNeeded() EXCLUSIVE_LOCKS_REQUIRED(mutex_);
+
+  /// Deserialize a ReferenceTable.
+  static ReferenceTable ReferenceTableFromProto(const ReferenceTableProto &proto);
+
+  /// Serialize a ReferenceTable.
+  static void ReferenceTableToProto(const ReferenceTable &table,
+                                    ReferenceTableProto *proto);
+
+  /// Remove references for the provided object IDs that correspond to them
+  /// being dependencies to a submitted task. This should be called when
+  /// inlined dependencies are inlined or when the task finishes for plasma
+  /// dependencies.
+  void RemoveSubmittedTaskReferences(const std::vector<ObjectID> &argument_ids,
+                                     bool release_lineage, std::vector<ObjectID> *deleted)
+      EXCLUSIVE_LOCKS_REQUIRED(mutex_);
+
+  /// Helper method to mark that this ObjectID contains another ObjectID(s).
+  ///
+  /// \param[in] object_id The ID of the object that contains other ObjectIDs.
+  /// \param[in] inner_ids The object IDs are nested in object_id's value.
+  /// \param[in] owner_address The owner address of the outer object_id. If
+  /// this is not provided, then the outer object ID must be owned by us. the
+  /// outer object ID is not owned by us, then this is used to contact the
+  /// outer object's owner, since it is considered a borrower for the inner
+  /// IDs.
+  void AddNestedObjectIdsInternal(const ObjectID &object_id,
+                                  const std::vector<ObjectID> &inner_ids,
+                                  const rpc::WorkerAddress &owner_address)
+      EXCLUSIVE_LOCKS_REQUIRED(mutex_);
+
+  /// Populates the table with the ObjectID that we were or are still
+  /// borrowing. The table also includes any IDs that we discovered were
+  /// contained in the ID. For each borrowed ID, we will return:
+  /// - The borrowed ID's owner's address.
+  /// - Whether we are still using the ID or not (RefCount() > 0).
+  /// - Addresses of new borrowers that we passed the ID to.
+  /// - Whether the borrowed ID was contained in another ID that we borrowed.
+  ///
+  /// We will also attempt to clear the information put into the returned table
+  /// that we no longer need in our local table. Each reference in the local
+  /// table is modified in the following way:
+  /// - For each borrowed ID, remove the addresses of any new borrowers. We
+  ///   don't need these anymore because the receiver of the borrowed_refs is
+  ///   either the owner or another borrow who will eventually return the list
+  ///   to the owner.
+  /// - For each ID that was contained in a borrowed ID, forget that the ID
+  ///   that contained it. We don't need this anymore because we already marked
+  ///   that the borrowed ID contained another ID in the returned
+  ///   borrowed_refs.
+  bool GetAndClearLocalBorrowersInternal(const ObjectID &object_id, bool for_ref_removed,
+                                         ReferenceTable *borrowed_refs)
+      EXCLUSIVE_LOCKS_REQUIRED(mutex_);
+
+  /// Merge remote borrowers into our local ref count. This will add any
+  /// workers that are still borrowing the given object ID to the local ref
+  /// counts, and recursively any workers that are borrowing object IDs that
+  /// were nested inside. This is the converse of GetAndClearLocalBorrowers.
+  /// For each borrowed object ID, we will:
+  /// - Add the worker to our list of borrowers if it is still using the
+  ///   reference.
+  /// - Add the worker's accumulated borrowers to our list of borrowers.
+  /// - If the borrowed ID was nested in another borrowed ID, then mark it as
+  ///   such so that we can later merge the inner ID's reference into its
+  ///   owner.
+  /// - If we are the owner of the ID, then also contact any new borrowers and
+  ///   wait for them to stop using the reference.
+  void MergeRemoteBorrowers(const ObjectID &object_id,
+                            const rpc::WorkerAddress &worker_addr,
+                            const ReferenceTable &borrowed_refs)
+      EXCLUSIVE_LOCKS_REQUIRED(mutex_);
+
+  /// Wait for a borrower to stop using its reference. This should only be
+  /// called by the owner of the ID.
+  /// \param[in] reference_it Iterator pointing to the reference that we own.
+  /// \param[in] addr The address of the borrower.
+  /// \param[in] contained_in_id Whether the owned ID was contained in another
+  /// ID. This is used in cases where we return an object ID that we own inside
+  /// an object that we do not own. Then, we must notify the owner of the outer
+  /// object that they are borrowing the inner.
+  void WaitForRefRemoved(const ReferenceTable::iterator &reference_it,
+                         const rpc::WorkerAddress &addr,
+                         const ObjectID &contained_in_id = ObjectID::Nil())
+      EXCLUSIVE_LOCKS_REQUIRED(mutex_);
+
+  /// Helper method to add an object that we are borrowing. This is used when
+  /// deserializing IDs from a task's arguments, or when deserializing an ID
+  /// during ray.get().
+  ///
+  /// \param[in] foreign_owner_already_monitoring Whether to set the bit that an
+  ///            externally assigned owner is monitoring the lifetime of this
+  ///            object. This is the case for `ray.put(..., _owner=ZZZ)`.
+  bool AddBorrowedObjectInternal(const ObjectID &object_id, const ObjectID &outer_id,
+                                 const rpc::Address &owner_address,
+                                 bool foreign_owner_already_monitoring)
+      EXCLUSIVE_LOCKS_REQUIRED(mutex_);
+
+  /// Helper method to delete an entry from the reference map and run any necessary
+  /// callbacks. Assumes that the entry is in object_id_refs_ and invalidates the
+  /// iterator.
+  void DeleteReferenceInternal(ReferenceTable::iterator entry,
+                               std::vector<ObjectID> *deleted)
+      EXCLUSIVE_LOCKS_REQUIRED(mutex_);
+
+  /// Erase the Reference from the table. Assumes that the entry has no more
+  /// references, normal or lineage.
+  void EraseReference(ReferenceTable::iterator entry) EXCLUSIVE_LOCKS_REQUIRED(mutex_);
+
+  /// Helper method to garbage-collect all out-of-scope References in the
+  /// lineage for this object.
+  int64_t ReleaseLineageReferences(ReferenceTable::iterator entry)
+      EXCLUSIVE_LOCKS_REQUIRED(mutex_);
+
+  /// Add a new location for the given object. The owner must have the object ref in
+  /// scope, and the caller must have already acquired mutex_.
+  ///
+  /// \param[in] it The reference iterator for the object.
+  /// \param[in] node_id The new object location to be added.
+  void AddObjectLocationInternal(ReferenceTable::iterator it, const NodeID &node_id)
+      EXCLUSIVE_LOCKS_REQUIRED(mutex_);
+
+  /// Remove a location for the given object. The owner must have the object ref in
+  /// scope, and the caller must have already acquired mutex_.
+  ///
+  /// \param[in] it The reference iterator for the object.
+  /// \param[in] node_id The object location to be removed.
+  void RemoveObjectLocationInternal(ReferenceTable::iterator it, const NodeID &node_id)
+      EXCLUSIVE_LOCKS_REQUIRED(mutex_);
+
+  void UpdateObjectPendingCreation(const ObjectID &object_id, bool pending_creation)
+      EXCLUSIVE_LOCKS_REQUIRED(mutex_);
+
+  /// Publish object locations to all subscribers.
+  ///
+  /// \param[in] it The reference iterator for the object.
+  void PushToLocationSubscribers(ReferenceTable::iterator it)
+      EXCLUSIVE_LOCKS_REQUIRED(mutex_);
+
+  /// Fill up the object information for the given iterator.
+  void FillObjectInformationInternal(ReferenceTable::iterator it,
+                                     rpc::WorkerObjectLocationsPubMessage *object_info)
+      EXCLUSIVE_LOCKS_REQUIRED(mutex_);
+
+  /// Clean up borrowers and references when the reference is removed from borrowers.
+  /// It should be used as a WaitForRefRemoved callback.
+  void CleanupBorrowersOnRefRemoved(const ReferenceTable &new_borrower_refs,
+                                    const ObjectID &object_id,
+                                    const rpc::WorkerAddress &borrower_addr);
+
+  /// Decrease the local reference count for the ObjectID by one.
+  /// This method is internal and not thread-safe. mutex_ lock must be held before
+  /// calling this method.
+  void RemoveLocalReferenceInternal(const ObjectID &object_id,
+                                    std::vector<ObjectID> *deleted)
+      EXCLUSIVE_LOCKS_REQUIRED(mutex_);
+
+  /// Address of our RPC server. This is used to determine whether we own a
+  /// given object or not, by comparing our WorkerID with the WorkerID of the
+  /// object's owner.
+  rpc::WorkerAddress rpc_address_;
+
+  /// Feature flag for lineage pinning. If this is false, then we will keep the
+  /// lineage ref count, but this will not be used to decide when the object's
+  /// Reference can be deleted. The object's lineage ref count is the number of
+  /// tasks that depend on that object that may be retried in the future.
+  const bool lineage_pinning_enabled_;
+
+  /// Factory for producing new core worker clients.
+  rpc::ClientFactoryFn client_factory_;
+
+  /// Pool from worker address to core worker client. The owner of an object
+  /// uses this client to request a notification from borrowers once the
+  /// borrower's ref count for the ID goes to 0.
+  rpc::CoreWorkerClientPool borrower_pool_;
+
+  /// Protects access to the reference counting state.
+  mutable absl::Mutex mutex_;
+
+  /// Holds all reference counts and dependency information for tracked ObjectIDs.
+  ReferenceTable object_id_refs_ GUARDED_BY(mutex_);
+
+  /// Objects whose values have been freed by the language frontend.
+  /// The values in plasma will not be pinned. An object ID is
+  /// removed from this set once its Reference has been deleted
+  /// locally.
+  absl::flat_hash_set<ObjectID> freed_objects_ GUARDED_BY(mutex_);
+
+  /// The callback to call once an object ID that we own is no longer in scope
+  /// and it has no tasks that depend on it that may be retried in the future.
+  /// The object's Reference will be erased after this callback.
+  // Returns the amount of lineage in bytes released.
+  LineageReleasedCallback on_lineage_released_;
+  /// Optional shutdown hook to call when all references have gone
+  /// out of scope.
+  std::function<void()> shutdown_hook_ GUARDED_BY(mutex_) = nullptr;
+
+  /// Object status publisher. It is used to publish the ref removed message for the
+  /// reference counting protocol. It is not guarded by a lock because the class itself is
+  /// thread-safe.
+  pubsub::PublisherInterface *object_info_publisher_;
+
+  /// Object status subscriber. It is used to subscribe the ref removed information from
+  /// other workers.
+  pubsub::SubscriberInterface *object_info_subscriber_;
+
+  /// Objects that we own that are still in scope at the application level and
+  /// that may be reconstructed. These objects may have pinned lineage that
+  /// should be evicted on memory pressure. The queue is in FIFO order, based
+  /// on ObjectRef creation time.
+  std::list<ObjectID> reconstructable_owned_objects_ GUARDED_BY(mutex_);
+
+  /// We keep a FIFO queue of objects in scope so that we can choose lineage to
+  /// evict under memory pressure. This is an index from ObjectID to the
+  /// object's place in the queue.
+  absl::flat_hash_map<ObjectID, std::list<ObjectID>::iterator>
+      reconstructable_owned_objects_index_ GUARDED_BY(mutex_);
+};
+
+}  // namespace core
+}  // namespace ray