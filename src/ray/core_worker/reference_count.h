// Copyright 2017 The Ray Authors.
//
// Licensed under the Apache License, Version 2.0 (the "License");
// you may not use this file except in compliance with the License.
// You may obtain a copy of the License at
//
//  http://www.apache.org/licenses/LICENSE-2.0
//
// Unless required by applicable law or agreed to in writing, software
// distributed under the License is distributed on an "AS IS" BASIS,
// WITHOUT WARRANTIES OR CONDITIONS OF ANY KIND, either express or implied.
// See the License for the specific language governing permissions and
// limitations under the License.

#pragma once

#include "absl/base/thread_annotations.h"
#include "absl/container/flat_hash_map.h"
#include "absl/container/flat_hash_set.h"
#include "absl/synchronization/mutex.h"
#include "ray/common/id.h"
#include "ray/protobuf/common.pb.h"
#include "ray/rpc/grpc_server.h"
#include "ray/rpc/worker/core_worker_client.h"
#include "ray/util/logging.h"

#include <boost/bind.hpp>

namespace ray {

/// Class used by the core worker to keep track of ObjectID reference counts for garbage
/// collection. This class is thread safe.
class ReferenceCounter {
 public:
  using ReferenceTableProto =
      ::google::protobuf::RepeatedPtrField<rpc::ObjectReferenceCount>;
  using ReferenceRemovedCallback = std::function<void(const ObjectID &)>;
  using LineageReleasedCallback =
      std::function<void(const ObjectID &, std::vector<ObjectID> *)>;

  ReferenceCounter(const rpc::WorkerAddress &rpc_address,
                   bool distributed_ref_counting_enabled = true,
                   bool lineage_pinning_enabled = false,
                   rpc::ClientFactoryFn client_factory = nullptr)
      : rpc_address_(rpc_address),
        distributed_ref_counting_enabled_(distributed_ref_counting_enabled),
        lineage_pinning_enabled_(lineage_pinning_enabled),
        client_factory_(client_factory) {}

  ~ReferenceCounter() {}

  /// Wait for all object references to go out of scope, and then shutdown.
  ///
  /// \param shutdown The shutdown callback to call.
  void DrainAndShutdown(std::function<void()> shutdown);

  /// Increase the reference count for the ObjectID by one. If there is no
  /// entry for the ObjectID, one will be created. The object ID will not have
  /// any owner information, since we don't know how it was created.
  ///
  /// \param[in] object_id The object to to increment the count for.
  void AddLocalReference(const ObjectID &object_id, const std::string &call_site)
      LOCKS_EXCLUDED(mutex_);

  /// Decrease the local reference count for the ObjectID by one.
  ///
  /// \param[in] object_id The object to decrement the count for.
  /// \param[out] deleted List to store objects that hit zero ref count.
  void RemoveLocalReference(const ObjectID &object_id, std::vector<ObjectID> *deleted)
      LOCKS_EXCLUDED(mutex_);

  /// Add references for the provided object IDs that correspond to them being
  /// dependencies to a submitted task. If lineage pinning is enabled, then
  /// this will also pin the Reference entry for each new argument until the
  /// argument's lineage ref is released.
  ///
  /// \param[in] argument_ids_to_add The arguments of the task to add
  /// references for.
  /// \param[out] argument_ids_to_remove The arguments of the task to remove
  /// references for.
  /// \param[out] deleted Any objects that are newly out of scope after this
  /// function call.
  void UpdateSubmittedTaskReferences(
      const std::vector<ObjectID> &argument_ids_to_add,
      const std::vector<ObjectID> &argument_ids_to_remove = std::vector<ObjectID>(),
      std::vector<ObjectID> *deleted = nullptr) LOCKS_EXCLUDED(mutex_);

  /// Add references for the object dependencies of a resubmitted task. This
  /// does not increment the arguments' lineage ref counts because we should
  /// have already incremented them when the task was first submitted.
  ///
  /// \param[in] argument_ids The arguments of the task to add references for.
  void UpdateResubmittedTaskReferences(const std::vector<ObjectID> &argument_ids)
      LOCKS_EXCLUDED(mutex_);

  /// Update object references that were given to a submitted task. The task
  /// may still be borrowing any object IDs that were contained in its
  /// arguments. This should be called when inlined dependencies are inlined or
  /// when the task finishes for plasma dependencies.
  ///
  /// \param[in] object_ids The object IDs to remove references for.
  /// \param[in] release_lineage Whether to decrement the arguments' lineage
  /// ref count.
  /// \param[in] worker_addr The address of the worker that executed the task.
  /// \param[in] borrowed_refs The references that the worker borrowed during
  /// the task. This table includes all task arguments that were passed by
  /// reference and any object IDs that were transitively nested in the
  /// arguments. Some references in this table may still be borrowed by the
  /// worker and/or a task that the worker submitted.
  /// \param[out] deleted The object IDs whos reference counts reached zero.
  void UpdateFinishedTaskReferences(const std::vector<ObjectID> &argument_ids,
                                    bool release_lineage, const rpc::Address &worker_addr,
                                    const ReferenceTableProto &borrowed_refs,
                                    std::vector<ObjectID> *deleted)
      LOCKS_EXCLUDED(mutex_);

  /// Release the lineage ref count for this list of object IDs. An object's
  /// lineage ref count is the number of tasks that depend on the object that
  /// may be retried in the future (pending execution or finished but
  /// retryable). If the object is direct (not stored in plasma), then its
  /// lineage ref count is 0.
  ///
  /// \param[in] argument_ids The list of objects whose lineage ref counts we
  /// should decrement.
  void ReleaseLineageReferences(const std::vector<ObjectID> &argument_ids)
      LOCKS_EXCLUDED(mutex_);

  /// Add an object that we own. The object may depend on other objects.
  /// Dependencies for each ObjectID must be set at most once. The local
  /// reference count for the ObjectID is set to zero, which assumes that an
  /// ObjectID for it will be created in the language frontend after this call.
  ///
  /// TODO(swang): We could avoid copying the owner_address since
  /// we are the owner, but it is easier to store a copy for now, since the
  /// owner ID will change for workers executing normal tasks and it is
  /// possible to have leftover references after a task has finished.
  ///
  /// \param[in] object_id The ID of the object that we own.
  /// \param[in] contained_ids ObjectIDs that are contained in the object's value.
  /// As long as the object_id is in scope, the inner objects should not be GC'ed.
  /// \param[in] owner_address The address of the object's owner.
  /// \param[in] call_site Description of the call site where the reference was created.
  /// \param[in] object_size Object size if known, otherwise -1;
  /// \param[in] is_reconstructable Whether the object can be reconstructed
  /// through lineage re-execution.
  void AddOwnedObject(
      const ObjectID &object_id, const std::vector<ObjectID> &contained_ids,
      const rpc::Address &owner_address, const std::string &call_site,
      const int64_t object_size, bool is_reconstructable,
      const absl::optional<ClientID> &pinned_at_raylet_id = absl::optional<ClientID>())
      LOCKS_EXCLUDED(mutex_);

  /// Update the size of the object.
  ///
  /// \param[in] object_id The ID of the object.
  /// \param[in] size The known size of the object.
  void UpdateObjectSize(const ObjectID &object_id, int64_t object_size)
      LOCKS_EXCLUDED(mutex_);

  /// Add an object that we are borrowing.
  ///
  /// \param[in] object_id The ID of the object that we are borrowing.
  /// \param[in] outer_id The ID of the object that contained this object ID,
  /// if one exists. An outer_id may not exist if object_id was inlined
  /// directly in a task spec, or if it was passed in the application
  /// out-of-band.
  /// task ID (for non-actors) or the actor ID of the owner.
  /// \param[in] owner_address The owner's address.
  bool AddBorrowedObject(const ObjectID &object_id, const ObjectID &outer_id,
                         const rpc::Address &owner_address) LOCKS_EXCLUDED(mutex_);

  /// Get the owner address of the given object.
  ///
  /// \param[in] object_id The ID of the object to look up.
  /// \param[out] owner_address The address of the object owner.
  /// \return false if the object is out of scope or we do not yet have
  /// ownership information. The latter can happen when object IDs are pasesd
  /// out of band.
  bool GetOwner(const ObjectID &object_id, rpc::Address *owner_address = nullptr) const
      LOCKS_EXCLUDED(mutex_);

<<<<<<< HEAD
  /// Get the owner addresses of the given objects. The owner address
  /// must be registered for these objects.
  ///
  /// \param[in] object_ids The IDs of the object to look up.
  /// \return The addresses of the objects' owners.
  std::vector<rpc::Address> GetOwnerAddresses(
      const std::vector<ObjectID> object_ids) const;

  /// Manually delete the objects from the reference counter.
  void DeleteReferences(const std::vector<ObjectID> &object_ids) LOCKS_EXCLUDED(mutex_);
=======
  /// Release the underlying value from plasma (if any) for these objects.
  ///
  /// \param[in] object_ids The IDs whose values to free.
  void FreePlasmaObjects(const std::vector<ObjectID> &object_ids) LOCKS_EXCLUDED(mutex_);
>>>>>>> cfe61ea4

  /// Sets the callback that will be run when the object goes out of scope.
  /// Returns true if the object was in scope and the callback was added, else false.
  bool SetDeleteCallback(const ObjectID &object_id,
                         const std::function<void(const ObjectID &)> callback)
      LOCKS_EXCLUDED(mutex_);

  void ResetDeleteCallbacks(const std::vector<ObjectID> &object_ids)
      LOCKS_EXCLUDED(mutex_);

  /// Set a callback for when we are no longer borrowing this object (when our
  /// ref count goes to 0).
  ///
  /// \param[in] object_id The object ID to set the callback for.
  /// \param[in] contained_in_id The object ID that contains object_id, if any.
  /// This is used for cases when object_id was returned from a task that we
  /// submitted. Then, as long as we have contained_in_id in scope, we are
  /// borrowing object_id.
  /// \param[in] owner_address The owner of object_id's address.
  /// \param[in] ref_removed_callback The callback to call when we are no
  /// longer borrowing the object.
  void SetRefRemovedCallback(const ObjectID &object_id, const ObjectID &contained_in_id,
                             const rpc::Address &owner_address,
                             const ReferenceRemovedCallback &ref_removed_callback)
      LOCKS_EXCLUDED(mutex_);

  /// Set a callback to call whenever a Reference that we own is deleted. A
  /// Reference can only be deleted if:
  /// 1. The ObjectID's ref count is 0 on all workers.
  /// 2. There are no tasks that depend on the object that may be retried in
  /// the future.
  ///
  /// \param[in] callback The callback to call.
  void SetReleaseLineageCallback(const LineageReleasedCallback &callback);

  /// Respond to the object's owner once we are no longer borrowing it.  The
  /// sender is the owner of the object ID. We will send the reply when our
  /// RefCount() for the object ID goes to 0.
  ///
  /// \param[in] object_id The object that we were borrowing.
  /// \param[in] reply A reply sent to the owner when we are no longer
  /// borrowing the object ID. This reply also includes any new borrowers and
  /// any object IDs that were nested inside the object that we or others are
  /// now borrowing.
  /// \param[in] send_reply_callback The callback to send the reply.
  void HandleRefRemoved(const ObjectID &object_id, rpc::WaitForRefRemovedReply *reply,
                        rpc::SendReplyCallback send_reply_callback)
      EXCLUSIVE_LOCKS_REQUIRED(mutex_);

  /// Returns the total number of ObjectIDs currently in scope.
  size_t NumObjectIDsInScope() const LOCKS_EXCLUDED(mutex_);

  /// Returns a set of all ObjectIDs currently in scope (i.e., nonzero reference count).
  std::unordered_set<ObjectID> GetAllInScopeObjectIDs() const LOCKS_EXCLUDED(mutex_);

  /// Returns a map of all ObjectIDs currently in scope with a pair of their
  /// (local, submitted_task) reference counts. For debugging purposes.
  std::unordered_map<ObjectID, std::pair<size_t, size_t>> GetAllReferenceCounts() const
      LOCKS_EXCLUDED(mutex_);

  /// Populate a table with ObjectIDs that we were or are still borrowing.
  /// This should be called when a task returns, and the argument should be any
  /// IDs that were passed by reference in the task spec or that were
  /// serialized in inlined arguments.
  ///
  /// See GetAndClearLocalBorrowersInternal for the spec of the returned table
  /// and how this mutates the local reference count.
  ///
  /// \param[in] borrowed_ids The object IDs that we or another worker were or
  /// are still borrowing. These are the IDs that were given to us via task
  /// submission and includes: (1) any IDs that were passed by reference in the
  /// task spec, and (2) any IDs that were serialized in the task's inlined
  /// arguments.
  /// \param[out] proto The protobuf table to populate with the borrowed
  /// references.
  void GetAndClearLocalBorrowers(const std::vector<ObjectID> &borrowed_ids,
                                 ReferenceTableProto *proto) LOCKS_EXCLUDED(mutex_);

  /// Mark that this ObjectID contains another ObjectID(s). This should be
  /// called in two cases:
  /// 1. We are storing the value of an object and the value contains
  /// serialized copies of other ObjectIDs. If the outer object is owned by a
  /// remote process, then they are now a borrower of the nested IDs.
  /// 2. We submitted a task that returned an ObjectID(s) in its return values
  /// and we are processing the worker's reply. In this case, we own the task's
  /// return objects and are borrowing the nested IDs.
  ///
  /// \param[in] object_id The ID of the object that contains other ObjectIDs.
  /// \param[in] inner_ids The object IDs are nested in object_id's value.
  /// \param[in] owner_address The owner address of the outer object_id. If
  /// this is not provided, then the outer object ID must be owned by us. the
  /// outer object ID is not owned by us, then this is used to contact the
  /// outer object's owner, since it is considered a borrower for the inner
  /// IDs.
  void AddNestedObjectIds(const ObjectID &object_id,
                          const std::vector<ObjectID> &inner_ids,
                          const rpc::WorkerAddress &owner_address) LOCKS_EXCLUDED(mutex_);

  /// Update the pinned location of an object stored in plasma.
  ///
  /// \param[in] object_id The object to update.
  /// \param[in] raylet_id The raylet that is now pinning the object ID.
  void UpdateObjectPinnedAtRaylet(const ObjectID &object_id, const ClientID &raylet_id)
      LOCKS_EXCLUDED(mutex_);

  /// Check whether the object is pinned at a remote plasma store node.
  ///
  /// \param[in] object_id The object to check.
  /// \param[out] pinned Whether the object was pinned at a remote plasma store
  /// node.
  /// \return True if the object exists and is owned by us, false otherwise. We
  /// return false here because a borrower should not know the pinned location
  /// for an object.
  bool IsPlasmaObjectPinned(const ObjectID &object_id, bool *pinned) const
      LOCKS_EXCLUDED(mutex_);

  /// Get and reset the objects that were pinned on the given node.  This
  /// method should be called upon a node failure, to determine which plasma
  /// objects were lost. If a deletion callback was set for a lost object, it
  /// will be invoked and reset.
  ///
  /// \param[in] node_id The node whose object store has been removed.
  /// \return The set of objects that were pinned on the given node.
  std::vector<ObjectID> ResetObjectsOnRemovedNode(const ClientID &raylet_id);

  /// Whether we have a reference to a particular ObjectID.
  ///
  /// \param[in] object_id The object ID to check for.
  /// \return Whether we have a reference to the object ID.
  bool HasReference(const ObjectID &object_id) const LOCKS_EXCLUDED(mutex_);

  /// Write the current reference table to the given proto.
  ///
  /// \param[out] stats The proto to write references to.
  void AddObjectRefStats(
      const absl::flat_hash_map<ObjectID, std::pair<int64_t, std::string>> pinned_objects,
      rpc::CoreWorkerStats *stats) const LOCKS_EXCLUDED(mutex_);

 private:
  struct Reference {
    /// Constructor for a reference whose origin is unknown.
    Reference() {}
    Reference(std::string call_site, const int64_t object_size)
        : call_site(call_site), object_size(object_size) {}
    /// Constructor for a reference that we created.
    Reference(const rpc::Address &owner_address, std::string call_site,
              const int64_t object_size, bool is_reconstructable,
              const absl::optional<ClientID> &pinned_at_raylet_id)
        : call_site(call_site),
          object_size(object_size),
          owned_by_us(true),
          owner_address(owner_address),
          is_reconstructable(is_reconstructable),
          pinned_at_raylet_id(pinned_at_raylet_id) {}

    /// Constructor from a protobuf. This is assumed to be a message from
    /// another process, so the object defaults to not being owned by us.
    static Reference FromProto(const rpc::ObjectReferenceCount &ref_count);
    /// Serialize to a protobuf.
    void ToProto(rpc::ObjectReferenceCount *ref) const;

    /// The reference count. This number includes:
    /// - Python references to the ObjectID.
    /// - Pending submitted tasks that depend on the object.
    /// - ObjectIDs that we own, that contain this ObjectID, and that are still
    ///   in scope.
    size_t RefCount() const {
      return local_ref_count + submitted_task_ref_count + contained_in_owned.size();
    }

    /// Whether this reference is no longer in scope. A reference is in scope
    /// if any of the following are true:
    /// - The reference is still being used by this process.
    /// - The reference was contained in another ID that we were borrowing, and
    ///   we haven't told the process that gave us that ID yet.
    /// - We gave the reference to at least one other process.
    bool OutOfScope(bool lineage_pinning_enabled) const {
      bool in_scope = RefCount() > 0;
      bool was_contained_in_borrowed_id = contained_in_borrowed_id.has_value();
      bool has_borrowers = borrowers.size() > 0;
      bool was_stored_in_objects = stored_in_objects.size() > 0;

      bool has_lineage_references = false;
      if (lineage_pinning_enabled && owned_by_us && !is_reconstructable) {
        has_lineage_references = lineage_ref_count > 0;
      }

      return !(in_scope || was_contained_in_borrowed_id || has_borrowers ||
               was_stored_in_objects || has_lineage_references);
    }

    /// Whether the Reference can be deleted. A Reference can only be deleted
    /// if:
    /// 1. The ObjectID's ref count is 0 on all workers.
    /// 2. If lineage pinning is enabled, there are no tasks that depend on
    /// the object that may be retried in the future.
    bool ShouldDelete(bool lineage_pinning_enabled) const {
      if (lineage_pinning_enabled) {
        return OutOfScope(lineage_pinning_enabled) && (lineage_ref_count == 0);
      } else {
        return OutOfScope(lineage_pinning_enabled);
      }
    }

    /// Description of the call site where the reference was created.
    std::string call_site = "<unknown>";
    /// Object size if known, otherwise -1;
    int64_t object_size = -1;

    /// Whether we own the object. If we own the object, then we are
    /// responsible for tracking the state of the task that creates the object
    /// (see task_manager.h).
    bool owned_by_us = false;
    /// The object's owner's address, if we know it. If this process is the
    /// owner, then this is added during creation of the Reference. If this is
    /// process is a borrower, the borrower must add the owner's address before
    /// using the ObjectID.
    absl::optional<rpc::Address> owner_address;
    // If this object is owned by us and stored in plasma, and reference
    // counting is enabled, then some raylet must be pinning the object value.
    // This is the address of that raylet.
    absl::optional<ClientID> pinned_at_raylet_id;
    // Whether this object can be reconstructed via lineage. If false, then the
    // object's value will be pinned as long as it is referenced by any other
    // object's lineage.
    const bool is_reconstructable = false;

    /// The local ref count for the ObjectID in the language frontend.
    size_t local_ref_count = 0;
    /// The ref count for submitted tasks that depend on the ObjectID.
    size_t submitted_task_ref_count = 0;
    /// Object IDs that we own and that contain this object ID.
    /// ObjectIDs are added to this field when we discover that this object
    /// contains other IDs. This can happen in 2 cases:
    ///  1. We call ray.put() and store the inner ID(s) in the outer object.
    ///  2. A task that we submitted returned an ID(s).
    /// ObjectIDs are erased from this field when their Reference is deleted.
    absl::flat_hash_set<ObjectID> contained_in_owned;
    /// An Object ID that we (or one of our children) borrowed that contains
    /// this object ID, which is also borrowed. This is used in cases where an
    /// ObjectID is nested. We need to notify the owner of the outer ID of any
    /// borrowers of this object, so we keep this field around until
    /// GetAndClearLocalBorrowersInternal is called on the outer ID. This field
    /// is updated in 2 cases:
    ///  1. We deserialize an ID that we do not own and that was stored in
    ///     another object that we do not own.
    ///  2. Case (1) occurred for a task that we submitted and we also do not
    ///     own the inner or outer object. Then, we need to notify our caller
    ///     that the task we submitted is a borrower for the inner ID.
    /// This field is reset to null once GetAndClearLocalBorrowersInternal is
    /// called on contained_in_borrowed_id. For each borrower, this field is
    /// set at most once during the reference's lifetime. If the object ID is
    /// later found to be nested in a second object, we do not need to remember
    /// the second ID because we will already have notified the owner of the
    /// first outer object about our reference.
    absl::optional<ObjectID> contained_in_borrowed_id;
    /// The object IDs contained in this object. These could be objects that we
    /// own or are borrowing. This field is updated in 2 cases:
    ///  1. We call ray.put() on this ID and store the contained IDs.
    ///  2. We call ray.get() on an ID whose contents we do not know and we
    ///     discover that it contains these IDs.
    absl::flat_hash_set<ObjectID> contains;
    /// A list of processes that are we gave a reference to that are still
    /// borrowing the ID. This field is updated in 2 cases:
    ///  1. If we are a borrower of the ID, then we add a process to this list
    ///     if we passed that process a copy of the ID via task submission and
    ///     the process is still using the ID by the time it finishes its task.
    ///     Borrowers are removed from the list when we recursively merge our
    ///     list into the owner.
    ///  2. If we are the owner of the ID, then either the above case, or when
    ///     we hear from a borrower that it has passed the ID to other
    ///     borrowers. A borrower is removed from the list when it responds
    ///     that it is no longer using the reference.
    absl::flat_hash_set<rpc::WorkerAddress> borrowers;
    /// When a process that is borrowing an object ID stores the ID inside the
    /// return value of a task that it executes, the caller of the task is also
    /// considered a borrower for as long as its reference to the task's return
    /// ID stays in scope. Thus, the borrower must notify the owner that the
    /// task's caller is also a borrower. The key is the task's return ID, and
    /// the value is the task ID and address of the task's caller.
    absl::flat_hash_map<ObjectID, rpc::WorkerAddress> stored_in_objects;
    /// The number of tasks that depend on this object that may be retried in
    /// the future (pending execution or finished but retryable). If the object
    /// is inlined (not stored in plasma), then its lineage ref count is 0
    /// because any dependent task will already have the value of the object.
    size_t lineage_ref_count = 0;

    /// Callback that will be called when this ObjectID no longer has
    /// references.
    std::function<void(const ObjectID &)> on_delete;
    /// Callback that is called when this process is no longer a borrower
    /// (RefCount() == 0).
    std::function<void(const ObjectID &)> on_ref_removed;
  };

  using ReferenceTable = absl::flat_hash_map<ObjectID, Reference>;

<<<<<<< HEAD
  bool GetOwnerInternal(const ObjectID &object_id,
                        rpc::Address *owner_address = nullptr) const
      EXCLUSIVE_LOCKS_REQUIRED(mutex_);
=======
  /// Release the pinned plasma object, if any. Also unsets the raylet address
  /// that the object was pinned at, if the address was set.
  void ReleasePlasmaObject(ReferenceTable::iterator it);
>>>>>>> cfe61ea4

  /// Shutdown if all references have gone out of scope and shutdown
  /// is scheduled.
  void ShutdownIfNeeded() EXCLUSIVE_LOCKS_REQUIRED(mutex_);

  /// Deserialize a ReferenceTable.
  static ReferenceTable ReferenceTableFromProto(const ReferenceTableProto &proto);

  /// Serialize a ReferenceTable.
  static void ReferenceTableToProto(const ReferenceTable &table,
                                    ReferenceTableProto *proto);

  /// Remove references for the provided object IDs that correspond to them
  /// being dependencies to a submitted task. This should be called when
  /// inlined dependencies are inlined or when the task finishes for plasma
  /// dependencies.
  void RemoveSubmittedTaskReferences(const std::vector<ObjectID> &argument_ids,
                                     bool release_lineage, std::vector<ObjectID> *deleted)
      EXCLUSIVE_LOCKS_REQUIRED(mutex_);

  /// Helper method to mark that this ObjectID contains another ObjectID(s).
  ///
  /// \param[in] object_id The ID of the object that contains other ObjectIDs.
  /// \param[in] inner_ids The object IDs are nested in object_id's value.
  /// \param[in] owner_address The owner address of the outer object_id. If
  /// this is not provided, then the outer object ID must be owned by us. the
  /// outer object ID is not owned by us, then this is used to contact the
  /// outer object's owner, since it is considered a borrower for the inner
  /// IDs.
  void AddNestedObjectIdsInternal(const ObjectID &object_id,
                                  const std::vector<ObjectID> &inner_ids,
                                  const rpc::WorkerAddress &owner_address)
      EXCLUSIVE_LOCKS_REQUIRED(mutex_);

  /// Populates the table with the ObjectID that we were or are still
  /// borrowing. The table also includes any IDs that we discovered were
  /// contained in the ID. For each borrowed ID, we will return:
  /// - The borrowed ID's owner's address.
  /// - Whether we are still using the ID or not (RefCount() > 0).
  /// - Addresses of new borrowers that we passed the ID to.
  /// - Whether the borrowed ID was contained in another ID that we borrowed.
  ///
  /// We will also attempt to clear the information put into the returned table
  /// that we no longer need in our local table. Each reference in the local
  /// table is modified in the following way:
  /// - For each borrowed ID, remove the addresses of any new borrowers. We
  ///   don't need these anymore because the receiver of the borrowed_refs is
  ///   either the owner or another borrow who will eventually return the list
  ///   to the owner.
  /// - For each ID that was contained in a borrowed ID, forget that the ID
  ///   that contained it. We don't need this anymore because we already marked
  ///   that the borrowed ID contained another ID in the returned
  ///   borrowed_refs.
  bool GetAndClearLocalBorrowersInternal(const ObjectID &object_id,
                                         ReferenceTable *borrowed_refs)
      EXCLUSIVE_LOCKS_REQUIRED(mutex_);

  /// Merge remote borrowers into our local ref count. This will add any
  /// workers that are still borrowing the given object ID to the local ref
  /// counts, and recursively any workers that are borrowing object IDs that
  /// were nested inside. This is the converse of GetAndClearLocalBorrowers.
  /// For each borrowed object ID, we will:
  /// - Add the worker to our list of borrowers if it is still using the
  ///   reference.
  /// - Add the worker's accumulated borrowers to our list of borrowers.
  /// - If the borrowed ID was nested in another borrowed ID, then mark it as
  ///   such so that we can later merge the inner ID's reference into its
  ///   owner.
  /// - If we are the owner of the ID, then also contact any new borrowers and
  ///   wait for them to stop using the reference.
  void MergeRemoteBorrowers(const ObjectID &object_id,
                            const rpc::WorkerAddress &worker_addr,
                            const ReferenceTable &borrowed_refs)
      EXCLUSIVE_LOCKS_REQUIRED(mutex_);

  /// Wait for a borrower to stop using its reference. This should only be
  /// called by the owner of the ID.
  /// \param[in] reference_it Iterator pointing to the reference that we own.
  /// \param[in] addr The address of the borrower.
  /// \param[in] contained_in_id Whether the owned ID was contained in another
  /// ID. This is used in cases where we return an object ID that we own inside
  /// an object that we do not own. Then, we must notify the owner of the outer
  /// object that they are borrowing the inner.
  void WaitForRefRemoved(const ReferenceTable::iterator &reference_it,
                         const rpc::WorkerAddress &addr,
                         const ObjectID &contained_in_id = ObjectID::Nil())
      EXCLUSIVE_LOCKS_REQUIRED(mutex_);

  /// Helper method to add an object that we are borrowing. This is used when
  /// deserializing IDs from a task's arguments, or when deserializing an ID
  /// during ray.get().
  bool AddBorrowedObjectInternal(const ObjectID &object_id, const ObjectID &outer_id,
                                 const rpc::Address &owner_address)
      EXCLUSIVE_LOCKS_REQUIRED(mutex_);

  /// Helper method to delete an entry from the reference map and run any necessary
  /// callbacks. Assumes that the entry is in object_id_refs_ and invalidates the
  /// iterator.
  void DeleteReferenceInternal(ReferenceTable::iterator entry,
                               std::vector<ObjectID> *deleted)
      EXCLUSIVE_LOCKS_REQUIRED(mutex_);

  /// Helper method to decrement the lineage ref count for a list of objects.
  void ReleaseLineageReferencesInternal(const std::vector<ObjectID> &argument_ids)
      EXCLUSIVE_LOCKS_REQUIRED(mutex_);

  /// Address of our RPC server. This is used to determine whether we own a
  /// given object or not, by comparing our WorkerID with the WorkerID of the
  /// object's owner.
  rpc::WorkerAddress rpc_address_;

  /// Feature flag for distributed ref counting. If this is false, then we will
  /// keep the distributed ref count, but only the local ref count will be used
  /// to decide when objects can be evicted.
  const bool distributed_ref_counting_enabled_;

  /// Feature flag for lineage pinning. If this is false, then we will keep the
  /// lineage ref count, but this will not be used to decide when the object's
  /// Reference can be deleted. The object's lineage ref count is the number of
  /// tasks that depend on that object that may be retried in the future.
  const bool lineage_pinning_enabled_;

  /// Factory for producing new core worker clients.
  rpc::ClientFactoryFn client_factory_;

  /// Map from worker address to core worker client. The owner of an object
  /// uses this client to request a notification from borrowers once the
  /// borrower's ref count for the ID goes to 0.
  absl::flat_hash_map<rpc::WorkerAddress, std::shared_ptr<rpc::CoreWorkerClientInterface>>
      borrower_cache_ GUARDED_BY(mutex_);

  /// Protects access to the reference counting state.
  mutable absl::Mutex mutex_;

  /// Holds all reference counts and dependency information for tracked ObjectIDs.
  ReferenceTable object_id_refs_ GUARDED_BY(mutex_);

  /// Objects whose values have been freed by the language frontend.
  /// The values in plasma will not be pinned. An object ID is
  /// removed from this set once its Reference has been deleted
  /// locally.
  absl::flat_hash_set<ObjectID> freed_objects_ GUARDED_BY(mutex_);

  /// The callback to call once an object ID that we own is no longer in scope
  /// and it has no tasks that depend on it that may be retried in the future.
  /// The object's Reference will be erased after this callback.
  LineageReleasedCallback on_lineage_released_;
  /// Optional shutdown hook to call when all references have gone
  /// out of scope.
  std::function<void()> shutdown_hook_ GUARDED_BY(mutex_) = nullptr;
};

}  // namespace ray<|MERGE_RESOLUTION|>--- conflicted
+++ resolved
@@ -179,7 +179,6 @@
   bool GetOwner(const ObjectID &object_id, rpc::Address *owner_address = nullptr) const
       LOCKS_EXCLUDED(mutex_);
 
-<<<<<<< HEAD
   /// Get the owner addresses of the given objects. The owner address
   /// must be registered for these objects.
   ///
@@ -188,14 +187,10 @@
   std::vector<rpc::Address> GetOwnerAddresses(
       const std::vector<ObjectID> object_ids) const;
 
-  /// Manually delete the objects from the reference counter.
-  void DeleteReferences(const std::vector<ObjectID> &object_ids) LOCKS_EXCLUDED(mutex_);
-=======
   /// Release the underlying value from plasma (if any) for these objects.
   ///
   /// \param[in] object_ids The IDs whose values to free.
   void FreePlasmaObjects(const std::vector<ObjectID> &object_ids) LOCKS_EXCLUDED(mutex_);
->>>>>>> cfe61ea4
 
   /// Sets the callback that will be run when the object goes out of scope.
   /// Returns true if the object was in scope and the callback was added, else false.
@@ -493,15 +488,13 @@
 
   using ReferenceTable = absl::flat_hash_map<ObjectID, Reference>;
 
-<<<<<<< HEAD
   bool GetOwnerInternal(const ObjectID &object_id,
                         rpc::Address *owner_address = nullptr) const
       EXCLUSIVE_LOCKS_REQUIRED(mutex_);
-=======
+
   /// Release the pinned plasma object, if any. Also unsets the raylet address
   /// that the object was pinned at, if the address was set.
   void ReleasePlasmaObject(ReferenceTable::iterator it);
->>>>>>> cfe61ea4
 
   /// Shutdown if all references have gone out of scope and shutdown
   /// is scheduled.
