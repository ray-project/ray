// Copyright 2017 The Ray Authors.
//
// Licensed under the Apache License, Version 2.0 (the "License");
// you may not use this file except in compliance with the License.
// You may obtain a copy of the License at
//
//  http://www.apache.org/licenses/LICENSE-2.0
//
// Unless required by applicable law or agreed to in writing, software
// distributed under the License is distributed on an "AS IS" BASIS,
// WITHOUT WARRANTIES OR CONDITIONS OF ANY KIND, either express or implied.
// See the License for the specific language governing permissions and
// limitations under the License.

#pragma once

#include <list>
#include <memory>
#include <string>
#include <unordered_map>
#include <unordered_set>
#include <utility>
#include <vector>

#include "absl/base/thread_annotations.h"
#include "absl/container/flat_hash_map.h"
#include "absl/container/flat_hash_set.h"
#include "absl/synchronization/mutex.h"
#include "ray/common/id.h"
#include "ray/core_worker/lease_policy.h"
#include "ray/pubsub/publisher.h"
#include "ray/pubsub/subscriber.h"
#include "ray/rpc/grpc_server.h"
#include "ray/rpc/worker/core_worker_client.h"
#include "ray/rpc/worker/core_worker_client_pool.h"
#include "ray/util/logging.h"
#include "src/ray/protobuf/common.pb.h"

namespace ray {
namespace core {

// Interface for mocking.
class ReferenceCounterInterface {
 public:
  virtual void AddLocalReference(const ObjectID &object_id,
                                 const std::string &call_site) = 0;
  virtual bool AddBorrowedObject(const ObjectID &object_id,
                                 const ObjectID &outer_id,
                                 const rpc::Address &owner_address,
                                 bool foreign_owner_already_monitoring = false) = 0;
  virtual void AddOwnedObject(
      const ObjectID &object_id,
      const std::vector<ObjectID> &contained_ids,
      const rpc::Address &owner_address,
      const std::string &call_site,
      const int64_t object_size,
      bool is_reconstructable,
      bool add_local_ref,
      const std::optional<NodeID> &pinned_at_raylet_id = std::optional<NodeID>(),
      rpc::TensorTransport tensor_transport = rpc::TensorTransport::OBJECT_STORE) = 0;
  virtual bool AddObjectOutOfScopeOrFreedCallback(
      const ObjectID &object_id,
      const std::function<void(const ObjectID &)> callback) = 0;
  virtual bool SetObjectRefDeletedCallback(
      const ObjectID &object_id,
      const std::function<void(const ObjectID &)> callback) = 0;

  virtual ~ReferenceCounterInterface() = default;
};

/// Class used by the core worker to keep track of ObjectID reference counts for garbage
/// collection. This class is thread safe.
class ReferenceCounter : public ReferenceCounterInterface,
                         public LocalityDataProviderInterface {
 public:
  using ReferenceTableProto =
      ::google::protobuf::RepeatedPtrField<rpc::ObjectReferenceCount>;
  using ReferenceRemovedCallback = std::function<void(const ObjectID &)>;
  // Returns the amount of lineage in bytes released.
  using LineageReleasedCallback =
      std::function<int64_t(const ObjectID &, std::vector<ObjectID> *)>;

  ReferenceCounter(rpc::Address rpc_address,
                   pubsub::PublisherInterface *object_info_publisher,
                   pubsub::SubscriberInterface *object_info_subscriber,
                   std::function<bool(const NodeID &node_id)> check_node_alive,
                   bool lineage_pinning_enabled = false)
      : rpc_address_(std::move(rpc_address)),
        lineage_pinning_enabled_(lineage_pinning_enabled),
        object_info_publisher_(object_info_publisher),
        object_info_subscriber_(object_info_subscriber),
        check_node_alive_(std::move(check_node_alive)) {}

  ~ReferenceCounter() override = default;

  /// Wait for all object references to go out of scope, and then shutdown.
  ///
  /// \param shutdown The shutdown callback to call.
  void DrainAndShutdown(std::function<void()> shutdown) ABSL_LOCKS_EXCLUDED(mutex_);

  /// Return the size of the reference count table
  /// (i.e. the number of objects that have references).
  size_t Size() const ABSL_LOCKS_EXCLUDED(mutex_);

  /// Return true if the object is owned by us.
  bool OwnedByUs(const ObjectID &object_id) const ABSL_LOCKS_EXCLUDED(mutex_);

  /// Increase the reference count for the ObjectID by one. If there is no
  /// entry for the ObjectID, one will be created. The object ID will not have
  /// any owner information, since we don't know how it was created.
  ///
  /// \param[in] object_id The object to to increment the count for.
  void AddLocalReference(const ObjectID &object_id, const std::string &call_site) override
      ABSL_LOCKS_EXCLUDED(mutex_);

  /// Decrease the local reference count for the ObjectID by one.
  ///
  /// \param[in] object_id The object to decrement the count for.
  /// \param[out] deleted List to store objects that hit zero ref count.
  void RemoveLocalReference(const ObjectID &object_id, std::vector<ObjectID> *deleted)
      ABSL_LOCKS_EXCLUDED(mutex_);

  /// Add references for the provided object IDs that correspond to them being
  /// dependencies to a submitted task. If lineage pinning is enabled, then
  /// this will also pin the Reference entry for each new argument until the
  /// argument's lineage ref is released.
  ///
  /// \param[in] argument_ids_to_add The arguments of the task to add
  /// references for.
  /// \param[out] argument_ids_to_remove The arguments of the task to remove
  /// references for.
  /// \param[out] deleted Any objects that are newly out of scope after this
  /// function call.
  void UpdateSubmittedTaskReferences(
      const std::vector<ObjectID> &return_ids,
      const std::vector<ObjectID> &argument_ids_to_add,
      const std::vector<ObjectID> &argument_ids_to_remove = std::vector<ObjectID>(),
      std::vector<ObjectID> *deleted = nullptr) ABSL_LOCKS_EXCLUDED(mutex_);

  /// Add references for the object dependencies of a resubmitted task. This
  /// does not increment the arguments' lineage ref counts because we should
  /// have already incremented them when the task was first submitted.
  ///
  /// \param[in] argument_ids The arguments of the task to add references for.
  void UpdateResubmittedTaskReferences(const std::vector<ObjectID> &argument_ids)
      ABSL_LOCKS_EXCLUDED(mutex_);

  /// Update object references that were given to a submitted task. The task
  /// may still be borrowing any object IDs that were contained in its
  /// arguments. This should be called when the task finishes.
  ///
  /// \param[in] object_ids The object IDs to remove references for.
  /// \param[in] release_lineage Whether to decrement the arguments' lineage
  /// ref count.
  /// \param[in] worker_addr The address of the worker that executed the task.
  /// \param[in] borrowed_refs The references that the worker borrowed during
  /// the task. This table includes all task arguments that were passed by
  /// reference and any object IDs that were transitively nested in the
  /// arguments. Some references in this table may still be borrowed by the
  /// worker and/or a task that the worker submitted.
  /// \param[out] deleted The object IDs whos reference counts reached zero.
  void UpdateFinishedTaskReferences(const std::vector<ObjectID> &return_ids,
                                    const std::vector<ObjectID> &argument_ids,
                                    bool release_lineage,
                                    const rpc::Address &worker_addr,
                                    const ReferenceTableProto &borrowed_refs,
                                    std::vector<ObjectID> *deleted)
      ABSL_LOCKS_EXCLUDED(mutex_);

  /// Add an object that we own. The object may depend on other objects.
  /// Dependencies for each ObjectID must be set at most once. The local
  /// reference count for the ObjectID is set to zero, which assumes that an
  /// ObjectID for it will be created in the language frontend after this call.
  ///
  /// TODO(swang): We could avoid copying the owner_address since
  /// we are the owner, but it is easier to store a copy for now, since the
  /// owner ID will change for workers executing normal tasks and it is
  /// possible to have leftover references after a task has finished.
  ///
  /// \param[in] object_id The ID of the object that we own.
  /// \param[in] contained_ids ObjectIDs that are contained in the object's value.
  /// As long as the object_id is in scope, the inner objects should not be GC'ed.
  /// \param[in] owner_address The address of the object's owner.
  /// \param[in] call_site Description of the call site where the reference was created.
  /// \param[in] object_size Object size if known, otherwise -1;
  /// \param[in] is_reconstructable Whether the object can be reconstructed
  /// through lineage re-execution.
  /// \param[in] add_local_ref Whether to initialize the local ref count to 1.
  /// This is used to ensure that the ref is considered in scope before the
  /// corresponding ObjectRef has been returned to the language frontend.
  /// \param[in] pinned_at_raylet_id The primary location for the object, if it
  /// is already known. This is only used for ray.put calls.
  /// \param[in] tensor_transport The transport used for the object.
  void AddOwnedObject(
      const ObjectID &object_id,
      const std::vector<ObjectID> &contained_ids,
      const rpc::Address &owner_address,
      const std::string &call_site,
      const int64_t object_size,
      bool is_reconstructable,
      bool add_local_ref,
      const std::optional<NodeID> &pinned_at_raylet_id = std::optional<NodeID>(),
      rpc::TensorTransport tensor_transport = rpc::TensorTransport::OBJECT_STORE) override
      ABSL_LOCKS_EXCLUDED(mutex_);

  /// Add an owned object that was dynamically created. These are objects that
  /// were created by a task that we called, but that we own.
  ///
  /// \param[in] object_id The ID of the object that we now own.
  /// \param[in] generator_id The ID of the object that wraps the dynamically
  /// created object ref. This should be an object that we own, and we will
  /// update its ref count info to show that it contains the dynamically
  /// created ObjectID.
  void AddDynamicReturn(const ObjectID &object_id, const ObjectID &generator_id)
      ABSL_LOCKS_EXCLUDED(mutex_);

  /// Own an object that the current owner (current process) dynamically created.
  ///
  /// The API is idempotent.
  ///
  /// TODO(sang): This API should be merged with AddDynamicReturn when
  /// we turn on streaming generator by default.
  ///
  /// For normal task return, the owner creates and owns the references before
  /// the object values are created. However, when you dynamically create objects,
  /// the owner doesn't know (i.e., own) the references until it is reported from
  /// the executor side.
  ///
  /// This API is used to own this type of dynamically generated references.
  /// The executor should ensure the objects are not GC'ed until the owner
  /// registers the dynamically created references by this API.
  ///
  /// \param[in] object_id The ID of the object that we now own.
  /// \param[in] generator_id The Object ID of the streaming generator task.
  void OwnDynamicStreamingTaskReturnRef(const ObjectID &object_id,
                                        const ObjectID &generator_id)
      ABSL_LOCKS_EXCLUDED(mutex_);

  /// Try to decrement the local ref count for the given objects, if they are
  /// still in scope.
  ///
  /// \param[in] object_ids The object refs to decrement the count for, if they
  /// are in scope.
  /// \param[out] deleted Any released object refs that went out of scope. The
  /// object values should be deleted.
  void TryReleaseLocalRefs(const std::vector<ObjectID> &object_ids,
                           std::vector<ObjectID> *deleted) ABSL_LOCKS_EXCLUDED(mutex_);

  /// Check if a generator's lineage has gone out of scope. This checks if we
  /// still have entries for the generator ref and all refs returned by the
  /// generator, including the sentinel EOF object. If true, then the lineage
  /// (task and stream metadata) is safe to remove.
  ///
  /// \param[in] generator_id The generator ID.
  /// \param[in] num_objects_generated The total number of objects generated by
  /// the streaming generator task, including the EOF object.
  /// \return true if the generators' returned refs have gone out of scope.
  bool CheckGeneratorRefsLineageOutOfScope(const ObjectID &generator_id,
                                           int64_t num_objects_generated)
      ABSL_LOCKS_EXCLUDED(mutex_);

  /// Update the size of the object.
  ///
  /// \param[in] object_id The ID of the object.
  /// \param[in] size The known size of the object.
  void UpdateObjectSize(const ObjectID &object_id, int64_t object_size)
      ABSL_LOCKS_EXCLUDED(mutex_);

  /// Add an object that we are borrowing.
  ///
  /// \param[in] object_id The ID of the object that we are borrowing.
  /// \param[in] outer_id The ID of the object that contained this object ID,
  /// if one exists. An outer_id may not exist if object_id was inlined
  /// directly in a task spec, or if it was passed in the application
  /// out-of-band.
  /// task ID (for non-actors) or the actor ID of the owner.
  /// \param[in] owner_address The owner's address.
  bool AddBorrowedObject(const ObjectID &object_id,
                         const ObjectID &outer_id,
                         const rpc::Address &owner_address,
                         bool foreign_owner_already_monitoring = false) override
      ABSL_LOCKS_EXCLUDED(mutex_);

  /// Get the owner address of the given object.
  ///
  /// Use `HasOwner` instead if the caller doesn't need to use owner_address for
  /// performance.
  ///
  /// \param[in] object_id The ID of the object to look up.
  /// \param[out] owner_address The address of the object owner.
  /// \return false if the object is out of scope or we do not yet have
  /// ownership information. The latter can happen when object IDs are pasesd
  /// out of band.
  bool GetOwner(const ObjectID &object_id, rpc::Address *owner_address = nullptr) const
      ABSL_LOCKS_EXCLUDED(mutex_);

  /// Check if the object has an owner.
  ///
  /// \param[in] object_id The ID of the object.
  /// \return if the object has an owner.
  bool HasOwner(const ObjectID &object_id) const ABSL_LOCKS_EXCLUDED(mutex_);

  /// Get the owner addresses of the given objects. The owner address
  /// must be registered for these objects.
  ///
  /// \param[in] object_ids The IDs of the object to look up.
  /// \return The addresses of the objects' owners.
  std::vector<rpc::Address> GetOwnerAddresses(
      const std::vector<ObjectID> &object_ids) const;

  /// Check whether an object value has been freed.
  ///
  /// \param[in] object_id The object to check.
  /// \return Whether the object value has been freed.
  bool IsPlasmaObjectFreed(const ObjectID &object_id) const;

  /// Mark an object that was freed as being in use again. If another copy of
  /// the object is subsequently pinned, we will not delete it until free is
  /// called again, or the ObjectRef goes out of scope.
  ///
  /// \param[in] object_id The object to un-free.
  /// \return Whether it was successful. This call will fail if the object ref
  /// is no longer in scope or if the object was not actually freed.
  bool TryMarkFreedObjectInUseAgain(const ObjectID &object_id);

  /// Release the underlying value from plasma (if any) for these objects.
  ///
  /// \param[in] object_ids The IDs whose values to free.
  void FreePlasmaObjects(const std::vector<ObjectID> &object_ids)
      ABSL_LOCKS_EXCLUDED(mutex_);

  /// Adds the callback that will be run when the object goes out of scope
  /// (Reference.OutOfScope() returns true).
  /// Returns true if the object was in scope and the callback was added, else false.
  bool AddObjectOutOfScopeOrFreedCallback(
      const ObjectID &object_id,
      const std::function<void(const ObjectID &)> callback) override
      ABSL_LOCKS_EXCLUDED(mutex_);

  /// Sets the callback that will be run when the object reference is deleted
  /// from the reference table (all refs including lineage ref count go to 0).
  /// Returns true if the object was in the reference table and the callback was added
  /// else false.
  bool SetObjectRefDeletedCallback(const ObjectID &object_id,
                                   const std::function<void(const ObjectID &)> callback)
      override ABSL_LOCKS_EXCLUDED(mutex_);

  /// Set a callback for when we are no longer borrowing this object (when our
  /// ref count goes to 0).
  ///
  /// \param[in] object_id The object ID to set the callback for.
  /// \param[in] contained_in_id The object ID that contains object_id, if any.
  /// This is used for cases when object_id was returned from a task that we
  /// submitted. Then, as long as we have contained_in_id in scope, we are
  /// borrowing object_id.
  /// \param[in] owner_address The owner of object_id's address.
  /// \param[in] ref_removed_callback The callback to call when we are no
  /// longer borrowing the object.
  void SetRefRemovedCallback(const ObjectID &object_id,
                             const ObjectID &contained_in_id,
                             const rpc::Address &owner_address,
                             const ReferenceRemovedCallback &ref_removed_callback)
      ABSL_LOCKS_EXCLUDED(mutex_);

  /// Set a callback to call whenever a Reference that we own is deleted. A
  /// Reference can only be deleted if:
  /// 1. The ObjectID's ref count is 0 on all workers.
  /// 2. There are no tasks that depend on the object that may be retried in
  /// the future.
  ///
  /// \param[in] callback The callback to call.
  void SetReleaseLineageCallback(const LineageReleasedCallback &callback);

  /// Respond to the object's owner once we are no longer borrowing it.  The
  /// sender is the owner of the object ID. We will send the reply when our
  /// RefCount() for the object ID goes to 0.
  ///
  /// \param[in] object_id The object that we were borrowing.
  void HandleRefRemoved(const ObjectID &object_id) ABSL_EXCLUSIVE_LOCKS_REQUIRED(mutex_);

  /// Returns the total number of ObjectIDs currently in scope.
  size_t NumObjectIDsInScope() const ABSL_LOCKS_EXCLUDED(mutex_);

  /// Returns the total number of objects owned by this worker.
  size_t NumObjectsOwnedByUs() const ABSL_LOCKS_EXCLUDED(mutex_);

  /// Returns the total number of actors owned by this worker.
  size_t NumActorsOwnedByUs() const ABSL_LOCKS_EXCLUDED(mutex_);

  /// Returns a set of all ObjectIDs currently in scope (i.e., nonzero reference count).
  std::unordered_set<ObjectID> GetAllInScopeObjectIDs() const ABSL_LOCKS_EXCLUDED(mutex_);

  /// Returns a map of all ObjectIDs currently in scope with a pair of their
  /// (local, submitted_task) reference counts. For debugging purposes.
  std::unordered_map<ObjectID, std::pair<size_t, size_t>> GetAllReferenceCounts() const
      ABSL_LOCKS_EXCLUDED(mutex_);

  std::string DebugString() const ABSL_LOCKS_EXCLUDED(mutex_);

  /// Populate a table with ObjectIDs that we were or are still borrowing.
  /// This should be called when a task returns, and the argument should be any
  /// IDs that were passed by reference in the task spec or that were
  /// serialized in inlined arguments.
  ///
  /// NOTE(swang): Task arguments should be pinned with a fake local reference
  /// during task execution. This method removes the fake references so that
  /// the reference deletion is atomic with removing the ref count information.
  ///
  /// See GetAndClearLocalBorrowersInternal for the spec of the returned table
  /// and how this mutates the local reference count.
  ///
  /// \param[in] borrowed_ids The object IDs that we or another worker were or
  /// are still borrowing. These are the IDs that were given to us via task
  /// submission and includes: (1) any IDs that were passed by reference in the
  /// task spec, and (2) any IDs that were serialized in the task's inlined
  /// arguments.
  /// \param[out] proto The protobuf table to populate with the borrowed
  /// references.
  void PopAndClearLocalBorrowers(const std::vector<ObjectID> &borrowed_ids,
                                 ReferenceTableProto *proto,
                                 std::vector<ObjectID> *deleted)
      ABSL_LOCKS_EXCLUDED(mutex_);

  /// Mark that this ObjectID contains another ObjectID(s). This should be
  /// called in two cases:
  /// 1. We are storing the value of an object and the value contains
  /// serialized copies of other ObjectIDs. If the outer object is owned by a
  /// remote process, then they are now a borrower of the nested IDs.
  /// 2. We submitted a task that returned an ObjectID(s) in its return values
  /// and we are processing the worker's reply. In this case, we own the task's
  /// return objects and are borrowing the nested IDs.
  ///
  /// \param[in] object_id The ID of the object that contains other ObjectIDs.
  /// \param[in] inner_ids The object IDs are nested in object_id's value.
  /// \param[in] owner_address The owner address of the outer object_id. If
  /// this is not provided, then the outer object ID must be owned by us. the
  /// outer object ID is not owned by us, then this is used to contact the
  /// outer object's owner, since it is considered a borrower for the inner
  /// IDs.
  void AddNestedObjectIds(const ObjectID &object_id,
                          const std::vector<ObjectID> &inner_ids,
                          const rpc::Address &owner_address) ABSL_LOCKS_EXCLUDED(mutex_);

  /// Update the pinned location of an object stored in plasma.
  ///
  /// \param[in] object_id The object to update.
  /// \param[in] raylet_id The raylet that is now pinning the object ID.
  void UpdateObjectPinnedAtRaylet(const ObjectID &object_id, const NodeID &raylet_id)
      ABSL_LOCKS_EXCLUDED(mutex_);

  /// Check whether the object is pinned at a remote plasma store node or
  /// spilled to external storage. In either case, a copy of the object is
  /// available to fetch.
  ///
  /// \param[in] object_id The object to check.
  /// \param[out] owned_by_us Whether this object is owned by us. The pinned_at
  /// and spilled out-parameters are set if this is true.
  /// \param[out] pinned_at The node ID of the raylet at which this object is
  /// \param[out] spilled Whether this object has been spilled.
  /// pinned. Set to nil if the object is not pinned.
  /// \return True if the reference exists, false otherwise.
  bool IsPlasmaObjectPinnedOrSpilled(const ObjectID &object_id,
                                     bool *owned_by_us,
                                     NodeID *pinned_at,
                                     bool *spilled) const ABSL_LOCKS_EXCLUDED(mutex_);

  /// Get and reset the objects that were pinned or spilled on the given node.
  /// This method should be called upon a node failure, to trigger
  /// reconstruction for any lost objects that are still in scope.
  ///
  /// If a deletion callback was set for a lost object, it will be invoked and
  /// reset.
  ///
  /// \param[in] node_id The node whose object store has been removed.
  /// \return The set of objects that were pinned on the given node.
  void ResetObjectsOnRemovedNode(const NodeID &raylet_id);

  std::vector<ObjectID> FlushObjectsToRecover();

  /// Whether we have a reference to a particular ObjectID.
  ///
  /// \param[in] object_id The object ID to check for.
  /// \return Whether we have a reference to the object ID.
  bool HasReference(const ObjectID &object_id) const ABSL_LOCKS_EXCLUDED(mutex_);

  /// Write the current reference table to the given proto.
  ///
  /// \param[out] stats The proto to write references to.
  void AddObjectRefStats(
      const absl::flat_hash_map<ObjectID, std::pair<int64_t, std::string>>
          &pinned_objects,
      rpc::CoreWorkerStats *stats,
      const int64_t limit) const ABSL_LOCKS_EXCLUDED(mutex_);

  /// Add a new location for the given object. The owner must have the object ref in
  /// scope.
  ///
  /// \param[in] object_id The object to update.
  /// \param[in] node_id The new object location to be added.
  /// \return True if the reference exists, false otherwise.
  bool AddObjectLocation(const ObjectID &object_id, const NodeID &node_id)
      ABSL_LOCKS_EXCLUDED(mutex_);

  /// Remove a location for the given object. The owner must have the object ref in
  /// scope.
  ///
  /// \param[in] object_id The object to update.
  /// \param[in] node_id The object location to be removed.
  /// \return True if the reference exists, false otherwise.
  bool RemoveObjectLocation(const ObjectID &object_id, const NodeID &node_id)
      ABSL_LOCKS_EXCLUDED(mutex_);

  /// Get the locations of the given object. The owner must have the object ref in
  /// scope.
  ///
  /// \param[in] object_id The object to get locations for.
  /// \return The nodes that have the object if the reference exists, empty optional
  ///         otherwise.
  std::optional<absl::flat_hash_set<NodeID>> GetObjectLocations(const ObjectID &object_id)
      ABSL_LOCKS_EXCLUDED(mutex_);

  /// Publish the snapshot of the object location for the given object id.
  /// Publish the empty locations if object is already evicted or not owned by this
  /// worker.
  ///
  /// \param[in] object_id The object whose locations we want.
  void PublishObjectLocationSnapshot(const ObjectID &object_id)
      ABSL_LOCKS_EXCLUDED(mutex_);

  /// Fill up the object information.
  ///
  /// \param[in] object_id The object id
  /// \param[out] The object information that will be filled by a given object id.
  void FillObjectInformation(const ObjectID &object_id,
                             rpc::WorkerObjectLocationsPubMessage *object_info)
      ABSL_LOCKS_EXCLUDED(mutex_);

  /// Handle an object has been spilled to external storage.
  ///
  /// This notifies the primary raylet that the object is safe to release and
  /// records the spill URL, spill node ID, and updated object size.
  /// \param[in] object_id The object that has been spilled.
  /// \param[in] spilled_url The URL to which the object has been spilled.
  /// \param[in] spilled_node_id The ID of the node on which the object was spilled.
  /// \return True if the reference exists and is in scope, false otherwise.
  bool HandleObjectSpilled(const ObjectID &object_id,
                           const std::string &spilled_url,
                           const NodeID &spilled_node_id);

  /// Get locality data for object. This is used by the leasing policy to implement
  /// locality-aware leasing.
  ///
  /// \param[in] object_id Object whose locality data we want.
  /// \return Locality data.
  std::optional<LocalityData> GetLocalityData(const ObjectID &object_id) const override;

  /// Report locality data for object. This is used by the FutureResolver to report
  /// locality data for borrowed refs.
  ///
  /// \param[in] object_id Object whose locality data we're reporting.
  /// \param[in] locations Locations of the object.
  /// \param[in] object_size Size of the object.
  /// \return True if the reference exists, false otherwise.
  bool ReportLocalityData(const ObjectID &object_id,
                          const absl::flat_hash_set<NodeID> &locations,
                          uint64_t object_size);

  /// Add borrower address in owner's worker. This function will add borrower address
  /// to the `object_id_refs_`, then call WaitForRefRemoved() to monitor borrowed
  /// object in borrower's worker.
  ///
  /// \param[in] object_id The ID of Object whose been borrowed.
  /// \param[in] borrower_address The address of borrower.
  void AddBorrowerAddress(const ObjectID &object_id, const rpc::Address &borrower_address)
      ABSL_LOCKS_EXCLUDED(mutex_);

  bool IsObjectReconstructable(const ObjectID &object_id, bool *lineage_evicted) const;

  /// Evict lineage of objects that are still in scope. This evicts lineage in
  /// FIFO order, based on when the ObjectRef was created.
  ///
  /// \param[in] min_bytes_to_evict The minimum number of bytes to evict.
  int64_t EvictLineage(int64_t min_bytes_to_evict);

  /// Update whether the object is pending creation.
  void UpdateObjectPendingCreation(const ObjectID &object_id, bool pending_creation);

  /// Whether the object is pending creation (the task that creates it is
  /// scheduled/executing).
  bool IsObjectPendingCreation(const ObjectID &object_id) const;

  /// Release all local references which registered on this local.
  void ReleaseAllLocalReferences();

<<<<<<< HEAD
  /// To register lazy subscribe callback (this should always be called before use)
  void RegisterNodeSubscriber(std::function<void()> subscribe_to_node_changes);
=======
  /// Get the tensor transport for the given object.
  std::optional<rpc::TensorTransport> GetTensorTransport(const ObjectID &object_id) const;
>>>>>>> 57125ad2

 private:
  /// Contains information related to nested object refs only.
  struct NestedReferenceCount {
    /// Object IDs that we own and that contain this object ID.
    /// ObjectIDs are added to this field when we discover that this object
    /// contains other IDs. This can happen in 2 cases:
    ///  1. We call ray.put() and store the inner ID(s) in the outer object.
    ///  2. A task that we submitted returned an ID(s).
    /// ObjectIDs are erased from this field when their Reference is deleted.
    absl::flat_hash_set<ObjectID> contained_in_owned;
    /// Object IDs that we borrowed and that contain this object ID.
    /// ObjectIDs are added to this field when we get the value of an ObjectRef
    /// (either by deserializing the object or receiving the GetObjectStatus
    /// reply for inlined objects) and it contains another ObjectRef.
    absl::flat_hash_set<ObjectID> contained_in_borrowed_ids;
    /// Reverse pointer for contained_in_owned and contained_in_borrowed_ids.
    /// The object IDs contained in this object. These could be objects that we
    /// own or are borrowing. This field is updated in 2 cases:
    ///  1. We call ray.put() on this ID and store the contained IDs.
    ///  2. We call ray.get() on an ID whose contents we do not know and we
    ///     discover that it contains these IDs.
    absl::flat_hash_set<ObjectID> contains;
  };

  /// Contains information related to borrowing only.
  struct BorrowInfo {
    /// When a process that is borrowing an object ID stores the ID inside the
    /// return value of a task that it executes, the caller of the task is also
    /// considered a borrower for as long as its reference to the task's return
    /// ID stays in scope. Thus, the borrower must notify the owner that the
    /// task's caller is also a borrower. The key is the task's return ID, and
    /// the value is the task ID and address of the task's caller.
    absl::flat_hash_map<ObjectID, rpc::Address> stored_in_objects;
    /// A list of processes that are we gave a reference to that are still
    /// borrowing the ID. This field is updated in 2 cases:
    ///  1. If we are a borrower of the ID, then we add a process to this list
    ///     if we passed that process a copy of the ID via task submission and
    ///     the process is still using the ID by the time it finishes its task.
    ///     Borrowers are removed from the list when we recursively merge our
    ///     list into the owner.
    ///  2. If we are the owner of the ID, then either the above case, or when
    ///     we hear from a borrower that it has passed the ID to other
    ///     borrowers. A borrower is removed from the list when it responds
    ///     that it is no longer using the reference.
    absl::flat_hash_set<rpc::Address> borrowers;
  };

  struct Reference {
    /// Constructor for a reference whose origin is unknown.
    Reference() = default;
    Reference(std::string call_site, int64_t object_size)
        : call_site(std::move(call_site)), object_size(object_size) {}
    /// Constructor for a reference that we created.
    Reference(rpc::Address owner_address,
              std::string call_site,
              int64_t object_size,
              bool is_reconstructable,
              std::optional<NodeID> pinned_at_raylet_id,
              rpc::TensorTransport tensor_transport)
        : call_site(std::move(call_site)),
          object_size(object_size),
          owner_address(std::move(owner_address)),
          pinned_at_raylet_id(std::move(pinned_at_raylet_id)),
          tensor_transport(tensor_transport),
          owned_by_us(true),
          is_reconstructable(is_reconstructable),
          pending_creation(!pinned_at_raylet_id.has_value()) {}

    /// Constructor from a protobuf. This is assumed to be a message from
    /// another process, so the object defaults to not being owned by us.
    static Reference FromProto(const rpc::ObjectReferenceCount &ref_count);
    /// Serialize to a protobuf.
    /// When `deduct_local_ref` is true, one local ref should be removed
    /// when determining if the object has actual local references.
    void ToProto(rpc::ObjectReferenceCount *ref, bool deduct_local_ref = false) const;

    /// The reference count. This number includes:
    /// - Python references to the ObjectID.
    /// - Pending submitted tasks that depend on the object.
    /// - ObjectIDs containing this ObjectID that we own and that are still in
    /// scope.
    size_t RefCount() const {
      return local_ref_count + submitted_task_ref_count +
             nested().contained_in_owned.size();
    }

    /// Whether this reference is no longer in scope. A reference is in scope
    /// if any of the following are true:
    /// - The reference is still being used by this process.
    /// - The reference was contained in another ID that we were borrowing, and
    ///   we haven't told the process that gave us that ID yet.
    /// - We gave the reference to at least one other process.
    bool OutOfScope(bool lineage_pinning_enabled) const {
      bool in_scope = RefCount() > 0;
      bool is_nested = !nested().contained_in_borrowed_ids.empty();
      bool has_borrowers = !borrow().borrowers.empty();
      bool was_stored_in_objects = !borrow().stored_in_objects.empty();

      bool has_lineage_references = false;
      if (lineage_pinning_enabled && owned_by_us && !is_reconstructable) {
        has_lineage_references = lineage_ref_count > 0;
      }

      return !(in_scope || is_nested || has_nested_refs_to_report || has_borrowers ||
               was_stored_in_objects || has_lineage_references);
    }

    /// Whether the Reference can be deleted. A Reference can only be deleted
    /// if:
    /// 1. The ObjectID's ref count is 0 on all workers.
    /// 2. If lineage pinning is enabled, there are no tasks that depend on
    /// the object that may be retried in the future.
    bool ShouldDelete(bool lineage_pinning_enabled) const {
      if (lineage_pinning_enabled) {
        return OutOfScope(lineage_pinning_enabled) && (lineage_ref_count == 0);
      } else {
        return OutOfScope(lineage_pinning_enabled);
      }
    }

    /// Access BorrowInfo without modifications.
    /// Returns the default value of the struct if it is not set.
    const BorrowInfo &borrow() const {
      if (borrow_info == nullptr) {
        static const BorrowInfo default_info;
        return default_info;
      }
      return *borrow_info;
    }

    /// Returns the borrow info for updates.
    /// Creates the underlying field if it is not set.
    BorrowInfo *mutable_borrow() {
      if (borrow_info == nullptr) {
        borrow_info = std::make_unique<BorrowInfo>();
      }
      return borrow_info.get();
    }

    /// Access NestedReferenceCount without modifications.
    /// Returns the default value of the struct if it is not set.
    const NestedReferenceCount &nested() const {
      if (nested_reference_count == nullptr) {
        static const NestedReferenceCount default_refs;
        return default_refs;
      }
      return *nested_reference_count;
    }

    /// Returns the containing references for updates.
    /// Creates the underlying field if it is not set.
    NestedReferenceCount *mutable_nested() {
      if (nested_reference_count == nullptr) {
        nested_reference_count = std::make_unique<NestedReferenceCount>();
      }
      return nested_reference_count.get();
    }

    std::string DebugString() const;

    /// Description of the call site where the reference was created.
    std::string call_site = "<unknown>";
    /// Object size if known, otherwise -1;
    int64_t object_size = -1;
    /// If this object is owned by us and stored in plasma, this contains all
    /// object locations.
    absl::flat_hash_set<NodeID> locations;
    /// The object's owner's address, if we know it. If this process is the
    /// owner, then this is added during creation of the Reference. If this is
    /// process is a borrower, the borrower must add the owner's address before
    /// using the ObjectID.
    std::optional<rpc::Address> owner_address;
    /// If this object is owned by us and stored in plasma, and reference
    /// counting is enabled, then some raylet must be pinning the object value.
    /// This is the address of that raylet.
    std::optional<NodeID> pinned_at_raylet_id;
    /// The transport used for the object.
    rpc::TensorTransport tensor_transport;
    /// Whether we own the object. If we own the object, then we are
    /// responsible for tracking the state of the task that creates the object
    /// (see task_manager.h).
    bool owned_by_us = false;

    // Whether this object can be reconstructed via lineage. If false, then the
    // object's value will be pinned as long as it is referenced by any other
    // object's lineage. This should be set to false if the object was created
    // by ray.put(), a task that cannot be retried, or its lineage was evicted.
    bool is_reconstructable = false;
    /// Whether the lineage of this object was evicted due to memory pressure.
    bool lineage_evicted = false;
    /// The number of tasks that depend on this object that may be retried in
    /// the future (pending execution or finished but retryable). If the object
    /// is inlined (not stored in plasma), then its lineage ref count is 0
    /// because any dependent task will already have the value of the object.
    size_t lineage_ref_count = 0;

    /// The local ref count for the ObjectID in the language frontend.
    size_t local_ref_count = 0;
    /// The ref count for submitted tasks that depend on the ObjectID.
    size_t submitted_task_ref_count = 0;

    /// Metadata related to nesting, including references that contain this
    /// reference, and references contained by this reference.
    std::unique_ptr<NestedReferenceCount> nested_reference_count;

    /// Metadata related to borrowing.
    std::unique_ptr<BorrowInfo> borrow_info;

    /// Callback that will be called when this object
    /// is out of scope or manually freed.
    /// Note: when an object is out of scope, it can still
    /// have lineage ref count and on_object_ref_delete
    /// will be called when lineage ref count is also 0.
    std::vector<std::function<void(const ObjectID &)>>
        on_object_out_of_scope_or_freed_callbacks;
    /// Callback that will be called when the object ref is deleted
    /// from the reference table (all refs including lineage ref count go to 0).
    std::function<void(const ObjectID &)> on_object_ref_delete;
    /// Callback that is called when this process is no longer a borrower
    /// (RefCount() == 0).
    std::function<void(const ObjectID &)> on_ref_removed;

    /// For objects that have been spilled to external storage, the URL from which
    /// they can be retrieved.
    std::string spilled_url;
    /// The ID of the node that spilled the object.
    /// This will be Nil if the object has not been spilled or if it is spilled
    /// distributed external storage.
    NodeID spilled_node_id = NodeID::Nil();
    /// Whether this object has been spilled to external storage.
    bool spilled = false;

    /// Whether the object was created with a foreign owner (i.e., _owner set).
    /// In this case, the owner is already monitoring this reference with a
    /// WaitForRefRemoved() call, and it is an error to return borrower
    /// metadata to the parent of the current task.
    /// See https://github.com/ray-project/ray/pull/19910 for more context.
    bool foreign_owner_already_monitoring = false;

    /// ObjectRefs nested in this object that are or were in use. These objects
    /// are not owned by us, and we need to report that we are borrowing them
    /// to their owner. Nesting is transitive, so this flag is set as long as
    /// any child object is in scope.
    bool has_nested_refs_to_report = false;

    /// Whether the task that creates this object is scheduled/executing.
    bool pending_creation = false;

    /// Whether or not this object was spilled.
    bool did_spill = false;
  };

  using ReferenceTable = absl::flat_hash_map<ObjectID, Reference>;
  using ReferenceProtoTable = absl::flat_hash_map<ObjectID, rpc::ObjectReferenceCount>;

  bool AddOwnedObjectInternal(
      const ObjectID &object_id,
      const std::vector<ObjectID> &contained_ids,
      const rpc::Address &owner_address,
      const std::string &call_site,
      const int64_t object_size,
      bool is_reconstructable,
      bool add_local_ref,
      const std::optional<NodeID> &pinned_at_raylet_id,
      rpc::TensorTransport tensor_transport = rpc::TensorTransport::OBJECT_STORE)
      ABSL_EXCLUSIVE_LOCKS_REQUIRED(mutex_);

  void SetNestedRefInUseRecursive(ReferenceTable::iterator inner_ref_it)
      ABSL_EXCLUSIVE_LOCKS_REQUIRED(mutex_);

  bool GetOwnerInternal(const ObjectID &object_id,
                        rpc::Address *owner_address = nullptr) const
      ABSL_EXCLUSIVE_LOCKS_REQUIRED(mutex_);

  /// Unsets the raylet address
  /// that the object was pinned at or spilled at, if the address was set.
  void UnsetObjectPrimaryCopy(ReferenceTable::iterator it);

  /// This should be called whenever the object is out of scope or manually freed.
  void OnObjectOutOfScopeOrFreed(ReferenceTable::iterator it);

  /// Shutdown if all references have gone out of scope and shutdown
  /// is scheduled.
  void ShutdownIfNeeded() ABSL_EXCLUSIVE_LOCKS_REQUIRED(mutex_);

  /// Deserialize a ReferenceTable.
  static ReferenceTable ReferenceTableFromProto(const ReferenceTableProto &proto);

  /// Packs an object ID to ObjectReferenceCount map, into an array of
  /// ObjectReferenceCount. Consumes the input proto table.
  static void ReferenceTableToProto(ReferenceProtoTable &table,
                                    ReferenceTableProto *proto);

  /// Remove references for the provided object IDs that correspond to them
  /// being dependencies to a submitted task. This should be called when
  /// inlined dependencies are inlined or when the task finishes for plasma
  /// dependencies.
  void RemoveSubmittedTaskReferences(const std::vector<ObjectID> &argument_ids,
                                     bool release_lineage,
                                     std::vector<ObjectID> *deleted)
      ABSL_EXCLUSIVE_LOCKS_REQUIRED(mutex_);

  /// Helper method to mark that this ObjectID contains another ObjectID(s).
  ///
  /// \param[in] object_id The ID of the object that contains other ObjectIDs.
  /// \param[in] inner_ids The object IDs are nested in object_id's value.
  /// \param[in] owner_address The owner address of the outer object_id. If
  /// this is not provided, then the outer object ID must be owned by us. the
  /// outer object ID is not owned by us, then this is used to contact the
  /// outer object's owner, since it is considered a borrower for the inner
  /// IDs.
  void AddNestedObjectIdsInternal(const ObjectID &object_id,
                                  const std::vector<ObjectID> &inner_ids,
                                  const rpc::Address &owner_address)
      ABSL_EXCLUSIVE_LOCKS_REQUIRED(mutex_);

  /// Populates the table with the ObjectID that we were or are still
  /// borrowing. The table also includes any IDs that we discovered were
  /// contained in the ID. For each borrowed ID, we will return in proto:
  /// - The borrowed ID's owner's address.
  /// - Whether we are still using the ID or not:
  ///     RefCount() > 1 when deduct_local_ref, and RefCount() > 0 when not.
  /// - Addresses of new borrowers that we passed the ID to.
  /// - Whether the borrowed ID was contained in another ID that we borrowed.
  ///
  /// We will also attempt to clear the information put into the returned table
  /// that we no longer need in our local table. Each reference in the local
  /// table is modified in the following way:
  /// - For each borrowed ID, remove the addresses of any new borrowers. We
  ///   don't need these anymore because the receiver of the borrowed_refs is
  ///   either the owner or another borrow who will eventually return the list
  ///   to the owner.
  /// - For each ID that was contained in a borrowed ID, forget that the ID
  ///   that contained it. We don't need this anymore because we already marked
  ///   that the borrowed ID contained another ID in the returned
  ///   borrowed_refs.
  bool GetAndClearLocalBorrowersInternal(const ObjectID &object_id,
                                         bool for_ref_removed,
                                         bool deduct_local_ref,
                                         ReferenceProtoTable *borrowed_refs)
      ABSL_EXCLUSIVE_LOCKS_REQUIRED(mutex_);

  /// Merge remote borrowers into our local ref count. This will add any
  /// workers that are still borrowing the given object ID to the local ref
  /// counts, and recursively any workers that are borrowing object IDs that
  /// were nested inside. This is the converse of GetAndClearLocalBorrowers.
  /// For each borrowed object ID, we will:
  /// - Add the worker to our list of borrowers if it is still using the
  ///   reference.
  /// - Add the worker's accumulated borrowers to our list of borrowers.
  /// - If the borrowed ID was nested in another borrowed ID, then mark it as
  ///   such so that we can later merge the inner ID's reference into its
  ///   owner.
  /// - If we are the owner of the ID, then also contact any new borrowers and
  ///   wait for them to stop using the reference.
  void MergeRemoteBorrowers(const ObjectID &object_id,
                            const rpc::Address &worker_addr,
                            const ReferenceTable &borrowed_refs)
      ABSL_EXCLUSIVE_LOCKS_REQUIRED(mutex_);

  /// Wait for a borrower to stop using its reference. This should only be
  /// called by the owner of the ID.
  /// \param[in] reference_it Iterator pointing to the reference that we own.
  /// \param[in] addr The address of the borrower.
  /// \param[in] contained_in_id Whether the owned ID was contained in another
  /// ID. This is used in cases where we return an object ID that we own inside
  /// an object that we do not own. Then, we must notify the owner of the outer
  /// object that they are borrowing the inner.
  void WaitForRefRemoved(const ReferenceTable::iterator &reference_it,
                         const rpc::Address &addr,
                         const ObjectID &contained_in_id = ObjectID::Nil())
      ABSL_EXCLUSIVE_LOCKS_REQUIRED(mutex_);

  /// Helper method to add an object that we are borrowing. This is used when
  /// deserializing IDs from a task's arguments, or when deserializing an ID
  /// during ray.get().
  ///
  /// \param[in] foreign_owner_already_monitoring Whether to set the bit that an
  ///            externally assigned owner is monitoring the lifetime of this
  ///            object. This is the case for `ray.put(..., _owner=ZZZ)`.
  bool AddBorrowedObjectInternal(const ObjectID &object_id,
                                 const ObjectID &outer_id,
                                 const rpc::Address &owner_address,
                                 bool foreign_owner_already_monitoring)
      ABSL_EXCLUSIVE_LOCKS_REQUIRED(mutex_);

  /// Helper method to delete an entry from the reference map and run any necessary
  /// callbacks. Assumes that the entry is in object_id_refs_ and invalidates the
  /// iterator.
  void DeleteReferenceInternal(ReferenceTable::iterator entry,
                               std::vector<ObjectID> *deleted)
      ABSL_EXCLUSIVE_LOCKS_REQUIRED(mutex_);

  /// Erase the Reference from the table. Assumes that the entry has no more
  /// references, normal or lineage.
  void EraseReference(ReferenceTable::iterator entry)
      ABSL_EXCLUSIVE_LOCKS_REQUIRED(mutex_);

  /// Helper method to garbage-collect all out-of-scope References in the
  /// lineage for this object.
  int64_t ReleaseLineageReferences(ReferenceTable::iterator entry)
      ABSL_EXCLUSIVE_LOCKS_REQUIRED(mutex_);

  /// Add a new location for the given object. The owner must have the object ref in
  /// scope, and the caller must have already acquired mutex_.
  ///
  /// \param[in] it The reference iterator for the object.
  /// \param[in] node_id The new object location to be added.
  void AddObjectLocationInternal(ReferenceTable::iterator it, const NodeID &node_id)
      ABSL_EXCLUSIVE_LOCKS_REQUIRED(mutex_);

  /// Remove a location for the given object. The owner must have the object ref in
  /// scope, and the caller must have already acquired mutex_.
  ///
  /// \param[in] it The reference iterator for the object.
  /// \param[in] node_id The object location to be removed.
  void RemoveObjectLocationInternal(ReferenceTable::iterator it, const NodeID &node_id)
      ABSL_EXCLUSIVE_LOCKS_REQUIRED(mutex_);

  void UpdateObjectPendingCreationInternal(const ObjectID &object_id,
                                           bool pending_creation)
      ABSL_EXCLUSIVE_LOCKS_REQUIRED(mutex_);

  /// Publish object locations to all subscribers.
  ///
  /// \param[in] it The reference iterator for the object.
  void PushToLocationSubscribers(ReferenceTable::iterator it)
      ABSL_EXCLUSIVE_LOCKS_REQUIRED(mutex_);

  /// Fill up the object information for the given iterator.
  void FillObjectInformationInternal(ReferenceTable::iterator it,
                                     rpc::WorkerObjectLocationsPubMessage *object_info)
      ABSL_EXCLUSIVE_LOCKS_REQUIRED(mutex_);

  /// Clean up borrowers and references when the reference is removed from borrowers.
  /// It should be used as a WaitForRefRemoved callback.
  void CleanupBorrowersOnRefRemoved(const ReferenceTable &new_borrower_refs,
                                    const ObjectID &object_id,
                                    const rpc::Address &borrower_addr);

  /// Decrease the local reference count for the ObjectID by one.
  /// This method is internal and not thread-safe. mutex_ lock must be held before
  /// calling this method.
  void RemoveLocalReferenceInternal(const ObjectID &object_id,
                                    std::vector<ObjectID> *deleted)
      ABSL_EXCLUSIVE_LOCKS_REQUIRED(mutex_);

  /// Address of our RPC server. This is used to determine whether we own a
  /// given object or not, by comparing our WorkerID with the WorkerID of the
  /// object's owner.
  rpc::Address rpc_address_;

  /// Feature flag for lineage pinning. If this is false, then we will keep the
  /// lineage ref count, but this will not be used to decide when the object's
  /// Reference can be deleted. The object's lineage ref count is the number of
  /// tasks that depend on that object that may be retried in the future.
  const bool lineage_pinning_enabled_;

  /// Protects access to the reference counting state.
  mutable absl::Mutex mutex_;

  /// Holds all reference counts and dependency information for tracked ObjectIDs.
  ReferenceTable object_id_refs_ ABSL_GUARDED_BY(mutex_);

  /// Objects whose values have been freed by the language frontend.
  /// The values in plasma will not be pinned. An object ID is
  /// removed from this set once its Reference has been deleted
  /// locally.
  absl::flat_hash_set<ObjectID> freed_objects_ ABSL_GUARDED_BY(mutex_);

  /// The callback to call once an object ID that we own is no longer in scope
  /// and it has no tasks that depend on it that may be retried in the future.
  /// The object's Reference will be erased after this callback.
  // Returns the amount of lineage in bytes released.
  LineageReleasedCallback on_lineage_released_;
  /// Optional shutdown hook to call when all references have gone
  /// out of scope.
  std::function<void()> shutdown_hook_ ABSL_GUARDED_BY(mutex_) = nullptr;

  /// Object status publisher. It is used to publish the ref removed message for the
  /// reference counting protocol. It is not guarded by a lock because the class itself is
  /// thread-safe.
  pubsub::PublisherInterface *object_info_publisher_;

  /// Object status subscriber. It is used to subscribe the ref removed information from
  /// other workers.
  pubsub::SubscriberInterface *object_info_subscriber_;

  /// Objects that we own that are still in scope at the application level and
  /// that may be reconstructed. These objects may have pinned lineage that
  /// should be evicted on memory pressure. The queue is in FIFO order, based
  /// on ObjectRef creation time.
  std::list<ObjectID> reconstructable_owned_objects_ ABSL_GUARDED_BY(mutex_);

  /// We keep a FIFO queue of objects in scope so that we can choose lineage to
  /// evict under memory pressure. This is an index from ObjectID to the
  /// object's place in the queue.
  absl::flat_hash_map<ObjectID, std::list<ObjectID>::iterator>
      reconstructable_owned_objects_index_ ABSL_GUARDED_BY(mutex_);

  /// Called to check whether a raylet is still alive. This is used when adding
  /// the primary or spilled location of an object. If the node is dead, then
  /// the object will be added to the buffer objects to recover.
  const std::function<bool(const NodeID &node_id)> check_node_alive_;

  /// A buffer of the objects whose primary or spilled locations have been lost
  /// due to node failure. These objects are still in scope and need to be
  /// recovered.
  std::vector<ObjectID> objects_to_recover_ ABSL_GUARDED_BY(mutex_);

  /// Keep track of objects owend by this worker.
  size_t num_objects_owned_by_us_ ABSL_GUARDED_BY(mutex_) = 0;

  /// Keep track of actors owend by this worker.
  size_t num_actors_owned_by_us_ ABSL_GUARDED_BY(mutex_) = 0;

  // To lazily subscribe to node changes once this worker owns an object
  std::function<void()> subscribe_to_node_changes_;
};

}  // namespace core
}  // namespace ray<|MERGE_RESOLUTION|>--- conflicted
+++ resolved
@@ -592,13 +592,11 @@
   /// Release all local references which registered on this local.
   void ReleaseAllLocalReferences();
 
-<<<<<<< HEAD
+  /// Get the tensor transport for the given object.
+  std::optional<rpc::TensorTransport> GetTensorTransport(const ObjectID &object_id) const;
+
   /// To register lazy subscribe callback (this should always be called before use)
   void RegisterNodeSubscriber(std::function<void()> subscribe_to_node_changes);
-=======
-  /// Get the tensor transport for the given object.
-  std::optional<rpc::TensorTransport> GetTensorTransport(const ObjectID &object_id) const;
->>>>>>> 57125ad2
 
  private:
   /// Contains information related to nested object refs only.
