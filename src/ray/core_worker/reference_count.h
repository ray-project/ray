--- conflicted
+++ resolved
@@ -648,32 +648,20 @@
     Reference(std::string _call_site, int64_t _object_size)
         : call_site(std::move(_call_site)), object_size(_object_size) {}
     /// Constructor for a reference that we created.
-<<<<<<< HEAD
     Reference(rpc::Address _owner_address,
               std::string _call_site,
               int64_t _object_size,
               bool _is_reconstructable,
-              std::optional<NodeID> _pinned_at_raylet_id)
+              std::optional<NodeID> _pinned_at_raylet_id,
+              rpc::TensorTransport _tensor_transport)
         : call_site(std::move(_call_site)),
           object_size(_object_size),
           owner_address(std::move(_owner_address)),
           pinned_at_raylet_id(std::move(_pinned_at_raylet_id)),
-=======
-    Reference(rpc::Address owner_address,
-              std::string call_site,
-              int64_t object_size,
-              bool is_reconstructable,
-              std::optional<NodeID> pinned_at_raylet_id,
-              rpc::TensorTransport tensor_transport)
-        : call_site(std::move(call_site)),
-          object_size(object_size),
-          owner_address(std::move(owner_address)),
-          pinned_at_raylet_id(std::move(pinned_at_raylet_id)),
-          tensor_transport(tensor_transport),
->>>>>>> 0d984071
+          tensor_transport(_tensor_transport),
           owned_by_us(true),
           is_reconstructable(_is_reconstructable),
-          pending_creation(!pinned_at_raylet_id.has_value()) {}
+          pending_creation(!_pinned_at_raylet_id.has_value()) {}
 
     /// Constructor from a protobuf. This is assumed to be a message from
     /// another process, so the object defaults to not being owned by us.
