--- conflicted
+++ resolved
@@ -473,18 +473,11 @@
 
   bool IsObjectReconstructable(const ObjectID &object_id) const;
 
-<<<<<<< HEAD
-  /// Whether the object is pending creation (the task that creates it is
-  /// scheduled/executing).
-  bool IsObjectPendingCreation(const ObjectID &object_id) const;
-
   /// Visible for testing.
   bool GetAndClearLocalBorrowersInternal(const ObjectID &object_id, bool for_ref_removed,
                                          ReferenceTableProto *proto)
       EXCLUSIVE_LOCKS_REQUIRED(mutex_);
 
-=======
->>>>>>> da689484
  private:
   struct Reference {
     /// Constructor for a reference whose origin is unknown.
