--- conflicted
+++ resolved
@@ -654,25 +654,14 @@
               bool is_reconstructable,
               std::optional<NodeID> pinned_at_node_id,
               rpc::TensorTransport tensor_transport)
-<<<<<<< HEAD
         : call_site_(std::move(call_site)),
           object_size_(object_size),
           owner_address_(std::move(owner_address)),
-          pinned_at_raylet_id_(std::move(pinned_at_raylet_id)),
+          pinned_at_node_id_(std::move(pinned_at_node_id)),
           tensor_transport_(tensor_transport),
           owned_by_us_(true),
           is_reconstructable_(is_reconstructable),
-          pending_creation_(!pinned_at_raylet_id.has_value()) {}
-=======
-        : call_site(std::move(call_site)),
-          object_size(object_size),
-          owner_address(std::move(owner_address)),
-          pinned_at_node_id(std::move(pinned_at_node_id)),
-          tensor_transport(tensor_transport),
-          owned_by_us(true),
-          is_reconstructable(is_reconstructable),
-          pending_creation(!pinned_at_node_id.has_value()) {}
->>>>>>> 4e5f03e7
+          pending_creation_(!pinned_at_node_id_.has_value()) {}
 
     /// Constructor from a protobuf. This is assumed to be a message from
     /// another process, so the object defaults to not being owned by us.
@@ -781,11 +770,7 @@
     /// If this object is owned by us and stored in plasma, and reference
     /// counting is enabled, then some raylet must be pinning the object value.
     /// This is the address of that raylet.
-<<<<<<< HEAD
-    std::optional<NodeID> pinned_at_raylet_id_;
-=======
-    std::optional<NodeID> pinned_at_node_id;
->>>>>>> 4e5f03e7
+    std::optional<NodeID> pinned_at_node_id_;
     /// TODO(kevin85421): Make tensor_transport a required field for all constructors.
     ///
     /// The transport used for the object.
