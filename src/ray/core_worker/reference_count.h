--- conflicted
+++ resolved
@@ -276,7 +276,6 @@
   /// \return Whether we have a reference to the object ID.
   bool HasReference(const ObjectID &object_id) const LOCKS_EXCLUDED(mutex_);
 
-<<<<<<< HEAD
   void MarkPlasmaObjectsPinnedAt(const std::vector<ObjectID> &plasma_returns_in_scope,
                                  const ClientID &node_id) LOCKS_EXCLUDED(mutex_);
 
@@ -284,14 +283,13 @@
       LOCKS_EXCLUDED(mutex_);
 
   std::vector<ObjectID> HandleNodeRemoved(const ClientID &node_id) LOCKS_EXCLUDED(mutex_);
-=======
+
   /// Write the current reference table to the given proto.
   ///
   /// \param[out] stats The proto to write references to.
   void AddObjectRefStats(
       const absl::flat_hash_map<ObjectID, std::pair<int64_t, std::string>> pinned_objects,
       rpc::CoreWorkerStats *stats) const LOCKS_EXCLUDED(mutex_);
->>>>>>> 31a5266b
 
  private:
   struct Reference {
@@ -343,15 +341,6 @@
     /// 2. If lineage pinning is enabled, there are no tasks that depend on
     /// the object that may be retried in the future.
     bool ShouldDelete(bool lineage_pinning_enabled) const {
-<<<<<<< HEAD
-      bool release_lineage = true;
-      if (lineage_pinning_enabled) {
-        release_lineage = lineage_ref_count == 0;
-      }
-      return OutOfScope() && release_lineage;
-    }
-
-=======
       if (lineage_pinning_enabled) {
         return OutOfScope() && (lineage_ref_count == 0);
       } else {
@@ -364,7 +353,6 @@
     /// Object size if known, otherwise -1;
     int64_t object_size = -1;
 
->>>>>>> 31a5266b
     /// Whether we own the object. If we own the object, then we are
     /// responsible for tracking the state of the task that creates the object
     /// (see task_manager.h).
@@ -589,12 +577,9 @@
   /// and it has no tasks that depend on it that may be retried in the future.
   /// The object's Reference will be erased after this callback.
   LineageReleasedCallback on_lineage_released_;
-<<<<<<< HEAD
-=======
   /// Optional shutdown hook to call when all references have gone
   /// out of scope.
   std::function<void()> shutdown_hook_ GUARDED_BY(mutex_) = nullptr;
->>>>>>> 31a5266b
 };
 
 }  // namespace ray
