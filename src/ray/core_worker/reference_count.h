// Copyright 2017 The Ray Authors.
//
// Licensed under the Apache License, Version 2.0 (the "License");
// you may not use this file except in compliance with the License.
// You may obtain a copy of the License at
//
//  http://www.apache.org/licenses/LICENSE-2.0
//
// Unless required by applicable law or agreed to in writing, software
// distributed under the License is distributed on an "AS IS" BASIS,
// WITHOUT WARRANTIES OR CONDITIONS OF ANY KIND, either express or implied.
// See the License for the specific language governing permissions and
// limitations under the License.

#pragma once

#include <boost/flyweight.hpp>
#include <boost/flyweight/key_value.hpp>

#include "absl/base/thread_annotations.h"
#include "absl/container/flat_hash_map.h"
#include "absl/container/flat_hash_set.h"
#include "absl/synchronization/mutex.h"
#include "ray/common/id.h"
#include "ray/core_worker/lease_policy.h"
#include "ray/pubsub/publisher.h"
#include "ray/pubsub/subscriber.h"
#include "ray/rpc/grpc_server.h"
#include "ray/rpc/worker/core_worker_client.h"
#include "ray/rpc/worker/core_worker_client_pool.h"
#include "ray/util/logging.h"
#include "src/ray/protobuf/common.pb.h"

namespace ray {
namespace core {

/// Extract a key to identify a Address so that the flyweight can look
/// up the Address from the pool.
<<<<<<< HEAD
struct AddressWorkeridExtractor {
=======
struct AddressWorkerIdExtractor {
>>>>>>> 24e40b86
  const std::string &operator()(const rpc::Address &addr) const {
    return addr.worker_id();
  }
};

/// Since the owner address has high redundency across objects,
/// we use boost::flyweight to maintain an intern table to reduce
/// memory footprint per object.
typedef boost::flyweight<
<<<<<<< HEAD
    boost::flyweights::key_value<std::string, rpc::Address, AddressWorkeridExtractor>>
=======
    boost::flyweights::key_value<std::string, rpc::Address, AddressWorkerIdExtractor>>
>>>>>>> 24e40b86
    InternAddress;

// Interface for mocking.
class ReferenceCounterInterface {
 public:
  virtual void AddLocalReference(const ObjectID &object_id,
                                 const std::string &call_site) = 0;
  virtual bool AddBorrowedObject(const ObjectID &object_id,
                                 const ObjectID &outer_id,
                                 const rpc::Address &owner_address,
                                 bool foreign_owner_already_monitoring = false) = 0;
  virtual void AddOwnedObject(
      const ObjectID &object_id,
      const std::vector<ObjectID> &contained_ids,
      const rpc::Address &owner_address,
      const std::string &call_site,
      const int64_t object_size,
      bool is_reconstructable,
      bool add_local_ref,
      const absl::optional<NodeID> &pinned_at_raylet_id = absl::optional<NodeID>()) = 0;
  virtual bool SetDeleteCallback(
      const ObjectID &object_id,
      const std::function<void(const ObjectID &)> callback) = 0;

  virtual ~ReferenceCounterInterface() {}
};

/// Class used by the core worker to keep track of ObjectID reference counts for garbage
/// collection. This class is thread safe.
class ReferenceCounter : public ReferenceCounterInterface,
                         public LocalityDataProviderInterface {
 public:
  using ReferenceTableProto =
      ::google::protobuf::RepeatedPtrField<rpc::ObjectReferenceCount>;
  using ReferenceRemovedCallback = std::function<void(const ObjectID &)>;
  // Returns the amount of lineage in bytes released.
  using LineageReleasedCallback =
      std::function<int64_t(const ObjectID &, std::vector<ObjectID> *)>;

  ReferenceCounter(const rpc::WorkerAddress &rpc_address,
                   pubsub::PublisherInterface *object_info_publisher,
                   pubsub::SubscriberInterface *object_info_subscriber,
                   const std::function<bool(const NodeID &node_id)> &check_node_alive,
                   bool lineage_pinning_enabled = false,
                   rpc::ClientFactoryFn client_factory = nullptr)
      : rpc_address_(rpc_address),
        lineage_pinning_enabled_(lineage_pinning_enabled),
        borrower_pool_(client_factory),
        object_info_publisher_(object_info_publisher),
        object_info_subscriber_(object_info_subscriber),
        check_node_alive_(check_node_alive) {}

  ~ReferenceCounter() {}

  /// Wait for all object references to go out of scope, and then shutdown.
  ///
  /// \param shutdown The shutdown callback to call.
  void DrainAndShutdown(std::function<void()> shutdown);

  /// Return true if the worker owns any object.
  bool OwnObjects() const;

  /// Return true if the object is owned by us.
  bool OwnedByUs(const ObjectID &object_id) const;

  /// Increase the reference count for the ObjectID by one. If there is no
  /// entry for the ObjectID, one will be created. The object ID will not have
  /// any owner information, since we don't know how it was created.
  ///
  /// \param[in] object_id The object to to increment the count for.
  void AddLocalReference(const ObjectID &object_id, const std::string &call_site)
      LOCKS_EXCLUDED(mutex_);

  /// Decrease the local reference count for the ObjectID by one.
  ///
  /// \param[in] object_id The object to decrement the count for.
  /// \param[out] deleted List to store objects that hit zero ref count.
  void RemoveLocalReference(const ObjectID &object_id, std::vector<ObjectID> *deleted)
      LOCKS_EXCLUDED(mutex_);

  /// Add references for the provided object IDs that correspond to them being
  /// dependencies to a submitted task. If lineage pinning is enabled, then
  /// this will also pin the Reference entry for each new argument until the
  /// argument's lineage ref is released.
  ///
  /// \param[in] argument_ids_to_add The arguments of the task to add
  /// references for.
  /// \param[out] argument_ids_to_remove The arguments of the task to remove
  /// references for.
  /// \param[out] deleted Any objects that are newly out of scope after this
  /// function call.
  void UpdateSubmittedTaskReferences(
      const std::vector<ObjectID> return_ids,
      const std::vector<ObjectID> &argument_ids_to_add,
      const std::vector<ObjectID> &argument_ids_to_remove = std::vector<ObjectID>(),
      std::vector<ObjectID> *deleted = nullptr) LOCKS_EXCLUDED(mutex_);

  /// Add references for the object dependencies of a resubmitted task. This
  /// does not increment the arguments' lineage ref counts because we should
  /// have already incremented them when the task was first submitted.
  ///
  /// \param[in] argument_ids The arguments of the task to add references for.
  void UpdateResubmittedTaskReferences(const std::vector<ObjectID> return_ids,
                                       const std::vector<ObjectID> &argument_ids)
      LOCKS_EXCLUDED(mutex_);

  /// Update object references that were given to a submitted task. The task
  /// may still be borrowing any object IDs that were contained in its
  /// arguments. This should be called when the task finishes.
  ///
  /// \param[in] object_ids The object IDs to remove references for.
  /// \param[in] release_lineage Whether to decrement the arguments' lineage
  /// ref count.
  /// \param[in] worker_addr The address of the worker that executed the task.
  /// \param[in] borrowed_refs The references that the worker borrowed during
  /// the task. This table includes all task arguments that were passed by
  /// reference and any object IDs that were transitively nested in the
  /// arguments. Some references in this table may still be borrowed by the
  /// worker and/or a task that the worker submitted.
  /// \param[out] deleted The object IDs whos reference counts reached zero.
  void UpdateFinishedTaskReferences(const std::vector<ObjectID> return_ids,
                                    const std::vector<ObjectID> &argument_ids,
                                    bool release_lineage,
                                    const rpc::Address &worker_addr,
                                    const ReferenceTableProto &borrowed_refs,
                                    std::vector<ObjectID> *deleted)
      LOCKS_EXCLUDED(mutex_);

  /// Add an object that we own. The object may depend on other objects.
  /// Dependencies for each ObjectID must be set at most once. The local
  /// reference count for the ObjectID is set to zero, which assumes that an
  /// ObjectID for it will be created in the language frontend after this call.
  ///
  /// TODO(swang): We could avoid copying the owner_address since
  /// we are the owner, but it is easier to store a copy for now, since the
  /// owner ID will change for workers executing normal tasks and it is
  /// possible to have leftover references after a task has finished.
  ///
  /// \param[in] object_id The ID of the object that we own.
  /// \param[in] contained_ids ObjectIDs that are contained in the object's value.
  /// As long as the object_id is in scope, the inner objects should not be GC'ed.
  /// \param[in] owner_address The address of the object's owner.
  /// \param[in] call_site Description of the call site where the reference was created.
  /// \param[in] object_size Object size if known, otherwise -1;
  /// \param[in] is_reconstructable Whether the object can be reconstructed
  /// through lineage re-execution.
  /// \param[in] add_local_ref Whether to initialize the local ref count to 1.
  /// This is used to ensure that the ref is considered in scope before the
  /// corresponding ObjectRef has been returned to the language frontend.
  /// \param[in] pinned_at_raylet_id The primary location for the object, if it
  /// is already known. This is only used for ray.put calls.
  void AddOwnedObject(const ObjectID &object_id,
                      const std::vector<ObjectID> &contained_ids,
                      const rpc::Address &owner_address,
                      const std::string &call_site,
                      const int64_t object_size,
                      bool is_reconstructable,
                      bool add_local_ref,
                      const absl::optional<NodeID> &pinned_at_raylet_id =
                          absl::optional<NodeID>()) LOCKS_EXCLUDED(mutex_);

  /// Add an owned object that was dynamically created. These are objects that
  /// were created by a task that we called, but that we own.
  ///
  /// \param[in] object_id The ID of the object that we now own.
  /// \param[in] generator_id The ID of the object that wraps the dynamically
  /// created object ref. This should be an object that we own, and we will
  /// update its ref count info to show that it contains the dynamically
  /// created ObjectID.
  void AddDynamicReturn(const ObjectID &object_id, const ObjectID &generator_id)
      LOCKS_EXCLUDED(mutex_);

  /// Update the size of the object.
  ///
  /// \param[in] object_id The ID of the object.
  /// \param[in] size The known size of the object.
  void UpdateObjectSize(const ObjectID &object_id, int64_t object_size)
      LOCKS_EXCLUDED(mutex_);

  /// Add an object that we are borrowing.
  ///
  /// \param[in] object_id The ID of the object that we are borrowing.
  /// \param[in] outer_id The ID of the object that contained this object ID,
  /// if one exists. An outer_id may not exist if object_id was inlined
  /// directly in a task spec, or if it was passed in the application
  /// out-of-band.
  /// task ID (for non-actors) or the actor ID of the owner.
  /// \param[in] owner_address The owner's address.
  bool AddBorrowedObject(const ObjectID &object_id,
                         const ObjectID &outer_id,
                         const rpc::Address &owner_address,
                         bool foreign_owner_already_monitoring = false)
      LOCKS_EXCLUDED(mutex_);

  /// Get the owner address of the given object.
  ///
  /// \param[in] object_id The ID of the object to look up.
  /// \param[out] owner_address The address of the object owner.
  /// \return false if the object is out of scope or we do not yet have
  /// ownership information. The latter can happen when object IDs are pasesd
  /// out of band.
  bool GetOwner(const ObjectID &object_id, rpc::Address *owner_address = nullptr) const
      LOCKS_EXCLUDED(mutex_);

  /// Get the owner addresses of the given objects. The owner address
  /// must be registered for these objects.
  ///
  /// \param[in] object_ids The IDs of the object to look up.
  /// \return The addresses of the objects' owners.
  std::vector<rpc::Address> GetOwnerAddresses(
      const std::vector<ObjectID> object_ids) const;

  /// Check whether an object value has been freed.
  ///
  /// \param[in] object_id The object to check.
  /// \return Whether the object value has been freed.
  bool IsPlasmaObjectFreed(const ObjectID &object_id) const;

  /// Mark an object that was freed as being in use again. If another copy of
  /// the object is subsequently pinned, we will not delete it until free is
  /// called again, or the ObjectRef goes out of scope.
  ///
  /// \param[in] object_id The object to un-free.
  /// \return Whether it was successful. This call will fail if the object ref
  /// is no longer in scope or if the object was not actually freed.
  bool TryMarkFreedObjectInUseAgain(const ObjectID &object_id);

  /// Release the underlying value from plasma (if any) for these objects.
  ///
  /// \param[in] object_ids The IDs whose values to free.
  void FreePlasmaObjects(const std::vector<ObjectID> &object_ids) LOCKS_EXCLUDED(mutex_);

  /// Sets the callback that will be run when the object goes out of scope.
  /// Returns true if the object was in scope and the callback was added, else false.
  bool SetDeleteCallback(const ObjectID &object_id,
                         const std::function<void(const ObjectID &)> callback)
      LOCKS_EXCLUDED(mutex_);

  void ResetDeleteCallbacks(const std::vector<ObjectID> &object_ids)
      LOCKS_EXCLUDED(mutex_);

  /// Set a callback for when we are no longer borrowing this object (when our
  /// ref count goes to 0).
  ///
  /// \param[in] object_id The object ID to set the callback for.
  /// \param[in] contained_in_id The object ID that contains object_id, if any.
  /// This is used for cases when object_id was returned from a task that we
  /// submitted. Then, as long as we have contained_in_id in scope, we are
  /// borrowing object_id.
  /// \param[in] owner_address The owner of object_id's address.
  /// \param[in] ref_removed_callback The callback to call when we are no
  /// longer borrowing the object.
  void SetRefRemovedCallback(const ObjectID &object_id,
                             const ObjectID &contained_in_id,
                             const rpc::Address &owner_address,
                             const ReferenceRemovedCallback &ref_removed_callback)
      LOCKS_EXCLUDED(mutex_);

  /// Set a callback to call whenever a Reference that we own is deleted. A
  /// Reference can only be deleted if:
  /// 1. The ObjectID's ref count is 0 on all workers.
  /// 2. There are no tasks that depend on the object that may be retried in
  /// the future.
  ///
  /// \param[in] callback The callback to call.
  void SetReleaseLineageCallback(const LineageReleasedCallback &callback);

  /// Respond to the object's owner once we are no longer borrowing it.  The
  /// sender is the owner of the object ID. We will send the reply when our
  /// RefCount() for the object ID goes to 0.
  ///
  /// \param[in] object_id The object that we were borrowing.
  void HandleRefRemoved(const ObjectID &object_id) EXCLUSIVE_LOCKS_REQUIRED(mutex_);

  /// Returns the total number of ObjectIDs currently in scope.
  size_t NumObjectIDsInScope() const LOCKS_EXCLUDED(mutex_);

  /// Returns a set of all ObjectIDs currently in scope (i.e., nonzero reference count).
  std::unordered_set<ObjectID> GetAllInScopeObjectIDs() const LOCKS_EXCLUDED(mutex_);

  /// Returns a map of all ObjectIDs currently in scope with a pair of their
  /// (local, submitted_task) reference counts. For debugging purposes.
  std::unordered_map<ObjectID, std::pair<size_t, size_t>> GetAllReferenceCounts() const
      LOCKS_EXCLUDED(mutex_);

  /// Populate a table with ObjectIDs that we were or are still borrowing.
  /// This should be called when a task returns, and the argument should be any
  /// IDs that were passed by reference in the task spec or that were
  /// serialized in inlined arguments.
  ///
  /// NOTE(swang): Task arguments should be pinned with a fake local reference
  /// during task execution. This method removes the fake references so that
  /// the reference deletion is atomic with removing the ref count information.
  ///
  /// See GetAndClearLocalBorrowersInternal for the spec of the returned table
  /// and how this mutates the local reference count.
  ///
  /// \param[in] borrowed_ids The object IDs that we or another worker were or
  /// are still borrowing. These are the IDs that were given to us via task
  /// submission and includes: (1) any IDs that were passed by reference in the
  /// task spec, and (2) any IDs that were serialized in the task's inlined
  /// arguments.
  /// \param[out] proto The protobuf table to populate with the borrowed
  /// references.
  void PopAndClearLocalBorrowers(const std::vector<ObjectID> &borrowed_ids,
                                 ReferenceTableProto *proto,
                                 std::vector<ObjectID> *deleted) LOCKS_EXCLUDED(mutex_);

  /// Mark that this ObjectID contains another ObjectID(s). This should be
  /// called in two cases:
  /// 1. We are storing the value of an object and the value contains
  /// serialized copies of other ObjectIDs. If the outer object is owned by a
  /// remote process, then they are now a borrower of the nested IDs.
  /// 2. We submitted a task that returned an ObjectID(s) in its return values
  /// and we are processing the worker's reply. In this case, we own the task's
  /// return objects and are borrowing the nested IDs.
  ///
  /// \param[in] object_id The ID of the object that contains other ObjectIDs.
  /// \param[in] inner_ids The object IDs are nested in object_id's value.
  /// \param[in] owner_address The owner address of the outer object_id. If
  /// this is not provided, then the outer object ID must be owned by us. the
  /// outer object ID is not owned by us, then this is used to contact the
  /// outer object's owner, since it is considered a borrower for the inner
  /// IDs.
  void AddNestedObjectIds(const ObjectID &object_id,
                          const std::vector<ObjectID> &inner_ids,
                          const rpc::WorkerAddress &owner_address) LOCKS_EXCLUDED(mutex_);

  /// Update the pinned location of an object stored in plasma.
  ///
  /// \param[in] object_id The object to update.
  /// \param[in] raylet_id The raylet that is now pinning the object ID.
  void UpdateObjectPinnedAtRaylet(const ObjectID &object_id, const NodeID &raylet_id)
      LOCKS_EXCLUDED(mutex_);

  /// Check whether the object is pinned at a remote plasma store node or
  /// spilled to external storage. In either case, a copy of the object is
  /// available to fetch.
  ///
  /// \param[in] object_id The object to check.
  /// \param[out] owned_by_us Whether this object is owned by us. The pinned_at
  /// and spilled out-parameters are set if this is true.
  /// \param[out] pinned_at The node ID of the raylet at which this object is
  /// \param[out] spilled Whether this object has been spilled.
  /// pinned. Set to nil if the object is not pinned.
  /// \return True if the reference exists, false otherwise.
  bool IsPlasmaObjectPinnedOrSpilled(const ObjectID &object_id,
                                     bool *owned_by_us,
                                     NodeID *pinned_at,
                                     bool *spilled) const LOCKS_EXCLUDED(mutex_);

  /// Get and reset the objects that were pinned or spilled on the given node.
  /// This method should be called upon a node failure, to trigger
  /// reconstruction for any lost objects that are still in scope.
  ///
  /// If a deletion callback was set for a lost object, it will be invoked and
  /// reset.
  ///
  /// \param[in] node_id The node whose object store has been removed.
  /// \return The set of objects that were pinned on the given node.
  void ResetObjectsOnRemovedNode(const NodeID &raylet_id);

  std::vector<ObjectID> FlushObjectsToRecover();

  /// Whether we have a reference to a particular ObjectID.
  ///
  /// \param[in] object_id The object ID to check for.
  /// \return Whether we have a reference to the object ID.
  bool HasReference(const ObjectID &object_id) const LOCKS_EXCLUDED(mutex_);

  /// Write the current reference table to the given proto.
  ///
  /// \param[out] stats The proto to write references to.
  void AddObjectRefStats(
      const absl::flat_hash_map<ObjectID, std::pair<int64_t, std::string>> pinned_objects,
      rpc::CoreWorkerStats *stats,
      const int64_t limit) const LOCKS_EXCLUDED(mutex_);

  /// Add a new location for the given object. The owner must have the object ref in
  /// scope.
  ///
  /// \param[in] object_id The object to update.
  /// \param[in] node_id The new object location to be added.
  /// \return True if the reference exists, false otherwise.
  bool AddObjectLocation(const ObjectID &object_id, const NodeID &node_id)
      LOCKS_EXCLUDED(mutex_);

  /// Remove a location for the given object. The owner must have the object ref in
  /// scope.
  ///
  /// \param[in] object_id The object to update.
  /// \param[in] node_id The object location to be removed.
  /// \return True if the reference exists, false otherwise.
  bool RemoveObjectLocation(const ObjectID &object_id, const NodeID &node_id)
      LOCKS_EXCLUDED(mutex_);

  /// Get the locations of the given object. The owner must have the object ref in
  /// scope.
  ///
  /// \param[in] object_id The object to get locations for.
  /// \return The nodes that have the object if the reference exists, empty optional
  ///         otherwise.
  absl::optional<absl::flat_hash_set<NodeID>> GetObjectLocations(
      const ObjectID &object_id) LOCKS_EXCLUDED(mutex_);

  /// Publish the snapshot of the object location for the given object id.
  /// Publish the empty locations if object is already evicted or not owned by this
  /// worker.
  ///
  /// \param[in] object_id The object whose locations we want.
  void PublishObjectLocationSnapshot(const ObjectID &object_id) LOCKS_EXCLUDED(mutex_);

  /// Fill up the object information.
  ///
  /// \param[in] object_id The object id
  /// \param[out] The object information that will be filled by a given object id.
  /// \return OK status if object information is filled. Non OK status otherwise.
  /// It can return non-OK status, for example, if the object for the object id
  /// doesn't exist.
  Status FillObjectInformation(const ObjectID &object_id,
                               rpc::WorkerObjectLocationsPubMessage *object_info)
      LOCKS_EXCLUDED(mutex_);

  /// Handle an object has been spilled to external storage.
  ///
  /// This notifies the primary raylet that the object is safe to release and
  /// records the spill URL, spill node ID, and updated object size.
  /// \param[in] object_id The object that has been spilled.
  /// \param[in] spilled_url The URL to which the object has been spilled.
  /// \param[in] spilled_node_id The ID of the node on which the object was spilled.
  /// \return True if the reference exists and is in scope, false otherwise.
  bool HandleObjectSpilled(const ObjectID &object_id,
                           const std::string spilled_url,
                           const NodeID &spilled_node_id);

  /// Get locality data for object. This is used by the leasing policy to implement
  /// locality-aware leasing.
  ///
  /// \param[in] object_id Object whose locality data we want.
  /// \return Locality data.
  absl::optional<LocalityData> GetLocalityData(const ObjectID &object_id) const;

  /// Report locality data for object. This is used by the FutureResolver to report
  /// locality data for borrowed refs.
  ///
  /// \param[in] object_id Object whose locality data we're reporting.
  /// \param[in] locations Locations of the object.
  /// \param[in] object_size Size of the object.
  /// \return True if the reference exists, false otherwise.
  bool ReportLocalityData(const ObjectID &object_id,
                          const absl::flat_hash_set<NodeID> &locations,
                          uint64_t object_size);

  /// Add borrower address in owner's worker. This function will add borrower address
  /// to the `object_id_refs_`, then call WaitForRefRemoved() to monitor borrowed
  /// object in borrower's worker.
  ///
  /// \param[in] object_id The ID of Object whose been borrowed.
  /// \param[in] borrower_address The address of borrower.
  void AddBorrowerAddress(const ObjectID &object_id, const rpc::Address &borrower_address)
      LOCKS_EXCLUDED(mutex_);

  bool IsObjectReconstructable(const ObjectID &object_id, bool *lineage_evicted) const;

  /// Evict lineage of objects that are still in scope. This evicts lineage in
  /// FIFO order, based on when the ObjectRef was created.
  ///
  /// \param[in] min_bytes_to_evict The minimum number of bytes to evict.
  int64_t EvictLineage(int64_t min_bytes_to_evict);

  /// Whether the object is pending creation (the task that creates it is
  /// scheduled/executing).
  bool IsObjectPendingCreation(const ObjectID &object_id) const;

  /// Release all local references which registered on this local.
  void ReleaseAllLocalReferences();

 private:
  /// Contains information related to nested object refs only.
  struct NestedReferenceCount {
    /// Object IDs that we own and that contain this object ID.
    /// ObjectIDs are added to this field when we discover that this object
    /// contains other IDs. This can happen in 2 cases:
    ///  1. We call ray.put() and store the inner ID(s) in the outer object.
    ///  2. A task that we submitted returned an ID(s).
    /// ObjectIDs are erased from this field when their Reference is deleted.
    absl::flat_hash_set<ObjectID> contained_in_owned;
    /// Object IDs that we borrowed and that contain this object ID.
    /// ObjectIDs are added to this field when we get the value of an ObjectRef
    /// (either by deserializing the object or receiving the GetObjectStatus
    /// reply for inlined objects) and it contains another ObjectRef.
    absl::flat_hash_set<ObjectID> contained_in_borrowed_ids;
    /// Reverse pointer for contained_in_owned and contained_in_borrowed_ids.
    /// The object IDs contained in this object. These could be objects that we
    /// own or are borrowing. This field is updated in 2 cases:
    ///  1. We call ray.put() on this ID and store the contained IDs.
    ///  2. We call ray.get() on an ID whose contents we do not know and we
    ///     discover that it contains these IDs.
    absl::flat_hash_set<ObjectID> contains;
  };

  /// Contains information related to borrowing only.
  struct BorrowInfo {
    /// When a process that is borrowing an object ID stores the ID inside the
    /// return value of a task that it executes, the caller of the task is also
    /// considered a borrower for as long as its reference to the task's return
    /// ID stays in scope. Thus, the borrower must notify the owner that the
    /// task's caller is also a borrower. The key is the task's return ID, and
    /// the value is the task ID and address of the task's caller.
    absl::flat_hash_map<ObjectID, rpc::WorkerAddress> stored_in_objects;
    /// A list of processes that are we gave a reference to that are still
    /// borrowing the ID. This field is updated in 2 cases:
    ///  1. If we are a borrower of the ID, then we add a process to this list
    ///     if we passed that process a copy of the ID via task submission and
    ///     the process is still using the ID by the time it finishes its task.
    ///     Borrowers are removed from the list when we recursively merge our
    ///     list into the owner.
    ///  2. If we are the owner of the ID, then either the above case, or when
    ///     we hear from a borrower that it has passed the ID to other
    ///     borrowers. A borrower is removed from the list when it responds
    ///     that it is no longer using the reference.
    absl::flat_hash_set<rpc::WorkerAddress> borrowers;
  };

  struct Reference {
    /// Constructor for a reference whose origin is unknown.
    Reference() {}
    Reference(std::string call_site, const int64_t object_size)
        : call_site(call_site), object_size(object_size) {}
    /// Constructor for a reference that we created.
    Reference(const rpc::Address &owner_address,
              std::string call_site,
              const int64_t object_size,
              bool is_reconstructable,
              const absl::optional<NodeID> &pinned_at_raylet_id)
        : call_site(call_site),
          object_size(object_size),
          owner_address(owner_address),
          pinned_at_raylet_id(pinned_at_raylet_id),
          owned_by_us(true),
          is_reconstructable(is_reconstructable),
          foreign_owner_already_monitoring(false),
          pending_creation(!pinned_at_raylet_id.has_value()) {}

    /// Constructor from a protobuf. This is assumed to be a message from
    /// another process, so the object defaults to not being owned by us.
    static Reference FromProto(const rpc::ObjectReferenceCount &ref_count);
    /// Serialize to a protobuf.
    /// When `deduct_local_ref` is true, one local ref should be removed
    /// when determining if the object has actual local references.
    void ToProto(rpc::ObjectReferenceCount *ref, bool deduct_local_ref = false) const;

    /// The reference count. This number includes:
    /// - Python references to the ObjectID.
    /// - Pending submitted tasks that depend on the object.
    /// - ObjectIDs containing this ObjectID that we own and that are still in
    /// scope.
    size_t RefCount() const {
      return local_ref_count + submitted_task_ref_count +
             nested().contained_in_owned.size();
    }

    /// Whether this reference is no longer in scope. A reference is in scope
    /// if any of the following are true:
    /// - The reference is still being used by this process.
    /// - The reference was contained in another ID that we were borrowing, and
    ///   we haven't told the process that gave us that ID yet.
    /// - We gave the reference to at least one other process.
    bool OutOfScope(bool lineage_pinning_enabled) const {
      bool in_scope = RefCount() > 0;
      bool is_nested = nested().contained_in_borrowed_ids.size();
      bool has_borrowers = borrow().borrowers.size() > 0;
      bool was_stored_in_objects = borrow().stored_in_objects.size() > 0;

      bool has_lineage_references = false;
      if (lineage_pinning_enabled && owned_by_us && !is_reconstructable) {
        has_lineage_references = lineage_ref_count > 0;
      }

      return !(in_scope || is_nested || has_nested_refs_to_report || has_borrowers ||
               was_stored_in_objects || has_lineage_references);
    }

    /// Whether the Reference can be deleted. A Reference can only be deleted
    /// if:
    /// 1. The ObjectID's ref count is 0 on all workers.
    /// 2. If lineage pinning is enabled, there are no tasks that depend on
    /// the object that may be retried in the future.
    bool ShouldDelete(bool lineage_pinning_enabled) const {
      if (lineage_pinning_enabled) {
        return OutOfScope(lineage_pinning_enabled) && (lineage_ref_count == 0);
      } else {
        return OutOfScope(lineage_pinning_enabled);
      }
    }

    /// Access BorrowInfo without modifications.
    /// Returns the default value of the struct if it is not set.
    const BorrowInfo &borrow() const {
      if (borrow_info == nullptr) {
        static auto *default_info = new BorrowInfo();
        return *default_info;
      }
      return *borrow_info;
    }

    /// Returns the borrow info for updates.
    /// Creates the underlying field if it is not set.
    BorrowInfo *mutable_borrow() {
      if (borrow_info == nullptr) {
        borrow_info = std::make_unique<BorrowInfo>();
      }
      return borrow_info.get();
    }

    /// Access NestedReferenceCount without modifications.
    /// Returns the default value of the struct if it is not set.
    const NestedReferenceCount &nested() const {
      if (nested_reference_count == nullptr) {
        static auto *default_refs = new NestedReferenceCount();
        return *default_refs;
      }
      return *nested_reference_count;
    }

    /// Returns the containing references for updates.
    /// Creates the underlying field if it is not set.
    NestedReferenceCount *mutable_nested() {
      if (nested_reference_count == nullptr) {
        nested_reference_count = std::make_unique<NestedReferenceCount>();
      }
      return nested_reference_count.get();
    }

    /// Description of the call site where the reference was created.
    std::string call_site = "<unknown>";
    /// Object size if known, otherwise -1;
    int64_t object_size = -1;
    /// If this object is owned by us and stored in plasma, this contains all
    /// object locations.
    absl::flat_hash_set<NodeID> locations;
    /// The object's owner's address, if we know it. If this process is the
    /// owner, then this is added during creation of the Reference. If this is
    /// process is a borrower, the borrower must add the owner's address before
    /// using the ObjectID.
    absl::optional<InternAddress> owner_address;
    /// If this object is owned by us and stored in plasma, and reference
    /// counting is enabled, then some raylet must be pinning the object value.
    /// This is the address of that raylet.
    absl::optional<NodeID> pinned_at_raylet_id;
    /// Whether we own the object. If we own the object, then we are
    /// responsible for tracking the state of the task that creates the object
    /// (see task_manager.h).
    bool owned_by_us = false;

    // Whether this object can be reconstructed via lineage. If false, then the
    // object's value will be pinned as long as it is referenced by any other
    // object's lineage. This should be set to false if the object was created
    // by ray.put(), a task that cannot be retried, or its lineage was evicted.
    bool is_reconstructable = false;
    /// Whether the lineage of this object was evicted due to memory pressure.
    bool lineage_evicted = false;
    /// The number of tasks that depend on this object that may be retried in
    /// the future (pending execution or finished but retryable). If the object
    /// is inlined (not stored in plasma), then its lineage ref count is 0
    /// because any dependent task will already have the value of the object.
    size_t lineage_ref_count = 0;

    /// The local ref count for the ObjectID in the language frontend.
    size_t local_ref_count = 0;
    /// The ref count for submitted tasks that depend on the ObjectID.
    size_t submitted_task_ref_count = 0;

    /// Metadata related to nesting, including references that contain this
    /// reference, and references contained by this reference.
    std::unique_ptr<NestedReferenceCount> nested_reference_count;

    /// Metadata related to borrowing.
    std::unique_ptr<BorrowInfo> borrow_info;

    /// Callback that will be called when this ObjectID no longer has
    /// references.
    std::function<void(const ObjectID &)> on_delete;
    /// Callback that is called when this process is no longer a borrower
    /// (RefCount() == 0).
    std::function<void(const ObjectID &)> on_ref_removed;

    /// For objects that have been spilled to external storage, the URL from which
    /// they can be retrieved.
    std::string spilled_url = "";
    /// The ID of the node that spilled the object.
    /// This will be Nil if the object has not been spilled or if it is spilled
    /// distributed external storage.
    NodeID spilled_node_id = NodeID::Nil();
    /// Whether this object has been spilled to external storage.
    bool spilled = false;

    /// Whether the object was created with a foreign owner (i.e., _owner set).
    /// In this case, the owner is already monitoring this reference with a
    /// WaitForRefRemoved() call, and it is an error to return borrower
    /// metadata to the parent of the current task.
    /// See https://github.com/ray-project/ray/pull/19910 for more context.
    bool foreign_owner_already_monitoring = false;

    /// ObjectRefs nested in this object that are or were in use. These objects
    /// are not owned by us, and we need to report that we are borrowing them
    /// to their owner. Nesting is transitive, so this flag is set as long as
    /// any child object is in scope.
    bool has_nested_refs_to_report = false;

    /// Whether the task that creates this object is scheduled/executing.
    bool pending_creation = false;
  };

  using ReferenceTable = absl::flat_hash_map<ObjectID, Reference>;
  using ReferenceProtoTable = absl::flat_hash_map<ObjectID, rpc::ObjectReferenceCount>;

  bool AddOwnedObjectInternal(const ObjectID &object_id,
                              const std::vector<ObjectID> &contained_ids,
                              const rpc::Address &owner_address,
                              const std::string &call_site,
                              const int64_t object_size,
                              bool is_reconstructable,
                              bool add_local_ref,
                              const absl::optional<NodeID> &pinned_at_raylet_id)
      EXCLUSIVE_LOCKS_REQUIRED(mutex_);

  void SetNestedRefInUseRecursive(ReferenceTable::iterator inner_ref_it)
      EXCLUSIVE_LOCKS_REQUIRED(mutex_);

  bool GetOwnerInternal(const ObjectID &object_id,
                        rpc::Address *owner_address = nullptr) const
      EXCLUSIVE_LOCKS_REQUIRED(mutex_);

  /// Release the pinned plasma object, if any. Also unsets the raylet address
  /// that the object was pinned at, if the address was set.
  void ReleasePlasmaObject(ReferenceTable::iterator it);

  /// Shutdown if all references have gone out of scope and shutdown
  /// is scheduled.
  void ShutdownIfNeeded() EXCLUSIVE_LOCKS_REQUIRED(mutex_);

  /// Deserialize a ReferenceTable.
  static ReferenceTable ReferenceTableFromProto(const ReferenceTableProto &proto);

  /// Packs an object ID to ObjectReferenceCount map, into an array of
  /// ObjectReferenceCount. Consumes the input proto table.
  static void ReferenceTableToProto(ReferenceProtoTable &table,
                                    ReferenceTableProto *proto);

  /// Remove references for the provided object IDs that correspond to them
  /// being dependencies to a submitted task. This should be called when
  /// inlined dependencies are inlined or when the task finishes for plasma
  /// dependencies.
  void RemoveSubmittedTaskReferences(const std::vector<ObjectID> &argument_ids,
                                     bool release_lineage,
                                     std::vector<ObjectID> *deleted)
      EXCLUSIVE_LOCKS_REQUIRED(mutex_);

  /// Helper method to mark that this ObjectID contains another ObjectID(s).
  ///
  /// \param[in] object_id The ID of the object that contains other ObjectIDs.
  /// \param[in] inner_ids The object IDs are nested in object_id's value.
  /// \param[in] owner_address The owner address of the outer object_id. If
  /// this is not provided, then the outer object ID must be owned by us. the
  /// outer object ID is not owned by us, then this is used to contact the
  /// outer object's owner, since it is considered a borrower for the inner
  /// IDs.
  void AddNestedObjectIdsInternal(const ObjectID &object_id,
                                  const std::vector<ObjectID> &inner_ids,
                                  const rpc::WorkerAddress &owner_address)
      EXCLUSIVE_LOCKS_REQUIRED(mutex_);

  /// Populates the table with the ObjectID that we were or are still
  /// borrowing. The table also includes any IDs that we discovered were
  /// contained in the ID. For each borrowed ID, we will return in proto:
  /// - The borrowed ID's owner's address.
  /// - Whether we are still using the ID or not:
  ///     RefCount() > 1 when deduct_local_ref, and RefCount() > 0 when not.
  /// - Addresses of new borrowers that we passed the ID to.
  /// - Whether the borrowed ID was contained in another ID that we borrowed.
  ///
  /// We will also attempt to clear the information put into the returned table
  /// that we no longer need in our local table. Each reference in the local
  /// table is modified in the following way:
  /// - For each borrowed ID, remove the addresses of any new borrowers. We
  ///   don't need these anymore because the receiver of the borrowed_refs is
  ///   either the owner or another borrow who will eventually return the list
  ///   to the owner.
  /// - For each ID that was contained in a borrowed ID, forget that the ID
  ///   that contained it. We don't need this anymore because we already marked
  ///   that the borrowed ID contained another ID in the returned
  ///   borrowed_refs.
  bool GetAndClearLocalBorrowersInternal(const ObjectID &object_id,
                                         bool for_ref_removed,
                                         bool deduct_local_ref,
                                         ReferenceProtoTable *borrowed_refs)
      EXCLUSIVE_LOCKS_REQUIRED(mutex_);

  /// Merge remote borrowers into our local ref count. This will add any
  /// workers that are still borrowing the given object ID to the local ref
  /// counts, and recursively any workers that are borrowing object IDs that
  /// were nested inside. This is the converse of GetAndClearLocalBorrowers.
  /// For each borrowed object ID, we will:
  /// - Add the worker to our list of borrowers if it is still using the
  ///   reference.
  /// - Add the worker's accumulated borrowers to our list of borrowers.
  /// - If the borrowed ID was nested in another borrowed ID, then mark it as
  ///   such so that we can later merge the inner ID's reference into its
  ///   owner.
  /// - If we are the owner of the ID, then also contact any new borrowers and
  ///   wait for them to stop using the reference.
  void MergeRemoteBorrowers(const ObjectID &object_id,
                            const rpc::WorkerAddress &worker_addr,
                            const ReferenceTable &borrowed_refs)
      EXCLUSIVE_LOCKS_REQUIRED(mutex_);

  /// Wait for a borrower to stop using its reference. This should only be
  /// called by the owner of the ID.
  /// \param[in] reference_it Iterator pointing to the reference that we own.
  /// \param[in] addr The address of the borrower.
  /// \param[in] contained_in_id Whether the owned ID was contained in another
  /// ID. This is used in cases where we return an object ID that we own inside
  /// an object that we do not own. Then, we must notify the owner of the outer
  /// object that they are borrowing the inner.
  void WaitForRefRemoved(const ReferenceTable::iterator &reference_it,
                         const rpc::WorkerAddress &addr,
                         const ObjectID &contained_in_id = ObjectID::Nil())
      EXCLUSIVE_LOCKS_REQUIRED(mutex_);

  /// Helper method to add an object that we are borrowing. This is used when
  /// deserializing IDs from a task's arguments, or when deserializing an ID
  /// during ray.get().
  ///
  /// \param[in] foreign_owner_already_monitoring Whether to set the bit that an
  ///            externally assigned owner is monitoring the lifetime of this
  ///            object. This is the case for `ray.put(..., _owner=ZZZ)`.
  bool AddBorrowedObjectInternal(const ObjectID &object_id,
                                 const ObjectID &outer_id,
                                 const rpc::Address &owner_address,
                                 bool foreign_owner_already_monitoring)
      EXCLUSIVE_LOCKS_REQUIRED(mutex_);

  /// Helper method to delete an entry from the reference map and run any necessary
  /// callbacks. Assumes that the entry is in object_id_refs_ and invalidates the
  /// iterator.
  void DeleteReferenceInternal(ReferenceTable::iterator entry,
                               std::vector<ObjectID> *deleted)
      EXCLUSIVE_LOCKS_REQUIRED(mutex_);

  /// Erase the Reference from the table. Assumes that the entry has no more
  /// references, normal or lineage.
  void EraseReference(ReferenceTable::iterator entry) EXCLUSIVE_LOCKS_REQUIRED(mutex_);

  /// Helper method to garbage-collect all out-of-scope References in the
  /// lineage for this object.
  int64_t ReleaseLineageReferences(ReferenceTable::iterator entry)
      EXCLUSIVE_LOCKS_REQUIRED(mutex_);

  /// Add a new location for the given object. The owner must have the object ref in
  /// scope, and the caller must have already acquired mutex_.
  ///
  /// \param[in] it The reference iterator for the object.
  /// \param[in] node_id The new object location to be added.
  void AddObjectLocationInternal(ReferenceTable::iterator it, const NodeID &node_id)
      EXCLUSIVE_LOCKS_REQUIRED(mutex_);

  /// Remove a location for the given object. The owner must have the object ref in
  /// scope, and the caller must have already acquired mutex_.
  ///
  /// \param[in] it The reference iterator for the object.
  /// \param[in] node_id The object location to be removed.
  void RemoveObjectLocationInternal(ReferenceTable::iterator it, const NodeID &node_id)
      EXCLUSIVE_LOCKS_REQUIRED(mutex_);

  void UpdateObjectPendingCreation(const ObjectID &object_id, bool pending_creation)
      EXCLUSIVE_LOCKS_REQUIRED(mutex_);

  /// Publish object locations to all subscribers.
  ///
  /// \param[in] it The reference iterator for the object.
  void PushToLocationSubscribers(ReferenceTable::iterator it)
      EXCLUSIVE_LOCKS_REQUIRED(mutex_);

  /// Fill up the object information for the given iterator.
  void FillObjectInformationInternal(ReferenceTable::iterator it,
                                     rpc::WorkerObjectLocationsPubMessage *object_info)
      EXCLUSIVE_LOCKS_REQUIRED(mutex_);

  /// Clean up borrowers and references when the reference is removed from borrowers.
  /// It should be used as a WaitForRefRemoved callback.
  void CleanupBorrowersOnRefRemoved(const ReferenceTable &new_borrower_refs,
                                    const ObjectID &object_id,
                                    const rpc::WorkerAddress &borrower_addr);

  /// Decrease the local reference count for the ObjectID by one.
  /// This method is internal and not thread-safe. mutex_ lock must be held before
  /// calling this method.
  void RemoveLocalReferenceInternal(const ObjectID &object_id,
                                    std::vector<ObjectID> *deleted)
      EXCLUSIVE_LOCKS_REQUIRED(mutex_);

  /// Address of our RPC server. This is used to determine whether we own a
  /// given object or not, by comparing our WorkerID with the WorkerID of the
  /// object's owner.
  rpc::WorkerAddress rpc_address_;

  /// Feature flag for lineage pinning. If this is false, then we will keep the
  /// lineage ref count, but this will not be used to decide when the object's
  /// Reference can be deleted. The object's lineage ref count is the number of
  /// tasks that depend on that object that may be retried in the future.
  const bool lineage_pinning_enabled_;

  /// Factory for producing new core worker clients.
  rpc::ClientFactoryFn client_factory_;

  /// Pool from worker address to core worker client. The owner of an object
  /// uses this client to request a notification from borrowers once the
  /// borrower's ref count for the ID goes to 0.
  rpc::CoreWorkerClientPool borrower_pool_;

  /// Protects access to the reference counting state.
  mutable absl::Mutex mutex_;

  /// Holds all reference counts and dependency information for tracked ObjectIDs.
  ReferenceTable object_id_refs_ GUARDED_BY(mutex_);

  /// Objects whose values have been freed by the language frontend.
  /// The values in plasma will not be pinned. An object ID is
  /// removed from this set once its Reference has been deleted
  /// locally.
  absl::flat_hash_set<ObjectID> freed_objects_ GUARDED_BY(mutex_);

  /// The callback to call once an object ID that we own is no longer in scope
  /// and it has no tasks that depend on it that may be retried in the future.
  /// The object's Reference will be erased after this callback.
  // Returns the amount of lineage in bytes released.
  LineageReleasedCallback on_lineage_released_;
  /// Optional shutdown hook to call when all references have gone
  /// out of scope.
  std::function<void()> shutdown_hook_ GUARDED_BY(mutex_) = nullptr;

  /// Object status publisher. It is used to publish the ref removed message for the
  /// reference counting protocol. It is not guarded by a lock because the class itself is
  /// thread-safe.
  pubsub::PublisherInterface *object_info_publisher_;

  /// Object status subscriber. It is used to subscribe the ref removed information from
  /// other workers.
  pubsub::SubscriberInterface *object_info_subscriber_;

  /// Objects that we own that are still in scope at the application level and
  /// that may be reconstructed. These objects may have pinned lineage that
  /// should be evicted on memory pressure. The queue is in FIFO order, based
  /// on ObjectRef creation time.
  std::list<ObjectID> reconstructable_owned_objects_ GUARDED_BY(mutex_);

  /// We keep a FIFO queue of objects in scope so that we can choose lineage to
  /// evict under memory pressure. This is an index from ObjectID to the
  /// object's place in the queue.
  absl::flat_hash_map<ObjectID, std::list<ObjectID>::iterator>
      reconstructable_owned_objects_index_ GUARDED_BY(mutex_);

  /// Called to check whether a raylet is still alive. This is used when adding
  /// the primary or spilled location of an object. If the node is dead, then
  /// the object will be added to the buffer objects to recover.
  const std::function<bool(const NodeID &node_id)> check_node_alive_;

  /// A buffer of the objects whose primary or spilled locations have been lost
  /// due to node failure. These objects are still in scope and need to be
  /// recovered.
  std::vector<ObjectID> objects_to_recover_ GUARDED_BY(mutex_);
};

}  // namespace core
}  // namespace ray<|MERGE_RESOLUTION|>--- conflicted
+++ resolved
@@ -36,11 +36,7 @@
 
 /// Extract a key to identify a Address so that the flyweight can look
 /// up the Address from the pool.
-<<<<<<< HEAD
-struct AddressWorkeridExtractor {
-=======
 struct AddressWorkerIdExtractor {
->>>>>>> 24e40b86
   const std::string &operator()(const rpc::Address &addr) const {
     return addr.worker_id();
   }
@@ -50,11 +46,7 @@
 /// we use boost::flyweight to maintain an intern table to reduce
 /// memory footprint per object.
 typedef boost::flyweight<
-<<<<<<< HEAD
-    boost::flyweights::key_value<std::string, rpc::Address, AddressWorkeridExtractor>>
-=======
     boost::flyweights::key_value<std::string, rpc::Address, AddressWorkerIdExtractor>>
->>>>>>> 24e40b86
     InternAddress;
 
 // Interface for mocking.
