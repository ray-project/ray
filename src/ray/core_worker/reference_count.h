// Copyright 2017 The Ray Authors.
//
// Licensed under the Apache License, Version 2.0 (the "License");
// you may not use this file except in compliance with the License.
// You may obtain a copy of the License at
//
//  http://www.apache.org/licenses/LICENSE-2.0
//
// Unless required by applicable law or agreed to in writing, software
// distributed under the License is distributed on an "AS IS" BASIS,
// WITHOUT WARRANTIES OR CONDITIONS OF ANY KIND, either express or implied.
// See the License for the specific language governing permissions and
// limitations under the License.

#pragma once

#include <utility>

#include "absl/base/thread_annotations.h"
#include "absl/container/flat_hash_map.h"
#include "absl/container/flat_hash_set.h"
#include "absl/synchronization/mutex.h"
#include "ray/common/id.h"
#include "ray/core_worker/lease_policy.h"
#include "ray/pubsub/publisher.h"
#include "ray/pubsub/subscriber.h"
#include "ray/rpc/grpc_server.h"
#include "ray/rpc/worker/core_worker_client.h"
#include "ray/rpc/worker/core_worker_client_pool.h"
#include "ray/util/logging.h"
#include "src/ray/protobuf/common.pb.h"

namespace ray {
namespace core {

// Interface for mocking.
class ReferenceCounterInterface {
 public:
  virtual void AddLocalReference(const ObjectID &object_id,
                                 const std::string &call_site) = 0;
  virtual bool AddBorrowedObject(const ObjectID &object_id,
                                 const ObjectID &outer_id,
                                 const rpc::Address &owner_address,
                                 bool foreign_owner_already_monitoring = false) = 0;
  virtual void AddOwnedObject(
      const ObjectID &object_id,
      const std::vector<ObjectID> &contained_ids,
      const rpc::Address &owner_address,
      const std::string &call_site,
      const int64_t object_size,
      bool is_reconstructable,
      bool add_local_ref,
      const absl::optional<NodeID> &pinned_at_raylet_id = absl::optional<NodeID>()) = 0;
  virtual bool AddObjectOutOfScopeOrFreedCallback(
      const ObjectID &object_id,
      const std::function<void(const ObjectID &)> callback) = 0;
  virtual bool SetObjectRefDeletedCallback(
      const ObjectID &object_id,
      const std::function<void(const ObjectID &)> callback) = 0;

  virtual ~ReferenceCounterInterface() = default;
};

/// Class used by the core worker to keep track of ObjectID reference counts for garbage
/// collection. This class is thread safe.
class ReferenceCounter : public ReferenceCounterInterface,
                         public LocalityDataProviderInterface {
 public:
  using ReferenceTableProto =
      ::google::protobuf::RepeatedPtrField<rpc::ObjectReferenceCount>;
  using ReferenceRemovedCallback = std::function<void(const ObjectID &)>;
  // Returns the amount of lineage in bytes released.
  using LineageReleasedCallback =
      std::function<int64_t(const ObjectID &, std::vector<ObjectID> *)>;

  ReferenceCounter(rpc::Address rpc_address,
                   pubsub::PublisherInterface *object_info_publisher,
                   pubsub::SubscriberInterface *object_info_subscriber,
                   std::function<bool(const NodeID &node_id)> check_node_alive,
                   bool lineage_pinning_enabled = false)
      : rpc_address_(std::move(rpc_address)),
        lineage_pinning_enabled_(lineage_pinning_enabled),
        object_info_publisher_(object_info_publisher),
        object_info_subscriber_(object_info_subscriber),
        check_node_alive_(std::move(check_node_alive)) {}

  ~ReferenceCounter() override = default;

  /// Wait for all object references to go out of scope, and then shutdown.
  ///
  /// \param shutdown The shutdown callback to call.
  void DrainAndShutdown(std::function<void()> shutdown) ABSL_LOCKS_EXCLUDED(mutex_);

  /// Return the size of the reference count table
  /// (i.e. the number of objects that have references).
  size_t Size() const ABSL_LOCKS_EXCLUDED(mutex_);

  /// Return true if the object is owned by us.
  bool OwnedByUs(const ObjectID &object_id) const ABSL_LOCKS_EXCLUDED(mutex_);

  /// Increase the reference count for the ObjectID by one. If there is no
  /// entry for the ObjectID, one will be created. The object ID will not have
  /// any owner information, since we don't know how it was created.
  ///
  /// \param[in] object_id The object to to increment the count for.
  void AddLocalReference(const ObjectID &object_id, const std::string &call_site) override
      ABSL_LOCKS_EXCLUDED(mutex_);

  /// Decrease the local reference count for the ObjectID by one.
  ///
  /// \param[in] object_id The object to decrement the count for.
  /// \param[out] deleted List to store objects that hit zero ref count.
  void RemoveLocalReference(const ObjectID &object_id, std::vector<ObjectID> *deleted)
      ABSL_LOCKS_EXCLUDED(mutex_);

  /// Add references for the provided object IDs that correspond to them being
  /// dependencies to a submitted task. If lineage pinning is enabled, then
  /// this will also pin the Reference entry for each new argument until the
  /// argument's lineage ref is released.
  ///
  /// \param[in] argument_ids_to_add The arguments of the task to add
  /// references for.
  /// \param[out] argument_ids_to_remove The arguments of the task to remove
  /// references for.
  /// \param[out] deleted Any objects that are newly out of scope after this
  /// function call.
  void UpdateSubmittedTaskReferences(
      const std::vector<ObjectID> &return_ids,
      const std::vector<ObjectID> &argument_ids_to_add,
      const std::vector<ObjectID> &argument_ids_to_remove = std::vector<ObjectID>(),
      std::vector<ObjectID> *deleted = nullptr) ABSL_LOCKS_EXCLUDED(mutex_);

  /// Add references for the object dependencies of a resubmitted task. This
  /// does not increment the arguments' lineage ref counts because we should
  /// have already incremented them when the task was first submitted.
  ///
  /// \param[in] argument_ids The arguments of the task to add references for.
  void UpdateResubmittedTaskReferences(const std::vector<ObjectID> &argument_ids)
      ABSL_LOCKS_EXCLUDED(mutex_);

  /// Update object references that were given to a submitted task. The task
  /// may still be borrowing any object IDs that were contained in its
  /// arguments. This should be called when the task finishes.
  ///
  /// \param[in] object_ids The object IDs to remove references for.
  /// \param[in] release_lineage Whether to decrement the arguments' lineage
  /// ref count.
  /// \param[in] worker_addr The address of the worker that executed the task.
  /// \param[in] borrowed_refs The references that the worker borrowed during
  /// the task. This table includes all task arguments that were passed by
  /// reference and any object IDs that were transitively nested in the
  /// arguments. Some references in this table may still be borrowed by the
  /// worker and/or a task that the worker submitted.
  /// \param[out] deleted The object IDs whos reference counts reached zero.
  void UpdateFinishedTaskReferences(const std::vector<ObjectID> &return_ids,
                                    const std::vector<ObjectID> &argument_ids,
                                    bool release_lineage,
                                    const rpc::Address &worker_addr,
                                    const ReferenceTableProto &borrowed_refs,
                                    std::vector<ObjectID> *deleted)
      ABSL_LOCKS_EXCLUDED(mutex_);

  /// Add an object that we own. The object may depend on other objects.
  /// Dependencies for each ObjectID must be set at most once. The local
  /// reference count for the ObjectID is set to zero, which assumes that an
  /// ObjectID for it will be created in the language frontend after this call.
  ///
  /// TODO(swang): We could avoid copying the owner_address since
  /// we are the owner, but it is easier to store a copy for now, since the
  /// owner ID will change for workers executing normal tasks and it is
  /// possible to have leftover references after a task has finished.
  ///
  /// \param[in] object_id The ID of the object that we own.
  /// \param[in] contained_ids ObjectIDs that are contained in the object's value.
  /// As long as the object_id is in scope, the inner objects should not be GC'ed.
  /// \param[in] owner_address The address of the object's owner.
  /// \param[in] call_site Description of the call site where the reference was created.
  /// \param[in] object_size Object size if known, otherwise -1;
  /// \param[in] is_reconstructable Whether the object can be reconstructed
  /// through lineage re-execution.
  /// \param[in] add_local_ref Whether to initialize the local ref count to 1.
  /// This is used to ensure that the ref is considered in scope before the
  /// corresponding ObjectRef has been returned to the language frontend.
  /// \param[in] pinned_at_raylet_id The primary location for the object, if it
  /// is already known. This is only used for ray.put calls.
  void AddOwnedObject(const ObjectID &object_id,
                      const std::vector<ObjectID> &contained_ids,
                      const rpc::Address &owner_address,
                      const std::string &call_site,
                      const int64_t object_size,
                      bool is_reconstructable,
                      bool add_local_ref,
                      const absl::optional<NodeID> &pinned_at_raylet_id =
                          absl::optional<NodeID>()) override ABSL_LOCKS_EXCLUDED(mutex_);

  /// Add an owned object that was dynamically created. These are objects that
  /// were created by a task that we called, but that we own.
  ///
  /// \param[in] object_id The ID of the object that we now own.
  /// \param[in] generator_id The ID of the object that wraps the dynamically
  /// created object ref. This should be an object that we own, and we will
  /// update its ref count info to show that it contains the dynamically
  /// created ObjectID.
  void AddDynamicReturn(const ObjectID &object_id, const ObjectID &generator_id)
      ABSL_LOCKS_EXCLUDED(mutex_);

  /// Own an object that the current owner (current process) dynamically created.
  ///
  /// The API is idempotent.
  ///
  /// TODO(sang): This API should be merged with AddDynamicReturn when
  /// we turn on streaming generator by default.
  ///
  /// For normal task return, the owner creates and owns the references before
  /// the object values are created. However, when you dynamically create objects,
  /// the owner doesn't know (i.e., own) the references until it is reported from
  /// the executor side.
  ///
  /// This API is used to own this type of dynamically generated references.
  /// The executor should ensure the objects are not GC'ed until the owner
  /// registers the dynamically created references by this API.
  ///
  /// \param[in] object_id The ID of the object that we now own.
  /// \param[in] generator_id The Object ID of the streaming generator task.
  void OwnDynamicStreamingTaskReturnRef(const ObjectID &object_id,
                                        const ObjectID &generator_id)
      ABSL_LOCKS_EXCLUDED(mutex_);

  /// Try to decrement the local ref count for the given objects, if they are
  /// still in scope.
  ///
  /// \param[in] object_ids The object refs to decrement the count for, if they
  /// are in scope.
  /// \param[out] deleted Any released object refs that went out of scope. The
  /// object values should be deleted.
  void TryReleaseLocalRefs(const std::vector<ObjectID> &object_ids,
                           std::vector<ObjectID> *deleted) ABSL_LOCKS_EXCLUDED(mutex_);

  /// Check if a generator's lineage has gone out of scope. This checks if we
  /// still have entries for the generator ref and all refs returned by the
  /// generator, including the sentinel EOF object. If true, then the lineage
  /// (task and stream metadata) is safe to remove.
  ///
  /// \param[in] generator_id The generator ID.
  /// \param[in] num_objects_generated The total number of objects generated by
  /// the streaming generator task, including the EOF object.
  /// \return true if the generators' returned refs have gone out of scope.
  bool CheckGeneratorRefsLineageOutOfScope(const ObjectID &generator_id,
                                           int64_t num_objects_generated)
      ABSL_LOCKS_EXCLUDED(mutex_);

  /// Update the size of the object.
  ///
  /// \param[in] object_id The ID of the object.
  /// \param[in] size The known size of the object.
  void UpdateObjectSize(const ObjectID &object_id, int64_t object_size)
      ABSL_LOCKS_EXCLUDED(mutex_);

  /// Add an object that we are borrowing.
  ///
  /// \param[in] object_id The ID of the object that we are borrowing.
  /// \param[in] outer_id The ID of the object that contained this object ID,
  /// if one exists. An outer_id may not exist if object_id was inlined
  /// directly in a task spec, or if it was passed in the application
  /// out-of-band.
  /// task ID (for non-actors) or the actor ID of the owner.
  /// \param[in] owner_address The owner's address.
  bool AddBorrowedObject(const ObjectID &object_id,
                         const ObjectID &outer_id,
                         const rpc::Address &owner_address,
                         bool foreign_owner_already_monitoring = false) override
      ABSL_LOCKS_EXCLUDED(mutex_);

  /// Get the owner address of the given object.
  ///
  /// Use `HasOwner` instead if the caller doesn't need to use owner_address for
  /// performance.
  ///
  /// \param[in] object_id The ID of the object to look up.
  /// \param[out] owner_address The address of the object owner.
  /// \return false if the object is out of scope or we do not yet have
  /// ownership information. The latter can happen when object IDs are pasesd
  /// out of band.
  bool GetOwner(const ObjectID &object_id, rpc::Address *owner_address = nullptr) const
      ABSL_LOCKS_EXCLUDED(mutex_);

  /// Check if the object has an owner.
  ///
  /// \param[in] object_id The ID of the object.
  /// \return if the object has an owner.
  bool HasOwner(const ObjectID &object_id) const ABSL_LOCKS_EXCLUDED(mutex_);

  /// Get the owner addresses of the given objects. The owner address
  /// must be registered for these objects.
  ///
  /// \param[in] object_ids The IDs of the object to look up.
  /// \return The addresses of the objects' owners.
  std::vector<rpc::Address> GetOwnerAddresses(
      const std::vector<ObjectID> &object_ids) const;

  /// Check whether an object value has been freed.
  ///
  /// \param[in] object_id The object to check.
  /// \return Whether the object value has been freed.
  bool IsPlasmaObjectFreed(const ObjectID &object_id) const;

  /// Mark an object that was freed as being in use again. If another copy of
  /// the object is subsequently pinned, we will not delete it until free is
  /// called again, or the ObjectRef goes out of scope.
  ///
  /// \param[in] object_id The object to un-free.
  /// \return Whether it was successful. This call will fail if the object ref
  /// is no longer in scope or if the object was not actually freed.
  bool TryMarkFreedObjectInUseAgain(const ObjectID &object_id);

  /// Release the underlying value from plasma (if any) for these objects.
  ///
  /// \param[in] object_ids The IDs whose values to free.
  void FreePlasmaObjects(const std::vector<ObjectID> &object_ids)
      ABSL_LOCKS_EXCLUDED(mutex_);

  /// Adds the callback that will be run when the object goes out of scope
  /// (Reference.OutOfScope() returns true).
  /// Returns true if the object was in scope and the callback was added, else false.
<<<<<<< HEAD
  bool AddObjectPrimaryCopyDeleteCallback(
=======
  bool AddObjectOutOfScopeOrFreedCallback(
>>>>>>> 9375c1f5
      const ObjectID &object_id,
      const std::function<void(const ObjectID &)> callback) override
      ABSL_LOCKS_EXCLUDED(mutex_);

  /// Sets the callback that will be run when the object reference is deleted
  /// from the reference table (all refs including lineage ref count go to 0).
  /// Returns true if the object was in the reference table and the callback was added
  /// else false.
  bool SetObjectRefDeletedCallback(const ObjectID &object_id,
                                   const std::function<void(const ObjectID &)> callback)
      override ABSL_LOCKS_EXCLUDED(mutex_);

  /// Set a callback for when we are no longer borrowing this object (when our
  /// ref count goes to 0).
  ///
  /// \param[in] object_id The object ID to set the callback for.
  /// \param[in] contained_in_id The object ID that contains object_id, if any.
  /// This is used for cases when object_id was returned from a task that we
  /// submitted. Then, as long as we have contained_in_id in scope, we are
  /// borrowing object_id.
  /// \param[in] owner_address The owner of object_id's address.
  /// \param[in] ref_removed_callback The callback to call when we are no
  /// longer borrowing the object.
  void SetRefRemovedCallback(const ObjectID &object_id,
                             const ObjectID &contained_in_id,
                             const rpc::Address &owner_address,
                             const ReferenceRemovedCallback &ref_removed_callback)
      ABSL_LOCKS_EXCLUDED(mutex_);

  /// Set a callback to call whenever a Reference that we own is deleted. A
  /// Reference can only be deleted if:
  /// 1. The ObjectID's ref count is 0 on all workers.
  /// 2. There are no tasks that depend on the object that may be retried in
  /// the future.
  ///
  /// \param[in] callback The callback to call.
  void SetReleaseLineageCallback(const LineageReleasedCallback &callback);

  /// Respond to the object's owner once we are no longer borrowing it.  The
  /// sender is the owner of the object ID. We will send the reply when our
  /// RefCount() for the object ID goes to 0.
  ///
  /// \param[in] object_id The object that we were borrowing.
  void HandleRefRemoved(const ObjectID &object_id) ABSL_EXCLUSIVE_LOCKS_REQUIRED(mutex_);

  /// Returns the total number of ObjectIDs currently in scope.
  size_t NumObjectIDsInScope() const ABSL_LOCKS_EXCLUDED(mutex_);

  /// Returns the total number of objects owned by this worker.
  size_t NumObjectsOwnedByUs() const ABSL_LOCKS_EXCLUDED(mutex_);

  /// Returns the total number of actors owned by this worker.
  size_t NumActorsOwnedByUs() const ABSL_LOCKS_EXCLUDED(mutex_);

  /// Returns a set of all ObjectIDs currently in scope (i.e., nonzero reference count).
  std::unordered_set<ObjectID> GetAllInScopeObjectIDs() const ABSL_LOCKS_EXCLUDED(mutex_);

  /// Returns a map of all ObjectIDs currently in scope with a pair of their
  /// (local, submitted_task) reference counts. For debugging purposes.
  std::unordered_map<ObjectID, std::pair<size_t, size_t>> GetAllReferenceCounts() const
      ABSL_LOCKS_EXCLUDED(mutex_);

  std::string DebugString() const ABSL_LOCKS_EXCLUDED(mutex_);

  /// Populate a table with ObjectIDs that we were or are still borrowing.
  /// This should be called when a task returns, and the argument should be any
  /// IDs that were passed by reference in the task spec or that were
  /// serialized in inlined arguments.
  ///
  /// NOTE(swang): Task arguments should be pinned with a fake local reference
  /// during task execution. This method removes the fake references so that
  /// the reference deletion is atomic with removing the ref count information.
  ///
  /// See GetAndClearLocalBorrowersInternal for the spec of the returned table
  /// and how this mutates the local reference count.
  ///
  /// \param[in] borrowed_ids The object IDs that we or another worker were or
  /// are still borrowing. These are the IDs that were given to us via task
  /// submission and includes: (1) any IDs that were passed by reference in the
  /// task spec, and (2) any IDs that were serialized in the task's inlined
  /// arguments.
  /// \param[out] proto The protobuf table to populate with the borrowed
  /// references.
  void PopAndClearLocalBorrowers(const std::vector<ObjectID> &borrowed_ids,
                                 ReferenceTableProto *proto,
                                 std::vector<ObjectID> *deleted)
      ABSL_LOCKS_EXCLUDED(mutex_);

  /// Mark that this ObjectID contains another ObjectID(s). This should be
  /// called in two cases:
  /// 1. We are storing the value of an object and the value contains
  /// serialized copies of other ObjectIDs. If the outer object is owned by a
  /// remote process, then they are now a borrower of the nested IDs.
  /// 2. We submitted a task that returned an ObjectID(s) in its return values
  /// and we are processing the worker's reply. In this case, we own the task's
  /// return objects and are borrowing the nested IDs.
  ///
  /// \param[in] object_id The ID of the object that contains other ObjectIDs.
  /// \param[in] inner_ids The object IDs are nested in object_id's value.
  /// \param[in] owner_address The owner address of the outer object_id. If
  /// this is not provided, then the outer object ID must be owned by us. the
  /// outer object ID is not owned by us, then this is used to contact the
  /// outer object's owner, since it is considered a borrower for the inner
  /// IDs.
  void AddNestedObjectIds(const ObjectID &object_id,
                          const std::vector<ObjectID> &inner_ids,
                          const rpc::Address &owner_address) ABSL_LOCKS_EXCLUDED(mutex_);

  /// Update the pinned location of an object stored in plasma.
  ///
  /// \param[in] object_id The object to update.
  /// \param[in] raylet_id The raylet that is now pinning the object ID.
  void UpdateObjectPinnedAtRaylet(const ObjectID &object_id, const NodeID &raylet_id)
      ABSL_LOCKS_EXCLUDED(mutex_);

  /// Check whether the object is pinned at a remote plasma store node or
  /// spilled to external storage. In either case, a copy of the object is
  /// available to fetch.
  ///
  /// \param[in] object_id The object to check.
  /// \param[out] owned_by_us Whether this object is owned by us. The pinned_at
  /// and spilled out-parameters are set if this is true.
  /// \param[out] pinned_at The node ID of the raylet at which this object is
  /// \param[out] spilled Whether this object has been spilled.
  /// pinned. Set to nil if the object is not pinned.
  /// \return True if the reference exists, false otherwise.
  bool IsPlasmaObjectPinnedOrSpilled(const ObjectID &object_id,
                                     bool *owned_by_us,
                                     NodeID *pinned_at,
                                     bool *spilled) const ABSL_LOCKS_EXCLUDED(mutex_);

  /// Get and reset the objects that were pinned or spilled on the given node.
  /// This method should be called upon a node failure, to trigger
  /// reconstruction for any lost objects that are still in scope.
  ///
  /// If a deletion callback was set for a lost object, it will be invoked and
  /// reset.
  ///
  /// \param[in] node_id The node whose object store has been removed.
  /// \return The set of objects that were pinned on the given node.
  void ResetObjectsOnRemovedNode(const NodeID &raylet_id);

  std::vector<ObjectID> FlushObjectsToRecover();

  /// Whether we have a reference to a particular ObjectID.
  ///
  /// \param[in] object_id The object ID to check for.
  /// \return Whether we have a reference to the object ID.
  bool HasReference(const ObjectID &object_id) const ABSL_LOCKS_EXCLUDED(mutex_);

  /// Write the current reference table to the given proto.
  ///
  /// \param[out] stats The proto to write references to.
  void AddObjectRefStats(
      const absl::flat_hash_map<ObjectID, std::pair<int64_t, std::string>>
          &pinned_objects,
      rpc::CoreWorkerStats *stats,
      const int64_t limit) const ABSL_LOCKS_EXCLUDED(mutex_);

  /// Add a new location for the given object. The owner must have the object ref in
  /// scope.
  ///
  /// \param[in] object_id The object to update.
  /// \param[in] node_id The new object location to be added.
  /// \return True if the reference exists, false otherwise.
  bool AddObjectLocation(const ObjectID &object_id, const NodeID &node_id)
      ABSL_LOCKS_EXCLUDED(mutex_);

  /// Remove a location for the given object. The owner must have the object ref in
  /// scope.
  ///
  /// \param[in] object_id The object to update.
  /// \param[in] node_id The object location to be removed.
  /// \return True if the reference exists, false otherwise.
  bool RemoveObjectLocation(const ObjectID &object_id, const NodeID &node_id)
      ABSL_LOCKS_EXCLUDED(mutex_);

  /// Get the locations of the given object. The owner must have the object ref in
  /// scope.
  ///
  /// \param[in] object_id The object to get locations for.
  /// \return The nodes that have the object if the reference exists, empty optional
  ///         otherwise.
  absl::optional<absl::flat_hash_set<NodeID>> GetObjectLocations(
      const ObjectID &object_id) ABSL_LOCKS_EXCLUDED(mutex_);

  /// Publish the snapshot of the object location for the given object id.
  /// Publish the empty locations if object is already evicted or not owned by this
  /// worker.
  ///
  /// \param[in] object_id The object whose locations we want.
  void PublishObjectLocationSnapshot(const ObjectID &object_id)
      ABSL_LOCKS_EXCLUDED(mutex_);

  /// Fill up the object information.
  ///
  /// \param[in] object_id The object id
  /// \param[out] The object information that will be filled by a given object id.
  void FillObjectInformation(const ObjectID &object_id,
                             rpc::WorkerObjectLocationsPubMessage *object_info)
      ABSL_LOCKS_EXCLUDED(mutex_);

  /// Handle an object has been spilled to external storage.
  ///
  /// This notifies the primary raylet that the object is safe to release and
  /// records the spill URL, spill node ID, and updated object size.
  /// \param[in] object_id The object that has been spilled.
  /// \param[in] spilled_url The URL to which the object has been spilled.
  /// \param[in] spilled_node_id The ID of the node on which the object was spilled.
  /// \return True if the reference exists and is in scope, false otherwise.
  bool HandleObjectSpilled(const ObjectID &object_id,
                           const std::string &spilled_url,
                           const NodeID &spilled_node_id);

  /// Get locality data for object. This is used by the leasing policy to implement
  /// locality-aware leasing.
  ///
  /// \param[in] object_id Object whose locality data we want.
  /// \return Locality data.
  absl::optional<LocalityData> GetLocalityData(const ObjectID &object_id) const override;

  /// Report locality data for object. This is used by the FutureResolver to report
  /// locality data for borrowed refs.
  ///
  /// \param[in] object_id Object whose locality data we're reporting.
  /// \param[in] locations Locations of the object.
  /// \param[in] object_size Size of the object.
  /// \return True if the reference exists, false otherwise.
  bool ReportLocalityData(const ObjectID &object_id,
                          const absl::flat_hash_set<NodeID> &locations,
                          uint64_t object_size);

  /// Add borrower address in owner's worker. This function will add borrower address
  /// to the `object_id_refs_`, then call WaitForRefRemoved() to monitor borrowed
  /// object in borrower's worker.
  ///
  /// \param[in] object_id The ID of Object whose been borrowed.
  /// \param[in] borrower_address The address of borrower.
  void AddBorrowerAddress(const ObjectID &object_id, const rpc::Address &borrower_address)
      ABSL_LOCKS_EXCLUDED(mutex_);

  bool IsObjectReconstructable(const ObjectID &object_id, bool *lineage_evicted) const;

  /// Evict lineage of objects that are still in scope. This evicts lineage in
  /// FIFO order, based on when the ObjectRef was created.
  ///
  /// \param[in] min_bytes_to_evict The minimum number of bytes to evict.
  int64_t EvictLineage(int64_t min_bytes_to_evict);

  /// Update whether the object is pending creation.
  void UpdateObjectPendingCreation(const ObjectID &object_id, bool pending_creation);

  /// Whether the object is pending creation (the task that creates it is
  /// scheduled/executing).
  bool IsObjectPendingCreation(const ObjectID &object_id) const;

  /// Release all local references which registered on this local.
  void ReleaseAllLocalReferences();

 private:
  /// Contains information related to nested object refs only.
  struct NestedReferenceCount {
    /// Object IDs that we own and that contain this object ID.
    /// ObjectIDs are added to this field when we discover that this object
    /// contains other IDs. This can happen in 2 cases:
    ///  1. We call ray.put() and store the inner ID(s) in the outer object.
    ///  2. A task that we submitted returned an ID(s).
    /// ObjectIDs are erased from this field when their Reference is deleted.
    absl::flat_hash_set<ObjectID> contained_in_owned;
    /// Object IDs that we borrowed and that contain this object ID.
    /// ObjectIDs are added to this field when we get the value of an ObjectRef
    /// (either by deserializing the object or receiving the GetObjectStatus
    /// reply for inlined objects) and it contains another ObjectRef.
    absl::flat_hash_set<ObjectID> contained_in_borrowed_ids;
    /// Reverse pointer for contained_in_owned and contained_in_borrowed_ids.
    /// The object IDs contained in this object. These could be objects that we
    /// own or are borrowing. This field is updated in 2 cases:
    ///  1. We call ray.put() on this ID and store the contained IDs.
    ///  2. We call ray.get() on an ID whose contents we do not know and we
    ///     discover that it contains these IDs.
    absl::flat_hash_set<ObjectID> contains;
  };

  /// Contains information related to borrowing only.
  struct BorrowInfo {
    /// When a process that is borrowing an object ID stores the ID inside the
    /// return value of a task that it executes, the caller of the task is also
    /// considered a borrower for as long as its reference to the task's return
    /// ID stays in scope. Thus, the borrower must notify the owner that the
    /// task's caller is also a borrower. The key is the task's return ID, and
    /// the value is the task ID and address of the task's caller.
    absl::flat_hash_map<ObjectID, rpc::Address> stored_in_objects;
    /// A list of processes that are we gave a reference to that are still
    /// borrowing the ID. This field is updated in 2 cases:
    ///  1. If we are a borrower of the ID, then we add a process to this list
    ///     if we passed that process a copy of the ID via task submission and
    ///     the process is still using the ID by the time it finishes its task.
    ///     Borrowers are removed from the list when we recursively merge our
    ///     list into the owner.
    ///  2. If we are the owner of the ID, then either the above case, or when
    ///     we hear from a borrower that it has passed the ID to other
    ///     borrowers. A borrower is removed from the list when it responds
    ///     that it is no longer using the reference.
    absl::flat_hash_set<rpc::Address> borrowers;
  };

  struct Reference {
    /// Constructor for a reference whose origin is unknown.
    Reference() = default;
<<<<<<< HEAD
    Reference(std::string call_site, const int64_t object_size)
=======
    Reference(std::string call_site, int64_t object_size)
>>>>>>> 9375c1f5
        : call_site(std::move(call_site)), object_size(object_size) {}
    /// Constructor for a reference that we created.
    Reference(rpc::Address owner_address,
              std::string call_site,
              int64_t object_size,
              bool is_reconstructable,
<<<<<<< HEAD
              const absl::optional<NodeID> &pinned_at_raylet_id)
=======
              absl::optional<NodeID> pinned_at_raylet_id)
>>>>>>> 9375c1f5
        : call_site(std::move(call_site)),
          object_size(object_size),
          owner_address(std::move(owner_address)),
          pinned_at_raylet_id(std::move(pinned_at_raylet_id)),
          owned_by_us(true),
          is_reconstructable(is_reconstructable),
          pending_creation(!pinned_at_raylet_id.has_value()) {}

    /// Constructor from a protobuf. This is assumed to be a message from
    /// another process, so the object defaults to not being owned by us.
    static Reference FromProto(const rpc::ObjectReferenceCount &ref_count);
    /// Serialize to a protobuf.
    /// When `deduct_local_ref` is true, one local ref should be removed
    /// when determining if the object has actual local references.
    void ToProto(rpc::ObjectReferenceCount *ref, bool deduct_local_ref = false) const;

    /// The reference count. This number includes:
    /// - Python references to the ObjectID.
    /// - Pending submitted tasks that depend on the object.
    /// - ObjectIDs containing this ObjectID that we own and that are still in
    /// scope.
    size_t RefCount() const {
      return local_ref_count + submitted_task_ref_count +
             nested().contained_in_owned.size();
    }

    /// Whether this reference is no longer in scope. A reference is in scope
    /// if any of the following are true:
    /// - The reference is still being used by this process.
    /// - The reference was contained in another ID that we were borrowing, and
    ///   we haven't told the process that gave us that ID yet.
    /// - We gave the reference to at least one other process.
    bool OutOfScope(bool lineage_pinning_enabled) const {
      bool in_scope = RefCount() > 0;
      bool is_nested = !nested().contained_in_borrowed_ids.empty();
      bool has_borrowers = !borrow().borrowers.empty();
      bool was_stored_in_objects = !borrow().stored_in_objects.empty();

      bool has_lineage_references = false;
      if (lineage_pinning_enabled && owned_by_us && !is_reconstructable) {
        has_lineage_references = lineage_ref_count > 0;
      }

      return !(in_scope || is_nested || has_nested_refs_to_report || has_borrowers ||
               was_stored_in_objects || has_lineage_references);
    }

    /// Whether the Reference can be deleted. A Reference can only be deleted
    /// if:
    /// 1. The ObjectID's ref count is 0 on all workers.
    /// 2. If lineage pinning is enabled, there are no tasks that depend on
    /// the object that may be retried in the future.
    bool ShouldDelete(bool lineage_pinning_enabled) const {
      if (lineage_pinning_enabled) {
        return OutOfScope(lineage_pinning_enabled) && (lineage_ref_count == 0);
      } else {
        return OutOfScope(lineage_pinning_enabled);
      }
    }

    /// Access BorrowInfo without modifications.
    /// Returns the default value of the struct if it is not set.
    const BorrowInfo &borrow() const {
      if (borrow_info == nullptr) {
        static const BorrowInfo default_info;
        return default_info;
      }
      return *borrow_info;
    }

    /// Returns the borrow info for updates.
    /// Creates the underlying field if it is not set.
    BorrowInfo *mutable_borrow() {
      if (borrow_info == nullptr) {
        borrow_info = std::make_unique<BorrowInfo>();
      }
      return borrow_info.get();
    }

    /// Access NestedReferenceCount without modifications.
    /// Returns the default value of the struct if it is not set.
    const NestedReferenceCount &nested() const {
      if (nested_reference_count == nullptr) {
        static const NestedReferenceCount default_refs;
        return default_refs;
      }
      return *nested_reference_count;
    }

    /// Returns the containing references for updates.
    /// Creates the underlying field if it is not set.
    NestedReferenceCount *mutable_nested() {
      if (nested_reference_count == nullptr) {
        nested_reference_count = std::make_unique<NestedReferenceCount>();
      }
      return nested_reference_count.get();
    }

    std::string DebugString() const;

    /// Description of the call site where the reference was created.
    std::string call_site = "<unknown>";
    /// Object size if known, otherwise -1;
    int64_t object_size = -1;
    /// If this object is owned by us and stored in plasma, this contains all
    /// object locations.
    absl::flat_hash_set<NodeID> locations;
    /// The object's owner's address, if we know it. If this process is the
    /// owner, then this is added during creation of the Reference. If this is
    /// process is a borrower, the borrower must add the owner's address before
    /// using the ObjectID.
    absl::optional<rpc::Address> owner_address;
    /// If this object is owned by us and stored in plasma, and reference
    /// counting is enabled, then some raylet must be pinning the object value.
    /// This is the address of that raylet.
    absl::optional<NodeID> pinned_at_raylet_id;
    /// Whether we own the object. If we own the object, then we are
    /// responsible for tracking the state of the task that creates the object
    /// (see task_manager.h).
    bool owned_by_us = false;

    // Whether this object can be reconstructed via lineage. If false, then the
    // object's value will be pinned as long as it is referenced by any other
    // object's lineage. This should be set to false if the object was created
    // by ray.put(), a task that cannot be retried, or its lineage was evicted.
    bool is_reconstructable = false;
    /// Whether the lineage of this object was evicted due to memory pressure.
    bool lineage_evicted = false;
    /// The number of tasks that depend on this object that may be retried in
    /// the future (pending execution or finished but retryable). If the object
    /// is inlined (not stored in plasma), then its lineage ref count is 0
    /// because any dependent task will already have the value of the object.
    size_t lineage_ref_count = 0;

    /// The local ref count for the ObjectID in the language frontend.
    size_t local_ref_count = 0;
    /// The ref count for submitted tasks that depend on the ObjectID.
    size_t submitted_task_ref_count = 0;

    /// Metadata related to nesting, including references that contain this
    /// reference, and references contained by this reference.
    std::unique_ptr<NestedReferenceCount> nested_reference_count;

    /// Metadata related to borrowing.
    std::unique_ptr<BorrowInfo> borrow_info;

    /// Callback that will be called when this object
    /// is out of scope or manually freed.
    /// Note: when an object is out of scope, it can still
    /// have lineage ref count and on_object_ref_delete
    /// will be called when lineage ref count is also 0.
    std::vector<std::function<void(const ObjectID &)>>
        on_object_out_of_scope_or_freed_callbacks;
    /// Callback that will be called when the object ref is deleted
    /// from the reference table (all refs including lineage ref count go to 0).
    std::function<void(const ObjectID &)> on_object_ref_delete;
    /// Callback that is called when this process is no longer a borrower
    /// (RefCount() == 0).
    std::function<void(const ObjectID &)> on_ref_removed;

    /// For objects that have been spilled to external storage, the URL from which
    /// they can be retrieved.
    std::string spilled_url;
    /// The ID of the node that spilled the object.
    /// This will be Nil if the object has not been spilled or if it is spilled
    /// distributed external storage.
    NodeID spilled_node_id = NodeID::Nil();
    /// Whether this object has been spilled to external storage.
    bool spilled = false;

    /// Whether the object was created with a foreign owner (i.e., _owner set).
    /// In this case, the owner is already monitoring this reference with a
    /// WaitForRefRemoved() call, and it is an error to return borrower
    /// metadata to the parent of the current task.
    /// See https://github.com/ray-project/ray/pull/19910 for more context.
    bool foreign_owner_already_monitoring = false;

    /// ObjectRefs nested in this object that are or were in use. These objects
    /// are not owned by us, and we need to report that we are borrowing them
    /// to their owner. Nesting is transitive, so this flag is set as long as
    /// any child object is in scope.
    bool has_nested_refs_to_report = false;

    /// Whether the task that creates this object is scheduled/executing.
    bool pending_creation = false;

    /// Whether or not this object was spilled.
    bool did_spill = false;
  };

  using ReferenceTable = absl::flat_hash_map<ObjectID, Reference>;
  using ReferenceProtoTable = absl::flat_hash_map<ObjectID, rpc::ObjectReferenceCount>;

  bool AddOwnedObjectInternal(const ObjectID &object_id,
                              const std::vector<ObjectID> &contained_ids,
                              const rpc::Address &owner_address,
                              const std::string &call_site,
                              const int64_t object_size,
                              bool is_reconstructable,
                              bool add_local_ref,
                              const absl::optional<NodeID> &pinned_at_raylet_id)
      ABSL_EXCLUSIVE_LOCKS_REQUIRED(mutex_);

  void SetNestedRefInUseRecursive(ReferenceTable::iterator inner_ref_it)
      ABSL_EXCLUSIVE_LOCKS_REQUIRED(mutex_);

  bool GetOwnerInternal(const ObjectID &object_id,
                        rpc::Address *owner_address = nullptr) const
      ABSL_EXCLUSIVE_LOCKS_REQUIRED(mutex_);

  /// Unsets the raylet address
  /// that the object was pinned at or spilled at, if the address was set.
  void UnsetObjectPrimaryCopy(ReferenceTable::iterator it);

  /// This should be called whenever the object is out of scope or manually freed.
  void OnObjectOutOfScopeOrFreed(ReferenceTable::iterator it);

  /// Shutdown if all references have gone out of scope and shutdown
  /// is scheduled.
  void ShutdownIfNeeded() ABSL_EXCLUSIVE_LOCKS_REQUIRED(mutex_);

  /// Deserialize a ReferenceTable.
  static ReferenceTable ReferenceTableFromProto(const ReferenceTableProto &proto);

  /// Packs an object ID to ObjectReferenceCount map, into an array of
  /// ObjectReferenceCount. Consumes the input proto table.
  static void ReferenceTableToProto(ReferenceProtoTable &table,
                                    ReferenceTableProto *proto);

  /// Remove references for the provided object IDs that correspond to them
  /// being dependencies to a submitted task. This should be called when
  /// inlined dependencies are inlined or when the task finishes for plasma
  /// dependencies.
  void RemoveSubmittedTaskReferences(const std::vector<ObjectID> &argument_ids,
                                     bool release_lineage,
                                     std::vector<ObjectID> *deleted)
      ABSL_EXCLUSIVE_LOCKS_REQUIRED(mutex_);

  /// Helper method to mark that this ObjectID contains another ObjectID(s).
  ///
  /// \param[in] object_id The ID of the object that contains other ObjectIDs.
  /// \param[in] inner_ids The object IDs are nested in object_id's value.
  /// \param[in] owner_address The owner address of the outer object_id. If
  /// this is not provided, then the outer object ID must be owned by us. the
  /// outer object ID is not owned by us, then this is used to contact the
  /// outer object's owner, since it is considered a borrower for the inner
  /// IDs.
  void AddNestedObjectIdsInternal(const ObjectID &object_id,
                                  const std::vector<ObjectID> &inner_ids,
                                  const rpc::Address &owner_address)
      ABSL_EXCLUSIVE_LOCKS_REQUIRED(mutex_);

  /// Populates the table with the ObjectID that we were or are still
  /// borrowing. The table also includes any IDs that we discovered were
  /// contained in the ID. For each borrowed ID, we will return in proto:
  /// - The borrowed ID's owner's address.
  /// - Whether we are still using the ID or not:
  ///     RefCount() > 1 when deduct_local_ref, and RefCount() > 0 when not.
  /// - Addresses of new borrowers that we passed the ID to.
  /// - Whether the borrowed ID was contained in another ID that we borrowed.
  ///
  /// We will also attempt to clear the information put into the returned table
  /// that we no longer need in our local table. Each reference in the local
  /// table is modified in the following way:
  /// - For each borrowed ID, remove the addresses of any new borrowers. We
  ///   don't need these anymore because the receiver of the borrowed_refs is
  ///   either the owner or another borrow who will eventually return the list
  ///   to the owner.
  /// - For each ID that was contained in a borrowed ID, forget that the ID
  ///   that contained it. We don't need this anymore because we already marked
  ///   that the borrowed ID contained another ID in the returned
  ///   borrowed_refs.
  bool GetAndClearLocalBorrowersInternal(const ObjectID &object_id,
                                         bool for_ref_removed,
                                         bool deduct_local_ref,
                                         ReferenceProtoTable *borrowed_refs)
      ABSL_EXCLUSIVE_LOCKS_REQUIRED(mutex_);

  /// Merge remote borrowers into our local ref count. This will add any
  /// workers that are still borrowing the given object ID to the local ref
  /// counts, and recursively any workers that are borrowing object IDs that
  /// were nested inside. This is the converse of GetAndClearLocalBorrowers.
  /// For each borrowed object ID, we will:
  /// - Add the worker to our list of borrowers if it is still using the
  ///   reference.
  /// - Add the worker's accumulated borrowers to our list of borrowers.
  /// - If the borrowed ID was nested in another borrowed ID, then mark it as
  ///   such so that we can later merge the inner ID's reference into its
  ///   owner.
  /// - If we are the owner of the ID, then also contact any new borrowers and
  ///   wait for them to stop using the reference.
  void MergeRemoteBorrowers(const ObjectID &object_id,
                            const rpc::Address &worker_addr,
                            const ReferenceTable &borrowed_refs)
      ABSL_EXCLUSIVE_LOCKS_REQUIRED(mutex_);

  /// Wait for a borrower to stop using its reference. This should only be
  /// called by the owner of the ID.
  /// \param[in] reference_it Iterator pointing to the reference that we own.
  /// \param[in] addr The address of the borrower.
  /// \param[in] contained_in_id Whether the owned ID was contained in another
  /// ID. This is used in cases where we return an object ID that we own inside
  /// an object that we do not own. Then, we must notify the owner of the outer
  /// object that they are borrowing the inner.
  void WaitForRefRemoved(const ReferenceTable::iterator &reference_it,
                         const rpc::Address &addr,
                         const ObjectID &contained_in_id = ObjectID::Nil())
      ABSL_EXCLUSIVE_LOCKS_REQUIRED(mutex_);

  /// Helper method to add an object that we are borrowing. This is used when
  /// deserializing IDs from a task's arguments, or when deserializing an ID
  /// during ray.get().
  ///
  /// \param[in] foreign_owner_already_monitoring Whether to set the bit that an
  ///            externally assigned owner is monitoring the lifetime of this
  ///            object. This is the case for `ray.put(..., _owner=ZZZ)`.
  bool AddBorrowedObjectInternal(const ObjectID &object_id,
                                 const ObjectID &outer_id,
                                 const rpc::Address &owner_address,
                                 bool foreign_owner_already_monitoring)
      ABSL_EXCLUSIVE_LOCKS_REQUIRED(mutex_);

  /// Helper method to delete an entry from the reference map and run any necessary
  /// callbacks. Assumes that the entry is in object_id_refs_ and invalidates the
  /// iterator.
  void DeleteReferenceInternal(ReferenceTable::iterator entry,
                               std::vector<ObjectID> *deleted)
      ABSL_EXCLUSIVE_LOCKS_REQUIRED(mutex_);

  /// Erase the Reference from the table. Assumes that the entry has no more
  /// references, normal or lineage.
  void EraseReference(ReferenceTable::iterator entry)
      ABSL_EXCLUSIVE_LOCKS_REQUIRED(mutex_);

  /// Helper method to garbage-collect all out-of-scope References in the
  /// lineage for this object.
  int64_t ReleaseLineageReferences(ReferenceTable::iterator entry)
      ABSL_EXCLUSIVE_LOCKS_REQUIRED(mutex_);

  /// Add a new location for the given object. The owner must have the object ref in
  /// scope, and the caller must have already acquired mutex_.
  ///
  /// \param[in] it The reference iterator for the object.
  /// \param[in] node_id The new object location to be added.
  void AddObjectLocationInternal(ReferenceTable::iterator it, const NodeID &node_id)
      ABSL_EXCLUSIVE_LOCKS_REQUIRED(mutex_);

  /// Remove a location for the given object. The owner must have the object ref in
  /// scope, and the caller must have already acquired mutex_.
  ///
  /// \param[in] it The reference iterator for the object.
  /// \param[in] node_id The object location to be removed.
  void RemoveObjectLocationInternal(ReferenceTable::iterator it, const NodeID &node_id)
      ABSL_EXCLUSIVE_LOCKS_REQUIRED(mutex_);

  void UpdateObjectPendingCreationInternal(const ObjectID &object_id,
                                           bool pending_creation)
      ABSL_EXCLUSIVE_LOCKS_REQUIRED(mutex_);

  /// Publish object locations to all subscribers.
  ///
  /// \param[in] it The reference iterator for the object.
  void PushToLocationSubscribers(ReferenceTable::iterator it)
      ABSL_EXCLUSIVE_LOCKS_REQUIRED(mutex_);

  /// Fill up the object information for the given iterator.
  void FillObjectInformationInternal(ReferenceTable::iterator it,
                                     rpc::WorkerObjectLocationsPubMessage *object_info)
      ABSL_EXCLUSIVE_LOCKS_REQUIRED(mutex_);

  /// Clean up borrowers and references when the reference is removed from borrowers.
  /// It should be used as a WaitForRefRemoved callback.
  void CleanupBorrowersOnRefRemoved(const ReferenceTable &new_borrower_refs,
                                    const ObjectID &object_id,
                                    const rpc::Address &borrower_addr);

  /// Decrease the local reference count for the ObjectID by one.
  /// This method is internal and not thread-safe. mutex_ lock must be held before
  /// calling this method.
  void RemoveLocalReferenceInternal(const ObjectID &object_id,
                                    std::vector<ObjectID> *deleted)
      ABSL_EXCLUSIVE_LOCKS_REQUIRED(mutex_);

  /// Address of our RPC server. This is used to determine whether we own a
  /// given object or not, by comparing our WorkerID with the WorkerID of the
  /// object's owner.
  rpc::Address rpc_address_;

  /// Feature flag for lineage pinning. If this is false, then we will keep the
  /// lineage ref count, but this will not be used to decide when the object's
  /// Reference can be deleted. The object's lineage ref count is the number of
  /// tasks that depend on that object that may be retried in the future.
  const bool lineage_pinning_enabled_;

  /// Protects access to the reference counting state.
  mutable absl::Mutex mutex_;

  /// Holds all reference counts and dependency information for tracked ObjectIDs.
  ReferenceTable object_id_refs_ ABSL_GUARDED_BY(mutex_);

  /// Objects whose values have been freed by the language frontend.
  /// The values in plasma will not be pinned. An object ID is
  /// removed from this set once its Reference has been deleted
  /// locally.
  absl::flat_hash_set<ObjectID> freed_objects_ ABSL_GUARDED_BY(mutex_);

  /// The callback to call once an object ID that we own is no longer in scope
  /// and it has no tasks that depend on it that may be retried in the future.
  /// The object's Reference will be erased after this callback.
  // Returns the amount of lineage in bytes released.
  LineageReleasedCallback on_lineage_released_;
  /// Optional shutdown hook to call when all references have gone
  /// out of scope.
  std::function<void()> shutdown_hook_ ABSL_GUARDED_BY(mutex_) = nullptr;

  /// Object status publisher. It is used to publish the ref removed message for the
  /// reference counting protocol. It is not guarded by a lock because the class itself is
  /// thread-safe.
  pubsub::PublisherInterface *object_info_publisher_;

  /// Object status subscriber. It is used to subscribe the ref removed information from
  /// other workers.
  pubsub::SubscriberInterface *object_info_subscriber_;

  /// Objects that we own that are still in scope at the application level and
  /// that may be reconstructed. These objects may have pinned lineage that
  /// should be evicted on memory pressure. The queue is in FIFO order, based
  /// on ObjectRef creation time.
  std::list<ObjectID> reconstructable_owned_objects_ ABSL_GUARDED_BY(mutex_);

  /// We keep a FIFO queue of objects in scope so that we can choose lineage to
  /// evict under memory pressure. This is an index from ObjectID to the
  /// object's place in the queue.
  absl::flat_hash_map<ObjectID, std::list<ObjectID>::iterator>
      reconstructable_owned_objects_index_ ABSL_GUARDED_BY(mutex_);

  /// Called to check whether a raylet is still alive. This is used when adding
  /// the primary or spilled location of an object. If the node is dead, then
  /// the object will be added to the buffer objects to recover.
  const std::function<bool(const NodeID &node_id)> check_node_alive_;

  /// A buffer of the objects whose primary or spilled locations have been lost
  /// due to node failure. These objects are still in scope and need to be
  /// recovered.
  std::vector<ObjectID> objects_to_recover_ ABSL_GUARDED_BY(mutex_);

  /// Keep track of objects owend by this worker.
  size_t num_objects_owned_by_us_ ABSL_GUARDED_BY(mutex_) = 0;

  /// Keep track of actors owend by this worker.
  size_t num_actors_owned_by_us_ ABSL_GUARDED_BY(mutex_) = 0;
};

}  // namespace core
}  // namespace ray<|MERGE_RESOLUTION|>--- conflicted
+++ resolved
@@ -322,11 +322,7 @@
   /// Adds the callback that will be run when the object goes out of scope
   /// (Reference.OutOfScope() returns true).
   /// Returns true if the object was in scope and the callback was added, else false.
-<<<<<<< HEAD
-  bool AddObjectPrimaryCopyDeleteCallback(
-=======
   bool AddObjectOutOfScopeOrFreedCallback(
->>>>>>> 9375c1f5
       const ObjectID &object_id,
       const std::function<void(const ObjectID &)> callback) override
       ABSL_LOCKS_EXCLUDED(mutex_);
@@ -636,22 +632,14 @@
   struct Reference {
     /// Constructor for a reference whose origin is unknown.
     Reference() = default;
-<<<<<<< HEAD
-    Reference(std::string call_site, const int64_t object_size)
-=======
     Reference(std::string call_site, int64_t object_size)
->>>>>>> 9375c1f5
         : call_site(std::move(call_site)), object_size(object_size) {}
     /// Constructor for a reference that we created.
     Reference(rpc::Address owner_address,
               std::string call_site,
               int64_t object_size,
               bool is_reconstructable,
-<<<<<<< HEAD
-              const absl::optional<NodeID> &pinned_at_raylet_id)
-=======
               absl::optional<NodeID> pinned_at_raylet_id)
->>>>>>> 9375c1f5
         : call_site(std::move(call_site)),
           object_size(object_size),
           owner_address(std::move(owner_address)),
