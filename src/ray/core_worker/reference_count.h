// Copyright 2017 The Ray Authors.
//
// Licensed under the Apache License, Version 2.0 (the "License");
// you may not use this file except in compliance with the License.
// You may obtain a copy of the License at
//
//  http://www.apache.org/licenses/LICENSE-2.0
//
// Unless required by applicable law or agreed to in writing, software
// distributed under the License is distributed on an "AS IS" BASIS,
// WITHOUT WARRANTIES OR CONDITIONS OF ANY KIND, either express or implied.
// See the License for the specific language governing permissions and
// limitations under the License.

#ifndef RAY_CORE_WORKER_REF_COUNT_H
#define RAY_CORE_WORKER_REF_COUNT_H

#include "absl/base/thread_annotations.h"
#include "absl/container/flat_hash_map.h"
#include "absl/container/flat_hash_set.h"
#include "absl/synchronization/mutex.h"
#include "ray/common/id.h"
#include "ray/protobuf/common.pb.h"
#include "ray/rpc/grpc_server.h"
#include "ray/rpc/worker/core_worker_client.h"
#include "ray/util/logging.h"

#include <boost/bind.hpp>

namespace ray {

/// Class used by the core worker to keep track of ObjectID reference counts for garbage
/// collection. This class is thread safe.
class ReferenceCounter {
 public:
  using ReferenceTableProto =
      ::google::protobuf::RepeatedPtrField<rpc::ObjectReferenceCount>;
  using ReferenceRemovedCallback = std::function<void(const ObjectID &)>;
  using LineageReleasedCallback =
      std::function<void(const ObjectID &, std::vector<ObjectID> *)>;

  ReferenceCounter(const rpc::WorkerAddress &rpc_address,
                   bool distributed_ref_counting_enabled = true,
                   bool lineage_pinning_enabled = false,
                   rpc::ClientFactoryFn client_factory = nullptr)
      : rpc_address_(rpc_address),
        distributed_ref_counting_enabled_(distributed_ref_counting_enabled),
        lineage_pinning_enabled_(lineage_pinning_enabled),
        client_factory_(client_factory) {}

  ~ReferenceCounter() {}

  /// Wait for all object references to go out of scope, and then shutdown.
  ///
  /// \param shutdown The shutdown callback to call.
  void DrainAndShutdown(std::function<void()> shutdown);

  /// Increase the reference count for the ObjectID by one. If there is no
  /// entry for the ObjectID, one will be created. The object ID will not have
  /// any owner information, since we don't know how it was created.
  ///
  /// \param[in] object_id The object to to increment the count for.
  void AddLocalReference(const ObjectID &object_id, const std::string &call_site)
      LOCKS_EXCLUDED(mutex_);

  /// Decrease the local reference count for the ObjectID by one.
  ///
  /// \param[in] object_id The object to decrement the count for.
  /// \param[out] deleted List to store objects that hit zero ref count.
  void RemoveLocalReference(const ObjectID &object_id, std::vector<ObjectID> *deleted)
      LOCKS_EXCLUDED(mutex_);

  /// Add references for the provided object IDs that correspond to them being
  /// dependencies to a submitted task. If lineage pinning is enabled, then
  /// this will also pin the Reference entry for each new argument until the
  /// argument's lineage ref is released.
  ///
  /// \param[in] argument_ids_to_add The arguments of the task to add
  /// references for.
  /// \param[out] argument_ids_to_remove The arguments of the task to remove
  /// references for.
  /// \param[out] deleted Any objects that are newly out of scope after this
  /// function call.
  void UpdateSubmittedTaskReferences(
      const std::vector<ObjectID> &argument_ids_to_add,
      const std::vector<ObjectID> &argument_ids_to_remove = std::vector<ObjectID>(),
      std::vector<ObjectID> *deleted = nullptr) LOCKS_EXCLUDED(mutex_);

  /// Update object references that were given to a submitted task. The task
  /// may still be borrowing any object IDs that were contained in its
  /// arguments. This should be called when inlined dependencies are inlined or
  /// when the task finishes for plasma dependencies.
  ///
  /// \param[in] object_ids The object IDs to remove references for.
  /// \param[in] release_lineage Whether to decrement the arguments' lineage
  /// ref count.
  /// \param[in] worker_addr The address of the worker that executed the task.
  /// \param[in] borrowed_refs The references that the worker borrowed during
  /// the task. This table includes all task arguments that were passed by
  /// reference and any object IDs that were transitively nested in the
  /// arguments. Some references in this table may still be borrowed by the
  /// worker and/or a task that the worker submitted.
  /// \param[out] deleted The object IDs whos reference counts reached zero.
  void UpdateFinishedTaskReferences(const std::vector<ObjectID> &argument_ids,
                                    bool release_lineage, const rpc::Address &worker_addr,
                                    const ReferenceTableProto &borrowed_refs,
                                    std::vector<ObjectID> *deleted)
      LOCKS_EXCLUDED(mutex_);

  /// Release the lineage ref count for this list of object IDs. An object's
  /// lineage ref count is the number of tasks that depend on the object that
  /// may be retried in the future (pending execution or finished but
  /// retryable). If the object is direct (not stored in plasma), then its
  /// lineage ref count is 0.
  ///
  /// \param[in] argument_ids The list of objects whose lineage ref counts we
  /// should decrement.
  void ReleaseLineageReferences(const std::vector<ObjectID> &argument_ids)
      LOCKS_EXCLUDED(mutex_);

  /// Add an object that we own. The object may depend on other objects.
  /// Dependencies for each ObjectID must be set at most once. The local
  /// reference count for the ObjectID is set to zero, which assumes that an
  /// ObjectID for it will be created in the language frontend after this call.
  ///
  /// TODO(swang): We could avoid copying the owner_id and owner_address since
  /// we are the owner, but it is easier to store a copy for now, since the
  /// owner ID will change for workers executing normal tasks and it is
  /// possible to have leftover references after a task has finished.
  ///
  /// \param[in] object_id The ID of the object that we own.
  /// \param[in] inner_ids ObjectIDs that are contained in the object's value.
  /// As long as the object_id is in scope, the inner objects should not be GC'ed.
  /// \param[in] owner_id The ID of the object's owner.
  /// \param[in] owner_address The address of the object's owner.
  /// \param[in] dependencies The objects that the object depends on.
  void AddOwnedObject(const ObjectID &object_id,
                      const std::vector<ObjectID> &contained_ids, const TaskID &owner_id,
                      const rpc::Address &owner_address, const std::string &call_site,
                      const int64_t object_size) LOCKS_EXCLUDED(mutex_);

  /// Update the size of the object.
  ///
  /// \param[in] object_id The ID of the object.
  /// \param[in] size The known size of the object.
  void UpdateObjectSize(const ObjectID &object_id, int64_t object_size)
      LOCKS_EXCLUDED(mutex_);

  /// Add an object that we are borrowing.
  ///
  /// \param[in] object_id The ID of the object that we are borrowing.
  /// \param[in] outer_id The ID of the object that contained this object ID,
  /// if one exists. An outer_id may not exist if object_id was inlined
  /// directly in a task spec, or if it was passed in the application
  /// out-of-band.
  /// \param[in] owner_id The ID of the owner of the object. This is either the
  /// task ID (for non-actors) or the actor ID of the owner.
  /// \param[in] owner_address The owner's address.
  bool AddBorrowedObject(const ObjectID &object_id, const ObjectID &outer_id,
                         const TaskID &owner_id, const rpc::Address &owner_address)
      LOCKS_EXCLUDED(mutex_);

  /// Get the owner ID and address of the given object.
  ///
  /// \param[in] object_id The ID of the object to look up.
  /// \param[out] owner_id The TaskID of the object owner.
  /// \param[out] owner_address The address of the object owner.
  bool GetOwner(const ObjectID &object_id, TaskID *owner_id,
                rpc::Address *owner_address) const LOCKS_EXCLUDED(mutex_);

  /// Manually delete the objects from the reference counter.
  void DeleteReferences(const std::vector<ObjectID> &object_ids) LOCKS_EXCLUDED(mutex_);

  /// Sets the callback that will be run when the object goes out of scope.
  /// Returns true if the object was in scope and the callback was added, else false.
  bool SetDeleteCallback(const ObjectID &object_id,
                         const std::function<void(const ObjectID &)> callback)
      LOCKS_EXCLUDED(mutex_);

  /// Set a callback for when we are no longer borrowing this object (when our
  /// ref count goes to 0).
  ///
  /// \param[in] object_id The object ID to set the callback for.
  /// \param[in] contained_in_id The object ID that contains object_id, if any.
  /// This is used for cases when object_id was returned from a task that we
  /// submitted. Then, as long as we have contained_in_id in scope, we are
  /// borrowing object_id.
  /// \param[in] owner_id The ID of the owner of object_id. This is either the
  /// task ID (for non-actors) or the actor ID of the owner.
  /// \param[in] owner_address The owner of object_id's address.
  /// \param[in] ref_removed_callback The callback to call when we are no
  /// longer borrowing the object.
  void SetRefRemovedCallback(const ObjectID &object_id, const ObjectID &contained_in_id,
                             const TaskID &owner_id, const rpc::Address &owner_address,
                             const ReferenceRemovedCallback &ref_removed_callback)
      LOCKS_EXCLUDED(mutex_);

  /// Set a callback to call whenever a Reference that we own is deleted. A
  /// Reference can only be deleted if:
  /// 1. The ObjectID's ref count is 0 on all workers.
  /// 2. There are no tasks that depend on the object that may be retried in
  /// the future.
  ///
  /// \param[in] callback The callback to call.
  void SetReleaseLineageCallback(const LineageReleasedCallback &callback);

  /// Respond to the object's owner once we are no longer borrowing it.  The
  /// sender is the owner of the object ID. We will send the reply when our
  /// RefCount() for the object ID goes to 0.
  ///
  /// \param[in] object_id The object that we were borrowing.
  /// \param[in] reply A reply sent to the owner when we are no longer
  /// borrowing the object ID. This reply also includes any new borrowers and
  /// any object IDs that were nested inside the object that we or others are
  /// now borrowing.
  /// \param[in] send_reply_callback The callback to send the reply.
  void HandleRefRemoved(const ObjectID &object_id, rpc::WaitForRefRemovedReply *reply,
                        rpc::SendReplyCallback send_reply_callback)
      EXCLUSIVE_LOCKS_REQUIRED(mutex_);

  /// Returns the total number of ObjectIDs currently in scope.
  size_t NumObjectIDsInScope() const LOCKS_EXCLUDED(mutex_);

  /// Returns a set of all ObjectIDs currently in scope (i.e., nonzero reference count).
  std::unordered_set<ObjectID> GetAllInScopeObjectIDs() const LOCKS_EXCLUDED(mutex_);

  /// Returns a map of all ObjectIDs currently in scope with a pair of their
  /// (local, submitted_task) reference counts. For debugging purposes.
  std::unordered_map<ObjectID, std::pair<size_t, size_t>> GetAllReferenceCounts() const
      LOCKS_EXCLUDED(mutex_);

  /// Populate a table with ObjectIDs that we were or are still borrowing.
  /// This should be called when a task returns, and the argument should be any
  /// IDs that were passed by reference in the task spec or that were
  /// serialized in inlined arguments.
  ///
  /// See GetAndClearLocalBorrowersInternal for the spec of the returned table
  /// and how this mutates the local reference count.
  ///
  /// \param[in] borrowed_ids The object IDs that we or another worker were or
  /// are still borrowing. These are the IDs that were given to us via task
  /// submission and includes: (1) any IDs that were passed by reference in the
  /// task spec, and (2) any IDs that were serialized in the task's inlined
  /// arguments.
  /// \param[out] proto The protobuf table to populate with the borrowed
  /// references.
  void GetAndClearLocalBorrowers(const std::vector<ObjectID> &borrowed_ids,
                                 ReferenceTableProto *proto) LOCKS_EXCLUDED(mutex_);

  /// Mark that this ObjectID contains another ObjectID(s). This should be
  /// called in two cases:
  /// 1. We are storing the value of an object and the value contains
  /// serialized copies of other ObjectIDs. If the outer object is owned by a
  /// remote process, then they are now a borrower of the nested IDs.
  /// 2. We submitted a task that returned an ObjectID(s) in its return values
  /// and we are processing the worker's reply. In this case, we own the task's
  /// return objects and are borrowing the nested IDs.
  ///
  /// \param[in] object_id The ID of the object that contains other ObjectIDs.
  /// \param[in] inner_ids The object IDs are nested in object_id's value.
  /// \param[in] owner_address The owner address of the outer object_id. If
  /// this is not provided, then the outer object ID must be owned by us. the
  /// outer object ID is not owned by us, then this is used to contact the
  /// outer object's owner, since it is considered a borrower for the inner
  /// IDs.
  void AddNestedObjectIds(const ObjectID &object_id,
                          const std::vector<ObjectID> &inner_ids,
                          const rpc::WorkerAddress &owner_address) LOCKS_EXCLUDED(mutex_);

  /// Whether we have a reference to a particular ObjectID.
  ///
  /// \param[in] object_id The object ID to check for.
  /// \return Whether we have a reference to the object ID.
  bool HasReference(const ObjectID &object_id) const LOCKS_EXCLUDED(mutex_);

  /// Write the current reference table to the given proto.
  ///
  /// \param[out] stats The proto to write references to.
  void AddObjectRefStats(
      const absl::flat_hash_map<ObjectID, std::pair<int64_t, std::string>> pinned_objects,
      rpc::CoreWorkerStats *stats) const LOCKS_EXCLUDED(mutex_);

 private:
  struct Reference {
    /// Constructor for a reference whose origin is unknown.
    Reference() {}
    Reference(std::string call_site, const int64_t object_size)
        : call_site(call_site), object_size(object_size) {}
    /// Constructor for a reference that we created.
    Reference(const TaskID &owner_id, const rpc::Address &owner_address,
              std::string call_site, const int64_t object_size)
        : call_site(call_site),
          object_size(object_size),
          owned_by_us(true),
          owner({owner_id, owner_address}) {}

    /// Constructor from a protobuf. This is assumed to be a message from
    /// another process, so the object defaults to not being owned by us.
    static Reference FromProto(const rpc::ObjectReferenceCount &ref_count);
    /// Serialize to a protobuf.
    void ToProto(rpc::ObjectReferenceCount *ref) const;

    /// The reference count. This number includes:
    /// - Python references to the ObjectID.
    /// - Pending submitted tasks that depend on the object.
    /// - ObjectIDs that we own, that contain this ObjectID, and that are still
    ///   in scope.
    size_t RefCount() const {
      return local_ref_count + submitted_task_ref_count + contained_in_owned.size();
    }

    /// Whether this reference is no longer in scope. A reference is in scope
    /// if any of the following are true:
    /// - The reference is still being used by this process.
    /// - The reference was contained in another ID that we were borrowing, and
    ///   we haven't told the process that gave us that ID yet.
    /// - We gave the reference to at least one other process.
    bool OutOfScope() const {
      bool in_scope = RefCount() > 0;
      bool was_contained_in_borrowed_id = contained_in_borrowed_id.has_value();
      bool has_borrowers = borrowers.size() > 0;
      bool was_stored_in_objects = stored_in_objects.size() > 0;
      return !(in_scope || was_contained_in_borrowed_id || has_borrowers ||
               was_stored_in_objects);
    }

<<<<<<< HEAD
    /// Whether the Reference can be deleted. A Reference can only be deleted
    /// if:
    /// 1. The ObjectID's ref count is 0 on all workers.
    /// 2. If lineage pinning is enabled, there are no tasks that depend on
    /// the object that may be retried in the future.
    bool ShouldDelete(bool lineage_pinning_enabled) const {
      if (lineage_pinning_enabled) {
        return OutOfScope() && (lineage_ref_count == 0);
      } else {
        return OutOfScope();
      }
    }
=======
    /// Description of the call site where the reference was created.
    std::string call_site = "<unknown>";
    /// Object size if known, otherwise -1;
    int64_t object_size = -1;
>>>>>>> b499100a

    /// Whether we own the object. If we own the object, then we are
    /// responsible for tracking the state of the task that creates the object
    /// (see task_manager.h).
    bool owned_by_us = false;
    /// The object's owner, if we know it. This has no value if the object is
    /// if we do not know the object's owner (because distributed ref counting
    /// is not yet implemented).
    absl::optional<std::pair<TaskID, rpc::Address>> owner;

    /// The local ref count for the ObjectID in the language frontend.
    size_t local_ref_count = 0;
    /// The ref count for submitted tasks that depend on the ObjectID.
    size_t submitted_task_ref_count = 0;
    /// Object IDs that we own and that contain this object ID.
    /// ObjectIDs are added to this field when we discover that this object
    /// contains other IDs. This can happen in 2 cases:
    ///  1. We call ray.put() and store the inner ID(s) in the outer object.
    ///  2. A task that we submitted returned an ID(s).
    /// ObjectIDs are erased from this field when their Reference is deleted.
    absl::flat_hash_set<ObjectID> contained_in_owned;
    /// An Object ID that we (or one of our children) borrowed that contains
    /// this object ID, which is also borrowed. This is used in cases where an
    /// ObjectID is nested. We need to notify the owner of the outer ID of any
    /// borrowers of this object, so we keep this field around until
    /// GetAndClearLocalBorrowersInternal is called on the outer ID. This field
    /// is updated in 2 cases:
    ///  1. We deserialize an ID that we do not own and that was stored in
    ///     another object that we do not own.
    ///  2. Case (1) occurred for a task that we submitted and we also do not
    ///     own the inner or outer object. Then, we need to notify our caller
    ///     that the task we submitted is a borrower for the inner ID.
    /// This field is reset to null once GetAndClearLocalBorrowersInternal is
    /// called on contained_in_borrowed_id. For each borrower, this field is
    /// set at most once during the reference's lifetime. If the object ID is
    /// later found to be nested in a second object, we do not need to remember
    /// the second ID because we will already have notified the owner of the
    /// first outer object about our reference.
    absl::optional<ObjectID> contained_in_borrowed_id;
    /// The object IDs contained in this object. These could be objects that we
    /// own or are borrowing. This field is updated in 2 cases:
    ///  1. We call ray.put() on this ID and store the contained IDs.
    ///  2. We call ray.get() on an ID whose contents we do not know and we
    ///     discover that it contains these IDs.
    absl::flat_hash_set<ObjectID> contains;
    /// A list of processes that are we gave a reference to that are still
    /// borrowing the ID. This field is updated in 2 cases:
    ///  1. If we are a borrower of the ID, then we add a process to this list
    ///     if we passed that process a copy of the ID via task submission and
    ///     the process is still using the ID by the time it finishes its task.
    ///     Borrowers are removed from the list when we recursively merge our
    ///     list into the owner.
    ///  2. If we are the owner of the ID, then either the above case, or when
    ///     we hear from a borrower that it has passed the ID to other
    ///     borrowers. A borrower is removed from the list when it responds
    ///     that it is no longer using the reference.
    absl::flat_hash_set<rpc::WorkerAddress> borrowers;
    /// When a process that is borrowing an object ID stores the ID inside the
    /// return value of a task that it executes, the caller of the task is also
    /// considered a borrower for as long as its reference to the task's return
    /// ID stays in scope. Thus, the borrower must notify the owner that the
    /// task's caller is also a borrower. The key is the task's return ID, and
    /// the value is the task ID and address of the task's caller.
    absl::flat_hash_map<ObjectID, rpc::WorkerAddress> stored_in_objects;
    /// The number of tasks that depend on this object that may be retried in
    /// the future (pending execution or finished but retryable). If the object
    /// is inlined (not stored in plasma), then its lineage ref count is 0
    /// because any dependent task will already have the value of the object.
    size_t lineage_ref_count = 0;

    /// Callback that will be called when this ObjectID no longer has
    /// references.
    std::function<void(const ObjectID &)> on_delete;
    /// Callback that is called when this process is no longer a borrower
    /// (RefCount() == 0).
    std::function<void(const ObjectID &)> on_ref_removed;
  };

  using ReferenceTable = absl::flat_hash_map<ObjectID, Reference>;

  /// Shutdown if all references have gone out of scope and shutdown
  /// is scheduled.
  void ShutdownIfNeeded() EXCLUSIVE_LOCKS_REQUIRED(mutex_);

  /// Deserialize a ReferenceTable.
  static ReferenceTable ReferenceTableFromProto(const ReferenceTableProto &proto);

  /// Serialize a ReferenceTable.
  static void ReferenceTableToProto(const ReferenceTable &table,
                                    ReferenceTableProto *proto);

  /// Remove references for the provided object IDs that correspond to them
  /// being dependencies to a submitted task. This should be called when
  /// inlined dependencies are inlined or when the task finishes for plasma
  /// dependencies.
  void RemoveSubmittedTaskReferences(const std::vector<ObjectID> &argument_ids,
                                     bool release_lineage, std::vector<ObjectID> *deleted)
      EXCLUSIVE_LOCKS_REQUIRED(mutex_);

  /// Helper method to mark that this ObjectID contains another ObjectID(s).
  ///
  /// \param[in] object_id The ID of the object that contains other ObjectIDs.
  /// \param[in] inner_ids The object IDs are nested in object_id's value.
  /// \param[in] owner_address The owner address of the outer object_id. If
  /// this is not provided, then the outer object ID must be owned by us. the
  /// outer object ID is not owned by us, then this is used to contact the
  /// outer object's owner, since it is considered a borrower for the inner
  /// IDs.
  void AddNestedObjectIdsInternal(const ObjectID &object_id,
                                  const std::vector<ObjectID> &inner_ids,
                                  const rpc::WorkerAddress &owner_address)
      EXCLUSIVE_LOCKS_REQUIRED(mutex_);

  /// Populates the table with the ObjectID that we were or are still
  /// borrowing. The table also includes any IDs that we discovered were
  /// contained in the ID. For each borrowed ID, we will return:
  /// - The borrowed ID's owner's address.
  /// - Whether we are still using the ID or not (RefCount() > 0).
  /// - Addresses of new borrowers that we passed the ID to.
  /// - Whether the borrowed ID was contained in another ID that we borrowed.
  ///
  /// We will also attempt to clear the information put into the returned table
  /// that we no longer need in our local table. Each reference in the local
  /// table is modified in the following way:
  /// - For each borrowed ID, remove the addresses of any new borrowers. We
  ///   don't need these anymore because the receiver of the borrowed_refs is
  ///   either the owner or another borrow who will eventually return the list
  ///   to the owner.
  /// - For each ID that was contained in a borrowed ID, forget that the ID
  ///   that contained it. We don't need this anymore because we already marked
  ///   that the borrowed ID contained another ID in the returned
  ///   borrowed_refs.
  bool GetAndClearLocalBorrowersInternal(const ObjectID &object_id,
                                         ReferenceTable *borrowed_refs)
      EXCLUSIVE_LOCKS_REQUIRED(mutex_);

  /// Merge remote borrowers into our local ref count. This will add any
  /// workers that are still borrowing the given object ID to the local ref
  /// counts, and recursively any workers that are borrowing object IDs that
  /// were nested inside. This is the converse of GetAndClearLocalBorrowers.
  /// For each borrowed object ID, we will:
  /// - Add the worker to our list of borrowers if it is still using the
  ///   reference.
  /// - Add the worker's accumulated borrowers to our list of borrowers.
  /// - If the borrowed ID was nested in another borrowed ID, then mark it as
  ///   such so that we can later merge the inner ID's reference into its
  ///   owner.
  /// - If we are the owner of the ID, then also contact any new borrowers and
  ///   wait for them to stop using the reference.
  void MergeRemoteBorrowers(const ObjectID &object_id,
                            const rpc::WorkerAddress &worker_addr,
                            const ReferenceTable &borrowed_refs)
      EXCLUSIVE_LOCKS_REQUIRED(mutex_);

  /// Wait for a borrower to stop using its reference. This should only be
  /// called by the owner of the ID.
  /// \param[in] reference_it Iterator pointing to the reference that we own.
  /// \param[in] addr The address of the borrower.
  /// \param[in] contained_in_id Whether the owned ID was contained in another
  /// ID. This is used in cases where we return an object ID that we own inside
  /// an object that we do not own. Then, we must notify the owner of the outer
  /// object that they are borrowing the inner.
  void WaitForRefRemoved(const ReferenceTable::iterator &reference_it,
                         const rpc::WorkerAddress &addr,
                         const ObjectID &contained_in_id = ObjectID::Nil())
      EXCLUSIVE_LOCKS_REQUIRED(mutex_);

  /// Helper method to add an object that we are borrowing. This is used when
  /// deserializing IDs from a task's arguments, or when deserializing an ID
  /// during ray.get().
  bool AddBorrowedObjectInternal(const ObjectID &object_id, const ObjectID &outer_id,
                                 const TaskID &owner_id,
                                 const rpc::Address &owner_address)
      EXCLUSIVE_LOCKS_REQUIRED(mutex_);

  /// Helper method to delete an entry from the reference map and run any necessary
  /// callbacks. Assumes that the entry is in object_id_refs_ and invalidates the
  /// iterator.
  void DeleteReferenceInternal(ReferenceTable::iterator entry,
                               std::vector<ObjectID> *deleted)
      EXCLUSIVE_LOCKS_REQUIRED(mutex_);

  /// Helper method to decrement the lineage ref count for a list of objects.
  void ReleaseLineageReferencesInternal(const std::vector<ObjectID> &argument_ids)
      EXCLUSIVE_LOCKS_REQUIRED(mutex_);

  /// Address of our RPC server. This is used to determine whether we own a
  /// given object or not, by comparing our WorkerID with the WorkerID of the
  /// object's owner.
  rpc::WorkerAddress rpc_address_;

  /// Feature flag for distributed ref counting. If this is false, then we will
  /// keep the distributed ref count, but only the local ref count will be used
  /// to decide when objects can be evicted.
  const bool distributed_ref_counting_enabled_;

  /// Feature flag for lineage pinning. If this is false, then we will keep the
  /// lineage ref count, but this will not be used to decide when the object's
  /// Reference can be deleted. The object's lineage ref count is the number of
  /// tasks that depend on that object that may be retried in the future.
  const bool lineage_pinning_enabled_;

  /// Factory for producing new core worker clients.
  rpc::ClientFactoryFn client_factory_;

  /// Map from worker address to core worker client. The owner of an object
  /// uses this client to request a notification from borrowers once the
  /// borrower's ref count for the ID goes to 0.
  absl::flat_hash_map<rpc::WorkerAddress, std::shared_ptr<rpc::CoreWorkerClientInterface>>
      borrower_cache_ GUARDED_BY(mutex_);

  /// Protects access to the reference counting state.
  mutable absl::Mutex mutex_;

  /// Holds all reference counts and dependency information for tracked ObjectIDs.
  ReferenceTable object_id_refs_ GUARDED_BY(mutex_);

<<<<<<< HEAD
  /// The callback to call once an object ID that we own is no longer in scope
  /// and it has no tasks that depend on it that may be retried in the future.
  /// The object's Reference will be erased after this callback.
  LineageReleasedCallback on_lineage_released_;
=======
  /// Optional shutdown hook to call when all references have gone
  /// out of scope.
  std::function<void()> shutdown_hook_ GUARDED_BY(mutex_) = nullptr;
>>>>>>> b499100a
};

}  // namespace ray

#endif  // RAY_CORE_WORKER_REF_COUNT_H<|MERGE_RESOLUTION|>--- conflicted
+++ resolved
@@ -324,7 +324,6 @@
                was_stored_in_objects);
     }
 
-<<<<<<< HEAD
     /// Whether the Reference can be deleted. A Reference can only be deleted
     /// if:
     /// 1. The ObjectID's ref count is 0 on all workers.
@@ -337,12 +336,11 @@
         return OutOfScope();
       }
     }
-=======
+
     /// Description of the call site where the reference was created.
     std::string call_site = "<unknown>";
     /// Object size if known, otherwise -1;
     int64_t object_size = -1;
->>>>>>> b499100a
 
     /// Whether we own the object. If we own the object, then we are
     /// responsible for tracking the state of the task that creates the object
@@ -560,16 +558,13 @@
   /// Holds all reference counts and dependency information for tracked ObjectIDs.
   ReferenceTable object_id_refs_ GUARDED_BY(mutex_);
 
-<<<<<<< HEAD
   /// The callback to call once an object ID that we own is no longer in scope
   /// and it has no tasks that depend on it that may be retried in the future.
   /// The object's Reference will be erased after this callback.
   LineageReleasedCallback on_lineage_released_;
-=======
   /// Optional shutdown hook to call when all references have gone
   /// out of scope.
   std::function<void()> shutdown_hook_ GUARDED_BY(mutex_) = nullptr;
->>>>>>> b499100a
 };
 
 }  // namespace ray
