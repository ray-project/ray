--- conflicted
+++ resolved
@@ -36,7 +36,6 @@
   /// \return Status.
   Status Put(const RayObject &object, const ObjectID &object_id);
 
-<<<<<<< HEAD
   /// Create and return a buffer in the object store that can be directly written
   /// into. After writing to the buffer, the caller must call `Seal()` to finalize
   /// the object. The `Create()` and `Seal()` combination is an alternative interface
@@ -59,9 +58,6 @@
 
   /// Get a list of objects from the object store. Objects that failed to be retrieved
   /// will be returned as nullptrs.
-=======
-  /// Get a list of objects from the object store. Duplicate object ids are supported.
->>>>>>> c852213b
   ///
   /// \param[in] ids IDs of the objects to get.
   /// \param[in] timeout_ms Timeout in milliseconds, wait infinitely if it's negative.
@@ -84,7 +80,7 @@
   Status Wait(const std::vector<ObjectID> &object_ids, int num_objects,
               int64_t timeout_ms, std::vector<bool> *results);
 
-  /// Free a list of objects from the object store.
+  /// Delete a list of objects from the object store.
   ///
   /// \param[in] object_ids IDs of the objects to delete.
   /// \param[in] local_only Whether only delete the objects in local node, or all nodes in
@@ -92,8 +88,8 @@
   /// \param[in] delete_creating_tasks Whether also delete the tasks that
   /// created these objects.
   /// \return Status.
-  Status Free(const std::vector<ObjectID> &object_ids, bool local_only,
-              bool delete_creating_tasks);
+  Status Delete(const std::vector<ObjectID> &object_ids, bool local_only,
+                bool delete_creating_tasks);
 
  private:
   /// Helper function to get a list of objects from different store providers.
@@ -107,8 +103,7 @@
   /// \return Status.
   Status WaitFromMultipleStoreProviders(
       const std::vector<ObjectID> &object_ids,
-      const EnumUnorderedMap<StoreProviderType, std::unordered_set<ObjectID>>
-          &ids_per_provider,
+      EnumUnorderedMap<StoreProviderType, std::unordered_set<ObjectID>> &ids_per_provider,
       int64_t timeout_ms, int *num_objects, std::vector<bool> *results);
 
   /// Helper function to get a list of objects from a specific store provider.
