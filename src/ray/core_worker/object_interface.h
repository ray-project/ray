--- conflicted
+++ resolved
@@ -23,22 +23,14 @@
   /// \param[in] value Value of the object.
   /// \param[out] object_id Generated ID of the object.
   /// \return Status.
-<<<<<<< HEAD
-  Status Put(const RayObjectValue &value, ObjectID *object_id);
-=======
   Status Put(const RayObject &value, ObjectID *object_id);
->>>>>>> 4d0c34d3
 
   /// Put an object with specified ID into object store.
   ///
   /// \param[in] value Value of the object.
   /// \param[in] object_id Object ID specified by user.
   /// \return Status.
-<<<<<<< HEAD
-  Status Put(const RayObjectValue &value, const ObjectID &object_id);
-=======
   Status Put(const RayObject &value, const ObjectID &object_id);
->>>>>>> 4d0c34d3
 
   /// Get a list of objects from the object store.
   ///
@@ -47,11 +39,7 @@
   /// \param[out] results Result list of objects data.
   /// \return Status.
   Status Get(const std::vector<ObjectID> &ids, int64_t timeout_ms,
-<<<<<<< HEAD
-             std::vector<std::shared_ptr<RayObjectValue>> *results);
-=======
              std::vector<std::shared_ptr<RayObject>> *results);
->>>>>>> 4d0c34d3
 
   /// Wait for a list of objects to appear in the object store.
   ///
