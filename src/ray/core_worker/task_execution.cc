--- conflicted
+++ resolved
@@ -13,14 +13,10 @@
       object_interface_(object_interface),
       execution_callback_(executor),
       worker_server_("Worker", 0 /* let grpc choose port */),
-<<<<<<< HEAD
-      main_work_(main_service_) {
-=======
       main_service_(std::make_shared<boost::asio::io_service>()),
       main_work_(*main_service_) {
   RAY_CHECK(execution_callback_ != nullptr);
 
->>>>>>> 03d05c87
   auto func = std::bind(&CoreWorkerTaskExecutionInterface::ExecuteTask, this,
                         std::placeholders::_1, std::placeholders::_2);
   task_receivers_.emplace(
