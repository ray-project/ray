--- conflicted
+++ resolved
@@ -8,35 +8,18 @@
 
 CoreWorkerTaskExecutionInterface::CoreWorkerTaskExecutionInterface(
     WorkerContext &worker_context, std::unique_ptr<RayletClient> &raylet_client,
-<<<<<<< HEAD
     CoreWorkerObjectInterface &object_interface, boost::asio::io_service &io_service,
-    const std::shared_ptr<worker::Profiler> profiler,
-    const NormalTaskCallback &normal_task_callback,
-    const ActorTaskCallback &actor_task_callback)
-    : worker_context_(worker_context),
-      object_interface_(object_interface),
-      profiler_(profiler),
-      normal_task_callback_(normal_task_callback),
-      actor_task_callback_(actor_task_callback),
-=======
-    CoreWorkerObjectInterface &object_interface,
     const std::shared_ptr<worker::Profiler> profiler,
     const TaskExecutionCallback &task_execution_callback)
     : worker_context_(worker_context),
       object_interface_(object_interface),
       profiler_(profiler),
       task_execution_callback_(task_execution_callback),
->>>>>>> 117fc9b0
       worker_server_("Worker", 0 /* let grpc choose port */),
       rpc_io_service_(io_service),
       main_service_(std::make_shared<boost::asio::io_service>()),
       main_work_(*main_service_) {
-<<<<<<< HEAD
-  RAY_CHECK(normal_task_callback_ != nullptr);
-  RAY_CHECK(actor_task_callback_ != nullptr);
-=======
   RAY_CHECK(task_execution_callback_ != nullptr);
->>>>>>> 117fc9b0
 
   auto func =
       std::bind(&CoreWorkerTaskExecutionInterface::ExecuteTask, this,
@@ -67,36 +50,13 @@
 
   RayFunction func{task_spec.GetLanguage(), task_spec.FunctionDescriptor()};
 
-<<<<<<< HEAD
-  std::vector<TaskArg> args = BuildArgsForExecutor(task_spec);
-=======
   std::vector<std::shared_ptr<RayObject>> args;
   std::vector<ObjectID> arg_reference_ids;
   RAY_CHECK_OK(BuildArgsForExecutor(task_spec, &args, &arg_reference_ids));
->>>>>>> 117fc9b0
 
   std::vector<ObjectID> return_ids;
   for (size_t i = 0; i < task_spec.NumReturns(); i++) {
     return_ids.push_back(task_spec.ReturnId(i));
-<<<<<<< HEAD
-  }
-
-  Status status;
-  if (task_spec.IsActorCreationTask() || task_spec.IsActorTask()) {
-    RAY_CHECK(return_ids.size() > 0);
-    return_ids.pop_back();
-    ActorID actor_id = task_spec.IsActorCreationTask() ? task_spec.ActorCreationId()
-                                                       : task_spec.ActorId();
-    status = actor_task_callback_(
-        func, worker_context_.GetCurrentJobID(), task_spec.TaskId(), actor_id,
-        task_spec.IsActorCreationTask(),
-        task_spec.GetRequiredResources().GetResourceMap(), args, return_ids, results);
-  } else {
-    status = normal_task_callback_(func, worker_context_.GetCurrentJobID(),
-                                   task_spec.TaskId(), args, return_ids, results);
-  }
-
-=======
   }
 
   Status status;
@@ -117,7 +77,6 @@
                                     task_spec.GetRequiredResources().GetResourceMap(),
                                     args, arg_reference_ids, return_ids, results);
 
->>>>>>> 117fc9b0
   // TODO(zhijunfu):
   // 1. Check and handle failure.
   // 2. Save or load checkpoint.
@@ -139,11 +98,6 @@
   idle_profile_event_.reset();
 }
 
-<<<<<<< HEAD
-std::vector<TaskArg> CoreWorkerTaskExecutionInterface::BuildArgsForExecutor(
-    const TaskSpecification &task) {
-  std::vector<TaskArg> args;
-=======
 Status CoreWorkerTaskExecutionInterface::BuildArgsForExecutor(
     const TaskSpecification &task, std::vector<std::shared_ptr<RayObject>> *args,
     std::vector<ObjectID> *arg_reference_ids) {
@@ -154,21 +108,16 @@
   std::vector<ObjectID> object_ids_to_fetch;
   std::vector<int> indices;
 
->>>>>>> 117fc9b0
   for (size_t i = 0; i < task.NumArgs(); ++i) {
     int count = task.ArgIdCount(i);
     if (count > 0) {
-      // Passed by reference.
+      // pass by reference.
       RAY_CHECK(count == 1);
-<<<<<<< HEAD
-      args.push_back(TaskArg::PassByReference(task.ArgId(i, 0)));
-=======
       object_ids_to_fetch.push_back(task.ArgId(i, 0));
       indices.push_back(i);
       arg_reference_ids->at(i) = task.ArgId(i, 0);
->>>>>>> 117fc9b0
     } else {
-      // Passed by value.
+      // pass by value.
       std::shared_ptr<LocalMemoryBuffer> data = nullptr;
       if (task.ArgDataSize(i)) {
         data = std::make_shared<LocalMemoryBuffer>(const_cast<uint8_t *>(task.ArgData(i)),
@@ -179,12 +128,6 @@
         metadata = std::make_shared<LocalMemoryBuffer>(
             const_cast<uint8_t *>(task.ArgMetadata(i)), task.ArgMetadataSize(i));
       }
-<<<<<<< HEAD
-      args.push_back(TaskArg::PassByValue(std::make_shared<RayObject>(data, metadata)));
-    }
-  }
-  return args;
-=======
       args->at(i) = std::make_shared<RayObject>(data, metadata);
       arg_reference_ids->at(i) = ObjectID::Nil();
     }
@@ -199,7 +142,6 @@
   }
 
   return status;
->>>>>>> 117fc9b0
 }
 
 }  // namespace ray