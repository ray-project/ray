--- conflicted
+++ resolved
@@ -22,16 +22,12 @@
   task_receivers_.emplace(
       TaskTransportType::RAYLET,
       std::unique_ptr<CoreWorkerRayletTaskReceiver>(new CoreWorkerRayletTaskReceiver(
-<<<<<<< HEAD
           raylet_client, object_interface_, *main_service_, worker_server_, func)));
-=======
-          raylet_client, object_interface_, main_service_, worker_server_, func)));
   task_receivers_.emplace(
       TaskTransportType::DIRECT_ACTOR,
       std::unique_ptr<CoreWorkerDirectActorTaskReceiver>(
-          new CoreWorkerDirectActorTaskReceiver(object_interface_, main_service_,
+          new CoreWorkerDirectActorTaskReceiver(object_interface_, *main_service_,
                                                 worker_server_, func)));
->>>>>>> 0391050d
 
   // Start RPC server after all the task receivers are properly initialized.
   worker_server_.Run();
