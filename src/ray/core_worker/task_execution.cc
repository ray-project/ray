#include "ray/core_worker/task_execution.h"
#include "ray/core_worker/context.h"
#include "ray/core_worker/core_worker.h"
#include "ray/core_worker/transport/raylet_transport.h"
#include "ray/core_worker/transport/direct_actor_transport.h"

namespace ray {

CoreWorkerTaskExecutionInterface::CoreWorkerTaskExecutionInterface(
    WorkerContext &worker_context, std::unique_ptr<RayletClient> &raylet_client,
    CoreWorkerObjectInterface &object_interface, const TaskExecutor &executor)
    : worker_context_(worker_context),
      object_interface_(object_interface),
      execution_callback_(executor),
      worker_server_("Worker", 0 /* let grpc choose port */),
      main_work_(main_service_) {
  RAY_CHECK(execution_callback_ != nullptr);

  auto func = std::bind(&CoreWorkerTaskExecutionInterface::ExecuteTask, this,
                        std::placeholders::_1, std::placeholders::_2);
  task_receivers_.emplace(
<<<<<<< HEAD
      static_cast<int>(TaskTransportType::RAYLET),
      std::unique_ptr<CoreWorkerRayletTaskReceiver>(
          new CoreWorkerRayletTaskReceiver(
          raylet_client, object_interface_,
          main_service_, worker_server_, func)));
  task_receivers_.emplace(
      static_cast<int>(TaskTransportType::DIRECT_ACTOR),
      std::unique_ptr<CoreWorkerDirectActorTaskReceiver>(
          new CoreWorkerDirectActorTaskReceiver(
          object_interface_, main_service_, worker_server_, func)));
=======
      TaskTransportType::RAYLET,
      std::unique_ptr<CoreWorkerRayletTaskReceiver>(new CoreWorkerRayletTaskReceiver(
          raylet_client, object_interface_, main_service_, worker_server_, func)));
>>>>>>> da7676c9

  // Start RPC server after all the task receivers are properly initialized.
  worker_server_.Run();
}

Status CoreWorkerTaskExecutionInterface::ExecuteTask(
<<<<<<< HEAD
    const TaskSpecification &spec,
    std::vector<std::shared_ptr<Buffer>>* results) {
  worker_context_.SetCurrentTask(spec);
=======
    const TaskSpecification &task_spec,
    std::vector<std::shared_ptr<RayObject>> *results) {
  worker_context_.SetCurrentTask(task_spec);
>>>>>>> da7676c9

  RayFunction func{task_spec.GetLanguage(), task_spec.FunctionDescriptor()};

  std::vector<std::shared_ptr<RayObject>> args;
  RAY_CHECK_OK(BuildArgsForExecutor(task_spec, &args));

  TaskType task_type;
  if (task_spec.IsActorCreationTask()) {
    task_type = TaskType::ACTOR_CREATION_TASK;
  } else if (task_spec.IsActorTask()) {
    task_type = TaskType::ACTOR_TASK;
  } else {
    task_type = TaskType::NORMAL_TASK;
  }

  TaskInfo task_info{task_spec.TaskId(), task_spec.JobId(), task_type};

<<<<<<< HEAD
  auto num_returns = spec.NumReturns();
  if (spec.IsActorCreationTask() || (spec.IsActorTask() &&
      !spec.ActorCreationDummyObjectId().IsNil())) {
    // Note for direct actor call doesn't use dummy object id,
    // and in that case it's set to nil in task spec.
=======
  auto num_returns = task_spec.NumReturns();
  if (task_spec.IsActorCreationTask() || task_spec.IsActorTask()) {
>>>>>>> da7676c9
    RAY_CHECK(num_returns > 0);
    // Decrease to account for the dummy object id, this logic only
    // applies to task submitted via raylet.
    num_returns--;
  }  

  auto status = execution_callback_(func, args, task_info, num_returns, results);
  // TODO(zhijunfu):
  // 1. Check and handle failure.
  // 2. Save or load checkpoint.
  return status;
}

void CoreWorkerTaskExecutionInterface::Run() {
  // Run main IO service.
  main_service_.run();

  // should never reach here.
  RAY_LOG(FATAL) << "should never reach here after running main io service";
}

Status CoreWorkerTaskExecutionInterface::BuildArgsForExecutor(
    const TaskSpecification &task, std::vector<std::shared_ptr<RayObject>> *args) {
  auto num_args = task.NumArgs();
  (*args).resize(num_args);

  std::vector<ObjectID> object_ids_to_fetch;
  std::vector<int> indices;

  for (int i = 0; i < task.NumArgs(); ++i) {
    int count = task.ArgIdCount(i);
    if (count > 0) {
      // pass by reference.
      RAY_CHECK(count == 1);
      object_ids_to_fetch.push_back(task.ArgId(i, 0));
      indices.push_back(i);
    } else {
      // pass by value.
      (*args)[i] = std::make_shared<RayObject>(
          std::make_shared<LocalMemoryBuffer>(const_cast<uint8_t *>(task.ArgVal(i)),
                                              task.ArgValLength(i)),
          nullptr);
    }
  }

  std::vector<std::shared_ptr<RayObject>> results;
  auto status = object_interface_.Get(object_ids_to_fetch, -1, &results);
  if (status.ok()) {
    for (size_t i = 0; i < results.size(); i++) {
      (*args)[indices[i]] = results[i];
    }
  }

  return status;
}

}  // namespace ray<|MERGE_RESOLUTION|>--- conflicted
+++ resolved
@@ -19,37 +19,25 @@
   auto func = std::bind(&CoreWorkerTaskExecutionInterface::ExecuteTask, this,
                         std::placeholders::_1, std::placeholders::_2);
   task_receivers_.emplace(
-<<<<<<< HEAD
-      static_cast<int>(TaskTransportType::RAYLET),
+      TaskTransportType::RAYLET,
       std::unique_ptr<CoreWorkerRayletTaskReceiver>(
           new CoreWorkerRayletTaskReceiver(
           raylet_client, object_interface_,
           main_service_, worker_server_, func)));
   task_receivers_.emplace(
-      static_cast<int>(TaskTransportType::DIRECT_ACTOR),
+      TaskTransportType::DIRECT_ACTOR,
       std::unique_ptr<CoreWorkerDirectActorTaskReceiver>(
           new CoreWorkerDirectActorTaskReceiver(
           object_interface_, main_service_, worker_server_, func)));
-=======
-      TaskTransportType::RAYLET,
-      std::unique_ptr<CoreWorkerRayletTaskReceiver>(new CoreWorkerRayletTaskReceiver(
-          raylet_client, object_interface_, main_service_, worker_server_, func)));
->>>>>>> da7676c9
 
   // Start RPC server after all the task receivers are properly initialized.
   worker_server_.Run();
 }
 
 Status CoreWorkerTaskExecutionInterface::ExecuteTask(
-<<<<<<< HEAD
-    const TaskSpecification &spec,
-    std::vector<std::shared_ptr<Buffer>>* results) {
-  worker_context_.SetCurrentTask(spec);
-=======
     const TaskSpecification &task_spec,
     std::vector<std::shared_ptr<RayObject>> *results) {
   worker_context_.SetCurrentTask(task_spec);
->>>>>>> da7676c9
 
   RayFunction func{task_spec.GetLanguage(), task_spec.FunctionDescriptor()};
 
@@ -67,16 +55,11 @@
 
   TaskInfo task_info{task_spec.TaskId(), task_spec.JobId(), task_type};
 
-<<<<<<< HEAD
-  auto num_returns = spec.NumReturns();
-  if (spec.IsActorCreationTask() || (spec.IsActorTask() &&
-      !spec.ActorCreationDummyObjectId().IsNil())) {
+  auto num_returns = task_spec.NumReturns();
+  if (task_spec.IsActorCreationTask() || (task_spec.IsActorTask() &&
+      !task_spec.ActorCreationDummyObjectId().IsNil())) {
     // Note for direct actor call doesn't use dummy object id,
     // and in that case it's set to nil in task spec.
-=======
-  auto num_returns = task_spec.NumReturns();
-  if (task_spec.IsActorCreationTask() || task_spec.IsActorTask()) {
->>>>>>> da7676c9
     RAY_CHECK(num_returns > 0);
     // Decrease to account for the dummy object id, this logic only
     // applies to task submitted via raylet.
