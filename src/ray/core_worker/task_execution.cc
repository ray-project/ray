#include "ray/core_worker/task_execution.h"
#include "ray/core_worker/context.h"
#include "ray/core_worker/core_worker.h"
#include "ray/core_worker/transport/raylet_transport.h"
#include "ray/core_worker/transport/direct_actor_transport.h"

namespace ray {

CoreWorkerTaskExecutionInterface::CoreWorkerTaskExecutionInterface(
<<<<<<< HEAD
    CoreWorker &core_worker)
    : core_worker_(core_worker),
      worker_server_("Worker", 0 /* let grpc choose port */),
      main_work_(main_service_) {
  task_receivers_.emplace(
      static_cast<int>(TaskTransportType::RAYLET),
      std::unique_ptr<CoreWorkerRayletTaskReceiver>(
          new CoreWorkerRayletTaskReceiver(
          main_service_, worker_server_, core_worker_.Objects())));
  task_receivers_.emplace(
      static_cast<int>(TaskTransportType::DIRECT_ACTOR),
      std::unique_ptr<CoreWorkerDirectActorTaskReceiver>(
          new CoreWorkerDirectActorTaskReceiver(
          main_service_, worker_server_)));
}

Status CoreWorkerTaskExecutionInterface::Run(const TaskExecutor &executor) {
  auto callback = [this, executor](const raylet::TaskSpecification &spec,
                                   std::vector<std::shared_ptr<Buffer>> *results) {
    core_worker_.worker_context_.SetCurrentTask(spec);

    WorkerLanguage language = (spec.GetLanguage() == ::Language::JAVA)
                                  ? WorkerLanguage::JAVA
                                  : WorkerLanguage::PYTHON;
    RayFunction func{language, spec.FunctionDescriptor()};

    std::vector<std::shared_ptr<Buffer>> args;
    RAY_CHECK_OK(BuildArgsForExecutor(spec, &args));

    TaskType task_type;
    if (spec.IsActorCreationTask()) {
      task_type = TaskType::ACTOR_CREATION_TASK;
    } else if (spec.IsActorTask()) {
      task_type = TaskType::ACTOR_TASK;
    } else {
      task_type = TaskType::NORMAL_TASK;
    }

    TaskInfo task_info{spec.TaskId(), spec.JobId(), task_type};

    auto num_returns = spec.NumReturns();
    if (spec.IsActorCreationTask() || (spec.IsActorTask() &&
        !spec.ActorCreationDummyObjectId().IsNil())) {
      // Note for direct actor call doesn't use dummy object id,
      // and in that case it's set to nil in task spec.
      RAY_CHECK(num_returns > 0);
      // Decrease to account for the dummy object id, this logic only
      // applies to task submitted via raylet.
      num_returns--;
    }

    auto status = executor(func, args, task_info, num_returns, results);
    // TODO(zhijunfu):
    // 1. Check and handle failure.
    // 2. Save or load checkpoint.
    return status;
  };

  for (auto &entry : task_receivers_) {
    entry.second->SetTaskHandler(callback);
  }

  // start rpc server after all the task receivers are properly initialized.
  worker_server_.Run();

  // TODO(zhijunfu): currently RayletClient would crash in its constructor if it cannot
  // connect to Raylet after a number of retries, this needs to be changed
  // so that the worker (java/python .etc) can retrieve and handle the error
  // instead of crashing.
  core_worker_.InitializeRayletClient(worker_server_.GetPort());

=======
    WorkerContext &worker_context, std::unique_ptr<RayletClient> &raylet_client,
    CoreWorkerObjectInterface &object_interface, const TaskExecutor &executor)
    : worker_context_(worker_context),
      object_interface_(object_interface),
      execution_callback_(executor),
      worker_server_("Worker", 0 /* let grpc choose port */),
      main_work_(main_service_) {
  RAY_CHECK(execution_callback_ != nullptr);

  auto func = std::bind(&CoreWorkerTaskExecutionInterface::ExecuteTask, this,
                        std::placeholders::_1);
  task_receivers_.emplace(
      static_cast<int>(TaskTransportType::RAYLET),
      std::unique_ptr<CoreWorkerRayletTaskReceiver>(new CoreWorkerRayletTaskReceiver(
          raylet_client, main_service_, worker_server_, func)));

  // Start RPC server after all the task receivers are properly initialized.
  worker_server_.Run();
}

Status CoreWorkerTaskExecutionInterface::ExecuteTask(
    const raylet::TaskSpecification &spec) {
  worker_context_.SetCurrentTask(spec);

  RayFunction func{spec.GetLanguage(), spec.FunctionDescriptor()};

  std::vector<std::shared_ptr<RayObject>> args;
  RAY_CHECK_OK(BuildArgsForExecutor(spec, &args));

  TaskType task_type;
  if (spec.IsActorCreationTask()) {
    task_type = TaskType::ACTOR_CREATION_TASK;
  } else if (spec.IsActorTask()) {
    task_type = TaskType::ACTOR_TASK;
  } else {
    task_type = TaskType::NORMAL_TASK;
  }

  TaskInfo task_info{spec.TaskId(), spec.JobId(), task_type};

  auto num_returns = spec.NumReturns();
  if (spec.IsActorCreationTask() || spec.IsActorTask()) {
    RAY_CHECK(num_returns > 0);
    // Decrease to account for the dummy object id.
    num_returns--;
  }

  auto status = execution_callback_(func, args, task_info, num_returns);
  // TODO(zhijunfu):
  // 1. Check and handle failure.
  // 2. Save or load checkpoint.
  return status;
}

void CoreWorkerTaskExecutionInterface::Run() {
>>>>>>> 32b3d3ec
  // Run main IO service.
  main_service_.run();

  // should never reach here.
  RAY_LOG(FATAL) << "should never reach here after running main io service";
}

Status CoreWorkerTaskExecutionInterface::BuildArgsForExecutor(
    const raylet::TaskSpecification &spec,
    std::vector<std::shared_ptr<RayObject>> *args) {
  auto num_args = spec.NumArgs();
  (*args).resize(num_args);

  std::vector<ObjectID> object_ids_to_fetch;
  std::vector<int> indices;

  for (int i = 0; i < spec.NumArgs(); ++i) {
    int count = spec.ArgIdCount(i);
    if (count > 0) {
      // pass by reference.
      RAY_CHECK(count == 1);
      object_ids_to_fetch.push_back(spec.ArgId(i, 0));
      indices.push_back(i);
    } else {
      // pass by value.
      (*args)[i] = std::make_shared<RayObject>(
          std::make_shared<LocalMemoryBuffer>(const_cast<uint8_t *>(spec.ArgVal(i)),
                                              spec.ArgValLength(i)),
          nullptr);
    }
  }

<<<<<<< HEAD
  std::vector<std::shared_ptr<Buffer>> results;
  auto status = core_worker_.Objects().Get(object_ids_to_fetch, -1, &results);
=======
  std::vector<std::shared_ptr<RayObject>> results;
  auto status = object_interface_.Get(object_ids_to_fetch, -1, &results);
>>>>>>> 32b3d3ec
  if (status.ok()) {
    for (size_t i = 0; i < results.size(); i++) {
      (*args)[indices[i]] = results[i];
    }
  }

  return status;
}

}  // namespace ray<|MERGE_RESOLUTION|>--- conflicted
+++ resolved
@@ -7,79 +7,6 @@
 namespace ray {
 
 CoreWorkerTaskExecutionInterface::CoreWorkerTaskExecutionInterface(
-<<<<<<< HEAD
-    CoreWorker &core_worker)
-    : core_worker_(core_worker),
-      worker_server_("Worker", 0 /* let grpc choose port */),
-      main_work_(main_service_) {
-  task_receivers_.emplace(
-      static_cast<int>(TaskTransportType::RAYLET),
-      std::unique_ptr<CoreWorkerRayletTaskReceiver>(
-          new CoreWorkerRayletTaskReceiver(
-          main_service_, worker_server_, core_worker_.Objects())));
-  task_receivers_.emplace(
-      static_cast<int>(TaskTransportType::DIRECT_ACTOR),
-      std::unique_ptr<CoreWorkerDirectActorTaskReceiver>(
-          new CoreWorkerDirectActorTaskReceiver(
-          main_service_, worker_server_)));
-}
-
-Status CoreWorkerTaskExecutionInterface::Run(const TaskExecutor &executor) {
-  auto callback = [this, executor](const raylet::TaskSpecification &spec,
-                                   std::vector<std::shared_ptr<Buffer>> *results) {
-    core_worker_.worker_context_.SetCurrentTask(spec);
-
-    WorkerLanguage language = (spec.GetLanguage() == ::Language::JAVA)
-                                  ? WorkerLanguage::JAVA
-                                  : WorkerLanguage::PYTHON;
-    RayFunction func{language, spec.FunctionDescriptor()};
-
-    std::vector<std::shared_ptr<Buffer>> args;
-    RAY_CHECK_OK(BuildArgsForExecutor(spec, &args));
-
-    TaskType task_type;
-    if (spec.IsActorCreationTask()) {
-      task_type = TaskType::ACTOR_CREATION_TASK;
-    } else if (spec.IsActorTask()) {
-      task_type = TaskType::ACTOR_TASK;
-    } else {
-      task_type = TaskType::NORMAL_TASK;
-    }
-
-    TaskInfo task_info{spec.TaskId(), spec.JobId(), task_type};
-
-    auto num_returns = spec.NumReturns();
-    if (spec.IsActorCreationTask() || (spec.IsActorTask() &&
-        !spec.ActorCreationDummyObjectId().IsNil())) {
-      // Note for direct actor call doesn't use dummy object id,
-      // and in that case it's set to nil in task spec.
-      RAY_CHECK(num_returns > 0);
-      // Decrease to account for the dummy object id, this logic only
-      // applies to task submitted via raylet.
-      num_returns--;
-    }
-
-    auto status = executor(func, args, task_info, num_returns, results);
-    // TODO(zhijunfu):
-    // 1. Check and handle failure.
-    // 2. Save or load checkpoint.
-    return status;
-  };
-
-  for (auto &entry : task_receivers_) {
-    entry.second->SetTaskHandler(callback);
-  }
-
-  // start rpc server after all the task receivers are properly initialized.
-  worker_server_.Run();
-
-  // TODO(zhijunfu): currently RayletClient would crash in its constructor if it cannot
-  // connect to Raylet after a number of retries, this needs to be changed
-  // so that the worker (java/python .etc) can retrieve and handle the error
-  // instead of crashing.
-  core_worker_.InitializeRayletClient(worker_server_.GetPort());
-
-=======
     WorkerContext &worker_context, std::unique_ptr<RayletClient> &raylet_client,
     CoreWorkerObjectInterface &object_interface, const TaskExecutor &executor)
     : worker_context_(worker_context),
@@ -90,18 +17,26 @@
   RAY_CHECK(execution_callback_ != nullptr);
 
   auto func = std::bind(&CoreWorkerTaskExecutionInterface::ExecuteTask, this,
-                        std::placeholders::_1);
+                        std::placeholders::_1, std::placeholders::_2);
   task_receivers_.emplace(
       static_cast<int>(TaskTransportType::RAYLET),
-      std::unique_ptr<CoreWorkerRayletTaskReceiver>(new CoreWorkerRayletTaskReceiver(
-          raylet_client, main_service_, worker_server_, func)));
+      std::unique_ptr<CoreWorkerRayletTaskReceiver>(
+          new CoreWorkerRayletTaskReceiver(
+          raylet_client, object_interface_,
+          main_service_, worker_server_, func)));
+  task_receivers_.emplace(
+      static_cast<int>(TaskTransportType::DIRECT_ACTOR),
+      std::unique_ptr<CoreWorkerDirectActorTaskReceiver>(
+          new CoreWorkerDirectActorTaskReceiver(
+          object_interface_, main_service_, worker_server_, func)));
 
   // Start RPC server after all the task receivers are properly initialized.
   worker_server_.Run();
 }
 
 Status CoreWorkerTaskExecutionInterface::ExecuteTask(
-    const raylet::TaskSpecification &spec) {
+    const raylet::TaskSpecification &spec,
+    std::vector<std::shared_ptr<Buffer>>* results) {
   worker_context_.SetCurrentTask(spec);
 
   RayFunction func{spec.GetLanguage(), spec.FunctionDescriptor()};
@@ -121,13 +56,17 @@
   TaskInfo task_info{spec.TaskId(), spec.JobId(), task_type};
 
   auto num_returns = spec.NumReturns();
-  if (spec.IsActorCreationTask() || spec.IsActorTask()) {
+  if (spec.IsActorCreationTask() || (spec.IsActorTask() &&
+      !spec.ActorCreationDummyObjectId().IsNil())) {
+    // Note for direct actor call doesn't use dummy object id,
+    // and in that case it's set to nil in task spec.
     RAY_CHECK(num_returns > 0);
-    // Decrease to account for the dummy object id.
+    // Decrease to account for the dummy object id, this logic only
+    // applies to task submitted via raylet.
     num_returns--;
-  }
+  }  
 
-  auto status = execution_callback_(func, args, task_info, num_returns);
+  auto status = execution_callback_(func, args, task_info, num_returns, results);
   // TODO(zhijunfu):
   // 1. Check and handle failure.
   // 2. Save or load checkpoint.
@@ -135,7 +74,6 @@
 }
 
 void CoreWorkerTaskExecutionInterface::Run() {
->>>>>>> 32b3d3ec
   // Run main IO service.
   main_service_.run();
 
@@ -168,13 +106,8 @@
     }
   }
 
-<<<<<<< HEAD
-  std::vector<std::shared_ptr<Buffer>> results;
-  auto status = core_worker_.Objects().Get(object_ids_to_fetch, -1, &results);
-=======
   std::vector<std::shared_ptr<RayObject>> results;
   auto status = object_interface_.Get(object_ids_to_fetch, -1, &results);
->>>>>>> 32b3d3ec
   if (status.ok()) {
     for (size_t i = 0; i < results.size(); i++) {
       (*args)[indices[i]] = results[i];
