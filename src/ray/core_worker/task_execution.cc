#include "ray/core_worker/task_execution.h"
#include "ray/core_worker/context.h"
#include "ray/core_worker/core_worker.h"
#include "ray/core_worker/transport/raylet_transport.h"

namespace ray {

CoreWorkerTaskExecutionInterface::CoreWorkerTaskExecutionInterface(
    CoreWorker &core_worker)
    : core_worker_(core_worker) {
  task_receivers.emplace(
      static_cast<int>(TaskTransportType::RAYLET),
      std::unique_ptr<CoreWorkerRayletTaskReceiver>(
          new CoreWorkerRayletTaskReceiver(core_worker_.raylet_client_)));
}

Status CoreWorkerTaskExecutionInterface::Run(const TaskExecutor &executor) {
  while (true) {
    std::vector<TaskSpec> tasks;
    auto status =
        task_receivers[static_cast<int>(TaskTransportType::RAYLET)]->GetTasks(&tasks);
    if (!status.ok()) {
      RAY_LOG(ERROR) << "Getting task failed with error: "
                     << ray::Status::IOError(status.message());
      return status;
    }

    for (const auto &task : tasks) {
      const auto &spec = task.GetTaskSpecification();
      core_worker_.worker_context_.SetCurrentTask(spec);

      WorkerLanguage language = (spec.GetLanguage() == ::Language::JAVA)
                                    ? WorkerLanguage::JAVA
                                    : WorkerLanguage::PYTHON;
      RayFunction func{language, spec.FunctionDescriptor()};

      std::vector<std::shared_ptr<RayObjectValue>> args;
      RAY_CHECK_OK(BuildArgsForExecutor(spec, &args));

<<<<<<< HEAD
      TaskInfo task_info{spec.TaskId(), spec.DriverId(), spec.IsActorCreationTask(),
                         spec.IsActorTask()};
=======
      TaskType task_type;
      if (spec.IsActorCreationTask()) {
        task_type = TaskType::ACTOR_CREATION_TASK;
      } else if (spec.IsActorTask()) {
        task_type = TaskType::ACTOR_TASK;
      } else {
        task_type = TaskType::NORMAL_TASK;
      }

      TaskInfo task_info{spec.TaskId(), spec.JobId(), task_type};
>>>>>>> cefbb0c9

      auto num_returns = spec.NumReturns();
      if (spec.IsActorCreationTask() || spec.IsActorTask()) {
        RAY_CHECK(num_returns > 0);
        // Decrease to account for the dummy object id.
        num_returns--;
      }

      status = executor(func, args, task_info, num_returns);
      // TODO(zhijunfu):
      // 1. Check and handle failure.
      // 2. Save or load checkpoint.
    }
  }

  // should never reach here.
  return Status::OK();
}

Status CoreWorkerTaskExecutionInterface::BuildArgsForExecutor(
    const raylet::TaskSpecification &spec,
    std::vector<std::shared_ptr<RayObjectValue>> *args) {
  auto num_args = spec.NumArgs();
  (*args).resize(num_args);

  std::vector<ObjectID> object_ids_to_fetch;
  std::vector<int> indices;

  for (int i = 0; i < spec.NumArgs(); ++i) {
    int count = spec.ArgIdCount(i);
    if (count > 0) {
      // pass by reference.
      RAY_CHECK(count == 1);
      object_ids_to_fetch.push_back(spec.ArgId(i, 0));
      indices.push_back(i);
    } else {
      // pass by value.
      (*args)[i] = std::make_shared<RayObjectValue>(
          std::make_shared<LocalMemoryBuffer>(const_cast<uint8_t *>(spec.ArgVal(i)),
                                              spec.ArgValLength(i)),
          nullptr);
    }
  }

  std::vector<std::shared_ptr<RayObjectValue>> results;
  auto status = core_worker_.object_interface_.Get(object_ids_to_fetch, -1, &results);
  if (status.ok()) {
    for (size_t i = 0; i < results.size(); i++) {
      (*args)[indices[i]] = results[i];
    }
  }

  return status;
}

}  // namespace ray<|MERGE_RESOLUTION|>--- conflicted
+++ resolved
@@ -37,10 +37,6 @@
       std::vector<std::shared_ptr<RayObjectValue>> args;
       RAY_CHECK_OK(BuildArgsForExecutor(spec, &args));
 
-<<<<<<< HEAD
-      TaskInfo task_info{spec.TaskId(), spec.DriverId(), spec.IsActorCreationTask(),
-                         spec.IsActorTask()};
-=======
       TaskType task_type;
       if (spec.IsActorCreationTask()) {
         task_type = TaskType::ACTOR_CREATION_TASK;
@@ -51,7 +47,6 @@
       }
 
       TaskInfo task_info{spec.TaskId(), spec.JobId(), task_type};
->>>>>>> cefbb0c9
 
       auto num_returns = spec.NumReturns();
       if (spec.IsActorCreationTask() || spec.IsActorTask()) {
