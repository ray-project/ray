// Copyright 2017 The Ray Authors.
//
// Licensed under the Apache License, Version 2.0 (the "License");
// you may not use this file except in compliance with the License.
// You may obtain a copy of the License at
//
//  http://www.apache.org/licenses/LICENSE-2.0
//
// Unless required by applicable law or agreed to in writing, software
// distributed under the License is distributed on an "AS IS" BASIS,
// WITHOUT WARRANTIES OR CONDITIONS OF ANY KIND, either express or implied.
// See the License for the specific language governing permissions and
// limitations under the License.

#include "ray/core_worker/transport/normal_task_submitter.h"

#include <deque>
#include <memory>
#include <string>
#include <utility>
#include <vector>

#include "ray/gcs/pb_util.h"

namespace ray {
namespace core {

Status NormalTaskSubmitter::SubmitTask(TaskSpecification task_spec) {
  RAY_CHECK(task_spec.IsNormalTask());
  RAY_LOG(DEBUG) << "Submit task " << task_spec.TaskId();

  resolver_.ResolveDependencies(task_spec, [this, task_spec](Status status) mutable {
    task_manager_.MarkDependenciesResolved(task_spec.TaskId());
    if (!status.ok()) {
      // TODO(https://github.com/ray-project/ray/issues/54871): There is a potential
      // logical race conditions here where the task is cancelled right before the
      // task is retried. Task cancellation might remove the task from the submissible
      // task queue, while the task retry here expects that the task must be in the
      // submissible task queue.
      RAY_LOG(WARNING) << "Resolving task dependencies failed " << status.ToString();
      bool will_retry = task_manager_.FailOrRetryPendingTask(
          task_spec.TaskId(), rpc::ErrorType::DEPENDENCY_RESOLUTION_FAILED, &status);
      if (!will_retry) {
        absl::MutexLock lock(&mu_);
        cancelled_tasks_.erase(task_spec.TaskId());
      }
      return;
    }
    RAY_LOG(DEBUG) << "Task dependencies resolved " << task_spec.TaskId();

    absl::MutexLock lock(&mu_);
    if (cancelled_tasks_.erase(task_spec.TaskId()) > 0) {
      task_manager_.FailPendingTask(task_spec.TaskId(), rpc::ErrorType::TASK_CANCELLED);
      return;
    }

    task_spec.GetMutableMessage().set_dependency_resolution_timestamp_ms(
        current_sys_time_ms());
    // Note that the dependencies in the task spec are mutated to only contain
    // plasma dependencies after ResolveDependencies finishes.
    const SchedulingKey scheduling_key(task_spec.GetSchedulingClass(),
                                       task_spec.GetDependencyIds(),
                                       task_spec.GetRuntimeEnvHash());
    auto &scheduling_key_entry = scheduling_key_entries_[scheduling_key];
    scheduling_key_entry.task_queue.push_back(task_spec);
    scheduling_key_entry.resource_spec = std::move(task_spec);

    if (!scheduling_key_entry.AllWorkersBusy()) {
      // There are idle workers, so we don't need more
      // workers.
      for (const auto &active_worker_addr : scheduling_key_entry.active_workers) {
        auto iter = worker_to_lease_entry_.find(active_worker_addr);
        RAY_CHECK(iter != worker_to_lease_entry_.end());
        auto &lease_entry = iter->second;
        if (!lease_entry.is_busy) {
          OnWorkerIdle(active_worker_addr,
                       scheduling_key,
                       /*was_error*/ false,
                       /*error_detail*/ "",
                       /*worker_exiting*/ false,
                       lease_entry.assigned_resources);
          break;
        }
      }
    }
    RequestNewWorkerIfNeeded(scheduling_key);
  });
  return Status::OK();
}

void NormalTaskSubmitter::AddWorkerLeaseClient(
    const rpc::Address &addr,
    std::shared_ptr<RayletClientInterface> raylet_client,
    const google::protobuf::RepeatedPtrField<rpc::ResourceMapEntry> &assigned_resources,
    const SchedulingKey &scheduling_key,
    const TaskID &task_id) {
  core_worker_client_pool_->GetOrConnect(addr);
  int64_t expiration = current_time_ms() + lease_timeout_ms_;
  LeaseEntry new_lease_entry{
      std::move(raylet_client), expiration, assigned_resources, scheduling_key, task_id};
  worker_to_lease_entry_.emplace(addr, new_lease_entry);

  auto &scheduling_key_entry = scheduling_key_entries_[scheduling_key];
  RAY_CHECK(scheduling_key_entry.active_workers.emplace(addr).second);
  RAY_CHECK(scheduling_key_entry.active_workers.size() >= 1);
}

void NormalTaskSubmitter::ReturnWorker(const rpc::Address &addr,
                                       bool was_error,
                                       const std::string &error_detail,
                                       bool worker_exiting,
                                       const SchedulingKey &scheduling_key) {
  RAY_LOG(DEBUG) << "Returning worker " << WorkerID::FromBinary(addr.worker_id())
                 << " to raylet " << NodeID::FromBinary(addr.raylet_id());
  auto &scheduling_key_entry = scheduling_key_entries_[scheduling_key];
  RAY_CHECK(scheduling_key_entry.active_workers.size() >= 1);
  auto &lease_entry = worker_to_lease_entry_[addr];
  RAY_CHECK(lease_entry.raylet_client);
  RAY_CHECK(!lease_entry.is_busy);

  // Decrement the number of active workers consuming tasks from the queue associated
  // with the current scheduling_key
  scheduling_key_entry.active_workers.erase(addr);
  if (scheduling_key_entry.CanDelete()) {
    // We can safely remove the entry keyed by scheduling_key from the
    // scheduling_key_entries_ hashmap.
    scheduling_key_entries_.erase(scheduling_key);
  }

  auto status =
      lease_entry.raylet_client->ReturnWorker(addr.port(),
                                              WorkerID::FromBinary(addr.worker_id()),
                                              was_error,
                                              error_detail,
                                              worker_exiting);
  if (!status.ok()) {
    RAY_LOG(ERROR) << "Error returning worker to raylet: " << status.ToString();
  }
  worker_to_lease_entry_.erase(addr);
}

void NormalTaskSubmitter::OnWorkerIdle(
    const rpc::Address &addr,
    const SchedulingKey &scheduling_key,
    bool was_error,
    const std::string &error_detail,
    bool worker_exiting,
    const google::protobuf::RepeatedPtrField<rpc::ResourceMapEntry> &assigned_resources) {
  auto &lease_entry = worker_to_lease_entry_[addr];
  if (!lease_entry.raylet_client) {
    return;
  }

  auto &scheduling_key_entry = scheduling_key_entries_[scheduling_key];
  auto &current_queue = scheduling_key_entry.task_queue;
  // Return the worker if there was an error executing the previous task,
  // the lease is expired; Return the worker if there are no more applicable
  // queued tasks.
  if ((was_error || worker_exiting ||
       current_time_ms() > lease_entry.lease_expiration_time) ||
      current_queue.empty()) {
    RAY_CHECK(scheduling_key_entry.active_workers.size() >= 1);

    // Return the worker only if there are no tasks to do.
    if (!lease_entry.is_busy) {
      ReturnWorker(addr, was_error, error_detail, worker_exiting, scheduling_key);
    }
  } else {
    auto client = core_worker_client_pool_->GetOrConnect(addr);

    while (!current_queue.empty() && !lease_entry.is_busy) {
      auto task_spec = std::move(current_queue.front());
      current_queue.pop_front();

      lease_entry.is_busy = true;

      // Increment the total number of tasks in flight to any worker associated with the
      // current scheduling_key
      RAY_CHECK(scheduling_key_entry.active_workers.size() >= 1);
      scheduling_key_entry.num_busy_workers++;

      task_spec.GetMutableMessage().set_lease_grant_timestamp_ms(current_sys_time_ms());
      task_spec.EmitTaskMetrics();

      executing_tasks_.emplace(task_spec.TaskId(), addr);
      PushNormalTask(
          addr, client, scheduling_key, std::move(task_spec), assigned_resources);
    }

    CancelWorkerLeaseIfNeeded(scheduling_key);
  }
  RequestNewWorkerIfNeeded(scheduling_key);
}

void NormalTaskSubmitter::CancelWorkerLeaseIfNeeded(const SchedulingKey &scheduling_key) {
  auto &scheduling_key_entry = scheduling_key_entries_[scheduling_key];
  auto &task_queue = scheduling_key_entry.task_queue;
  if (!task_queue.empty()) {
    // There are still pending tasks so let the worker lease request succeed.
    return;
  }

  RAY_LOG(DEBUG) << "Task queue is empty; canceling lease request";

  for (auto &pending_lease_request : scheduling_key_entry.pending_lease_requests) {
    // There is an in-flight lease request. Cancel it.
    auto raylet_client = GetOrConnectRayletClient(&pending_lease_request.second);
    auto &task_id = pending_lease_request.first;
    RAY_LOG(DEBUG) << "Canceling lease request " << task_id;
    raylet_client->CancelWorkerLease(
        task_id,
        [this, scheduling_key](const Status &status,
                               const rpc::CancelWorkerLeaseReply &reply) {
          absl::MutexLock lock(&mu_);
          if (status.ok() && !reply.success()) {
            // The cancellation request can fail if the raylet does not have
            // the request queued. This can happen if: a) due to message
            // reordering, the raylet has not yet received the worker lease
            // request, or b) we have already returned the worker lease
            // request. In the former case, we should try the cancellation
            // request again. In the latter case, the in-flight lease request
            // should already have been removed from our local state, so we no
            // longer need to cancel.
            CancelWorkerLeaseIfNeeded(scheduling_key);
          }
        });
  }
}

std::shared_ptr<RayletClientInterface> NormalTaskSubmitter::GetOrConnectRayletClient(
    const rpc::Address *raylet_address) {
  std::shared_ptr<RayletClientInterface> raylet_client;
  RAY_CHECK(raylet_address != nullptr);
  if (NodeID::FromBinary(raylet_address->raylet_id()) != local_raylet_id_) {
    // A remote raylet was specified. Connect to the raylet if needed.
    NodeID raylet_id = NodeID::FromBinary(raylet_address->raylet_id());
    auto it = remote_raylet_clients_.find(raylet_id);
    if (it == remote_raylet_clients_.end()) {
      RAY_LOG(INFO) << "Connecting to raylet " << raylet_id;
      it = remote_raylet_clients_
               .emplace(raylet_id,
                        raylet_client_pool_->GetOrConnectByAddress(*raylet_address))
               .first;
    }
    raylet_client = it->second;
  } else {
    raylet_client = local_raylet_client_;
  }

  return raylet_client;
}

void NormalTaskSubmitter::ReportWorkerBacklog() {
  absl::MutexLock lock(&mu_);
  ReportWorkerBacklogInternal();
}

void NormalTaskSubmitter::ReportWorkerBacklogInternal() {
  absl::flat_hash_map<SchedulingClass, std::pair<TaskSpecification, int64_t>> backlogs;
  for (auto &scheduling_key_and_entry : scheduling_key_entries_) {
    const SchedulingClass scheduling_class = std::get<0>(scheduling_key_and_entry.first);
    if (backlogs.find(scheduling_class) == backlogs.end()) {
      backlogs[scheduling_class].first = scheduling_key_and_entry.second.resource_spec;
      backlogs[scheduling_class].second = 0;
    }
    // We report backlog size per scheduling class not per scheduling key
    // so we need to aggregate backlog sizes of different scheduling keys
    // with the same scheduling class
    backlogs[scheduling_class].second += scheduling_key_and_entry.second.BacklogSize();
    scheduling_key_and_entry.second.last_reported_backlog_size =
        scheduling_key_and_entry.second.BacklogSize();
  }

  std::vector<rpc::WorkerBacklogReport> backlog_reports;
  for (const auto &backlog : backlogs) {
    rpc::WorkerBacklogReport backlog_report;
    backlog_report.mutable_resource_spec()->CopyFrom(backlog.second.first.GetMessage());
    backlog_report.set_backlog_size(backlog.second.second);
    backlog_reports.emplace_back(backlog_report);
  }
  local_raylet_client_->ReportWorkerBacklog(
      WorkerID::FromBinary(rpc_address_.worker_id()), backlog_reports);
}

void NormalTaskSubmitter::ReportWorkerBacklogIfNeeded(
    const SchedulingKey &scheduling_key) {
  const auto &scheduling_key_entry = scheduling_key_entries_[scheduling_key];

  if (scheduling_key_entry.last_reported_backlog_size !=
      scheduling_key_entry.BacklogSize()) {
    ReportWorkerBacklogInternal();
  }
}

void NormalTaskSubmitter::RequestNewWorkerIfNeeded(const SchedulingKey &scheduling_key,
                                                   const rpc::Address *raylet_address) {
  auto &scheduling_key_entry = scheduling_key_entries_[scheduling_key];

  const size_t kMaxPendingLeaseRequestsPerSchedulingCategory =
      lease_request_rate_limiter_->GetMaxPendingLeaseRequestsPerSchedulingCategory();

  if (scheduling_key_entry.pending_lease_requests.size() >=
      kMaxPendingLeaseRequestsPerSchedulingCategory) {
    RAY_LOG(DEBUG) << "Exceeding the pending request limit "
                   << kMaxPendingLeaseRequestsPerSchedulingCategory;
    return;
  }

  if (!scheduling_key_entry.AllWorkersBusy()) {
    // There are idle workers, so we don't need more.
    return;
  }

  const auto &task_queue = scheduling_key_entry.task_queue;
  if (task_queue.empty()) {
    if (scheduling_key_entry.CanDelete()) {
      // We can safely remove the entry keyed by scheduling_key from the
      // scheduling_key_entries_ hashmap.
      scheduling_key_entries_.erase(scheduling_key);
    }
    return;
  } else if (scheduling_key_entry.task_queue.size() <=
             scheduling_key_entry.pending_lease_requests.size()) {
    // All tasks have corresponding pending leases, no need to request more
    return;
  }

  // Create a TaskSpecification with an overwritten TaskID to make sure we don't reuse the
  // same TaskID to request a worker
  auto resource_spec_msg = scheduling_key_entry.resource_spec.GetMutableMessage();
  resource_spec_msg.set_task_id(TaskID::FromRandom(job_id_).Binary());
  const TaskSpecification resource_spec = TaskSpecification(std::move(resource_spec_msg));
  rpc::Address best_node_address;
  const bool is_spillback = (raylet_address != nullptr);
  bool is_selected_based_on_locality = false;
  if (raylet_address == nullptr) {
    // If no raylet address is given, find the best worker for our next lease request.
    std::tie(best_node_address, is_selected_based_on_locality) =
        lease_policy_->GetBestNodeForTask(resource_spec);
    raylet_address = &best_node_address;
  }

  auto raylet_client = GetOrConnectRayletClient(raylet_address);
  const TaskID task_id = resource_spec.TaskId();
  const std::string task_name = resource_spec.GetName();
  RAY_LOG(DEBUG) << "Requesting lease from raylet "
                 << NodeID::FromBinary(raylet_address->raylet_id()) << " for task "
                 << task_id;

  raylet_client->RequestWorkerLease(
      resource_spec.GetMessage(),
      /*grant_or_reject=*/is_spillback,
      [this,
       scheduling_key,
       task_id,
       task_name,
       is_spillback,
       raylet_address = *raylet_address](const Status &status,
                                         const rpc::RequestWorkerLeaseReply &reply) {
        std::deque<TaskSpecification> tasks_to_fail;
        rpc::RayErrorInfo error_info;
        ray::Status error_status;
        rpc::ErrorType error_type = rpc::ErrorType::WORKER_DIED;
        {
          absl::MutexLock lock(&mu_);

<<<<<<< HEAD
          auto &sched_entry = scheduling_key_entries_[scheduling_key];
          auto raylet_lease_client = GetOrConnectLeaseClient(&raylet_address);
          sched_entry.pending_lease_requests.erase(task_id);
=======
          auto &scheduling_key_entry = scheduling_key_entries_[scheduling_key];
          auto raylet_client = GetOrConnectRayletClient(&raylet_address);
          scheduling_key_entry.pending_lease_requests.erase(task_id);
>>>>>>> ea69b785

          if (status.ok()) {
            if (reply.canceled()) {
              RAY_LOG(DEBUG) << "Lease canceled for task: " << task_id
                             << ", canceled type: "
                             << rpc::RequestWorkerLeaseReply::SchedulingFailureType_Name(
                                    reply.failure_type());
              if (reply.failure_type() ==
                      rpc::RequestWorkerLeaseReply::
                          SCHEDULING_CANCELLED_RUNTIME_ENV_SETUP_FAILED ||
                  reply.failure_type() ==
                      rpc::RequestWorkerLeaseReply::
                          SCHEDULING_CANCELLED_PLACEMENT_GROUP_REMOVED ||
                  reply.failure_type() ==
                      rpc::RequestWorkerLeaseReply::SCHEDULING_CANCELLED_UNSCHEDULABLE) {
                // We need to actively fail all of the pending tasks in the queue when the
                // placement group was removed or the runtime env failed to be set up.
                // Such an operation is straightforward for the scenario of placement
                // group removal as all tasks in the queue are associated with the same
                // placement group, but in the case of runtime env setup failed, This
                // makes an implicit assumption that runtime_env failures are not
                // transient -- we may consider adding some retries in the future.
                if (reply.failure_type() ==
                    rpc::RequestWorkerLeaseReply::
                        SCHEDULING_CANCELLED_RUNTIME_ENV_SETUP_FAILED) {
                  error_type = rpc::ErrorType::RUNTIME_ENV_SETUP_FAILED;
                  error_info.mutable_runtime_env_setup_failed_error()->set_error_message(
                      reply.scheduling_failure_message());
                } else if (reply.failure_type() ==
                           rpc::RequestWorkerLeaseReply::
                               SCHEDULING_CANCELLED_UNSCHEDULABLE) {
                  error_type = rpc::ErrorType::TASK_UNSCHEDULABLE_ERROR;
                } else {
                  error_type = rpc::ErrorType::TASK_PLACEMENT_GROUP_REMOVED;
                }
                error_info.set_error_message(
                    absl::StrCat(reply.scheduling_failure_message(),
                                 " task_id=",
                                 task_id.Hex(),
                                 ", task_name=",
                                 task_name));

                tasks_to_fail = std::move(sched_entry.task_queue);
                sched_entry.task_queue.clear();
                if (sched_entry.CanDelete()) {
                  scheduling_key_entries_.erase(scheduling_key);
                }
              } else {
                RequestNewWorkerIfNeeded(scheduling_key);
              }
            } else if (reply.rejected()) {
              RAY_LOG(DEBUG) << "Lease rejected " << task_id;
              // It might happen when the first raylet has a stale view
              // of the spillback raylet resources.
              // Retry the request at the first raylet since the resource view may be
              // refreshed.
              RAY_CHECK(is_spillback);
              RequestNewWorkerIfNeeded(scheduling_key);
            } else if (!reply.worker_address().raylet_id().empty()) {
              // We got a lease for a worker. Add the lease client state and try to
              // assign work to the worker.
              RAY_LOG(DEBUG) << "Lease granted to task " << task_id << " from raylet "
                             << NodeID::FromBinary(reply.worker_address().raylet_id())
                             << " with worker "
                             << WorkerID::FromBinary(reply.worker_address().worker_id());

              AddWorkerLeaseClient(reply.worker_address(),
<<<<<<< HEAD
                                   std::move(raylet_lease_client),
=======
                                   std::move(raylet_client),
>>>>>>> ea69b785
                                   reply.resource_mapping(),
                                   scheduling_key,
                                   task_id);
              RAY_CHECK(sched_entry.active_workers.size() >= 1);
              OnWorkerIdle(reply.worker_address(),
                           scheduling_key,
                           /*was_error=*/false,
                           /*error_detail*/ "",
                           /*worker_exiting=*/false,
                           reply.resource_mapping());
            } else {
              // The raylet redirected us to a different raylet to retry at.
              RAY_CHECK(!is_spillback);
              RAY_LOG(DEBUG) << "Redirect lease for task " << task_id << " from raylet "
                             << NodeID::FromBinary(raylet_address.raylet_id())
                             << " to raylet "
                             << NodeID::FromBinary(
                                    reply.retry_at_raylet_address().raylet_id());

              RequestNewWorkerIfNeeded(scheduling_key, &reply.retry_at_raylet_address());
            }
<<<<<<< HEAD
          } else if (raylet_lease_client != local_lease_client_) {
=======
          } else if (raylet_client != local_raylet_client_) {
>>>>>>> ea69b785
            // A lease request to a remote raylet failed. Retry locally if the lease is
            // still needed.
            // TODO(swang): Fail after some number of retries?
            RAY_LOG_EVERY_MS(INFO, 30 * 1000)
                << "Retrying attempt to schedule task (id: " << task_id
                << " name: " << task_name
                << ") at remote node (id: " << raylet_address.raylet_id()
                << " ip: " << raylet_address.ip_address()
                << "). Try again "
                   "on a local node. Error: "
                << status.ToString();

            RequestNewWorkerIfNeeded(scheduling_key);

          } else {
            if (status.IsRpcError() &&
                status.rpc_code() == grpc::StatusCode::UNAVAILABLE) {
              RAY_LOG(WARNING)
                  << "The worker failed to receive a response from the local "
                  << "raylet because the raylet is unavailable (crashed). "
                  << "Error: " << status;
              if (worker_type_ == WorkerType::WORKER) {
                // Exit the worker so that caller can retry somewhere else.
                RAY_LOG(WARNING) << "Terminating the worker due to local raylet death";
                QuickExit();
              }
              RAY_CHECK(worker_type_ == WorkerType::DRIVER);
              error_type = rpc::ErrorType::LOCAL_RAYLET_DIED;
              error_status = status;
              // Grpc errors are not helpful at all. So we are overwriting it.
              std::stringstream ss;
              ss << "The worker failed to receive a response from the local raylet"
                 << "(id: " << NodeID::FromBinary(raylet_address.raylet_id()).Hex()
                 << " ,ip: " << raylet_address.ip_address() << ") "
                 << "because the raylet is "
                    "unavailable (crashed).";
              error_info.set_error_message(ss.str());
              tasks_to_fail = std::move(sched_entry.task_queue);
              sched_entry.task_queue.clear();
              if (sched_entry.CanDelete()) {
                scheduling_key_entries_.erase(scheduling_key);
              }
            } else {
              RAY_LOG(WARNING)
                  << "The worker failed to receive a response from the local raylet, but "
                     "raylet is still alive. Try again on a local node. Error: "
                  << status;
              // TODO(sang): Maybe we should raise FATAL error if it happens too many
              // times.
              RequestNewWorkerIfNeeded(scheduling_key);
            }
          }
        }
        error_info.set_error_type(error_type);
        while (!tasks_to_fail.empty()) {
          auto &task_spec = tasks_to_fail.front();
          task_manager_.FailPendingTask(
              task_spec.TaskId(), error_type, &error_status, &error_info);
          tasks_to_fail.pop_front();
        }
      },
      task_queue.size(),
      is_selected_based_on_locality);
  scheduling_key_entry.pending_lease_requests.emplace(task_id, *raylet_address);
  ReportWorkerBacklogIfNeeded(scheduling_key);

  // Lease more workers if there are still pending tasks and
  // and we haven't hit the max_pending_lease_requests yet.
  if (scheduling_key_entry.task_queue.size() >
          scheduling_key_entry.pending_lease_requests.size() &&
      scheduling_key_entry.pending_lease_requests.size() <
          kMaxPendingLeaseRequestsPerSchedulingCategory) {
    RequestNewWorkerIfNeeded(scheduling_key);
  }
}

void NormalTaskSubmitter::PushNormalTask(
    const rpc::Address &addr,
    std::shared_ptr<rpc::CoreWorkerClientInterface> client,
    const SchedulingKey &scheduling_key,
    TaskSpecification task_spec,
    const google::protobuf::RepeatedPtrField<rpc::ResourceMapEntry> &assigned_resources) {
  RAY_LOG(DEBUG) << "Pushing task " << task_spec.TaskId() << " to worker "
                 << WorkerID::FromBinary(addr.worker_id()) << " of raylet "
                 << NodeID::FromBinary(addr.raylet_id());
  auto task_id = task_spec.TaskId();
  auto request = std::make_unique<rpc::PushTaskRequest>();
  // NOTE(swang): CopyFrom is needed because if we use Swap here and the task
  // fails, then the task data will be gone when the TaskManager attempts to
  // access the task.
  request->mutable_task_spec()->CopyFrom(task_spec.GetMessage());
  request->mutable_resource_mapping()->CopyFrom(assigned_resources);
  request->set_intended_worker_id(addr.worker_id());
  task_manager_.MarkTaskWaitingForExecution(task_id,
                                            NodeID::FromBinary(addr.raylet_id()),
                                            WorkerID::FromBinary(addr.worker_id()));
  client->PushNormalTask(
      std::move(request),
      [this,
       task_spec = std::move(task_spec),
       task_id,
       scheduling_key,
       addr,
       assigned_resources](Status status, const rpc::PushTaskReply &reply) {
        bool resubmit_generator = false;
        {
          RAY_LOG(DEBUG) << "Task " << task_id << " finished from worker "
                         << WorkerID::FromBinary(addr.worker_id()) << " of raylet "
                         << NodeID::FromBinary(addr.raylet_id());
          absl::MutexLock lock(&mu_);
          executing_tasks_.erase(task_id);

          resubmit_generator = generators_to_resubmit_.erase(task_id) > 0;

          // Decrement the number of tasks in flight to the worker
          auto &lease_entry = worker_to_lease_entry_[addr];
          RAY_CHECK(lease_entry.is_busy);
          lease_entry.is_busy = false;

          // Decrement the total number of tasks in flight to any worker with the current
          // scheduling_key.
          auto &scheduling_key_entry = scheduling_key_entries_[scheduling_key];
          RAY_CHECK_GE(scheduling_key_entry.active_workers.size(), 1u);
          RAY_CHECK_GE(scheduling_key_entry.num_busy_workers, 1u);
          scheduling_key_entry.num_busy_workers--;

          if (!status.ok()) {
            failed_tasks_pending_failure_cause_.insert(task_id);
            RAY_LOG(DEBUG) << "Getting error from raylet for task " << task_id;
            const ray::rpc::ClientCallback<ray::rpc::GetTaskFailureCauseReply> callback =
                [this, status, task_id, addr](
                    const Status &get_task_failure_cause_reply_status,
                    const rpc::GetTaskFailureCauseReply &get_task_failure_cause_reply) {
                  bool will_retry =
                      HandleGetTaskFailureCause(status,
                                                task_id,
                                                addr,
                                                get_task_failure_cause_reply_status,
                                                get_task_failure_cause_reply);
                  absl::MutexLock task_submission_state_lock(&mu_);
                  if (!will_retry) {
                    // Task submission and task cancellation are the only two other code
                    // paths that clean up the cancelled_tasks_ map. If the task is not
                    // retried (aka. it will not go through the task submission path),
                    // we need to remove it from the map here.
                    cancelled_tasks_.erase(task_id);
                  }
                  failed_tasks_pending_failure_cause_.erase(task_id);
                };
            auto &cur_lease_entry = worker_to_lease_entry_[addr];
            RAY_CHECK(cur_lease_entry.raylet_client);
            cur_lease_entry.raylet_client->GetTaskFailureCause(cur_lease_entry.task_id,
                                                               callback);
          }
          OnWorkerIdle(addr,
                       scheduling_key,
                       /*was_error=*/!status.ok(),
                       /*error_detail*/ status.message(),
                       /*worker_exiting=*/reply.worker_exiting(),
                       assigned_resources);
        }
        if (status.ok()) {
          if (reply.was_cancelled_before_running()) {
            RAY_LOG(DEBUG) << "Task " << task_id
                           << " was cancelled before it started running.";
            task_manager_.FailPendingTask(task_id, rpc::ErrorType::TASK_CANCELLED);
          } else if (resubmit_generator) {
            // If the generator was queued up for resubmission for object recovery,
            // resubmit as long as we get a valid reply.
            task_manager_.MarkGeneratorFailedAndResubmit(task_id);
          } else if (!task_spec.GetMessage().retry_exceptions() ||
                     !reply.is_retryable_error() ||
                     !task_manager_.RetryTaskIfPossible(
                         task_id,
                         gcs::GetRayErrorInfo(rpc::ErrorType::TASK_EXECUTION_EXCEPTION,
                                              reply.task_execution_error()))) {
            task_manager_.CompletePendingTask(
                task_id, reply, addr, reply.is_application_error());
          }
        }
      });
}

bool NormalTaskSubmitter::HandleGetTaskFailureCause(
    const Status &task_execution_status,
    const TaskID &task_id,
    const rpc::Address &addr,
    const Status &get_task_failure_cause_reply_status,
    const rpc::GetTaskFailureCauseReply &get_task_failure_cause_reply) {
  rpc::ErrorType task_error_type = rpc::ErrorType::WORKER_DIED;
  std::unique_ptr<rpc::RayErrorInfo> error_info;
  bool fail_immediately = false;
  if (get_task_failure_cause_reply_status.ok()) {
    RAY_LOG(WARNING) << "Task failure cause for task " << task_id << ": "
                     << ray::gcs::RayErrorInfoToString(
                            get_task_failure_cause_reply.failure_cause())
                     << " fail immedediately: "
                     << get_task_failure_cause_reply.fail_task_immediately();
    if (get_task_failure_cause_reply.has_failure_cause()) {
      task_error_type = get_task_failure_cause_reply.failure_cause().error_type();
      error_info = std::make_unique<rpc::RayErrorInfo>(
          get_task_failure_cause_reply.failure_cause());
      // TODO(clarng): track and append task retry history to the error message.
    }
    fail_immediately = get_task_failure_cause_reply.fail_task_immediately();
  } else {
    RAY_LOG(WARNING) << "Failed to fetch task result with status "
                     << get_task_failure_cause_reply_status.ToString()
                     << " node id: " << NodeID::FromBinary(addr.raylet_id())
                     << " ip: " << addr.ip_address();
    task_error_type = rpc::ErrorType::NODE_DIED;
    std::stringstream buffer;
    buffer << "Task failed due to the node (where this task was running) "
           << " was dead or unavailable.\n\nThe node IP: " << addr.ip_address()
           << ", node ID: " << NodeID::FromBinary(addr.raylet_id()) << "\n\n"
           << "This can happen if the instance where the node was running failed, "
           << "the node was preempted, or raylet crashed unexpectedly "
           << "(e.g., due to OOM) etc.\n\n"
           << "To see node death information, use `ray list nodes --filter \"node_id="
           << NodeID::FromBinary(addr.raylet_id()) << "\"`, "
           << "or check Ray dashboard cluster page, or search the node ID in GCS log, "
           << "or use `ray logs raylet.out -ip " << addr.ip_address() << "`";
    error_info = std::make_unique<rpc::RayErrorInfo>();
    error_info->set_error_message(buffer.str());
    error_info->set_error_type(rpc::ErrorType::NODE_DIED);
  }
  return task_manager_.FailOrRetryPendingTask(task_id,
                                              task_error_type,
                                              &task_execution_status,
                                              error_info.get(),
                                              /*mark_task_object_failed*/ true,
                                              fail_immediately);
}

Status NormalTaskSubmitter::CancelTask(TaskSpecification task_spec,
                                       bool force_kill,
                                       bool recursive) {
  const auto task_id = task_spec.TaskId();
  RAY_LOG(INFO) << "Cancelling a task: " << task_id << " force_kill: " << force_kill
                << " recursive: " << recursive;
  SchedulingKey scheduling_key(task_spec.GetSchedulingClass(),
                               task_spec.GetDependencyIds(),
                               task_spec.GetRuntimeEnvHash());
  std::shared_ptr<rpc::CoreWorkerClientInterface> client = nullptr;
  {
    absl::MutexLock lock(&mu_);
    generators_to_resubmit_.erase(task_id);

    // For idempotency.
    if (cancelled_tasks_.contains(task_id)) {
      // The task cancel is already in progress. We don't need to do anything.
      return Status::OK();
    }

    task_manager_.MarkTaskCanceled(task_id);
    if (!task_manager_.IsTaskPending(task_id)) {
      // The task is finished or failed so marking the task as cancelled is sufficient.
      return Status::OK();
    }

    auto &scheduling_key_entry = scheduling_key_entries_[scheduling_key];
    auto &scheduling_tasks = scheduling_key_entry.task_queue;
    // This cancels tasks that have completed dependencies and are awaiting
    // a worker lease.
    if (!scheduling_tasks.empty()) {
      for (auto spec = scheduling_tasks.begin(); spec != scheduling_tasks.end(); spec++) {
        if (spec->TaskId() == task_id) {
          scheduling_tasks.erase(spec);
          CancelWorkerLeaseIfNeeded(scheduling_key);
          task_manager_.FailPendingTask(task_id, rpc::ErrorType::TASK_CANCELLED);
          return Status::OK();
        }
      }
    }

    // This will get removed either when the RPC call to cancel is returned, when all
    // dependencies are resolved, or when dependency resolution is successfully cancelled.
    RAY_CHECK(cancelled_tasks_.emplace(task_id).second);
    auto rpc_client = executing_tasks_.find(task_id);

    if (rpc_client == executing_tasks_.end()) {
      if (failed_tasks_pending_failure_cause_.contains(task_id)) {
        // We are waiting for the task failure cause. Do not fail it here; instead,
        // wait for the cause to come in and then handle it appropriately.
      } else {
        // This case is reached for tasks that have unresolved dependencies.
        if (resolver_.CancelDependencyResolution(task_id)) {
          // ResolveDependencies callback will never be called if dependency resolution
          // was successfully cancelled, so need to remove from the set here.
          cancelled_tasks_.erase(task_id);
        }
        task_manager_.FailPendingTask(task_id, rpc::ErrorType::TASK_CANCELLED);
      }
      if (scheduling_key_entry.CanDelete()) {
        // We can safely remove the entry keyed by scheduling_key from the
        // scheduling_key_entries_ hashmap.
        scheduling_key_entries_.erase(scheduling_key);
      }
      return Status::OK();
    }
    // Looks for an RPC handle for the worker executing the task.
    client = core_worker_client_pool_->GetOrConnect(rpc_client->second);
  }

  RAY_CHECK(client != nullptr);
  auto request = rpc::CancelTaskRequest();
  request.set_intended_task_id(task_spec.TaskIdBinary());
  request.set_force_kill(force_kill);
  request.set_recursive(recursive);
  request.set_caller_worker_id(task_spec.CallerWorkerIdBinary());
  client->CancelTask(
      request,
      [this,
       task_spec = std::move(task_spec),
       scheduling_key = std::move(scheduling_key),
       force_kill,
       recursive](const Status &status, const rpc::CancelTaskReply &reply) mutable {
        absl::MutexLock lock(&mu_);
        RAY_LOG(DEBUG) << "CancelTask RPC response received for " << task_spec.TaskId()
                       << " with status " << status.ToString();
        cancelled_tasks_.erase(task_spec.TaskId());

        // Retry is not attempted if !status.ok() because force-kill may kill the worker
        // before the reply is sent.
        if (!status.ok()) {
          RAY_LOG(DEBUG) << "Failed to cancel a task due to " << status.ToString();
          return;
        }

        if (!reply.attempt_succeeded()) {
          if (reply.requested_task_running()) {
            // Retry cancel request if failed.
            if (cancel_retry_timer_.expiry().time_since_epoch() <=
                std::chrono::high_resolution_clock::now().time_since_epoch()) {
              cancel_retry_timer_.expires_after(boost::asio::chrono::milliseconds(
                  RayConfig::instance().cancellation_retry_ms()));
            }
            cancel_retry_timer_.async_wait(boost::bind(&NormalTaskSubmitter::CancelTask,
                                                       this,
                                                       std::move(task_spec),
                                                       force_kill,
                                                       recursive));
          } else {
            RAY_LOG(DEBUG) << "Attempt to cancel task " << task_spec.TaskId()
                           << " in a worker that doesn't have this task.";
          }
        }
      });
  return Status::OK();
}

Status NormalTaskSubmitter::CancelRemoteTask(const ObjectID &object_id,
                                             const rpc::Address &worker_addr,
                                             bool force_kill,
                                             bool recursive) {
  auto client = core_worker_client_pool_->GetOrConnect(worker_addr);
  auto request = rpc::RemoteCancelTaskRequest();
  request.set_force_kill(force_kill);
  request.set_recursive(recursive);
  request.set_remote_object_id(object_id.Binary());
  client->RemoteCancelTask(request, nullptr);
  return Status::OK();
}

bool NormalTaskSubmitter::QueueGeneratorForResubmit(const TaskSpecification &spec) {
  absl::MutexLock lock(&mu_);
  if (cancelled_tasks_.contains(spec.TaskId())) {
    // The user cancelled the task.
    return false;
  }
  generators_to_resubmit_.insert(spec.TaskId());
  return true;
}

}  // namespace core
}  // namespace ray<|MERGE_RESOLUTION|>--- conflicted
+++ resolved
@@ -364,15 +364,9 @@
         {
           absl::MutexLock lock(&mu_);
 
-<<<<<<< HEAD
           auto &sched_entry = scheduling_key_entries_[scheduling_key];
-          auto raylet_lease_client = GetOrConnectLeaseClient(&raylet_address);
+          auto raylet_lease_client = GetOrConnectRayletClient(&raylet_address);
           sched_entry.pending_lease_requests.erase(task_id);
-=======
-          auto &scheduling_key_entry = scheduling_key_entries_[scheduling_key];
-          auto raylet_client = GetOrConnectRayletClient(&raylet_address);
-          scheduling_key_entry.pending_lease_requests.erase(task_id);
->>>>>>> ea69b785
 
           if (status.ok()) {
             if (reply.canceled()) {
@@ -440,11 +434,7 @@
                              << WorkerID::FromBinary(reply.worker_address().worker_id());
 
               AddWorkerLeaseClient(reply.worker_address(),
-<<<<<<< HEAD
                                    std::move(raylet_lease_client),
-=======
-                                   std::move(raylet_client),
->>>>>>> ea69b785
                                    reply.resource_mapping(),
                                    scheduling_key,
                                    task_id);
@@ -466,11 +456,7 @@
 
               RequestNewWorkerIfNeeded(scheduling_key, &reply.retry_at_raylet_address());
             }
-<<<<<<< HEAD
-          } else if (raylet_lease_client != local_lease_client_) {
-=======
-          } else if (raylet_client != local_raylet_client_) {
->>>>>>> ea69b785
+          } else if (raylet_lease_client != local_raylet_client_) {
             // A lease request to a remote raylet failed. Retry locally if the lease is
             // still needed.
             // TODO(swang): Fail after some number of retries?
