--- conflicted
+++ resolved
@@ -694,22 +694,12 @@
 Status NormalTaskSubmitter::CancelTask(TaskSpecification task_spec,
                                        bool force_kill,
                                        bool recursive) {
-<<<<<<< HEAD
   const auto task_id = task_spec.TaskId();
   RAY_LOG(INFO) << "Cancelling a task: " << task_id << " force_kill: " << force_kill
                 << " recursive: " << recursive;
-  SchedulingKey scheduling_key(
-      task_spec.GetSchedulingClass(),
-      task_spec.GetDependencyIds(),
-      task_spec.IsActorCreationTask() ? task_spec.ActorCreationId() : ActorID::Nil(),
-      task_spec.GetRuntimeEnvHash());
-=======
-  RAY_LOG(INFO) << "Cancelling a task: " << task_spec.TaskId()
-                << " force_kill: " << force_kill << " recursive: " << recursive;
   SchedulingKey scheduling_key(task_spec.GetSchedulingClass(),
                                task_spec.GetDependencyIds(),
                                task_spec.GetRuntimeEnvHash());
->>>>>>> 455e1a91
   std::shared_ptr<rpc::CoreWorkerClientInterface> client = nullptr;
   {
     absl::MutexLock lock(&mu_);
