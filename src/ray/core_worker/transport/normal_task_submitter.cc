--- conflicted
+++ resolved
@@ -434,13 +434,8 @@
                              << WorkerID::FromBinary(reply.worker_address().worker_id());
 
               AddWorkerLeaseClient(reply.worker_address(),
-<<<<<<< HEAD
                                    std::move(_lease_client),
-                                   resources_copy,
-=======
-                                   std::move(lease_client),
                                    reply.resource_mapping(),
->>>>>>> c17a69b3
                                    scheduling_key,
                                    task_id);
               RAY_CHECK(_scheduling_key_entry.active_workers.size() >= 1);
