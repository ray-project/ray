// Copyright 2017 The Ray Authors.
//
// Licensed under the Apache License, Version 2.0 (the "License");
// you may not use this file except in compliance with the License.
// You may obtain a copy of the License at
//
//  http://www.apache.org/licenses/LICENSE-2.0
//
// Unless required by applicable law or agreed to in writing, software
// distributed under the License is distributed on an "AS IS" BASIS,
// WITHOUT WARRANTIES OR CONDITIONS OF ANY KIND, either express or implied.
// See the License for the specific language governing permissions and
// limitations under the License.

#pragma once

#include <google/protobuf/repeated_field.h>

#include <deque>
#include <memory>
#include <string>
#include <tuple>
#include <utility>
#include <vector>

#include "absl/base/thread_annotations.h"
#include "ray/common/id.h"
#include "ray/core_worker/actor_manager.h"
#include "ray/core_worker/context.h"
#include "ray/core_worker/lease_policy.h"
#include "ray/core_worker/store_provider/memory_store/memory_store.h"
#include "ray/core_worker/task_manager.h"
#include "ray/core_worker/transport/dependency_resolver.h"
#include "ray/core_worker/transport/task_receiver.h"
#include "ray/raylet_client/raylet_client.h"
#include "ray/rpc/worker/core_worker_client.h"
#include "ray/rpc/worker/core_worker_client_pool.h"

namespace ray {
namespace core {

using LeaseClientFactoryFn =
    std::function<std::shared_ptr<WorkerLeaseInterface>(const std::string &, int)>;

// The task queues are keyed on resource shape & function descriptor
// (encapsulated in SchedulingClass) to defer resource allocation decisions to the raylet
// and ensure fairness between different tasks, as well as plasma task dependencies as
// a performance optimization because the raylet will fetch plasma dependencies to the
// scheduled worker. It's also keyed on actor ID to ensure the actor creation task
// would always request a new worker lease. We need this to let raylet know about
// direct actor creation task, and reconstruct the actor if it dies. Otherwise if
// the actor creation task just reuses an existing worker, then raylet will not
// be aware of the actor and is not able to manage it.  It is also keyed on
// RuntimeEnvHash, because a worker can only run a task if the worker's RuntimeEnvHash
// matches the RuntimeEnvHash required by the task spec.
using RuntimeEnvHash = int;
using SchedulingKey =
    std::tuple<SchedulingClass, std::vector<ObjectID>, ActorID, RuntimeEnvHash>;

// Interface that controls the max concurrent pending lease requests
// per scheduling category.
class LeaseRequestRateLimiter {
 public:
  virtual size_t GetMaxPendingLeaseRequestsPerSchedulingCategory() = 0;
  virtual ~LeaseRequestRateLimiter() = default;
};

// Lease request rate-limiter with fixed number.
class StaticLeaseRequestRateLimiter : public LeaseRequestRateLimiter {
 public:
  explicit StaticLeaseRequestRateLimiter(size_t limit) : kLimit(limit) {}
  size_t GetMaxPendingLeaseRequestsPerSchedulingCategory() override { return kLimit; }

 private:
  const size_t kLimit;
};

// This class is thread-safe.
class NormalTaskSubmitter {
 public:
  explicit NormalTaskSubmitter(
      rpc::Address rpc_address,
      std::shared_ptr<WorkerLeaseInterface> lease_client,
      std::shared_ptr<rpc::CoreWorkerClientPool> core_worker_client_pool,
      LeaseClientFactoryFn lease_client_factory,
      std::unique_ptr<LeasePolicyInterface> lease_policy,
      std::shared_ptr<CoreWorkerMemoryStore> store,
      TaskFinisherInterface &task_finisher,
      NodeID local_raylet_id,
      WorkerType worker_type,
      int64_t lease_timeout_ms,
      std::shared_ptr<ActorCreatorInterface> actor_creator,
      const JobID &job_id,
      std::shared_ptr<LeaseRequestRateLimiter> lease_request_rate_limiter,
<<<<<<< HEAD
      std::function<void()> subscribe_to_node_changes,
      absl::optional<boost::asio::steady_timer> cancel_timer = absl::nullopt)
=======
      std::optional<boost::asio::steady_timer> cancel_timer = absl::nullopt)
>>>>>>> 1a6c5370
      : rpc_address_(std::move(rpc_address)),
        local_lease_client_(lease_client),
        lease_client_factory_(lease_client_factory),
        lease_policy_(std::move(lease_policy)),
        resolver_(*store, task_finisher, *actor_creator),
        task_finisher_(task_finisher),
        lease_timeout_ms_(lease_timeout_ms),
        local_raylet_id_(local_raylet_id),
        worker_type_(worker_type),
        client_cache_(core_worker_client_pool),
        job_id_(job_id),
        subscribe_to_node_changes_(std::move(subscribe_to_node_changes)),
        lease_request_rate_limiter_(std::move(lease_request_rate_limiter)),
        cancel_retry_timer_(std::move(cancel_timer)) {}

  /// Schedule a task for direct submission to a worker.
  ///
  /// \param[in] task_spec The task to schedule.
  Status SubmitTask(TaskSpecification task_spec);

  /// Either remove a pending task or send an RPC to kill a running task
  ///
  /// \param[in] task_spec The task to kill.
  /// \param[in] force_kill Whether to kill the worker executing the task.
  Status CancelTask(TaskSpecification task_spec, bool force_kill, bool recursive);

  /// Request the owner of the object ID to cancel a request.
  /// It is used when a object ID is not owned by the current process.
  /// We cannot cancel the task in this case because we don't have enough
  /// information to cancel a task.
  Status CancelRemoteTask(const ObjectID &object_id,
                          const rpc::Address &worker_addr,
                          bool force_kill,
                          bool recursive);
  /// Check that the scheduling_key_entries_ hashmap is empty by calling the private
  /// CheckNoSchedulingKeyEntries function after acquiring the lock.
  bool CheckNoSchedulingKeyEntriesPublic() {
    absl::MutexLock lock(&mu_);
    return scheduling_key_entries_.empty();
  }

  int64_t GetNumTasksSubmitted() const { return num_tasks_submitted_; }

  int64_t GetNumLeasesRequested() {
    absl::MutexLock lock(&mu_);
    return num_leases_requested_;
  }

  /// Report worker backlog information to the local raylet.
  /// Since each worker only reports to its local rayet
  /// we avoid double counting backlogs in autoscaler.
  void ReportWorkerBacklog();

  // To register the lazy subscribe function (should always be called before use)
  void RegisterNodeSubscriber(std::function<void()> subscribe_to_node_changes);

 private:
  /// Schedule more work onto an idle worker or return it back to the raylet if
  /// no more tasks are queued for submission. If an error was encountered
  /// processing the worker, we don't attempt to re-use the worker.
  ///
  /// \param[in] addr The address of the worker.
  /// \param[in] task_queue_key The scheduling class of the worker.
  /// \param[in] was_error Whether the task failed to be submitted.
  /// \param[in] error_detail The reason why it was errored.
  /// It is unused if was_error is false.
  /// \param[in] worker_exiting Whether the worker is exiting.
  /// \param[in] assigned_resources Resource ids previously assigned to the worker.
  void OnWorkerIdle(
      const rpc::Address &addr,
      const SchedulingKey &task_queue_key,
      bool was_error,
      const std::string &error_detail,
      bool worker_exiting,
      const google::protobuf::RepeatedPtrField<rpc::ResourceMapEntry> &assigned_resources)
      ABSL_EXCLUSIVE_LOCKS_REQUIRED(mu_);

  /// Get an existing lease client or connect a new one. If a raylet_address is
  /// provided, this connects to a remote raylet. Else, this connects to the
  /// local raylet.
  std::shared_ptr<WorkerLeaseInterface> GetOrConnectLeaseClient(
      const rpc::Address *raylet_address) ABSL_EXCLUSIVE_LOCKS_REQUIRED(mu_);

  /// Report worker backlog information to the local raylet
  void ReportWorkerBacklogInternal() ABSL_EXCLUSIVE_LOCKS_REQUIRED(mu_);

  /// Report backlog if the backlog size is changed for this scheduling key
  /// since last report
  void ReportWorkerBacklogIfNeeded(const SchedulingKey &scheduling_key)
      ABSL_EXCLUSIVE_LOCKS_REQUIRED(mu_);

  /// Request a new worker from the raylet if no such requests are currently in
  /// flight and there are tasks queued. If a raylet address is provided, then
  /// the worker should be requested from the raylet at that address. Else, the
  /// worker should be requested from the local raylet.
  void RequestNewWorkerIfNeeded(const SchedulingKey &task_queue_key,
                                const rpc::Address *raylet_address = nullptr)
      ABSL_EXCLUSIVE_LOCKS_REQUIRED(mu_);

  /// Cancel a pending worker lease and retry until the cancellation succeeds
  /// (i.e., the raylet drops the request). This should be called when there
  /// are no more tasks queued with the given scheduling key and there is an
  /// in-flight lease request for that key.
  void CancelWorkerLeaseIfNeeded(const SchedulingKey &scheduling_key)
      ABSL_EXCLUSIVE_LOCKS_REQUIRED(mu_);

  /// Set up client state for newly granted worker lease.
  void AddWorkerLeaseClient(
      const rpc::Address &addr,
      std::shared_ptr<WorkerLeaseInterface> lease_client,
      const google::protobuf::RepeatedPtrField<rpc::ResourceMapEntry> &assigned_resources,
      const SchedulingKey &scheduling_key,
      const TaskID &task_id) ABSL_EXCLUSIVE_LOCKS_REQUIRED(mu_);

  /// This function takes care of returning a worker to the Raylet.
  /// \param[in] addr The address of the worker.
  /// \param[in] was_error Whether the task failed to be submitted.
  /// \param[in] error_detail The reason why it was errored.
  /// it is unused if was_error is false.
  /// \param[in] worker_exiting Whether the worker is exiting.
  void ReturnWorker(const rpc::Address addr,
                    bool was_error,
                    const std::string &error_detail,
                    bool worker_exiting,
                    const SchedulingKey &scheduling_key)
      ABSL_EXCLUSIVE_LOCKS_REQUIRED(mu_);

  /// Check that the scheduling_key_entries_ hashmap is empty.
  inline bool CheckNoSchedulingKeyEntries() const ABSL_EXCLUSIVE_LOCKS_REQUIRED(mu_) {
    return scheduling_key_entries_.empty();
  }

  /// Push a task to a specific worker.
  void PushNormalTask(const rpc::Address &addr,
                      std::shared_ptr<rpc::CoreWorkerClientInterface> client,
                      const SchedulingKey &task_queue_key,
                      TaskSpecification task_spec,
                      const google::protobuf::RepeatedPtrField<rpc::ResourceMapEntry>
                          &assigned_resources);

  /// Handles result from GetTaskFailureCause.
  void HandleGetTaskFailureCause(
      const Status &task_execution_status,
      const bool is_actor,
      const TaskID &task_id,
      const rpc::Address &addr,
      const Status &get_task_failure_cause_reply_status,
      const rpc::GetTaskFailureCauseReply &get_task_failure_cause_reply);

  /// Address of our RPC server.
  rpc::Address rpc_address_;

  // Client that can be used to lease and return workers from the local raylet.
  std::shared_ptr<WorkerLeaseInterface> local_lease_client_;

  /// Cache of gRPC clients to remote raylets.
  absl::flat_hash_map<NodeID, std::shared_ptr<WorkerLeaseInterface>> remote_lease_clients_
      ABSL_GUARDED_BY(mu_);

  /// Factory for producing new clients to request leases from remote nodes.
  LeaseClientFactoryFn lease_client_factory_;

  /// Provider of worker leasing decisions for the first lease request (not on
  /// spillback).
  std::unique_ptr<LeasePolicyInterface> lease_policy_;

  /// Resolve local and remote dependencies;
  LocalDependencyResolver resolver_;

  /// Used to complete tasks.
  TaskFinisherInterface &task_finisher_;

  /// The timeout for worker leases; after this duration, workers will be returned
  /// to the raylet.
  int64_t lease_timeout_ms_;

  /// The local raylet ID. Used to make sure that we use the local lease client
  /// if a remote raylet tells us to spill the task back to the local raylet.
  const NodeID local_raylet_id_;

  /// The type of this core worker process.
  const WorkerType worker_type_;

  // Protects task submission state below.
  absl::Mutex mu_;

  /// Cache of gRPC clients to other workers.
  std::shared_ptr<rpc::CoreWorkerClientPool> client_cache_;

  /// The ID of the job.
  const JobID job_id_;

  // To lazily subscribe to node changes.
  std::function<void()> subscribe_to_node_changes_;

  /// A LeaseEntry struct is used to condense the metadata about a single executor:
  /// (1) The lease client through which the worker should be returned
  /// (2) The expiration time of a worker's lease.
  /// (3) Whether the worker has assigned task to do.
  /// (5) The resources assigned to the worker
  /// (6) The SchedulingKey assigned to tasks that will be sent to the worker
  /// (7) The task id used to obtain the worker lease.
  struct LeaseEntry {
    std::shared_ptr<WorkerLeaseInterface> lease_client;
    int64_t lease_expiration_time;
    bool is_busy = false;
    google::protobuf::RepeatedPtrField<rpc::ResourceMapEntry> assigned_resources;
    SchedulingKey scheduling_key;
    TaskID task_id;

    LeaseEntry(
        std::shared_ptr<WorkerLeaseInterface> lease_client_p = nullptr,
        int64_t lease_expiration_time_p = 0,
        google::protobuf::RepeatedPtrField<rpc::ResourceMapEntry> assigned_resources_p =
            google::protobuf::RepeatedPtrField<rpc::ResourceMapEntry>(),
        SchedulingKey scheduling_key_p =
            std::make_tuple(0, std::vector<ObjectID>(), ActorID::Nil(), 0),
        TaskID task_id_p = TaskID::Nil())
        : lease_client(std::move(lease_client_p)),
          lease_expiration_time(lease_expiration_time_p),
          assigned_resources(std::move(assigned_resources_p)),
          scheduling_key(std::move(scheduling_key_p)),
          task_id(std::move(task_id_p)) {}
  };

  // Map from worker address to a LeaseEntry struct containing the lease's metadata.
  absl::flat_hash_map<rpc::Address, LeaseEntry> worker_to_lease_entry_
      ABSL_GUARDED_BY(mu_);

  struct SchedulingKeyEntry {
    // Keep track of pending worker lease requests to the raylet.
    absl::flat_hash_map<TaskID, rpc::Address> pending_lease_requests;
    TaskSpecification resource_spec = TaskSpecification();
    // Tasks that are queued for execution. We keep an individual queue per
    // scheduling class to ensure fairness.
    std::deque<TaskSpecification> task_queue = std::deque<TaskSpecification>();
    // Keep track of the active workers, so that we can quickly check if one of them has
    // room for more tasks in flight
    absl::flat_hash_set<rpc::Address> active_workers =
        absl::flat_hash_set<rpc::Address>();
    // Keep track of how many workers have tasks to do.
    uint32_t num_busy_workers = 0;
    int64_t last_reported_backlog_size = 0;

    // Check whether it's safe to delete this SchedulingKeyEntry from the
    // scheduling_key_entries_ hashmap.
    inline bool CanDelete() const {
      if (pending_lease_requests.empty() && task_queue.empty() &&
          active_workers.size() == 0 && num_busy_workers == 0) {
        return true;
      }

      return false;
    }

    // Check whether all workers are busy.
    inline bool AllWorkersBusy() const {
      RAY_CHECK_LE(num_busy_workers, active_workers.size());
      return num_busy_workers == active_workers.size();
    }

    // Get the current backlog size for this scheduling key
    [[nodiscard]] inline int64_t BacklogSize() const {
      if (task_queue.size() < pending_lease_requests.size()) {
        // This can happen if worker is reused.
        return 0;
      }

      // Subtract tasks with pending lease requests so we don't double count them.
      return task_queue.size() - pending_lease_requests.size();
    }
  };

  // For each Scheduling Key, scheduling_key_entries_ contains a SchedulingKeyEntry struct
  // with the queue of tasks belonging to that SchedulingKey, together with the other
  // fields that are needed to orchestrate the execution of those tasks by the workers.
  absl::flat_hash_map<SchedulingKey, SchedulingKeyEntry> scheduling_key_entries_
      ABSL_GUARDED_BY(mu_);

  // Tasks that were cancelled while being resolved.
  absl::flat_hash_set<TaskID> cancelled_tasks_ ABSL_GUARDED_BY(mu_);

  // Keeps track of where currently executing tasks are being run.
  absl::flat_hash_map<TaskID, rpc::Address> executing_tasks_ ABSL_GUARDED_BY(mu_);

  // Ratelimiter controls the num of pending lease requests.
  std::shared_ptr<LeaseRequestRateLimiter> lease_request_rate_limiter_;

  // Retries cancelation requests if they were not successful.
  std::optional<boost::asio::steady_timer> cancel_retry_timer_;

  int64_t num_tasks_submitted_ = 0;
  int64_t num_leases_requested_ ABSL_GUARDED_BY(mu_) = 0;
};

}  // namespace core
}  // namespace ray<|MERGE_RESOLUTION|>--- conflicted
+++ resolved
@@ -92,12 +92,8 @@
       std::shared_ptr<ActorCreatorInterface> actor_creator,
       const JobID &job_id,
       std::shared_ptr<LeaseRequestRateLimiter> lease_request_rate_limiter,
-<<<<<<< HEAD
       std::function<void()> subscribe_to_node_changes,
-      absl::optional<boost::asio::steady_timer> cancel_timer = absl::nullopt)
-=======
       std::optional<boost::asio::steady_timer> cancel_timer = absl::nullopt)
->>>>>>> 1a6c5370
       : rpc_address_(std::move(rpc_address)),
         local_lease_client_(lease_client),
         lease_client_factory_(lease_client_factory),
