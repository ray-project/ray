// Copyright 2017 The Ray Authors.
//
// Licensed under the Apache License, Version 2.0 (the "License");
// you may not use this file except in compliance with the License.
// You may obtain a copy of the License at
//
//  http://www.apache.org/licenses/LICENSE-2.0
//
// Unless required by applicable law or agreed to in writing, software
// distributed under the License is distributed on an "AS IS" BASIS,
// WITHOUT WARRANTIES OR CONDITIONS OF ANY KIND, either express or implied.
// See the License for the specific language governing permissions and
// limitations under the License.

#pragma once

#include <google/protobuf/repeated_field.h>

#include "absl/base/thread_annotations.h"
#include "absl/synchronization/mutex.h"
#include "ray/common/id.h"
#include "ray/common/ray_object.h"
#include "ray/core_worker/actor_manager.h"
#include "ray/core_worker/context.h"
#include "ray/core_worker/lease_policy.h"
#include "ray/core_worker/store_provider/memory_store/memory_store.h"
#include "ray/core_worker/task_manager.h"
#include "ray/core_worker/transport/dependency_resolver.h"
#include "ray/core_worker/transport/direct_actor_transport.h"
#include "ray/raylet_client/raylet_client.h"
#include "ray/rpc/worker/core_worker_client.h"
#include "ray/rpc/worker/core_worker_client_pool.h"

namespace ray {
namespace core {

typedef std::function<std::shared_ptr<WorkerLeaseInterface>(const std::string &ip_address,
                                                            int port)>
    LeaseClientFactoryFn;

// The task queues are keyed on resource shape & function descriptor
// (encapsulated in SchedulingClass) to defer resource allocation decisions to the raylet
// and ensure fairness between different tasks, as well as plasma task dependencies as
// a performance optimization because the raylet will fetch plasma dependencies to the
// scheduled worker. It's also keyed on actor ID to ensure the actor creation task
// would always request a new worker lease. We need this to let raylet know about
// direct actor creation task, and reconstruct the actor if it dies. Otherwise if
// the actor creation task just reuses an existing worker, then raylet will not
// be aware of the actor and is not able to manage it.  It is also keyed on
// RuntimeEnvHash, because a worker can only run a task if the worker's RuntimeEnvHash
// matches the RuntimeEnvHash required by the task spec.
typedef int RuntimeEnvHash;
using SchedulingKey =
    std::tuple<SchedulingClass, std::vector<ObjectID>, ActorID, RuntimeEnvHash>;

// Interface that controls the max concurrent pending lease requests
// per scheduling category.
class LeaseRequestRateLimiter {
 public:
  virtual size_t GetMaxPendingLeaseRequestsPerSchedulingCategory() = 0;
  virtual ~LeaseRequestRateLimiter() = default;
};

// Lease request rate-limiter with fixed number.
class StaticLeaseRequestRateLimiter : public LeaseRequestRateLimiter {
 public:
  StaticLeaseRequestRateLimiter(size_t limit) : kLimit(limit) {}
  size_t GetMaxPendingLeaseRequestsPerSchedulingCategory() override { return kLimit; }

 private:
  const size_t kLimit;
};

// This class is thread-safe.
class CoreWorkerDirectTaskSubmitter {
 public:
  explicit CoreWorkerDirectTaskSubmitter(
      rpc::Address rpc_address,
      std::shared_ptr<WorkerLeaseInterface> lease_client,
      std::shared_ptr<rpc::CoreWorkerClientPool> core_worker_client_pool,
      LeaseClientFactoryFn lease_client_factory,
      std::shared_ptr<LeasePolicyInterface> lease_policy,
      std::shared_ptr<CoreWorkerMemoryStore> store,
      std::shared_ptr<TaskFinisherInterface> task_finisher,
      NodeID local_raylet_id,
      WorkerType worker_type,
      int64_t lease_timeout_ms,
      std::shared_ptr<ActorCreatorInterface> actor_creator,
      const JobID &job_id,
      std::shared_ptr<LeaseRequestRateLimiter> lease_request_rate_limiter,
      absl::optional<boost::asio::steady_timer> cancel_timer = absl::nullopt)
      : rpc_address_(rpc_address),
        local_lease_client_(lease_client),
        lease_client_factory_(lease_client_factory),
        lease_policy_(std::move(lease_policy)),
        resolver_(*store, *task_finisher, *actor_creator),
        task_finisher_(task_finisher),
        lease_timeout_ms_(lease_timeout_ms),
        local_raylet_id_(local_raylet_id),
        worker_type_(worker_type),
        actor_creator_(actor_creator),
        client_cache_(core_worker_client_pool),
        job_id_(job_id),
        lease_request_rate_limiter_(lease_request_rate_limiter),
        cancel_retry_timer_(std::move(cancel_timer)) {}

  /// Schedule a task for direct submission to a worker.
  ///
  /// \param[in] task_spec The task to schedule.
  Status SubmitTask(TaskSpecification task_spec);

  /// Either remove a pending task or send an RPC to kill a running task
  ///
  /// \param[in] task_spec The task to kill.
  /// \param[in] force_kill Whether to kill the worker executing the task.
  Status CancelTask(TaskSpecification task_spec, bool force_kill, bool recursive);

  /// Request the owner of the object ID to cancel a request.
  /// It is used when a object ID is not owned by the current process.
  /// We cannot cancel the task in this case because we don't have enough
  /// information to cancel a task.
  Status CancelRemoteTask(const ObjectID &object_id,
                          const rpc::Address &worker_addr,
                          bool force_kill,
                          bool recursive);
  /// Check that the scheduling_key_entries_ hashmap is empty by calling the private
  /// CheckNoSchedulingKeyEntries function after acquiring the lock.
  bool CheckNoSchedulingKeyEntriesPublic() {
    absl::MutexLock lock(&mu_);
    return scheduling_key_entries_.empty();
  }

  int64_t GetNumTasksSubmitted() const { return num_tasks_submitted_; }

  int64_t GetNumLeasesRequested() {
    absl::MutexLock lock(&mu_);
    return num_leases_requested_;
  }

  /// Report worker backlog information to the local raylet.
  /// Since each worker only reports to its local rayet
  /// we avoid double counting backlogs in autoscaler.
  void ReportWorkerBacklog();

 private:
  /// Schedule more work onto an idle worker or return it back to the raylet if
  /// no more tasks are queued for submission. If an error was encountered
  /// processing the worker, we don't attempt to re-use the worker.
  ///
  /// \param[in] addr The address of the worker.
  /// \param[in] task_queue_key The scheduling class of the worker.
  /// \param[in] was_error Whether the task failed to be submitted.
  /// \param[in] error_detail The reason why it was errored.
  /// It is unused if was_error is false.
  /// \param[in] worker_exiting Whether the worker is exiting.
  /// \param[in] assigned_resources Resource ids previously assigned to the worker.
  void OnWorkerIdle(
      const rpc::Address &addr,
      const SchedulingKey &task_queue_key,
      bool was_error,
      const std::string &error_detail,
      bool worker_exiting,
      const google::protobuf::RepeatedPtrField<rpc::ResourceMapEntry> &assigned_resources)
      ABSL_EXCLUSIVE_LOCKS_REQUIRED(mu_);

  /// Get an existing lease client or connect a new one. If a raylet_address is
  /// provided, this connects to a remote raylet. Else, this connects to the
  /// local raylet.
  std::shared_ptr<WorkerLeaseInterface> GetOrConnectLeaseClient(
      const rpc::Address *raylet_address) ABSL_EXCLUSIVE_LOCKS_REQUIRED(mu_);

  /// Report worker backlog information to the local raylet
  void ReportWorkerBacklogInternal() ABSL_EXCLUSIVE_LOCKS_REQUIRED(mu_);

  /// Report backlog if the backlog size is changed for this scheduling key
  /// since last report
  void ReportWorkerBacklogIfNeeded(const SchedulingKey &scheduling_key)
      ABSL_EXCLUSIVE_LOCKS_REQUIRED(mu_);

  /// Request a new worker from the raylet if no such requests are currently in
  /// flight and there are tasks queued. If a raylet address is provided, then
  /// the worker should be requested from the raylet at that address. Else, the
  /// worker should be requested from the local raylet.
  void RequestNewWorkerIfNeeded(const SchedulingKey &task_queue_key,
                                const rpc::Address *raylet_address = nullptr)
      ABSL_EXCLUSIVE_LOCKS_REQUIRED(mu_);

  /// Cancel a pending worker lease and retry until the cancellation succeeds
  /// (i.e., the raylet drops the request). This should be called when there
  /// are no more tasks queued with the given scheduling key and there is an
  /// in-flight lease request for that key.
  void CancelWorkerLeaseIfNeeded(const SchedulingKey &scheduling_key)
      ABSL_EXCLUSIVE_LOCKS_REQUIRED(mu_);

  /// Set up client state for newly granted worker lease.
  void AddWorkerLeaseClient(
      const rpc::Address &addr,
      std::shared_ptr<WorkerLeaseInterface> lease_client,
      const google::protobuf::RepeatedPtrField<rpc::ResourceMapEntry> &assigned_resources,
      const SchedulingKey &scheduling_key,
      const TaskID &task_id) ABSL_EXCLUSIVE_LOCKS_REQUIRED(mu_);

  /// This function takes care of returning a worker to the Raylet.
  /// \param[in] addr The address of the worker.
  /// \param[in] was_error Whether the task failed to be submitted.
  /// \param[in] error_detail The reason why it was errored.
  /// it is unused if was_error is false.
  /// \param[in] worker_exiting Whether the worker is exiting.
  void ReturnWorker(const rpc::Address addr,
                    bool was_error,
                    const std::string &error_detail,
                    bool worker_exiting,
                    const SchedulingKey &scheduling_key)
      ABSL_EXCLUSIVE_LOCKS_REQUIRED(mu_);

  /// Check that the scheduling_key_entries_ hashmap is empty.
  inline bool CheckNoSchedulingKeyEntries() const ABSL_EXCLUSIVE_LOCKS_REQUIRED(mu_) {
    return scheduling_key_entries_.empty();
  }

  /// Push a task to a specific worker.
<<<<<<< HEAD
  void PushNormalTask(const rpc::WorkerAddress &addr,
                      std::shared_ptr<rpc::CoreWorkerClientInterface> client,
=======
  void PushNormalTask(const rpc::Address &addr,
                      rpc::CoreWorkerClientInterface &client,
>>>>>>> 620ffe1a
                      const SchedulingKey &task_queue_key,
                      const TaskSpecification &task_spec,
                      const google::protobuf::RepeatedPtrField<rpc::ResourceMapEntry>
                          &assigned_resources);

  /// Handles result from GetTaskFailureCause.
  void HandleGetTaskFailureCause(
      const Status &task_execution_status,
      const bool is_actor,
      const TaskID &task_id,
      const rpc::Address &addr,
      const Status &get_task_failure_cause_reply_status,
      const rpc::GetTaskFailureCauseReply &get_task_failure_cause_reply);

  /// Address of our RPC server.
  rpc::Address rpc_address_;

  // Client that can be used to lease and return workers from the local raylet.
  std::shared_ptr<WorkerLeaseInterface> local_lease_client_;

  /// Cache of gRPC clients to remote raylets.
  absl::flat_hash_map<NodeID, std::shared_ptr<WorkerLeaseInterface>> remote_lease_clients_
      ABSL_GUARDED_BY(mu_);

  /// Factory for producing new clients to request leases from remote nodes.
  LeaseClientFactoryFn lease_client_factory_;

  /// Provider of worker leasing decisions for the first lease request (not on
  /// spillback).
  std::shared_ptr<LeasePolicyInterface> lease_policy_;

  /// Resolve local and remote dependencies;
  LocalDependencyResolver resolver_;

  /// Used to complete tasks.
  std::shared_ptr<TaskFinisherInterface> task_finisher_;

  /// The timeout for worker leases; after this duration, workers will be returned
  /// to the raylet.
  int64_t lease_timeout_ms_;

  /// The local raylet ID. Used to make sure that we use the local lease client
  /// if a remote raylet tells us to spill the task back to the local raylet.
  const NodeID local_raylet_id_;

  /// The type of this core worker process.
  const WorkerType worker_type_;

  /// Interface for actor creation.
  std::shared_ptr<ActorCreatorInterface> actor_creator_;

  // Protects task submission state below.
  absl::Mutex mu_;

  /// Cache of gRPC clients to other workers.
  std::shared_ptr<rpc::CoreWorkerClientPool> client_cache_;

  /// The ID of the job.
  const JobID job_id_;

  /// A LeaseEntry struct is used to condense the metadata about a single executor:
  /// (1) The lease client through which the worker should be returned
  /// (2) The expiration time of a worker's lease.
  /// (3) Whether the worker has assigned task to do.
  /// (5) The resources assigned to the worker
  /// (6) The SchedulingKey assigned to tasks that will be sent to the worker
  /// (7) The task id used to obtain the worker lease.
  struct LeaseEntry {
    std::shared_ptr<WorkerLeaseInterface> lease_client;
    int64_t lease_expiration_time;
    bool is_busy = false;
    google::protobuf::RepeatedPtrField<rpc::ResourceMapEntry> assigned_resources;
    SchedulingKey scheduling_key;
    TaskID task_id;

    LeaseEntry(
        std::shared_ptr<WorkerLeaseInterface> lease_client = nullptr,
        int64_t lease_expiration_time = 0,
        google::protobuf::RepeatedPtrField<rpc::ResourceMapEntry> assigned_resources =
            google::protobuf::RepeatedPtrField<rpc::ResourceMapEntry>(),
        SchedulingKey scheduling_key =
            std::make_tuple(0, std::vector<ObjectID>(), ActorID::Nil(), 0),
        TaskID task_id = TaskID::Nil())
        : lease_client(lease_client),
          lease_expiration_time(lease_expiration_time),
          assigned_resources(assigned_resources),
          scheduling_key(scheduling_key),
          task_id(task_id) {}
  };

  // Map from worker address to a LeaseEntry struct containing the lease's metadata.
  absl::flat_hash_map<rpc::Address, LeaseEntry> worker_to_lease_entry_
      ABSL_GUARDED_BY(mu_);

  struct SchedulingKeyEntry {
    // Keep track of pending worker lease requests to the raylet.
    absl::flat_hash_map<TaskID, rpc::Address> pending_lease_requests;
    TaskSpecification resource_spec = TaskSpecification();
    // Tasks that are queued for execution. We keep an individual queue per
    // scheduling class to ensure fairness.
    std::deque<TaskSpecification> task_queue = std::deque<TaskSpecification>();
    // Keep track of the active workers, so that we can quickly check if one of them has
    // room for more tasks in flight
    absl::flat_hash_set<rpc::Address> active_workers =
        absl::flat_hash_set<rpc::Address>();
    // Keep track of how many workers have tasks to do.
    uint32_t num_busy_workers = 0;
    int64_t last_reported_backlog_size = 0;

    // Check whether it's safe to delete this SchedulingKeyEntry from the
    // scheduling_key_entries_ hashmap.
    inline bool CanDelete() const {
      if (pending_lease_requests.empty() && task_queue.empty() &&
          active_workers.size() == 0 && num_busy_workers == 0) {
        return true;
      }

      return false;
    }

    // Check whether all workers are busy.
    inline bool AllWorkersBusy() const {
      RAY_CHECK_LE(num_busy_workers, active_workers.size());
      return num_busy_workers == active_workers.size();
    }

    // Get the current backlog size for this scheduling key
    [[nodiscard]] inline int64_t BacklogSize() const {
      if (task_queue.size() < pending_lease_requests.size()) {
        // This can happen if worker is reused.
        return 0;
      }

      // Subtract tasks with pending lease requests so we don't double count them.
      return task_queue.size() - pending_lease_requests.size();
    }
  };

  // For each Scheduling Key, scheduling_key_entries_ contains a SchedulingKeyEntry struct
  // with the queue of tasks belonging to that SchedulingKey, together with the other
  // fields that are needed to orchestrate the execution of those tasks by the workers.
  absl::flat_hash_map<SchedulingKey, SchedulingKeyEntry> scheduling_key_entries_
      ABSL_GUARDED_BY(mu_);

  // Tasks that were cancelled while being resolved.
  absl::flat_hash_set<TaskID> cancelled_tasks_ ABSL_GUARDED_BY(mu_);

  // Keeps track of where currently executing tasks are being run.
  absl::flat_hash_map<TaskID, rpc::Address> executing_tasks_ ABSL_GUARDED_BY(mu_);

  // Ratelimiter controls the num of pending lease requests.
  std::shared_ptr<LeaseRequestRateLimiter> lease_request_rate_limiter_;

  // Retries cancelation requests if they were not successful.
  absl::optional<boost::asio::steady_timer> cancel_retry_timer_;

  int64_t num_tasks_submitted_ = 0;
  int64_t num_leases_requested_ ABSL_GUARDED_BY(mu_) = 0;
};

}  // namespace core
}  // namespace ray<|MERGE_RESOLUTION|>--- conflicted
+++ resolved
@@ -219,13 +219,8 @@
   }
 
   /// Push a task to a specific worker.
-<<<<<<< HEAD
-  void PushNormalTask(const rpc::WorkerAddress &addr,
+  void PushNormalTask(const rpc::Address &addr,
                       std::shared_ptr<rpc::CoreWorkerClientInterface> client,
-=======
-  void PushNormalTask(const rpc::Address &addr,
-                      rpc::CoreWorkerClientInterface &client,
->>>>>>> 620ffe1a
                       const SchedulingKey &task_queue_key,
                       const TaskSpecification &task_spec,
                       const google::protobuf::RepeatedPtrField<rpc::ResourceMapEntry>
