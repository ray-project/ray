// Copyright 2017 The Ray Authors.
//
// Licensed under the Apache License, Version 2.0 (the "License");
// you may not use this file except in compliance with the License.
// You may obtain a copy of the License at
//
//  http://www.apache.org/licenses/LICENSE-2.0
//
// Unless required by applicable law or agreed to in writing, software
// distributed under the License is distributed on an "AS IS" BASIS,
// WITHOUT WARRANTIES OR CONDITIONS OF ANY KIND, either express or implied.
// See the License for the specific language governing permissions and
// limitations under the License.

#pragma once

#include <google/protobuf/repeated_field.h>

#include "absl/base/thread_annotations.h"
#include "absl/synchronization/mutex.h"
#include "ray/common/id.h"
#include "ray/common/ray_object.h"
#include "ray/core_worker/actor_manager.h"
#include "ray/core_worker/context.h"
#include "ray/core_worker/store_provider/memory_store/memory_store.h"
#include "ray/core_worker/task_manager.h"
#include "ray/core_worker/transport/dependency_resolver.h"
#include "ray/core_worker/transport/direct_actor_transport.h"
#include "ray/raylet_client/raylet_client.h"
#include "ray/rpc/worker/core_worker_client.h"
#include "ray/rpc/worker/core_worker_client_pool.h"

namespace ray {

typedef std::function<std::shared_ptr<WorkerLeaseInterface>(const std::string &ip_address,
                                                            int port)>
    LeaseClientFactoryFn;

// The task queues are keyed on resource shape & function descriptor
// (encapsulated in SchedulingClass) to defer resource allocation decisions to the raylet
// and ensure fairness between different tasks, as well as plasma task dependencies as
// a performance optimization because the raylet will fetch plasma dependencies to the
// scheduled worker. It's also keyed on actor ID to ensure the actor creation task
// would always request a new worker lease. We need this to let raylet know about
// direct actor creation task, and reconstruct the actor if it dies. Otherwise if
// the actor creation task just reuses an existing worker, then raylet will not
// be aware of the actor and is not able to manage it.
using SchedulingKey = std::tuple<SchedulingClass, std::vector<ObjectID>, ActorID>;

// This class is thread-safe.
class CoreWorkerDirectTaskSubmitter {
 public:
  explicit CoreWorkerDirectTaskSubmitter(
      rpc::Address rpc_address, std::shared_ptr<WorkerLeaseInterface> lease_client,
      rpc::ClientFactoryFn client_factory, LeaseClientFactoryFn lease_client_factory,
      std::shared_ptr<CoreWorkerMemoryStore> store,
      std::shared_ptr<TaskFinisherInterface> task_finisher, ClientID local_raylet_id,
      int64_t lease_timeout_ms, std::shared_ptr<ActorCreatorInterface> actor_creator,
      uint32_t max_tasks_in_flight_per_worker =
          RayConfig::instance().max_tasks_in_flight_per_worker(),
      absl::optional<boost::asio::steady_timer> cancel_timer = absl::nullopt)
      : rpc_address_(rpc_address),
        local_lease_client_(lease_client),
        lease_client_factory_(lease_client_factory),
        resolver_(store, task_finisher),
        task_finisher_(task_finisher),
        lease_timeout_ms_(lease_timeout_ms),
        local_raylet_id_(local_raylet_id),
        actor_creator_(std::move(actor_creator)),
        client_cache_(client_factory),
        max_tasks_in_flight_per_worker_(max_tasks_in_flight_per_worker),
        cancel_retry_timer_(std::move(cancel_timer)) {
    // RAY_LOG(DEBUG) << "max_tasks_in_flight_per_worker_ set to: " <<
<<<<<<< HEAD
    // max_tasks_in_flight_per_worker_; 
    memset(&initial_time_, 0, sizeof(struct timespec));
    clock_gettime(CLOCK_REALTIME, &initial_time_);
    RAY_CHECK((initial_time_.tv_sec || initial_time_.tv_nsec));
=======
    // max_tasks_in_flight_per_worker_; memset(&initial_time_, 0, sizeof(struct timespec));
    // clock_gettime(CLOCK_REALTIME, &initial_time_);
    // RAY_CHECK((initial_time_.tv_sec || initial_time_.tv_nsec));
>>>>>>> b5e4ae44
  }

  /// Schedule a task for direct submission to a worker.
  ///
  /// \param[in] task_spec The task to schedule.
  Status SubmitTask(TaskSpecification task_spec);

  /// Either remove a pending task or send an RPC to kill a running task
  ///
  /// \param[in] task_spec The task to kill.
  /// \param[in] force_kill Whether to kill the worker executing the task.
  Status CancelTask(TaskSpecification task_spec, bool force_kill);

  Status CancelRemoteTask(const ObjectID &object_id, const rpc::Address &worker_addr,
                          bool force_kill);

 private:
  /// Schedule more work onto an idle worker or return it back to the raylet if
  /// no more tasks are queued for submission. If an error was encountered
  /// processing the worker, we don't attempt to re-use the worker.
  ///
  /// \param[in] addr The address of the worker.
  /// \param[in] task_queue_key The scheduling class of the worker.
  /// \param[in] was_error Whether the task failed to be submitted.
  /// \param[in] assigned_resources Resource ids previously assigned to the worker.
  void OnWorkerIdle(
      const rpc::WorkerAddress &addr, const SchedulingKey &task_queue_key, bool was_error,
      const google::protobuf::RepeatedPtrField<rpc::ResourceMapEntry> &assigned_resources)
      EXCLUSIVE_LOCKS_REQUIRED(mu_);

  /// Get an existing lease client or connect a new one. If a raylet_address is
  /// provided, this connects to a remote raylet. Else, this connects to the
  /// local raylet.
  std::shared_ptr<WorkerLeaseInterface> GetOrConnectLeaseClient(
      const rpc::Address *raylet_address) EXCLUSIVE_LOCKS_REQUIRED(mu_);

  /// Request a new worker from the raylet if no such requests are currently in
  /// flight and there are tasks queued. If a raylet address is provided, then
  /// the worker should be requested from the raylet at that address. Else, the
  /// worker should be requested from the local raylet.
  void RequestNewWorkerIfNeeded(const SchedulingKey &task_queue_key, int n_requests = 1,
                                const rpc::Address *raylet_address = nullptr)
      EXCLUSIVE_LOCKS_REQUIRED(mu_);

  /// Cancel a pending worker lease and retry until the cancellation succeeds
  /// (i.e., the raylet drops the request). This should be called when there
  /// are no more tasks queued with the given scheduling key and there is an
  /// in-flight lease request for that key.
  void CancelWorkerLeaseIfNeeded(const SchedulingKey &scheduling_key)
      EXCLUSIVE_LOCKS_REQUIRED(mu_);

  /// Set up client state for newly granted worker lease.
  void AddWorkerLeaseClient(const rpc::WorkerAddress &addr,
                            std::shared_ptr<WorkerLeaseInterface> lease_client,
                            const SchedulingKey &scheduling_key)
      EXCLUSIVE_LOCKS_REQUIRED(mu_);

  /// Look for workers with a surplus of tasks in flight, and, if it is possible,
  /// steal some of those tasks and submit them to the current worker. If no tasks
  /// are available for stealing, return the worker to the Raylet.
  ///
  /// \param[in] thief_addr The address of the worker that has finished its own work,
  ///                       and is ready for stealing.
  /// \param[in] was_error Whether the last task failed to be submitted to the worker.
  /// \param[in] scheduling_key The scheduling class of the worker.
  /// \param[in] assigned_resources Resource ids previously assigned to the worker.
  void StealWorkIfNeeded(const rpc::WorkerAddress &thief_addr, bool was_error,
                         const SchedulingKey &scheduling_key,
                         const google::protobuf::RepeatedPtrField<rpc::ResourceMapEntry>
                             &assigned_resources);

  /// This function takes care of returning a worker to the Raylet.
  /// \param[in] addr The address of the worker.
  /// \param[in] was_error Whether the task failed to be submitted.
  void ReturnWorker(const rpc::WorkerAddress addr, bool was_error);

  /// Push a task to a specific worker.
  void PushNormalTask(const rpc::WorkerAddress &addr,
                      rpc::CoreWorkerClientInterface &client,
                      const SchedulingKey &task_queue_key,
                      const TaskSpecification &task_spec,
                      const google::protobuf::RepeatedPtrField<rpc::ResourceMapEntry>
                          &assigned_resources);

  /// Address of our RPC server.
  rpc::Address rpc_address_;

  // Client that can be used to lease and return workers from the local raylet.
  std::shared_ptr<WorkerLeaseInterface> local_lease_client_;

  /// Cache of gRPC clients to remote raylets.
  absl::flat_hash_map<ClientID, std::shared_ptr<WorkerLeaseInterface>>
      remote_lease_clients_ GUARDED_BY(mu_);

  /// Factory for producing new clients to request leases from remote nodes.
  LeaseClientFactoryFn lease_client_factory_;

  /// Resolve local and remote dependencies;
  LocalDependencyResolver resolver_;

  /// Used to complete tasks.
  std::shared_ptr<TaskFinisherInterface> task_finisher_;

  /// The timeout for worker leases; after this duration, workers will be returned
  /// to the raylet.
  int64_t lease_timeout_ms_;

  /// The local raylet ID. Used to make sure that we use the local lease client
  /// if a remote raylet tells us to spill the task back to the local raylet.
  const ClientID local_raylet_id_;

  /// Interface for actor creation.
  std::shared_ptr<ActorCreatorInterface> actor_creator_;

  // Protects task submission state below.
  absl::Mutex mu_;

  /// Cache of gRPC clients to other workers.
  rpc::CoreWorkerClientPool client_cache_;

  // max_tasks_in_flight_per_worker_ limits the number of tasks that can be pipelined to a
  // worker using a single lease.
  const uint32_t max_tasks_in_flight_per_worker_;

  /// A LeaseEntry struct is used to condense the metadata about a single executor:
  /// (1) The lease client through which the worker should be returned
  /// (2) The expiration time of a worker's lease.
  /// (3) The number of tasks that are currently in flight to the worker
  /// (4) The current scheduling key of the tasks submitted to the worker
  /// (5) The set of TaskIDs of the tasks that can be stolen by other workers
  struct LeaseEntry {
    std::shared_ptr<WorkerLeaseInterface> lease_client_;
    int64_t lease_expiration_time_;
    uint32_t tasks_in_flight_;
    SchedulingKey current_scheduling_key_;
    absl::flat_hash_set<TaskID> stealable_tasks_;

    LeaseEntry(std::shared_ptr<WorkerLeaseInterface> lease_client = nullptr,
               int64_t lease_expiration_time = 0, uint32_t tasks_in_flight = 0,
               SchedulingKey current_scheduling_key =
                   std::make_tuple(0, std::vector<ObjectID>(), ActorID::Nil()))
        : lease_client_(lease_client),
          lease_expiration_time_(lease_expiration_time),
          tasks_in_flight_(tasks_in_flight),
          current_scheduling_key_(current_scheduling_key) {}
  };

  // Map from worker address to a LeaseEntry struct containing the lease's metadata.
  absl::flat_hash_map<rpc::WorkerAddress, LeaseEntry> worker_to_lease_entry_
      GUARDED_BY(mu_);

  // Keeps track of pending worker lease requests to the raylet.
  absl::flat_hash_map<
      SchedulingKey, std::deque<std::pair<std::shared_ptr<WorkerLeaseInterface>, TaskID>>>
      pending_lease_requests_ GUARDED_BY(mu_);

  // Tasks that are queued for execution. We keep individual queues per
  // scheduling class to ensure fairness.
  // Invariant: if a queue is in this map, it has at least one task.
  absl::flat_hash_map<SchedulingKey, std::deque<TaskSpecification>> task_queues_
      GUARDED_BY(mu_);

  // Tasks that can be used to ask the Raylet for a new worker
  absl::flat_hash_map<SchedulingKey, std::deque<TaskSpecification>> submissible_tasks_
      GUARDED_BY(mu_);

  // Tasks that were cancelled while being resolved.
  absl::flat_hash_set<TaskID> cancelled_tasks_ GUARDED_BY(mu_);

  // Keeps track of where currently executing tasks are being run.
  absl::flat_hash_map<TaskID, rpc::WorkerAddress> executing_tasks_ GUARDED_BY(mu_);

  // Retries cancelation requests if they were not successful.
  absl::optional<boost::asio::steady_timer> cancel_retry_timer_;

<<<<<<< HEAD
  struct timespec initial_time_;
=======
  // struct timespec initial_time_;
>>>>>>> b5e4ae44
};

};  // namespace ray<|MERGE_RESOLUTION|>--- conflicted
+++ resolved
@@ -71,16 +71,11 @@
         max_tasks_in_flight_per_worker_(max_tasks_in_flight_per_worker),
         cancel_retry_timer_(std::move(cancel_timer)) {
     // RAY_LOG(DEBUG) << "max_tasks_in_flight_per_worker_ set to: " <<
-<<<<<<< HEAD
-    // max_tasks_in_flight_per_worker_; 
-    memset(&initial_time_, 0, sizeof(struct timespec));
-    clock_gettime(CLOCK_REALTIME, &initial_time_);
-    RAY_CHECK((initial_time_.tv_sec || initial_time_.tv_nsec));
-=======
+
     // max_tasks_in_flight_per_worker_; memset(&initial_time_, 0, sizeof(struct timespec));
     // clock_gettime(CLOCK_REALTIME, &initial_time_);
     // RAY_CHECK((initial_time_.tv_sec || initial_time_.tv_nsec));
->>>>>>> b5e4ae44
+
   }
 
   /// Schedule a task for direct submission to a worker.
@@ -256,11 +251,8 @@
   // Retries cancelation requests if they were not successful.
   absl::optional<boost::asio::steady_timer> cancel_retry_timer_;
 
-<<<<<<< HEAD
-  struct timespec initial_time_;
-=======
   // struct timespec initial_time_;
->>>>>>> b5e4ae44
+
 };
 
 };  // namespace ray