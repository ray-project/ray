--- conflicted
+++ resolved
@@ -60,16 +60,10 @@
 // This class is thread-safe.
 class CoreWorkerDirectTaskSubmitter {
  public:
-<<<<<<< HEAD
-  CoreWorkerDirectTaskSubmitter(WorkerLeaseInterface &lease_client,
-                                ClientFactoryFn client_factory,
-                                LeaseClientFactoryFn lease_client_factory,
-                                CoreWorkerMemoryStoreProvider store_provider)
-=======
   CoreWorkerDirectTaskSubmitter(
       WorkerLeaseInterface &lease_client, ClientFactoryFn client_factory,
+                                LeaseClientFactoryFn lease_client_factory,
       std::shared_ptr<CoreWorkerMemoryStoreProvider> store_provider)
->>>>>>> 949f5435
       : lease_client_(lease_client),
         client_factory_(client_factory),
         lease_client_factory_(lease_client_factory),
