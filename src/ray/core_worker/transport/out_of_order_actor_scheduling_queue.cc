<<<<<<< HEAD
// Copyright 2017 The Ray Authors.
//
// Licensed under the Apache License, Version 2.0 (the "License");
// you may not use this file except in compliance with the License.
// You may obtain a copy of the License at
//
//  http://www.apache.org/licenses/LICENSE-2.0
//
// Unless required by applicable law or agreed to in writing, software
// distributed under the License is distributed on an "AS IS" BASIS,
// WITHOUT WARRANTIES OR CONDITIONS OF ANY KIND, either express or implied.
// See the License for the specific language governing permissions and
// limitations under the License.

#include "ray/core_worker/transport/out_of_order_actor_scheduling_queue.h"

namespace ray {
namespace core {

OutOfOrderActorSchedulingQueue::OutOfOrderActorSchedulingQueue(
    instrumented_io_context &main_io_service, DependencyWaiter &waiter,
    std::shared_ptr<ConcurrencyGroupManager<BoundedExecutor>> pool_manager,
    bool is_asyncio, int fiber_max_concurrency,
    const std::vector<ConcurrencyGroup> &concurrency_groups)
    : main_thread_id_(boost::this_thread::get_id()),
      waiter_(waiter),
      pool_manager_(pool_manager),
      is_asyncio_(is_asyncio) {
  if (is_asyncio_) {
    std::stringstream ss;
    ss << "Setting actor as asyncio with max_concurrency=" << fiber_max_concurrency
       << ", and defined concurrency groups are:" << std::endl;
    for (const auto &concurrency_group : concurrency_groups) {
      ss << "\t" << concurrency_group.name << " : " << concurrency_group.max_concurrency;
    }
    RAY_LOG(INFO) << ss.str();
    fiber_state_manager_ = std::make_unique<ConcurrencyGroupManager<FiberState>>(
        concurrency_groups, fiber_max_concurrency);
  }
}

void OutOfOrderActorSchedulingQueue::Stop() {
  if (pool_manager_) {
    pool_manager_->Stop();
  }
}

bool OutOfOrderActorSchedulingQueue::TaskQueueEmpty() const {
  RAY_CHECK(false) << "TaskQueueEmpty() not implemented for actor queues";
  return false;
}

size_t OutOfOrderActorSchedulingQueue::Size() const {
  RAY_CHECK(false) << "Size() not implemented for actor queues";
  return 0;
}

void OutOfOrderActorSchedulingQueue::Add(
    int64_t seq_no, int64_t client_processed_up_to,
    std::function<void(rpc::SendReplyCallback)> accept_request,
    std::function<void(rpc::SendReplyCallback)> reject_request,
    rpc::SendReplyCallback send_reply_callback, const std::string &concurrency_group_name,
    const ray::FunctionDescriptor &function_descriptor,
    std::function<void(rpc::SendReplyCallback)> steal_request, TaskID task_id,
    const std::vector<rpc::ObjectReference> &dependencies) {
  RAY_CHECK(boost::this_thread::get_id() == main_thread_id_);
  auto request = InboundRequest(std::move(accept_request), std::move(reject_request),
                                std::move(steal_request), std::move(send_reply_callback),
                                task_id, dependencies.size() > 0, concurrency_group_name,
                                function_descriptor);

  if (dependencies.size() > 0) {
    waiter_.Wait(dependencies, [this, request = std::move(request)]() mutable {
      RAY_CHECK(boost::this_thread::get_id() == main_thread_id_);
      request.MarkDependenciesSatisfied();
      pending_actor_tasks_.push_back(std::move(request));
      ScheduleRequests();
    });
  } else {
    request.MarkDependenciesSatisfied();
    pending_actor_tasks_.push_back(std::move(request));
    ScheduleRequests();
  }
}

size_t OutOfOrderActorSchedulingQueue::Steal(rpc::StealTasksReply *reply) {
  RAY_CHECK(false) << "Cannot steal actor tasks";
  return 0;
}

bool OutOfOrderActorSchedulingQueue::CancelTaskIfFound(TaskID task_id) {
  RAY_CHECK(false) << "Cannot cancel actor tasks";
  return false;
}

/// Schedules as many requests as possible in sequence.
void OutOfOrderActorSchedulingQueue::ScheduleRequests() {
  while (!pending_actor_tasks_.empty()) {
    auto request = pending_actor_tasks_.front();
    if (is_asyncio_) {
      // Process async actor task.
      auto fiber = fiber_state_manager_->GetExecutor(request.ConcurrencyGroupName(),
                                                     request.FunctionDescriptor());
      fiber->EnqueueFiber([request]() mutable { request.Accept(); });
    } else {
      // Process actor tasks.
      RAY_CHECK(pool_manager_ != nullptr);
      auto pool = pool_manager_->GetExecutor(request.ConcurrencyGroupName(),
                                             request.FunctionDescriptor());
      if (pool == nullptr) {
        request.Accept();
      } else {
        pool->PostBlocking([request]() mutable { request.Accept(); });
      }
    }
    pending_actor_tasks_.pop_front();
  }
}

}  // namespace core
}  // namespace ray
=======
// Copyright 2017 The Ray Authors.
//
// Licensed under the Apache License, Version 2.0 (the "License");
// you may not use this file except in compliance with the License.
// You may obtain a copy of the License at
//
//  http://www.apache.org/licenses/LICENSE-2.0
//
// Unless required by applicable law or agreed to in writing, software
// distributed under the License is distributed on an "AS IS" BASIS,
// WITHOUT WARRANTIES OR CONDITIONS OF ANY KIND, either express or implied.
// See the License for the specific language governing permissions and
// limitations under the License.

#include "ray/core_worker/transport/out_of_order_actor_scheduling_queue.h"

namespace ray {
namespace core {

OutOfOrderActorSchedulingQueue::OutOfOrderActorSchedulingQueue(
    instrumented_io_context &main_io_service, DependencyWaiter &waiter,
    std::shared_ptr<ConcurrencyGroupManager<BoundedExecutor>> pool_manager,
    bool is_asyncio, int fiber_max_concurrency,
    const std::vector<ConcurrencyGroup> &concurrency_groups)
    : main_thread_id_(boost::this_thread::get_id()),
      waiter_(waiter),
      pool_manager_(pool_manager),
      is_asyncio_(is_asyncio) {
  if (is_asyncio_) {
    std::stringstream ss;
    ss << "Setting actor as asyncio with max_concurrency=" << fiber_max_concurrency
       << ", and defined concurrency groups are:" << std::endl;
    for (const auto &concurrency_group : concurrency_groups) {
      ss << "\t" << concurrency_group.name << " : " << concurrency_group.max_concurrency;
    }
    RAY_LOG(INFO) << ss.str();
    fiber_state_manager_ = std::make_unique<ConcurrencyGroupManager<FiberState>>(
        concurrency_groups, fiber_max_concurrency);
  }
}

void OutOfOrderActorSchedulingQueue::Stop() {
  if (pool_manager_) {
    pool_manager_->Stop();
  }
}

bool OutOfOrderActorSchedulingQueue::TaskQueueEmpty() const {
  RAY_CHECK(false) << "TaskQueueEmpty() not implemented for actor queues";
  return false;
}

size_t OutOfOrderActorSchedulingQueue::Size() const {
  RAY_CHECK(false) << "Size() not implemented for actor queues";
  return 0;
}

void OutOfOrderActorSchedulingQueue::Add(
    int64_t seq_no, int64_t client_processed_up_to,
    std::function<void(rpc::SendReplyCallback)> accept_request,
    std::function<void(rpc::SendReplyCallback)> reject_request,
    rpc::SendReplyCallback send_reply_callback, const std::string &concurrency_group_name,
    const ray::FunctionDescriptor &function_descriptor, TaskID task_id,
    const std::vector<rpc::ObjectReference> &dependencies) {
  RAY_CHECK(boost::this_thread::get_id() == main_thread_id_);
  auto request =
      InboundRequest(std::move(accept_request), std::move(reject_request),
                     std::move(send_reply_callback), task_id, dependencies.size() > 0,
                     concurrency_group_name, function_descriptor);

  if (dependencies.size() > 0) {
    waiter_.Wait(dependencies, [this, request = std::move(request)]() mutable {
      RAY_CHECK(boost::this_thread::get_id() == main_thread_id_);
      request.MarkDependenciesSatisfied();
      pending_actor_tasks_.push_back(std::move(request));
      ScheduleRequests();
    });
  } else {
    request.MarkDependenciesSatisfied();
    pending_actor_tasks_.push_back(std::move(request));
    ScheduleRequests();
  }
}

bool OutOfOrderActorSchedulingQueue::CancelTaskIfFound(TaskID task_id) {
  RAY_CHECK(false) << "Cannot cancel actor tasks";
  return false;
}

/// Schedules as many requests as possible in sequence.
void OutOfOrderActorSchedulingQueue::ScheduleRequests() {
  while (!pending_actor_tasks_.empty()) {
    auto request = pending_actor_tasks_.front();
    if (is_asyncio_) {
      // Process async actor task.
      auto fiber = fiber_state_manager_->GetExecutor(request.ConcurrencyGroupName(),
                                                     request.FunctionDescriptor());
      fiber->EnqueueFiber([request]() mutable { request.Accept(); });
    } else {
      // Process actor tasks.
      RAY_CHECK(pool_manager_ != nullptr);
      auto pool = pool_manager_->GetExecutor(request.ConcurrencyGroupName(),
                                             request.FunctionDescriptor());
      if (pool == nullptr) {
        request.Accept();
      } else {
        pool->PostBlocking([request]() mutable { request.Accept(); });
      }
    }
    pending_actor_tasks_.pop_front();
  }
}

}  // namespace core
}  // namespace ray
>>>>>>> 19672688
<|MERGE_RESOLUTION|>--- conflicted
+++ resolved
@@ -1,239 +1,115 @@
-<<<<<<< HEAD
-// Copyright 2017 The Ray Authors.
-//
-// Licensed under the Apache License, Version 2.0 (the "License");
-// you may not use this file except in compliance with the License.
-// You may obtain a copy of the License at
-//
-//  http://www.apache.org/licenses/LICENSE-2.0
-//
-// Unless required by applicable law or agreed to in writing, software
-// distributed under the License is distributed on an "AS IS" BASIS,
-// WITHOUT WARRANTIES OR CONDITIONS OF ANY KIND, either express or implied.
-// See the License for the specific language governing permissions and
-// limitations under the License.
-
-#include "ray/core_worker/transport/out_of_order_actor_scheduling_queue.h"
-
-namespace ray {
-namespace core {
-
-OutOfOrderActorSchedulingQueue::OutOfOrderActorSchedulingQueue(
-    instrumented_io_context &main_io_service, DependencyWaiter &waiter,
-    std::shared_ptr<ConcurrencyGroupManager<BoundedExecutor>> pool_manager,
-    bool is_asyncio, int fiber_max_concurrency,
-    const std::vector<ConcurrencyGroup> &concurrency_groups)
-    : main_thread_id_(boost::this_thread::get_id()),
-      waiter_(waiter),
-      pool_manager_(pool_manager),
-      is_asyncio_(is_asyncio) {
-  if (is_asyncio_) {
-    std::stringstream ss;
-    ss << "Setting actor as asyncio with max_concurrency=" << fiber_max_concurrency
-       << ", and defined concurrency groups are:" << std::endl;
-    for (const auto &concurrency_group : concurrency_groups) {
-      ss << "\t" << concurrency_group.name << " : " << concurrency_group.max_concurrency;
-    }
-    RAY_LOG(INFO) << ss.str();
-    fiber_state_manager_ = std::make_unique<ConcurrencyGroupManager<FiberState>>(
-        concurrency_groups, fiber_max_concurrency);
-  }
-}
-
-void OutOfOrderActorSchedulingQueue::Stop() {
-  if (pool_manager_) {
-    pool_manager_->Stop();
-  }
-}
-
-bool OutOfOrderActorSchedulingQueue::TaskQueueEmpty() const {
-  RAY_CHECK(false) << "TaskQueueEmpty() not implemented for actor queues";
-  return false;
-}
-
-size_t OutOfOrderActorSchedulingQueue::Size() const {
-  RAY_CHECK(false) << "Size() not implemented for actor queues";
-  return 0;
-}
-
-void OutOfOrderActorSchedulingQueue::Add(
-    int64_t seq_no, int64_t client_processed_up_to,
-    std::function<void(rpc::SendReplyCallback)> accept_request,
-    std::function<void(rpc::SendReplyCallback)> reject_request,
-    rpc::SendReplyCallback send_reply_callback, const std::string &concurrency_group_name,
-    const ray::FunctionDescriptor &function_descriptor,
-    std::function<void(rpc::SendReplyCallback)> steal_request, TaskID task_id,
-    const std::vector<rpc::ObjectReference> &dependencies) {
-  RAY_CHECK(boost::this_thread::get_id() == main_thread_id_);
-  auto request = InboundRequest(std::move(accept_request), std::move(reject_request),
-                                std::move(steal_request), std::move(send_reply_callback),
-                                task_id, dependencies.size() > 0, concurrency_group_name,
-                                function_descriptor);
-
-  if (dependencies.size() > 0) {
-    waiter_.Wait(dependencies, [this, request = std::move(request)]() mutable {
-      RAY_CHECK(boost::this_thread::get_id() == main_thread_id_);
-      request.MarkDependenciesSatisfied();
-      pending_actor_tasks_.push_back(std::move(request));
-      ScheduleRequests();
-    });
-  } else {
-    request.MarkDependenciesSatisfied();
-    pending_actor_tasks_.push_back(std::move(request));
-    ScheduleRequests();
-  }
-}
-
-size_t OutOfOrderActorSchedulingQueue::Steal(rpc::StealTasksReply *reply) {
-  RAY_CHECK(false) << "Cannot steal actor tasks";
-  return 0;
-}
-
-bool OutOfOrderActorSchedulingQueue::CancelTaskIfFound(TaskID task_id) {
-  RAY_CHECK(false) << "Cannot cancel actor tasks";
-  return false;
-}
-
-/// Schedules as many requests as possible in sequence.
-void OutOfOrderActorSchedulingQueue::ScheduleRequests() {
-  while (!pending_actor_tasks_.empty()) {
-    auto request = pending_actor_tasks_.front();
-    if (is_asyncio_) {
-      // Process async actor task.
-      auto fiber = fiber_state_manager_->GetExecutor(request.ConcurrencyGroupName(),
-                                                     request.FunctionDescriptor());
-      fiber->EnqueueFiber([request]() mutable { request.Accept(); });
-    } else {
-      // Process actor tasks.
-      RAY_CHECK(pool_manager_ != nullptr);
-      auto pool = pool_manager_->GetExecutor(request.ConcurrencyGroupName(),
-                                             request.FunctionDescriptor());
-      if (pool == nullptr) {
-        request.Accept();
-      } else {
-        pool->PostBlocking([request]() mutable { request.Accept(); });
-      }
-    }
-    pending_actor_tasks_.pop_front();
-  }
-}
-
-}  // namespace core
-}  // namespace ray
-=======
-// Copyright 2017 The Ray Authors.
-//
-// Licensed under the Apache License, Version 2.0 (the "License");
-// you may not use this file except in compliance with the License.
-// You may obtain a copy of the License at
-//
-//  http://www.apache.org/licenses/LICENSE-2.0
-//
-// Unless required by applicable law or agreed to in writing, software
-// distributed under the License is distributed on an "AS IS" BASIS,
-// WITHOUT WARRANTIES OR CONDITIONS OF ANY KIND, either express or implied.
-// See the License for the specific language governing permissions and
-// limitations under the License.
-
-#include "ray/core_worker/transport/out_of_order_actor_scheduling_queue.h"
-
-namespace ray {
-namespace core {
-
-OutOfOrderActorSchedulingQueue::OutOfOrderActorSchedulingQueue(
-    instrumented_io_context &main_io_service, DependencyWaiter &waiter,
-    std::shared_ptr<ConcurrencyGroupManager<BoundedExecutor>> pool_manager,
-    bool is_asyncio, int fiber_max_concurrency,
-    const std::vector<ConcurrencyGroup> &concurrency_groups)
-    : main_thread_id_(boost::this_thread::get_id()),
-      waiter_(waiter),
-      pool_manager_(pool_manager),
-      is_asyncio_(is_asyncio) {
-  if (is_asyncio_) {
-    std::stringstream ss;
-    ss << "Setting actor as asyncio with max_concurrency=" << fiber_max_concurrency
-       << ", and defined concurrency groups are:" << std::endl;
-    for (const auto &concurrency_group : concurrency_groups) {
-      ss << "\t" << concurrency_group.name << " : " << concurrency_group.max_concurrency;
-    }
-    RAY_LOG(INFO) << ss.str();
-    fiber_state_manager_ = std::make_unique<ConcurrencyGroupManager<FiberState>>(
-        concurrency_groups, fiber_max_concurrency);
-  }
-}
-
-void OutOfOrderActorSchedulingQueue::Stop() {
-  if (pool_manager_) {
-    pool_manager_->Stop();
-  }
-}
-
-bool OutOfOrderActorSchedulingQueue::TaskQueueEmpty() const {
-  RAY_CHECK(false) << "TaskQueueEmpty() not implemented for actor queues";
-  return false;
-}
-
-size_t OutOfOrderActorSchedulingQueue::Size() const {
-  RAY_CHECK(false) << "Size() not implemented for actor queues";
-  return 0;
-}
-
-void OutOfOrderActorSchedulingQueue::Add(
-    int64_t seq_no, int64_t client_processed_up_to,
-    std::function<void(rpc::SendReplyCallback)> accept_request,
-    std::function<void(rpc::SendReplyCallback)> reject_request,
-    rpc::SendReplyCallback send_reply_callback, const std::string &concurrency_group_name,
-    const ray::FunctionDescriptor &function_descriptor, TaskID task_id,
-    const std::vector<rpc::ObjectReference> &dependencies) {
-  RAY_CHECK(boost::this_thread::get_id() == main_thread_id_);
-  auto request =
-      InboundRequest(std::move(accept_request), std::move(reject_request),
-                     std::move(send_reply_callback), task_id, dependencies.size() > 0,
-                     concurrency_group_name, function_descriptor);
-
-  if (dependencies.size() > 0) {
-    waiter_.Wait(dependencies, [this, request = std::move(request)]() mutable {
-      RAY_CHECK(boost::this_thread::get_id() == main_thread_id_);
-      request.MarkDependenciesSatisfied();
-      pending_actor_tasks_.push_back(std::move(request));
-      ScheduleRequests();
-    });
-  } else {
-    request.MarkDependenciesSatisfied();
-    pending_actor_tasks_.push_back(std::move(request));
-    ScheduleRequests();
-  }
-}
-
-bool OutOfOrderActorSchedulingQueue::CancelTaskIfFound(TaskID task_id) {
-  RAY_CHECK(false) << "Cannot cancel actor tasks";
-  return false;
-}
-
-/// Schedules as many requests as possible in sequence.
-void OutOfOrderActorSchedulingQueue::ScheduleRequests() {
-  while (!pending_actor_tasks_.empty()) {
-    auto request = pending_actor_tasks_.front();
-    if (is_asyncio_) {
-      // Process async actor task.
-      auto fiber = fiber_state_manager_->GetExecutor(request.ConcurrencyGroupName(),
-                                                     request.FunctionDescriptor());
-      fiber->EnqueueFiber([request]() mutable { request.Accept(); });
-    } else {
-      // Process actor tasks.
-      RAY_CHECK(pool_manager_ != nullptr);
-      auto pool = pool_manager_->GetExecutor(request.ConcurrencyGroupName(),
-                                             request.FunctionDescriptor());
-      if (pool == nullptr) {
-        request.Accept();
-      } else {
-        pool->PostBlocking([request]() mutable { request.Accept(); });
-      }
-    }
-    pending_actor_tasks_.pop_front();
-  }
-}
-
-}  // namespace core
-}  // namespace ray
->>>>>>> 19672688
+// Copyright 2017 The Ray Authors.
+//
+// Licensed under the Apache License, Version 2.0 (the "License");
+// you may not use this file except in compliance with the License.
+// You may obtain a copy of the License at
+//
+//  http://www.apache.org/licenses/LICENSE-2.0
+//
+// Unless required by applicable law or agreed to in writing, software
+// distributed under the License is distributed on an "AS IS" BASIS,
+// WITHOUT WARRANTIES OR CONDITIONS OF ANY KIND, either express or implied.
+// See the License for the specific language governing permissions and
+// limitations under the License.
+
+#include "ray/core_worker/transport/out_of_order_actor_scheduling_queue.h"
+
+namespace ray {
+namespace core {
+
+OutOfOrderActorSchedulingQueue::OutOfOrderActorSchedulingQueue(
+    instrumented_io_context &main_io_service, DependencyWaiter &waiter,
+    std::shared_ptr<ConcurrencyGroupManager<BoundedExecutor>> pool_manager,
+    bool is_asyncio, int fiber_max_concurrency,
+    const std::vector<ConcurrencyGroup> &concurrency_groups)
+    : main_thread_id_(boost::this_thread::get_id()),
+      waiter_(waiter),
+      pool_manager_(pool_manager),
+      is_asyncio_(is_asyncio) {
+  if (is_asyncio_) {
+    std::stringstream ss;
+    ss << "Setting actor as asyncio with max_concurrency=" << fiber_max_concurrency
+       << ", and defined concurrency groups are:" << std::endl;
+    for (const auto &concurrency_group : concurrency_groups) {
+      ss << "\t" << concurrency_group.name << " : " << concurrency_group.max_concurrency;
+    }
+    RAY_LOG(INFO) << ss.str();
+    fiber_state_manager_ = std::make_unique<ConcurrencyGroupManager<FiberState>>(
+        concurrency_groups, fiber_max_concurrency);
+  }
+}
+
+void OutOfOrderActorSchedulingQueue::Stop() {
+  if (pool_manager_) {
+    pool_manager_->Stop();
+  }
+}
+
+bool OutOfOrderActorSchedulingQueue::TaskQueueEmpty() const {
+  RAY_CHECK(false) << "TaskQueueEmpty() not implemented for actor queues";
+  return false;
+}
+
+size_t OutOfOrderActorSchedulingQueue::Size() const {
+  RAY_CHECK(false) << "Size() not implemented for actor queues";
+  return 0;
+}
+
+void OutOfOrderActorSchedulingQueue::Add(
+    int64_t seq_no, int64_t client_processed_up_to,
+    std::function<void(rpc::SendReplyCallback)> accept_request,
+    std::function<void(rpc::SendReplyCallback)> reject_request,
+    rpc::SendReplyCallback send_reply_callback, const std::string &concurrency_group_name,
+    const ray::FunctionDescriptor &function_descriptor, TaskID task_id,
+    const std::vector<rpc::ObjectReference> &dependencies) {
+  RAY_CHECK(boost::this_thread::get_id() == main_thread_id_);
+  auto request =
+      InboundRequest(std::move(accept_request), std::move(reject_request),
+                     std::move(send_reply_callback), task_id, dependencies.size() > 0,
+                     concurrency_group_name, function_descriptor);
+
+  if (dependencies.size() > 0) {
+    waiter_.Wait(dependencies, [this, request = std::move(request)]() mutable {
+      RAY_CHECK(boost::this_thread::get_id() == main_thread_id_);
+      request.MarkDependenciesSatisfied();
+      pending_actor_tasks_.push_back(std::move(request));
+      ScheduleRequests();
+    });
+  } else {
+    request.MarkDependenciesSatisfied();
+    pending_actor_tasks_.push_back(std::move(request));
+    ScheduleRequests();
+  }
+}
+
+bool OutOfOrderActorSchedulingQueue::CancelTaskIfFound(TaskID task_id) {
+  RAY_CHECK(false) << "Cannot cancel actor tasks";
+  return false;
+}
+
+/// Schedules as many requests as possible in sequence.
+void OutOfOrderActorSchedulingQueue::ScheduleRequests() {
+  while (!pending_actor_tasks_.empty()) {
+    auto request = pending_actor_tasks_.front();
+    if (is_asyncio_) {
+      // Process async actor task.
+      auto fiber = fiber_state_manager_->GetExecutor(request.ConcurrencyGroupName(),
+                                                     request.FunctionDescriptor());
+      fiber->EnqueueFiber([request]() mutable { request.Accept(); });
+    } else {
+      // Process actor tasks.
+      RAY_CHECK(pool_manager_ != nullptr);
+      auto pool = pool_manager_->GetExecutor(request.ConcurrencyGroupName(),
+                                             request.FunctionDescriptor());
+      if (pool == nullptr) {
+        request.Accept();
+      } else {
+        pool->PostBlocking([request]() mutable { request.Accept(); });
+      }
+    }
+    pending_actor_tasks_.pop_front();
+  }
+}
+
+}  // namespace core
+}  // namespace ray