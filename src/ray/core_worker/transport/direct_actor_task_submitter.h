<<<<<<< HEAD
// Copyright 2017 The Ray Authors.
//
// Licensed under the Apache License, Version 2.0 (the "License");
// you may not use this file except in compliance with the License.
// You may obtain a copy of the License at
//
//  http://www.apache.org/licenses/LICENSE-2.0
//
// Unless required by applicable law or agreed to in writing, software
// distributed under the License is distributed on an "AS IS" BASIS,
// WITHOUT WARRANTIES OR CONDITIONS OF ANY KIND, either express or implied.
// See the License for the specific language governing permissions and
// limitations under the License.

#pragma once

#include <boost/asio/thread_pool.hpp>
#include <boost/thread.hpp>
#include <list>
#include <queue>
#include <set>
#include <utility>

#include "absl/base/thread_annotations.h"
#include "absl/container/flat_hash_map.h"
#include "absl/container/flat_hash_set.h"
#include "absl/synchronization/mutex.h"
#include "ray/common/id.h"
#include "ray/common/ray_object.h"
#include "ray/core_worker/actor_creator.h"
#include "ray/core_worker/context.h"
#include "ray/core_worker/store_provider/memory_store/memory_store.h"
#include "ray/core_worker/transport/actor_submit_queue.h"
#include "ray/core_worker/transport/dependency_resolver.h"
#include "ray/core_worker/transport/out_of_order_actor_submit_queue.h"
#include "ray/core_worker/transport/sequential_actor_submit_queue.h"
#include "ray/rpc/worker/core_worker_client.h"

namespace ray {
namespace core {

/// In direct actor call task submitter and receiver, a task is directly submitted
/// to the actor that will execute it.

// Interface for testing.
class CoreWorkerDirectActorTaskSubmitterInterface {
 public:
  virtual void AddActorQueueIfNotExists(const ActorID &actor_id,
                                        bool execute_out_of_order = false) = 0;
  virtual void ConnectActor(const ActorID &actor_id, const rpc::Address &address,
                            int64_t num_restarts) = 0;
  virtual void DisconnectActor(const ActorID &actor_id, int64_t num_restarts, bool dead,
                               const rpc::ActorDeathCause *death_cause = nullptr) = 0;
  virtual void KillActor(const ActorID &actor_id, bool force_kill, bool no_restart) = 0;

  virtual void CheckTimeoutTasks() = 0;

  virtual ~CoreWorkerDirectActorTaskSubmitterInterface() {}
};

// This class is thread-safe.
class CoreWorkerDirectActorTaskSubmitter
    : public CoreWorkerDirectActorTaskSubmitterInterface {
 public:
  CoreWorkerDirectActorTaskSubmitter(
      rpc::CoreWorkerClientPool &core_worker_client_pool, CoreWorkerMemoryStore &store,
      TaskFinisherInterface &task_finisher, ActorCreatorInterface &actor_creator,
      std::function<void(const ActorID &, int64_t)> warn_excess_queueing)
      : core_worker_client_pool_(core_worker_client_pool),
        resolver_(store, task_finisher, actor_creator),
        task_finisher_(task_finisher),
        warn_excess_queueing_(warn_excess_queueing) {
    next_queueing_warn_threshold_ =
        ::RayConfig::instance().actor_excess_queueing_warn_threshold();
  }

  /// Add an actor queue. This should be called whenever a reference to an
  /// actor is created in the language frontend.
  /// TODO(swang): Remove the actor queue once it is sure that this worker will
  /// not receive another reference to the same actor.
  ///
  /// \param[in] actor_id The actor for whom to add a queue.
  void AddActorQueueIfNotExists(const ActorID &actor_id,
                                bool execute_out_of_order = false);

  /// Submit a task to an actor for execution.
  ///
  /// \param[in] task The task spec to submit.
  /// \return Status::Invalid if the task is not yet supported.
  Status SubmitTask(TaskSpecification task_spec);

  /// Tell this actor to exit immediately.
  ///
  /// \param[in] actor_id The actor_id of the actor to kill.
  /// \param[in] force_kill Whether to force kill the actor, or let the actor
  /// try a clean exit.
  /// \param[in] no_restart If set to true, the killed actor will not be
  /// restarted anymore.
  void KillActor(const ActorID &actor_id, bool force_kill, bool no_restart);

  /// Create connection to actor and send all pending tasks.
  ///
  /// \param[in] actor_id Actor ID.
  /// \param[in] address The new address of the actor.
  /// \param[in] num_restarts How many times this actor has been restarted
  /// before. If we've already seen a later incarnation of the actor, we will
  /// ignore the command to connect.
  void ConnectActor(const ActorID &actor_id, const rpc::Address &address,
                    int64_t num_restarts);

  /// Disconnect from a failed actor.
  ///
  /// \param[in] actor_id Actor ID.
  /// \param[in] num_restarts How many times this actor has been restarted
  /// before. If we've already seen a later incarnation of the actor, we will
  /// ignore the command to connect.
  /// \param[in] dead Whether the actor is permanently dead. In this case, all
  /// pending tasks for the actor should be failed.
  /// \param[in] death_cause Context about why this actor is dead.
  void DisconnectActor(const ActorID &actor_id, int64_t num_restarts, bool dead,
                       const rpc::ActorDeathCause *death_cause = nullptr);

  /// Set the timerstamp for the caller.
  void SetCallerCreationTimestamp(int64_t timestamp);

  /// Check timeout tasks that are waiting for Death info.
  void CheckTimeoutTasks();

 private:
  struct ClientQueue {
    ClientQueue(ActorID actor_id, bool execute_out_of_order) {
      if (execute_out_of_order) {
        actor_submit_queue = std::make_unique<OutofOrderActorSubmitQueue>(actor_id);
      } else {
        actor_submit_queue = std::make_unique<SequentialActorSubmitQueue>(actor_id);
      }
    }

    /// The current state of the actor. If this is ALIVE, then we should have
    /// an RPC client to the actor. If this is DEAD, then all tasks in the
    /// queue will be marked failed and all other ClientQueue state is ignored.
    rpc::ActorTableData::ActorState state = rpc::ActorTableData::DEPENDENCIES_UNREADY;
    /// Only applies when state=DEAD.
    std::unique_ptr<rpc::ActorDeathCause> death_cause = nullptr;
    /// How many times this actor has been restarted before. Starts at -1 to
    /// indicate that the actor is not yet created. This is used to drop stale
    /// messages from the GCS.
    int64_t num_restarts = -1;
    /// The RPC client. We use shared_ptr to enable shared_from_this for
    /// pending client callbacks.
    std::shared_ptr<rpc::CoreWorkerClientInterface> rpc_client = nullptr;
    /// The intended worker ID of the actor.
    std::string worker_id = "";

    /// The queue that orders actor requests.
    std::unique_ptr<IActorSubmitQueue> actor_submit_queue;

    /// Tasks that can't be sent because 1) the callee actor is dead. 2) network error.
    /// For 1) the task will wait for the DEAD state notification, then mark task as
    /// failed using the death_info in notification. For 2) we'll never receive a DEAD
    /// notification, in this case we'll wait for a fixed timeout value and then mark it
    /// as failed.
    /// pair key: timestamp in ms when this task should be considered as timeout.
    /// pair value: task specification
    std::deque<std::pair<int64_t, TaskSpecification>> wait_for_death_info_tasks;

    /// A force-kill request that should be sent to the actor once an RPC
    /// client to the actor is available.
    absl::optional<rpc::KillActorRequest> pending_force_kill;

    /// Stores all callbacks of inflight tasks. Note that this doesn't include tasks
    /// without replies.
    std::unordered_map<TaskID, rpc::ClientCallback<rpc::PushTaskReply>>
        inflight_task_callbacks;
  };

  /// Push a task to a remote actor via the given client.
  /// Note, this function doesn't return any error status code. If an error occurs while
  /// sending the request, this task will be treated as failed.
  ///
  /// \param[in] queue The actor queue. Contains the RPC client state.
  /// \param[in] task_spec The task to send.
  /// \param[in] skip_queue Whether to skip the task queue. This will send the
  /// task for execution immediately.
  /// \return Void.
  void PushActorTask(ClientQueue &queue, const TaskSpecification &task_spec,
                     bool skip_queue) EXCLUSIVE_LOCKS_REQUIRED(mu_);

  /// Send all pending tasks for an actor.
  ///
  /// \param[in] actor_id Actor ID.
  /// \return Void.
  void SendPendingTasks(const ActorID &actor_id) EXCLUSIVE_LOCKS_REQUIRED(mu_);

  /// Resend all previously-received, out-of-order, received tasks for an actor.
  /// When sending these tasks, the tasks will have the flag skip_execution=true.
  ///
  /// \param[in] actor_id Actor ID.
  /// \return Void.
  void ResendOutOfOrderTasks(const ActorID &actor_id) EXCLUSIVE_LOCKS_REQUIRED(mu_);

  /// Disconnect the RPC client for an actor.
  void DisconnectRpcClient(ClientQueue &queue) EXCLUSIVE_LOCKS_REQUIRED(mu_);

  /// Fail all in-flight tasks.
  void FailInflightTasks(
      const std::unordered_map<TaskID, rpc::ClientCallback<rpc::PushTaskReply>>
          &inflight_task_callbacks) LOCKS_EXCLUDED(mu_);

  /// Whether the specified actor is alive.
  ///
  /// \param[in] actor_id The actor ID.
  /// \return Whether this actor is alive.
  bool IsActorAlive(const ActorID &actor_id) const;

  /// Pool for producing new core worker clients.
  rpc::CoreWorkerClientPool &core_worker_client_pool_;

  /// Mutex to protect the various maps below.
  mutable absl::Mutex mu_;

  absl::flat_hash_map<ActorID, ClientQueue> client_queues_ GUARDED_BY(mu_);

  /// Resolve direct call object dependencies.
  LocalDependencyResolver resolver_;

  /// Used to complete tasks.
  TaskFinisherInterface &task_finisher_;

  /// Used to warn of excessive queueing.
  std::function<void(const ActorID &, int64_t num_queued)> warn_excess_queueing_;

  /// Warn the next time the number of queued task submissions to an actor
  /// exceeds this quantity. This threshold is doubled each time it is hit.
  int64_t next_queueing_warn_threshold_;

  friend class CoreWorkerTest;
};

}  // namespace core
}  // namespace ray
=======
// Copyright 2017 The Ray Authors.
//
// Licensed under the Apache License, Version 2.0 (the "License");
// you may not use this file except in compliance with the License.
// You may obtain a copy of the License at
//
//  http://www.apache.org/licenses/LICENSE-2.0
//
// Unless required by applicable law or agreed to in writing, software
// distributed under the License is distributed on an "AS IS" BASIS,
// WITHOUT WARRANTIES OR CONDITIONS OF ANY KIND, either express or implied.
// See the License for the specific language governing permissions and
// limitations under the License.

#pragma once

#include <boost/asio/thread_pool.hpp>
#include <boost/thread.hpp>
#include <list>
#include <queue>
#include <set>
#include <utility>

#include "absl/base/thread_annotations.h"
#include "absl/container/flat_hash_map.h"
#include "absl/container/flat_hash_set.h"
#include "absl/synchronization/mutex.h"
#include "ray/common/id.h"
#include "ray/common/ray_object.h"
#include "ray/core_worker/actor_creator.h"
#include "ray/core_worker/context.h"
#include "ray/core_worker/store_provider/memory_store/memory_store.h"
#include "ray/core_worker/transport/actor_submit_queue.h"
#include "ray/core_worker/transport/dependency_resolver.h"
#include "ray/core_worker/transport/out_of_order_actor_submit_queue.h"
#include "ray/core_worker/transport/sequential_actor_submit_queue.h"
#include "ray/rpc/worker/core_worker_client.h"

namespace ray {
namespace core {

/// In direct actor call task submitter and receiver, a task is directly submitted
/// to the actor that will execute it.

// Interface for testing.
class CoreWorkerDirectActorTaskSubmitterInterface {
 public:
  virtual void AddActorQueueIfNotExists(const ActorID &actor_id,
                                        int32_t max_pending_calls,
                                        bool execute_out_of_order = false) = 0;
  virtual void ConnectActor(const ActorID &actor_id, const rpc::Address &address,
                            int64_t num_restarts) = 0;
  virtual void DisconnectActor(const ActorID &actor_id, int64_t num_restarts, bool dead,
                               const rpc::ActorDeathCause &death_cause) = 0;
  virtual void KillActor(const ActorID &actor_id, bool force_kill, bool no_restart) = 0;

  virtual void CheckTimeoutTasks() = 0;

  virtual ~CoreWorkerDirectActorTaskSubmitterInterface() {}
};

// This class is thread-safe.
class CoreWorkerDirectActorTaskSubmitter
    : public CoreWorkerDirectActorTaskSubmitterInterface {
 public:
  CoreWorkerDirectActorTaskSubmitter(
      rpc::CoreWorkerClientPool &core_worker_client_pool, CoreWorkerMemoryStore &store,
      TaskFinisherInterface &task_finisher, ActorCreatorInterface &actor_creator,
      std::function<void(const ActorID &, int64_t)> warn_excess_queueing,
      instrumented_io_context &io_service)
      : core_worker_client_pool_(core_worker_client_pool),
        resolver_(store, task_finisher, actor_creator),
        task_finisher_(task_finisher),
        warn_excess_queueing_(warn_excess_queueing),
        io_service_(io_service) {
    next_queueing_warn_threshold_ =
        ::RayConfig::instance().actor_excess_queueing_warn_threshold();
  }

  /// Add an actor queue. This should be called whenever a reference to an
  /// actor is created in the language frontend.
  /// TODO(swang): Remove the actor queue once it is sure that this worker will
  /// not receive another reference to the same actor.
  ///
  /// \param[in] actor_id The actor for whom to add a queue.
  /// \param[in] max_pending_calls The max pending calls for the actor to be added.
  void AddActorQueueIfNotExists(const ActorID &actor_id, int32_t max_pending_calls,
                                bool execute_out_of_order = false);

  /// Submit a task to an actor for execution.
  ///
  /// \param[in] task_spec The task spec to submit.
  ///
  /// \return Status::Invalid if the task is not yet supported.
  Status SubmitTask(TaskSpecification task_spec);

  /// Tell this actor to exit immediately.
  ///
  /// \param[in] actor_id The actor_id of the actor to kill.
  /// \param[in] force_kill Whether to force kill the actor, or let the actor
  /// try a clean exit.
  /// \param[in] no_restart If set to true, the killed actor will not be
  /// restarted anymore.
  void KillActor(const ActorID &actor_id, bool force_kill, bool no_restart);

  /// Create connection to actor and send all pending tasks.
  ///
  /// \param[in] actor_id Actor ID.
  /// \param[in] address The new address of the actor.
  /// \param[in] num_restarts How many times this actor has been restarted
  /// before. If we've already seen a later incarnation of the actor, we will
  /// ignore the command to connect.
  void ConnectActor(const ActorID &actor_id, const rpc::Address &address,
                    int64_t num_restarts);

  /// Disconnect from a failed actor.
  ///
  /// \param[in] actor_id Actor ID.
  /// \param[in] num_restarts How many times this actor has been restarted
  /// before. If we've already seen a later incarnation of the actor, we will
  /// ignore the command to connect.
  /// \param[in] dead Whether the actor is permanently dead. In this case, all
  /// pending tasks for the actor should be failed.
  /// \param[in] death_cause Context about why this actor is dead.
  void DisconnectActor(const ActorID &actor_id, int64_t num_restarts, bool dead,
                       const rpc::ActorDeathCause &death_cause);

  /// Set the timerstamp for the caller.
  void SetCallerCreationTimestamp(int64_t timestamp);

  /// Check timeout tasks that are waiting for Death info.
  void CheckTimeoutTasks();

  /// If the the number of tasks in requests is greater than or equal to
  /// max_pending_calls.
  ///
  /// \param[in] actor_id Actor id.
  /// \return Whether the corresponding client queue is full or not.
  bool PendingTasksFull(const ActorID &actor_id) const;

  /// Returns debug string for class.
  ///
  /// \param[in] actor_id The actor whose debug string to return.
  /// \return string.
  std::string DebugString(const ActorID &actor_id) const;

 private:
  struct ClientQueue {
    ClientQueue(ActorID actor_id, bool execute_out_of_order, int32_t max_pending_calls)
        : max_pending_calls(max_pending_calls) {
      if (execute_out_of_order) {
        actor_submit_queue = std::make_unique<OutofOrderActorSubmitQueue>(actor_id);
      } else {
        actor_submit_queue = std::make_unique<SequentialActorSubmitQueue>(actor_id);
      }
    }

    /// The current state of the actor. If this is ALIVE, then we should have
    /// an RPC client to the actor. If this is DEAD, then all tasks in the
    /// queue will be marked failed and all other ClientQueue state is ignored.
    rpc::ActorTableData::ActorState state = rpc::ActorTableData::DEPENDENCIES_UNREADY;
    /// The reason why this actor is dead.
    /// If the context is not set, it means the actor is not dead.
    rpc::ActorDeathCause death_cause;
    /// How many times this actor has been restarted before. Starts at -1 to
    /// indicate that the actor is not yet created. This is used to drop stale
    /// messages from the GCS.
    int64_t num_restarts = -1;
    /// The RPC client. We use shared_ptr to enable shared_from_this for
    /// pending client callbacks.
    std::shared_ptr<rpc::CoreWorkerClientInterface> rpc_client = nullptr;
    /// The intended worker ID of the actor.
    std::string worker_id = "";

    /// The queue that orders actor requests.
    std::unique_ptr<IActorSubmitQueue> actor_submit_queue;

    /// Tasks that can't be sent because 1) the callee actor is dead. 2) network error.
    /// For 1) the task will wait for the DEAD state notification, then mark task as
    /// failed using the death_info in notification. For 2) we'll never receive a DEAD
    /// notification, in this case we'll wait for a fixed timeout value and then mark it
    /// as failed.
    /// pair key: timestamp in ms when this task should be considered as timeout.
    /// pair value: task specification
    std::deque<std::pair<int64_t, TaskSpecification>> wait_for_death_info_tasks;

    /// A force-kill request that should be sent to the actor once an RPC
    /// client to the actor is available.
    absl::optional<rpc::KillActorRequest> pending_force_kill;

    /// Stores all callbacks of inflight tasks. Note that this doesn't include tasks
    /// without replies.
    std::unordered_map<TaskID, rpc::ClientCallback<rpc::PushTaskReply>>
        inflight_task_callbacks;

    /// The max number limit of task capacity used for back pressure.
    /// If the number of tasks in requests >= max_pending_calls, it can't continue to
    /// push task to ClientQueue.
    const int32_t max_pending_calls;

    /// The current task number in this client queue.
    int32_t cur_pending_calls = 0;

    /// Returns debug string for class.
    ///
    /// \return string.
    std::string DebugString() const {
      std::ostringstream stream;
      stream << "max_pending_calls=" << max_pending_calls
             << " cur_pending_calls=" << cur_pending_calls;
      return stream.str();
    }
  };

  /// Push a task to a remote actor via the given client.
  /// Note, this function doesn't return any error status code. If an error occurs while
  /// sending the request, this task will be treated as failed.
  ///
  /// \param[in] queue The actor queue. Contains the RPC client state.
  /// \param[in] task_spec The task to send.
  /// \param[in] skip_queue Whether to skip the task queue. This will send the
  /// task for execution immediately.
  /// \return Void.
  void PushActorTask(ClientQueue &queue, const TaskSpecification &task_spec,
                     bool skip_queue) EXCLUSIVE_LOCKS_REQUIRED(mu_);

  /// Send all pending tasks for an actor.
  ///
  /// \param[in] actor_id Actor ID.
  /// \return Void.
  void SendPendingTasks(const ActorID &actor_id) EXCLUSIVE_LOCKS_REQUIRED(mu_);

  /// Resend all previously-received, out-of-order, received tasks for an actor.
  /// When sending these tasks, the tasks will have the flag skip_execution=true.
  ///
  /// \param[in] actor_id Actor ID.
  /// \return Void.
  void ResendOutOfOrderTasks(const ActorID &actor_id) EXCLUSIVE_LOCKS_REQUIRED(mu_);

  /// Disconnect the RPC client for an actor.
  void DisconnectRpcClient(ClientQueue &queue) EXCLUSIVE_LOCKS_REQUIRED(mu_);

  /// Fail all in-flight tasks.
  void FailInflightTasks(
      const std::unordered_map<TaskID, rpc::ClientCallback<rpc::PushTaskReply>>
          &inflight_task_callbacks) LOCKS_EXCLUDED(mu_);

  /// Whether the specified actor is alive.
  ///
  /// \param[in] actor_id The actor ID.
  /// \return Whether this actor is alive.
  bool IsActorAlive(const ActorID &actor_id) const;

  /// Pool for producing new core worker clients.
  rpc::CoreWorkerClientPool &core_worker_client_pool_;

  /// Mutex to protect the various maps below.
  mutable absl::Mutex mu_;

  absl::flat_hash_map<ActorID, ClientQueue> client_queues_ GUARDED_BY(mu_);

  /// Resolve direct call object dependencies.
  LocalDependencyResolver resolver_;

  /// Used to complete tasks.
  TaskFinisherInterface &task_finisher_;

  /// Used to warn of excessive queueing.
  std::function<void(const ActorID &, int64_t num_queued)> warn_excess_queueing_;

  /// Warn the next time the number of queued task submissions to an actor
  /// exceeds this quantity. This threshold is doubled each time it is hit.
  int64_t next_queueing_warn_threshold_;

  /// The event loop where the actor task events are handled.
  instrumented_io_context &io_service_;

  friend class CoreWorkerTest;
};

}  // namespace core
}  // namespace ray
>>>>>>> 19672688
<|MERGE_RESOLUTION|>--- conflicted
+++ resolved
@@ -1,526 +1,282 @@
-<<<<<<< HEAD
-// Copyright 2017 The Ray Authors.
-//
-// Licensed under the Apache License, Version 2.0 (the "License");
-// you may not use this file except in compliance with the License.
-// You may obtain a copy of the License at
-//
-//  http://www.apache.org/licenses/LICENSE-2.0
-//
-// Unless required by applicable law or agreed to in writing, software
-// distributed under the License is distributed on an "AS IS" BASIS,
-// WITHOUT WARRANTIES OR CONDITIONS OF ANY KIND, either express or implied.
-// See the License for the specific language governing permissions and
-// limitations under the License.
-
-#pragma once
-
-#include <boost/asio/thread_pool.hpp>
-#include <boost/thread.hpp>
-#include <list>
-#include <queue>
-#include <set>
-#include <utility>
-
-#include "absl/base/thread_annotations.h"
-#include "absl/container/flat_hash_map.h"
-#include "absl/container/flat_hash_set.h"
-#include "absl/synchronization/mutex.h"
-#include "ray/common/id.h"
-#include "ray/common/ray_object.h"
-#include "ray/core_worker/actor_creator.h"
-#include "ray/core_worker/context.h"
-#include "ray/core_worker/store_provider/memory_store/memory_store.h"
-#include "ray/core_worker/transport/actor_submit_queue.h"
-#include "ray/core_worker/transport/dependency_resolver.h"
-#include "ray/core_worker/transport/out_of_order_actor_submit_queue.h"
-#include "ray/core_worker/transport/sequential_actor_submit_queue.h"
-#include "ray/rpc/worker/core_worker_client.h"
-
-namespace ray {
-namespace core {
-
-/// In direct actor call task submitter and receiver, a task is directly submitted
-/// to the actor that will execute it.
-
-// Interface for testing.
-class CoreWorkerDirectActorTaskSubmitterInterface {
- public:
-  virtual void AddActorQueueIfNotExists(const ActorID &actor_id,
-                                        bool execute_out_of_order = false) = 0;
-  virtual void ConnectActor(const ActorID &actor_id, const rpc::Address &address,
-                            int64_t num_restarts) = 0;
-  virtual void DisconnectActor(const ActorID &actor_id, int64_t num_restarts, bool dead,
-                               const rpc::ActorDeathCause *death_cause = nullptr) = 0;
-  virtual void KillActor(const ActorID &actor_id, bool force_kill, bool no_restart) = 0;
-
-  virtual void CheckTimeoutTasks() = 0;
-
-  virtual ~CoreWorkerDirectActorTaskSubmitterInterface() {}
-};
-
-// This class is thread-safe.
-class CoreWorkerDirectActorTaskSubmitter
-    : public CoreWorkerDirectActorTaskSubmitterInterface {
- public:
-  CoreWorkerDirectActorTaskSubmitter(
-      rpc::CoreWorkerClientPool &core_worker_client_pool, CoreWorkerMemoryStore &store,
-      TaskFinisherInterface &task_finisher, ActorCreatorInterface &actor_creator,
-      std::function<void(const ActorID &, int64_t)> warn_excess_queueing)
-      : core_worker_client_pool_(core_worker_client_pool),
-        resolver_(store, task_finisher, actor_creator),
-        task_finisher_(task_finisher),
-        warn_excess_queueing_(warn_excess_queueing) {
-    next_queueing_warn_threshold_ =
-        ::RayConfig::instance().actor_excess_queueing_warn_threshold();
-  }
-
-  /// Add an actor queue. This should be called whenever a reference to an
-  /// actor is created in the language frontend.
-  /// TODO(swang): Remove the actor queue once it is sure that this worker will
-  /// not receive another reference to the same actor.
-  ///
-  /// \param[in] actor_id The actor for whom to add a queue.
-  void AddActorQueueIfNotExists(const ActorID &actor_id,
-                                bool execute_out_of_order = false);
-
-  /// Submit a task to an actor for execution.
-  ///
-  /// \param[in] task The task spec to submit.
-  /// \return Status::Invalid if the task is not yet supported.
-  Status SubmitTask(TaskSpecification task_spec);
-
-  /// Tell this actor to exit immediately.
-  ///
-  /// \param[in] actor_id The actor_id of the actor to kill.
-  /// \param[in] force_kill Whether to force kill the actor, or let the actor
-  /// try a clean exit.
-  /// \param[in] no_restart If set to true, the killed actor will not be
-  /// restarted anymore.
-  void KillActor(const ActorID &actor_id, bool force_kill, bool no_restart);
-
-  /// Create connection to actor and send all pending tasks.
-  ///
-  /// \param[in] actor_id Actor ID.
-  /// \param[in] address The new address of the actor.
-  /// \param[in] num_restarts How many times this actor has been restarted
-  /// before. If we've already seen a later incarnation of the actor, we will
-  /// ignore the command to connect.
-  void ConnectActor(const ActorID &actor_id, const rpc::Address &address,
-                    int64_t num_restarts);
-
-  /// Disconnect from a failed actor.
-  ///
-  /// \param[in] actor_id Actor ID.
-  /// \param[in] num_restarts How many times this actor has been restarted
-  /// before. If we've already seen a later incarnation of the actor, we will
-  /// ignore the command to connect.
-  /// \param[in] dead Whether the actor is permanently dead. In this case, all
-  /// pending tasks for the actor should be failed.
-  /// \param[in] death_cause Context about why this actor is dead.
-  void DisconnectActor(const ActorID &actor_id, int64_t num_restarts, bool dead,
-                       const rpc::ActorDeathCause *death_cause = nullptr);
-
-  /// Set the timerstamp for the caller.
-  void SetCallerCreationTimestamp(int64_t timestamp);
-
-  /// Check timeout tasks that are waiting for Death info.
-  void CheckTimeoutTasks();
-
- private:
-  struct ClientQueue {
-    ClientQueue(ActorID actor_id, bool execute_out_of_order) {
-      if (execute_out_of_order) {
-        actor_submit_queue = std::make_unique<OutofOrderActorSubmitQueue>(actor_id);
-      } else {
-        actor_submit_queue = std::make_unique<SequentialActorSubmitQueue>(actor_id);
-      }
-    }
-
-    /// The current state of the actor. If this is ALIVE, then we should have
-    /// an RPC client to the actor. If this is DEAD, then all tasks in the
-    /// queue will be marked failed and all other ClientQueue state is ignored.
-    rpc::ActorTableData::ActorState state = rpc::ActorTableData::DEPENDENCIES_UNREADY;
-    /// Only applies when state=DEAD.
-    std::unique_ptr<rpc::ActorDeathCause> death_cause = nullptr;
-    /// How many times this actor has been restarted before. Starts at -1 to
-    /// indicate that the actor is not yet created. This is used to drop stale
-    /// messages from the GCS.
-    int64_t num_restarts = -1;
-    /// The RPC client. We use shared_ptr to enable shared_from_this for
-    /// pending client callbacks.
-    std::shared_ptr<rpc::CoreWorkerClientInterface> rpc_client = nullptr;
-    /// The intended worker ID of the actor.
-    std::string worker_id = "";
-
-    /// The queue that orders actor requests.
-    std::unique_ptr<IActorSubmitQueue> actor_submit_queue;
-
-    /// Tasks that can't be sent because 1) the callee actor is dead. 2) network error.
-    /// For 1) the task will wait for the DEAD state notification, then mark task as
-    /// failed using the death_info in notification. For 2) we'll never receive a DEAD
-    /// notification, in this case we'll wait for a fixed timeout value and then mark it
-    /// as failed.
-    /// pair key: timestamp in ms when this task should be considered as timeout.
-    /// pair value: task specification
-    std::deque<std::pair<int64_t, TaskSpecification>> wait_for_death_info_tasks;
-
-    /// A force-kill request that should be sent to the actor once an RPC
-    /// client to the actor is available.
-    absl::optional<rpc::KillActorRequest> pending_force_kill;
-
-    /// Stores all callbacks of inflight tasks. Note that this doesn't include tasks
-    /// without replies.
-    std::unordered_map<TaskID, rpc::ClientCallback<rpc::PushTaskReply>>
-        inflight_task_callbacks;
-  };
-
-  /// Push a task to a remote actor via the given client.
-  /// Note, this function doesn't return any error status code. If an error occurs while
-  /// sending the request, this task will be treated as failed.
-  ///
-  /// \param[in] queue The actor queue. Contains the RPC client state.
-  /// \param[in] task_spec The task to send.
-  /// \param[in] skip_queue Whether to skip the task queue. This will send the
-  /// task for execution immediately.
-  /// \return Void.
-  void PushActorTask(ClientQueue &queue, const TaskSpecification &task_spec,
-                     bool skip_queue) EXCLUSIVE_LOCKS_REQUIRED(mu_);
-
-  /// Send all pending tasks for an actor.
-  ///
-  /// \param[in] actor_id Actor ID.
-  /// \return Void.
-  void SendPendingTasks(const ActorID &actor_id) EXCLUSIVE_LOCKS_REQUIRED(mu_);
-
-  /// Resend all previously-received, out-of-order, received tasks for an actor.
-  /// When sending these tasks, the tasks will have the flag skip_execution=true.
-  ///
-  /// \param[in] actor_id Actor ID.
-  /// \return Void.
-  void ResendOutOfOrderTasks(const ActorID &actor_id) EXCLUSIVE_LOCKS_REQUIRED(mu_);
-
-  /// Disconnect the RPC client for an actor.
-  void DisconnectRpcClient(ClientQueue &queue) EXCLUSIVE_LOCKS_REQUIRED(mu_);
-
-  /// Fail all in-flight tasks.
-  void FailInflightTasks(
-      const std::unordered_map<TaskID, rpc::ClientCallback<rpc::PushTaskReply>>
-          &inflight_task_callbacks) LOCKS_EXCLUDED(mu_);
-
-  /// Whether the specified actor is alive.
-  ///
-  /// \param[in] actor_id The actor ID.
-  /// \return Whether this actor is alive.
-  bool IsActorAlive(const ActorID &actor_id) const;
-
-  /// Pool for producing new core worker clients.
-  rpc::CoreWorkerClientPool &core_worker_client_pool_;
-
-  /// Mutex to protect the various maps below.
-  mutable absl::Mutex mu_;
-
-  absl::flat_hash_map<ActorID, ClientQueue> client_queues_ GUARDED_BY(mu_);
-
-  /// Resolve direct call object dependencies.
-  LocalDependencyResolver resolver_;
-
-  /// Used to complete tasks.
-  TaskFinisherInterface &task_finisher_;
-
-  /// Used to warn of excessive queueing.
-  std::function<void(const ActorID &, int64_t num_queued)> warn_excess_queueing_;
-
-  /// Warn the next time the number of queued task submissions to an actor
-  /// exceeds this quantity. This threshold is doubled each time it is hit.
-  int64_t next_queueing_warn_threshold_;
-
-  friend class CoreWorkerTest;
-};
-
-}  // namespace core
-}  // namespace ray
-=======
-// Copyright 2017 The Ray Authors.
-//
-// Licensed under the Apache License, Version 2.0 (the "License");
-// you may not use this file except in compliance with the License.
-// You may obtain a copy of the License at
-//
-//  http://www.apache.org/licenses/LICENSE-2.0
-//
-// Unless required by applicable law or agreed to in writing, software
-// distributed under the License is distributed on an "AS IS" BASIS,
-// WITHOUT WARRANTIES OR CONDITIONS OF ANY KIND, either express or implied.
-// See the License for the specific language governing permissions and
-// limitations under the License.
-
-#pragma once
-
-#include <boost/asio/thread_pool.hpp>
-#include <boost/thread.hpp>
-#include <list>
-#include <queue>
-#include <set>
-#include <utility>
-
-#include "absl/base/thread_annotations.h"
-#include "absl/container/flat_hash_map.h"
-#include "absl/container/flat_hash_set.h"
-#include "absl/synchronization/mutex.h"
-#include "ray/common/id.h"
-#include "ray/common/ray_object.h"
-#include "ray/core_worker/actor_creator.h"
-#include "ray/core_worker/context.h"
-#include "ray/core_worker/store_provider/memory_store/memory_store.h"
-#include "ray/core_worker/transport/actor_submit_queue.h"
-#include "ray/core_worker/transport/dependency_resolver.h"
-#include "ray/core_worker/transport/out_of_order_actor_submit_queue.h"
-#include "ray/core_worker/transport/sequential_actor_submit_queue.h"
-#include "ray/rpc/worker/core_worker_client.h"
-
-namespace ray {
-namespace core {
-
-/// In direct actor call task submitter and receiver, a task is directly submitted
-/// to the actor that will execute it.
-
-// Interface for testing.
-class CoreWorkerDirectActorTaskSubmitterInterface {
- public:
-  virtual void AddActorQueueIfNotExists(const ActorID &actor_id,
-                                        int32_t max_pending_calls,
-                                        bool execute_out_of_order = false) = 0;
-  virtual void ConnectActor(const ActorID &actor_id, const rpc::Address &address,
-                            int64_t num_restarts) = 0;
-  virtual void DisconnectActor(const ActorID &actor_id, int64_t num_restarts, bool dead,
-                               const rpc::ActorDeathCause &death_cause) = 0;
-  virtual void KillActor(const ActorID &actor_id, bool force_kill, bool no_restart) = 0;
-
-  virtual void CheckTimeoutTasks() = 0;
-
-  virtual ~CoreWorkerDirectActorTaskSubmitterInterface() {}
-};
-
-// This class is thread-safe.
-class CoreWorkerDirectActorTaskSubmitter
-    : public CoreWorkerDirectActorTaskSubmitterInterface {
- public:
-  CoreWorkerDirectActorTaskSubmitter(
-      rpc::CoreWorkerClientPool &core_worker_client_pool, CoreWorkerMemoryStore &store,
-      TaskFinisherInterface &task_finisher, ActorCreatorInterface &actor_creator,
-      std::function<void(const ActorID &, int64_t)> warn_excess_queueing,
-      instrumented_io_context &io_service)
-      : core_worker_client_pool_(core_worker_client_pool),
-        resolver_(store, task_finisher, actor_creator),
-        task_finisher_(task_finisher),
-        warn_excess_queueing_(warn_excess_queueing),
-        io_service_(io_service) {
-    next_queueing_warn_threshold_ =
-        ::RayConfig::instance().actor_excess_queueing_warn_threshold();
-  }
-
-  /// Add an actor queue. This should be called whenever a reference to an
-  /// actor is created in the language frontend.
-  /// TODO(swang): Remove the actor queue once it is sure that this worker will
-  /// not receive another reference to the same actor.
-  ///
-  /// \param[in] actor_id The actor for whom to add a queue.
-  /// \param[in] max_pending_calls The max pending calls for the actor to be added.
-  void AddActorQueueIfNotExists(const ActorID &actor_id, int32_t max_pending_calls,
-                                bool execute_out_of_order = false);
-
-  /// Submit a task to an actor for execution.
-  ///
-  /// \param[in] task_spec The task spec to submit.
-  ///
-  /// \return Status::Invalid if the task is not yet supported.
-  Status SubmitTask(TaskSpecification task_spec);
-
-  /// Tell this actor to exit immediately.
-  ///
-  /// \param[in] actor_id The actor_id of the actor to kill.
-  /// \param[in] force_kill Whether to force kill the actor, or let the actor
-  /// try a clean exit.
-  /// \param[in] no_restart If set to true, the killed actor will not be
-  /// restarted anymore.
-  void KillActor(const ActorID &actor_id, bool force_kill, bool no_restart);
-
-  /// Create connection to actor and send all pending tasks.
-  ///
-  /// \param[in] actor_id Actor ID.
-  /// \param[in] address The new address of the actor.
-  /// \param[in] num_restarts How many times this actor has been restarted
-  /// before. If we've already seen a later incarnation of the actor, we will
-  /// ignore the command to connect.
-  void ConnectActor(const ActorID &actor_id, const rpc::Address &address,
-                    int64_t num_restarts);
-
-  /// Disconnect from a failed actor.
-  ///
-  /// \param[in] actor_id Actor ID.
-  /// \param[in] num_restarts How many times this actor has been restarted
-  /// before. If we've already seen a later incarnation of the actor, we will
-  /// ignore the command to connect.
-  /// \param[in] dead Whether the actor is permanently dead. In this case, all
-  /// pending tasks for the actor should be failed.
-  /// \param[in] death_cause Context about why this actor is dead.
-  void DisconnectActor(const ActorID &actor_id, int64_t num_restarts, bool dead,
-                       const rpc::ActorDeathCause &death_cause);
-
-  /// Set the timerstamp for the caller.
-  void SetCallerCreationTimestamp(int64_t timestamp);
-
-  /// Check timeout tasks that are waiting for Death info.
-  void CheckTimeoutTasks();
-
-  /// If the the number of tasks in requests is greater than or equal to
-  /// max_pending_calls.
-  ///
-  /// \param[in] actor_id Actor id.
-  /// \return Whether the corresponding client queue is full or not.
-  bool PendingTasksFull(const ActorID &actor_id) const;
-
-  /// Returns debug string for class.
-  ///
-  /// \param[in] actor_id The actor whose debug string to return.
-  /// \return string.
-  std::string DebugString(const ActorID &actor_id) const;
-
- private:
-  struct ClientQueue {
-    ClientQueue(ActorID actor_id, bool execute_out_of_order, int32_t max_pending_calls)
-        : max_pending_calls(max_pending_calls) {
-      if (execute_out_of_order) {
-        actor_submit_queue = std::make_unique<OutofOrderActorSubmitQueue>(actor_id);
-      } else {
-        actor_submit_queue = std::make_unique<SequentialActorSubmitQueue>(actor_id);
-      }
-    }
-
-    /// The current state of the actor. If this is ALIVE, then we should have
-    /// an RPC client to the actor. If this is DEAD, then all tasks in the
-    /// queue will be marked failed and all other ClientQueue state is ignored.
-    rpc::ActorTableData::ActorState state = rpc::ActorTableData::DEPENDENCIES_UNREADY;
-    /// The reason why this actor is dead.
-    /// If the context is not set, it means the actor is not dead.
-    rpc::ActorDeathCause death_cause;
-    /// How many times this actor has been restarted before. Starts at -1 to
-    /// indicate that the actor is not yet created. This is used to drop stale
-    /// messages from the GCS.
-    int64_t num_restarts = -1;
-    /// The RPC client. We use shared_ptr to enable shared_from_this for
-    /// pending client callbacks.
-    std::shared_ptr<rpc::CoreWorkerClientInterface> rpc_client = nullptr;
-    /// The intended worker ID of the actor.
-    std::string worker_id = "";
-
-    /// The queue that orders actor requests.
-    std::unique_ptr<IActorSubmitQueue> actor_submit_queue;
-
-    /// Tasks that can't be sent because 1) the callee actor is dead. 2) network error.
-    /// For 1) the task will wait for the DEAD state notification, then mark task as
-    /// failed using the death_info in notification. For 2) we'll never receive a DEAD
-    /// notification, in this case we'll wait for a fixed timeout value and then mark it
-    /// as failed.
-    /// pair key: timestamp in ms when this task should be considered as timeout.
-    /// pair value: task specification
-    std::deque<std::pair<int64_t, TaskSpecification>> wait_for_death_info_tasks;
-
-    /// A force-kill request that should be sent to the actor once an RPC
-    /// client to the actor is available.
-    absl::optional<rpc::KillActorRequest> pending_force_kill;
-
-    /// Stores all callbacks of inflight tasks. Note that this doesn't include tasks
-    /// without replies.
-    std::unordered_map<TaskID, rpc::ClientCallback<rpc::PushTaskReply>>
-        inflight_task_callbacks;
-
-    /// The max number limit of task capacity used for back pressure.
-    /// If the number of tasks in requests >= max_pending_calls, it can't continue to
-    /// push task to ClientQueue.
-    const int32_t max_pending_calls;
-
-    /// The current task number in this client queue.
-    int32_t cur_pending_calls = 0;
-
-    /// Returns debug string for class.
-    ///
-    /// \return string.
-    std::string DebugString() const {
-      std::ostringstream stream;
-      stream << "max_pending_calls=" << max_pending_calls
-             << " cur_pending_calls=" << cur_pending_calls;
-      return stream.str();
-    }
-  };
-
-  /// Push a task to a remote actor via the given client.
-  /// Note, this function doesn't return any error status code. If an error occurs while
-  /// sending the request, this task will be treated as failed.
-  ///
-  /// \param[in] queue The actor queue. Contains the RPC client state.
-  /// \param[in] task_spec The task to send.
-  /// \param[in] skip_queue Whether to skip the task queue. This will send the
-  /// task for execution immediately.
-  /// \return Void.
-  void PushActorTask(ClientQueue &queue, const TaskSpecification &task_spec,
-                     bool skip_queue) EXCLUSIVE_LOCKS_REQUIRED(mu_);
-
-  /// Send all pending tasks for an actor.
-  ///
-  /// \param[in] actor_id Actor ID.
-  /// \return Void.
-  void SendPendingTasks(const ActorID &actor_id) EXCLUSIVE_LOCKS_REQUIRED(mu_);
-
-  /// Resend all previously-received, out-of-order, received tasks for an actor.
-  /// When sending these tasks, the tasks will have the flag skip_execution=true.
-  ///
-  /// \param[in] actor_id Actor ID.
-  /// \return Void.
-  void ResendOutOfOrderTasks(const ActorID &actor_id) EXCLUSIVE_LOCKS_REQUIRED(mu_);
-
-  /// Disconnect the RPC client for an actor.
-  void DisconnectRpcClient(ClientQueue &queue) EXCLUSIVE_LOCKS_REQUIRED(mu_);
-
-  /// Fail all in-flight tasks.
-  void FailInflightTasks(
-      const std::unordered_map<TaskID, rpc::ClientCallback<rpc::PushTaskReply>>
-          &inflight_task_callbacks) LOCKS_EXCLUDED(mu_);
-
-  /// Whether the specified actor is alive.
-  ///
-  /// \param[in] actor_id The actor ID.
-  /// \return Whether this actor is alive.
-  bool IsActorAlive(const ActorID &actor_id) const;
-
-  /// Pool for producing new core worker clients.
-  rpc::CoreWorkerClientPool &core_worker_client_pool_;
-
-  /// Mutex to protect the various maps below.
-  mutable absl::Mutex mu_;
-
-  absl::flat_hash_map<ActorID, ClientQueue> client_queues_ GUARDED_BY(mu_);
-
-  /// Resolve direct call object dependencies.
-  LocalDependencyResolver resolver_;
-
-  /// Used to complete tasks.
-  TaskFinisherInterface &task_finisher_;
-
-  /// Used to warn of excessive queueing.
-  std::function<void(const ActorID &, int64_t num_queued)> warn_excess_queueing_;
-
-  /// Warn the next time the number of queued task submissions to an actor
-  /// exceeds this quantity. This threshold is doubled each time it is hit.
-  int64_t next_queueing_warn_threshold_;
-
-  /// The event loop where the actor task events are handled.
-  instrumented_io_context &io_service_;
-
-  friend class CoreWorkerTest;
-};
-
-}  // namespace core
-}  // namespace ray
->>>>>>> 19672688
+// Copyright 2017 The Ray Authors.
+//
+// Licensed under the Apache License, Version 2.0 (the "License");
+// you may not use this file except in compliance with the License.
+// You may obtain a copy of the License at
+//
+//  http://www.apache.org/licenses/LICENSE-2.0
+//
+// Unless required by applicable law or agreed to in writing, software
+// distributed under the License is distributed on an "AS IS" BASIS,
+// WITHOUT WARRANTIES OR CONDITIONS OF ANY KIND, either express or implied.
+// See the License for the specific language governing permissions and
+// limitations under the License.
+
+#pragma once
+
+#include <boost/asio/thread_pool.hpp>
+#include <boost/thread.hpp>
+#include <list>
+#include <queue>
+#include <set>
+#include <utility>
+
+#include "absl/base/thread_annotations.h"
+#include "absl/container/flat_hash_map.h"
+#include "absl/container/flat_hash_set.h"
+#include "absl/synchronization/mutex.h"
+#include "ray/common/id.h"
+#include "ray/common/ray_object.h"
+#include "ray/core_worker/actor_creator.h"
+#include "ray/core_worker/context.h"
+#include "ray/core_worker/store_provider/memory_store/memory_store.h"
+#include "ray/core_worker/transport/actor_submit_queue.h"
+#include "ray/core_worker/transport/dependency_resolver.h"
+#include "ray/core_worker/transport/out_of_order_actor_submit_queue.h"
+#include "ray/core_worker/transport/sequential_actor_submit_queue.h"
+#include "ray/rpc/worker/core_worker_client.h"
+
+namespace ray {
+namespace core {
+
+/// In direct actor call task submitter and receiver, a task is directly submitted
+/// to the actor that will execute it.
+
+// Interface for testing.
+class CoreWorkerDirectActorTaskSubmitterInterface {
+ public:
+  virtual void AddActorQueueIfNotExists(const ActorID &actor_id,
+                                        int32_t max_pending_calls,
+                                        bool execute_out_of_order = false) = 0;
+  virtual void ConnectActor(const ActorID &actor_id, const rpc::Address &address,
+                            int64_t num_restarts) = 0;
+  virtual void DisconnectActor(const ActorID &actor_id, int64_t num_restarts, bool dead,
+                               const rpc::ActorDeathCause &death_cause) = 0;
+  virtual void KillActor(const ActorID &actor_id, bool force_kill, bool no_restart) = 0;
+
+  virtual void CheckTimeoutTasks() = 0;
+
+  virtual ~CoreWorkerDirectActorTaskSubmitterInterface() {}
+};
+
+// This class is thread-safe.
+class CoreWorkerDirectActorTaskSubmitter
+    : public CoreWorkerDirectActorTaskSubmitterInterface {
+ public:
+  CoreWorkerDirectActorTaskSubmitter(
+      rpc::CoreWorkerClientPool &core_worker_client_pool, CoreWorkerMemoryStore &store,
+      TaskFinisherInterface &task_finisher, ActorCreatorInterface &actor_creator,
+      std::function<void(const ActorID &, int64_t)> warn_excess_queueing,
+      instrumented_io_context &io_service)
+      : core_worker_client_pool_(core_worker_client_pool),
+        resolver_(store, task_finisher, actor_creator),
+        task_finisher_(task_finisher),
+        warn_excess_queueing_(warn_excess_queueing),
+        io_service_(io_service) {
+    next_queueing_warn_threshold_ =
+        ::RayConfig::instance().actor_excess_queueing_warn_threshold();
+  }
+
+  /// Add an actor queue. This should be called whenever a reference to an
+  /// actor is created in the language frontend.
+  /// TODO(swang): Remove the actor queue once it is sure that this worker will
+  /// not receive another reference to the same actor.
+  ///
+  /// \param[in] actor_id The actor for whom to add a queue.
+  /// \param[in] max_pending_calls The max pending calls for the actor to be added.
+  void AddActorQueueIfNotExists(const ActorID &actor_id, int32_t max_pending_calls,
+                                bool execute_out_of_order = false);
+
+  /// Submit a task to an actor for execution.
+  ///
+  /// \param[in] task_spec The task spec to submit.
+  ///
+  /// \return Status::Invalid if the task is not yet supported.
+  Status SubmitTask(TaskSpecification task_spec);
+
+  /// Tell this actor to exit immediately.
+  ///
+  /// \param[in] actor_id The actor_id of the actor to kill.
+  /// \param[in] force_kill Whether to force kill the actor, or let the actor
+  /// try a clean exit.
+  /// \param[in] no_restart If set to true, the killed actor will not be
+  /// restarted anymore.
+  void KillActor(const ActorID &actor_id, bool force_kill, bool no_restart);
+
+  /// Create connection to actor and send all pending tasks.
+  ///
+  /// \param[in] actor_id Actor ID.
+  /// \param[in] address The new address of the actor.
+  /// \param[in] num_restarts How many times this actor has been restarted
+  /// before. If we've already seen a later incarnation of the actor, we will
+  /// ignore the command to connect.
+  void ConnectActor(const ActorID &actor_id, const rpc::Address &address,
+                    int64_t num_restarts);
+
+  /// Disconnect from a failed actor.
+  ///
+  /// \param[in] actor_id Actor ID.
+  /// \param[in] num_restarts How many times this actor has been restarted
+  /// before. If we've already seen a later incarnation of the actor, we will
+  /// ignore the command to connect.
+  /// \param[in] dead Whether the actor is permanently dead. In this case, all
+  /// pending tasks for the actor should be failed.
+  /// \param[in] death_cause Context about why this actor is dead.
+  void DisconnectActor(const ActorID &actor_id, int64_t num_restarts, bool dead,
+                       const rpc::ActorDeathCause &death_cause);
+
+  /// Set the timerstamp for the caller.
+  void SetCallerCreationTimestamp(int64_t timestamp);
+
+  /// Check timeout tasks that are waiting for Death info.
+  void CheckTimeoutTasks();
+
+  /// If the the number of tasks in requests is greater than or equal to
+  /// max_pending_calls.
+  ///
+  /// \param[in] actor_id Actor id.
+  /// \return Whether the corresponding client queue is full or not.
+  bool PendingTasksFull(const ActorID &actor_id) const;
+
+  /// Returns debug string for class.
+  ///
+  /// \param[in] actor_id The actor whose debug string to return.
+  /// \return string.
+  std::string DebugString(const ActorID &actor_id) const;
+
+ private:
+  struct ClientQueue {
+    ClientQueue(ActorID actor_id, bool execute_out_of_order, int32_t max_pending_calls)
+        : max_pending_calls(max_pending_calls) {
+      if (execute_out_of_order) {
+        actor_submit_queue = std::make_unique<OutofOrderActorSubmitQueue>(actor_id);
+      } else {
+        actor_submit_queue = std::make_unique<SequentialActorSubmitQueue>(actor_id);
+      }
+    }
+
+    /// The current state of the actor. If this is ALIVE, then we should have
+    /// an RPC client to the actor. If this is DEAD, then all tasks in the
+    /// queue will be marked failed and all other ClientQueue state is ignored.
+    rpc::ActorTableData::ActorState state = rpc::ActorTableData::DEPENDENCIES_UNREADY;
+    /// The reason why this actor is dead.
+    /// If the context is not set, it means the actor is not dead.
+    rpc::ActorDeathCause death_cause;
+    /// How many times this actor has been restarted before. Starts at -1 to
+    /// indicate that the actor is not yet created. This is used to drop stale
+    /// messages from the GCS.
+    int64_t num_restarts = -1;
+    /// The RPC client. We use shared_ptr to enable shared_from_this for
+    /// pending client callbacks.
+    std::shared_ptr<rpc::CoreWorkerClientInterface> rpc_client = nullptr;
+    /// The intended worker ID of the actor.
+    std::string worker_id = "";
+
+    /// The queue that orders actor requests.
+    std::unique_ptr<IActorSubmitQueue> actor_submit_queue;
+
+    /// Tasks that can't be sent because 1) the callee actor is dead. 2) network error.
+    /// For 1) the task will wait for the DEAD state notification, then mark task as
+    /// failed using the death_info in notification. For 2) we'll never receive a DEAD
+    /// notification, in this case we'll wait for a fixed timeout value and then mark it
+    /// as failed.
+    /// pair key: timestamp in ms when this task should be considered as timeout.
+    /// pair value: task specification
+    std::deque<std::pair<int64_t, TaskSpecification>> wait_for_death_info_tasks;
+
+    /// A force-kill request that should be sent to the actor once an RPC
+    /// client to the actor is available.
+    absl::optional<rpc::KillActorRequest> pending_force_kill;
+
+    /// Stores all callbacks of inflight tasks. Note that this doesn't include tasks
+    /// without replies.
+    std::unordered_map<TaskID, rpc::ClientCallback<rpc::PushTaskReply>>
+        inflight_task_callbacks;
+
+    /// The max number limit of task capacity used for back pressure.
+    /// If the number of tasks in requests >= max_pending_calls, it can't continue to
+    /// push task to ClientQueue.
+    const int32_t max_pending_calls;
+
+    /// The current task number in this client queue.
+    int32_t cur_pending_calls = 0;
+
+    /// Returns debug string for class.
+    ///
+    /// \return string.
+    std::string DebugString() const {
+      std::ostringstream stream;
+      stream << "max_pending_calls=" << max_pending_calls
+             << " cur_pending_calls=" << cur_pending_calls;
+      return stream.str();
+    }
+  };
+
+  /// Push a task to a remote actor via the given client.
+  /// Note, this function doesn't return any error status code. If an error occurs while
+  /// sending the request, this task will be treated as failed.
+  ///
+  /// \param[in] queue The actor queue. Contains the RPC client state.
+  /// \param[in] task_spec The task to send.
+  /// \param[in] skip_queue Whether to skip the task queue. This will send the
+  /// task for execution immediately.
+  /// \return Void.
+  void PushActorTask(ClientQueue &queue, const TaskSpecification &task_spec,
+                     bool skip_queue) EXCLUSIVE_LOCKS_REQUIRED(mu_);
+
+  /// Send all pending tasks for an actor.
+  ///
+  /// \param[in] actor_id Actor ID.
+  /// \return Void.
+  void SendPendingTasks(const ActorID &actor_id) EXCLUSIVE_LOCKS_REQUIRED(mu_);
+
+  /// Resend all previously-received, out-of-order, received tasks for an actor.
+  /// When sending these tasks, the tasks will have the flag skip_execution=true.
+  ///
+  /// \param[in] actor_id Actor ID.
+  /// \return Void.
+  void ResendOutOfOrderTasks(const ActorID &actor_id) EXCLUSIVE_LOCKS_REQUIRED(mu_);
+
+  /// Disconnect the RPC client for an actor.
+  void DisconnectRpcClient(ClientQueue &queue) EXCLUSIVE_LOCKS_REQUIRED(mu_);
+
+  /// Fail all in-flight tasks.
+  void FailInflightTasks(
+      const std::unordered_map<TaskID, rpc::ClientCallback<rpc::PushTaskReply>>
+          &inflight_task_callbacks) LOCKS_EXCLUDED(mu_);
+
+  /// Whether the specified actor is alive.
+  ///
+  /// \param[in] actor_id The actor ID.
+  /// \return Whether this actor is alive.
+  bool IsActorAlive(const ActorID &actor_id) const;
+
+  /// Pool for producing new core worker clients.
+  rpc::CoreWorkerClientPool &core_worker_client_pool_;
+
+  /// Mutex to protect the various maps below.
+  mutable absl::Mutex mu_;
+
+  absl::flat_hash_map<ActorID, ClientQueue> client_queues_ GUARDED_BY(mu_);
+
+  /// Resolve direct call object dependencies.
+  LocalDependencyResolver resolver_;
+
+  /// Used to complete tasks.
+  TaskFinisherInterface &task_finisher_;
+
+  /// Used to warn of excessive queueing.
+  std::function<void(const ActorID &, int64_t num_queued)> warn_excess_queueing_;
+
+  /// Warn the next time the number of queued task submissions to an actor
+  /// exceeds this quantity. This threshold is doubled each time it is hit.
+  int64_t next_queueing_warn_threshold_;
+
+  /// The event loop where the actor task events are handled.
+  instrumented_io_context &io_service_;
+
+  friend class CoreWorkerTest;
+};
+
+}  // namespace core
+}  // namespace ray