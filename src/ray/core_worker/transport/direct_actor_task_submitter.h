// Copyright 2017 The Ray Authors.
//
// Licensed under the Apache License, Version 2.0 (the "License");
// you may not use this file except in compliance with the License.
// You may obtain a copy of the License at
//
//  http://www.apache.org/licenses/LICENSE-2.0
//
// Unless required by applicable law or agreed to in writing, software
// distributed under the License is distributed on an "AS IS" BASIS,
// WITHOUT WARRANTIES OR CONDITIONS OF ANY KIND, either express or implied.
// See the License for the specific language governing permissions and
// limitations under the License.

#pragma once

#include <boost/asio/thread_pool.hpp>
#include <boost/thread.hpp>
#include <list>
#include <queue>
#include <set>
#include <utility>

#include "absl/base/thread_annotations.h"
#include "absl/container/flat_hash_map.h"
#include "absl/container/flat_hash_set.h"
#include "absl/synchronization/mutex.h"
#include "ray/common/id.h"
#include "ray/common/ray_object.h"
#include "ray/core_worker/actor_creator.h"
#include "ray/core_worker/context.h"
#include "ray/core_worker/store_provider/memory_store/memory_store.h"
#include "ray/core_worker/transport/actor_submit_queue.h"
#include "ray/core_worker/transport/dependency_resolver.h"
#include "ray/core_worker/transport/out_of_order_actor_submit_queue.h"
#include "ray/core_worker/transport/sequential_actor_submit_queue.h"
#include "ray/rpc/worker/core_worker_client.h"

namespace ray {
namespace core {

/// In direct actor call task submitter and receiver, a task is directly submitted
/// to the actor that will execute it.

// Interface for testing.
class CoreWorkerDirectActorTaskSubmitterInterface {
 public:
  virtual void AddActorQueueIfNotExists(const ActorID &actor_id,
                                        int32_t max_pending_calls,
<<<<<<< HEAD
                                        bool execute_out_of_order = false,
                                        bool enable_task_fast_fail = false) = 0;
  virtual void ConnectActor(const ActorID &actor_id, const rpc::Address &address,
=======
                                        bool execute_out_of_order = false) = 0;
  virtual void ConnectActor(const ActorID &actor_id,
                            const rpc::Address &address,
>>>>>>> 8823ca48
                            int64_t num_restarts) = 0;
  virtual void DisconnectActor(const ActorID &actor_id,
                               int64_t num_restarts,
                               bool dead,
                               const rpc::ActorDeathCause &death_cause) = 0;
  virtual void KillActor(const ActorID &actor_id, bool force_kill, bool no_restart) = 0;

  virtual void CheckTimeoutTasks() = 0;

  virtual ~CoreWorkerDirectActorTaskSubmitterInterface() {}
};

// This class is thread-safe.
class CoreWorkerDirectActorTaskSubmitter
    : public CoreWorkerDirectActorTaskSubmitterInterface {
 public:
  CoreWorkerDirectActorTaskSubmitter(
      rpc::CoreWorkerClientPool &core_worker_client_pool,
      CoreWorkerMemoryStore &store,
      TaskFinisherInterface &task_finisher,
      ActorCreatorInterface &actor_creator,
      std::function<void(const ActorID &, int64_t)> warn_excess_queueing,
      instrumented_io_context &io_service)
      : core_worker_client_pool_(core_worker_client_pool),
        resolver_(store, task_finisher, actor_creator),
        task_finisher_(task_finisher),
        warn_excess_queueing_(warn_excess_queueing),
        io_service_(io_service) {
    next_queueing_warn_threshold_ =
        ::RayConfig::instance().actor_excess_queueing_warn_threshold();
  }

  /// Add an actor queue. This should be called whenever a reference to an
  /// actor is created in the language frontend.
  /// TODO(swang): Remove the actor queue once it is sure that this worker will
  /// not receive another reference to the same actor.
  ///
  /// \param[in] actor_id The actor for whom to add a queue.
  /// \param[in] max_pending_calls The max pending calls for the actor to be added.
<<<<<<< HEAD
  void AddActorQueueIfNotExists(const ActorID &actor_id, int32_t max_pending_calls,
                                bool execute_out_of_order = false,
                                bool enable_task_fast_fail = false);
=======
  void AddActorQueueIfNotExists(const ActorID &actor_id,
                                int32_t max_pending_calls,
                                bool execute_out_of_order = false);
>>>>>>> 8823ca48

  /// Submit a task to an actor for execution.
  ///
  /// \param[in] task_spec The task spec to submit.
  ///
  /// \return Status::Invalid if the task is not yet supported.
  Status SubmitTask(TaskSpecification task_spec);

  /// Tell this actor to exit immediately.
  ///
  /// \param[in] actor_id The actor_id of the actor to kill.
  /// \param[in] force_kill Whether to force kill the actor, or let the actor
  /// try a clean exit.
  /// \param[in] no_restart If set to true, the killed actor will not be
  /// restarted anymore.
  void KillActor(const ActorID &actor_id, bool force_kill, bool no_restart);

  /// Create connection to actor and send all pending tasks.
  ///
  /// \param[in] actor_id Actor ID.
  /// \param[in] address The new address of the actor.
  /// \param[in] num_restarts How many times this actor has been restarted
  /// before. If we've already seen a later incarnation of the actor, we will
  /// ignore the command to connect.
  void ConnectActor(const ActorID &actor_id,
                    const rpc::Address &address,
                    int64_t num_restarts);

  /// Disconnect from a failed actor.
  ///
  /// \param[in] actor_id Actor ID.
  /// \param[in] num_restarts How many times this actor has been restarted
  /// before. If we've already seen a later incarnation of the actor, we will
  /// ignore the command to connect.
  /// \param[in] dead Whether the actor is permanently dead. In this case, all
  /// pending tasks for the actor should be failed.
  /// \param[in] death_cause Context about why this actor is dead.
  void DisconnectActor(const ActorID &actor_id,
                       int64_t num_restarts,
                       bool dead,
                       const rpc::ActorDeathCause &death_cause);

  /// Set the timerstamp for the caller.
  void SetCallerCreationTimestamp(int64_t timestamp);

  /// Check timeout tasks that are waiting for Death info.
  void CheckTimeoutTasks();

  /// If the the number of tasks in requests is greater than or equal to
  /// max_pending_calls.
  ///
  /// \param[in] actor_id Actor id.
  /// \return Whether the corresponding client queue is full or not.
  bool PendingTasksFull(const ActorID &actor_id) const;

  /// Returns debug string for class.
  ///
  /// \param[in] actor_id The actor whose debug string to return.
  /// \return string.
  std::string DebugString(const ActorID &actor_id) const;

 private:
  struct ClientQueue {
    ClientQueue(ActorID actor_id, bool execute_out_of_order, int32_t max_pending_calls,
                bool enable_task_fast_fail)
        : max_pending_calls(max_pending_calls),
          enable_task_fast_fail(enable_task_fast_fail) {
      if (execute_out_of_order) {
        actor_submit_queue = std::make_unique<OutofOrderActorSubmitQueue>(actor_id);
      } else {
        actor_submit_queue = std::make_unique<SequentialActorSubmitQueue>(actor_id);
      }
    }

    /// The current state of the actor. If this is ALIVE, then we should have
    /// an RPC client to the actor. If this is DEAD, then all tasks in the
    /// queue will be marked failed and all other ClientQueue state is ignored.
    rpc::ActorTableData::ActorState state = rpc::ActorTableData::DEPENDENCIES_UNREADY;
    /// The reason why this actor is dead.
    /// If the context is not set, it means the actor is not dead.
    rpc::ActorDeathCause death_cause;
    /// How many times this actor has been restarted before. Starts at -1 to
    /// indicate that the actor is not yet created. This is used to drop stale
    /// messages from the GCS.
    int64_t num_restarts = -1;
    /// The RPC client. We use shared_ptr to enable shared_from_this for
    /// pending client callbacks.
    std::shared_ptr<rpc::CoreWorkerClientInterface> rpc_client = nullptr;
    /// The intended worker ID of the actor.
    std::string worker_id = "";

    /// The queue that orders actor requests.
    std::unique_ptr<IActorSubmitQueue> actor_submit_queue;

    /// Tasks that can't be sent because 1) the callee actor is dead. 2) network error.
    /// For 1) the task will wait for the DEAD state notification, then mark task as
    /// failed using the death_info in notification. For 2) we'll never receive a DEAD
    /// notification, in this case we'll wait for a fixed timeout value and then mark it
    /// as failed.
    /// pair key: timestamp in ms when this task should be considered as timeout.
    /// pair value: task specification
    std::deque<std::pair<int64_t, TaskSpecification>> wait_for_death_info_tasks;

    /// A force-kill request that should be sent to the actor once an RPC
    /// client to the actor is available.
    absl::optional<rpc::KillActorRequest> pending_force_kill;

    /// Stores all callbacks of inflight tasks. Note that this doesn't include tasks
    /// without replies.
    std::unordered_map<TaskID, rpc::ClientCallback<rpc::PushTaskReply>>
        inflight_task_callbacks;

    /// The max number limit of task capacity used for back pressure.
    /// If the number of tasks in requests >= max_pending_calls, it can't continue to
    /// push task to ClientQueue.
    const int32_t max_pending_calls;

    /// The current task number in this client queue.
    int32_t cur_pending_calls = 0;

    // If enabled, tasks of this actor will fail immediately when the actor is temporarily
    // unavailable. E.g., when there is a network issue, or when the actor is restarting.
    bool enable_task_fast_fail = false;

    /// Returns debug string for class.
    ///
    /// \return string.
    std::string DebugString() const {
      std::ostringstream stream;
      stream << "max_pending_calls=" << max_pending_calls
             << " cur_pending_calls=" << cur_pending_calls;
      return stream.str();
    }
  };

  /// Push a task to a remote actor via the given client.
  /// Note, this function doesn't return any error status code. If an error occurs while
  /// sending the request, this task will be treated as failed.
  ///
  /// \param[in] queue The actor queue. Contains the RPC client state.
  /// \param[in] task_spec The task to send.
  /// \param[in] skip_queue Whether to skip the task queue. This will send the
  /// task for execution immediately.
  /// \param[in] force_fail Instead of sending the task via an RPC client, fail it
  /// immediately.
  /// \return Void.
<<<<<<< HEAD
  void PushActorTask(ClientQueue &queue, const TaskSpecification &task_spec,
                     bool skip_queue, bool force_fail = false)
      EXCLUSIVE_LOCKS_REQUIRED(mu_);
=======
  void PushActorTask(ClientQueue &queue,
                     const TaskSpecification &task_spec,
                     bool skip_queue) EXCLUSIVE_LOCKS_REQUIRED(mu_);
>>>>>>> 8823ca48

  /// Send all pending tasks for an actor.
  ///
  /// \param[in] actor_id Actor ID.
  /// \return Void.
  void SendPendingTasks(const ActorID &actor_id) EXCLUSIVE_LOCKS_REQUIRED(mu_);

  /// Resend all previously-received, out-of-order, received tasks for an actor.
  /// When sending these tasks, the tasks will have the flag skip_execution=true.
  ///
  /// \param[in] actor_id Actor ID.
  /// \return Void.
  void ResendOutOfOrderTasks(const ActorID &actor_id) EXCLUSIVE_LOCKS_REQUIRED(mu_);

  /// Disconnect the RPC client for an actor.
  void DisconnectRpcClient(ClientQueue &queue) EXCLUSIVE_LOCKS_REQUIRED(mu_);

  /// Fail all in-flight tasks.
  void FailInflightTasks(
      const std::unordered_map<TaskID, rpc::ClientCallback<rpc::PushTaskReply>>
          &inflight_task_callbacks) LOCKS_EXCLUDED(mu_);

  /// Whether the specified actor is alive.
  ///
  /// \param[in] actor_id The actor ID.
  /// \return Whether this actor is alive.
  bool IsActorAlive(const ActorID &actor_id) const;

  /// Pool for producing new core worker clients.
  rpc::CoreWorkerClientPool &core_worker_client_pool_;

  /// Mutex to protect the various maps below.
  mutable absl::Mutex mu_;

  absl::flat_hash_map<ActorID, ClientQueue> client_queues_ GUARDED_BY(mu_);

  /// Resolve direct call object dependencies.
  LocalDependencyResolver resolver_;

  /// Used to complete tasks.
  TaskFinisherInterface &task_finisher_;

  /// Used to warn of excessive queueing.
  std::function<void(const ActorID &, int64_t num_queued)> warn_excess_queueing_;

  /// Warn the next time the number of queued task submissions to an actor
  /// exceeds this quantity. This threshold is doubled each time it is hit.
  int64_t next_queueing_warn_threshold_;

  /// The event loop where the actor task events are handled.
  instrumented_io_context &io_service_;

  friend class CoreWorkerTest;
};

}  // namespace core
}  // namespace ray<|MERGE_RESOLUTION|>--- conflicted
+++ resolved
@@ -47,15 +47,10 @@
  public:
   virtual void AddActorQueueIfNotExists(const ActorID &actor_id,
                                         int32_t max_pending_calls,
-<<<<<<< HEAD
                                         bool execute_out_of_order = false,
                                         bool enable_task_fast_fail = false) = 0;
-  virtual void ConnectActor(const ActorID &actor_id, const rpc::Address &address,
-=======
-                                        bool execute_out_of_order = false) = 0;
   virtual void ConnectActor(const ActorID &actor_id,
                             const rpc::Address &address,
->>>>>>> 8823ca48
                             int64_t num_restarts) = 0;
   virtual void DisconnectActor(const ActorID &actor_id,
                                int64_t num_restarts,
@@ -95,15 +90,10 @@
   ///
   /// \param[in] actor_id The actor for whom to add a queue.
   /// \param[in] max_pending_calls The max pending calls for the actor to be added.
-<<<<<<< HEAD
-  void AddActorQueueIfNotExists(const ActorID &actor_id, int32_t max_pending_calls,
+  void AddActorQueueIfNotExists(const ActorID &actor_id,
+                                int32_t max_pending_calls,
                                 bool execute_out_of_order = false,
                                 bool enable_task_fast_fail = false);
-=======
-  void AddActorQueueIfNotExists(const ActorID &actor_id,
-                                int32_t max_pending_calls,
-                                bool execute_out_of_order = false);
->>>>>>> 8823ca48
 
   /// Submit a task to an actor for execution.
   ///
@@ -167,7 +157,9 @@
 
  private:
   struct ClientQueue {
-    ClientQueue(ActorID actor_id, bool execute_out_of_order, int32_t max_pending_calls,
+    ClientQueue(ActorID actor_id,
+                bool execute_out_of_order,
+                int32_t max_pending_calls,
                 bool enable_task_fast_fail)
         : max_pending_calls(max_pending_calls),
           enable_task_fast_fail(enable_task_fast_fail) {
@@ -247,18 +239,11 @@
   /// \param[in] task_spec The task to send.
   /// \param[in] skip_queue Whether to skip the task queue. This will send the
   /// task for execution immediately.
-  /// \param[in] force_fail Instead of sending the task via an RPC client, fail it
-  /// immediately.
   /// \return Void.
-<<<<<<< HEAD
-  void PushActorTask(ClientQueue &queue, const TaskSpecification &task_spec,
-                     bool skip_queue, bool force_fail = false)
-      EXCLUSIVE_LOCKS_REQUIRED(mu_);
-=======
   void PushActorTask(ClientQueue &queue,
                      const TaskSpecification &task_spec,
-                     bool skip_queue) EXCLUSIVE_LOCKS_REQUIRED(mu_);
->>>>>>> 8823ca48
+                     bool skip_queue,
+                     bool force_fail = false) EXCLUSIVE_LOCKS_REQUIRED(mu_);
 
   /// Send all pending tasks for an actor.
   ///
