--- conflicted
+++ resolved
@@ -414,13 +414,7 @@
   const auto task_id = task_spec.TaskId();
   const auto actor_id = task_spec.ActorId();
   const auto actor_counter = task_spec.ActorCounter();
-<<<<<<< HEAD
-  const auto num_queued =
-      request->sequence_number() - queue.rpc_client->ClientProcessedUpToSeqno();
-=======
-  const auto task_skipped = task_spec.GetMessage().skip_execution();
   const auto num_queued = queue.inflight_task_callbacks.size();
->>>>>>> 5a7c5ab7
   RAY_LOG(DEBUG) << "Pushing task " << task_id << " to actor " << actor_id
                  << " actor counter " << actor_counter << " seq no "
                  << request->sequence_number() << " num queued " << num_queued;
