#ifndef RAY_CORE_WORKER_DIRECT_ACTOR_TRANSPORT_H
#define RAY_CORE_WORKER_DIRECT_ACTOR_TRANSPORT_H

#include <boost/asio/thread_pool.hpp>
#include <boost/thread.hpp>
#include <list>
#include <set>
#include <utility>

#include "absl/base/thread_annotations.h"
#include "absl/synchronization/mutex.h"
#include "ray/common/id.h"
#include "ray/common/ray_object.h"
#include "ray/core_worker/context.h"
#include "ray/core_worker/store_provider/memory_store_provider.h"
#include "ray/gcs/redis_gcs_client.h"
#include "ray/rpc/worker/direct_actor_client.h"
#include "ray/rpc/worker/direct_actor_server.h"

namespace ray {

/// The max time to wait for out-of-order tasks.
const int kMaxReorderWaitSeconds = 30;

/// In direct actor call task submitter and receiver, a task is directly submitted
/// to the actor that will execute it.

/// The state data for an actor.
struct ActorStateData {
  ActorStateData(gcs::ActorTableData::ActorState state, const std::string &ip, int port)
      : state_(state), location_(std::make_pair(ip, port)) {}

  /// Actor's state (e.g. alive, dead, reconstrucing).
  gcs::ActorTableData::ActorState state_;

  /// IP address and port that the actor is listening on.
  std::pair<std::string, int> location_;
};

// This class is thread-safe.
class CoreWorkerDirectActorTaskSubmitter {
 public:
  CoreWorkerDirectActorTaskSubmitter(
      boost::asio::io_service &io_service,
      std::unique_ptr<CoreWorkerMemoryStoreProvider> store_provider);

  /// Submit a task to an actor for execution.
  ///
  /// \param[in] task The task spec to submit.
  /// \return Status::Invalid if the task is not yet supported.
  Status SubmitTask(const TaskSpecification &task_spec);

  /// Handle an update about an actor.
  ///
  /// \param[in] actor_id The ID of the actor whose status has changed.
  /// \param[in] actor_data The actor's new status information.
  void HandleActorUpdate(const ActorID &actor_id, const gcs::ActorTableData &actor_data);

  // XXX
  rpc::ClientCallManager &CallManager() { return client_call_manager_; }

 private:
  /// Push a task to a remote actor via the given client.
  /// Note, this function doesn't return any error status code. If an error occurs while
  /// sending the request, this task will be treated as failed.
  ///
  /// \param[in] client The RPC client to send tasks to an actor.
  /// \param[in] request The request to send.
  /// \param[in] actor_id Actor ID.
  /// \param[in] task_id The ID of a task.
  /// \param[in] num_returns Number of return objects.
  /// \return Void.
  void PushTask(rpc::DirectActorClient &client,
                std::unique_ptr<rpc::PushTaskRequest> request, const ActorID &actor_id,
                const TaskID &task_id, int num_returns);

  /// Treat a task as failed.
  ///
  /// \param[in] task_id The ID of a task.
  /// \param[in] num_returns Number of return objects.
  /// \param[in] error_type The type of the specific error.
  /// \return Void.
  void TreatTaskAsFailed(const TaskID &task_id, int num_returns,
                         const rpc::ErrorType &error_type);

  /// Create connection to actor and send all pending tasks.
  /// Note that this function doesn't take lock, the caller is expected to hold
  /// `mutex_` before calling this function.
  ///
  /// \param[in] actor_id Actor ID.
  /// \param[in] ip_address The ip address of the node that the actor is running on.
  /// \param[in] port The port that the actor is listening on.
  /// \return Void.
  void ConnectAndSendPendingTasks(const ActorID &actor_id, std::string ip_address,
                                  int port);

  /// Whether the specified actor is alive.
  ///
  /// \param[in] actor_id The actor ID.
  /// \return Whether this actor is alive.
  bool IsActorAlive(const ActorID &actor_id) const;

  /// The IO event loop.
  boost::asio::io_service &io_service_;

  /// The `ClientCallManager` object that is shared by all `DirectActorClient`s.
  rpc::ClientCallManager client_call_manager_;

  /// Mutex to proect the various maps below.
  mutable std::mutex mutex_;

  /// Map from actor id to actor state. This only includes actors that we send tasks to.
  std::unordered_map<ActorID, ActorStateData> actor_states_;

  /// Map from actor id to rpc client. This only includes actors that we send tasks to.
  /// We use shared_ptr to enable shared_from_this for pending client callbacks.
  ///
  /// TODO(zhijunfu): this will be moved into `actor_states_` later when we can
  /// subscribe updates for a specific actor.
  std::unordered_map<ActorID, std::shared_ptr<rpc::DirectActorClient>> rpc_clients_;

  /// Map from actor id to the actor's pending requests.
  std::unordered_map<ActorID, std::list<std::unique_ptr<rpc::PushTaskRequest>>>
      pending_requests_;

  /// Map from actor id to the tasks that are waiting for reply.
  std::unordered_map<ActorID, std::unordered_map<TaskID, int>> waiting_reply_tasks_;

  /// The store provider.
  std::unique_ptr<CoreWorkerMemoryStoreProvider> store_provider_;

  friend class CoreWorkerTest;
};

/// Object dependency and RPC state of an inbound request.
class InboundRequest {
 public:
  InboundRequest(){};
  InboundRequest(std::function<void()> accept_callback,
                 std::function<void()> reject_callback, bool has_dependencies)
      : accept_callback_(accept_callback),
        reject_callback_(reject_callback),
        has_pending_dependencies_(has_dependencies) {}

  void Accept() { accept_callback_(); }
  void Cancel() { reject_callback_(); }
  bool CanExecute() const { return !has_pending_dependencies_; }
  void MarkDependenciesSatisfied() { has_pending_dependencies_ = false; }

 private:
  std::function<void()> accept_callback_;
  std::function<void()> reject_callback_;
  bool has_pending_dependencies_;
};

/// Waits for an object dependency to become available. Abstract for testing.
class DependencyWaiter {
 public:
  /// Calls `callback` once the specified objects become available.
  virtual void Wait(const std::vector<ObjectID> &dependencies,
                    std::function<void()> on_dependencies_available) = 0;
};

class DependencyWaiterImpl : public DependencyWaiter {
 public:
  DependencyWaiterImpl(RayletClient &raylet_client) : raylet_client_(raylet_client) {}

  void Wait(const std::vector<ObjectID> &dependencies,
            std::function<void()> on_dependencies_available) override {
    auto tag = next_request_id_++;
    requests_[tag] = on_dependencies_available;
    raylet_client_.WaitForDirectActorCallArgs(dependencies, tag);
  }

  /// Fulfills the callback stored by Wait().
  void OnWaitComplete(int64_t tag) {
    auto it = requests_.find(tag);
    RAY_CHECK(it != requests_.end());
    it->second();
    requests_.erase(it);
  }

 private:
  int64_t next_request_id_ = 0;
  std::unordered_map<int64_t, std::function<void()>> requests_;
  RayletClient &raylet_client_;
};

/// Wraps a thread-pool to block posts until the pool has free slots. This is used
/// by the SchedulingQueue to provide backpressure to clients.
class BoundedExecutor {
 public:
  BoundedExecutor(int max_concurrency)
      : num_running_(0), max_concurrency_(max_concurrency), pool_(max_concurrency){};

  /// Posts work to the pool, blocking if no free threads are available.
  void PostBlocking(std::function<void()> fn) {
    mu_.LockWhen(absl::Condition(this, &BoundedExecutor::ThreadsAvailable));
    num_running_ += 1;
    mu_.Unlock();
    boost::asio::post(pool_, [this, fn]() {
      fn();
      absl::MutexLock lock(&mu_);
      num_running_ -= 1;
    });
  }

 private:
  bool ThreadsAvailable() EXCLUSIVE_LOCKS_REQUIRED(mu_) {
    return num_running_ < max_concurrency_;
  }

  /// Protects access to the counters below.
  absl::Mutex mu_;
  /// The number of currently running tasks.
  int num_running_ GUARDED_BY(mu_);
  /// The max number of concurrently running tasks allowed.
<<<<<<< HEAD
  int max_concurrency_ GUARDED_BY(mu_);
=======
  const int max_concurrency_;
>>>>>>> 8485304e
  /// The underlying thread pool for running tasks.
  boost::asio::thread_pool pool_;
};

/// Used to ensure serial order of task execution per actor handle.
/// See direct_actor.proto for a description of the ordering protocol.
class SchedulingQueue {
 public:
  SchedulingQueue(boost::asio::io_service &main_io_service, DependencyWaiter &waiter,
                  std::shared_ptr<BoundedExecutor> pool = nullptr,
                  int64_t reorder_wait_seconds = kMaxReorderWaitSeconds)
      : wait_timer_(main_io_service),
        waiter_(waiter),
        reorder_wait_seconds_(reorder_wait_seconds),
        main_thread_id_(boost::this_thread::get_id()),
        pool_(pool) {}

  void Add(int64_t seq_no, int64_t client_processed_up_to,
           std::function<void()> accept_request, std::function<void()> reject_request,
           const std::vector<ObjectID> &dependencies = {}) {
    if (seq_no == -1) {
      seq_no = next_seq_no_;  // schedule immediately
    }
    RAY_CHECK(boost::this_thread::get_id() == main_thread_id_);
    if (client_processed_up_to >= next_seq_no_) {
      RAY_LOG(ERROR) << "client skipping requests " << next_seq_no_ << " to "
                     << client_processed_up_to;
      next_seq_no_ = client_processed_up_to + 1;
    }
    pending_tasks_[seq_no] =
        InboundRequest(accept_request, reject_request, dependencies.size() > 0);
    if (dependencies.size() > 0) {
      waiter_.Wait(dependencies, [seq_no, this]() {
        RAY_CHECK(boost::this_thread::get_id() == main_thread_id_);
        auto it = pending_tasks_.find(seq_no);
        if (it != pending_tasks_.end()) {
          it->second.MarkDependenciesSatisfied();
          ScheduleRequests();
        }
      });
    }
    ScheduleRequests();
  }

 private:
  /// Schedules as many requests as possible in sequence.
  void ScheduleRequests() {
    // Cancel any stale requests that the client doesn't need any longer.
    while (!pending_tasks_.empty() && pending_tasks_.begin()->first < next_seq_no_) {
      auto head = pending_tasks_.begin();
      head->second.Cancel();
      pending_tasks_.erase(head);
    }

    // Process as many in-order requests as we can.
    while (!pending_tasks_.empty() && pending_tasks_.begin()->first == next_seq_no_ &&
           pending_tasks_.begin()->second.CanExecute()) {
      auto head = pending_tasks_.begin();
      auto request = head->second;
      if (pool_ != nullptr) {
        pool_->PostBlocking([request]() mutable { request.Accept(); });
      } else {
        request.Accept();
      }
      pending_tasks_.erase(head);
      next_seq_no_++;
    }

    if (pending_tasks_.empty() || !pending_tasks_.begin()->second.CanExecute()) {
      // No timeout for object dependency waits.
      wait_timer_.cancel();
    } else {
      // Set a timeout on the queued tasks to avoid an infinite wait on failure.
      wait_timer_.expires_from_now(boost::posix_time::seconds(reorder_wait_seconds_));
      RAY_LOG(DEBUG) << "waiting for " << next_seq_no_ << " queue size "
                     << pending_tasks_.size();
      wait_timer_.async_wait([this](const boost::system::error_code &error) {
        if (error == boost::asio::error::operation_aborted) {
          return;  // time deadline was adjusted
        }
        OnSequencingWaitTimeout();
      });
    }
  }

  /// Called when we time out waiting for an earlier task to show up.
  void OnSequencingWaitTimeout() {
    RAY_CHECK(boost::this_thread::get_id() == main_thread_id_);
    RAY_LOG(ERROR) << "timed out waiting for " << next_seq_no_
                   << ", cancelling all queued tasks";
    while (!pending_tasks_.empty()) {
      auto head = pending_tasks_.begin();
      head->second.Cancel();
      pending_tasks_.erase(head);
      next_seq_no_ = std::max(next_seq_no_, head->first + 1);
    }
  }

  /// Max time in seconds to wait for dependencies to show up.
  const int64_t reorder_wait_seconds_ = 0;
  /// Sorted map of (accept, rej) task callbacks keyed by their sequence number.
  std::map<int64_t, InboundRequest> pending_tasks_;
  /// The next sequence number we are waiting for to arrive.
  int64_t next_seq_no_ = 0;
  /// Timer for waiting on dependencies. Note that this is set on the task main
  /// io service, which is fine since it only ever fires if no tasks are running.
  boost::asio::deadline_timer wait_timer_;
  /// The id of the thread that constructed this scheduling queue.
  boost::thread::id main_thread_id_;
  /// Reference to the waiter owned by the task receiver.
  DependencyWaiter &waiter_;
  /// If concurrent calls are allowed, holds the pool for executing these tasks.
  std::shared_ptr<BoundedExecutor> pool_;

  friend class SchedulingQueueTest;
};

class CoreWorkerDirectActorTaskReceiver : public rpc::DirectActorHandler {
 public:
  using TaskHandler = std::function<Status(
      const TaskSpecification &task_spec, const ResourceMappingType &resource_ids,
      std::vector<std::shared_ptr<RayObject>> *results)>;

  CoreWorkerDirectActorTaskReceiver(WorkerContext &worker_context,
                                    boost::asio::io_service &main_io_service,
                                    boost::asio::io_service &rpc_io_service,
                                    rpc::GrpcServer &server,
                                    const TaskHandler &task_handler,
                                    const std::function<void()> &exit_handler);

  /// Initialize this receiver. This must be called prior to use.
  void Init(RayletClient &client);

  /// Handle a `PushTask` request.
  ///
  /// \param[in] request The request message.
  /// \param[out] reply The reply message.
  /// \param[in] send_reply_callback The callback to be called when the request is done.
  void HandlePushTask(const rpc::PushTaskRequest &request, rpc::PushTaskReply *reply,
                      rpc::SendReplyCallback send_reply_callback) override;

  /// Handle a `DirectActorCallArgWaitComplete` request.
  ///
  /// \param[in] request The request message.
  /// \param[out] reply The reply message.
  /// \param[in] send_reply_callback The callback to be called when the request is done.
  void HandleDirectActorCallArgWaitComplete(
      const rpc::DirectActorCallArgWaitCompleteRequest &request,
      rpc::DirectActorCallArgWaitCompleteReply *reply,
      rpc::SendReplyCallback send_reply_callback) override;

<<<<<<< HEAD
  // TODO(ekl) move this to direct task transport
  void HandleWorkerLeaseGranted(const rpc::WorkerLeaseGrantedRequest &request,
                                rpc::WorkerLeaseGrantedReply *reply,
                                rpc::SendReplyCallback send_reply_callback) override;

  /// Set the max concurrency at runtime. It cannot be changed once set.
  void SetMaxActorConcurrency(int max_concurrency);

  // XXX fix this
  std::function<void(const std::string &, int)> worker_lease_granted_ = nullptr;

=======
  /// Set the max concurrency at runtime. It cannot be changed once set.
  void SetMaxActorConcurrency(int max_concurrency);

>>>>>>> 8485304e
 private:
  // Worker context.
  WorkerContext &worker_context_;
  /// The rpc service for `DirectActorService`.
  rpc::DirectActorGrpcService task_service_;
  /// The callback function to process a task.
  TaskHandler task_handler_;
  /// The callback function to exit the worker.
  std::function<void()> exit_handler_;
  /// The IO event loop for running tasks on.
  boost::asio::io_service &task_main_io_service_;
  /// Shared waiter for dependencies required by incoming tasks.
  std::unique_ptr<DependencyWaiterImpl> waiter_;
  /// Queue of pending requests per actor handle.
  /// TODO(ekl) GC these queues once the handle is no longer active.
  std::unordered_map<TaskID, std::unique_ptr<SchedulingQueue>> scheduling_queue_;
  /// The max number of concurrent calls to allow.
  int max_concurrency_ = 1;
  /// If concurrent calls are allowed, holds the pool for executing these tasks.
  std::shared_ptr<BoundedExecutor> pool_;
};

}  // namespace ray

#endif  // RAY_CORE_WORKER_DIRECT_ACTOR_TRANSPORT_H<|MERGE_RESOLUTION|>--- conflicted
+++ resolved
@@ -215,11 +215,7 @@
   /// The number of currently running tasks.
   int num_running_ GUARDED_BY(mu_);
   /// The max number of concurrently running tasks allowed.
-<<<<<<< HEAD
-  int max_concurrency_ GUARDED_BY(mu_);
-=======
   const int max_concurrency_;
->>>>>>> 8485304e
   /// The underlying thread pool for running tasks.
   boost::asio::thread_pool pool_;
 };
@@ -371,7 +367,6 @@
       rpc::DirectActorCallArgWaitCompleteReply *reply,
       rpc::SendReplyCallback send_reply_callback) override;
 
-<<<<<<< HEAD
   // TODO(ekl) move this to direct task transport
   void HandleWorkerLeaseGranted(const rpc::WorkerLeaseGrantedRequest &request,
                                 rpc::WorkerLeaseGrantedReply *reply,
@@ -383,11 +378,6 @@
   // XXX fix this
   std::function<void(const std::string &, int)> worker_lease_granted_ = nullptr;
 
-=======
-  /// Set the max concurrency at runtime. It cannot be changed once set.
-  void SetMaxActorConcurrency(int max_concurrency);
-
->>>>>>> 8485304e
  private:
   // Worker context.
   WorkerContext &worker_context_;
