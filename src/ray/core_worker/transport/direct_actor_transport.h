--- conflicted
+++ resolved
@@ -35,16 +35,10 @@
 
 class CoreWorkerDirectActorTaskSubmitter : public CoreWorkerTaskSubmitter {
  public:
-<<<<<<< HEAD
   CoreWorkerDirectActorTaskSubmitter(boost::asio::io_service &io_service,
                                      gcs::RedisGcsClient &gcs_client,
-                                     CoreWorkerObjectInterface &object_interface,
+                                     std::unique_ptr<CoreWorkerStoreProvider> store_provider,
                                      bool use_asio_rpc);
-=======
-  CoreWorkerDirectActorTaskSubmitter(
-      boost::asio::io_service &io_service, gcs::RedisGcsClient &gcs_client,
-      std::unique_ptr<CoreWorkerStoreProvider> store_provider);
->>>>>>> c852213b
 
   /// Submit a task to an actor for execution.
   ///
