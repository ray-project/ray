--- conflicted
+++ resolved
@@ -254,7 +254,9 @@
  public:
   InboundRequest(){};
   InboundRequest(std::function<void()> accept_callback,
-                 std::function<void()> reject_callback, TaskID task_id,
+                 std::function<void()> reject_callback, 
+                 std::function<void()> steal_callback,
+                 TaskID task_id,
                  bool has_dependencies)
       : accept_callback_(accept_callback),
         reject_callback_(reject_callback),
@@ -263,6 +265,10 @@
 
   void Accept() { accept_callback_(); }
   void Cancel() { reject_callback_(); }
+  void Steal(rpc::StealTasksReply *reply) {
+    reply->add_tasks_stolen(task_id); 
+    steal_callback_(); 
+  }
   bool CanExecute() const { return !has_pending_dependencies_; }
   ray::TaskID TaskID() const { return task_id; }
   void MarkDependenciesSatisfied() { has_pending_dependencies_ = false; }
@@ -270,6 +276,7 @@
  private:
   std::function<void()> accept_callback_;
   std::function<void()> reject_callback_;
+  std::function<void()> steal_callback_;
   ray::TaskID task_id;
   bool has_pending_dependencies_;
 };
@@ -532,6 +539,11 @@
     return pending_normal_tasks_.empty();
   }
 
+  size_t Size() const {
+    absl::MutexLock lock(&mu_);
+    return pending_normal_tasks_.size();
+  }
+
   /// Add a new task's callbacks to the worker queue.
   void Add(int64_t seq_no, int64_t client_processed_up_to,
            std::function<void()> accept_request, std::function<void()> reject_request,
@@ -543,6 +555,28 @@
     // Create a InboundRequest object for the new task, and add it to the queue.
     pending_normal_tasks_.push_back(
         InboundRequest(accept_request, reject_request, task_id, dependencies.size() > 0));
+  }
+
+  /// Steal up to max_tasks tasks by removing them from the queue and responding to the owner.
+  size_t Steal(size_t max_tasks, rpc::StealTasksReply *reply) {
+    size_t tasks_stolen = 0;
+    
+    while (tasks_stolen < max_tasks) {
+      InboundRequest tail;
+      {
+        absl::MutexLock lock(&mu_);
+        if (!pending_normal_tasks_.empty()) {
+          tail = pending_normal_tasks_.back();
+          pending_normal_tasks_.pop_back();
+        } else {
+          return tasks_stolen;
+        }
+      }
+      tail.Steal(reply);
+      tasks_stolen++;
+    }
+
+    return tasks_stolen;
   }
 
   // Search for an InboundRequest associated with the task that we are trying to cancel.
@@ -623,22 +657,12 @@
 
   bool CancelQueuedNormalTask(TaskID task_id);
 
-  /// Enqueue a non-actor task to the non_actor_task_queue_
-  ///
-  /// \param[in] task_spec The TaskSpecification of the task to be added.
-  void EnqueueNonActorTask(const TaskSpecification &task_spec) {
-    absl::MutexLock lock(&mu_);
-    RAY_CHECK(!task_spec.IsActorTask() && !task_spec.IsActorCreationTask());
-    auto new_entry = std::make_pair(task_spec, /*stolen=*/false);
-    non_actor_task_queue_.push_back(new_entry);
-  }
-
   /// Handle a `StealTask` request.
   ///
   /// \param[in] request The request message.
   /// \param[out] reply The reply message.
   /// \param[in] send_reply_callback The callback to be called when the request is done.
-  void HandleStealWork(const rpc::StealWorkRequest &request, rpc::StealWorkReply *reply,
+  void HandleStealTasks(const rpc::StealTasksRequest &request, rpc::StealTasksReply *reply,
                        rpc::SendReplyCallback send_reply_callback);
 
  private:
@@ -658,20 +682,10 @@
   std::shared_ptr<DependencyWaiter> waiter_;
   /// Queue of pending requests per actor handle.
   /// TODO(ekl) GC these queues once the handle is no longer active.
-<<<<<<< HEAD
-  std::unordered_map<WorkerID, SchedulingQueue> scheduling_queue_;
-  /// Protects the non_actor_task_queue_ deque
-  absl::Mutex mu_;
-  /// Queue containing the TaskSpecification of each non actor task that has been received
-  /// (but has not been processed yet), along with a boolean indicating whether the task
-  /// has been stolen
-  std::deque<std::pair<TaskSpecification, bool>> non_actor_task_queue_ GUARDED_BY(mu_);
-=======
   std::unordered_map<WorkerID, std::unique_ptr<SchedulingQueue>> actor_scheduling_queues_;
   // Queue of pending normal (non-actor) tasks.
   std::unique_ptr<SchedulingQueue> normal_scheduling_queue_ =
       std::unique_ptr<SchedulingQueue>(new NormalSchedulingQueue());
->>>>>>> ac6db807
 };
 
 }  // namespace ray