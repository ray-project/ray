#ifndef RAY_CORE_WORKER_DIRECT_ACTOR_TRANSPORT_H
#define RAY_CORE_WORKER_DIRECT_ACTOR_TRANSPORT_H

#include <boost/asio/thread_pool.hpp>
#include <boost/thread.hpp>
#include <list>
#include <set>
#include <utility>

#include "absl/base/thread_annotations.h"
#include "absl/synchronization/mutex.h"
#include "ray/common/id.h"
#include "ray/common/ray_object.h"
#include "ray/core_worker/context.h"
#include "ray/core_worker/store_provider/memory_store_provider.h"
#include "ray/gcs/redis_gcs_client.h"
#include "ray/rpc/grpc_server.h"
#include "ray/rpc/worker/worker_client.h"

namespace ray {

/// The max time to wait for out-of-order tasks.
const int kMaxReorderWaitSeconds = 30;

/// In direct actor call task submitter and receiver, a task is directly submitted
/// to the actor that will execute it.

/// The state data for an actor.
struct ActorStateData {
  ActorStateData(gcs::ActorTableData::ActorState state, const std::string &ip, int port)
      : state_(state), location_(std::make_pair(ip, port)) {}

  /// Actor's state (e.g. alive, dead, reconstrucing).
  gcs::ActorTableData::ActorState state_;

  /// IP address and port that the actor is listening on.
  std::pair<std::string, int> location_;
};

/// For testing purposes. Abstracts the map from actor ID to RPC client.
class DirectActorClientsInterface {
 public:
  virtual void ConnectActor(const ActorID &actor_id, const std::string &ip_address,
                            const int port) = 0;
  virtual void DisconnectActor(const ActorID &actor_id) = 0;
};

// This class is thread-safe.
class CoreWorkerDirectActorTaskSubmitter : public DirectActorClientsInterface {
 public:
  CoreWorkerDirectActorTaskSubmitter(
      boost::asio::io_service &io_service,
      std::unique_ptr<CoreWorkerMemoryStoreProvider> store_provider);

  /// Submit a task to an actor for execution.
  ///
  /// \param[in] task The task spec to submit.
  /// \return Status::Invalid if the task is not yet supported.
  Status SubmitTask(const TaskSpecification &task_spec);

  /// Create connection to actor and send all pending tasks.
  ///
  /// \param[in] actor_id Actor ID.
  /// \param[in] ip_address The new IP address of the actor.
  /// \param[in] port The new IP port of the actor.
  /// \return Void.
  void ConnectActor(const ActorID &actor_id, const std::string &ip_address,
                    const int port);

  /// Disconnect from a failed actor.
  ///
  /// \param[in] actor_id Actor to disconnect.
  void DisconnectActor(const ActorID &actor_id);

  /// Treat a task as failed.
  /// TODO(swang): This should be moved to the CoreWorker so that the worker
  /// can fail non-actor tasks.
  ///
  /// \param[in] task_id The ID of a task.
  /// \param[in] num_returns Number of return objects.
  /// \param[in] error_type The type of the specific error.
  /// \return Void.
  void TreatTaskAsFailed(const TaskID &task_id, int num_returns,
                         const rpc::ErrorType &error_type);

 private:
  void DirectActorAssignTask(rpc::WorkerTaskClient &client,
                             std::unique_ptr<rpc::DirectActorAssignTaskRequest> request,
                             const ActorID &actor_id, const TaskID &task_id,
                             int num_returns);

  /// The IO event loop.
  boost::asio::io_service &io_service_;
  /// The `ClientCallManager` object that is shared by all `DirectActorClient`s.
  rpc::ClientCallManager client_call_manager_;

  /// Mutex to proect the various maps below.
  mutable std::mutex mutex_;

  /// Map from actor id to rpc client. This only includes actors that we send tasks to.
  /// We use shared_ptr to enable shared_from_this for pending client callbacks.
  ///
  /// TODO(zhijunfu): this will be moved into `actor_states_` later when we can
  /// subscribe updates for a specific actor.
  std::unordered_map<ActorID, std::shared_ptr<rpc::WorkerTaskClient>> rpc_clients_;

  /// Map from actor id to the actor's pending requests.
  std::unordered_map<ActorID,
                     std::list<std::unique_ptr<rpc::DirectActorAssignTaskRequest>>>
      pending_requests_;

  /// Map from actor id to the tasks that are waiting for reply.
  std::unordered_map<ActorID, std::unordered_map<TaskID, int>> waiting_reply_tasks_;

  /// The store provider.
<<<<<<< HEAD
  std::unique_ptr<CoreWorkerMemoryStoreProvider> store_provider_;
=======
  std::unique_ptr<CoreWorkerMemoryStoreProvider> in_memory_store_;

  friend class CoreWorkerTest;
>>>>>>> 83378a86
};

/// Object dependency and RPC state of an inbound request.
class InboundRequest {
 public:
  InboundRequest(){};
  InboundRequest(std::function<void()> accept_callback,
                 std::function<void()> reject_callback, bool has_dependencies)
      : accept_callback_(accept_callback),
        reject_callback_(reject_callback),
        has_pending_dependencies_(has_dependencies) {}

  void Accept() { accept_callback_(); }
  void Cancel() { reject_callback_(); }
  bool CanExecute() const { return !has_pending_dependencies_; }
  void MarkDependenciesSatisfied() { has_pending_dependencies_ = false; }

 private:
  std::function<void()> accept_callback_;
  std::function<void()> reject_callback_;
  bool has_pending_dependencies_;
};

/// Waits for an object dependency to become available. Abstract for testing.
class DependencyWaiter {
 public:
  /// Calls `callback` once the specified objects become available.
  virtual void Wait(const std::vector<ObjectID> &dependencies,
                    std::function<void()> on_dependencies_available) = 0;
};

class DependencyWaiterImpl : public DependencyWaiter {
 public:
  DependencyWaiterImpl(RayletClient &raylet_client) : raylet_client_(raylet_client) {}

  void Wait(const std::vector<ObjectID> &dependencies,
            std::function<void()> on_dependencies_available) override {
    auto tag = next_request_id_++;
    requests_[tag] = on_dependencies_available;
    raylet_client_.WaitForDirectActorCallArgs(dependencies, tag);
  }

  /// Fulfills the callback stored by Wait().
  void OnWaitComplete(int64_t tag) {
    auto it = requests_.find(tag);
    RAY_CHECK(it != requests_.end());
    it->second();
    requests_.erase(it);
  }

 private:
  int64_t next_request_id_ = 0;
  std::unordered_map<int64_t, std::function<void()>> requests_;
  RayletClient &raylet_client_;
};

/// Wraps a thread-pool to block posts until the pool has free slots. This is used
/// by the SchedulingQueue to provide backpressure to clients.
class BoundedExecutor {
 public:
  BoundedExecutor(int max_concurrency)
      : num_running_(0), max_concurrency_(max_concurrency), pool_(max_concurrency){};

  /// Posts work to the pool, blocking if no free threads are available.
  void PostBlocking(std::function<void()> fn) {
    mu_.LockWhen(absl::Condition(this, &BoundedExecutor::ThreadsAvailable));
    num_running_ += 1;
    mu_.Unlock();
    boost::asio::post(pool_, [this, fn]() {
      fn();
      absl::MutexLock lock(&mu_);
      num_running_ -= 1;
    });
  }

 private:
  bool ThreadsAvailable() EXCLUSIVE_LOCKS_REQUIRED(mu_) {
    return num_running_ < max_concurrency_;
  }

  /// Protects access to the counters below.
  absl::Mutex mu_;
  /// The number of currently running tasks.
  int num_running_ GUARDED_BY(mu_);
  /// The max number of concurrently running tasks allowed.
  const int max_concurrency_;
  /// The underlying thread pool for running tasks.
  boost::asio::thread_pool pool_;
};

/// Used to ensure serial order of task execution per actor handle.
/// See direct_actor.proto for a description of the ordering protocol.
class SchedulingQueue {
 public:
  SchedulingQueue(boost::asio::io_service &main_io_service, DependencyWaiter &waiter,
                  std::shared_ptr<BoundedExecutor> pool = nullptr,
                  int64_t reorder_wait_seconds = kMaxReorderWaitSeconds)
      : wait_timer_(main_io_service),
        waiter_(waiter),
        reorder_wait_seconds_(reorder_wait_seconds),
        main_thread_id_(boost::this_thread::get_id()),
        pool_(pool) {}

  void Add(int64_t seq_no, int64_t client_processed_up_to,
           std::function<void()> accept_request, std::function<void()> reject_request,
           const std::vector<ObjectID> &dependencies = {}) {
    RAY_CHECK(boost::this_thread::get_id() == main_thread_id_);
    if (client_processed_up_to >= next_seq_no_) {
      RAY_LOG(ERROR) << "client skipping requests " << next_seq_no_ << " to "
                     << client_processed_up_to;
      next_seq_no_ = client_processed_up_to + 1;
    }
    pending_tasks_[seq_no] =
        InboundRequest(accept_request, reject_request, dependencies.size() > 0);
    if (dependencies.size() > 0) {
      waiter_.Wait(dependencies, [seq_no, this]() {
        RAY_CHECK(boost::this_thread::get_id() == main_thread_id_);
        auto it = pending_tasks_.find(seq_no);
        if (it != pending_tasks_.end()) {
          it->second.MarkDependenciesSatisfied();
          ScheduleRequests();
        }
      });
    }
    ScheduleRequests();
  }

 private:
  /// Schedules as many requests as possible in sequence.
  void ScheduleRequests() {
    // Cancel any stale requests that the client doesn't need any longer.
    while (!pending_tasks_.empty() && pending_tasks_.begin()->first < next_seq_no_) {
      auto head = pending_tasks_.begin();
      head->second.Cancel();
      pending_tasks_.erase(head);
    }

    // Process as many in-order requests as we can.
    while (!pending_tasks_.empty() && pending_tasks_.begin()->first == next_seq_no_ &&
           pending_tasks_.begin()->second.CanExecute()) {
      auto head = pending_tasks_.begin();
      auto request = head->second;
      if (pool_ != nullptr) {
        pool_->PostBlocking([request]() mutable { request.Accept(); });
      } else {
        request.Accept();
      }
      pending_tasks_.erase(head);
      next_seq_no_++;
    }

    if (pending_tasks_.empty() || !pending_tasks_.begin()->second.CanExecute()) {
      // No timeout for object dependency waits.
      wait_timer_.cancel();
    } else {
      // Set a timeout on the queued tasks to avoid an infinite wait on failure.
      wait_timer_.expires_from_now(boost::posix_time::seconds(reorder_wait_seconds_));
      RAY_LOG(DEBUG) << "waiting for " << next_seq_no_ << " queue size "
                     << pending_tasks_.size();
      wait_timer_.async_wait([this](const boost::system::error_code &error) {
        if (error == boost::asio::error::operation_aborted) {
          return;  // time deadline was adjusted
        }
        OnSequencingWaitTimeout();
      });
    }
  }

  /// Called when we time out waiting for an earlier task to show up.
  void OnSequencingWaitTimeout() {
    RAY_CHECK(boost::this_thread::get_id() == main_thread_id_);
    RAY_LOG(ERROR) << "timed out waiting for " << next_seq_no_
                   << ", cancelling all queued tasks";
    while (!pending_tasks_.empty()) {
      auto head = pending_tasks_.begin();
      head->second.Cancel();
      pending_tasks_.erase(head);
      next_seq_no_ = std::max(next_seq_no_, head->first + 1);
    }
  }

  /// Max time in seconds to wait for dependencies to show up.
  const int64_t reorder_wait_seconds_ = 0;
  /// Sorted map of (accept, rej) task callbacks keyed by their sequence number.
  std::map<int64_t, InboundRequest> pending_tasks_;
  /// The next sequence number we are waiting for to arrive.
  int64_t next_seq_no_ = 0;
  /// Timer for waiting on dependencies. Note that this is set on the task main
  /// io service, which is fine since it only ever fires if no tasks are running.
  boost::asio::deadline_timer wait_timer_;
  /// The id of the thread that constructed this scheduling queue.
  boost::thread::id main_thread_id_;
  /// Reference to the waiter owned by the task receiver.
  DependencyWaiter &waiter_;
  /// If concurrent calls are allowed, holds the pool for executing these tasks.
  std::shared_ptr<BoundedExecutor> pool_;

  friend class SchedulingQueueTest;
};

class CoreWorkerDirectActorTaskReceiver {
 public:
  using TaskHandler = std::function<Status(
      const TaskSpecification &task_spec, const ResourceMappingType &resource_ids,
      std::vector<std::shared_ptr<RayObject>> *return_objects)>;

  CoreWorkerDirectActorTaskReceiver(WorkerContext &worker_context,
                                    boost::asio::io_service &main_io_service,
                                    rpc::GrpcServer &server,
                                    const TaskHandler &task_handler,
                                    const std::function<void()> &exit_handler);

  /// Initialize this receiver. This must be called prior to use.
  void Init(RayletClient &client);

  /// Handle a `DirectActorAssignTask` request.
  ///
  /// \param[in] request The request message.
  /// \param[out] reply The reply message.
  /// \param[in] send_reply_callback The callback to be called when the request is done.
  void HandleDirectActorAssignTask(const rpc::DirectActorAssignTaskRequest &request,
                                   rpc::DirectActorAssignTaskReply *reply,
                                   rpc::SendReplyCallback send_reply_callback);

  /// Handle a `DirectActorCallArgWaitComplete` request.
  ///
  /// \param[in] request The request message.
  /// \param[out] reply The reply message.
  /// \param[in] send_reply_callback The callback to be called when the request is done.
  void HandleDirectActorCallArgWaitComplete(
      const rpc::DirectActorCallArgWaitCompleteRequest &request,
      rpc::DirectActorCallArgWaitCompleteReply *reply,
      rpc::SendReplyCallback send_reply_callback);

  /// Set the max concurrency at runtime. It cannot be changed once set.
  void SetMaxActorConcurrency(int max_concurrency);

 private:
  // Worker context.
  WorkerContext &worker_context_;
  /// The callback function to process a task.
  TaskHandler task_handler_;
  /// The callback function to exit the worker.
  std::function<void()> exit_handler_;
  /// The IO event loop for running tasks on.
  boost::asio::io_service &task_main_io_service_;
  /// Shared waiter for dependencies required by incoming tasks.
  std::unique_ptr<DependencyWaiterImpl> waiter_;
  /// Queue of pending requests per actor handle.
  /// TODO(ekl) GC these queues once the handle is no longer active.
  std::unordered_map<TaskID, std::unique_ptr<SchedulingQueue>> scheduling_queue_;
  /// The max number of concurrent calls to allow.
  int max_concurrency_ = 1;
  /// If concurrent calls are allowed, holds the pool for executing these tasks.
  std::shared_ptr<BoundedExecutor> pool_;
};

}  // namespace ray

#endif  // RAY_CORE_WORKER_DIRECT_ACTOR_TRANSPORT_H<|MERGE_RESOLUTION|>--- conflicted
+++ resolved
@@ -113,13 +113,7 @@
   std::unordered_map<ActorID, std::unordered_map<TaskID, int>> waiting_reply_tasks_;
 
   /// The store provider.
-<<<<<<< HEAD
-  std::unique_ptr<CoreWorkerMemoryStoreProvider> store_provider_;
-=======
   std::unique_ptr<CoreWorkerMemoryStoreProvider> in_memory_store_;
-
-  friend class CoreWorkerTest;
->>>>>>> 83378a86
 };
 
 /// Object dependency and RPC state of an inbound request.
