--- conflicted
+++ resolved
@@ -530,9 +530,8 @@
     send_reply_callback(Status::Invalid("client cancelled stale rpc"), nullptr, nullptr);
   };
 
-<<<<<<< HEAD
-  auto steal_callback = [this, task_spec, reply,
-                         send_reply_callback](rpc::Address thief_addr) {
+
+  auto steal_callback = [this, task_spec, reply](rpc::SendReplyCallback send_reply_callback, rpc::Address thief_addr) {
     RAY_LOG(DEBUG) << "Task " << task_spec.TaskId() << " was stolen from "
                    << worker_context_.GetWorkerID()
                    << "'s non_actor_task_queue_! Setting reply->set_task_stolen(true)!";
@@ -542,10 +541,9 @@
     send_reply_callback(Status::OK(), nullptr, nullptr);
   };
 
-  auto dependencies = task_spec.GetDependencies();
-=======
+
   auto dependencies = task_spec.GetDependencies(false);
->>>>>>> b0a813ba
+
 
   if (task_spec.IsActorTask()) {
     auto it = actor_scheduling_queues_.find(task_spec.CallerWorkerId());
@@ -558,24 +556,14 @@
     }
 
     it->second->Add(request.sequence_number(), request.client_processed_up_to(),
-<<<<<<< HEAD
-                    accept_callback, reject_callback, nullptr, task_spec.TaskId(),
+                    std::move(accept_callback), std::move(reject_callback), std::move(send_reply_callback), nullptr, task_spec.TaskId(),
                     dependencies);
   } else {
     // Add the normal task's callbacks to the non-actor scheduling queue.
     normal_scheduling_queue_->Add(
-        request.sequence_number(), request.client_processed_up_to(), accept_callback,
-        reject_callback, steal_callback, task_spec.TaskId(), dependencies);
-=======
-                    std::move(accept_callback), std::move(reject_callback),
-                    std::move(send_reply_callback), task_spec.TaskId(), dependencies);
-  } else {
-    // Add the normal task's callbacks to the non-actor scheduling queue.
-    normal_scheduling_queue_->Add(
-        request.sequence_number(), request.client_processed_up_to(),
-        std::move(accept_callback), std::move(reject_callback),
-        std::move(send_reply_callback), task_spec.TaskId(), dependencies);
->>>>>>> b0a813ba
+        request.sequence_number(), request.client_processed_up_to(), 
+        std::move(accept_callback), std::move(reject_callback), std::move(send_reply_callback),
+        std::move(steal_callback), task_spec.TaskId(), dependencies);
   }
 }
 
