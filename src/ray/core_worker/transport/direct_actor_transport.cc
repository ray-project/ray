--- conflicted
+++ resolved
@@ -54,12 +54,11 @@
 
 void CoreWorkerDirectActorTaskSubmitter::ConnectActor(const ActorID &actor_id,
                                                       const rpc::Address &address) {
-<<<<<<< HEAD
   absl::MutexLock lock(&mu_);
   // Create a new connection to the actor.
   if (rpc_clients_.count(actor_id) == 0) {
-    rpc::WorkerAddress addr = {address.ip_address(), address.port(),
-                               WorkerID::Nil() /* don't need */};
+    rpc::WorkerAddress addr = {address.ip_address(), address.port(), WorkerID::Nil(),
+                               ClientID::Nil()};
     rpc_clients_[actor_id] =
         std::shared_ptr<rpc::CoreWorkerClientInterface>(client_factory_(addr));
   }
@@ -71,34 +70,13 @@
 void CoreWorkerDirectActorTaskSubmitter::DisconnectActor(const ActorID &actor_id,
                                                          bool dead) {
   absl::MutexLock lock(&mu_);
-
-=======
-  absl::MutexLock lock(&mu_);
-  // Create a new connection to the actor.
-  if (rpc_clients_.count(actor_id) == 0) {
-    rpc::WorkerAddress addr = {address.ip_address(), address.port()};
-    rpc_clients_[actor_id] =
-        std::shared_ptr<rpc::CoreWorkerClientInterface>(client_factory_(addr));
-  }
-  if (pending_requests_.count(actor_id) > 0) {
-    SendPendingTasks(actor_id);
-  }
-}
-
-void CoreWorkerDirectActorTaskSubmitter::DisconnectActor(const ActorID &actor_id,
-                                                         bool dead) {
-  absl::MutexLock lock(&mu_);
->>>>>>> de97957b
   if (!dead) {
     // We're reconstructing the actor, so erase the client for now. The new client
     // will be inserted once actor reconstruction completes. We don't erase the
     // client when the actor is DEAD, so that all further tasks will be failed.
     rpc_clients_.erase(actor_id);
   } else {
-<<<<<<< HEAD
-=======
     RAY_LOG(INFO) << "Failing pending tasks for actor " << actor_id;
->>>>>>> de97957b
     // If there are pending requests, treat the pending tasks as failed.
     auto pending_it = pending_requests_.find(actor_id);
     if (pending_it != pending_requests_.end()) {
@@ -158,17 +136,6 @@
   return (iter != rpc_clients_.end());
 }
 
-<<<<<<< HEAD
-CoreWorkerDirectTaskReceiver::CoreWorkerDirectTaskReceiver(
-    WorkerContext &worker_context, boost::asio::io_service &main_io_service,
-    const TaskHandler &task_handler, const std::function<void()> &exit_handler)
-    : worker_context_(worker_context),
-      task_handler_(task_handler),
-      exit_handler_(exit_handler),
-      task_main_io_service_(main_io_service) {}
-
-=======
->>>>>>> de97957b
 void CoreWorkerDirectTaskReceiver::Init(raylet::RayletClient &raylet_client,
                                         rpc::ClientFactoryFn client_factory,
                                         rpc::Address rpc_address) {
@@ -214,11 +181,7 @@
     rpc::SendReplyCallback send_reply_callback) {
   RAY_CHECK(waiter_ != nullptr) << "Must call init() prior to use";
   const TaskSpecification task_spec(request.task_spec());
-<<<<<<< HEAD
-  RAY_LOG(DEBUG) << "Received task: " << task_spec.DebugString();
-=======
   RAY_LOG(DEBUG) << "Received task " << task_spec.DebugString();
->>>>>>> de97957b
   if (task_spec.IsActorTask() && !worker_context_.CurrentTaskIsDirectCall()) {
     send_reply_callback(Status::Invalid("This actor doesn't accept direct calls."),
                         nullptr, nullptr);
@@ -264,11 +227,7 @@
     RAY_CHECK(num_returns >= 0);
 
     std::vector<std::shared_ptr<RayObject>> return_objects;
-<<<<<<< HEAD
-    RAY_LOG(DEBUG) << "Executing task: " << task_spec.DebugString();
-=======
-    RAY_LOG(DEBUG) << "Executing  task " << task_spec.DebugString();
->>>>>>> de97957b
+    RAY_LOG(DEBUG) << "Executing task " << task_spec.DebugString();
     auto status = task_handler_(task_spec, resource_ids, &return_objects);
     bool objects_valid = return_objects.size() == num_returns;
     if (objects_valid) {
@@ -307,20 +266,7 @@
       task_main_io_service_.post([this]() { exit_handler_(); });
     } else {
       RAY_CHECK(objects_valid) << return_objects.size() << "  " << num_returns;
-      if (task_spec.IsActorCreationTask()) {
-        rpc::WorkerAddress addr = {task_spec.GetMessage().caller_address().ip_address(),
-                                   task_spec.GetMessage().caller_address().port(),
-                                   WorkerID::Nil()};
-        auto client =
-            std::shared_ptr<rpc::CoreWorkerClientInterface>(client_factory_(addr));
-
-        rpc::NotifyActorCreatedRequest request;
-        request.set_actor_creation_task_id(task_spec.TaskId().Binary());
-        request.mutable_address()->CopyFrom(rpc_address_);
-        RAY_CHECK_OK(client->NotifyActorCreated(request));
-      } else {
-        send_reply_callback(status, nullptr, nullptr);
-      }
+      send_reply_callback(status, nullptr, nullptr);
     }
   };
 
