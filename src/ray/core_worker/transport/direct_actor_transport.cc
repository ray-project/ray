#include "ray/core_worker/transport/direct_actor_transport.h"
#include "ray/common/task/task.h"

using ray::rpc::ActorTableData;

namespace ray {

CoreWorkerDirectActorTaskSubmitter::CoreWorkerDirectActorTaskSubmitter(
    rpc::ClientCallManager &client_call_manager,
    std::unique_ptr<CoreWorkerMemoryStoreProvider> store_provider)
<<<<<<< HEAD
    : client_call_manager_(client_call_manager),
      store_provider_(std::move(store_provider)) {}
=======
    : io_service_(io_service),
      client_call_manager_(io_service),
      in_memory_store_(std::move(store_provider)) {}
>>>>>>> 35e1ab4a

Status CoreWorkerDirectActorTaskSubmitter::SubmitTask(
    const TaskSpecification &task_spec) {
  RAY_LOG(DEBUG) << "Submitting task " << task_spec.TaskId();

  RAY_CHECK(task_spec.IsActorTask());
  const auto &actor_id = task_spec.ActorId();

  const auto task_id = task_spec.TaskId();
  const auto num_returns = task_spec.NumReturns();

  auto request = std::unique_ptr<rpc::PushTaskRequest>(new rpc::PushTaskRequest);
  request->mutable_task_spec()->Swap(&task_spec.GetMutableMessage());

  std::unique_lock<std::mutex> guard(mutex_);

  auto iter = actor_states_.find(actor_id);
  if (iter == actor_states_.end() ||
      iter->second.state_ == ActorTableData::RECONSTRUCTING) {
    // Actor is not yet created, or is being reconstructed, cache the request
    // and submit after actor is alive.
    // TODO(zhijunfu): it might be possible for a user to specify an invalid
    // actor handle (e.g. from unpickling), in that case it might be desirable
    // to have a timeout to mark it as invalid if it doesn't show up in the
    // specified time.
    pending_requests_[actor_id].emplace_back(std::move(request));
    RAY_LOG(DEBUG) << "Actor " << actor_id << " is not yet created.";
  } else if (iter->second.state_ == ActorTableData::ALIVE) {
    // Actor is alive, submit the request.
    if (rpc_clients_.count(actor_id) == 0) {
      // If rpc client is not available, then create it.
      ConnectAndSendPendingTasks(actor_id, iter->second.location_.first,
                                 iter->second.location_.second);
    }

    // Submit request.
    auto &client = rpc_clients_[actor_id];
    PushTask(*client, std::move(request), actor_id, task_id, num_returns);
  } else {
    // Actor is dead, treat the task as failure.
    RAY_CHECK(iter->second.state_ == ActorTableData::DEAD);
    TreatTaskAsFailed(task_id, num_returns, rpc::ErrorType::ACTOR_DIED);
  }

  // If the task submission subsequently fails, then the client will receive
  // the error in a callback.
  return Status::OK();
}

void CoreWorkerDirectActorTaskSubmitter::HandleActorUpdate(
    const ActorID &actor_id, const ActorTableData &actor_data) {
  std::unique_lock<std::mutex> guard(mutex_);
  actor_states_.erase(actor_id);
  actor_states_.emplace(
      actor_id,
      ActorStateData(actor_data.state(), actor_data.ip_address(), actor_data.port()));

  if (actor_data.state() == ActorTableData::ALIVE) {
    // Check if this actor is the one that we're interested, if we already have
    // a connection to the actor, or have pending requests for it, we should
    // create a new connection.
    if (pending_requests_.count(actor_id) > 0 && rpc_clients_.count(actor_id) == 0) {
      ConnectAndSendPendingTasks(actor_id, actor_data.ip_address(), actor_data.port());
    }
  } else {
    // Remove rpc client if it's dead or being reconstructed.
    rpc_clients_.erase(actor_id);

    // For tasks that have been sent and are waiting for replies, treat them
    // as failed when the destination actor is dead or reconstructing.
    auto iter = waiting_reply_tasks_.find(actor_id);
    if (iter != waiting_reply_tasks_.end()) {
      for (const auto &entry : iter->second) {
        const auto &task_id = entry.first;
        const auto num_returns = entry.second;
        TreatTaskAsFailed(task_id, num_returns, rpc::ErrorType::ACTOR_DIED);
      }
      waiting_reply_tasks_.erase(actor_id);
    }

    // If there are pending requests, treat the pending tasks as failed.
    auto pending_it = pending_requests_.find(actor_id);
    if (pending_it != pending_requests_.end()) {
      for (const auto &request : pending_it->second) {
        TreatTaskAsFailed(TaskID::FromBinary(request->task_spec().task_id()),
                          request->task_spec().num_returns(), rpc::ErrorType::ACTOR_DIED);
      }
      pending_requests_.erase(pending_it);
    }
  }
}

void CoreWorkerDirectActorTaskSubmitter::ConnectAndSendPendingTasks(
    const ActorID &actor_id, std::string ip_address, int port) {
  std::shared_ptr<rpc::CoreWorkerClient> grpc_client =
      std::make_shared<rpc::CoreWorkerClient>(ip_address, port, client_call_manager_);
  RAY_CHECK(rpc_clients_.emplace(actor_id, std::move(grpc_client)).second);

  // Submit all pending requests.
  auto &client = rpc_clients_[actor_id];
  auto &requests = pending_requests_[actor_id];
  while (!requests.empty()) {
    auto request = std::move(requests.front());
    auto num_returns = request->task_spec().num_returns();
    auto task_id = TaskID::FromBinary(request->task_spec().task_id());
    PushTask(*client, std::move(request), actor_id, task_id, num_returns);
    requests.pop_front();
  }
}

void CoreWorkerDirectActorTaskSubmitter::PushTask(
    rpc::CoreWorkerClient &client, std::unique_ptr<rpc::PushTaskRequest> request,
    const ActorID &actor_id, const TaskID &task_id, int num_returns) {
  RAY_LOG(DEBUG) << "Pushing task " << task_id << " to actor " << actor_id;
  waiting_reply_tasks_[actor_id].insert(std::make_pair(task_id, num_returns));

  auto status = client.PushTask(
      std::move(request), [this, actor_id, task_id, num_returns](
                              Status status, const rpc::PushTaskReply &reply) {
        {
          std::unique_lock<std::mutex> guard(mutex_);
          waiting_reply_tasks_[actor_id].erase(task_id);
        }
        if (!status.ok()) {
          // Note that this might be the __ray_terminate__ task, so we don't log
          // loudly with ERROR here.
          RAY_LOG(INFO) << "Task failed with error: " << status;
          TreatTaskAsFailed(task_id, num_returns, rpc::ErrorType::ACTOR_DIED);
          return;
        }
        for (int i = 0; i < reply.return_objects_size(); i++) {
          const auto &return_object = reply.return_objects(i);
          ObjectID object_id = ObjectID::FromBinary(return_object.object_id());

          if (return_object.in_plasma()) {
            // Mark it as in plasma with a dummy object.
            std::string meta =
                std::to_string(static_cast<int>(rpc::ErrorType::OBJECT_IN_PLASMA));
            auto metadata =
                const_cast<uint8_t *>(reinterpret_cast<const uint8_t *>(meta.data()));
            auto meta_buffer = std::make_shared<LocalMemoryBuffer>(metadata, meta.size());
            RAY_CHECK_OK(
                in_memory_store_->Put(RayObject(nullptr, meta_buffer), object_id));
          } else {
            std::shared_ptr<LocalMemoryBuffer> data_buffer;
            if (return_object.data().size() > 0) {
              data_buffer = std::make_shared<LocalMemoryBuffer>(
                  const_cast<uint8_t *>(
                      reinterpret_cast<const uint8_t *>(return_object.data().data())),
                  return_object.data().size());
            }
            std::shared_ptr<LocalMemoryBuffer> metadata_buffer;
            if (return_object.metadata().size() > 0) {
              metadata_buffer = std::make_shared<LocalMemoryBuffer>(
                  const_cast<uint8_t *>(
                      reinterpret_cast<const uint8_t *>(return_object.metadata().data())),
                  return_object.metadata().size());
            }
            RAY_CHECK_OK(in_memory_store_->Put(RayObject(data_buffer, metadata_buffer),
                                               object_id));
          }
        }
      });
  if (!status.ok()) {
    TreatTaskAsFailed(task_id, num_returns, rpc::ErrorType::ACTOR_DIED);
  }
}

void CoreWorkerDirectActorTaskSubmitter::TreatTaskAsFailed(
    const TaskID &task_id, int num_returns, const rpc::ErrorType &error_type) {
  RAY_LOG(DEBUG) << "Treat task as failed. task_id: " << task_id
                 << ", error_type: " << ErrorType_Name(error_type);
  for (int i = 0; i < num_returns; i++) {
    const auto object_id = ObjectID::ForTaskReturn(
        task_id, /*index=*/i + 1,
        /*transport_type=*/static_cast<int>(TaskTransportType::DIRECT));
    std::string meta = std::to_string(static_cast<int>(error_type));
    auto metadata = const_cast<uint8_t *>(reinterpret_cast<const uint8_t *>(meta.data()));
    auto meta_buffer = std::make_shared<LocalMemoryBuffer>(metadata, meta.size());
    RAY_CHECK_OK(in_memory_store_->Put(RayObject(nullptr, meta_buffer), object_id));
  }
}

bool CoreWorkerDirectActorTaskSubmitter::IsActorAlive(const ActorID &actor_id) const {
  std::unique_lock<std::mutex> guard(mutex_);

  auto iter = actor_states_.find(actor_id);
  return (iter != actor_states_.end() && iter->second.state_ == ActorTableData::ALIVE);
}

CoreWorkerDirectActorTaskReceiver::CoreWorkerDirectActorTaskReceiver(
    WorkerContext &worker_context, boost::asio::io_service &main_io_service,
    const TaskHandler &task_handler, const std::function<void()> &exit_handler)
    : worker_context_(worker_context),
      task_handler_(task_handler),
      exit_handler_(exit_handler),
      task_main_io_service_(main_io_service) {}

void CoreWorkerDirectActorTaskReceiver::Init(RayletClient &raylet_client) {
  waiter_.reset(new DependencyWaiterImpl(raylet_client));
}

void CoreWorkerDirectActorTaskReceiver::SetMaxActorConcurrency(int max_concurrency) {
  if (max_concurrency != max_concurrency_) {
    RAY_LOG(INFO) << "Creating new thread pool of size " << max_concurrency;
    RAY_CHECK(pool_ == nullptr) << "Cannot change max concurrency at runtime.";
    pool_.reset(new BoundedExecutor(max_concurrency));
    max_concurrency_ = max_concurrency;
  }
}

void CoreWorkerDirectActorTaskReceiver::HandlePushTask(
    const rpc::PushTaskRequest &request, rpc::PushTaskReply *reply,
    rpc::SendReplyCallback send_reply_callback) {
  RAY_CHECK(waiter_ != nullptr) << "Must call init() prior to use";
  const TaskSpecification task_spec(request.task_spec());
  RAY_LOG(DEBUG) << "Received task " << task_spec.TaskId();
  if (task_spec.IsActorTask() && !worker_context_.CurrentTaskIsDirectCall()) {
    send_reply_callback(Status::Invalid("This actor doesn't accept direct calls."),
                        nullptr, nullptr);
    return;
  }
  SetMaxActorConcurrency(worker_context_.CurrentActorMaxConcurrency());

  // TODO(ekl) resolving object dependencies is expensive and requires an IPC to
  // the raylet, which is a central bottleneck. In the future, we should inline
  // dependencies that are small and already known to be local to the client.
  std::vector<ObjectID> dependencies;
  for (size_t i = 0; i < task_spec.NumArgs(); ++i) {
    int count = task_spec.ArgIdCount(i);
    for (int j = 0; j < count; j++) {
      dependencies.push_back(task_spec.ArgId(i, j));
    }
  }

  auto it = scheduling_queue_.find(task_spec.CallerId());
  if (it == scheduling_queue_.end()) {
    auto result = scheduling_queue_.emplace(
        task_spec.CallerId(), std::unique_ptr<SchedulingQueue>(new SchedulingQueue(
                                  task_main_io_service_, *waiter_, pool_)));
    it = result.first;
  }
  it->second->Add(
      request.sequence_number(), request.client_processed_up_to(),
      [this, reply, send_reply_callback, task_spec]() {
        auto num_returns = task_spec.NumReturns();
        RAY_CHECK(num_returns > 0);
        if (task_spec.IsActorCreationTask() || task_spec.IsActorTask()) {
          // Decrease to account for the dummy object id.
          num_returns--;
        }

        // TODO(edoakes): resource IDs are currently kept track of in the raylet,
        // need to come up with a solution for this.
        ResourceMappingType resource_ids;
        std::vector<std::shared_ptr<RayObject>> return_objects;
        auto status = task_handler_(task_spec, resource_ids, &return_objects);
        if (status.IsSystemExit()) {
          // In Python, SystemExit can only be raised on the main thread. To work
          // around this when we are executing tasks on worker threads, we re-post the
          // exit event explicitly on the main thread.
          task_main_io_service_.post([this]() { exit_handler_(); });
          return;
        }
        RAY_CHECK(return_objects.size() == num_returns)
            << return_objects.size() << "  " << num_returns;

        for (size_t i = 0; i < return_objects.size(); i++) {
          auto return_object = reply->add_return_objects();
          ObjectID id = ObjectID::ForTaskReturn(
              task_spec.TaskId(), /*index=*/i + 1,
              /*transport_type=*/static_cast<int>(TaskTransportType::DIRECT));
          return_object->set_object_id(id.Binary());

          // The object is nullptr if it already existed in the object store.
          const auto &result = return_objects[i];
          if (result == nullptr || result->GetData()->IsPlasmaBuffer()) {
            return_object->set_in_plasma(true);
          } else {
            if (result->GetData() != nullptr) {
              return_object->set_data(result->GetData()->Data(),
                                      result->GetData()->Size());
            }
            if (result->GetMetadata() != nullptr) {
              return_object->set_metadata(result->GetMetadata()->Data(),
                                          result->GetMetadata()->Size());
            }
          }
        }

        send_reply_callback(status, nullptr, nullptr);
      },
      [send_reply_callback]() {
        send_reply_callback(Status::Invalid("client cancelled rpc"), nullptr, nullptr);
      },
      dependencies);
}

void CoreWorkerDirectActorTaskReceiver::HandleDirectActorCallArgWaitComplete(
    const rpc::DirectActorCallArgWaitCompleteRequest &request,
    rpc::DirectActorCallArgWaitCompleteReply *reply,
    rpc::SendReplyCallback send_reply_callback) {
  RAY_LOG(DEBUG) << "Arg wait complete for tag " << request.tag();
  waiter_->OnWaitComplete(request.tag());
  send_reply_callback(Status::OK(), nullptr, nullptr);
}

}  // namespace ray<|MERGE_RESOLUTION|>--- conflicted
+++ resolved
@@ -8,14 +8,8 @@
 CoreWorkerDirectActorTaskSubmitter::CoreWorkerDirectActorTaskSubmitter(
     rpc::ClientCallManager &client_call_manager,
     std::unique_ptr<CoreWorkerMemoryStoreProvider> store_provider)
-<<<<<<< HEAD
     : client_call_manager_(client_call_manager),
       store_provider_(std::move(store_provider)) {}
-=======
-    : io_service_(io_service),
-      client_call_manager_(io_service),
-      in_memory_store_(std::move(store_provider)) {}
->>>>>>> 35e1ab4a
 
 Status CoreWorkerDirectActorTaskSubmitter::SubmitTask(
     const TaskSpecification &task_spec) {
