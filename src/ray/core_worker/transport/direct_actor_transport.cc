--- conflicted
+++ resolved
@@ -67,11 +67,7 @@
 
     // Submit request.
     auto &client = rpc_clients_[actor_id];
-<<<<<<< HEAD
-    PushTask(*client, std::move(request), task_id, num_returns);
-=======
-    PushTask(*client, *request, actor_id, task_id, num_returns);
->>>>>>> ed761900
+    PushTask(*client, std::move(request), actor_id, task_id, num_returns);
     return Status::OK();
   } else {
     // Actor is dead, treat the task as failure.
@@ -149,44 +145,27 @@
   auto &client = rpc_clients_[actor_id];
   auto &requests = pending_requests_[actor_id];
   while (!requests.empty()) {
-<<<<<<< HEAD
     auto request = std::move(requests.front());
     auto num_returns = request->task_spec().num_returns();
     auto task_id = TaskID::FromBinary(request->task_spec().task_id());
-    PushTask(*client, std::move(request), task_id, num_returns);
-=======
-    const auto &request = *requests.front();
-    PushTask(*client, request, actor_id,
-             TaskID::FromBinary(request.task_spec().task_id()),
-             request.task_spec().num_returns());
->>>>>>> ed761900
+    PushTask(*client, std::move(request), actor_id, task_id, num_returns);
     requests.pop_front();
   }
 }
 
-<<<<<<< HEAD
 void CoreWorkerDirectActorTaskSubmitter::PushTask(
     rpc::DirectActorClient &client, std::unique_ptr<rpc::PushTaskRequest> request,
-    const TaskID &task_id, int num_returns) {
-  auto status = client.PushTask(
-      std::move(request),
-      [this, task_id, num_returns](Status status, const rpc::PushTaskReply &reply) {
-=======
-void CoreWorkerDirectActorTaskSubmitter::PushTask(rpc::DirectActorClient &client,
-                                                  const rpc::PushTaskRequest &request,
-                                                  const ActorID &actor_id,
-                                                  const TaskID &task_id,
-                                                  int num_returns) {
+    const ActorID &actor_id, const TaskID &task_id, int num_returns) {
   RAY_LOG(DEBUG) << "Pushing task " << task_id << " to actor " << actor_id;
   waiting_reply_tasks_[actor_id].insert(std::make_pair(task_id, num_returns));
-  auto status =
-      client.PushTask(request, [this, actor_id, task_id, num_returns](
-                                   Status status, const rpc::PushTaskReply &reply) {
+
+  auto status = client.PushTask(
+      std::move(request), [this, actor_id, task_id, num_returns](
+                              Status status, const rpc::PushTaskReply &reply) {
         {
           std::unique_lock<std::mutex> guard(mutex_);
           waiting_reply_tasks_[actor_id].erase(task_id);
         }
->>>>>>> ed761900
         if (!status.ok()) {
           TreatTaskAsFailed(task_id, num_returns, rpc::ErrorType::ACTOR_DIED);
           return;
@@ -245,16 +224,11 @@
 }
 
 CoreWorkerDirectActorTaskReceiver::CoreWorkerDirectActorTaskReceiver(
-<<<<<<< HEAD
-    CoreWorkerObjectInterface &object_interface, boost::asio::io_service &io_service,
-    rpc::GrpcServer &server, const TaskHandler &task_handler)
-    : io_service_(io_service),
-=======
     WorkerContext &worker_context, CoreWorkerObjectInterface &object_interface,
     boost::asio::io_service &io_service, rpc::GrpcServer &server,
     const TaskHandler &task_handler)
     : worker_context_(worker_context),
->>>>>>> ed761900
+      io_service_(io_service),
       object_interface_(object_interface),
       task_service_(io_service, *this),
       task_handler_(task_handler) {
