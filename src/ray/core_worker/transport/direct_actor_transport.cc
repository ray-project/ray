--- conflicted
+++ resolved
@@ -57,7 +57,8 @@
   absl::MutexLock lock(&mu_);
   // Create a new connection to the actor.
   if (rpc_clients_.count(actor_id) == 0) {
-    rpc::WorkerAddress addr = {address.ip_address(), address.port(), address.pid()};
+    rpc::WorkerAddress addr = {address.ip_address(), address.port(),
+                               WorkerID::Nil() /* don't need */};
     rpc_clients_[actor_id] =
         std::shared_ptr<rpc::CoreWorkerClientInterface>(client_factory_(addr));
   }
@@ -135,11 +136,6 @@
   return (iter != rpc_clients_.end());
 }
 
-<<<<<<< HEAD
-void CoreWorkerDirectTaskReceiver::Init(RayletClient &raylet_client,
-                                        rpc::ClientFactoryFn client_factory,
-                                        rpc::Address rpc_address) {
-=======
 CoreWorkerDirectTaskReceiver::CoreWorkerDirectTaskReceiver(
     WorkerContext &worker_context, boost::asio::io_service &main_io_service,
     const TaskHandler &task_handler, const std::function<void()> &exit_handler)
@@ -148,8 +144,9 @@
       exit_handler_(exit_handler),
       task_main_io_service_(main_io_service) {}
 
-void CoreWorkerDirectTaskReceiver::Init(raylet::RayletClient &raylet_client) {
->>>>>>> a1257d9e
+void CoreWorkerDirectTaskReceiver::Init(raylet::RayletClient &raylet_client,
+                                        rpc::ClientFactoryFn client_factory,
+                                        rpc::Address rpc_address) {
   waiter_.reset(new DependencyWaiterImpl(raylet_client));
   rpc_address_ = rpc_address;
   client_factory_ = client_factory;
@@ -279,7 +276,8 @@
       RAY_CHECK(objects_valid) << return_objects.size() << "  " << num_returns;
       if (task_spec.IsActorCreationTask()) {
         rpc::WorkerAddress addr = {task_spec.GetMessage().caller_address().ip_address(),
-                                   task_spec.GetMessage().caller_address().port(), 0};
+                                   task_spec.GetMessage().caller_address().port(),
+                                   WorkerID::Nil()};
         auto client =
             std::shared_ptr<rpc::CoreWorkerClientInterface>(client_factory_(addr));
 
