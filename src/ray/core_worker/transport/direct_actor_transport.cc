--- conflicted
+++ resolved
@@ -36,8 +36,7 @@
   rpc::KillActorRequest request;
   request.set_intended_actor_id(actor_id.Binary());
   request.set_force_kill(force_kill);
-<<<<<<< HEAD
-  request.set_no_reconstruction(no_reconstruction);
+  request.set_no_restart(no_restart);
 
   auto it = client_queues_.find(actor_id);
   // The language frontend can only kill actors that it has a reference to.
@@ -49,40 +48,14 @@
     // Overwrite the previous request to kill the actor if the new request is a
     // force kill.
     it->second.pending_force_kill->set_force_kill(true);
-    if (no_reconstruction) {
-      // Overwrite the previous request to disable reconstruction if the new request's
-      // no_reconstruction flag is set to true.
-      it->second.pending_force_kill->set_no_reconstruction(true);
+    if (no_restart) {
+      // Overwrite the previous request to disable restart if the new request's
+      // no_restart flag is set to true.
+      it->second.pending_force_kill->set_no_restart(true);
     }
   }
 
   SendPendingTasks(actor_id);
-=======
-  request.set_no_restart(no_restart);
-  auto inserted = pending_force_kills_.emplace(actor_id, request);
-  if (!inserted.second && force_kill) {
-    // Overwrite the previous request to kill the actor if the new request is a
-    // force kill.
-    inserted.first->second.set_force_kill(true);
-    if (no_restart) {
-      // Overwrite the previous request to disable reconstruction if the new request's
-      // no_restart flag is set to true.
-      inserted.first->second.set_no_restart(true);
-    }
-  }
-  auto it = rpc_clients_.find(actor_id);
-  if (it == rpc_clients_.end()) {
-    // Actor is not yet created, or is being restarted, cache the request
-    // and submit after actor is alive.
-    // TODO(zhijunfu): it might be possible for a user to specify an invalid
-    // actor handle (e.g. from unpickling), in that case it might be desirable
-    // to have a timeout to mark it as invalid if it doesn't show up in the
-    // specified time.
-    RAY_LOG(DEBUG) << "Actor " << actor_id << " is not yet created.";
-  } else {
-    SendPendingTasks(actor_id);
-  }
->>>>>>> 00325eb2
 }
 
 Status CoreWorkerDirectActorTaskSubmitter::SubmitTask(TaskSpecification task_spec) {
@@ -93,7 +66,6 @@
   uint64_t send_pos = 0;
   {
     absl::MutexLock lock(&mu_);
-<<<<<<< HEAD
     auto queue = client_queues_.find(task_spec.ActorId());
     RAY_CHECK(queue != client_queues_.end());
     if (queue->second.state == rpc::ActorTableData::DEAD) {
@@ -103,36 +75,6 @@
       // dead.
       RAY_UNUSED(!task_finisher_->PendingTaskFailed(task_spec.TaskId(),
                                                     rpc::ErrorType::ACTOR_DIED, &status));
-=======
-    send_pos = next_send_position_to_assign_[task_spec.ActorId()]++;
-  }
-
-  resolver_.ResolveDependencies(task_spec, [this, send_pos, task_spec]() mutable {
-    const auto &actor_id = task_spec.ActorId();
-
-    auto request = std::unique_ptr<rpc::PushTaskRequest>(new rpc::PushTaskRequest);
-    request->mutable_caller_address()->CopyFrom(rpc_address_);
-    // NOTE(swang): CopyFrom is needed because if we use Swap here and the task
-    // fails, then the task data will be gone when the TaskManager attempts to
-    // access the task.
-    request->mutable_task_spec()->CopyFrom(task_spec.GetMessage());
-    request->set_caller_version(caller_creation_timestamp_ms_);
-
-    absl::MutexLock lock(&mu_);
-
-    auto inserted = pending_requests_[actor_id].emplace(send_pos, std::move(request));
-    RAY_CHECK(inserted.second);
-
-    auto it = rpc_clients_.find(actor_id);
-    if (it == rpc_clients_.end()) {
-      // Actor is not yet created, or is being restarted, cache the request
-      // and submit after actor is alive.
-      // TODO(zhijunfu): it might be possible for a user to specify an invalid
-      // actor handle (e.g. from unpickling), in that case it might be desirable
-      // to have a timeout to mark it as invalid if it doesn't show up in the
-      // specified time.
-      RAY_LOG(DEBUG) << "Actor " << actor_id << " is not yet created.";
->>>>>>> 00325eb2
     } else {
       // We must fix the send order prior to resolving dependencies, which may
       // complete out of order. This ensures that we will not deadlock due to
@@ -193,27 +135,18 @@
 void CoreWorkerDirectActorTaskSubmitter::DisconnectActor(const ActorID &actor_id,
                                                          bool dead) {
   absl::MutexLock lock(&mu_);
-<<<<<<< HEAD
   auto queue = client_queues_.find(actor_id);
   RAY_CHECK(queue != client_queues_.end());
 
   if (dead) {
     queue->second.state = rpc::ActorTableData::DEAD;
-=======
-  if (!dead) {
-    // We're restarting the actor, so erase the client for now. The new client
-    // will be inserted once actor reconstruction completes. We don't erase the
-    // client when the actor is DEAD, so that all further tasks will be failed.
-    rpc_clients_.erase(actor_id);
-    worker_ids_.erase(actor_id);
->>>>>>> 00325eb2
   } else {
-    queue->second.state = rpc::ActorTableData::RECONSTRUCTING;
-  }
-
-  // We're reconstructing the actor, so erase the client for now. The new client
-  // will be inserted once actor reconstruction completes. We don't erase the
-  // client when the actor is DEAD, so that all further tasks will be failed.
+    queue->second.state = rpc::ActorTableData::RESTARTING;
+  }
+
+  // The actor failed, so erase the client for now. Either the actor is
+  // permanently dead or the new client will be inserted once the actor is
+  // restarted.
   queue->second.rpc_client = nullptr;
   queue->second.worker_id.clear();
   queue->second.pending_force_kill.reset();
@@ -404,7 +337,7 @@
                       << ", actor_id: " << task_spec.ActorCreationId();
         // Tell raylet that an actor creation task has finished execution, so that
         // raylet can publish actor creation event to GCS, and mark this worker as
-        // actor, thus if this worker dies later raylet will reconstruct the actor.
+        // actor, thus if this worker dies later raylet will restart the actor.
         RAY_CHECK_OK(task_done_());
       }
     }
@@ -435,42 +368,7 @@
     send_reply_callback(Status::Invalid("client cancelled stale rpc"), nullptr, nullptr);
   };
 
-<<<<<<< HEAD
   auto it = scheduling_queue_.find(task_spec.CallerWorkerId());
-=======
-  auto caller_worker_id = WorkerID::FromBinary(request.caller_address().worker_id());
-  auto caller_version = request.caller_version();
-  auto it = scheduling_queue_.find(task_spec.CallerId());
-  if (it != scheduling_queue_.end()) {
-    if (it->second.first.caller_worker_id != caller_worker_id) {
-      // We received a request with the same caller ID, but from a different worker,
-      // this indicates the caller (actor) is restarted.
-      if (it->second.first.caller_creation_timestamp_ms < caller_version) {
-        // The new request has a newer caller version, then remove the old entry
-        // from scheduling queue since it's invalid now.
-        RAY_LOG(INFO) << "Remove existing scheduling queue for caller "
-                      << task_spec.CallerId() << " after receiving a "
-                      << "request from a different worker ID with a newer "
-                      << "version, old worker ID: " << it->second.first.caller_worker_id
-                      << ", new worker ID" << caller_worker_id;
-        scheduling_queue_.erase(task_spec.CallerId());
-        it = scheduling_queue_.end();
-      } else {
-        // The existing caller has the newer version, this indicates the request
-        // is from an old caller, which might be possible when network has problems.
-        // In this case fail this request.
-        RAY_LOG(WARNING) << "Ignoring request from an old caller because "
-                         << "it has a smaller timestamp, old worker ID: "
-                         << caller_worker_id << ", current worker ID"
-                         << it->second.first.caller_worker_id;
-        // Fail request with an old caller version.
-        reject_callback();
-        return;
-      }
-    }
-  }
-
->>>>>>> 00325eb2
   if (it == scheduling_queue_.end()) {
     auto result = scheduling_queue_.emplace(
         task_spec.CallerWorkerId(),
