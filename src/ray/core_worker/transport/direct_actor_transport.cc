// Copyright 2017 The Ray Authors.
//
// Licensed under the Apache License, Version 2.0 (the "License");
// you may not use this file except in compliance with the License.
// You may obtain a copy of the License at
//
//  http://www.apache.org/licenses/LICENSE-2.0
//
// Unless required by applicable law or agreed to in writing, software
// distributed under the License is distributed on an "AS IS" BASIS,
// WITHOUT WARRANTIES OR CONDITIONS OF ANY KIND, either express or implied.
// See the License for the specific language governing permissions and
// limitations under the License.

#include "ray/core_worker/transport/direct_actor_transport.h"

#include <thread>

#include "ray/common/task/task.h"
#include "ray/gcs/pb_util.h"

using ray::rpc::ActorTableData;
using namespace ray::gcs;

namespace ray {
namespace core {

void CoreWorkerDirectActorTaskSubmitter::AddActorQueueIfNotExists(
    const ActorID &actor_id) {
  absl::MutexLock lock(&mu_);
  // No need to check whether the insert was successful, since it is possible
  // for this worker to have multiple references to the same actor.
  client_queues_.emplace(actor_id, ClientQueue());
}

void CoreWorkerDirectActorTaskSubmitter::KillActor(const ActorID &actor_id,
                                                   bool force_kill, bool no_restart) {
  absl::MutexLock lock(&mu_);
  rpc::KillActorRequest request;
  request.set_intended_actor_id(actor_id.Binary());
  request.set_force_kill(force_kill);
  request.set_no_restart(no_restart);

  auto it = client_queues_.find(actor_id);
  // The language frontend can only kill actors that it has a reference to.
  RAY_CHECK(it != client_queues_.end());

  if (!it->second.pending_force_kill) {
    it->second.pending_force_kill = request;
  } else if (force_kill) {
    // Overwrite the previous request to kill the actor if the new request is a
    // force kill.
    it->second.pending_force_kill->set_force_kill(true);
    if (no_restart) {
      // Overwrite the previous request to disable restart if the new request's
      // no_restart flag is set to true.
      it->second.pending_force_kill->set_no_restart(true);
    }
  }

  SendPendingTasks(actor_id);
}

Status CoreWorkerDirectActorTaskSubmitter::SubmitTask(TaskSpecification task_spec) {
  auto task_id = task_spec.TaskId();
  auto actor_id = task_spec.ActorId();
  RAY_LOG(DEBUG) << "Submitting task " << task_id;
  RAY_CHECK(task_spec.IsActorTask());

  bool task_queued = false;
  uint64_t send_pos = 0;
  {
    absl::MutexLock lock(&mu_);
    auto queue = client_queues_.find(actor_id);
    RAY_CHECK(queue != client_queues_.end());
    if (queue->second.state != rpc::ActorTableData::DEAD) {
      // We must fix the send order prior to resolving dependencies, which may
      // complete out of order. This ensures that we will not deadlock due to
      // backpressure. The receiving actor will execute the tasks according to
      // this sequence number.
      send_pos = task_spec.ActorCounter();
      auto inserted =
          queue->second.requests.emplace(send_pos, std::make_pair(task_spec, false));
      RAY_CHECK(inserted.second);
      task_queued = true;
    }
  }

  if (task_queued) {
    // We must release the lock before resolving the task dependencies since
    // the callback may get called in the same call stack.
    resolver_.ResolveDependencies(task_spec, [this, send_pos, actor_id](Status status) {
      absl::MutexLock lock(&mu_);
      auto queue = client_queues_.find(actor_id);
      RAY_CHECK(queue != client_queues_.end());
      auto it = queue->second.requests.find(send_pos);
      // Only dispatch tasks if the submitted task is still queued. The task
      // may have been dequeued if the actor has since failed.
      if (it != queue->second.requests.end()) {
        if (status.ok()) {
          it->second.second = true;
          SendPendingTasks(actor_id);
        } else {
          auto task_id = it->second.first.TaskId();
          queue->second.requests.erase(it);
          task_finisher_.PendingTaskFailed(
              task_id, rpc::ErrorType::DEPENDENCY_RESOLUTION_FAILED, &status);
        }
      }
    });
  } else {
    // Do not hold the lock while calling into task_finisher_.
    task_finisher_.MarkTaskCanceled(task_id);
    std::shared_ptr<rpc::RayException> creation_task_exception = nullptr;
    {
      absl::MutexLock lock(&mu_);
      auto queue = client_queues_.find(task_spec.ActorId());
      if (IsActorDiedDueToCreationTaskFailure(queue->second.death_cause)) {
        creation_task_exception = std::make_shared<rpc::RayException>(
            queue->second.death_cause.creation_task_failure_context()
                .creation_task_exception());
      }
    }
    auto status = Status::IOError("cancelling task of dead actor");
    // No need to increment the number of completed tasks since the actor is
    // dead.
    RAY_UNUSED(!task_finisher_.PendingTaskFailed(task_id, rpc::ErrorType::ACTOR_DIED,
                                                 &status, creation_task_exception));
  }

  // If the task submission subsequently fails, then the client will receive
  // the error in a callback.
  return Status::OK();
}

void CoreWorkerDirectActorTaskSubmitter::DisconnectRpcClient(ClientQueue &queue) {
  queue.rpc_client = nullptr;
  core_worker_client_pool_.Disconnect(WorkerID::FromBinary(queue.worker_id));
  queue.worker_id.clear();
  queue.pending_force_kill.reset();
}

void CoreWorkerDirectActorTaskSubmitter::FailInflightTasks(
    const std::unordered_map<TaskID, rpc::ClientCallback<rpc::PushTaskReply>>
        &inflight_task_callbacks) {
  // NOTE(kfstorm): We invoke the callbacks with a bad status to act like there's a
  // network issue. We don't call `task_finisher_.PendingTaskFailed` directly because
  // there's much more work to do in the callback.
  auto status = Status::IOError("Fail all inflight tasks due to actor state change.");
  rpc::PushTaskReply reply;
  for (const auto &entry : inflight_task_callbacks) {
    entry.second(status, reply);
  }
}

void CoreWorkerDirectActorTaskSubmitter::ConnectActor(const ActorID &actor_id,
                                                      const rpc::Address &address,
                                                      int64_t num_restarts) {
  RAY_LOG(DEBUG) << "Connecting to actor " << actor_id << " at worker "
                 << WorkerID::FromBinary(address.worker_id());

  std::unordered_map<TaskID, rpc::ClientCallback<rpc::PushTaskReply>>
      inflight_task_callbacks;

  {
    absl::MutexLock lock(&mu_);

    auto queue = client_queues_.find(actor_id);
    RAY_CHECK(queue != client_queues_.end());
    if (num_restarts < queue->second.num_restarts) {
      // This message is about an old version of the actor and the actor has
      // already restarted since then. Skip the connection.
      RAY_LOG(INFO) << "Skip actor connection that has already been restarted, actor_id="
                    << actor_id;
      return;
    }

    if (queue->second.rpc_client &&
        queue->second.rpc_client->Addr().ip_address() == address.ip_address() &&
        queue->second.rpc_client->Addr().port() == address.port()) {
      RAY_LOG(DEBUG) << "Skip actor that has already been connected, actor_id="
                     << actor_id;
      return;
    }

    if (queue->second.state == rpc::ActorTableData::DEAD) {
      // This message is about an old version of the actor and the actor has
      // already died since then. Skip the connection.
      return;
    }

    queue->second.num_restarts = num_restarts;
    if (queue->second.rpc_client) {
      // Clear the client to the old version of the actor.
      DisconnectRpcClient(queue->second);
      inflight_task_callbacks = std::move(queue->second.inflight_task_callbacks);
      queue->second.inflight_task_callbacks.clear();
    }

    queue->second.state = rpc::ActorTableData::ALIVE;
    // Update the mapping so new RPCs go out with the right intended worker id.
    queue->second.worker_id = address.worker_id();
    // Create a new connection to the actor.
    queue->second.rpc_client = core_worker_client_pool_.GetOrConnect(address);
    // This assumes that all replies from the previous incarnation
    // of the actor have been received. This assumption should be OK
    // because we fail all inflight tasks in `DisconnectRpcClient`.
    RAY_LOG(DEBUG) << "Resetting caller starts at for actor " << actor_id << " from "
                   << queue->second.caller_starts_at << " to "
                   << queue->second.next_task_reply_position;
    queue->second.caller_starts_at = queue->second.next_task_reply_position;

    RAY_LOG(INFO) << "Connecting to actor " << actor_id << " at worker "
                  << WorkerID::FromBinary(address.worker_id());
    ResendOutOfOrderTasks(actor_id);
    SendPendingTasks(actor_id);
  }

  // NOTE(kfstorm): We need to make sure the lock is released before invoking callbacks.
  FailInflightTasks(inflight_task_callbacks);
}

void CoreWorkerDirectActorTaskSubmitter::DisconnectActor(
    const ActorID &actor_id, int64_t num_restarts, bool dead,
<<<<<<< HEAD
    const rpc::ActorDeathCause *death_cause) {
  RAY_LOG(DEBUG) << "Disconnecting from actor " << actor_id << ", death context type="
                 << static_cast<int>(death_cause->context_case());
  absl::MutexLock lock(&mu_);
  auto queue = client_queues_.find(actor_id);
  RAY_CHECK(queue != client_queues_.end());
  if (num_restarts <= queue->second.num_restarts && !dead) {
    // This message is about an old version of the actor that has already been
    // restarted successfully. Skip the message handling.
    RAY_LOG(INFO) << "Skip actor disconnection that has already been restarted, actor_id="
                  << actor_id;
    return;
  }

  // The actor failed, so erase the client for now. Either the actor is
  // permanently dead or the new client will be inserted once the actor is
  // restarted.
  DisconnectRpcClient(queue->second);

  if (dead) {
    queue->second.state = rpc::ActorTableData::DEAD;
    if (death_cause != nullptr) {
      queue->second.death_cause = *death_cause;
    }
    // If there are pending requests, treat the pending tasks as failed.
    RAY_LOG(INFO) << "Failing pending tasks for actor " << actor_id
                  << " because the actor is already dead.";
    auto &requests = queue->second.requests;
    auto head = requests.begin();

    auto status = Status::IOError("cancelling all pending tasks of dead actor");
    rpc::ErrorType error_type = rpc::ErrorType::ACTOR_DIED;
    std::shared_ptr<rpc::RayException> creation_task_exception = nullptr;
    if (IsActorDiedDueToRuntimeEnvSetupFailure(queue->second.death_cause)) {
      error_type = rpc::ErrorType::RUNTIME_ENV_SETUP_FAILED;
    } else if (IsActorDiedDueToCreationTaskFailure(queue->second.death_cause)) {
      creation_task_exception = std::make_shared<rpc::RayException>(
          queue->second.death_cause.creation_task_failure_context()
              .creation_task_exception());
      RAY_LOG(INFO) << "Creation task formatted exception: "
                    << creation_task_exception->formatted_exception_string()
                    << ", actor_id: " << actor_id;
    }

    while (head != requests.end()) {
      const auto &task_spec = head->second.first;
      task_finisher_.MarkTaskCanceled(task_spec.TaskId());
      // No need to increment the number of completed tasks since the actor is
      // dead.
      RAY_UNUSED(!task_finisher_.PendingTaskFailed(task_spec.TaskId(), error_type,
                                                   &status, creation_task_exception));
      head = requests.erase(head);
=======
    const std::shared_ptr<rpc::RayException> &creation_task_exception) {
  RAY_LOG(DEBUG) << "Disconnecting from actor " << actor_id;

  std::unordered_map<TaskID, rpc::ClientCallback<rpc::PushTaskReply>>
      inflight_task_callbacks;

  {
    absl::MutexLock lock(&mu_);
    auto queue = client_queues_.find(actor_id);
    RAY_CHECK(queue != client_queues_.end());
    if (!dead) {
      RAY_CHECK(num_restarts > 0);
    }
    if (num_restarts <= queue->second.num_restarts && !dead) {
      // This message is about an old version of the actor that has already been
      // restarted successfully. Skip the message handling.
      RAY_LOG(INFO)
          << "Skip actor disconnection that has already been restarted, actor_id="
          << actor_id;
      return;
>>>>>>> f9d94f51
    }

    // The actor failed, so erase the client for now. Either the actor is
    // permanently dead or the new client will be inserted once the actor is
    // restarted.
    DisconnectRpcClient(queue->second);
    inflight_task_callbacks = std::move(queue->second.inflight_task_callbacks);
    queue->second.inflight_task_callbacks.clear();

    if (dead) {
      queue->second.state = rpc::ActorTableData::DEAD;
      queue->second.creation_task_exception = creation_task_exception;
      // If there are pending requests, treat the pending tasks as failed.
      RAY_LOG(INFO) << "Failing pending tasks for actor " << actor_id
                    << " because the actor is already dead.";
      auto &requests = queue->second.requests;
      auto head = requests.begin();

      auto status = Status::IOError("cancelling all pending tasks of dead actor");
      while (head != requests.end()) {
        const auto &task_spec = head->second.first;
        task_finisher_.MarkTaskCanceled(task_spec.TaskId());
        // No need to increment the number of completed tasks since the actor is
        // dead.
        RAY_UNUSED(!task_finisher_.PendingTaskFailed(task_spec.TaskId(),
                                                     rpc::ErrorType::ACTOR_DIED, &status,
                                                     creation_task_exception));
        head = requests.erase(head);
      }

<<<<<<< HEAD
    RAY_LOG(INFO) << "Failing tasks waiting for death info, size="
                  << wait_for_death_info_tasks.size() << ", actor_id=" << actor_id;
    for (auto &net_err_task : wait_for_death_info_tasks) {
      RAY_UNUSED(task_finisher_.MarkPendingTaskFailed(net_err_task.second, error_type,
                                                      creation_task_exception));
    }
=======
      auto &wait_for_death_info_tasks = queue->second.wait_for_death_info_tasks;
>>>>>>> f9d94f51

      RAY_LOG(INFO) << "Failing tasks waiting for death info, size="
                    << wait_for_death_info_tasks.size() << ", actor_id=" << actor_id;
      for (auto &net_err_task : wait_for_death_info_tasks) {
        RAY_UNUSED(task_finisher_.MarkPendingTaskFailed(
            net_err_task.second, rpc::ErrorType::ACTOR_DIED, creation_task_exception));
      }

      // No need to clean up tasks that have been sent and are waiting for
      // replies. They will be treated as failed once the connection dies.
      // We retain the sequencing information so that we can properly fail
      // any tasks submitted after the actor death.
    } else if (queue->second.state != rpc::ActorTableData::DEAD) {
      // Only update the actor's state if it is not permanently dead. The actor
      // will eventually get restarted or marked as permanently dead.
      queue->second.state = rpc::ActorTableData::RESTARTING;
      queue->second.num_restarts = num_restarts;
    }
  }

  // NOTE(kfstorm): We need to make sure the lock is released before invoking callbacks.
  FailInflightTasks(inflight_task_callbacks);
}

void CoreWorkerDirectActorTaskSubmitter::CheckTimeoutTasks() {
  absl::MutexLock lock(&mu_);
  for (auto &queue_pair : client_queues_) {
    auto &queue = queue_pair.second;
    auto deque_itr = queue.wait_for_death_info_tasks.begin();
    while (deque_itr != queue.wait_for_death_info_tasks.end() &&
           /*timeout timestamp*/ deque_itr->first < current_time_ms()) {
      auto task_spec = deque_itr->second;
      task_finisher_.MarkPendingTaskFailed(task_spec, rpc::ErrorType::ACTOR_DIED);
      deque_itr = queue.wait_for_death_info_tasks.erase(deque_itr);
    }
  }
}

void CoreWorkerDirectActorTaskSubmitter::SendPendingTasks(const ActorID &actor_id) {
  auto it = client_queues_.find(actor_id);
  RAY_CHECK(it != client_queues_.end());
  if (!it->second.rpc_client) {
    return;
  }
  auto &client_queue = it->second;

  // Check if there is a pending force kill. If there is, send it and disconnect the
  // client.
  if (client_queue.pending_force_kill) {
    RAY_LOG(INFO) << "Sending KillActor request to actor " << actor_id;
    // It's okay if this fails because this means the worker is already dead.
    client_queue.rpc_client->KillActor(*client_queue.pending_force_kill, nullptr);
    client_queue.pending_force_kill.reset();
  }

  // Submit all pending requests.
  auto &requests = client_queue.requests;
  auto head = requests.begin();
  while (head != requests.end() &&
         (/*seqno*/ head->first <= client_queue.next_send_position) &&
         (/*dependencies_resolved*/ head->second.second)) {
    // If the task has been sent before, skip the other tasks in the send
    // queue.
    bool skip_queue = head->first < client_queue.next_send_position;
    auto task_spec = std::move(head->second.first);
    head = requests.erase(head);

    RAY_CHECK(!client_queue.worker_id.empty());
    PushActorTask(client_queue, task_spec, skip_queue);
    client_queue.next_send_position++;
  }
}

void CoreWorkerDirectActorTaskSubmitter::ResendOutOfOrderTasks(const ActorID &actor_id) {
  auto it = client_queues_.find(actor_id);
  RAY_CHECK(it != client_queues_.end());
  if (!it->second.rpc_client) {
    return;
  }
  auto &client_queue = it->second;
  RAY_CHECK(!client_queue.worker_id.empty());

  for (const auto &completed_task : client_queue.out_of_order_completed_tasks) {
    // Making a copy here because we are flipping a flag and the original value is
    // const.
    auto task_spec = completed_task.second;
    task_spec.GetMutableMessage().set_skip_execution(true);
    PushActorTask(client_queue, task_spec, /*skip_queue=*/true);
  }
  client_queue.out_of_order_completed_tasks.clear();
}

void CoreWorkerDirectActorTaskSubmitter::PushActorTask(ClientQueue &queue,
                                                       const TaskSpecification &task_spec,
                                                       bool skip_queue) {
  auto request = std::make_unique<rpc::PushTaskRequest>();
  // NOTE(swang): CopyFrom is needed because if we use Swap here and the task
  // fails, then the task data will be gone when the TaskManager attempts to
  // access the task.
  request->mutable_task_spec()->CopyFrom(task_spec.GetMessage());

  request->set_intended_worker_id(queue.worker_id);
  RAY_CHECK(task_spec.ActorCounter() >= queue.caller_starts_at)
      << "actor counter " << task_spec.ActorCounter() << " " << queue.caller_starts_at;
  request->set_sequence_number(task_spec.ActorCounter() - queue.caller_starts_at);

  const auto task_id = task_spec.TaskId();
  const auto actor_id = task_spec.ActorId();
  const auto actor_counter = task_spec.ActorCounter();
  const auto task_skipped = task_spec.GetMessage().skip_execution();
  const auto num_queued =
      request->sequence_number() - queue.rpc_client->ClientProcessedUpToSeqno();
  RAY_LOG(DEBUG) << "Pushing task " << task_id << " to actor " << actor_id
                 << " actor counter " << actor_counter << " seq no "
                 << request->sequence_number() << " num queued " << num_queued;
  if (num_queued >= next_queueing_warn_threshold_) {
    // TODO(ekl) add more debug info about the actor name, etc.
    warn_excess_queueing_(actor_id, num_queued);
    next_queueing_warn_threshold_ *= 2;
  }

  rpc::Address addr(queue.rpc_client->Addr());
  rpc::ClientCallback<rpc::PushTaskReply> reply_callback =
      [this, addr, task_id, actor_id, actor_counter, task_spec, task_skipped](
          const Status &status, const rpc::PushTaskReply &reply) {
        bool increment_completed_tasks = true;

        if (task_skipped) {
          // NOTE(simon):Increment the task counter regardless of the status because the
          // reply for a previously completed task. We are not calling CompletePendingTask
          // because the tasks are pushed directly to the actor, not placed on any queues
          // in task_finisher_.
        } else if (status.ok()) {
          task_finisher_.CompletePendingTask(task_id, reply, addr);
        } else {
          // push task failed due to network error. For example, actor is dead
          // and no process response for the push task.
          absl::MutexLock lock(&mu_);
          auto queue_pair = client_queues_.find(actor_id);
          RAY_CHECK(queue_pair != client_queues_.end());
          auto &queue = queue_pair->second;

          bool immediately_mark_object_fail = (queue.state == rpc::ActorTableData::DEAD);
          rpc::ErrorType error_type = rpc::ErrorType::ACTOR_DIED;
          std::shared_ptr<rpc::RayException> creation_task_exception = nullptr;
          if (IsActorDiedDueToRuntimeEnvSetupFailure(queue.death_cause)) {
            error_type = rpc::ErrorType::RUNTIME_ENV_SETUP_FAILED;
          } else if (IsActorDiedDueToCreationTaskFailure(queue.death_cause)) {
            creation_task_exception = std::make_shared<rpc::RayException>(
                queue.death_cause.creation_task_failure_context()
                    .creation_task_exception());
          }
          bool will_retry = task_finisher_.PendingTaskFailed(
              task_id, error_type, &status, creation_task_exception,
              immediately_mark_object_fail);
          if (will_retry) {
            increment_completed_tasks = false;
          } else if (!immediately_mark_object_fail) {
            // put it to wait_for_death_info_tasks and wait for Death info
            int64_t death_info_timeout_ts =
                current_time_ms() +
                RayConfig::instance().timeout_ms_task_wait_for_death_info();
            queue.wait_for_death_info_tasks.emplace_back(death_info_timeout_ts,
                                                         task_spec);
            RAY_LOG(INFO)
                << "PushActorTask failed because of network error, this task "
                   "will be stashed away and waiting for Death info from GCS, task_id="
                << task_spec.TaskId()
                << ", wait queue size=" << queue.wait_for_death_info_tasks.size();
          }
        }

        if (increment_completed_tasks) {
          absl::MutexLock lock(&mu_);
          auto queue_pair = client_queues_.find(actor_id);
          RAY_CHECK(queue_pair != client_queues_.end());
          auto &queue = queue_pair->second;

          // Try to increment queue.next_task_reply_position consecutively until we
          // cannot. In the case of tasks not received in order, the following block
          // ensure queue.next_task_reply_position are incremented to the max possible
          // value.
          queue.out_of_order_completed_tasks.insert({actor_counter, task_spec});
          auto min_completed_task = queue.out_of_order_completed_tasks.begin();
          while (min_completed_task != queue.out_of_order_completed_tasks.end()) {
            if (min_completed_task->first == queue.next_task_reply_position) {
              queue.next_task_reply_position++;
              // increment the iterator and erase the old value
              queue.out_of_order_completed_tasks.erase(min_completed_task++);
            } else {
              break;
            }
          }

          RAY_LOG(DEBUG) << "Got PushTaskReply for actor " << actor_id
                         << " with actor_counter " << actor_counter
                         << " new queue.next_task_reply_position is "
                         << queue.next_task_reply_position
                         << " and size of out_of_order_tasks set is "
                         << queue.out_of_order_completed_tasks.size();
        }
      };

  queue.inflight_task_callbacks.emplace(task_id, std::move(reply_callback));
  rpc::ClientCallback<rpc::PushTaskReply> wrapped_callback =
      [this, task_id, actor_id](const Status &status, const rpc::PushTaskReply &reply) {
        rpc::ClientCallback<rpc::PushTaskReply> reply_callback;
        {
          absl::MutexLock lock(&mu_);
          auto it = client_queues_.find(actor_id);
          RAY_CHECK(it != client_queues_.end());
          auto &queue = it->second;
          auto callback_it = queue.inflight_task_callbacks.find(task_id);
          if (callback_it == queue.inflight_task_callbacks.end()) {
            RAY_LOG(DEBUG) << "The task " << task_id
                           << " has already been marked as failed. Ingore the reply.";
            return;
          }
          reply_callback = std::move(callback_it->second);
          queue.inflight_task_callbacks.erase(callback_it);
        }
        reply_callback(status, reply);
      };

  queue.rpc_client->PushActorTask(std::move(request), skip_queue, wrapped_callback);
}

bool CoreWorkerDirectActorTaskSubmitter::IsActorAlive(const ActorID &actor_id) const {
  absl::MutexLock lock(&mu_);

  auto iter = client_queues_.find(actor_id);
  return (iter != client_queues_.end() && iter->second.rpc_client);
}

void CoreWorkerDirectTaskReceiver::Init(
    std::shared_ptr<rpc::CoreWorkerClientPool> client_pool, rpc::Address rpc_address,
    std::shared_ptr<DependencyWaiter> dependency_waiter) {
  waiter_ = std::move(dependency_waiter);
  rpc_address_ = rpc_address;
  client_pool_ = client_pool;
}

void CoreWorkerDirectTaskReceiver::HandleTask(
    const rpc::PushTaskRequest &request, rpc::PushTaskReply *reply,
    rpc::SendReplyCallback send_reply_callback) {
  RAY_CHECK(waiter_ != nullptr) << "Must call init() prior to use";
  // Use `mutable_task_spec()` here as `task_spec()` returns a const reference
  // which doesn't work with std::move.
  TaskSpecification task_spec(
      std::move(*(const_cast<rpc::PushTaskRequest &>(request).mutable_task_spec())));

  // If GCS server is restarted after sending an actor creation task to this core worker,
  // the restarted GCS server will send the same actor creation task to the core worker
  // again. We just need to ignore it and reply ok.
  if (task_spec.IsActorCreationTask() &&
      worker_context_.GetCurrentActorID() == task_spec.ActorCreationId()) {
    send_reply_callback(Status::OK(), nullptr, nullptr);
    RAY_LOG(INFO) << "Ignoring duplicate actor creation task for actor "
                  << task_spec.ActorCreationId()
                  << ". This is likely due to a GCS server restart.";
    return;
  }

  if (task_spec.IsActorCreationTask()) {
    worker_context_.SetCurrentActorId(task_spec.ActorCreationId());
    SetMaxActorConcurrency(task_spec.IsAsyncioActor(), task_spec.MaxActorConcurrency());
  }

  // Only assign resources for non-actor tasks. Actor tasks inherit the resources
  // assigned at initial actor creation time.
  std::shared_ptr<ResourceMappingType> resource_ids;
  if (!task_spec.IsActorTask()) {
    resource_ids.reset(new ResourceMappingType());
    for (const auto &mapping : request.resource_mapping()) {
      std::vector<std::pair<int64_t, double>> rids;
      for (const auto &ids : mapping.resource_ids()) {
        rids.push_back(std::make_pair(ids.index(), ids.quantity()));
      }
      (*resource_ids)[mapping.name()] = rids;
    }
  }

  auto accept_callback = [this, reply, task_spec,
                          resource_ids](rpc::SendReplyCallback send_reply_callback) {
    if (task_spec.GetMessage().skip_execution()) {
      send_reply_callback(Status::OK(), nullptr, nullptr);
      return;
    }

    auto num_returns = task_spec.NumReturns();
    if (task_spec.IsActorCreationTask() || task_spec.IsActorTask()) {
      // Decrease to account for the dummy object id.
      num_returns--;
    }
    RAY_CHECK(num_returns >= 0);

    std::vector<std::shared_ptr<RayObject>> return_objects;
    bool is_application_level_error = false;
    auto status =
        task_handler_(task_spec, resource_ids, &return_objects,
                      reply->mutable_borrowed_refs(), &is_application_level_error);
    reply->set_is_application_level_error(is_application_level_error);

    bool objects_valid = return_objects.size() == num_returns;
    if (objects_valid) {
      for (size_t i = 0; i < return_objects.size(); i++) {
        auto return_object = reply->add_return_objects();
        ObjectID id = ObjectID::FromIndex(task_spec.TaskId(), /*index=*/i + 1);
        return_object->set_object_id(id.Binary());

        // The object is nullptr if it already existed in the object store.
        const auto &result = return_objects[i];
        return_object->set_size(result->GetSize());
        if (result->GetData() != nullptr && result->GetData()->IsPlasmaBuffer()) {
          return_object->set_in_plasma(true);
        } else {
          if (result->GetData() != nullptr) {
            return_object->set_data(result->GetData()->Data(), result->GetData()->Size());
          }
          if (result->GetMetadata() != nullptr) {
            return_object->set_metadata(result->GetMetadata()->Data(),
                                        result->GetMetadata()->Size());
          }
        }
        for (const auto &nested_ref : result->GetNestedRefs()) {
          return_object->add_nested_inlined_refs()->CopyFrom(nested_ref);
        }
      }

      if (task_spec.IsActorCreationTask()) {
        /// The default max concurrency for creating PoolManager should
        /// be 0 if this is an asyncio actor.
        const int default_max_concurrency =
            task_spec.IsAsyncioActor() ? 0 : task_spec.MaxActorConcurrency();
        pool_manager_ = std::make_shared<PoolManager>(task_spec.ConcurrencyGroups(),
                                                      default_max_concurrency);
        concurrency_groups_cache_[task_spec.TaskId().ActorId()] =
            task_spec.ConcurrencyGroups();
        RAY_LOG(INFO) << "Actor creation task finished, task_id: " << task_spec.TaskId()
                      << ", actor_id: " << task_spec.ActorCreationId();
        // Tell raylet that an actor creation task has finished execution, so that
        // raylet can publish actor creation event to GCS, and mark this worker as
        // actor, thus if this worker dies later raylet will restart the actor.
        RAY_CHECK_OK(task_done_());
      }
    }
    if (status.ShouldExitWorker()) {
      // Don't allow the worker to be reused, even though the reply status is OK.
      // The worker will be shutting down shortly.
      reply->set_worker_exiting(true);
      if (objects_valid) {
        // This happens when max_calls is hit. We still need to return the objects.
        send_reply_callback(Status::OK(), nullptr, nullptr);
      } else {
        send_reply_callback(status, nullptr, nullptr);
      }
    } else {
      RAY_CHECK(objects_valid) << return_objects.size() << "  " << num_returns;
      send_reply_callback(status, nullptr, nullptr);
    }
  };

  auto reject_callback = [](rpc::SendReplyCallback send_reply_callback) {
    send_reply_callback(Status::Invalid("client cancelled stale rpc"), nullptr, nullptr);
  };

  auto steal_callback = [this, task_spec,
                         reply](rpc::SendReplyCallback send_reply_callback) {
    RAY_LOG(DEBUG) << "Task " << task_spec.TaskId() << " was stolen from "
                   << worker_context_.GetWorkerID()
                   << "'s non_actor_task_queue_! Setting reply->set_task_stolen(true)!";
    reply->set_task_stolen(true);
    send_reply_callback(Status::OK(), nullptr, nullptr);
  };

  auto dependencies = task_spec.GetDependencies(false);

  if (task_spec.IsActorTask()) {
    auto it = actor_scheduling_queues_.find(task_spec.CallerWorkerId());
    if (it == actor_scheduling_queues_.end()) {
      auto cg_it = concurrency_groups_cache_.find(task_spec.ActorId());
      RAY_CHECK(cg_it != concurrency_groups_cache_.end());
      auto result = actor_scheduling_queues_.emplace(
          task_spec.CallerWorkerId(),
          std::unique_ptr<SchedulingQueue>(new ActorSchedulingQueue(
              task_main_io_service_, *waiter_, pool_manager_, is_asyncio_,
              fiber_max_concurrency_, cg_it->second)));
      it = result.first;
    }

    it->second->Add(request.sequence_number(), request.client_processed_up_to(),
                    std::move(accept_callback), std::move(reject_callback),
                    std::move(send_reply_callback), task_spec.ConcurrencyGroupName(),
                    task_spec.FunctionDescriptor(), nullptr, task_spec.TaskId(),
                    dependencies);
  } else {
    // Add the normal task's callbacks to the non-actor scheduling queue.
    normal_scheduling_queue_->Add(
        request.sequence_number(), request.client_processed_up_to(),
        std::move(accept_callback), std::move(reject_callback),
        std::move(send_reply_callback), "", task_spec.FunctionDescriptor(),
        std::move(steal_callback), task_spec.TaskId(), dependencies);
  }
}

void CoreWorkerDirectTaskReceiver::RunNormalTasksFromQueue() {
  // If the scheduling queue is empty, return.
  if (normal_scheduling_queue_->TaskQueueEmpty()) {
    return;
  }

  // Execute as many tasks as there are in the queue, in sequential order.
  normal_scheduling_queue_->ScheduleRequests();
}

void CoreWorkerDirectTaskReceiver::HandleStealTasks(
    const rpc::StealTasksRequest &request, rpc::StealTasksReply *reply,
    rpc::SendReplyCallback send_reply_callback) {
  size_t n_tasks_stolen = normal_scheduling_queue_->Steal(reply);
  RAY_LOG(DEBUG) << "Number of tasks stolen is " << n_tasks_stolen;

  // send reply back
  send_reply_callback(Status::OK(), nullptr, nullptr);
}

bool CoreWorkerDirectTaskReceiver::CancelQueuedNormalTask(TaskID task_id) {
  // Look up the task to be canceled in the queue of normal tasks. If it is found and
  // removed successfully, return true.
  return normal_scheduling_queue_->CancelTaskIfFound(task_id);
}

/// Note that this method is only used for asyncio actor.
void CoreWorkerDirectTaskReceiver::SetMaxActorConcurrency(bool is_asyncio,
                                                          int fiber_max_concurrency) {
  RAY_CHECK(fiber_max_concurrency_ == 0)
      << "SetMaxActorConcurrency should only be called at most once.";
  is_asyncio_ = is_asyncio;
  fiber_max_concurrency_ = fiber_max_concurrency;
}

void CoreWorkerDirectTaskReceiver::Stop() {
  for (const auto &it : actor_scheduling_queues_) {
    it.second->Stop();
  }
}

}  // namespace core
}  // namespace ray<|MERGE_RESOLUTION|>--- conflicted
+++ resolved
@@ -222,62 +222,9 @@
 
 void CoreWorkerDirectActorTaskSubmitter::DisconnectActor(
     const ActorID &actor_id, int64_t num_restarts, bool dead,
-<<<<<<< HEAD
     const rpc::ActorDeathCause *death_cause) {
   RAY_LOG(DEBUG) << "Disconnecting from actor " << actor_id << ", death context type="
                  << static_cast<int>(death_cause->context_case());
-  absl::MutexLock lock(&mu_);
-  auto queue = client_queues_.find(actor_id);
-  RAY_CHECK(queue != client_queues_.end());
-  if (num_restarts <= queue->second.num_restarts && !dead) {
-    // This message is about an old version of the actor that has already been
-    // restarted successfully. Skip the message handling.
-    RAY_LOG(INFO) << "Skip actor disconnection that has already been restarted, actor_id="
-                  << actor_id;
-    return;
-  }
-
-  // The actor failed, so erase the client for now. Either the actor is
-  // permanently dead or the new client will be inserted once the actor is
-  // restarted.
-  DisconnectRpcClient(queue->second);
-
-  if (dead) {
-    queue->second.state = rpc::ActorTableData::DEAD;
-    if (death_cause != nullptr) {
-      queue->second.death_cause = *death_cause;
-    }
-    // If there are pending requests, treat the pending tasks as failed.
-    RAY_LOG(INFO) << "Failing pending tasks for actor " << actor_id
-                  << " because the actor is already dead.";
-    auto &requests = queue->second.requests;
-    auto head = requests.begin();
-
-    auto status = Status::IOError("cancelling all pending tasks of dead actor");
-    rpc::ErrorType error_type = rpc::ErrorType::ACTOR_DIED;
-    std::shared_ptr<rpc::RayException> creation_task_exception = nullptr;
-    if (IsActorDiedDueToRuntimeEnvSetupFailure(queue->second.death_cause)) {
-      error_type = rpc::ErrorType::RUNTIME_ENV_SETUP_FAILED;
-    } else if (IsActorDiedDueToCreationTaskFailure(queue->second.death_cause)) {
-      creation_task_exception = std::make_shared<rpc::RayException>(
-          queue->second.death_cause.creation_task_failure_context()
-              .creation_task_exception());
-      RAY_LOG(INFO) << "Creation task formatted exception: "
-                    << creation_task_exception->formatted_exception_string()
-                    << ", actor_id: " << actor_id;
-    }
-
-    while (head != requests.end()) {
-      const auto &task_spec = head->second.first;
-      task_finisher_.MarkTaskCanceled(task_spec.TaskId());
-      // No need to increment the number of completed tasks since the actor is
-      // dead.
-      RAY_UNUSED(!task_finisher_.PendingTaskFailed(task_spec.TaskId(), error_type,
-                                                   &status, creation_task_exception));
-      head = requests.erase(head);
-=======
-    const std::shared_ptr<rpc::RayException> &creation_task_exception) {
-  RAY_LOG(DEBUG) << "Disconnecting from actor " << actor_id;
 
   std::unordered_map<TaskID, rpc::ClientCallback<rpc::PushTaskReply>>
       inflight_task_callbacks;
@@ -296,7 +243,6 @@
           << "Skip actor disconnection that has already been restarted, actor_id="
           << actor_id;
       return;
->>>>>>> f9d94f51
     }
 
     // The actor failed, so erase the client for now. Either the actor is
@@ -316,33 +262,35 @@
       auto head = requests.begin();
 
       auto status = Status::IOError("cancelling all pending tasks of dead actor");
+      rpc::ErrorType error_type = rpc::ErrorType::ACTOR_DIED;
+      std::shared_ptr<rpc::RayException> creation_task_exception = nullptr;
+      if (IsActorDiedDueToRuntimeEnvSetupFailure(queue->second.death_cause)) {
+        error_type = rpc::ErrorType::RUNTIME_ENV_SETUP_FAILED;
+      } else if (IsActorDiedDueToCreationTaskFailure(queue->second.death_cause)) {
+        creation_task_exception = std::make_shared<rpc::RayException>(
+            queue->second.death_cause.creation_task_failure_context()
+                .creation_task_exception());
+        RAY_LOG(INFO) << "Creation task formatted exception: "
+                      << creation_task_exception->formatted_exception_string()
+                      << ", actor_id: " << actor_id;
+      }
       while (head != requests.end()) {
         const auto &task_spec = head->second.first;
         task_finisher_.MarkTaskCanceled(task_spec.TaskId());
         // No need to increment the number of completed tasks since the actor is
         // dead.
-        RAY_UNUSED(!task_finisher_.PendingTaskFailed(task_spec.TaskId(),
-                                                     rpc::ErrorType::ACTOR_DIED, &status,
-                                                     creation_task_exception));
+        RAY_UNUSED(!task_finisher_.PendingTaskFailed(task_spec.TaskId(), error_type,
+                                                     &status, creation_task_exception));
         head = requests.erase(head);
       }
 
-<<<<<<< HEAD
-    RAY_LOG(INFO) << "Failing tasks waiting for death info, size="
-                  << wait_for_death_info_tasks.size() << ", actor_id=" << actor_id;
-    for (auto &net_err_task : wait_for_death_info_tasks) {
-      RAY_UNUSED(task_finisher_.MarkPendingTaskFailed(net_err_task.second, error_type,
-                                                      creation_task_exception));
-    }
-=======
       auto &wait_for_death_info_tasks = queue->second.wait_for_death_info_tasks;
->>>>>>> f9d94f51
 
       RAY_LOG(INFO) << "Failing tasks waiting for death info, size="
                     << wait_for_death_info_tasks.size() << ", actor_id=" << actor_id;
       for (auto &net_err_task : wait_for_death_info_tasks) {
-        RAY_UNUSED(task_finisher_.MarkPendingTaskFailed(
-            net_err_task.second, rpc::ErrorType::ACTOR_DIED, creation_task_exception));
+        RAY_UNUSED(task_finisher_.MarkPendingTaskFailed(net_err_task.second, error_type,
+                                                        creation_task_exception));
       }
 
       // No need to clean up tasks that have been sent and are waiting for
