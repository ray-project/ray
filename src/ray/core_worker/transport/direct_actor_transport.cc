--- conflicted
+++ resolved
@@ -175,7 +175,6 @@
   waiter_.reset(new DependencyWaiterImpl(*local_raylet_client_));
   rpc_address_ = rpc_address;
   client_factory_ = client_factory;
-  local_raylet_client_ = raylet_client;
 }
 
 void CoreWorkerDirectTaskReceiver::SetMaxActorConcurrency(int max_concurrency) {
@@ -289,15 +288,15 @@
           }
         }
       }
-<<<<<<< HEAD
       // If we spilled any return objects to plasma, notify the raylet to pin them.
+      // The raylet will then coordinate with the caller to manage the objects'
+      // lifetimes.
       // TODO(edoakes): the plasma objects could be evicted between creating them
       // here and when raylet pins them.
       if (!plasma_return_ids.empty()) {
         RAY_CHECK_OK(
             local_raylet_client_->PinObjectIDs(caller_address, plasma_return_ids));
-=======
-
+      }
       if (task_spec.IsActorCreationTask()) {
         RAY_LOG(INFO) << "Actor creation task finished, task_id: " << task_spec.TaskId()
                       << ", actor_id: " << task_spec.ActorCreationId();
@@ -305,7 +304,6 @@
         // raylet can publish actor creation event to GCS, and mark this worker as
         // actor, thus if this worker dies later raylet will reconstruct the actor.
         RAY_CHECK_OK(local_raylet_client_->TaskDone());
->>>>>>> b98b288f
       }
     }
     if (status.IsSystemExit()) {
