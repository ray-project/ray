--- conflicted
+++ resolved
@@ -22,25 +22,25 @@
 
 namespace ray {
 
-<<<<<<< HEAD
-Status CoreWorkerDirectActorTaskSubmitter::KillActor(const ActorID &actor_id,
-                                                     bool no_reconstruction) {
+void CoreWorkerDirectActorTaskSubmitter::KillActor(const ActorID &actor_id,
+                                                   bool force_kill,
+                                                   bool no_reconstruction) {
   absl::MutexLock lock(&mu_);
   rpc::KillActorRequest request;
   request.set_intended_actor_id(actor_id.Binary());
+  request.set_force_kill(force_kill);
   request.set_no_reconstruction(no_reconstruction);
-  pending_force_kills_.emplace(actor_id, request);
-=======
-void CoreWorkerDirectActorTaskSubmitter::KillActor(const ActorID &actor_id,
-                                                   bool force_kill) {
-  absl::MutexLock lock(&mu_);
-  auto inserted = pending_force_kills_.emplace(actor_id, force_kill);
+  auto inserted = pending_force_kills_.emplace(actor_id, request);
   if (!inserted.second && force_kill) {
     // Overwrite the previous request to kill the actor if the new request is a
     // force kill.
-    inserted.first->second = true;
-  }
->>>>>>> fbac2569
+    inserted.first->second.set_force_kill(true);
+    if (no_reconstruction) {
+      // Overwrite the previous request to disable reconstruction if the new request's
+      // no_reconstruction flag is set to true.
+      inserted.first->second.set_no_reconstruction(true);
+    }
+  }
   auto it = rpc_clients_.find(actor_id);
   if (it == rpc_clients_.end()) {
     // Actor is not yet created, or is being reconstructed, cache the request
@@ -155,22 +155,12 @@
   RAY_CHECK(client);
   // Check if there is a pending force kill. If there is, send it and disconnect the
   // client.
-<<<<<<< HEAD
-  auto kill_request_it = pending_force_kills_.find(actor_id);
-  if (kill_request_it != pending_force_kills_.end()) {
-    RAY_LOG(INFO) << "Sending KillActor request to actor " << actor_id;
-    RAY_CHECK_OK(client->KillActor(kill_request_it->second, nullptr));
-    pending_force_kills_.erase(actor_id);
-=======
   auto it = pending_force_kills_.find(actor_id);
   if (it != pending_force_kills_.end()) {
-    rpc::KillActorRequest request;
-    request.set_intended_actor_id(actor_id.Binary());
-    request.set_force_kill(it->second);
+    RAY_LOG(INFO) << "Sending KillActor request to actor " << actor_id;
     // It's okay if this fails because this means the worker is already dead.
-    RAY_UNUSED(client->KillActor(request, nullptr));
+    RAY_UNUSED(client->KillActor(it->second, nullptr));
     pending_force_kills_.erase(it);
->>>>>>> fbac2569
   }
 
   // Submit all pending requests.
