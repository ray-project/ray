#include "ray/core_worker/transport/direct_actor_transport.h"
#include "ray/common/task/task.h"

using ray::rpc::ActorTableData;

namespace ray {

bool HasByReferenceArgs(const TaskSpecification &spec) {
  for (size_t i = 0; i < spec.NumArgs(); ++i) {
    if (spec.ArgIdCount(i) > 0) {
      return true;
    }
  }
  return false;
}

CoreWorkerDirectActorTaskSubmitter::CoreWorkerDirectActorTaskSubmitter(
    boost::asio::io_service &io_service,
    std::unique_ptr<CoreWorkerMemoryStoreProvider> store_provider)
    : io_service_(io_service),
      client_call_manager_(io_service),
      store_provider_(std::move(store_provider)) {}

Status CoreWorkerDirectActorTaskSubmitter::SubmitTask(
    const TaskSpecification &task_spec) {
  RAY_LOG(DEBUG) << "Submitting task " << task_spec.TaskId();
  if (HasByReferenceArgs(task_spec)) {
    return Status::Invalid("Direct actor call only supports by-value arguments");
  }

  RAY_CHECK(task_spec.IsActorTask());
  const auto &actor_id = task_spec.ActorId();

  const auto task_id = task_spec.TaskId();
  const auto num_returns = task_spec.NumReturns();

  auto request = std::unique_ptr<rpc::PushTaskRequest>(new rpc::PushTaskRequest);
  request->mutable_task_spec()->Swap(&task_spec.GetMutableMessage());

  std::unique_lock<std::mutex> guard(mutex_);

  auto iter = actor_states_.find(actor_id);
  if (iter == actor_states_.end() ||
      iter->second.state_ == ActorTableData::RECONSTRUCTING) {
    // Actor is not yet created, or is being reconstructed, cache the request
    // and submit after actor is alive.
    // TODO(zhijunfu): it might be possible for a user to specify an invalid
    // actor handle (e.g. from unpickling), in that case it might be desirable
    // to have a timeout to mark it as invalid if it doesn't show up in the
    // specified time.
    pending_requests_[actor_id].emplace_back(std::move(request));
    RAY_LOG(DEBUG) << "Actor " << actor_id << " is not yet created.";
  } else if (iter->second.state_ == ActorTableData::ALIVE) {
    // Actor is alive, submit the request.
    if (rpc_clients_.count(actor_id) == 0) {
      // If rpc client is not available, then create it.
      ConnectAndSendPendingTasks(actor_id, iter->second.location_.first,
                                 iter->second.location_.second);
    }

    // Submit request.
    auto &client = rpc_clients_[actor_id];
    PushTask(*client, std::move(request), actor_id, task_id, num_returns);
  } else {
    // Actor is dead, treat the task as failure.
    RAY_CHECK(iter->second.state_ == ActorTableData::DEAD);
    TreatTaskAsFailed(task_id, num_returns, rpc::ErrorType::ACTOR_DIED);
  }

  // If the task submission subsequently fails, then the client will receive
  // the error in a callback.
  return Status::OK();
}

void CoreWorkerDirectActorTaskSubmitter::HandleActorUpdate(
    const ActorID &actor_id, const ActorTableData &actor_data) {
  std::unique_lock<std::mutex> guard(mutex_);
  actor_states_.erase(actor_id);
  actor_states_.emplace(
      actor_id,
      ActorStateData(actor_data.state(), actor_data.ip_address(), actor_data.port()));

  if (actor_data.state() == ActorTableData::ALIVE) {
    // Check if this actor is the one that we're interested, if we already have
    // a connection to the actor, or have pending requests for it, we should
    // create a new connection.
    if (pending_requests_.count(actor_id) > 0) {
      ConnectAndSendPendingTasks(actor_id, actor_data.ip_address(), actor_data.port());
    }
  } else {
    // Remove rpc client if it's dead or being reconstructed.
    rpc_clients_.erase(actor_id);

    // For tasks that have been sent and are waiting for replies, treat them
    // as failed when the destination actor is dead or reconstructing.
    auto iter = waiting_reply_tasks_.find(actor_id);
    if (iter != waiting_reply_tasks_.end()) {
      for (const auto &entry : iter->second) {
        const auto &task_id = entry.first;
        const auto num_returns = entry.second;
        TreatTaskAsFailed(task_id, num_returns, rpc::ErrorType::ACTOR_DIED);
      }
      waiting_reply_tasks_.erase(actor_id);
    }

    // If there are pending requests, treat the pending tasks as failed.
    auto pending_it = pending_requests_.find(actor_id);
    if (pending_it != pending_requests_.end()) {
      for (const auto &request : pending_it->second) {
        TreatTaskAsFailed(TaskID::FromBinary(request->task_spec().task_id()),
                          request->task_spec().num_returns(), rpc::ErrorType::ACTOR_DIED);
      }
      pending_requests_.erase(pending_it);
    }
  }
}

void CoreWorkerDirectActorTaskSubmitter::ConnectAndSendPendingTasks(
    const ActorID &actor_id, std::string ip_address, int port) {
  std::shared_ptr<rpc::DirectActorClient> grpc_client =
      rpc::DirectActorClient::make(ip_address, port, client_call_manager_);
  RAY_CHECK(rpc_clients_.emplace(actor_id, std::move(grpc_client)).second);

  // Submit all pending requests.
  auto &client = rpc_clients_[actor_id];
  auto &requests = pending_requests_[actor_id];
  while (!requests.empty()) {
    auto request = std::move(requests.front());
    auto num_returns = request->task_spec().num_returns();
    auto task_id = TaskID::FromBinary(request->task_spec().task_id());
    PushTask(*client, std::move(request), actor_id, task_id, num_returns);
    requests.pop_front();
  }
}

void CoreWorkerDirectActorTaskSubmitter::PushTask(
    rpc::DirectActorClient &client, std::unique_ptr<rpc::PushTaskRequest> request,
    const ActorID &actor_id, const TaskID &task_id, int num_returns) {
  RAY_LOG(DEBUG) << "Pushing task " << task_id << " to actor " << actor_id;
  waiting_reply_tasks_[actor_id].insert(std::make_pair(task_id, num_returns));

  auto status = client.PushTask(
      std::move(request), [this, actor_id, task_id, num_returns](
                              Status status, const rpc::PushTaskReply &reply) {
        {
          std::unique_lock<std::mutex> guard(mutex_);
          waiting_reply_tasks_[actor_id].erase(task_id);
        }
        if (!status.ok()) {
          TreatTaskAsFailed(task_id, num_returns, rpc::ErrorType::ACTOR_DIED);
          return;
        }
        for (int i = 0; i < reply.return_objects_size(); i++) {
          const auto &return_object = reply.return_objects(i);
          ObjectID object_id = ObjectID::FromBinary(return_object.object_id());
          std::shared_ptr<LocalMemoryBuffer> data_buffer;
          if (return_object.data().size() > 0) {
            data_buffer = std::make_shared<LocalMemoryBuffer>(
                const_cast<uint8_t *>(
                    reinterpret_cast<const uint8_t *>(return_object.data().data())),
                return_object.data().size());
          }
          std::shared_ptr<LocalMemoryBuffer> metadata_buffer;
          if (return_object.metadata().size() > 0) {
            metadata_buffer = std::make_shared<LocalMemoryBuffer>(
                const_cast<uint8_t *>(
                    reinterpret_cast<const uint8_t *>(return_object.metadata().data())),
                return_object.metadata().size());
          }
          RAY_CHECK_OK(
              store_provider_->Put(RayObject(data_buffer, metadata_buffer), object_id));
        }
      });
  if (!status.ok()) {
    TreatTaskAsFailed(task_id, num_returns, rpc::ErrorType::ACTOR_DIED);
  }
}

void CoreWorkerDirectActorTaskSubmitter::TreatTaskAsFailed(
    const TaskID &task_id, int num_returns, const rpc::ErrorType &error_type) {
  RAY_LOG(DEBUG) << "Treat task as failed. task_id: " << task_id
                 << ", error_type: " << ErrorType_Name(error_type);
  for (int i = 0; i < num_returns; i++) {
    const auto object_id = ObjectID::ForTaskReturn(
        task_id, /*index=*/i + 1,
        /*transport_type=*/static_cast<int>(TaskTransportType::DIRECT_ACTOR));
    std::string meta = std::to_string(static_cast<int>(error_type));
    auto metadata = const_cast<uint8_t *>(reinterpret_cast<const uint8_t *>(meta.data()));
    auto meta_buffer = std::make_shared<LocalMemoryBuffer>(metadata, meta.size());
    RAY_CHECK_OK(store_provider_->Put(RayObject(nullptr, meta_buffer), object_id));
  }
}

bool CoreWorkerDirectActorTaskSubmitter::IsActorAlive(const ActorID &actor_id) const {
  std::unique_lock<std::mutex> guard(mutex_);

  auto iter = actor_states_.find(actor_id);
  return (iter != actor_states_.end() && iter->second.state_ == ActorTableData::ALIVE);
}

CoreWorkerDirectActorTaskReceiver::CoreWorkerDirectActorTaskReceiver(
<<<<<<< HEAD
    WorkerContext &worker_context, CoreWorkerObjectInterface &object_interface,
    boost::asio::io_service &main_io_service, rpc::GrpcServer &server,
    const TaskHandler &task_handler)
    : worker_context_(worker_context),
      object_interface_(object_interface),
      task_service_(main_io_service, *this),
      task_handler_(task_handler),
      task_main_io_service_(main_io_service) {
=======
    WorkerContext &worker_context, boost::asio::io_service &io_service,
    rpc::GrpcServer &server, const TaskHandler &task_handler)
    : worker_context_(worker_context),
      io_service_(io_service),
      task_service_(io_service, *this),
      task_handler_(task_handler) {
>>>>>>> c1418b04
  server.RegisterService(task_service_);
}

void CoreWorkerDirectActorTaskReceiver::HandlePushTask(
    const rpc::PushTaskRequest &request, rpc::PushTaskReply *reply,
    rpc::SendReplyCallback send_reply_callback) {
  const TaskSpecification task_spec(request.task_spec());
  RAY_LOG(DEBUG) << "Received task " << task_spec.TaskId();
  if (HasByReferenceArgs(task_spec)) {
    send_reply_callback(
        Status::Invalid("Direct actor call only supports by value arguments"), nullptr,
        nullptr);
    return;
  }
  if (task_spec.IsActorTask() && !worker_context_.CurrentActorUseDirectCall()) {
    send_reply_callback(Status::Invalid("This actor doesn't accept direct calls."),
                        nullptr, nullptr);
    return;
  }

  auto it = scheduling_queue_.find(task_spec.CallerId());
  if (it == scheduling_queue_.end()) {
    auto result = scheduling_queue_.emplace(
        task_spec.CallerId(),
        std::unique_ptr<SchedulingQueue>(new SchedulingQueue(task_main_io_service_)));
    it = result.first;
  }
  it->second->Add(
      request.sequence_number(), request.client_processed_up_to(),
      [this, reply, send_reply_callback, task_spec]() {
        auto num_returns = task_spec.NumReturns();
        RAY_CHECK(task_spec.IsActorCreationTask() || task_spec.IsActorTask());
        RAY_CHECK(num_returns > 0);
        // Decrease to account for the dummy object id.
        num_returns--;

        // TODO(edoakes): resource IDs are currently kept track of in the raylet,
        // need to come up with a solution for this.
        ResourceMappingType resource_ids;
        std::vector<std::shared_ptr<RayObject>> results;
        auto status = task_handler_(task_spec, resource_ids, &results);
        RAY_CHECK(results.size() == num_returns) << results.size() << "  " << num_returns;

        for (size_t i = 0; i < results.size(); i++) {
          auto return_object = reply->add_return_objects();
          ObjectID id = ObjectID::ForTaskReturn(
              task_spec.TaskId(), /*index=*/i + 1,
              /*transport_type=*/static_cast<int>(TaskTransportType::DIRECT_ACTOR));
          return_object->set_object_id(id.Binary());
          const auto &result = results[i];
          if (result->GetData() != nullptr) {
            return_object->set_data(result->GetData()->Data(), result->GetData()->Size());
          }
          if (result->GetMetadata() != nullptr) {
            return_object->set_metadata(result->GetMetadata()->Data(),
                                        result->GetMetadata()->Size());
          }
        }

        send_reply_callback(status, nullptr, nullptr);
      },
      [send_reply_callback]() {
        send_reply_callback(Status::Invalid("client cancelled rpc"), nullptr, nullptr);
      });
}

}  // namespace ray<|MERGE_RESOLUTION|>--- conflicted
+++ resolved
@@ -199,23 +199,12 @@
 }
 
 CoreWorkerDirectActorTaskReceiver::CoreWorkerDirectActorTaskReceiver(
-<<<<<<< HEAD
-    WorkerContext &worker_context, CoreWorkerObjectInterface &object_interface,
-    boost::asio::io_service &main_io_service, rpc::GrpcServer &server,
-    const TaskHandler &task_handler)
+    WorkerContext &worker_context, boost::asio::io_service &main_io_service,
+    rpc::GrpcServer &server, const TaskHandler &task_handler)
     : worker_context_(worker_context),
-      object_interface_(object_interface),
       task_service_(main_io_service, *this),
       task_handler_(task_handler),
       task_main_io_service_(main_io_service) {
-=======
-    WorkerContext &worker_context, boost::asio::io_service &io_service,
-    rpc::GrpcServer &server, const TaskHandler &task_handler)
-    : worker_context_(worker_context),
-      io_service_(io_service),
-      task_service_(io_service, *this),
-      task_handler_(task_handler) {
->>>>>>> c1418b04
   server.RegisterService(task_service_);
 }
 
