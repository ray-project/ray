--- conflicted
+++ resolved
@@ -56,7 +56,6 @@
 
 void CoreWorkerDirectActorTaskSubmitter::FailPendingTasks(const ActorID &actor_id) {
   std::unique_lock<std::mutex> guard(mutex_);
-<<<<<<< HEAD
   // For tasks that have been sent and are waiting for replies, treat them
   // as failed when the destination actor is dead or reconstructing.
   auto iter = waiting_reply_tasks_.find(actor_id);
@@ -65,34 +64,6 @@
       const auto &task_id = entry.first;
       const auto num_returns = entry.second;
       TreatTaskAsFailed(task_id, num_returns, rpc::ErrorType::ACTOR_DIED);
-=======
-  actor_states_.erase(actor_id);
-  actor_states_.emplace(
-      actor_id,
-      ActorStateData(actor_data.state(), actor_data.ip_address(), actor_data.port()));
-
-  if (actor_data.state() == ActorTableData::ALIVE) {
-    // Check if this actor is the one that we're interested, if we already have
-    // a connection to the actor, or have pending requests for it, we should
-    // create a new connection.
-    if (pending_requests_.count(actor_id) > 0 && rpc_clients_.count(actor_id) == 0) {
-      ConnectAndSendPendingTasks(actor_id, actor_data.ip_address(), actor_data.port());
-    }
-  } else {
-    // Remove rpc client if it's dead or being reconstructed.
-    rpc_clients_.erase(actor_id);
-
-    // For tasks that have been sent and are waiting for replies, treat them
-    // as failed when the destination actor is dead or reconstructing.
-    auto iter = waiting_reply_tasks_.find(actor_id);
-    if (iter != waiting_reply_tasks_.end()) {
-      for (const auto &entry : iter->second) {
-        const auto &task_id = entry.first;
-        const auto num_returns = entry.second;
-        TreatTaskAsFailed(task_id, num_returns, rpc::ErrorType::ACTOR_DIED);
-      }
-      waiting_reply_tasks_.erase(actor_id);
->>>>>>> fb34928a
     }
     waiting_reply_tasks_.erase(actor_id);
   }
