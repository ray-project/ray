--- conflicted
+++ resolved
@@ -5,11 +5,7 @@
 
 #include "ray/core_worker/transport/transport.h"
 #include "ray/raylet/raylet_client.h"
-<<<<<<< HEAD
-#include "ray/rpc/worker_server.h"
-=======
 #include "ray/rpc/worker/worker_server.h"
->>>>>>> 7e020e71
 
 namespace ray {
 
@@ -35,12 +31,8 @@
 class CoreWorkerRayletTaskReceiver : public CoreWorkerTaskReceiver,
                                      public rpc::WorkerTaskHandler {
  public:
-<<<<<<< HEAD
-  CoreWorkerRayletTaskReceiver(boost::asio::io_service &io_service,
-=======
   CoreWorkerRayletTaskReceiver(std::unique_ptr<RayletClient> &raylet_client,
                                boost::asio::io_service &io_service,
->>>>>>> 7e020e71
                                rpc::GrpcServer &server);
 
   /// Handle a `AssignTask` request.
@@ -56,27 +48,9 @@
 
   Status SetTaskHandler(const TaskHandler &callback) override;
 
-  /// TODO(zhijunfu): This is currently unused. Later when we migrate from worker "get
-  /// task" to raylet "assign task", this method will be used and the `GetTask` above will
-  /// be removed.
-  ///
-  /// Handle a `AssignTask` request.
-  /// The implementation can handle this request asynchronously. When hanling is done, the
-  /// `done_callback` should be called.
-  ///
-  /// \param[in] request The request message.
-  /// \param[out] reply The reply message.
-  /// \param[in] done_callback The callback to be called when the request is done.
-  void HandleAssignTask(const rpc::AssignTaskRequest &request,
-                        rpc::AssignTaskReply *reply,
-                        rpc::RequestDoneCallback done_callback) override;
-
  private:
-<<<<<<< HEAD
-=======
   /// Raylet client.
   std::unique_ptr<RayletClient> &raylet_client_;
->>>>>>> 7e020e71
   /// The callback function to process a task.
   TaskHandler task_handler_;
   /// The rpc service for `WorkerTaskService`.
