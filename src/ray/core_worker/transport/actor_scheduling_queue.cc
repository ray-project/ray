--- conflicted
+++ resolved
@@ -103,13 +103,6 @@
         task_spec,
         rpc::TaskStatus::PENDING_ACTOR_TASK_ARGS_FETCH,
         /* include_task_info */ false));
-<<<<<<< HEAD
-    waiter_.Wait(dependencies, [seq_no, this]() {
-      RAY_CHECK(std::this_thread::get_id() == main_thread_id_);
-      auto it = pending_actor_tasks_.find(seq_no);
-      if (it != pending_actor_tasks_.end()) {
-        const TaskSpecification &_task_spec = it->second.TaskSpec();
-=======
     waiter_.Wait(dependencies, [this, seq_no, is_retry, retry_request]() mutable {
       InboundRequest *inbound_request = nullptr;
       if (is_retry) {
@@ -125,8 +118,7 @@
       }
 
       if (inbound_request != nullptr) {
-        const auto &task_spec = inbound_request->TaskSpec();
->>>>>>> 228b3af5
+        const auto &_task_spec = inbound_request->TaskSpec();
         RAY_UNUSED(task_event_buffer_.RecordTaskStatusEventIfNeeded(
             _task_spec.TaskId(),
             _task_spec.JobId(),
