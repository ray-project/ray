--- conflicted
+++ resolved
@@ -1,375 +1,182 @@
-<<<<<<< HEAD
-// Copyright 2017 The Ray Authors.
-//
-// Licensed under the Apache License, Version 2.0 (the "License");
-// you may not use this file except in compliance with the License.
-// You may obtain a copy of the License at
-//
-//  http://www.apache.org/licenses/LICENSE-2.0
-//
-// Unless required by applicable law or agreed to in writing, software
-// distributed under the License is distributed on an "AS IS" BASIS,
-// WITHOUT WARRANTIES OR CONDITIONS OF ANY KIND, either express or implied.
-// See the License for the specific language governing permissions and
-// limitations under the License.
-
-#include "ray/core_worker/transport/actor_scheduling_queue.h"
-
-namespace ray {
-namespace core {
-
-ActorSchedulingQueue::ActorSchedulingQueue(
-    instrumented_io_context &main_io_service, DependencyWaiter &waiter,
-    std::shared_ptr<ConcurrencyGroupManager<BoundedExecutor>> pool_manager,
-    bool is_asyncio, int fiber_max_concurrency,
-    const std::vector<ConcurrencyGroup> &concurrency_groups, int64_t reorder_wait_seconds)
-    : reorder_wait_seconds_(reorder_wait_seconds),
-      wait_timer_(main_io_service),
-      main_thread_id_(boost::this_thread::get_id()),
-      waiter_(waiter),
-      pool_manager_(pool_manager),
-      is_asyncio_(is_asyncio) {
-  if (is_asyncio_) {
-    std::stringstream ss;
-    ss << "Setting actor as asyncio with max_concurrency=" << fiber_max_concurrency
-       << ", and defined concurrency groups are:" << std::endl;
-    for (const auto &concurrency_group : concurrency_groups) {
-      ss << "\t" << concurrency_group.name << " : " << concurrency_group.max_concurrency;
-    }
-    RAY_LOG(INFO) << ss.str();
-    fiber_state_manager_ = std::make_unique<ConcurrencyGroupManager<FiberState>>(
-        concurrency_groups, fiber_max_concurrency);
-  }
-}
-
-void ActorSchedulingQueue::Stop() {
-  if (pool_manager_) {
-    pool_manager_->Stop();
-  }
-}
-
-bool ActorSchedulingQueue::TaskQueueEmpty() const {
-  RAY_CHECK(false) << "TaskQueueEmpty() not implemented for actor queues";
-  // The return instruction will never be executed, but we need to include it
-  // nonetheless because this is a non-void function.
-  return false;
-}
-
-size_t ActorSchedulingQueue::Size() const {
-  RAY_CHECK(false) << "Size() not implemented for actor queues";
-  // The return instruction will never be executed, but we need to include it
-  // nonetheless because this is a non-void function.
-  return 0;
-}
-
-/// Add a new actor task's callbacks to the worker queue.
-void ActorSchedulingQueue::Add(int64_t seq_no, int64_t client_processed_up_to,
-                               std::function<void(rpc::SendReplyCallback)> accept_request,
-                               std::function<void(rpc::SendReplyCallback)> reject_request,
-                               rpc::SendReplyCallback send_reply_callback,
-                               const std::string &concurrency_group_name,
-                               const ray::FunctionDescriptor &function_descriptor,
-                               std::function<void(rpc::SendReplyCallback)> steal_request,
-                               TaskID task_id,
-                               const std::vector<rpc::ObjectReference> &dependencies) {
-  // A seq_no of -1 means no ordering constraint. Actor tasks must be executed in order.
-  RAY_CHECK(seq_no != -1);
-
-  RAY_CHECK(boost::this_thread::get_id() == main_thread_id_);
-  if (client_processed_up_to >= next_seq_no_) {
-    RAY_LOG(ERROR) << "client skipping requests " << next_seq_no_ << " to "
-                   << client_processed_up_to;
-    next_seq_no_ = client_processed_up_to + 1;
-  }
-  RAY_LOG(DEBUG) << "Enqueue " << seq_no << " cur seqno " << next_seq_no_;
-
-  pending_actor_tasks_[seq_no] = InboundRequest(
-      std::move(accept_request), std::move(reject_request), std::move(steal_request),
-      std::move(send_reply_callback), task_id, dependencies.size() > 0,
-      concurrency_group_name, function_descriptor);
-
-  if (dependencies.size() > 0) {
-    waiter_.Wait(dependencies, [seq_no, this]() {
-      RAY_CHECK(boost::this_thread::get_id() == main_thread_id_);
-      auto it = pending_actor_tasks_.find(seq_no);
-      if (it != pending_actor_tasks_.end()) {
-        it->second.MarkDependenciesSatisfied();
-        ScheduleRequests();
-      }
-    });
-  }
-  ScheduleRequests();
-}
-
-size_t ActorSchedulingQueue::Steal(rpc::StealTasksReply *reply) {
-  RAY_CHECK(false) << "Cannot steal actor tasks";
-  // The return instruction will never be executed, but we need to include it
-  // nonetheless because this is a non-void function.
-  return 0;
-}
-
-// We don't allow the cancellation of actor tasks, so invoking CancelTaskIfFound
-// results in a fatal error.
-bool ActorSchedulingQueue::CancelTaskIfFound(TaskID task_id) {
-  RAY_CHECK(false) << "Cannot cancel actor tasks";
-  // The return instruction will never be executed, but we need to include it
-  // nonetheless because this is a non-void function.
-  return false;
-}
-
-/// Schedules as many requests as possible in sequence.
-void ActorSchedulingQueue::ScheduleRequests() {
-  // Cancel any stale requests that the client doesn't need any longer.
-  while (!pending_actor_tasks_.empty() &&
-         pending_actor_tasks_.begin()->first < next_seq_no_) {
-    auto head = pending_actor_tasks_.begin();
-    RAY_LOG(ERROR) << "Cancelling stale RPC with seqno "
-                   << pending_actor_tasks_.begin()->first << " < " << next_seq_no_;
-    head->second.Cancel();
-    pending_actor_tasks_.erase(head);
-  }
-
-  // Process as many in-order requests as we can.
-  while (!pending_actor_tasks_.empty() &&
-         pending_actor_tasks_.begin()->first == next_seq_no_ &&
-         pending_actor_tasks_.begin()->second.CanExecute()) {
-    auto head = pending_actor_tasks_.begin();
-    auto request = head->second;
-
-    if (is_asyncio_) {
-      // Process async actor task.
-      auto fiber = fiber_state_manager_->GetExecutor(request.ConcurrencyGroupName(),
-                                                     request.FunctionDescriptor());
-      fiber->EnqueueFiber([request]() mutable { request.Accept(); });
-    } else {
-      // Process actor tasks.
-      RAY_CHECK(pool_manager_ != nullptr);
-      auto pool = pool_manager_->GetExecutor(request.ConcurrencyGroupName(),
-                                             request.FunctionDescriptor());
-      if (pool == nullptr) {
-        request.Accept();
-      } else {
-        pool->PostBlocking([request]() mutable { request.Accept(); });
-      }
-    }
-    pending_actor_tasks_.erase(head);
-    next_seq_no_++;
-  }
-
-  if (pending_actor_tasks_.empty() ||
-      !pending_actor_tasks_.begin()->second.CanExecute()) {
-    // No timeout for object dependency waits.
-    wait_timer_.cancel();
-  } else {
-    // Set a timeout on the queued tasks to avoid an infinite wait on failure.
-    wait_timer_.expires_from_now(boost::posix_time::seconds(reorder_wait_seconds_));
-    RAY_LOG(DEBUG) << "waiting for " << next_seq_no_ << " queue size "
-                   << pending_actor_tasks_.size();
-    wait_timer_.async_wait([this](const boost::system::error_code &error) {
-      if (error == boost::asio::error::operation_aborted) {
-        return;  // time deadline was adjusted
-      }
-      OnSequencingWaitTimeout();
-    });
-  }
-}
-
-/// Called when we time out waiting for an earlier task to show up.
-void ActorSchedulingQueue::OnSequencingWaitTimeout() {
-  RAY_CHECK(boost::this_thread::get_id() == main_thread_id_);
-  RAY_LOG(ERROR) << "timed out waiting for " << next_seq_no_
-                 << ", cancelling all queued tasks";
-  while (!pending_actor_tasks_.empty()) {
-    auto head = pending_actor_tasks_.begin();
-    head->second.Cancel();
-    next_seq_no_ = std::max(next_seq_no_, head->first + 1);
-    pending_actor_tasks_.erase(head);
-  }
-}
-
-}  // namespace core
-}  // namespace ray
-=======
-// Copyright 2017 The Ray Authors.
-//
-// Licensed under the Apache License, Version 2.0 (the "License");
-// you may not use this file except in compliance with the License.
-// You may obtain a copy of the License at
-//
-//  http://www.apache.org/licenses/LICENSE-2.0
-//
-// Unless required by applicable law or agreed to in writing, software
-// distributed under the License is distributed on an "AS IS" BASIS,
-// WITHOUT WARRANTIES OR CONDITIONS OF ANY KIND, either express or implied.
-// See the License for the specific language governing permissions and
-// limitations under the License.
-
-#include "ray/core_worker/transport/actor_scheduling_queue.h"
-
-namespace ray {
-namespace core {
-
-ActorSchedulingQueue::ActorSchedulingQueue(
-    instrumented_io_context &main_io_service, DependencyWaiter &waiter,
-    std::shared_ptr<ConcurrencyGroupManager<BoundedExecutor>> pool_manager,
-    bool is_asyncio, int fiber_max_concurrency,
-    const std::vector<ConcurrencyGroup> &concurrency_groups, int64_t reorder_wait_seconds)
-    : reorder_wait_seconds_(reorder_wait_seconds),
-      wait_timer_(main_io_service),
-      main_thread_id_(boost::this_thread::get_id()),
-      waiter_(waiter),
-      pool_manager_(pool_manager),
-      is_asyncio_(is_asyncio) {
-  if (is_asyncio_) {
-    std::stringstream ss;
-    ss << "Setting actor as asyncio with max_concurrency=" << fiber_max_concurrency
-       << ", and defined concurrency groups are:" << std::endl;
-    for (const auto &concurrency_group : concurrency_groups) {
-      ss << "\t" << concurrency_group.name << " : " << concurrency_group.max_concurrency;
-    }
-    RAY_LOG(INFO) << ss.str();
-    fiber_state_manager_ = std::make_unique<ConcurrencyGroupManager<FiberState>>(
-        concurrency_groups, fiber_max_concurrency);
-  }
-}
-
-void ActorSchedulingQueue::Stop() {
-  if (pool_manager_) {
-    pool_manager_->Stop();
-  }
-}
-
-bool ActorSchedulingQueue::TaskQueueEmpty() const {
-  RAY_CHECK(false) << "TaskQueueEmpty() not implemented for actor queues";
-  // The return instruction will never be executed, but we need to include it
-  // nonetheless because this is a non-void function.
-  return false;
-}
-
-size_t ActorSchedulingQueue::Size() const {
-  RAY_CHECK(false) << "Size() not implemented for actor queues";
-  // The return instruction will never be executed, but we need to include it
-  // nonetheless because this is a non-void function.
-  return 0;
-}
-
-/// Add a new actor task's callbacks to the worker queue.
-void ActorSchedulingQueue::Add(int64_t seq_no, int64_t client_processed_up_to,
-                               std::function<void(rpc::SendReplyCallback)> accept_request,
-                               std::function<void(rpc::SendReplyCallback)> reject_request,
-                               rpc::SendReplyCallback send_reply_callback,
-                               const std::string &concurrency_group_name,
-                               const ray::FunctionDescriptor &function_descriptor,
-                               TaskID task_id,
-                               const std::vector<rpc::ObjectReference> &dependencies) {
-  // A seq_no of -1 means no ordering constraint. Actor tasks must be executed in order.
-  RAY_CHECK(seq_no != -1);
-
-  RAY_CHECK(boost::this_thread::get_id() == main_thread_id_);
-  if (client_processed_up_to >= next_seq_no_) {
-    RAY_LOG(ERROR) << "client skipping requests " << next_seq_no_ << " to "
-                   << client_processed_up_to;
-    next_seq_no_ = client_processed_up_to + 1;
-  }
-  RAY_LOG(DEBUG) << "Enqueue " << seq_no << " cur seqno " << next_seq_no_;
-
-  pending_actor_tasks_[seq_no] =
-      InboundRequest(std::move(accept_request), std::move(reject_request),
-                     std::move(send_reply_callback), task_id, dependencies.size() > 0,
-                     concurrency_group_name, function_descriptor);
-
-  if (dependencies.size() > 0) {
-    waiter_.Wait(dependencies, [seq_no, this]() {
-      RAY_CHECK(boost::this_thread::get_id() == main_thread_id_);
-      auto it = pending_actor_tasks_.find(seq_no);
-      if (it != pending_actor_tasks_.end()) {
-        it->second.MarkDependenciesSatisfied();
-        ScheduleRequests();
-      }
-    });
-  }
-  ScheduleRequests();
-}
-
-// We don't allow the cancellation of actor tasks, so invoking CancelTaskIfFound
-// results in a fatal error.
-bool ActorSchedulingQueue::CancelTaskIfFound(TaskID task_id) {
-  RAY_CHECK(false) << "Cannot cancel actor tasks";
-  // The return instruction will never be executed, but we need to include it
-  // nonetheless because this is a non-void function.
-  return false;
-}
-
-/// Schedules as many requests as possible in sequence.
-void ActorSchedulingQueue::ScheduleRequests() {
-  // Cancel any stale requests that the client doesn't need any longer.
-  while (!pending_actor_tasks_.empty() &&
-         pending_actor_tasks_.begin()->first < next_seq_no_) {
-    auto head = pending_actor_tasks_.begin();
-    RAY_LOG(ERROR) << "Cancelling stale RPC with seqno "
-                   << pending_actor_tasks_.begin()->first << " < " << next_seq_no_;
-    head->second.Cancel();
-    pending_actor_tasks_.erase(head);
-  }
-
-  // Process as many in-order requests as we can.
-  while (!pending_actor_tasks_.empty() &&
-         pending_actor_tasks_.begin()->first == next_seq_no_ &&
-         pending_actor_tasks_.begin()->second.CanExecute()) {
-    auto head = pending_actor_tasks_.begin();
-    auto request = head->second;
-
-    if (is_asyncio_) {
-      // Process async actor task.
-      auto fiber = fiber_state_manager_->GetExecutor(request.ConcurrencyGroupName(),
-                                                     request.FunctionDescriptor());
-      fiber->EnqueueFiber([request]() mutable { request.Accept(); });
-    } else {
-      // Process actor tasks.
-      RAY_CHECK(pool_manager_ != nullptr);
-      auto pool = pool_manager_->GetExecutor(request.ConcurrencyGroupName(),
-                                             request.FunctionDescriptor());
-      if (pool == nullptr) {
-        request.Accept();
-      } else {
-        pool->PostBlocking([request]() mutable { request.Accept(); });
-      }
-    }
-    pending_actor_tasks_.erase(head);
-    next_seq_no_++;
-  }
-
-  if (pending_actor_tasks_.empty() ||
-      !pending_actor_tasks_.begin()->second.CanExecute()) {
-    // No timeout for object dependency waits.
-    wait_timer_.cancel();
-  } else {
-    // Set a timeout on the queued tasks to avoid an infinite wait on failure.
-    wait_timer_.expires_from_now(boost::posix_time::seconds(reorder_wait_seconds_));
-    RAY_LOG(DEBUG) << "waiting for " << next_seq_no_ << " queue size "
-                   << pending_actor_tasks_.size();
-    wait_timer_.async_wait([this](const boost::system::error_code &error) {
-      if (error == boost::asio::error::operation_aborted) {
-        return;  // time deadline was adjusted
-      }
-      OnSequencingWaitTimeout();
-    });
-  }
-}
-
-/// Called when we time out waiting for an earlier task to show up.
-void ActorSchedulingQueue::OnSequencingWaitTimeout() {
-  RAY_CHECK(boost::this_thread::get_id() == main_thread_id_);
-  RAY_LOG(ERROR) << "timed out waiting for " << next_seq_no_
-                 << ", cancelling all queued tasks";
-  while (!pending_actor_tasks_.empty()) {
-    auto head = pending_actor_tasks_.begin();
-    head->second.Cancel();
-    next_seq_no_ = std::max(next_seq_no_, head->first + 1);
-    pending_actor_tasks_.erase(head);
-  }
-}
-
-}  // namespace core
-}  // namespace ray
->>>>>>> 19672688
+// Copyright 2017 The Ray Authors.
+//
+// Licensed under the Apache License, Version 2.0 (the "License");
+// you may not use this file except in compliance with the License.
+// You may obtain a copy of the License at
+//
+//  http://www.apache.org/licenses/LICENSE-2.0
+//
+// Unless required by applicable law or agreed to in writing, software
+// distributed under the License is distributed on an "AS IS" BASIS,
+// WITHOUT WARRANTIES OR CONDITIONS OF ANY KIND, either express or implied.
+// See the License for the specific language governing permissions and
+// limitations under the License.
+
+#include "ray/core_worker/transport/actor_scheduling_queue.h"
+
+namespace ray {
+namespace core {
+
+ActorSchedulingQueue::ActorSchedulingQueue(
+    instrumented_io_context &main_io_service, DependencyWaiter &waiter,
+    std::shared_ptr<ConcurrencyGroupManager<BoundedExecutor>> pool_manager,
+    bool is_asyncio, int fiber_max_concurrency,
+    const std::vector<ConcurrencyGroup> &concurrency_groups, int64_t reorder_wait_seconds)
+    : reorder_wait_seconds_(reorder_wait_seconds),
+      wait_timer_(main_io_service),
+      main_thread_id_(boost::this_thread::get_id()),
+      waiter_(waiter),
+      pool_manager_(pool_manager),
+      is_asyncio_(is_asyncio) {
+  if (is_asyncio_) {
+    std::stringstream ss;
+    ss << "Setting actor as asyncio with max_concurrency=" << fiber_max_concurrency
+       << ", and defined concurrency groups are:" << std::endl;
+    for (const auto &concurrency_group : concurrency_groups) {
+      ss << "\t" << concurrency_group.name << " : " << concurrency_group.max_concurrency;
+    }
+    RAY_LOG(INFO) << ss.str();
+    fiber_state_manager_ = std::make_unique<ConcurrencyGroupManager<FiberState>>(
+        concurrency_groups, fiber_max_concurrency);
+  }
+}
+
+void ActorSchedulingQueue::Stop() {
+  if (pool_manager_) {
+    pool_manager_->Stop();
+  }
+}
+
+bool ActorSchedulingQueue::TaskQueueEmpty() const {
+  RAY_CHECK(false) << "TaskQueueEmpty() not implemented for actor queues";
+  // The return instruction will never be executed, but we need to include it
+  // nonetheless because this is a non-void function.
+  return false;
+}
+
+size_t ActorSchedulingQueue::Size() const {
+  RAY_CHECK(false) << "Size() not implemented for actor queues";
+  // The return instruction will never be executed, but we need to include it
+  // nonetheless because this is a non-void function.
+  return 0;
+}
+
+/// Add a new actor task's callbacks to the worker queue.
+void ActorSchedulingQueue::Add(int64_t seq_no, int64_t client_processed_up_to,
+                               std::function<void(rpc::SendReplyCallback)> accept_request,
+                               std::function<void(rpc::SendReplyCallback)> reject_request,
+                               rpc::SendReplyCallback send_reply_callback,
+                               const std::string &concurrency_group_name,
+                               const ray::FunctionDescriptor &function_descriptor,
+                               TaskID task_id,
+                               const std::vector<rpc::ObjectReference> &dependencies) {
+  // A seq_no of -1 means no ordering constraint. Actor tasks must be executed in order.
+  RAY_CHECK(seq_no != -1);
+
+  RAY_CHECK(boost::this_thread::get_id() == main_thread_id_);
+  if (client_processed_up_to >= next_seq_no_) {
+    RAY_LOG(ERROR) << "client skipping requests " << next_seq_no_ << " to "
+                   << client_processed_up_to;
+    next_seq_no_ = client_processed_up_to + 1;
+  }
+  RAY_LOG(DEBUG) << "Enqueue " << seq_no << " cur seqno " << next_seq_no_;
+
+  pending_actor_tasks_[seq_no] =
+      InboundRequest(std::move(accept_request), std::move(reject_request),
+                     std::move(send_reply_callback), task_id, dependencies.size() > 0,
+                     concurrency_group_name, function_descriptor);
+
+  if (dependencies.size() > 0) {
+    waiter_.Wait(dependencies, [seq_no, this]() {
+      RAY_CHECK(boost::this_thread::get_id() == main_thread_id_);
+      auto it = pending_actor_tasks_.find(seq_no);
+      if (it != pending_actor_tasks_.end()) {
+        it->second.MarkDependenciesSatisfied();
+        ScheduleRequests();
+      }
+    });
+  }
+  ScheduleRequests();
+}
+
+// We don't allow the cancellation of actor tasks, so invoking CancelTaskIfFound
+// results in a fatal error.
+bool ActorSchedulingQueue::CancelTaskIfFound(TaskID task_id) {
+  RAY_CHECK(false) << "Cannot cancel actor tasks";
+  // The return instruction will never be executed, but we need to include it
+  // nonetheless because this is a non-void function.
+  return false;
+}
+
+/// Schedules as many requests as possible in sequence.
+void ActorSchedulingQueue::ScheduleRequests() {
+  // Cancel any stale requests that the client doesn't need any longer.
+  while (!pending_actor_tasks_.empty() &&
+         pending_actor_tasks_.begin()->first < next_seq_no_) {
+    auto head = pending_actor_tasks_.begin();
+    RAY_LOG(ERROR) << "Cancelling stale RPC with seqno "
+                   << pending_actor_tasks_.begin()->first << " < " << next_seq_no_;
+    head->second.Cancel();
+    pending_actor_tasks_.erase(head);
+  }
+
+  // Process as many in-order requests as we can.
+  while (!pending_actor_tasks_.empty() &&
+         pending_actor_tasks_.begin()->first == next_seq_no_ &&
+         pending_actor_tasks_.begin()->second.CanExecute()) {
+    auto head = pending_actor_tasks_.begin();
+    auto request = head->second;
+
+    if (is_asyncio_) {
+      // Process async actor task.
+      auto fiber = fiber_state_manager_->GetExecutor(request.ConcurrencyGroupName(),
+                                                     request.FunctionDescriptor());
+      fiber->EnqueueFiber([request]() mutable { request.Accept(); });
+    } else {
+      // Process actor tasks.
+      RAY_CHECK(pool_manager_ != nullptr);
+      auto pool = pool_manager_->GetExecutor(request.ConcurrencyGroupName(),
+                                             request.FunctionDescriptor());
+      if (pool == nullptr) {
+        request.Accept();
+      } else {
+        pool->PostBlocking([request]() mutable { request.Accept(); });
+      }
+    }
+    pending_actor_tasks_.erase(head);
+    next_seq_no_++;
+  }
+
+  if (pending_actor_tasks_.empty() ||
+      !pending_actor_tasks_.begin()->second.CanExecute()) {
+    // No timeout for object dependency waits.
+    wait_timer_.cancel();
+  } else {
+    // Set a timeout on the queued tasks to avoid an infinite wait on failure.
+    wait_timer_.expires_from_now(boost::posix_time::seconds(reorder_wait_seconds_));
+    RAY_LOG(DEBUG) << "waiting for " << next_seq_no_ << " queue size "
+                   << pending_actor_tasks_.size();
+    wait_timer_.async_wait([this](const boost::system::error_code &error) {
+      if (error == boost::asio::error::operation_aborted) {
+        return;  // time deadline was adjusted
+      }
+      OnSequencingWaitTimeout();
+    });
+  }
+}
+
+/// Called when we time out waiting for an earlier task to show up.
+void ActorSchedulingQueue::OnSequencingWaitTimeout() {
+  RAY_CHECK(boost::this_thread::get_id() == main_thread_id_);
+  RAY_LOG(ERROR) << "timed out waiting for " << next_seq_no_
+                 << ", cancelling all queued tasks";
+  while (!pending_actor_tasks_.empty()) {
+    auto head = pending_actor_tasks_.begin();
+    head->second.Cancel();
+    next_seq_no_ = std::max(next_seq_no_, head->first + 1);
+    pending_actor_tasks_.erase(head);
+  }
+}
+
+}  // namespace core
+}  // namespace ray