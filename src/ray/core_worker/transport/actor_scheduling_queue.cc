// Copyright 2017 The Ray Authors.
//
// Licensed under the Apache License, Version 2.0 (the "License");
// you may not use this file except in compliance with the License.
// You may obtain a copy of the License at
//
//  http://www.apache.org/licenses/LICENSE-2.0
//
// Unless required by applicable law or agreed to in writing, software
// distributed under the License is distributed on an "AS IS" BASIS,
// WITHOUT WARRANTIES OR CONDITIONS OF ANY KIND, either express or implied.
// See the License for the specific language governing permissions and
// limitations under the License.

#include "ray/core_worker/transport/actor_scheduling_queue.h"

#include <algorithm>
#include <memory>
#include <utility>
#include <vector>

namespace ray {
namespace core {

ActorSchedulingQueue::ActorSchedulingQueue(
    instrumented_io_context &task_execution_service,
    DependencyWaiter &waiter,
    worker::TaskEventBuffer &task_event_buffer,
    std::shared_ptr<ConcurrencyGroupManager<BoundedExecutor>> pool_manager,
    int64_t reorder_wait_seconds)
    : reorder_wait_seconds_(reorder_wait_seconds),
      wait_timer_(task_execution_service),
      main_thread_id_(std::this_thread::get_id()),
      waiter_(waiter),
      task_event_buffer_(task_event_buffer),
      pool_manager_(std::move(pool_manager)) {}

void ActorSchedulingQueue::Stop() { pool_manager_->Stop(); }

bool ActorSchedulingQueue::TaskQueueEmpty() const {
  RAY_CHECK(false) << "TaskQueueEmpty() not implemented for actor queues";
  // The return instruction will never be executed, but we need to include it
  // nonetheless because this is a non-void function.
  return false;
}

size_t ActorSchedulingQueue::Size() const {
  RAY_CHECK(false) << "Size() not implemented for actor queues";
  // The return instruction will never be executed, but we need to include it
  // nonetheless because this is a non-void function.
  return 0;
}

/// Add a new actor task's callbacks to the worker queue.
void ActorSchedulingQueue::Add(
    int64_t seq_no,
    int64_t client_processed_up_to,
    std::function<void(const TaskSpecification &, rpc::SendReplyCallback)> accept_request,
    std::function<void(const TaskSpecification &, const Status &, rpc::SendReplyCallback)>
        reject_request,
    rpc::SendReplyCallback send_reply_callback,
    TaskSpecification task_spec) {
  // A seq_no of -1 means no ordering constraint. Non-retry Actor tasks must be executed
  // in order.
  RAY_CHECK(seq_no != -1);

  RAY_CHECK(std::this_thread::get_id() == main_thread_id_);
  if (client_processed_up_to >= next_seq_no_) {
    RAY_LOG(INFO) << "client skipping requests " << next_seq_no_ << " to "
                  << client_processed_up_to;
    next_seq_no_ = client_processed_up_to + 1;
  }
  auto task_id = task_spec.TaskId();
  RAY_LOG(DEBUG).WithField(task_id) << "Enqueuing in order actor task, seq_no=" << seq_no
                                    << ", next_seq_no_=" << next_seq_no_;

  const auto dependencies = task_spec.GetDependencies();
  InboundRequest inbound_request(std::move(accept_request),
                                 std::move(reject_request),
                                 std::move(send_reply_callback),
                                 task_spec);
  const bool is_retry = task_spec.IsRetry();
  InboundRequest *retry_request = nullptr;
  if (is_retry) {
    retry_request = &pending_retry_actor_tasks_.emplace_back(std::move(inbound_request));
  } else {
    RAY_CHECK(pending_actor_tasks_.emplace(seq_no, std::move(inbound_request)).second);
  }

  if (is_retry) {
    seq_no_to_skip_.insert(seq_no);
  }
  {
    absl::MutexLock lock(&mu_);
    pending_task_id_to_is_canceled.emplace(task_id, false);
  }

  if (!dependencies.empty()) {
    RAY_UNUSED(task_event_buffer_.RecordTaskStatusEventIfNeeded(
        task_id,
        task_spec.JobId(),
        task_spec.AttemptNumber(),
        task_spec,
        rpc::TaskStatus::PENDING_ACTOR_TASK_ARGS_FETCH,
        /* include_task_info */ false));
    waiter_.Wait(dependencies, [this, seq_no, is_retry, retry_request]() mutable {
      InboundRequest *inbound_request = nullptr;
      if (is_retry) {
        // retry_request is guaranteed to be a valid pointer for retries because it
        // won't be erased from the retry list until its dependencies are fetched and
        // ExecuteRequest happens.
        inbound_request = retry_request;
      } else if (auto it = pending_actor_tasks_.find(seq_no);
                 it != pending_actor_tasks_.end()) {
        // For non-retry tasks, we need to check if the task is still in the map because
        // it can be erased due to being canceled via a higher `client_processed_up_to_`.
        inbound_request = &it->second;
      }

      if (inbound_request != nullptr) {
        const auto &task_spec = inbound_request->TaskSpec();
        RAY_UNUSED(task_event_buffer_.RecordTaskStatusEventIfNeeded(
            task_spec.TaskId(),
            task_spec.JobId(),
            task_spec.AttemptNumber(),
            task_spec,
            rpc::TaskStatus::PENDING_ACTOR_TASK_ORDERING_OR_CONCURRENCY,
            /* include_task_info */ false));
<<<<<<< HEAD
        inbound_request->MarkDependenciesSatisfied();
=======
        it->second.MarkDependenciesResolved();
>>>>>>> c10ca31b
        ScheduleRequests();
      }
    });
  } else {
    RAY_UNUSED(task_event_buffer_.RecordTaskStatusEventIfNeeded(
        task_id,
        task_spec.JobId(),
        task_spec.AttemptNumber(),
        task_spec,
        rpc::TaskStatus::PENDING_ACTOR_TASK_ORDERING_OR_CONCURRENCY,
        /* include_task_info */ false));
  }

  ScheduleRequests();
}

bool ActorSchedulingQueue::CancelTaskIfFound(TaskID task_id) {
  absl::MutexLock lock(&mu_);
  if (pending_task_id_to_is_canceled.find(task_id) !=
      pending_task_id_to_is_canceled.end()) {
    // Mark the task is canceled.
    pending_task_id_to_is_canceled[task_id] = true;
    return true;
  } else {
    return false;
  }
}

/// Schedules as many requests as possible in sequence.
void ActorSchedulingQueue::ScheduleRequests() {
  // Cancel any stale requests that the client doesn't need any longer.
  // This happens when the client sends an RPC with the client_processed_up_to
  // sequence number higher than the lowest sequence number of a pending actor task.
  // In that case, the client no longer needs the task to execute (e.g., it has been
  // retried).
  while (!pending_actor_tasks_.empty() &&
         pending_actor_tasks_.begin()->first < next_seq_no_) {
    auto head = pending_actor_tasks_.begin();
    RAY_LOG(ERROR) << "Cancelling stale RPC with seqno "
                   << pending_actor_tasks_.begin()->first << " < " << next_seq_no_;
    head->second.Cancel(
        Status::Invalid("Task canceled due to stale sequence number. The client "
                        "intentionally discarded this task."));
    {
      absl::MutexLock lock(&mu_);
      pending_task_id_to_is_canceled.erase(head->second.TaskID());
    }
    pending_actor_tasks_.erase(head);
  }

<<<<<<< HEAD
  // Process as many retry requests as we can.
  // Retry requests do not respect sequence number ordering, so we execute them as soon as
  // they are ready to execute.
  auto retry_iter = pending_retry_actor_tasks_.begin();
  while (retry_iter != pending_retry_actor_tasks_.end()) {
    auto &request = *retry_iter;
    if (!request.CanExecute()) {
      retry_iter++;
      continue;
    }
    ExecuteRequest(std::move(request));
    pending_retry_actor_tasks_.erase(retry_iter++);
  }
=======
  // Process as many in-order requests as we can.
  while (!pending_actor_tasks_.empty() &&
         pending_actor_tasks_.begin()->first == next_seq_no_ &&
         pending_actor_tasks_.begin()->second.DependenciesResolved()) {
    auto head = pending_actor_tasks_.begin();
    auto request = head->second;
    auto task_id = head->second.TaskID();
>>>>>>> c10ca31b

  // Process as many in-order requests as we can.
  while (!pending_actor_tasks_.empty()) {
    auto begin_it = pending_actor_tasks_.begin();
    auto &[seq_no, request] = *begin_it;
    if (seq_no == next_seq_no_) {
      if (request.CanExecute()) {
        ExecuteRequest(std::move(request));
        pending_actor_tasks_.erase(begin_it);
        next_seq_no_++;
      } else {
        // next_seq_no_ can't execute so break
        break;
      }
    } else if (seq_no_to_skip_.erase(next_seq_no_) > 0) {
      next_seq_no_++;
    } else {
      break;
    }
  }

  if (pending_actor_tasks_.empty() ||
      !pending_actor_tasks_.begin()->second.DependenciesResolved()) {
    // Either there are no tasks to execute, or the head of the line is blocked waiting
    // for its dependencies. We do not set a timeout waiting for dependency resolution.
    wait_timer_.cancel();
  } else {
    // We are waiting for a task with an earlier seq_no from the client.
    // The client always sends tasks in seq_no order, so in the majority of cases we
    // should receive the expected message soon, but messages can come in out of order.
    //
    // We set a generous timeout in case the expected seq_no is never received to avoid
    // hanging. This should happen only if the client crashes or misbehaves. After the
    // timeout, all tasks will be canceled and the client (if alive) must retry.
    wait_timer_.expires_from_now(boost::posix_time::seconds(reorder_wait_seconds_));
    RAY_LOG(DEBUG) << "waiting for " << next_seq_no_ << " queue size "
                   << pending_actor_tasks_.size();
    wait_timer_.async_wait([this](const boost::system::error_code &error) {
      if (error == boost::asio::error::operation_aborted) {
        return;  // Timer deadline was adjusted.
      }
      RAY_LOG(ERROR) << "Timed out waiting for task with seq_no=" << next_seq_no_
                     << ", canceling all queued tasks.";
      while (!pending_actor_tasks_.empty()) {
        auto head = pending_actor_tasks_.begin();
        head->second.Cancel(
            Status::Invalid(absl::StrCat("Server timed out after waiting ",
                                         reorder_wait_seconds_,
                                         " seconds for an earlier seq_no.")));
        next_seq_no_ = std::max(next_seq_no_, head->first + 1);
        {
          absl::MutexLock lock(&mu_);
          pending_task_id_to_is_canceled.erase(head->second.TaskID());
        }
        pending_actor_tasks_.erase(head);
      }
    });
  }
}

<<<<<<< HEAD
void ActorSchedulingQueue::ExecuteRequest(InboundRequest &&request) {
  auto task_id = request.TaskID();
  auto pool = pool_manager_->GetExecutor(request.ConcurrencyGroupName(),
                                         request.FunctionDescriptor());
  if (pool == nullptr) {
    AcceptRequestOrRejectIfCanceled(task_id, request);
  } else {
    pool->Post([this, request = std::move(request), task_id]() mutable {
      AcceptRequestOrRejectIfCanceled(task_id, request);
    });
  }
}

/// Called when we time out waiting for an earlier task to show up.
void ActorSchedulingQueue::OnSequencingWaitTimeout() {
  RAY_CHECK(std::this_thread::get_id() == main_thread_id_);
  RAY_LOG(ERROR) << "timed out waiting for " << next_seq_no_
                 << ", cancelling all queued tasks";
  while (!pending_actor_tasks_.empty()) {
    auto head = pending_actor_tasks_.begin();
    head->second.Cancel(Status::Invalid("client cancelled stale rpc"));
    next_seq_no_ = std::max(next_seq_no_, head->first + 1);
    {
      absl::MutexLock lock(&mu_);
      pending_task_id_to_is_canceled.erase(head->second.TaskID());
    }
    pending_actor_tasks_.erase(head);
  }
}

=======
>>>>>>> c10ca31b
void ActorSchedulingQueue::AcceptRequestOrRejectIfCanceled(TaskID task_id,
                                                           InboundRequest &request) {
  bool is_canceled = false;
  {
    absl::MutexLock lock(&mu_);
    auto it = pending_task_id_to_is_canceled.find(task_id);
    if (it != pending_task_id_to_is_canceled.end()) {
      is_canceled = it->second;
    }
  }

  // Accept can be very long, and we shouldn't hold a lock.
  if (is_canceled) {
    request.Cancel(
        Status::SchedulingCancelled("Task is canceled before it is scheduled."));
  } else {
    request.Accept();
  }

  absl::MutexLock lock(&mu_);
  pending_task_id_to_is_canceled.erase(task_id);
}

}  // namespace core
}  // namespace ray<|MERGE_RESOLUTION|>--- conflicted
+++ resolved
@@ -126,11 +126,7 @@
             task_spec,
             rpc::TaskStatus::PENDING_ACTOR_TASK_ORDERING_OR_CONCURRENCY,
             /* include_task_info */ false));
-<<<<<<< HEAD
-        inbound_request->MarkDependenciesSatisfied();
-=======
-        it->second.MarkDependenciesResolved();
->>>>>>> c10ca31b
+        inbound_request->MarkDependenciesResolved();
         ScheduleRequests();
       }
     });
@@ -181,36 +177,26 @@
     pending_actor_tasks_.erase(head);
   }
 
-<<<<<<< HEAD
   // Process as many retry requests as we can.
   // Retry requests do not respect sequence number ordering, so we execute them as soon as
   // they are ready to execute.
   auto retry_iter = pending_retry_actor_tasks_.begin();
   while (retry_iter != pending_retry_actor_tasks_.end()) {
     auto &request = *retry_iter;
-    if (!request.CanExecute()) {
+    if (!request.DependenciesResolved()) {
       retry_iter++;
       continue;
     }
     ExecuteRequest(std::move(request));
     pending_retry_actor_tasks_.erase(retry_iter++);
   }
-=======
-  // Process as many in-order requests as we can.
-  while (!pending_actor_tasks_.empty() &&
-         pending_actor_tasks_.begin()->first == next_seq_no_ &&
-         pending_actor_tasks_.begin()->second.DependenciesResolved()) {
-    auto head = pending_actor_tasks_.begin();
-    auto request = head->second;
-    auto task_id = head->second.TaskID();
->>>>>>> c10ca31b
 
   // Process as many in-order requests as we can.
   while (!pending_actor_tasks_.empty()) {
     auto begin_it = pending_actor_tasks_.begin();
     auto &[seq_no, request] = *begin_it;
     if (seq_no == next_seq_no_) {
-      if (request.CanExecute()) {
+      if (request.DependenciesResolved()) {
         ExecuteRequest(std::move(request));
         pending_actor_tasks_.erase(begin_it);
         next_seq_no_++;
@@ -264,7 +250,6 @@
   }
 }
 
-<<<<<<< HEAD
 void ActorSchedulingQueue::ExecuteRequest(InboundRequest &&request) {
   auto task_id = request.TaskID();
   auto pool = pool_manager_->GetExecutor(request.ConcurrencyGroupName(),
@@ -278,25 +263,6 @@
   }
 }
 
-/// Called when we time out waiting for an earlier task to show up.
-void ActorSchedulingQueue::OnSequencingWaitTimeout() {
-  RAY_CHECK(std::this_thread::get_id() == main_thread_id_);
-  RAY_LOG(ERROR) << "timed out waiting for " << next_seq_no_
-                 << ", cancelling all queued tasks";
-  while (!pending_actor_tasks_.empty()) {
-    auto head = pending_actor_tasks_.begin();
-    head->second.Cancel(Status::Invalid("client cancelled stale rpc"));
-    next_seq_no_ = std::max(next_seq_no_, head->first + 1);
-    {
-      absl::MutexLock lock(&mu_);
-      pending_task_id_to_is_canceled.erase(head->second.TaskID());
-    }
-    pending_actor_tasks_.erase(head);
-  }
-}
-
-=======
->>>>>>> c10ca31b
 void ActorSchedulingQueue::AcceptRequestOrRejectIfCanceled(TaskID task_id,
                                                            InboundRequest &request) {
   bool is_canceled = false;
