--- conflicted
+++ resolved
@@ -46,11 +46,7 @@
         if (!it->second->IsInPlasmaError()) {
           // The object has not been promoted to plasma. Inline the object by
           // clearing the reference and replacing it with the raw value.
-<<<<<<< HEAD
-          mutable_arg->mutable_object_ref()->CopyFrom(rpc::Address());
-=======
           mutable_arg->mutable_object_ref()->Clear();
->>>>>>> 323215cd
           if (it->second->HasData()) {
             const auto &data = it->second->GetData();
             mutable_arg->set_data(data->Data(), data->Size());
