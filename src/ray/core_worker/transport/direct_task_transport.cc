<<<<<<< HEAD
// Copyright 2017 The Ray Authors.
//
// Licensed under the Apache License, Version 2.0 (the "License");
// you may not use this file except in compliance with the License.
// You may obtain a copy of the License at
//
//  http://www.apache.org/licenses/LICENSE-2.0
//
// Unless required by applicable law or agreed to in writing, software
// distributed under the License is distributed on an "AS IS" BASIS,
// WITHOUT WARRANTIES OR CONDITIONS OF ANY KIND, either express or implied.
// See the License for the specific language governing permissions and
// limitations under the License.

#include "ray/core_worker/transport/direct_task_transport.h"

#include "ray/core_worker/transport/dependency_resolver.h"

namespace ray {
namespace core {

Status CoreWorkerDirectTaskSubmitter::SubmitTask(TaskSpecification task_spec) {
  RAY_LOG(DEBUG) << "Submit task " << task_spec.TaskId();
  num_tasks_submitted_++;

  resolver_.ResolveDependencies(task_spec, [this, task_spec](Status status) {
    if (!status.ok()) {
      RAY_LOG(WARNING) << "Resolving task dependencies failed " << status.ToString();
      RAY_UNUSED(task_finisher_->FailOrRetryPendingTask(
          task_spec.TaskId(), rpc::ErrorType::DEPENDENCY_RESOLUTION_FAILED, &status));
      return;
    }
    RAY_LOG(DEBUG) << "Task dependencies resolved " << task_spec.TaskId();
    if (task_spec.IsActorCreationTask()) {
      // If gcs actor management is enabled, the actor creation task will be sent to
      // gcs server directly after the in-memory dependent objects are resolved. For
      // more details please see the protocol of actor management based on gcs.
      // https://docs.google.com/document/d/1EAWide-jy05akJp6OMtDn58XOK7bUyruWMia4E-fV28/edit?usp=sharing
      auto actor_id = task_spec.ActorCreationId();
      auto task_id = task_spec.TaskId();
      RAY_LOG(DEBUG) << "Creating actor via GCS actor id = : " << actor_id;
      RAY_CHECK_OK(actor_creator_->AsyncCreateActor(
          task_spec,
          [this, actor_id, task_id](Status status, const rpc::CreateActorReply &reply) {
            if (status.ok()) {
              RAY_LOG(DEBUG) << "Created actor, actor id = " << actor_id;
              // Copy the actor's reply to the GCS for ref counting purposes.
              rpc::PushTaskReply push_task_reply;
              push_task_reply.mutable_borrowed_refs()->CopyFrom(reply.borrowed_refs());
              task_finisher_->CompletePendingTask(task_id, push_task_reply,
                                                  reply.actor_address());
            } else {
              RAY_LOG(ERROR) << "Failed to create actor " << actor_id
                             << " with status: " << status.ToString();
              RAY_UNUSED(task_finisher_->FailOrRetryPendingTask(
                  task_id, rpc::ErrorType::ACTOR_CREATION_FAILED, &status));
            }
          }));
      return;
    }

    bool keep_executing = true;
    {
      absl::MutexLock lock(&mu_);
      if (cancelled_tasks_.find(task_spec.TaskId()) != cancelled_tasks_.end()) {
        cancelled_tasks_.erase(task_spec.TaskId());
        keep_executing = false;
      }
      if (keep_executing) {
        // Note that the dependencies in the task spec are mutated to only contain
        // plasma dependencies after ResolveDependencies finishes.
        const SchedulingKey scheduling_key(
            task_spec.GetSchedulingClass(), task_spec.GetDependencyIds(),
            task_spec.IsActorCreationTask() ? task_spec.ActorCreationId()
                                            : ActorID::Nil(),
            task_spec.GetRuntimeEnvHash());
        auto &scheduling_key_entry = scheduling_key_entries_[scheduling_key];
        scheduling_key_entry.task_queue.push_back(task_spec);
        scheduling_key_entry.resource_spec = task_spec;

        if (!scheduling_key_entry.AllPipelinesToWorkersFull(
                max_tasks_in_flight_per_worker_)) {
          // The pipelines to the current workers are not full yet, so we don't need more
          // workers.

          // Find a worker with a number of tasks in flight that is less than the maximum
          // value (max_tasks_in_flight_per_worker_) and call OnWorkerIdle to send tasks
          // to that worker
          for (auto active_worker_addr : scheduling_key_entry.active_workers) {
            RAY_CHECK(worker_to_lease_entry_.find(active_worker_addr) !=
                      worker_to_lease_entry_.end());
            auto &lease_entry = worker_to_lease_entry_[active_worker_addr];
            if (!lease_entry.PipelineToWorkerFull(max_tasks_in_flight_per_worker_)) {
              OnWorkerIdle(active_worker_addr, scheduling_key, false,
                           lease_entry.assigned_resources);
              // If we find a worker with a non-full pipeline, all we need to do is to
              // submit the new task to the worker in question by calling OnWorkerIdle
              // once. We don't need to worry about other tasks in the queue because the
              // queue cannot have other tasks in it if there are active workers with
              // non-full pipelines.
              break;
            }
          }
        }
        RequestNewWorkerIfNeeded(scheduling_key);
      }
    }
    if (!keep_executing) {
      RAY_UNUSED(task_finisher_->FailOrRetryPendingTask(
          task_spec.TaskId(), rpc::ErrorType::TASK_CANCELLED, nullptr));
    }
  });
  return Status::OK();
}

void CoreWorkerDirectTaskSubmitter::AddWorkerLeaseClient(
    const rpc::WorkerAddress &addr, std::shared_ptr<WorkerLeaseInterface> lease_client,
    const google::protobuf::RepeatedPtrField<rpc::ResourceMapEntry> &assigned_resources,
    const SchedulingKey &scheduling_key) {
  client_cache_->GetOrConnect(addr.ToProto());
  int64_t expiration = current_time_ms() + lease_timeout_ms_;
  LeaseEntry new_lease_entry =
      LeaseEntry(std::move(lease_client), expiration, assigned_resources, scheduling_key);
  worker_to_lease_entry_.emplace(addr, new_lease_entry);

  auto &scheduling_key_entry = scheduling_key_entries_[scheduling_key];
  RAY_CHECK(scheduling_key_entry.active_workers.emplace(addr).second);
  RAY_CHECK(scheduling_key_entry.active_workers.size() >= 1);
}

void CoreWorkerDirectTaskSubmitter::ReturnWorker(const rpc::WorkerAddress addr,
                                                 bool was_error,
                                                 const SchedulingKey &scheduling_key) {
  RAY_LOG(DEBUG) << "Returning worker " << addr.worker_id << " to raylet "
                 << addr.raylet_id;
  auto &scheduling_key_entry = scheduling_key_entries_[scheduling_key];
  RAY_CHECK(scheduling_key_entry.active_workers.size() >= 1);
  auto &lease_entry = worker_to_lease_entry_[addr];
  RAY_CHECK(lease_entry.lease_client);
  RAY_CHECK(lease_entry.tasks_in_flight == 0);
  RAY_CHECK(lease_entry.WorkerIsStealing() == false);

  // Decrement the number of active workers consuming tasks from the queue associated
  // with the current scheduling_key
  scheduling_key_entry.active_workers.erase(addr);
  if (scheduling_key_entry.CanDelete()) {
    // We can safely remove the entry keyed by scheduling_key from the
    // scheduling_key_entries_ hashmap.
    scheduling_key_entries_.erase(scheduling_key);
  }

  auto status =
      lease_entry.lease_client->ReturnWorker(addr.port, addr.worker_id, was_error);
  if (!status.ok()) {
    RAY_LOG(ERROR) << "Error returning worker to raylet: " << status.ToString();
  }
  worker_to_lease_entry_.erase(addr);
}

bool CoreWorkerDirectTaskSubmitter::FindOptimalVictimForStealing(
    const SchedulingKey &scheduling_key, rpc::WorkerAddress thief_addr,
    rpc::Address *victim_raw_addr) {
  auto &scheduling_key_entry = scheduling_key_entries_[scheduling_key];

  // Check that there is at least one worker (other than the thief) with the current
  // SchedulingKey and that there are stealable tasks
  if (scheduling_key_entry.active_workers.size() <= 1 ||
      !scheduling_key_entry.StealableTasks()) {
    return false;
  }

  // Iterate through the active workers with the relevant SchedulingKey, and select the
  // best one for stealing by updating the victim_raw_addr (pointing to the designated
  // victim) every time we find a candidate that is better than the incumbent. A candidate
  // is better if: (1) the incumbent victim is the thief -- because this choice would be
  // illegal (thief cannot steal from itself), so any alternative choice is better (2) the
  // candidate is not the thief (otherwise, again, it cannot be designated as the victim),
  // and it has more stealable tasks than the incumbent victim
  *victim_raw_addr = scheduling_key_entry.active_workers.begin()->ToProto();

  for (auto candidate_it = scheduling_key_entry.active_workers.begin();
       candidate_it != scheduling_key_entry.active_workers.end(); candidate_it++) {
    const rpc::WorkerAddress &candidate_addr = *candidate_it;
    const auto &candidate_entry = worker_to_lease_entry_[candidate_addr];

    const rpc::WorkerAddress victim_addr = rpc::WorkerAddress(*victim_raw_addr);
    RAY_CHECK(worker_to_lease_entry_.find(victim_addr) != worker_to_lease_entry_.end());
    const auto &victim_entry = worker_to_lease_entry_[victim_addr];

    // Update the designated victim if the alternative candidate is a better choice than
    // the incumbent victim
    if (victim_addr.worker_id == thief_addr.worker_id ||
        ((candidate_entry.tasks_in_flight > victim_entry.tasks_in_flight) &&
         candidate_addr.worker_id != thief_addr.worker_id)) {
      // We copy the candidate's rpc::Address (instead of its rpc::WorkerAddress) because
      // objects of type 'rpc::WorkerAddress' cannot be assigned as their copy
      // assignment operator is implicitly deleted
      *victim_raw_addr = candidate_addr.ToProto();
    }
  }

  const rpc::WorkerAddress victim_addr = rpc::WorkerAddress(*victim_raw_addr);
  // We can't steal unless we can find a thief and a victim with distinct addresses/worker
  // ids. In fact, if we allow stealing among workers with the same address/worker id, we
  // will also necessarily enable self-stealing.
  if ((victim_addr == thief_addr) || victim_addr.worker_id == thief_addr.worker_id) {
    RAY_LOG(DEBUG) << "No victim available with address distinct from thief!";
    RAY_LOG(DEBUG) << "victim_addr.worker_id: " << victim_addr.worker_id
                   << " thief_addr.worker_id: " << thief_addr.worker_id;
    return false;
  }

  const auto &victim_entry = worker_to_lease_entry_[victim_addr];
  // Double check that the victim has the correct SchedulingKey
  RAY_CHECK(victim_entry.scheduling_key == scheduling_key);
  RAY_LOG(DEBUG) << "Victim is worker " << victim_addr.worker_id << " and has "
                 << victim_entry.tasks_in_flight << " tasks in flight, "
                 << " among which we estimate that " << victim_entry.tasks_in_flight / 2
                 << " are available for stealing";
  RAY_CHECK(scheduling_key_entry.total_tasks_in_flight >= victim_entry.tasks_in_flight);

  if ((victim_entry.tasks_in_flight / 2) < 1) {
    RAY_LOG(DEBUG) << "The designated victim does not have enough tasks to steal.";
    return false;
  }

  return true;
}

void CoreWorkerDirectTaskSubmitter::StealTasksOrReturnWorker(
    const rpc::WorkerAddress &thief_addr, bool was_error,
    const SchedulingKey &scheduling_key,
    const google::protobuf::RepeatedPtrField<rpc::ResourceMapEntry> &assigned_resources) {
  auto &thief_entry = worker_to_lease_entry_[thief_addr];
  // Check that the thief still retains its lease_client, and it has no tasks in flights
  RAY_CHECK(thief_entry.lease_client);
  RAY_CHECK(thief_entry.tasks_in_flight == 0);
  RAY_CHECK(thief_entry.WorkerIsStealing() == false);

  // Return the worker if there was an error or the lease has expired.
  if ((was_error || current_time_ms() > thief_entry.lease_expiration_time)) {
    RAY_LOG(DEBUG) << "Returning worker " << thief_addr.worker_id
                   << " due to error or lease expiration";
    ReturnWorker(thief_addr, was_error, scheduling_key);
    return;
  }

  // Search for a suitable victim
  rpc::Address victim_raw_addr;
  if (!FindOptimalVictimForStealing(scheduling_key, thief_addr, &victim_raw_addr)) {
    // If stealing was enabled, we can now cancel any pending new workeer lease request,
    // because stealing is now possible this time.
    if (max_tasks_in_flight_per_worker_ > 1) {
      CancelWorkerLeaseIfNeeded(scheduling_key);
    }
    ReturnWorker(thief_addr, was_error, scheduling_key);
    return;
  }
  // If we get here, stealing must be enabled.
  RAY_CHECK(max_tasks_in_flight_per_worker_ > 1);
  rpc::WorkerAddress victim_addr = rpc::WorkerAddress(victim_raw_addr);
  RAY_CHECK(worker_to_lease_entry_.find(victim_addr) != worker_to_lease_entry_.end());

  thief_entry.SetWorkerIsStealing();

  // By this point, we have ascertained that the victim is available for stealing, so we
  // can go ahead with the RPC
  RAY_LOG(DEBUG) << "Executing StealTasks RPC!";
  auto request = std::unique_ptr<rpc::StealTasksRequest>(new rpc::StealTasksRequest);
  request->mutable_thief_addr()->CopyFrom(thief_addr.ToProto());
  auto &victim_client = *client_cache_->GetOrConnect(victim_addr.ToProto());
  auto victim_wid = victim_addr.worker_id;

  RAY_UNUSED(victim_client.StealTasks(
      std::move(request), [this, scheduling_key, victim_wid, victim_addr, thief_addr](
                              Status status, const rpc::StealTasksReply &reply) {
        absl::MutexLock lock(&mu_);

        // Obtain the thief's lease entry (after ensuring that it still exists)
        RAY_CHECK(worker_to_lease_entry_.find(thief_addr) !=
                  worker_to_lease_entry_.end());

        auto &thief_entry = worker_to_lease_entry_[thief_addr];
        RAY_CHECK(thief_entry.WorkerIsStealing());

        // Compute number of tasks stolen
        size_t number_of_tasks_stolen = reply.stolen_tasks_ids_size();
        RAY_LOG(DEBUG) << "We stole " << number_of_tasks_stolen << " tasks "
                       << "from worker: " << victim_wid;

        thief_entry.SetWorkerDoneStealing();

        // push all tasks to the front of the queue
        for (size_t i = 0; i < number_of_tasks_stolen; i++) {
          // Get the task_id of the stolen task, and obtain the corresponding task_spec
          // from the TaskManager
          TaskID stolen_task_id = TaskID::FromBinary(reply.stolen_tasks_ids(i));
          RAY_CHECK(task_finisher_->GetTaskSpec(stolen_task_id));
          auto stolen_task_spec = *(task_finisher_->GetTaskSpec(stolen_task_id));

          // delete the stolen task from the executing_tasks map if it is still there.
          executing_tasks_.erase(stolen_task_id);

          auto &scheduling_key_entry = scheduling_key_entries_[scheduling_key];

          // Add the task to the queue
          RAY_LOG(DEBUG) << "Adding stolen task " << stolen_task_spec.TaskId()
                         << " back to the queue (of current size="
                         << scheduling_key_entry.task_queue.size() << ")!";
          scheduling_key_entry.task_queue.push_front(stolen_task_spec);
        }
        // call OnWorkerIdle to ship the task to the thief
        OnWorkerIdle(thief_addr, scheduling_key, /*error=*/!status.ok(),
                     thief_entry.assigned_resources);
      }));
}

void CoreWorkerDirectTaskSubmitter::OnWorkerIdle(
    const rpc::WorkerAddress &addr, const SchedulingKey &scheduling_key, bool was_error,
    const google::protobuf::RepeatedPtrField<rpc::ResourceMapEntry> &assigned_resources) {
  auto &lease_entry = worker_to_lease_entry_[addr];
  if (!lease_entry.lease_client) {
    return;
  }

  auto &scheduling_key_entry = scheduling_key_entries_[scheduling_key];
  auto &current_queue = scheduling_key_entry.task_queue;
  // Return the worker if there was an error executing the previous task,
  // the lease is expired; Steal or return the worker if there are no more applicable
  // queued tasks and the worker is not stealing.
  if ((was_error || current_time_ms() > lease_entry.lease_expiration_time) ||
      (current_queue.empty() && !lease_entry.WorkerIsStealing())) {
    RAY_CHECK(scheduling_key_entry.active_workers.size() >= 1);

    // Return the worker only if there are no tasks in flight
    if (lease_entry.tasks_in_flight == 0) {
      StealTasksOrReturnWorker(addr, was_error, scheduling_key, assigned_resources);
    }
  } else {
    auto &client = *client_cache_->GetOrConnect(addr.ToProto());

    while (!current_queue.empty() &&
           !lease_entry.PipelineToWorkerFull(max_tasks_in_flight_per_worker_)) {
      auto task_spec = current_queue.front();
      // Increment the number of tasks in flight to the worker
      lease_entry.tasks_in_flight++;

      // Increment the total number of tasks in flight to any worker associated with the
      // current scheduling_key

      RAY_CHECK(scheduling_key_entry.active_workers.size() >= 1);
      scheduling_key_entry.total_tasks_in_flight++;

      executing_tasks_.emplace(task_spec.TaskId(), addr);
      PushNormalTask(addr, client, scheduling_key, task_spec, assigned_resources);
      current_queue.pop_front();
    }
    // If stealing is not an option, we can cancel the request for new worker leases
    if (max_tasks_in_flight_per_worker_ == 1) {
      CancelWorkerLeaseIfNeeded(scheduling_key);
    }
  }
  RequestNewWorkerIfNeeded(scheduling_key);
}

void CoreWorkerDirectTaskSubmitter::CancelWorkerLeaseIfNeeded(
    const SchedulingKey &scheduling_key) {
  auto &scheduling_key_entry = scheduling_key_entries_[scheduling_key];
  auto &task_queue = scheduling_key_entry.task_queue;
  if (!task_queue.empty() || scheduling_key_entry.StealableTasks()) {
    // There are still pending tasks, or there are tasks that can be stolen by a new
    // worker, so let the worker lease request succeed.
    return;
  }

  RAY_LOG(DEBUG)
      << "Task queue is empty, and there are no stealable tasks; canceling lease request";

  for (auto &pending_lease_request : scheduling_key_entry.pending_lease_requests) {
    // There is an in-flight lease request. Cancel it.
    auto lease_client = GetOrConnectLeaseClient(&pending_lease_request.second);
    auto &task_id = pending_lease_request.first;
    RAY_LOG(DEBUG) << "Canceling lease request " << task_id;
    lease_client->CancelWorkerLease(
        task_id, [this, scheduling_key](const Status &status,
                                        const rpc::CancelWorkerLeaseReply &reply) {
          absl::MutexLock lock(&mu_);
          if (status.ok() && !reply.success()) {
            // The cancellation request can fail if the raylet does not have
            // the request queued. This can happen if: a) due to message
            // reordering, the raylet has not yet received the worker lease
            // request, or b) we have already returned the worker lease
            // request. In the former case, we should try the cancellation
            // request again. In the latter case, the in-flight lease request
            // should already have been removed from our local state, so we no
            // longer need to cancel.
            CancelWorkerLeaseIfNeeded(scheduling_key);
          }
        });
  }
}

std::shared_ptr<WorkerLeaseInterface>
CoreWorkerDirectTaskSubmitter::GetOrConnectLeaseClient(
    const rpc::Address *raylet_address) {
  std::shared_ptr<WorkerLeaseInterface> lease_client;
  RAY_CHECK(raylet_address != nullptr);
  if (NodeID::FromBinary(raylet_address->raylet_id()) != local_raylet_id_) {
    // A remote raylet was specified. Connect to the raylet if needed.
    NodeID raylet_id = NodeID::FromBinary(raylet_address->raylet_id());
    auto it = remote_lease_clients_.find(raylet_id);
    if (it == remote_lease_clients_.end()) {
      RAY_LOG(INFO) << "Connecting to raylet " << raylet_id;
      it = remote_lease_clients_
               .emplace(raylet_id, lease_client_factory_(raylet_address->ip_address(),
                                                         raylet_address->port()))
               .first;
    }
    lease_client = it->second;
  } else {
    lease_client = local_lease_client_;
  }

  return lease_client;
}

void CoreWorkerDirectTaskSubmitter::ReportWorkerBacklog() {
  absl::MutexLock lock(&mu_);
  ReportWorkerBacklogInternal();
}

void CoreWorkerDirectTaskSubmitter::ReportWorkerBacklogInternal() {
  absl::flat_hash_map<SchedulingClass, std::pair<TaskSpecification, int64_t>> backlogs;
  for (auto &scheduling_key_and_entry : scheduling_key_entries_) {
    const SchedulingClass scheduling_class = std::get<0>(scheduling_key_and_entry.first);
    if (backlogs.find(scheduling_class) == backlogs.end()) {
      backlogs[scheduling_class].first = scheduling_key_and_entry.second.resource_spec;
      backlogs[scheduling_class].second = 0;
    }
    // We report backlog size per scheduling class not per scheduling key
    // so we need to aggregate backlog sizes of different scheduling keys
    // with the same scheduling class
    backlogs[scheduling_class].second += scheduling_key_and_entry.second.BacklogSize();
    scheduling_key_and_entry.second.last_reported_backlog_size =
        scheduling_key_and_entry.second.BacklogSize();
  }

  std::vector<rpc::WorkerBacklogReport> backlog_reports;
  for (const auto &backlog : backlogs) {
    rpc::WorkerBacklogReport backlog_report;
    backlog_report.mutable_resource_spec()->CopyFrom(backlog.second.first.GetMessage());
    backlog_report.set_backlog_size(backlog.second.second);
    backlog_reports.emplace_back(backlog_report);
  }
  local_lease_client_->ReportWorkerBacklog(WorkerID::FromBinary(rpc_address_.worker_id()),
                                           backlog_reports);
}

void CoreWorkerDirectTaskSubmitter::ReportWorkerBacklogIfNeeded(
    const SchedulingKey &scheduling_key) {
  const auto &scheduling_key_entry = scheduling_key_entries_[scheduling_key];

  if (scheduling_key_entry.last_reported_backlog_size !=
      scheduling_key_entry.BacklogSize()) {
    ReportWorkerBacklogInternal();
  }
}

void CoreWorkerDirectTaskSubmitter::RequestNewWorkerIfNeeded(
    const SchedulingKey &scheduling_key, const rpc::Address *raylet_address) {
  auto &scheduling_key_entry = scheduling_key_entries_[scheduling_key];

  if (scheduling_key_entry.pending_lease_requests.size() ==
      max_pending_lease_requests_per_scheduling_category_) {
    RAY_LOG(DEBUG) << "Exceeding the pending request limit "
                   << max_pending_lease_requests_per_scheduling_category_;
    return;
  }
  RAY_CHECK(scheduling_key_entry.pending_lease_requests.size() <
            max_pending_lease_requests_per_scheduling_category_);

  // Check whether we really need a new worker or whether we have
  // enough room in an existing worker's pipeline to send the new tasks. If the pipelines
  // are not full, we do not request a new worker (unless work stealing is enabled, in
  // which case we can request a worker under the Eager Worker Requesting mode)
  if (!scheduling_key_entry.AllPipelinesToWorkersFull(max_tasks_in_flight_per_worker_) &&
      max_tasks_in_flight_per_worker_ == 1) {
    // The pipelines to the current workers are not full yet, so we don't need more
    // workers.
    return;
  }

  const auto &task_queue = scheduling_key_entry.task_queue;
  // Check if the task queue is empty. If that is the case, it only makes sense to
  // consider requesting a new worker if work stealing is enabled, and there is at least a
  // worker with stealable tasks. If work stealing is not enabled, or there is no tasks
  // that we can steal from existing workers, we don't need a new worker because we don't
  // have any tasks to execute on that worker.
  if (task_queue.empty()) {
    // If any worker has more than one task in flight, then that task can be stolen.
    bool stealable_tasks = scheduling_key_entry.StealableTasks();
    if (!stealable_tasks) {
      if (scheduling_key_entry.CanDelete()) {
        // We can safely remove the entry keyed by scheduling_key from the
        // scheduling_key_entries_ hashmap.
        scheduling_key_entries_.erase(scheduling_key);
      }
      return;
    }
  } else if (scheduling_key_entry.task_queue.size() <=
             scheduling_key_entry.pending_lease_requests.size()) {
    // All tasks have corresponding pending leases, no need to request more
    return;
  }

  num_leases_requested_++;
  // Create a TaskSpecification with an overwritten TaskID to make sure we don't reuse the
  // same TaskID to request a worker
  auto resource_spec_msg = scheduling_key_entry.resource_spec.GetMutableMessage();
  resource_spec_msg.set_task_id(TaskID::FromRandom(job_id_).Binary());
  const TaskSpecification resource_spec = TaskSpecification(resource_spec_msg);
  rpc::Address best_node_address;
  const bool is_spillback = (raylet_address != nullptr);
  if (raylet_address == nullptr) {
    // If no raylet address is given, find the best worker for our next lease request.
    best_node_address = lease_policy_->GetBestNodeForTask(resource_spec);
    raylet_address = &best_node_address;
  }

  auto lease_client = GetOrConnectLeaseClient(raylet_address);
  const TaskID task_id = resource_spec.TaskId();
  RAY_LOG(DEBUG) << "Requesting lease from raylet "
                 << NodeID::FromBinary(raylet_address->raylet_id()) << " for task "
                 << task_id;

  lease_client->RequestWorkerLease(
      resource_spec,
      /*grant_or_reject=*/is_spillback,
      [this, scheduling_key, task_id, is_spillback, raylet_address = *raylet_address](
          const Status &status, const rpc::RequestWorkerLeaseReply &reply) {
        absl::MutexLock lock(&mu_);

        auto &scheduling_key_entry = scheduling_key_entries_[scheduling_key];
        auto lease_client = GetOrConnectLeaseClient(&raylet_address);
        scheduling_key_entry.pending_lease_requests.erase(task_id);

        if (status.ok()) {
          if (reply.runtime_env_setup_failed()) {
            // If the runtime_env failed to be set up, we fail all of the pending
            // tasks in the queue. This makes an implicit assumption that runtime_env
            // failures are not transient -- we may consider adding some retries
            // in the future.
            auto &task_queue = scheduling_key_entry.task_queue;
            while (!task_queue.empty()) {
              auto &task_spec = task_queue.front();
              RAY_UNUSED(task_finisher_->MarkTaskReturnObjectsFailed(
                  task_spec, rpc::ErrorType::RUNTIME_ENV_SETUP_FAILED));
              task_queue.pop_front();
            }
            if (scheduling_key_entry.CanDelete()) {
              scheduling_key_entries_.erase(scheduling_key);
            }
          } else if (reply.canceled()) {
            RAY_LOG(DEBUG) << "Lease canceled " << task_id;
            RequestNewWorkerIfNeeded(scheduling_key);
          } else if (reply.rejected()) {
            RAY_LOG(DEBUG) << "Lease rejected " << task_id;
            // It might happen when the first raylet has a stale view
            // of the spillback raylet resources.
            // Retry the request at the first raylet since the resource view may be
            // refreshed.
            RAY_CHECK(is_spillback);
            RequestNewWorkerIfNeeded(scheduling_key);
          } else if (!reply.worker_address().raylet_id().empty()) {
            // We got a lease for a worker. Add the lease client state and try to
            // assign work to the worker.
            rpc::WorkerAddress addr(reply.worker_address());
            RAY_LOG(DEBUG) << "Lease granted to task " << task_id << " from raylet "
                           << addr.raylet_id;

            auto resources_copy = reply.resource_mapping();

            AddWorkerLeaseClient(addr, std::move(lease_client), resources_copy,
                                 scheduling_key);
            RAY_CHECK(scheduling_key_entry.active_workers.size() >= 1);
            OnWorkerIdle(addr, scheduling_key,
                         /*error=*/false, resources_copy);
          } else {
            // The raylet redirected us to a different raylet to retry at.
            RAY_CHECK(!is_spillback);
            RAY_LOG(DEBUG) << "Redirect lease for task " << task_id << " from raylet "
                           << NodeID::FromBinary(raylet_address.raylet_id())
                           << " to raylet "
                           << NodeID::FromBinary(
                                  reply.retry_at_raylet_address().raylet_id());

            RequestNewWorkerIfNeeded(scheduling_key, &reply.retry_at_raylet_address());
          }
        } else if (lease_client != local_lease_client_) {
          // A lease request to a remote raylet failed. Retry locally if the lease is
          // still needed.
          // TODO(swang): Fail after some number of retries?
          RAY_LOG(INFO) << "Retrying attempt to schedule task at remote node. Try again "
                           "on a local node. Error: "
                        << status.ToString();

          RequestNewWorkerIfNeeded(scheduling_key);

        } else {
          if (IsRayletFailed(RayConfig::instance().RAYLET_PID())) {
            RAY_LOG(WARNING)
                << "The worker failed to receive a response from the local "
                   "raylet because the raylet is crashed. Terminating the worker.";
            QuickExit();
          } else {
            RAY_LOG(INFO)
                << "The worker failed to receive a response from the local raylet, but "
                   "raylet is still alive. Try again on a local node. Error: "
                << status;
            // TODO(sang): Maybe we should raise FATAL error if it happens too many times.
            RequestNewWorkerIfNeeded(scheduling_key);
          }
        }
      },
      task_queue.size());
  scheduling_key_entry.pending_lease_requests.emplace(task_id, *raylet_address);
  ReportWorkerBacklogIfNeeded(scheduling_key);
}

void CoreWorkerDirectTaskSubmitter::PushNormalTask(
    const rpc::WorkerAddress &addr, rpc::CoreWorkerClientInterface &client,
    const SchedulingKey &scheduling_key, const TaskSpecification &task_spec,
    const google::protobuf::RepeatedPtrField<rpc::ResourceMapEntry> &assigned_resources) {
  RAY_LOG(DEBUG) << "Pushing task " << task_spec.TaskId() << " to worker "
                 << addr.worker_id << " of raylet " << addr.raylet_id;
  auto task_id = task_spec.TaskId();
  auto request = std::make_unique<rpc::PushTaskRequest>();
  bool is_actor = task_spec.IsActorTask();
  bool is_actor_creation = task_spec.IsActorCreationTask();

  // NOTE(swang): CopyFrom is needed because if we use Swap here and the task
  // fails, then the task data will be gone when the TaskManager attempts to
  // access the task.
  request->mutable_task_spec()->CopyFrom(task_spec.GetMessage());
  request->mutable_resource_mapping()->CopyFrom(assigned_resources);
  request->set_intended_worker_id(addr.worker_id.Binary());
  client.PushNormalTask(
      std::move(request),
      [this, task_spec, task_id, is_actor, is_actor_creation, scheduling_key, addr,
       assigned_resources](Status status, const rpc::PushTaskReply &reply) {
        {
          RAY_LOG(DEBUG) << "Task " << task_id << " finished from worker "
                         << addr.worker_id << " of raylet " << addr.raylet_id;
          absl::MutexLock lock(&mu_);
          executing_tasks_.erase(task_id);

          // Decrement the number of tasks in flight to the worker
          auto &lease_entry = worker_to_lease_entry_[addr];
          RAY_CHECK(lease_entry.tasks_in_flight > 0);
          lease_entry.tasks_in_flight--;

          // Decrement the total number of tasks in flight to any worker with the current
          // scheduling_key.
          auto &scheduling_key_entry = scheduling_key_entries_[scheduling_key];
          RAY_CHECK(scheduling_key_entry.active_workers.size() >= 1);
          RAY_CHECK(scheduling_key_entry.total_tasks_in_flight >= 1);
          scheduling_key_entry.total_tasks_in_flight--;

          if (reply.worker_exiting()) {
            RAY_LOG(DEBUG) << "Worker " << addr.worker_id
                           << " replied that it is exiting.";
            // The worker is draining and will shutdown after it is done. Don't return
            // it to the Raylet since that will kill it early.
            worker_to_lease_entry_.erase(addr);
            auto &scheduling_key_entry = scheduling_key_entries_[scheduling_key];
            scheduling_key_entry.active_workers.erase(addr);
            if (scheduling_key_entry.CanDelete()) {
              // We can safely remove the entry keyed by scheduling_key from the
              // scheduling_key_entries_ hashmap.
              scheduling_key_entries_.erase(scheduling_key);
            }
          } else if (reply.task_stolen()) {
            // If the task was stolen, we push it to the thief worker & call OnWorkerIdle
            // in the StealTasks callback within StealTasksOrReturnWorker. So we don't
            // need to do anything here.
            return;
          } else if (!status.ok() || !is_actor_creation) {
            RAY_LOG(DEBUG) << "Task failed with error: " << status;
            // Successful actor creation leases the worker indefinitely from the raylet.
            OnWorkerIdle(addr, scheduling_key,
                         /*error=*/!status.ok(), assigned_resources);
          }
        }
        if (!status.ok()) {
          // TODO: It'd be nice to differentiate here between process vs node
          // failure (e.g., by contacting the raylet). If it was a process
          // failure, it may have been an application-level error and it may
          // not make sense to retry the task.
          RAY_UNUSED(task_finisher_->FailOrRetryPendingTask(
              task_id,
              is_actor ? rpc::ErrorType::ACTOR_DIED : rpc::ErrorType::WORKER_DIED,
              &status));
        } else {
          if (!task_spec.GetMessage().retry_exceptions() ||
              !reply.is_application_level_error() ||
              !task_finisher_->RetryTaskIfPossible(task_id)) {
            task_finisher_->CompletePendingTask(task_id, reply, addr.ToProto());
          }
        }
      });
}

Status CoreWorkerDirectTaskSubmitter::CancelTask(TaskSpecification task_spec,
                                                 bool force_kill, bool recursive) {
  RAY_LOG(INFO) << "Cancelling a task: " << task_spec.TaskId()
                << " force_kill: " << force_kill << " recursive: " << recursive;
  const SchedulingKey scheduling_key(
      task_spec.GetSchedulingClass(), task_spec.GetDependencyIds(),
      task_spec.IsActorCreationTask() ? task_spec.ActorCreationId() : ActorID::Nil(),
      task_spec.GetRuntimeEnvHash());
  std::shared_ptr<rpc::CoreWorkerClientInterface> client = nullptr;
  {
    absl::MutexLock lock(&mu_);
    if (cancelled_tasks_.find(task_spec.TaskId()) != cancelled_tasks_.end() ||
        !task_finisher_->MarkTaskCanceled(task_spec.TaskId())) {
      return Status::OK();
    }

    auto &scheduling_key_entry = scheduling_key_entries_[scheduling_key];
    auto &scheduled_tasks = scheduling_key_entry.task_queue;
    // This cancels tasks that have completed dependencies and are awaiting
    // a worker lease.
    if (!scheduled_tasks.empty()) {
      for (auto spec = scheduled_tasks.begin(); spec != scheduled_tasks.end(); spec++) {
        if (spec->TaskId() == task_spec.TaskId()) {
          scheduled_tasks.erase(spec);

          if (scheduled_tasks.empty()) {
            CancelWorkerLeaseIfNeeded(scheduling_key);
          }
          RAY_UNUSED(task_finisher_->FailOrRetryPendingTask(
              task_spec.TaskId(), rpc::ErrorType::TASK_CANCELLED, nullptr));
          return Status::OK();
        }
      }
    }

    // This will get removed either when the RPC call to cancel is returned
    // or when all dependencies are resolved.
    RAY_CHECK(cancelled_tasks_.emplace(task_spec.TaskId()).second);
    auto rpc_client = executing_tasks_.find(task_spec.TaskId());

    if (rpc_client == executing_tasks_.end()) {
      // This case is reached for tasks that have unresolved dependencies.
      // No executing tasks, so cancelling is a noop.
      if (scheduling_key_entry.CanDelete()) {
        // We can safely remove the entry keyed by scheduling_key from the
        // scheduling_key_entries_ hashmap.
        scheduling_key_entries_.erase(scheduling_key);
      }
      return Status::OK();
    }
    // Looks for an RPC handle for the worker executing the task.
    auto maybe_client = client_cache_->GetByID(rpc_client->second.worker_id);
    if (!maybe_client.has_value()) {
      // If we don't have a connection to that worker, we can't cancel it.
      // This case is reached for tasks that have unresolved dependencies.
      return Status::OK();
    }
    client = maybe_client.value();
  }

  RAY_CHECK(client != nullptr);

  auto request = rpc::CancelTaskRequest();
  request.set_intended_task_id(task_spec.TaskId().Binary());
  request.set_force_kill(force_kill);
  request.set_recursive(recursive);
  client->CancelTask(
      request, [this, task_spec, scheduling_key, force_kill, recursive](
                   const Status &status, const rpc::CancelTaskReply &reply) {
        absl::MutexLock lock(&mu_);
        cancelled_tasks_.erase(task_spec.TaskId());

        if (status.ok() && !reply.attempt_succeeded()) {
          if (cancel_retry_timer_.has_value()) {
            if (cancel_retry_timer_->expiry().time_since_epoch() <=
                std::chrono::high_resolution_clock::now().time_since_epoch()) {
              cancel_retry_timer_->expires_after(boost::asio::chrono::milliseconds(
                  RayConfig::instance().cancellation_retry_ms()));
            }
            cancel_retry_timer_->async_wait(
                boost::bind(&CoreWorkerDirectTaskSubmitter::CancelTask, this, task_spec,
                            force_kill, recursive));
          }
        }
        // Retry is not attempted if !status.ok() because force-kill may kill the worker
        // before the reply is sent.
      });
  return Status::OK();
}

Status CoreWorkerDirectTaskSubmitter::CancelRemoteTask(const ObjectID &object_id,
                                                       const rpc::Address &worker_addr,
                                                       bool force_kill, bool recursive) {
  auto maybe_client = client_cache_->GetByID(rpc::WorkerAddress(worker_addr).worker_id);

  if (!maybe_client.has_value()) {
    return Status::Invalid("No remote worker found");
  }
  auto client = maybe_client.value();
  auto request = rpc::RemoteCancelTaskRequest();
  request.set_force_kill(force_kill);
  request.set_recursive(recursive);
  request.set_remote_object_id(object_id.Binary());
  client->RemoteCancelTask(request, nullptr);
  return Status::OK();
}

}  // namespace core
}  // namespace ray
=======
// Copyright 2017 The Ray Authors.
//
// Licensed under the Apache License, Version 2.0 (the "License");
// you may not use this file except in compliance with the License.
// You may obtain a copy of the License at
//
//  http://www.apache.org/licenses/LICENSE-2.0
//
// Unless required by applicable law or agreed to in writing, software
// distributed under the License is distributed on an "AS IS" BASIS,
// WITHOUT WARRANTIES OR CONDITIONS OF ANY KIND, either express or implied.
// See the License for the specific language governing permissions and
// limitations under the License.

#include "ray/core_worker/transport/direct_task_transport.h"

#include "ray/core_worker/transport/dependency_resolver.h"

namespace ray {
namespace core {

Status CoreWorkerDirectTaskSubmitter::SubmitTask(TaskSpecification task_spec) {
  RAY_LOG(DEBUG) << "Submit task " << task_spec.TaskId();
  num_tasks_submitted_++;

  resolver_.ResolveDependencies(task_spec, [this, task_spec](Status status) {
    if (!status.ok()) {
      RAY_LOG(WARNING) << "Resolving task dependencies failed " << status.ToString();
      RAY_UNUSED(task_finisher_->FailOrRetryPendingTask(
          task_spec.TaskId(), rpc::ErrorType::DEPENDENCY_RESOLUTION_FAILED, &status));
      return;
    }
    RAY_LOG(DEBUG) << "Task dependencies resolved " << task_spec.TaskId();
    if (task_spec.IsActorCreationTask()) {
      // If gcs actor management is enabled, the actor creation task will be sent to
      // gcs server directly after the in-memory dependent objects are resolved. For
      // more details please see the protocol of actor management based on gcs.
      // https://docs.google.com/document/d/1EAWide-jy05akJp6OMtDn58XOK7bUyruWMia4E-fV28/edit?usp=sharing
      auto actor_id = task_spec.ActorCreationId();
      auto task_id = task_spec.TaskId();
      RAY_LOG(DEBUG) << "Creating actor via GCS actor id = : " << actor_id;
      RAY_CHECK_OK(actor_creator_->AsyncCreateActor(
          task_spec,
          [this, actor_id, task_id](Status status, const rpc::CreateActorReply &reply) {
            if (status.ok()) {
              RAY_LOG(DEBUG) << "Created actor, actor id = " << actor_id;
              // Copy the actor's reply to the GCS for ref counting purposes.
              rpc::PushTaskReply push_task_reply;
              push_task_reply.mutable_borrowed_refs()->CopyFrom(reply.borrowed_refs());
              task_finisher_->CompletePendingTask(task_id, push_task_reply,
                                                  reply.actor_address());
            } else {
              RAY_LOG(ERROR) << "Failed to create actor " << actor_id
                             << " with status: " << status.ToString();
              RAY_UNUSED(task_finisher_->FailOrRetryPendingTask(
                  task_id, rpc::ErrorType::ACTOR_CREATION_FAILED, &status));
            }
          }));
      return;
    }

    bool keep_executing = true;
    {
      absl::MutexLock lock(&mu_);
      if (cancelled_tasks_.find(task_spec.TaskId()) != cancelled_tasks_.end()) {
        cancelled_tasks_.erase(task_spec.TaskId());
        keep_executing = false;
      }
      if (keep_executing) {
        // Note that the dependencies in the task spec are mutated to only contain
        // plasma dependencies after ResolveDependencies finishes.
        const SchedulingKey scheduling_key(
            task_spec.GetSchedulingClass(), task_spec.GetDependencyIds(),
            task_spec.IsActorCreationTask() ? task_spec.ActorCreationId()
                                            : ActorID::Nil(),
            task_spec.GetRuntimeEnvHash());
        auto &scheduling_key_entry = scheduling_key_entries_[scheduling_key];
        scheduling_key_entry.task_queue.push_back(task_spec);
        scheduling_key_entry.resource_spec = task_spec;

        if (!scheduling_key_entry.AllWorkersBusy()) {
          // There are idle workers, so we don't need more
          // workers.

          for (auto active_worker_addr : scheduling_key_entry.active_workers) {
            RAY_CHECK(worker_to_lease_entry_.find(active_worker_addr) !=
                      worker_to_lease_entry_.end());
            auto &lease_entry = worker_to_lease_entry_[active_worker_addr];
            if (!lease_entry.is_busy) {
              OnWorkerIdle(active_worker_addr, scheduling_key, false,
                           lease_entry.assigned_resources);
              break;
            }
          }
        }
        RequestNewWorkerIfNeeded(scheduling_key);
      }
    }
    if (!keep_executing) {
      RAY_UNUSED(task_finisher_->FailOrRetryPendingTask(
          task_spec.TaskId(), rpc::ErrorType::TASK_CANCELLED, nullptr));
    }
  });
  return Status::OK();
}

void CoreWorkerDirectTaskSubmitter::AddWorkerLeaseClient(
    const rpc::WorkerAddress &addr, std::shared_ptr<WorkerLeaseInterface> lease_client,
    const google::protobuf::RepeatedPtrField<rpc::ResourceMapEntry> &assigned_resources,
    const SchedulingKey &scheduling_key) {
  client_cache_->GetOrConnect(addr.ToProto());
  int64_t expiration = current_time_ms() + lease_timeout_ms_;
  LeaseEntry new_lease_entry =
      LeaseEntry(std::move(lease_client), expiration, assigned_resources, scheduling_key);
  worker_to_lease_entry_.emplace(addr, new_lease_entry);

  auto &scheduling_key_entry = scheduling_key_entries_[scheduling_key];
  RAY_CHECK(scheduling_key_entry.active_workers.emplace(addr).second);
  RAY_CHECK(scheduling_key_entry.active_workers.size() >= 1);
}

void CoreWorkerDirectTaskSubmitter::ReturnWorker(const rpc::WorkerAddress addr,
                                                 bool was_error,
                                                 const SchedulingKey &scheduling_key) {
  RAY_LOG(DEBUG) << "Returning worker " << addr.worker_id << " to raylet "
                 << addr.raylet_id;
  auto &scheduling_key_entry = scheduling_key_entries_[scheduling_key];
  RAY_CHECK(scheduling_key_entry.active_workers.size() >= 1);
  auto &lease_entry = worker_to_lease_entry_[addr];
  RAY_CHECK(lease_entry.lease_client);
  RAY_CHECK(!lease_entry.is_busy);

  // Decrement the number of active workers consuming tasks from the queue associated
  // with the current scheduling_key
  scheduling_key_entry.active_workers.erase(addr);
  if (scheduling_key_entry.CanDelete()) {
    // We can safely remove the entry keyed by scheduling_key from the
    // scheduling_key_entries_ hashmap.
    scheduling_key_entries_.erase(scheduling_key);
  }

  auto status =
      lease_entry.lease_client->ReturnWorker(addr.port, addr.worker_id, was_error);
  if (!status.ok()) {
    RAY_LOG(ERROR) << "Error returning worker to raylet: " << status.ToString();
  }
  worker_to_lease_entry_.erase(addr);
}

void CoreWorkerDirectTaskSubmitter::OnWorkerIdle(
    const rpc::WorkerAddress &addr, const SchedulingKey &scheduling_key, bool was_error,
    const google::protobuf::RepeatedPtrField<rpc::ResourceMapEntry> &assigned_resources) {
  auto &lease_entry = worker_to_lease_entry_[addr];
  if (!lease_entry.lease_client) {
    return;
  }

  auto &scheduling_key_entry = scheduling_key_entries_[scheduling_key];
  auto &current_queue = scheduling_key_entry.task_queue;
  // Return the worker if there was an error executing the previous task,
  // the lease is expired; Return the worker if there are no more applicable
  // queued tasks.
  if ((was_error || current_time_ms() > lease_entry.lease_expiration_time) ||
      current_queue.empty()) {
    RAY_CHECK(scheduling_key_entry.active_workers.size() >= 1);

    // Return the worker only if there are no tasks to do.
    if (!lease_entry.is_busy) {
      ReturnWorker(addr, was_error, scheduling_key);
    }
  } else {
    auto &client = *client_cache_->GetOrConnect(addr.ToProto());

    while (!current_queue.empty() && !lease_entry.is_busy) {
      auto task_spec = current_queue.front();
      lease_entry.is_busy = true;

      // Increment the total number of tasks in flight to any worker associated with the
      // current scheduling_key

      RAY_CHECK(scheduling_key_entry.active_workers.size() >= 1);
      scheduling_key_entry.num_busy_workers++;

      executing_tasks_.emplace(task_spec.TaskId(), addr);
      PushNormalTask(addr, client, scheduling_key, task_spec, assigned_resources);
      current_queue.pop_front();
    }

    CancelWorkerLeaseIfNeeded(scheduling_key);
  }
  RequestNewWorkerIfNeeded(scheduling_key);
}

void CoreWorkerDirectTaskSubmitter::CancelWorkerLeaseIfNeeded(
    const SchedulingKey &scheduling_key) {
  auto &scheduling_key_entry = scheduling_key_entries_[scheduling_key];
  auto &task_queue = scheduling_key_entry.task_queue;
  if (!task_queue.empty()) {
    // There are still pending tasks so let the worker lease request succeed.
    return;
  }

  RAY_LOG(DEBUG) << "Task queue is empty; canceling lease request";

  for (auto &pending_lease_request : scheduling_key_entry.pending_lease_requests) {
    // There is an in-flight lease request. Cancel it.
    auto lease_client = GetOrConnectLeaseClient(&pending_lease_request.second);
    auto &task_id = pending_lease_request.first;
    RAY_LOG(DEBUG) << "Canceling lease request " << task_id;
    lease_client->CancelWorkerLease(
        task_id, [this, scheduling_key](const Status &status,
                                        const rpc::CancelWorkerLeaseReply &reply) {
          absl::MutexLock lock(&mu_);
          if (status.ok() && !reply.success()) {
            // The cancellation request can fail if the raylet does not have
            // the request queued. This can happen if: a) due to message
            // reordering, the raylet has not yet received the worker lease
            // request, or b) we have already returned the worker lease
            // request. In the former case, we should try the cancellation
            // request again. In the latter case, the in-flight lease request
            // should already have been removed from our local state, so we no
            // longer need to cancel.
            CancelWorkerLeaseIfNeeded(scheduling_key);
          }
        });
  }
}

std::shared_ptr<WorkerLeaseInterface>
CoreWorkerDirectTaskSubmitter::GetOrConnectLeaseClient(
    const rpc::Address *raylet_address) {
  std::shared_ptr<WorkerLeaseInterface> lease_client;
  RAY_CHECK(raylet_address != nullptr);
  if (NodeID::FromBinary(raylet_address->raylet_id()) != local_raylet_id_) {
    // A remote raylet was specified. Connect to the raylet if needed.
    NodeID raylet_id = NodeID::FromBinary(raylet_address->raylet_id());
    auto it = remote_lease_clients_.find(raylet_id);
    if (it == remote_lease_clients_.end()) {
      RAY_LOG(INFO) << "Connecting to raylet " << raylet_id;
      it = remote_lease_clients_
               .emplace(raylet_id, lease_client_factory_(raylet_address->ip_address(),
                                                         raylet_address->port()))
               .first;
    }
    lease_client = it->second;
  } else {
    lease_client = local_lease_client_;
  }

  return lease_client;
}

void CoreWorkerDirectTaskSubmitter::ReportWorkerBacklog() {
  absl::MutexLock lock(&mu_);
  ReportWorkerBacklogInternal();
}

void CoreWorkerDirectTaskSubmitter::ReportWorkerBacklogInternal() {
  absl::flat_hash_map<SchedulingClass, std::pair<TaskSpecification, int64_t>> backlogs;
  for (auto &scheduling_key_and_entry : scheduling_key_entries_) {
    const SchedulingClass scheduling_class = std::get<0>(scheduling_key_and_entry.first);
    if (backlogs.find(scheduling_class) == backlogs.end()) {
      backlogs[scheduling_class].first = scheduling_key_and_entry.second.resource_spec;
      backlogs[scheduling_class].second = 0;
    }
    // We report backlog size per scheduling class not per scheduling key
    // so we need to aggregate backlog sizes of different scheduling keys
    // with the same scheduling class
    backlogs[scheduling_class].second += scheduling_key_and_entry.second.BacklogSize();
    scheduling_key_and_entry.second.last_reported_backlog_size =
        scheduling_key_and_entry.second.BacklogSize();
  }

  std::vector<rpc::WorkerBacklogReport> backlog_reports;
  for (const auto &backlog : backlogs) {
    rpc::WorkerBacklogReport backlog_report;
    backlog_report.mutable_resource_spec()->CopyFrom(backlog.second.first.GetMessage());
    backlog_report.set_backlog_size(backlog.second.second);
    backlog_reports.emplace_back(backlog_report);
  }
  local_lease_client_->ReportWorkerBacklog(WorkerID::FromBinary(rpc_address_.worker_id()),
                                           backlog_reports);
}

void CoreWorkerDirectTaskSubmitter::ReportWorkerBacklogIfNeeded(
    const SchedulingKey &scheduling_key) {
  const auto &scheduling_key_entry = scheduling_key_entries_[scheduling_key];

  if (scheduling_key_entry.last_reported_backlog_size !=
      scheduling_key_entry.BacklogSize()) {
    ReportWorkerBacklogInternal();
  }
}

void CoreWorkerDirectTaskSubmitter::RequestNewWorkerIfNeeded(
    const SchedulingKey &scheduling_key, const rpc::Address *raylet_address) {
  auto &scheduling_key_entry = scheduling_key_entries_[scheduling_key];

  if (scheduling_key_entry.pending_lease_requests.size() ==
      max_pending_lease_requests_per_scheduling_category_) {
    RAY_LOG(DEBUG) << "Exceeding the pending request limit "
                   << max_pending_lease_requests_per_scheduling_category_;
    return;
  }
  RAY_CHECK(scheduling_key_entry.pending_lease_requests.size() <
            max_pending_lease_requests_per_scheduling_category_);

  if (!scheduling_key_entry.AllWorkersBusy()) {
    // There are idle workers, so we don't need more.
    return;
  }

  const auto &task_queue = scheduling_key_entry.task_queue;
  if (task_queue.empty()) {
    if (scheduling_key_entry.CanDelete()) {
      // We can safely remove the entry keyed by scheduling_key from the
      // scheduling_key_entries_ hashmap.
      scheduling_key_entries_.erase(scheduling_key);
    }
    return;
  } else if (scheduling_key_entry.task_queue.size() <=
             scheduling_key_entry.pending_lease_requests.size()) {
    // All tasks have corresponding pending leases, no need to request more
    return;
  }

  num_leases_requested_++;
  // Create a TaskSpecification with an overwritten TaskID to make sure we don't reuse the
  // same TaskID to request a worker
  auto resource_spec_msg = scheduling_key_entry.resource_spec.GetMutableMessage();
  resource_spec_msg.set_task_id(TaskID::FromRandom(job_id_).Binary());
  const TaskSpecification resource_spec = TaskSpecification(resource_spec_msg);
  rpc::Address best_node_address;
  const bool is_spillback = (raylet_address != nullptr);
  if (raylet_address == nullptr) {
    // If no raylet address is given, find the best worker for our next lease request.
    best_node_address = lease_policy_->GetBestNodeForTask(resource_spec);
    raylet_address = &best_node_address;
  }

  auto lease_client = GetOrConnectLeaseClient(raylet_address);
  const TaskID task_id = resource_spec.TaskId();
  RAY_LOG(DEBUG) << "Requesting lease from raylet "
                 << NodeID::FromBinary(raylet_address->raylet_id()) << " for task "
                 << task_id;

  lease_client->RequestWorkerLease(
      resource_spec,
      /*grant_or_reject=*/is_spillback,
      [this, scheduling_key, task_id, is_spillback, raylet_address = *raylet_address](
          const Status &status, const rpc::RequestWorkerLeaseReply &reply) {
        absl::MutexLock lock(&mu_);

        auto &scheduling_key_entry = scheduling_key_entries_[scheduling_key];
        auto lease_client = GetOrConnectLeaseClient(&raylet_address);
        scheduling_key_entry.pending_lease_requests.erase(task_id);

        if (status.ok()) {
          if (reply.canceled()) {
            RAY_LOG(DEBUG) << "Lease canceled for task: " << task_id
                           << ", canceled type: "
                           << rpc::RequestWorkerLeaseReply::SchedulingFailureType_Name(
                                  reply.failure_type());
            if (reply.failure_type() ==
                    rpc::RequestWorkerLeaseReply::
                        SCHEDULING_CANCELLED_RUNTIME_ENV_SETUP_FAILED ||
                reply.failure_type() ==
                    rpc::RequestWorkerLeaseReply::
                        SCHEDULING_CANCELLED_PLACEMENT_GROUP_REMOVED) {
              // We need to actively fail all of the pending tasks in the queue when the
              // placement group was removed or the runtime env failed to be set up. Such
              // an operation is straightforward for the scenario of placement group
              // removal as all tasks in the queue are associated with the same placement
              // group, but in the case of runtime env setup failed, This makes an
              // implicit assumption that runtime_env failures are not transient -- we may
              // consider adding some retries in the future.
              auto &task_queue = scheduling_key_entry.task_queue;
              while (!task_queue.empty()) {
                auto &task_spec = task_queue.front();
                if (reply.failure_type() ==
                    rpc::RequestWorkerLeaseReply::
                        SCHEDULING_CANCELLED_RUNTIME_ENV_SETUP_FAILED) {
                  RAY_UNUSED(task_finisher_->FailPendingTask(
                      task_spec.TaskId(), rpc::ErrorType::RUNTIME_ENV_SETUP_FAILED));
                } else {
                  if (task_spec.IsActorCreationTask()) {
                    RAY_UNUSED(task_finisher_->FailPendingTask(
                        task_spec.TaskId(),
                        rpc::ErrorType::ACTOR_PLACEMENT_GROUP_REMOVED));
                  } else {
                    RAY_UNUSED(task_finisher_->FailPendingTask(
                        task_spec.TaskId(),
                        rpc::ErrorType::TASK_PLACEMENT_GROUP_REMOVED));
                  }
                }
                task_queue.pop_front();
              }
              if (scheduling_key_entry.CanDelete()) {
                scheduling_key_entries_.erase(scheduling_key);
              }
            } else {
              RequestNewWorkerIfNeeded(scheduling_key);
            }
          } else if (reply.rejected()) {
            RAY_LOG(DEBUG) << "Lease rejected " << task_id;
            // It might happen when the first raylet has a stale view
            // of the spillback raylet resources.
            // Retry the request at the first raylet since the resource view may be
            // refreshed.
            RAY_CHECK(is_spillback);
            RequestNewWorkerIfNeeded(scheduling_key);
          } else if (!reply.worker_address().raylet_id().empty()) {
            // We got a lease for a worker. Add the lease client state and try to
            // assign work to the worker.
            rpc::WorkerAddress addr(reply.worker_address());
            RAY_LOG(DEBUG) << "Lease granted to task " << task_id << " from raylet "
                           << addr.raylet_id;

            auto resources_copy = reply.resource_mapping();

            AddWorkerLeaseClient(addr, std::move(lease_client), resources_copy,
                                 scheduling_key);
            RAY_CHECK(scheduling_key_entry.active_workers.size() >= 1);
            OnWorkerIdle(addr, scheduling_key,
                         /*error=*/false, resources_copy);
          } else {
            // The raylet redirected us to a different raylet to retry at.
            RAY_CHECK(!is_spillback);
            RAY_LOG(DEBUG) << "Redirect lease for task " << task_id << " from raylet "
                           << NodeID::FromBinary(raylet_address.raylet_id())
                           << " to raylet "
                           << NodeID::FromBinary(
                                  reply.retry_at_raylet_address().raylet_id());

            RequestNewWorkerIfNeeded(scheduling_key, &reply.retry_at_raylet_address());
          }
        } else if (lease_client != local_lease_client_) {
          // A lease request to a remote raylet failed. Retry locally if the lease is
          // still needed.
          // TODO(swang): Fail after some number of retries?
          RAY_LOG(INFO) << "Retrying attempt to schedule task at remote node. Try again "
                           "on a local node. Error: "
                        << status.ToString();

          RequestNewWorkerIfNeeded(scheduling_key);

        } else {
          if (status.IsGrpcUnavailable()) {
            RAY_LOG(WARNING) << "The worker failed to receive a response from the local "
                             << "raylet because the raylet is unavailable (crashed). "
                             << "Error: " << status;
            if (worker_type_ == WorkerType::WORKER) {
              // Exit the worker so that caller can retry somewhere else.
              RAY_LOG(WARNING) << "Terminating the worker due to local raylet death";
              QuickExit();
            }
            RAY_CHECK(worker_type_ == WorkerType::DRIVER);
            auto &task_queue = scheduling_key_entry.task_queue;
            while (!task_queue.empty()) {
              auto &task_spec = task_queue.front();
              RAY_UNUSED(task_finisher_->FailPendingTask(
                  task_spec.TaskId(), rpc::ErrorType::LOCAL_RAYLET_DIED, &status));
              task_queue.pop_front();
            }
            if (scheduling_key_entry.CanDelete()) {
              scheduling_key_entries_.erase(scheduling_key);
            }
          } else {
            RAY_LOG(WARNING)
                << "The worker failed to receive a response from the local raylet, but "
                   "raylet is still alive. Try again on a local node. Error: "
                << status;
            // TODO(sang): Maybe we should raise FATAL error if it happens too many times.
            RequestNewWorkerIfNeeded(scheduling_key);
          }
        }
      },
      task_queue.size());
  scheduling_key_entry.pending_lease_requests.emplace(task_id, *raylet_address);
  ReportWorkerBacklogIfNeeded(scheduling_key);
}

void CoreWorkerDirectTaskSubmitter::PushNormalTask(
    const rpc::WorkerAddress &addr, rpc::CoreWorkerClientInterface &client,
    const SchedulingKey &scheduling_key, const TaskSpecification &task_spec,
    const google::protobuf::RepeatedPtrField<rpc::ResourceMapEntry> &assigned_resources) {
  RAY_LOG(DEBUG) << "Pushing task " << task_spec.TaskId() << " to worker "
                 << addr.worker_id << " of raylet " << addr.raylet_id;
  auto task_id = task_spec.TaskId();
  auto request = std::make_unique<rpc::PushTaskRequest>();
  bool is_actor = task_spec.IsActorTask();
  bool is_actor_creation = task_spec.IsActorCreationTask();

  // NOTE(swang): CopyFrom is needed because if we use Swap here and the task
  // fails, then the task data will be gone when the TaskManager attempts to
  // access the task.
  request->mutable_task_spec()->CopyFrom(task_spec.GetMessage());
  request->mutable_resource_mapping()->CopyFrom(assigned_resources);
  request->set_intended_worker_id(addr.worker_id.Binary());
  client.PushNormalTask(
      std::move(request),
      [this, task_spec, task_id, is_actor, is_actor_creation, scheduling_key, addr,
       assigned_resources](Status status, const rpc::PushTaskReply &reply) {
        {
          RAY_LOG(DEBUG) << "Task " << task_id << " finished from worker "
                         << addr.worker_id << " of raylet " << addr.raylet_id;
          absl::MutexLock lock(&mu_);
          executing_tasks_.erase(task_id);

          // Decrement the number of tasks in flight to the worker
          auto &lease_entry = worker_to_lease_entry_[addr];
          RAY_CHECK(lease_entry.is_busy);
          lease_entry.is_busy = false;

          // Decrement the total number of tasks in flight to any worker with the current
          // scheduling_key.
          auto &scheduling_key_entry = scheduling_key_entries_[scheduling_key];
          RAY_CHECK_GE(scheduling_key_entry.active_workers.size(), 1u);
          RAY_CHECK_GE(scheduling_key_entry.num_busy_workers, 1u);
          scheduling_key_entry.num_busy_workers--;

          if (reply.worker_exiting()) {
            RAY_LOG(DEBUG) << "Worker " << addr.worker_id
                           << " replied that it is exiting.";
            // The worker is draining and will shutdown after it is done. Don't return
            // it to the Raylet since that will kill it early.
            worker_to_lease_entry_.erase(addr);
            auto &scheduling_key_entry = scheduling_key_entries_[scheduling_key];
            scheduling_key_entry.active_workers.erase(addr);
            if (scheduling_key_entry.CanDelete()) {
              // We can safely remove the entry keyed by scheduling_key from the
              // scheduling_key_entries_ hashmap.
              scheduling_key_entries_.erase(scheduling_key);
            }
          } else if (!status.ok() || !is_actor_creation) {
            // Successful actor creation leases the worker indefinitely from the raylet.
            OnWorkerIdle(addr, scheduling_key,
                         /*error=*/!status.ok(), assigned_resources);
          }
        }
        if (!status.ok()) {
          // TODO: It'd be nice to differentiate here between process vs node
          // failure (e.g., by contacting the raylet). If it was a process
          // failure, it may have been an application-level error and it may
          // not make sense to retry the task.
          RAY_UNUSED(task_finisher_->FailOrRetryPendingTask(
              task_id,
              is_actor ? rpc::ErrorType::ACTOR_DIED : rpc::ErrorType::WORKER_DIED,
              &status));
        } else {
          if (!task_spec.GetMessage().retry_exceptions() ||
              !reply.is_application_level_error() ||
              !task_finisher_->RetryTaskIfPossible(task_id)) {
            task_finisher_->CompletePendingTask(task_id, reply, addr.ToProto());
          }
        }
      });
}

Status CoreWorkerDirectTaskSubmitter::CancelTask(TaskSpecification task_spec,
                                                 bool force_kill, bool recursive) {
  RAY_LOG(INFO) << "Cancelling a task: " << task_spec.TaskId()
                << " force_kill: " << force_kill << " recursive: " << recursive;
  const SchedulingKey scheduling_key(
      task_spec.GetSchedulingClass(), task_spec.GetDependencyIds(),
      task_spec.IsActorCreationTask() ? task_spec.ActorCreationId() : ActorID::Nil(),
      task_spec.GetRuntimeEnvHash());
  std::shared_ptr<rpc::CoreWorkerClientInterface> client = nullptr;
  {
    absl::MutexLock lock(&mu_);
    if (cancelled_tasks_.find(task_spec.TaskId()) != cancelled_tasks_.end() ||
        !task_finisher_->MarkTaskCanceled(task_spec.TaskId())) {
      return Status::OK();
    }

    auto &scheduling_key_entry = scheduling_key_entries_[scheduling_key];
    auto &scheduled_tasks = scheduling_key_entry.task_queue;
    // This cancels tasks that have completed dependencies and are awaiting
    // a worker lease.
    if (!scheduled_tasks.empty()) {
      for (auto spec = scheduled_tasks.begin(); spec != scheduled_tasks.end(); spec++) {
        if (spec->TaskId() == task_spec.TaskId()) {
          scheduled_tasks.erase(spec);

          if (scheduled_tasks.empty()) {
            CancelWorkerLeaseIfNeeded(scheduling_key);
          }
          RAY_UNUSED(task_finisher_->FailOrRetryPendingTask(
              task_spec.TaskId(), rpc::ErrorType::TASK_CANCELLED, nullptr));
          return Status::OK();
        }
      }
    }

    // This will get removed either when the RPC call to cancel is returned
    // or when all dependencies are resolved.
    RAY_CHECK(cancelled_tasks_.emplace(task_spec.TaskId()).second);
    auto rpc_client = executing_tasks_.find(task_spec.TaskId());

    if (rpc_client == executing_tasks_.end()) {
      // This case is reached for tasks that have unresolved dependencies.
      // No executing tasks, so cancelling is a noop.
      if (scheduling_key_entry.CanDelete()) {
        // We can safely remove the entry keyed by scheduling_key from the
        // scheduling_key_entries_ hashmap.
        scheduling_key_entries_.erase(scheduling_key);
      }
      return Status::OK();
    }
    // Looks for an RPC handle for the worker executing the task.
    auto maybe_client = client_cache_->GetByID(rpc_client->second.worker_id);
    if (!maybe_client.has_value()) {
      // If we don't have a connection to that worker, we can't cancel it.
      // This case is reached for tasks that have unresolved dependencies.
      return Status::OK();
    }
    client = maybe_client.value();
  }

  RAY_CHECK(client != nullptr);

  auto request = rpc::CancelTaskRequest();
  request.set_intended_task_id(task_spec.TaskId().Binary());
  request.set_force_kill(force_kill);
  request.set_recursive(recursive);
  client->CancelTask(
      request, [this, task_spec, scheduling_key, force_kill, recursive](
                   const Status &status, const rpc::CancelTaskReply &reply) {
        absl::MutexLock lock(&mu_);
        cancelled_tasks_.erase(task_spec.TaskId());

        if (status.ok() && !reply.attempt_succeeded()) {
          if (cancel_retry_timer_.has_value()) {
            if (cancel_retry_timer_->expiry().time_since_epoch() <=
                std::chrono::high_resolution_clock::now().time_since_epoch()) {
              cancel_retry_timer_->expires_after(boost::asio::chrono::milliseconds(
                  RayConfig::instance().cancellation_retry_ms()));
            }
            cancel_retry_timer_->async_wait(
                boost::bind(&CoreWorkerDirectTaskSubmitter::CancelTask, this, task_spec,
                            force_kill, recursive));
          }
        }
        // Retry is not attempted if !status.ok() because force-kill may kill the worker
        // before the reply is sent.
      });
  return Status::OK();
}

Status CoreWorkerDirectTaskSubmitter::CancelRemoteTask(const ObjectID &object_id,
                                                       const rpc::Address &worker_addr,
                                                       bool force_kill, bool recursive) {
  auto maybe_client = client_cache_->GetByID(rpc::WorkerAddress(worker_addr).worker_id);

  if (!maybe_client.has_value()) {
    return Status::Invalid("No remote worker found");
  }
  auto client = maybe_client.value();
  auto request = rpc::RemoteCancelTaskRequest();
  request.set_force_kill(force_kill);
  request.set_recursive(recursive);
  request.set_remote_object_id(object_id.Binary());
  client->RemoteCancelTask(request, nullptr);
  return Status::OK();
}

}  // namespace core
}  // namespace ray
>>>>>>> 19672688
<|MERGE_RESOLUTION|>--- conflicted
+++ resolved
@@ -1,1492 +1,668 @@
-<<<<<<< HEAD
-// Copyright 2017 The Ray Authors.
-//
-// Licensed under the Apache License, Version 2.0 (the "License");
-// you may not use this file except in compliance with the License.
-// You may obtain a copy of the License at
-//
-//  http://www.apache.org/licenses/LICENSE-2.0
-//
-// Unless required by applicable law or agreed to in writing, software
-// distributed under the License is distributed on an "AS IS" BASIS,
-// WITHOUT WARRANTIES OR CONDITIONS OF ANY KIND, either express or implied.
-// See the License for the specific language governing permissions and
-// limitations under the License.
-
-#include "ray/core_worker/transport/direct_task_transport.h"
-
-#include "ray/core_worker/transport/dependency_resolver.h"
-
-namespace ray {
-namespace core {
-
-Status CoreWorkerDirectTaskSubmitter::SubmitTask(TaskSpecification task_spec) {
-  RAY_LOG(DEBUG) << "Submit task " << task_spec.TaskId();
-  num_tasks_submitted_++;
-
-  resolver_.ResolveDependencies(task_spec, [this, task_spec](Status status) {
-    if (!status.ok()) {
-      RAY_LOG(WARNING) << "Resolving task dependencies failed " << status.ToString();
-      RAY_UNUSED(task_finisher_->FailOrRetryPendingTask(
-          task_spec.TaskId(), rpc::ErrorType::DEPENDENCY_RESOLUTION_FAILED, &status));
-      return;
-    }
-    RAY_LOG(DEBUG) << "Task dependencies resolved " << task_spec.TaskId();
-    if (task_spec.IsActorCreationTask()) {
-      // If gcs actor management is enabled, the actor creation task will be sent to
-      // gcs server directly after the in-memory dependent objects are resolved. For
-      // more details please see the protocol of actor management based on gcs.
-      // https://docs.google.com/document/d/1EAWide-jy05akJp6OMtDn58XOK7bUyruWMia4E-fV28/edit?usp=sharing
-      auto actor_id = task_spec.ActorCreationId();
-      auto task_id = task_spec.TaskId();
-      RAY_LOG(DEBUG) << "Creating actor via GCS actor id = : " << actor_id;
-      RAY_CHECK_OK(actor_creator_->AsyncCreateActor(
-          task_spec,
-          [this, actor_id, task_id](Status status, const rpc::CreateActorReply &reply) {
-            if (status.ok()) {
-              RAY_LOG(DEBUG) << "Created actor, actor id = " << actor_id;
-              // Copy the actor's reply to the GCS for ref counting purposes.
-              rpc::PushTaskReply push_task_reply;
-              push_task_reply.mutable_borrowed_refs()->CopyFrom(reply.borrowed_refs());
-              task_finisher_->CompletePendingTask(task_id, push_task_reply,
-                                                  reply.actor_address());
-            } else {
-              RAY_LOG(ERROR) << "Failed to create actor " << actor_id
-                             << " with status: " << status.ToString();
-              RAY_UNUSED(task_finisher_->FailOrRetryPendingTask(
-                  task_id, rpc::ErrorType::ACTOR_CREATION_FAILED, &status));
-            }
-          }));
-      return;
-    }
-
-    bool keep_executing = true;
-    {
-      absl::MutexLock lock(&mu_);
-      if (cancelled_tasks_.find(task_spec.TaskId()) != cancelled_tasks_.end()) {
-        cancelled_tasks_.erase(task_spec.TaskId());
-        keep_executing = false;
-      }
-      if (keep_executing) {
-        // Note that the dependencies in the task spec are mutated to only contain
-        // plasma dependencies after ResolveDependencies finishes.
-        const SchedulingKey scheduling_key(
-            task_spec.GetSchedulingClass(), task_spec.GetDependencyIds(),
-            task_spec.IsActorCreationTask() ? task_spec.ActorCreationId()
-                                            : ActorID::Nil(),
-            task_spec.GetRuntimeEnvHash());
-        auto &scheduling_key_entry = scheduling_key_entries_[scheduling_key];
-        scheduling_key_entry.task_queue.push_back(task_spec);
-        scheduling_key_entry.resource_spec = task_spec;
-
-        if (!scheduling_key_entry.AllPipelinesToWorkersFull(
-                max_tasks_in_flight_per_worker_)) {
-          // The pipelines to the current workers are not full yet, so we don't need more
-          // workers.
-
-          // Find a worker with a number of tasks in flight that is less than the maximum
-          // value (max_tasks_in_flight_per_worker_) and call OnWorkerIdle to send tasks
-          // to that worker
-          for (auto active_worker_addr : scheduling_key_entry.active_workers) {
-            RAY_CHECK(worker_to_lease_entry_.find(active_worker_addr) !=
-                      worker_to_lease_entry_.end());
-            auto &lease_entry = worker_to_lease_entry_[active_worker_addr];
-            if (!lease_entry.PipelineToWorkerFull(max_tasks_in_flight_per_worker_)) {
-              OnWorkerIdle(active_worker_addr, scheduling_key, false,
-                           lease_entry.assigned_resources);
-              // If we find a worker with a non-full pipeline, all we need to do is to
-              // submit the new task to the worker in question by calling OnWorkerIdle
-              // once. We don't need to worry about other tasks in the queue because the
-              // queue cannot have other tasks in it if there are active workers with
-              // non-full pipelines.
-              break;
-            }
-          }
-        }
-        RequestNewWorkerIfNeeded(scheduling_key);
-      }
-    }
-    if (!keep_executing) {
-      RAY_UNUSED(task_finisher_->FailOrRetryPendingTask(
-          task_spec.TaskId(), rpc::ErrorType::TASK_CANCELLED, nullptr));
-    }
-  });
-  return Status::OK();
-}
-
-void CoreWorkerDirectTaskSubmitter::AddWorkerLeaseClient(
-    const rpc::WorkerAddress &addr, std::shared_ptr<WorkerLeaseInterface> lease_client,
-    const google::protobuf::RepeatedPtrField<rpc::ResourceMapEntry> &assigned_resources,
-    const SchedulingKey &scheduling_key) {
-  client_cache_->GetOrConnect(addr.ToProto());
-  int64_t expiration = current_time_ms() + lease_timeout_ms_;
-  LeaseEntry new_lease_entry =
-      LeaseEntry(std::move(lease_client), expiration, assigned_resources, scheduling_key);
-  worker_to_lease_entry_.emplace(addr, new_lease_entry);
-
-  auto &scheduling_key_entry = scheduling_key_entries_[scheduling_key];
-  RAY_CHECK(scheduling_key_entry.active_workers.emplace(addr).second);
-  RAY_CHECK(scheduling_key_entry.active_workers.size() >= 1);
-}
-
-void CoreWorkerDirectTaskSubmitter::ReturnWorker(const rpc::WorkerAddress addr,
-                                                 bool was_error,
-                                                 const SchedulingKey &scheduling_key) {
-  RAY_LOG(DEBUG) << "Returning worker " << addr.worker_id << " to raylet "
-                 << addr.raylet_id;
-  auto &scheduling_key_entry = scheduling_key_entries_[scheduling_key];
-  RAY_CHECK(scheduling_key_entry.active_workers.size() >= 1);
-  auto &lease_entry = worker_to_lease_entry_[addr];
-  RAY_CHECK(lease_entry.lease_client);
-  RAY_CHECK(lease_entry.tasks_in_flight == 0);
-  RAY_CHECK(lease_entry.WorkerIsStealing() == false);
-
-  // Decrement the number of active workers consuming tasks from the queue associated
-  // with the current scheduling_key
-  scheduling_key_entry.active_workers.erase(addr);
-  if (scheduling_key_entry.CanDelete()) {
-    // We can safely remove the entry keyed by scheduling_key from the
-    // scheduling_key_entries_ hashmap.
-    scheduling_key_entries_.erase(scheduling_key);
-  }
-
-  auto status =
-      lease_entry.lease_client->ReturnWorker(addr.port, addr.worker_id, was_error);
-  if (!status.ok()) {
-    RAY_LOG(ERROR) << "Error returning worker to raylet: " << status.ToString();
-  }
-  worker_to_lease_entry_.erase(addr);
-}
-
-bool CoreWorkerDirectTaskSubmitter::FindOptimalVictimForStealing(
-    const SchedulingKey &scheduling_key, rpc::WorkerAddress thief_addr,
-    rpc::Address *victim_raw_addr) {
-  auto &scheduling_key_entry = scheduling_key_entries_[scheduling_key];
-
-  // Check that there is at least one worker (other than the thief) with the current
-  // SchedulingKey and that there are stealable tasks
-  if (scheduling_key_entry.active_workers.size() <= 1 ||
-      !scheduling_key_entry.StealableTasks()) {
-    return false;
-  }
-
-  // Iterate through the active workers with the relevant SchedulingKey, and select the
-  // best one for stealing by updating the victim_raw_addr (pointing to the designated
-  // victim) every time we find a candidate that is better than the incumbent. A candidate
-  // is better if: (1) the incumbent victim is the thief -- because this choice would be
-  // illegal (thief cannot steal from itself), so any alternative choice is better (2) the
-  // candidate is not the thief (otherwise, again, it cannot be designated as the victim),
-  // and it has more stealable tasks than the incumbent victim
-  *victim_raw_addr = scheduling_key_entry.active_workers.begin()->ToProto();
-
-  for (auto candidate_it = scheduling_key_entry.active_workers.begin();
-       candidate_it != scheduling_key_entry.active_workers.end(); candidate_it++) {
-    const rpc::WorkerAddress &candidate_addr = *candidate_it;
-    const auto &candidate_entry = worker_to_lease_entry_[candidate_addr];
-
-    const rpc::WorkerAddress victim_addr = rpc::WorkerAddress(*victim_raw_addr);
-    RAY_CHECK(worker_to_lease_entry_.find(victim_addr) != worker_to_lease_entry_.end());
-    const auto &victim_entry = worker_to_lease_entry_[victim_addr];
-
-    // Update the designated victim if the alternative candidate is a better choice than
-    // the incumbent victim
-    if (victim_addr.worker_id == thief_addr.worker_id ||
-        ((candidate_entry.tasks_in_flight > victim_entry.tasks_in_flight) &&
-         candidate_addr.worker_id != thief_addr.worker_id)) {
-      // We copy the candidate's rpc::Address (instead of its rpc::WorkerAddress) because
-      // objects of type 'rpc::WorkerAddress' cannot be assigned as their copy
-      // assignment operator is implicitly deleted
-      *victim_raw_addr = candidate_addr.ToProto();
-    }
-  }
-
-  const rpc::WorkerAddress victim_addr = rpc::WorkerAddress(*victim_raw_addr);
-  // We can't steal unless we can find a thief and a victim with distinct addresses/worker
-  // ids. In fact, if we allow stealing among workers with the same address/worker id, we
-  // will also necessarily enable self-stealing.
-  if ((victim_addr == thief_addr) || victim_addr.worker_id == thief_addr.worker_id) {
-    RAY_LOG(DEBUG) << "No victim available with address distinct from thief!";
-    RAY_LOG(DEBUG) << "victim_addr.worker_id: " << victim_addr.worker_id
-                   << " thief_addr.worker_id: " << thief_addr.worker_id;
-    return false;
-  }
-
-  const auto &victim_entry = worker_to_lease_entry_[victim_addr];
-  // Double check that the victim has the correct SchedulingKey
-  RAY_CHECK(victim_entry.scheduling_key == scheduling_key);
-  RAY_LOG(DEBUG) << "Victim is worker " << victim_addr.worker_id << " and has "
-                 << victim_entry.tasks_in_flight << " tasks in flight, "
-                 << " among which we estimate that " << victim_entry.tasks_in_flight / 2
-                 << " are available for stealing";
-  RAY_CHECK(scheduling_key_entry.total_tasks_in_flight >= victim_entry.tasks_in_flight);
-
-  if ((victim_entry.tasks_in_flight / 2) < 1) {
-    RAY_LOG(DEBUG) << "The designated victim does not have enough tasks to steal.";
-    return false;
-  }
-
-  return true;
-}
-
-void CoreWorkerDirectTaskSubmitter::StealTasksOrReturnWorker(
-    const rpc::WorkerAddress &thief_addr, bool was_error,
-    const SchedulingKey &scheduling_key,
-    const google::protobuf::RepeatedPtrField<rpc::ResourceMapEntry> &assigned_resources) {
-  auto &thief_entry = worker_to_lease_entry_[thief_addr];
-  // Check that the thief still retains its lease_client, and it has no tasks in flights
-  RAY_CHECK(thief_entry.lease_client);
-  RAY_CHECK(thief_entry.tasks_in_flight == 0);
-  RAY_CHECK(thief_entry.WorkerIsStealing() == false);
-
-  // Return the worker if there was an error or the lease has expired.
-  if ((was_error || current_time_ms() > thief_entry.lease_expiration_time)) {
-    RAY_LOG(DEBUG) << "Returning worker " << thief_addr.worker_id
-                   << " due to error or lease expiration";
-    ReturnWorker(thief_addr, was_error, scheduling_key);
-    return;
-  }
-
-  // Search for a suitable victim
-  rpc::Address victim_raw_addr;
-  if (!FindOptimalVictimForStealing(scheduling_key, thief_addr, &victim_raw_addr)) {
-    // If stealing was enabled, we can now cancel any pending new workeer lease request,
-    // because stealing is now possible this time.
-    if (max_tasks_in_flight_per_worker_ > 1) {
-      CancelWorkerLeaseIfNeeded(scheduling_key);
-    }
-    ReturnWorker(thief_addr, was_error, scheduling_key);
-    return;
-  }
-  // If we get here, stealing must be enabled.
-  RAY_CHECK(max_tasks_in_flight_per_worker_ > 1);
-  rpc::WorkerAddress victim_addr = rpc::WorkerAddress(victim_raw_addr);
-  RAY_CHECK(worker_to_lease_entry_.find(victim_addr) != worker_to_lease_entry_.end());
-
-  thief_entry.SetWorkerIsStealing();
-
-  // By this point, we have ascertained that the victim is available for stealing, so we
-  // can go ahead with the RPC
-  RAY_LOG(DEBUG) << "Executing StealTasks RPC!";
-  auto request = std::unique_ptr<rpc::StealTasksRequest>(new rpc::StealTasksRequest);
-  request->mutable_thief_addr()->CopyFrom(thief_addr.ToProto());
-  auto &victim_client = *client_cache_->GetOrConnect(victim_addr.ToProto());
-  auto victim_wid = victim_addr.worker_id;
-
-  RAY_UNUSED(victim_client.StealTasks(
-      std::move(request), [this, scheduling_key, victim_wid, victim_addr, thief_addr](
-                              Status status, const rpc::StealTasksReply &reply) {
-        absl::MutexLock lock(&mu_);
-
-        // Obtain the thief's lease entry (after ensuring that it still exists)
-        RAY_CHECK(worker_to_lease_entry_.find(thief_addr) !=
-                  worker_to_lease_entry_.end());
-
-        auto &thief_entry = worker_to_lease_entry_[thief_addr];
-        RAY_CHECK(thief_entry.WorkerIsStealing());
-
-        // Compute number of tasks stolen
-        size_t number_of_tasks_stolen = reply.stolen_tasks_ids_size();
-        RAY_LOG(DEBUG) << "We stole " << number_of_tasks_stolen << " tasks "
-                       << "from worker: " << victim_wid;
-
-        thief_entry.SetWorkerDoneStealing();
-
-        // push all tasks to the front of the queue
-        for (size_t i = 0; i < number_of_tasks_stolen; i++) {
-          // Get the task_id of the stolen task, and obtain the corresponding task_spec
-          // from the TaskManager
-          TaskID stolen_task_id = TaskID::FromBinary(reply.stolen_tasks_ids(i));
-          RAY_CHECK(task_finisher_->GetTaskSpec(stolen_task_id));
-          auto stolen_task_spec = *(task_finisher_->GetTaskSpec(stolen_task_id));
-
-          // delete the stolen task from the executing_tasks map if it is still there.
-          executing_tasks_.erase(stolen_task_id);
-
-          auto &scheduling_key_entry = scheduling_key_entries_[scheduling_key];
-
-          // Add the task to the queue
-          RAY_LOG(DEBUG) << "Adding stolen task " << stolen_task_spec.TaskId()
-                         << " back to the queue (of current size="
-                         << scheduling_key_entry.task_queue.size() << ")!";
-          scheduling_key_entry.task_queue.push_front(stolen_task_spec);
-        }
-        // call OnWorkerIdle to ship the task to the thief
-        OnWorkerIdle(thief_addr, scheduling_key, /*error=*/!status.ok(),
-                     thief_entry.assigned_resources);
-      }));
-}
-
-void CoreWorkerDirectTaskSubmitter::OnWorkerIdle(
-    const rpc::WorkerAddress &addr, const SchedulingKey &scheduling_key, bool was_error,
-    const google::protobuf::RepeatedPtrField<rpc::ResourceMapEntry> &assigned_resources) {
-  auto &lease_entry = worker_to_lease_entry_[addr];
-  if (!lease_entry.lease_client) {
-    return;
-  }
-
-  auto &scheduling_key_entry = scheduling_key_entries_[scheduling_key];
-  auto &current_queue = scheduling_key_entry.task_queue;
-  // Return the worker if there was an error executing the previous task,
-  // the lease is expired; Steal or return the worker if there are no more applicable
-  // queued tasks and the worker is not stealing.
-  if ((was_error || current_time_ms() > lease_entry.lease_expiration_time) ||
-      (current_queue.empty() && !lease_entry.WorkerIsStealing())) {
-    RAY_CHECK(scheduling_key_entry.active_workers.size() >= 1);
-
-    // Return the worker only if there are no tasks in flight
-    if (lease_entry.tasks_in_flight == 0) {
-      StealTasksOrReturnWorker(addr, was_error, scheduling_key, assigned_resources);
-    }
-  } else {
-    auto &client = *client_cache_->GetOrConnect(addr.ToProto());
-
-    while (!current_queue.empty() &&
-           !lease_entry.PipelineToWorkerFull(max_tasks_in_flight_per_worker_)) {
-      auto task_spec = current_queue.front();
-      // Increment the number of tasks in flight to the worker
-      lease_entry.tasks_in_flight++;
-
-      // Increment the total number of tasks in flight to any worker associated with the
-      // current scheduling_key
-
-      RAY_CHECK(scheduling_key_entry.active_workers.size() >= 1);
-      scheduling_key_entry.total_tasks_in_flight++;
-
-      executing_tasks_.emplace(task_spec.TaskId(), addr);
-      PushNormalTask(addr, client, scheduling_key, task_spec, assigned_resources);
-      current_queue.pop_front();
-    }
-    // If stealing is not an option, we can cancel the request for new worker leases
-    if (max_tasks_in_flight_per_worker_ == 1) {
-      CancelWorkerLeaseIfNeeded(scheduling_key);
-    }
-  }
-  RequestNewWorkerIfNeeded(scheduling_key);
-}
-
-void CoreWorkerDirectTaskSubmitter::CancelWorkerLeaseIfNeeded(
-    const SchedulingKey &scheduling_key) {
-  auto &scheduling_key_entry = scheduling_key_entries_[scheduling_key];
-  auto &task_queue = scheduling_key_entry.task_queue;
-  if (!task_queue.empty() || scheduling_key_entry.StealableTasks()) {
-    // There are still pending tasks, or there are tasks that can be stolen by a new
-    // worker, so let the worker lease request succeed.
-    return;
-  }
-
-  RAY_LOG(DEBUG)
-      << "Task queue is empty, and there are no stealable tasks; canceling lease request";
-
-  for (auto &pending_lease_request : scheduling_key_entry.pending_lease_requests) {
-    // There is an in-flight lease request. Cancel it.
-    auto lease_client = GetOrConnectLeaseClient(&pending_lease_request.second);
-    auto &task_id = pending_lease_request.first;
-    RAY_LOG(DEBUG) << "Canceling lease request " << task_id;
-    lease_client->CancelWorkerLease(
-        task_id, [this, scheduling_key](const Status &status,
-                                        const rpc::CancelWorkerLeaseReply &reply) {
-          absl::MutexLock lock(&mu_);
-          if (status.ok() && !reply.success()) {
-            // The cancellation request can fail if the raylet does not have
-            // the request queued. This can happen if: a) due to message
-            // reordering, the raylet has not yet received the worker lease
-            // request, or b) we have already returned the worker lease
-            // request. In the former case, we should try the cancellation
-            // request again. In the latter case, the in-flight lease request
-            // should already have been removed from our local state, so we no
-            // longer need to cancel.
-            CancelWorkerLeaseIfNeeded(scheduling_key);
-          }
-        });
-  }
-}
-
-std::shared_ptr<WorkerLeaseInterface>
-CoreWorkerDirectTaskSubmitter::GetOrConnectLeaseClient(
-    const rpc::Address *raylet_address) {
-  std::shared_ptr<WorkerLeaseInterface> lease_client;
-  RAY_CHECK(raylet_address != nullptr);
-  if (NodeID::FromBinary(raylet_address->raylet_id()) != local_raylet_id_) {
-    // A remote raylet was specified. Connect to the raylet if needed.
-    NodeID raylet_id = NodeID::FromBinary(raylet_address->raylet_id());
-    auto it = remote_lease_clients_.find(raylet_id);
-    if (it == remote_lease_clients_.end()) {
-      RAY_LOG(INFO) << "Connecting to raylet " << raylet_id;
-      it = remote_lease_clients_
-               .emplace(raylet_id, lease_client_factory_(raylet_address->ip_address(),
-                                                         raylet_address->port()))
-               .first;
-    }
-    lease_client = it->second;
-  } else {
-    lease_client = local_lease_client_;
-  }
-
-  return lease_client;
-}
-
-void CoreWorkerDirectTaskSubmitter::ReportWorkerBacklog() {
-  absl::MutexLock lock(&mu_);
-  ReportWorkerBacklogInternal();
-}
-
-void CoreWorkerDirectTaskSubmitter::ReportWorkerBacklogInternal() {
-  absl::flat_hash_map<SchedulingClass, std::pair<TaskSpecification, int64_t>> backlogs;
-  for (auto &scheduling_key_and_entry : scheduling_key_entries_) {
-    const SchedulingClass scheduling_class = std::get<0>(scheduling_key_and_entry.first);
-    if (backlogs.find(scheduling_class) == backlogs.end()) {
-      backlogs[scheduling_class].first = scheduling_key_and_entry.second.resource_spec;
-      backlogs[scheduling_class].second = 0;
-    }
-    // We report backlog size per scheduling class not per scheduling key
-    // so we need to aggregate backlog sizes of different scheduling keys
-    // with the same scheduling class
-    backlogs[scheduling_class].second += scheduling_key_and_entry.second.BacklogSize();
-    scheduling_key_and_entry.second.last_reported_backlog_size =
-        scheduling_key_and_entry.second.BacklogSize();
-  }
-
-  std::vector<rpc::WorkerBacklogReport> backlog_reports;
-  for (const auto &backlog : backlogs) {
-    rpc::WorkerBacklogReport backlog_report;
-    backlog_report.mutable_resource_spec()->CopyFrom(backlog.second.first.GetMessage());
-    backlog_report.set_backlog_size(backlog.second.second);
-    backlog_reports.emplace_back(backlog_report);
-  }
-  local_lease_client_->ReportWorkerBacklog(WorkerID::FromBinary(rpc_address_.worker_id()),
-                                           backlog_reports);
-}
-
-void CoreWorkerDirectTaskSubmitter::ReportWorkerBacklogIfNeeded(
-    const SchedulingKey &scheduling_key) {
-  const auto &scheduling_key_entry = scheduling_key_entries_[scheduling_key];
-
-  if (scheduling_key_entry.last_reported_backlog_size !=
-      scheduling_key_entry.BacklogSize()) {
-    ReportWorkerBacklogInternal();
-  }
-}
-
-void CoreWorkerDirectTaskSubmitter::RequestNewWorkerIfNeeded(
-    const SchedulingKey &scheduling_key, const rpc::Address *raylet_address) {
-  auto &scheduling_key_entry = scheduling_key_entries_[scheduling_key];
-
-  if (scheduling_key_entry.pending_lease_requests.size() ==
-      max_pending_lease_requests_per_scheduling_category_) {
-    RAY_LOG(DEBUG) << "Exceeding the pending request limit "
-                   << max_pending_lease_requests_per_scheduling_category_;
-    return;
-  }
-  RAY_CHECK(scheduling_key_entry.pending_lease_requests.size() <
-            max_pending_lease_requests_per_scheduling_category_);
-
-  // Check whether we really need a new worker or whether we have
-  // enough room in an existing worker's pipeline to send the new tasks. If the pipelines
-  // are not full, we do not request a new worker (unless work stealing is enabled, in
-  // which case we can request a worker under the Eager Worker Requesting mode)
-  if (!scheduling_key_entry.AllPipelinesToWorkersFull(max_tasks_in_flight_per_worker_) &&
-      max_tasks_in_flight_per_worker_ == 1) {
-    // The pipelines to the current workers are not full yet, so we don't need more
-    // workers.
-    return;
-  }
-
-  const auto &task_queue = scheduling_key_entry.task_queue;
-  // Check if the task queue is empty. If that is the case, it only makes sense to
-  // consider requesting a new worker if work stealing is enabled, and there is at least a
-  // worker with stealable tasks. If work stealing is not enabled, or there is no tasks
-  // that we can steal from existing workers, we don't need a new worker because we don't
-  // have any tasks to execute on that worker.
-  if (task_queue.empty()) {
-    // If any worker has more than one task in flight, then that task can be stolen.
-    bool stealable_tasks = scheduling_key_entry.StealableTasks();
-    if (!stealable_tasks) {
-      if (scheduling_key_entry.CanDelete()) {
-        // We can safely remove the entry keyed by scheduling_key from the
-        // scheduling_key_entries_ hashmap.
-        scheduling_key_entries_.erase(scheduling_key);
-      }
-      return;
-    }
-  } else if (scheduling_key_entry.task_queue.size() <=
-             scheduling_key_entry.pending_lease_requests.size()) {
-    // All tasks have corresponding pending leases, no need to request more
-    return;
-  }
-
-  num_leases_requested_++;
-  // Create a TaskSpecification with an overwritten TaskID to make sure we don't reuse the
-  // same TaskID to request a worker
-  auto resource_spec_msg = scheduling_key_entry.resource_spec.GetMutableMessage();
-  resource_spec_msg.set_task_id(TaskID::FromRandom(job_id_).Binary());
-  const TaskSpecification resource_spec = TaskSpecification(resource_spec_msg);
-  rpc::Address best_node_address;
-  const bool is_spillback = (raylet_address != nullptr);
-  if (raylet_address == nullptr) {
-    // If no raylet address is given, find the best worker for our next lease request.
-    best_node_address = lease_policy_->GetBestNodeForTask(resource_spec);
-    raylet_address = &best_node_address;
-  }
-
-  auto lease_client = GetOrConnectLeaseClient(raylet_address);
-  const TaskID task_id = resource_spec.TaskId();
-  RAY_LOG(DEBUG) << "Requesting lease from raylet "
-                 << NodeID::FromBinary(raylet_address->raylet_id()) << " for task "
-                 << task_id;
-
-  lease_client->RequestWorkerLease(
-      resource_spec,
-      /*grant_or_reject=*/is_spillback,
-      [this, scheduling_key, task_id, is_spillback, raylet_address = *raylet_address](
-          const Status &status, const rpc::RequestWorkerLeaseReply &reply) {
-        absl::MutexLock lock(&mu_);
-
-        auto &scheduling_key_entry = scheduling_key_entries_[scheduling_key];
-        auto lease_client = GetOrConnectLeaseClient(&raylet_address);
-        scheduling_key_entry.pending_lease_requests.erase(task_id);
-
-        if (status.ok()) {
-          if (reply.runtime_env_setup_failed()) {
-            // If the runtime_env failed to be set up, we fail all of the pending
-            // tasks in the queue. This makes an implicit assumption that runtime_env
-            // failures are not transient -- we may consider adding some retries
-            // in the future.
-            auto &task_queue = scheduling_key_entry.task_queue;
-            while (!task_queue.empty()) {
-              auto &task_spec = task_queue.front();
-              RAY_UNUSED(task_finisher_->MarkTaskReturnObjectsFailed(
-                  task_spec, rpc::ErrorType::RUNTIME_ENV_SETUP_FAILED));
-              task_queue.pop_front();
-            }
-            if (scheduling_key_entry.CanDelete()) {
-              scheduling_key_entries_.erase(scheduling_key);
-            }
-          } else if (reply.canceled()) {
-            RAY_LOG(DEBUG) << "Lease canceled " << task_id;
-            RequestNewWorkerIfNeeded(scheduling_key);
-          } else if (reply.rejected()) {
-            RAY_LOG(DEBUG) << "Lease rejected " << task_id;
-            // It might happen when the first raylet has a stale view
-            // of the spillback raylet resources.
-            // Retry the request at the first raylet since the resource view may be
-            // refreshed.
-            RAY_CHECK(is_spillback);
-            RequestNewWorkerIfNeeded(scheduling_key);
-          } else if (!reply.worker_address().raylet_id().empty()) {
-            // We got a lease for a worker. Add the lease client state and try to
-            // assign work to the worker.
-            rpc::WorkerAddress addr(reply.worker_address());
-            RAY_LOG(DEBUG) << "Lease granted to task " << task_id << " from raylet "
-                           << addr.raylet_id;
-
-            auto resources_copy = reply.resource_mapping();
-
-            AddWorkerLeaseClient(addr, std::move(lease_client), resources_copy,
-                                 scheduling_key);
-            RAY_CHECK(scheduling_key_entry.active_workers.size() >= 1);
-            OnWorkerIdle(addr, scheduling_key,
-                         /*error=*/false, resources_copy);
-          } else {
-            // The raylet redirected us to a different raylet to retry at.
-            RAY_CHECK(!is_spillback);
-            RAY_LOG(DEBUG) << "Redirect lease for task " << task_id << " from raylet "
-                           << NodeID::FromBinary(raylet_address.raylet_id())
-                           << " to raylet "
-                           << NodeID::FromBinary(
-                                  reply.retry_at_raylet_address().raylet_id());
-
-            RequestNewWorkerIfNeeded(scheduling_key, &reply.retry_at_raylet_address());
-          }
-        } else if (lease_client != local_lease_client_) {
-          // A lease request to a remote raylet failed. Retry locally if the lease is
-          // still needed.
-          // TODO(swang): Fail after some number of retries?
-          RAY_LOG(INFO) << "Retrying attempt to schedule task at remote node. Try again "
-                           "on a local node. Error: "
-                        << status.ToString();
-
-          RequestNewWorkerIfNeeded(scheduling_key);
-
-        } else {
-          if (IsRayletFailed(RayConfig::instance().RAYLET_PID())) {
-            RAY_LOG(WARNING)
-                << "The worker failed to receive a response from the local "
-                   "raylet because the raylet is crashed. Terminating the worker.";
-            QuickExit();
-          } else {
-            RAY_LOG(INFO)
-                << "The worker failed to receive a response from the local raylet, but "
-                   "raylet is still alive. Try again on a local node. Error: "
-                << status;
-            // TODO(sang): Maybe we should raise FATAL error if it happens too many times.
-            RequestNewWorkerIfNeeded(scheduling_key);
-          }
-        }
-      },
-      task_queue.size());
-  scheduling_key_entry.pending_lease_requests.emplace(task_id, *raylet_address);
-  ReportWorkerBacklogIfNeeded(scheduling_key);
-}
-
-void CoreWorkerDirectTaskSubmitter::PushNormalTask(
-    const rpc::WorkerAddress &addr, rpc::CoreWorkerClientInterface &client,
-    const SchedulingKey &scheduling_key, const TaskSpecification &task_spec,
-    const google::protobuf::RepeatedPtrField<rpc::ResourceMapEntry> &assigned_resources) {
-  RAY_LOG(DEBUG) << "Pushing task " << task_spec.TaskId() << " to worker "
-                 << addr.worker_id << " of raylet " << addr.raylet_id;
-  auto task_id = task_spec.TaskId();
-  auto request = std::make_unique<rpc::PushTaskRequest>();
-  bool is_actor = task_spec.IsActorTask();
-  bool is_actor_creation = task_spec.IsActorCreationTask();
-
-  // NOTE(swang): CopyFrom is needed because if we use Swap here and the task
-  // fails, then the task data will be gone when the TaskManager attempts to
-  // access the task.
-  request->mutable_task_spec()->CopyFrom(task_spec.GetMessage());
-  request->mutable_resource_mapping()->CopyFrom(assigned_resources);
-  request->set_intended_worker_id(addr.worker_id.Binary());
-  client.PushNormalTask(
-      std::move(request),
-      [this, task_spec, task_id, is_actor, is_actor_creation, scheduling_key, addr,
-       assigned_resources](Status status, const rpc::PushTaskReply &reply) {
-        {
-          RAY_LOG(DEBUG) << "Task " << task_id << " finished from worker "
-                         << addr.worker_id << " of raylet " << addr.raylet_id;
-          absl::MutexLock lock(&mu_);
-          executing_tasks_.erase(task_id);
-
-          // Decrement the number of tasks in flight to the worker
-          auto &lease_entry = worker_to_lease_entry_[addr];
-          RAY_CHECK(lease_entry.tasks_in_flight > 0);
-          lease_entry.tasks_in_flight--;
-
-          // Decrement the total number of tasks in flight to any worker with the current
-          // scheduling_key.
-          auto &scheduling_key_entry = scheduling_key_entries_[scheduling_key];
-          RAY_CHECK(scheduling_key_entry.active_workers.size() >= 1);
-          RAY_CHECK(scheduling_key_entry.total_tasks_in_flight >= 1);
-          scheduling_key_entry.total_tasks_in_flight--;
-
-          if (reply.worker_exiting()) {
-            RAY_LOG(DEBUG) << "Worker " << addr.worker_id
-                           << " replied that it is exiting.";
-            // The worker is draining and will shutdown after it is done. Don't return
-            // it to the Raylet since that will kill it early.
-            worker_to_lease_entry_.erase(addr);
-            auto &scheduling_key_entry = scheduling_key_entries_[scheduling_key];
-            scheduling_key_entry.active_workers.erase(addr);
-            if (scheduling_key_entry.CanDelete()) {
-              // We can safely remove the entry keyed by scheduling_key from the
-              // scheduling_key_entries_ hashmap.
-              scheduling_key_entries_.erase(scheduling_key);
-            }
-          } else if (reply.task_stolen()) {
-            // If the task was stolen, we push it to the thief worker & call OnWorkerIdle
-            // in the StealTasks callback within StealTasksOrReturnWorker. So we don't
-            // need to do anything here.
-            return;
-          } else if (!status.ok() || !is_actor_creation) {
-            RAY_LOG(DEBUG) << "Task failed with error: " << status;
-            // Successful actor creation leases the worker indefinitely from the raylet.
-            OnWorkerIdle(addr, scheduling_key,
-                         /*error=*/!status.ok(), assigned_resources);
-          }
-        }
-        if (!status.ok()) {
-          // TODO: It'd be nice to differentiate here between process vs node
-          // failure (e.g., by contacting the raylet). If it was a process
-          // failure, it may have been an application-level error and it may
-          // not make sense to retry the task.
-          RAY_UNUSED(task_finisher_->FailOrRetryPendingTask(
-              task_id,
-              is_actor ? rpc::ErrorType::ACTOR_DIED : rpc::ErrorType::WORKER_DIED,
-              &status));
-        } else {
-          if (!task_spec.GetMessage().retry_exceptions() ||
-              !reply.is_application_level_error() ||
-              !task_finisher_->RetryTaskIfPossible(task_id)) {
-            task_finisher_->CompletePendingTask(task_id, reply, addr.ToProto());
-          }
-        }
-      });
-}
-
-Status CoreWorkerDirectTaskSubmitter::CancelTask(TaskSpecification task_spec,
-                                                 bool force_kill, bool recursive) {
-  RAY_LOG(INFO) << "Cancelling a task: " << task_spec.TaskId()
-                << " force_kill: " << force_kill << " recursive: " << recursive;
-  const SchedulingKey scheduling_key(
-      task_spec.GetSchedulingClass(), task_spec.GetDependencyIds(),
-      task_spec.IsActorCreationTask() ? task_spec.ActorCreationId() : ActorID::Nil(),
-      task_spec.GetRuntimeEnvHash());
-  std::shared_ptr<rpc::CoreWorkerClientInterface> client = nullptr;
-  {
-    absl::MutexLock lock(&mu_);
-    if (cancelled_tasks_.find(task_spec.TaskId()) != cancelled_tasks_.end() ||
-        !task_finisher_->MarkTaskCanceled(task_spec.TaskId())) {
-      return Status::OK();
-    }
-
-    auto &scheduling_key_entry = scheduling_key_entries_[scheduling_key];
-    auto &scheduled_tasks = scheduling_key_entry.task_queue;
-    // This cancels tasks that have completed dependencies and are awaiting
-    // a worker lease.
-    if (!scheduled_tasks.empty()) {
-      for (auto spec = scheduled_tasks.begin(); spec != scheduled_tasks.end(); spec++) {
-        if (spec->TaskId() == task_spec.TaskId()) {
-          scheduled_tasks.erase(spec);
-
-          if (scheduled_tasks.empty()) {
-            CancelWorkerLeaseIfNeeded(scheduling_key);
-          }
-          RAY_UNUSED(task_finisher_->FailOrRetryPendingTask(
-              task_spec.TaskId(), rpc::ErrorType::TASK_CANCELLED, nullptr));
-          return Status::OK();
-        }
-      }
-    }
-
-    // This will get removed either when the RPC call to cancel is returned
-    // or when all dependencies are resolved.
-    RAY_CHECK(cancelled_tasks_.emplace(task_spec.TaskId()).second);
-    auto rpc_client = executing_tasks_.find(task_spec.TaskId());
-
-    if (rpc_client == executing_tasks_.end()) {
-      // This case is reached for tasks that have unresolved dependencies.
-      // No executing tasks, so cancelling is a noop.
-      if (scheduling_key_entry.CanDelete()) {
-        // We can safely remove the entry keyed by scheduling_key from the
-        // scheduling_key_entries_ hashmap.
-        scheduling_key_entries_.erase(scheduling_key);
-      }
-      return Status::OK();
-    }
-    // Looks for an RPC handle for the worker executing the task.
-    auto maybe_client = client_cache_->GetByID(rpc_client->second.worker_id);
-    if (!maybe_client.has_value()) {
-      // If we don't have a connection to that worker, we can't cancel it.
-      // This case is reached for tasks that have unresolved dependencies.
-      return Status::OK();
-    }
-    client = maybe_client.value();
-  }
-
-  RAY_CHECK(client != nullptr);
-
-  auto request = rpc::CancelTaskRequest();
-  request.set_intended_task_id(task_spec.TaskId().Binary());
-  request.set_force_kill(force_kill);
-  request.set_recursive(recursive);
-  client->CancelTask(
-      request, [this, task_spec, scheduling_key, force_kill, recursive](
-                   const Status &status, const rpc::CancelTaskReply &reply) {
-        absl::MutexLock lock(&mu_);
-        cancelled_tasks_.erase(task_spec.TaskId());
-
-        if (status.ok() && !reply.attempt_succeeded()) {
-          if (cancel_retry_timer_.has_value()) {
-            if (cancel_retry_timer_->expiry().time_since_epoch() <=
-                std::chrono::high_resolution_clock::now().time_since_epoch()) {
-              cancel_retry_timer_->expires_after(boost::asio::chrono::milliseconds(
-                  RayConfig::instance().cancellation_retry_ms()));
-            }
-            cancel_retry_timer_->async_wait(
-                boost::bind(&CoreWorkerDirectTaskSubmitter::CancelTask, this, task_spec,
-                            force_kill, recursive));
-          }
-        }
-        // Retry is not attempted if !status.ok() because force-kill may kill the worker
-        // before the reply is sent.
-      });
-  return Status::OK();
-}
-
-Status CoreWorkerDirectTaskSubmitter::CancelRemoteTask(const ObjectID &object_id,
-                                                       const rpc::Address &worker_addr,
-                                                       bool force_kill, bool recursive) {
-  auto maybe_client = client_cache_->GetByID(rpc::WorkerAddress(worker_addr).worker_id);
-
-  if (!maybe_client.has_value()) {
-    return Status::Invalid("No remote worker found");
-  }
-  auto client = maybe_client.value();
-  auto request = rpc::RemoteCancelTaskRequest();
-  request.set_force_kill(force_kill);
-  request.set_recursive(recursive);
-  request.set_remote_object_id(object_id.Binary());
-  client->RemoteCancelTask(request, nullptr);
-  return Status::OK();
-}
-
-}  // namespace core
-}  // namespace ray
-=======
-// Copyright 2017 The Ray Authors.
-//
-// Licensed under the Apache License, Version 2.0 (the "License");
-// you may not use this file except in compliance with the License.
-// You may obtain a copy of the License at
-//
-//  http://www.apache.org/licenses/LICENSE-2.0
-//
-// Unless required by applicable law or agreed to in writing, software
-// distributed under the License is distributed on an "AS IS" BASIS,
-// WITHOUT WARRANTIES OR CONDITIONS OF ANY KIND, either express or implied.
-// See the License for the specific language governing permissions and
-// limitations under the License.
-
-#include "ray/core_worker/transport/direct_task_transport.h"
-
-#include "ray/core_worker/transport/dependency_resolver.h"
-
-namespace ray {
-namespace core {
-
-Status CoreWorkerDirectTaskSubmitter::SubmitTask(TaskSpecification task_spec) {
-  RAY_LOG(DEBUG) << "Submit task " << task_spec.TaskId();
-  num_tasks_submitted_++;
-
-  resolver_.ResolveDependencies(task_spec, [this, task_spec](Status status) {
-    if (!status.ok()) {
-      RAY_LOG(WARNING) << "Resolving task dependencies failed " << status.ToString();
-      RAY_UNUSED(task_finisher_->FailOrRetryPendingTask(
-          task_spec.TaskId(), rpc::ErrorType::DEPENDENCY_RESOLUTION_FAILED, &status));
-      return;
-    }
-    RAY_LOG(DEBUG) << "Task dependencies resolved " << task_spec.TaskId();
-    if (task_spec.IsActorCreationTask()) {
-      // If gcs actor management is enabled, the actor creation task will be sent to
-      // gcs server directly after the in-memory dependent objects are resolved. For
-      // more details please see the protocol of actor management based on gcs.
-      // https://docs.google.com/document/d/1EAWide-jy05akJp6OMtDn58XOK7bUyruWMia4E-fV28/edit?usp=sharing
-      auto actor_id = task_spec.ActorCreationId();
-      auto task_id = task_spec.TaskId();
-      RAY_LOG(DEBUG) << "Creating actor via GCS actor id = : " << actor_id;
-      RAY_CHECK_OK(actor_creator_->AsyncCreateActor(
-          task_spec,
-          [this, actor_id, task_id](Status status, const rpc::CreateActorReply &reply) {
-            if (status.ok()) {
-              RAY_LOG(DEBUG) << "Created actor, actor id = " << actor_id;
-              // Copy the actor's reply to the GCS for ref counting purposes.
-              rpc::PushTaskReply push_task_reply;
-              push_task_reply.mutable_borrowed_refs()->CopyFrom(reply.borrowed_refs());
-              task_finisher_->CompletePendingTask(task_id, push_task_reply,
-                                                  reply.actor_address());
-            } else {
-              RAY_LOG(ERROR) << "Failed to create actor " << actor_id
-                             << " with status: " << status.ToString();
-              RAY_UNUSED(task_finisher_->FailOrRetryPendingTask(
-                  task_id, rpc::ErrorType::ACTOR_CREATION_FAILED, &status));
-            }
-          }));
-      return;
-    }
-
-    bool keep_executing = true;
-    {
-      absl::MutexLock lock(&mu_);
-      if (cancelled_tasks_.find(task_spec.TaskId()) != cancelled_tasks_.end()) {
-        cancelled_tasks_.erase(task_spec.TaskId());
-        keep_executing = false;
-      }
-      if (keep_executing) {
-        // Note that the dependencies in the task spec are mutated to only contain
-        // plasma dependencies after ResolveDependencies finishes.
-        const SchedulingKey scheduling_key(
-            task_spec.GetSchedulingClass(), task_spec.GetDependencyIds(),
-            task_spec.IsActorCreationTask() ? task_spec.ActorCreationId()
-                                            : ActorID::Nil(),
-            task_spec.GetRuntimeEnvHash());
-        auto &scheduling_key_entry = scheduling_key_entries_[scheduling_key];
-        scheduling_key_entry.task_queue.push_back(task_spec);
-        scheduling_key_entry.resource_spec = task_spec;
-
-        if (!scheduling_key_entry.AllWorkersBusy()) {
-          // There are idle workers, so we don't need more
-          // workers.
-
-          for (auto active_worker_addr : scheduling_key_entry.active_workers) {
-            RAY_CHECK(worker_to_lease_entry_.find(active_worker_addr) !=
-                      worker_to_lease_entry_.end());
-            auto &lease_entry = worker_to_lease_entry_[active_worker_addr];
-            if (!lease_entry.is_busy) {
-              OnWorkerIdle(active_worker_addr, scheduling_key, false,
-                           lease_entry.assigned_resources);
-              break;
-            }
-          }
-        }
-        RequestNewWorkerIfNeeded(scheduling_key);
-      }
-    }
-    if (!keep_executing) {
-      RAY_UNUSED(task_finisher_->FailOrRetryPendingTask(
-          task_spec.TaskId(), rpc::ErrorType::TASK_CANCELLED, nullptr));
-    }
-  });
-  return Status::OK();
-}
-
-void CoreWorkerDirectTaskSubmitter::AddWorkerLeaseClient(
-    const rpc::WorkerAddress &addr, std::shared_ptr<WorkerLeaseInterface> lease_client,
-    const google::protobuf::RepeatedPtrField<rpc::ResourceMapEntry> &assigned_resources,
-    const SchedulingKey &scheduling_key) {
-  client_cache_->GetOrConnect(addr.ToProto());
-  int64_t expiration = current_time_ms() + lease_timeout_ms_;
-  LeaseEntry new_lease_entry =
-      LeaseEntry(std::move(lease_client), expiration, assigned_resources, scheduling_key);
-  worker_to_lease_entry_.emplace(addr, new_lease_entry);
-
-  auto &scheduling_key_entry = scheduling_key_entries_[scheduling_key];
-  RAY_CHECK(scheduling_key_entry.active_workers.emplace(addr).second);
-  RAY_CHECK(scheduling_key_entry.active_workers.size() >= 1);
-}
-
-void CoreWorkerDirectTaskSubmitter::ReturnWorker(const rpc::WorkerAddress addr,
-                                                 bool was_error,
-                                                 const SchedulingKey &scheduling_key) {
-  RAY_LOG(DEBUG) << "Returning worker " << addr.worker_id << " to raylet "
-                 << addr.raylet_id;
-  auto &scheduling_key_entry = scheduling_key_entries_[scheduling_key];
-  RAY_CHECK(scheduling_key_entry.active_workers.size() >= 1);
-  auto &lease_entry = worker_to_lease_entry_[addr];
-  RAY_CHECK(lease_entry.lease_client);
-  RAY_CHECK(!lease_entry.is_busy);
-
-  // Decrement the number of active workers consuming tasks from the queue associated
-  // with the current scheduling_key
-  scheduling_key_entry.active_workers.erase(addr);
-  if (scheduling_key_entry.CanDelete()) {
-    // We can safely remove the entry keyed by scheduling_key from the
-    // scheduling_key_entries_ hashmap.
-    scheduling_key_entries_.erase(scheduling_key);
-  }
-
-  auto status =
-      lease_entry.lease_client->ReturnWorker(addr.port, addr.worker_id, was_error);
-  if (!status.ok()) {
-    RAY_LOG(ERROR) << "Error returning worker to raylet: " << status.ToString();
-  }
-  worker_to_lease_entry_.erase(addr);
-}
-
-void CoreWorkerDirectTaskSubmitter::OnWorkerIdle(
-    const rpc::WorkerAddress &addr, const SchedulingKey &scheduling_key, bool was_error,
-    const google::protobuf::RepeatedPtrField<rpc::ResourceMapEntry> &assigned_resources) {
-  auto &lease_entry = worker_to_lease_entry_[addr];
-  if (!lease_entry.lease_client) {
-    return;
-  }
-
-  auto &scheduling_key_entry = scheduling_key_entries_[scheduling_key];
-  auto &current_queue = scheduling_key_entry.task_queue;
-  // Return the worker if there was an error executing the previous task,
-  // the lease is expired; Return the worker if there are no more applicable
-  // queued tasks.
-  if ((was_error || current_time_ms() > lease_entry.lease_expiration_time) ||
-      current_queue.empty()) {
-    RAY_CHECK(scheduling_key_entry.active_workers.size() >= 1);
-
-    // Return the worker only if there are no tasks to do.
-    if (!lease_entry.is_busy) {
-      ReturnWorker(addr, was_error, scheduling_key);
-    }
-  } else {
-    auto &client = *client_cache_->GetOrConnect(addr.ToProto());
-
-    while (!current_queue.empty() && !lease_entry.is_busy) {
-      auto task_spec = current_queue.front();
-      lease_entry.is_busy = true;
-
-      // Increment the total number of tasks in flight to any worker associated with the
-      // current scheduling_key
-
-      RAY_CHECK(scheduling_key_entry.active_workers.size() >= 1);
-      scheduling_key_entry.num_busy_workers++;
-
-      executing_tasks_.emplace(task_spec.TaskId(), addr);
-      PushNormalTask(addr, client, scheduling_key, task_spec, assigned_resources);
-      current_queue.pop_front();
-    }
-
-    CancelWorkerLeaseIfNeeded(scheduling_key);
-  }
-  RequestNewWorkerIfNeeded(scheduling_key);
-}
-
-void CoreWorkerDirectTaskSubmitter::CancelWorkerLeaseIfNeeded(
-    const SchedulingKey &scheduling_key) {
-  auto &scheduling_key_entry = scheduling_key_entries_[scheduling_key];
-  auto &task_queue = scheduling_key_entry.task_queue;
-  if (!task_queue.empty()) {
-    // There are still pending tasks so let the worker lease request succeed.
-    return;
-  }
-
-  RAY_LOG(DEBUG) << "Task queue is empty; canceling lease request";
-
-  for (auto &pending_lease_request : scheduling_key_entry.pending_lease_requests) {
-    // There is an in-flight lease request. Cancel it.
-    auto lease_client = GetOrConnectLeaseClient(&pending_lease_request.second);
-    auto &task_id = pending_lease_request.first;
-    RAY_LOG(DEBUG) << "Canceling lease request " << task_id;
-    lease_client->CancelWorkerLease(
-        task_id, [this, scheduling_key](const Status &status,
-                                        const rpc::CancelWorkerLeaseReply &reply) {
-          absl::MutexLock lock(&mu_);
-          if (status.ok() && !reply.success()) {
-            // The cancellation request can fail if the raylet does not have
-            // the request queued. This can happen if: a) due to message
-            // reordering, the raylet has not yet received the worker lease
-            // request, or b) we have already returned the worker lease
-            // request. In the former case, we should try the cancellation
-            // request again. In the latter case, the in-flight lease request
-            // should already have been removed from our local state, so we no
-            // longer need to cancel.
-            CancelWorkerLeaseIfNeeded(scheduling_key);
-          }
-        });
-  }
-}
-
-std::shared_ptr<WorkerLeaseInterface>
-CoreWorkerDirectTaskSubmitter::GetOrConnectLeaseClient(
-    const rpc::Address *raylet_address) {
-  std::shared_ptr<WorkerLeaseInterface> lease_client;
-  RAY_CHECK(raylet_address != nullptr);
-  if (NodeID::FromBinary(raylet_address->raylet_id()) != local_raylet_id_) {
-    // A remote raylet was specified. Connect to the raylet if needed.
-    NodeID raylet_id = NodeID::FromBinary(raylet_address->raylet_id());
-    auto it = remote_lease_clients_.find(raylet_id);
-    if (it == remote_lease_clients_.end()) {
-      RAY_LOG(INFO) << "Connecting to raylet " << raylet_id;
-      it = remote_lease_clients_
-               .emplace(raylet_id, lease_client_factory_(raylet_address->ip_address(),
-                                                         raylet_address->port()))
-               .first;
-    }
-    lease_client = it->second;
-  } else {
-    lease_client = local_lease_client_;
-  }
-
-  return lease_client;
-}
-
-void CoreWorkerDirectTaskSubmitter::ReportWorkerBacklog() {
-  absl::MutexLock lock(&mu_);
-  ReportWorkerBacklogInternal();
-}
-
-void CoreWorkerDirectTaskSubmitter::ReportWorkerBacklogInternal() {
-  absl::flat_hash_map<SchedulingClass, std::pair<TaskSpecification, int64_t>> backlogs;
-  for (auto &scheduling_key_and_entry : scheduling_key_entries_) {
-    const SchedulingClass scheduling_class = std::get<0>(scheduling_key_and_entry.first);
-    if (backlogs.find(scheduling_class) == backlogs.end()) {
-      backlogs[scheduling_class].first = scheduling_key_and_entry.second.resource_spec;
-      backlogs[scheduling_class].second = 0;
-    }
-    // We report backlog size per scheduling class not per scheduling key
-    // so we need to aggregate backlog sizes of different scheduling keys
-    // with the same scheduling class
-    backlogs[scheduling_class].second += scheduling_key_and_entry.second.BacklogSize();
-    scheduling_key_and_entry.second.last_reported_backlog_size =
-        scheduling_key_and_entry.second.BacklogSize();
-  }
-
-  std::vector<rpc::WorkerBacklogReport> backlog_reports;
-  for (const auto &backlog : backlogs) {
-    rpc::WorkerBacklogReport backlog_report;
-    backlog_report.mutable_resource_spec()->CopyFrom(backlog.second.first.GetMessage());
-    backlog_report.set_backlog_size(backlog.second.second);
-    backlog_reports.emplace_back(backlog_report);
-  }
-  local_lease_client_->ReportWorkerBacklog(WorkerID::FromBinary(rpc_address_.worker_id()),
-                                           backlog_reports);
-}
-
-void CoreWorkerDirectTaskSubmitter::ReportWorkerBacklogIfNeeded(
-    const SchedulingKey &scheduling_key) {
-  const auto &scheduling_key_entry = scheduling_key_entries_[scheduling_key];
-
-  if (scheduling_key_entry.last_reported_backlog_size !=
-      scheduling_key_entry.BacklogSize()) {
-    ReportWorkerBacklogInternal();
-  }
-}
-
-void CoreWorkerDirectTaskSubmitter::RequestNewWorkerIfNeeded(
-    const SchedulingKey &scheduling_key, const rpc::Address *raylet_address) {
-  auto &scheduling_key_entry = scheduling_key_entries_[scheduling_key];
-
-  if (scheduling_key_entry.pending_lease_requests.size() ==
-      max_pending_lease_requests_per_scheduling_category_) {
-    RAY_LOG(DEBUG) << "Exceeding the pending request limit "
-                   << max_pending_lease_requests_per_scheduling_category_;
-    return;
-  }
-  RAY_CHECK(scheduling_key_entry.pending_lease_requests.size() <
-            max_pending_lease_requests_per_scheduling_category_);
-
-  if (!scheduling_key_entry.AllWorkersBusy()) {
-    // There are idle workers, so we don't need more.
-    return;
-  }
-
-  const auto &task_queue = scheduling_key_entry.task_queue;
-  if (task_queue.empty()) {
-    if (scheduling_key_entry.CanDelete()) {
-      // We can safely remove the entry keyed by scheduling_key from the
-      // scheduling_key_entries_ hashmap.
-      scheduling_key_entries_.erase(scheduling_key);
-    }
-    return;
-  } else if (scheduling_key_entry.task_queue.size() <=
-             scheduling_key_entry.pending_lease_requests.size()) {
-    // All tasks have corresponding pending leases, no need to request more
-    return;
-  }
-
-  num_leases_requested_++;
-  // Create a TaskSpecification with an overwritten TaskID to make sure we don't reuse the
-  // same TaskID to request a worker
-  auto resource_spec_msg = scheduling_key_entry.resource_spec.GetMutableMessage();
-  resource_spec_msg.set_task_id(TaskID::FromRandom(job_id_).Binary());
-  const TaskSpecification resource_spec = TaskSpecification(resource_spec_msg);
-  rpc::Address best_node_address;
-  const bool is_spillback = (raylet_address != nullptr);
-  if (raylet_address == nullptr) {
-    // If no raylet address is given, find the best worker for our next lease request.
-    best_node_address = lease_policy_->GetBestNodeForTask(resource_spec);
-    raylet_address = &best_node_address;
-  }
-
-  auto lease_client = GetOrConnectLeaseClient(raylet_address);
-  const TaskID task_id = resource_spec.TaskId();
-  RAY_LOG(DEBUG) << "Requesting lease from raylet "
-                 << NodeID::FromBinary(raylet_address->raylet_id()) << " for task "
-                 << task_id;
-
-  lease_client->RequestWorkerLease(
-      resource_spec,
-      /*grant_or_reject=*/is_spillback,
-      [this, scheduling_key, task_id, is_spillback, raylet_address = *raylet_address](
-          const Status &status, const rpc::RequestWorkerLeaseReply &reply) {
-        absl::MutexLock lock(&mu_);
-
-        auto &scheduling_key_entry = scheduling_key_entries_[scheduling_key];
-        auto lease_client = GetOrConnectLeaseClient(&raylet_address);
-        scheduling_key_entry.pending_lease_requests.erase(task_id);
-
-        if (status.ok()) {
-          if (reply.canceled()) {
-            RAY_LOG(DEBUG) << "Lease canceled for task: " << task_id
-                           << ", canceled type: "
-                           << rpc::RequestWorkerLeaseReply::SchedulingFailureType_Name(
-                                  reply.failure_type());
-            if (reply.failure_type() ==
-                    rpc::RequestWorkerLeaseReply::
-                        SCHEDULING_CANCELLED_RUNTIME_ENV_SETUP_FAILED ||
-                reply.failure_type() ==
-                    rpc::RequestWorkerLeaseReply::
-                        SCHEDULING_CANCELLED_PLACEMENT_GROUP_REMOVED) {
-              // We need to actively fail all of the pending tasks in the queue when the
-              // placement group was removed or the runtime env failed to be set up. Such
-              // an operation is straightforward for the scenario of placement group
-              // removal as all tasks in the queue are associated with the same placement
-              // group, but in the case of runtime env setup failed, This makes an
-              // implicit assumption that runtime_env failures are not transient -- we may
-              // consider adding some retries in the future.
-              auto &task_queue = scheduling_key_entry.task_queue;
-              while (!task_queue.empty()) {
-                auto &task_spec = task_queue.front();
-                if (reply.failure_type() ==
-                    rpc::RequestWorkerLeaseReply::
-                        SCHEDULING_CANCELLED_RUNTIME_ENV_SETUP_FAILED) {
-                  RAY_UNUSED(task_finisher_->FailPendingTask(
-                      task_spec.TaskId(), rpc::ErrorType::RUNTIME_ENV_SETUP_FAILED));
-                } else {
-                  if (task_spec.IsActorCreationTask()) {
-                    RAY_UNUSED(task_finisher_->FailPendingTask(
-                        task_spec.TaskId(),
-                        rpc::ErrorType::ACTOR_PLACEMENT_GROUP_REMOVED));
-                  } else {
-                    RAY_UNUSED(task_finisher_->FailPendingTask(
-                        task_spec.TaskId(),
-                        rpc::ErrorType::TASK_PLACEMENT_GROUP_REMOVED));
-                  }
-                }
-                task_queue.pop_front();
-              }
-              if (scheduling_key_entry.CanDelete()) {
-                scheduling_key_entries_.erase(scheduling_key);
-              }
-            } else {
-              RequestNewWorkerIfNeeded(scheduling_key);
-            }
-          } else if (reply.rejected()) {
-            RAY_LOG(DEBUG) << "Lease rejected " << task_id;
-            // It might happen when the first raylet has a stale view
-            // of the spillback raylet resources.
-            // Retry the request at the first raylet since the resource view may be
-            // refreshed.
-            RAY_CHECK(is_spillback);
-            RequestNewWorkerIfNeeded(scheduling_key);
-          } else if (!reply.worker_address().raylet_id().empty()) {
-            // We got a lease for a worker. Add the lease client state and try to
-            // assign work to the worker.
-            rpc::WorkerAddress addr(reply.worker_address());
-            RAY_LOG(DEBUG) << "Lease granted to task " << task_id << " from raylet "
-                           << addr.raylet_id;
-
-            auto resources_copy = reply.resource_mapping();
-
-            AddWorkerLeaseClient(addr, std::move(lease_client), resources_copy,
-                                 scheduling_key);
-            RAY_CHECK(scheduling_key_entry.active_workers.size() >= 1);
-            OnWorkerIdle(addr, scheduling_key,
-                         /*error=*/false, resources_copy);
-          } else {
-            // The raylet redirected us to a different raylet to retry at.
-            RAY_CHECK(!is_spillback);
-            RAY_LOG(DEBUG) << "Redirect lease for task " << task_id << " from raylet "
-                           << NodeID::FromBinary(raylet_address.raylet_id())
-                           << " to raylet "
-                           << NodeID::FromBinary(
-                                  reply.retry_at_raylet_address().raylet_id());
-
-            RequestNewWorkerIfNeeded(scheduling_key, &reply.retry_at_raylet_address());
-          }
-        } else if (lease_client != local_lease_client_) {
-          // A lease request to a remote raylet failed. Retry locally if the lease is
-          // still needed.
-          // TODO(swang): Fail after some number of retries?
-          RAY_LOG(INFO) << "Retrying attempt to schedule task at remote node. Try again "
-                           "on a local node. Error: "
-                        << status.ToString();
-
-          RequestNewWorkerIfNeeded(scheduling_key);
-
-        } else {
-          if (status.IsGrpcUnavailable()) {
-            RAY_LOG(WARNING) << "The worker failed to receive a response from the local "
-                             << "raylet because the raylet is unavailable (crashed). "
-                             << "Error: " << status;
-            if (worker_type_ == WorkerType::WORKER) {
-              // Exit the worker so that caller can retry somewhere else.
-              RAY_LOG(WARNING) << "Terminating the worker due to local raylet death";
-              QuickExit();
-            }
-            RAY_CHECK(worker_type_ == WorkerType::DRIVER);
-            auto &task_queue = scheduling_key_entry.task_queue;
-            while (!task_queue.empty()) {
-              auto &task_spec = task_queue.front();
-              RAY_UNUSED(task_finisher_->FailPendingTask(
-                  task_spec.TaskId(), rpc::ErrorType::LOCAL_RAYLET_DIED, &status));
-              task_queue.pop_front();
-            }
-            if (scheduling_key_entry.CanDelete()) {
-              scheduling_key_entries_.erase(scheduling_key);
-            }
-          } else {
-            RAY_LOG(WARNING)
-                << "The worker failed to receive a response from the local raylet, but "
-                   "raylet is still alive. Try again on a local node. Error: "
-                << status;
-            // TODO(sang): Maybe we should raise FATAL error if it happens too many times.
-            RequestNewWorkerIfNeeded(scheduling_key);
-          }
-        }
-      },
-      task_queue.size());
-  scheduling_key_entry.pending_lease_requests.emplace(task_id, *raylet_address);
-  ReportWorkerBacklogIfNeeded(scheduling_key);
-}
-
-void CoreWorkerDirectTaskSubmitter::PushNormalTask(
-    const rpc::WorkerAddress &addr, rpc::CoreWorkerClientInterface &client,
-    const SchedulingKey &scheduling_key, const TaskSpecification &task_spec,
-    const google::protobuf::RepeatedPtrField<rpc::ResourceMapEntry> &assigned_resources) {
-  RAY_LOG(DEBUG) << "Pushing task " << task_spec.TaskId() << " to worker "
-                 << addr.worker_id << " of raylet " << addr.raylet_id;
-  auto task_id = task_spec.TaskId();
-  auto request = std::make_unique<rpc::PushTaskRequest>();
-  bool is_actor = task_spec.IsActorTask();
-  bool is_actor_creation = task_spec.IsActorCreationTask();
-
-  // NOTE(swang): CopyFrom is needed because if we use Swap here and the task
-  // fails, then the task data will be gone when the TaskManager attempts to
-  // access the task.
-  request->mutable_task_spec()->CopyFrom(task_spec.GetMessage());
-  request->mutable_resource_mapping()->CopyFrom(assigned_resources);
-  request->set_intended_worker_id(addr.worker_id.Binary());
-  client.PushNormalTask(
-      std::move(request),
-      [this, task_spec, task_id, is_actor, is_actor_creation, scheduling_key, addr,
-       assigned_resources](Status status, const rpc::PushTaskReply &reply) {
-        {
-          RAY_LOG(DEBUG) << "Task " << task_id << " finished from worker "
-                         << addr.worker_id << " of raylet " << addr.raylet_id;
-          absl::MutexLock lock(&mu_);
-          executing_tasks_.erase(task_id);
-
-          // Decrement the number of tasks in flight to the worker
-          auto &lease_entry = worker_to_lease_entry_[addr];
-          RAY_CHECK(lease_entry.is_busy);
-          lease_entry.is_busy = false;
-
-          // Decrement the total number of tasks in flight to any worker with the current
-          // scheduling_key.
-          auto &scheduling_key_entry = scheduling_key_entries_[scheduling_key];
-          RAY_CHECK_GE(scheduling_key_entry.active_workers.size(), 1u);
-          RAY_CHECK_GE(scheduling_key_entry.num_busy_workers, 1u);
-          scheduling_key_entry.num_busy_workers--;
-
-          if (reply.worker_exiting()) {
-            RAY_LOG(DEBUG) << "Worker " << addr.worker_id
-                           << " replied that it is exiting.";
-            // The worker is draining and will shutdown after it is done. Don't return
-            // it to the Raylet since that will kill it early.
-            worker_to_lease_entry_.erase(addr);
-            auto &scheduling_key_entry = scheduling_key_entries_[scheduling_key];
-            scheduling_key_entry.active_workers.erase(addr);
-            if (scheduling_key_entry.CanDelete()) {
-              // We can safely remove the entry keyed by scheduling_key from the
-              // scheduling_key_entries_ hashmap.
-              scheduling_key_entries_.erase(scheduling_key);
-            }
-          } else if (!status.ok() || !is_actor_creation) {
-            // Successful actor creation leases the worker indefinitely from the raylet.
-            OnWorkerIdle(addr, scheduling_key,
-                         /*error=*/!status.ok(), assigned_resources);
-          }
-        }
-        if (!status.ok()) {
-          // TODO: It'd be nice to differentiate here between process vs node
-          // failure (e.g., by contacting the raylet). If it was a process
-          // failure, it may have been an application-level error and it may
-          // not make sense to retry the task.
-          RAY_UNUSED(task_finisher_->FailOrRetryPendingTask(
-              task_id,
-              is_actor ? rpc::ErrorType::ACTOR_DIED : rpc::ErrorType::WORKER_DIED,
-              &status));
-        } else {
-          if (!task_spec.GetMessage().retry_exceptions() ||
-              !reply.is_application_level_error() ||
-              !task_finisher_->RetryTaskIfPossible(task_id)) {
-            task_finisher_->CompletePendingTask(task_id, reply, addr.ToProto());
-          }
-        }
-      });
-}
-
-Status CoreWorkerDirectTaskSubmitter::CancelTask(TaskSpecification task_spec,
-                                                 bool force_kill, bool recursive) {
-  RAY_LOG(INFO) << "Cancelling a task: " << task_spec.TaskId()
-                << " force_kill: " << force_kill << " recursive: " << recursive;
-  const SchedulingKey scheduling_key(
-      task_spec.GetSchedulingClass(), task_spec.GetDependencyIds(),
-      task_spec.IsActorCreationTask() ? task_spec.ActorCreationId() : ActorID::Nil(),
-      task_spec.GetRuntimeEnvHash());
-  std::shared_ptr<rpc::CoreWorkerClientInterface> client = nullptr;
-  {
-    absl::MutexLock lock(&mu_);
-    if (cancelled_tasks_.find(task_spec.TaskId()) != cancelled_tasks_.end() ||
-        !task_finisher_->MarkTaskCanceled(task_spec.TaskId())) {
-      return Status::OK();
-    }
-
-    auto &scheduling_key_entry = scheduling_key_entries_[scheduling_key];
-    auto &scheduled_tasks = scheduling_key_entry.task_queue;
-    // This cancels tasks that have completed dependencies and are awaiting
-    // a worker lease.
-    if (!scheduled_tasks.empty()) {
-      for (auto spec = scheduled_tasks.begin(); spec != scheduled_tasks.end(); spec++) {
-        if (spec->TaskId() == task_spec.TaskId()) {
-          scheduled_tasks.erase(spec);
-
-          if (scheduled_tasks.empty()) {
-            CancelWorkerLeaseIfNeeded(scheduling_key);
-          }
-          RAY_UNUSED(task_finisher_->FailOrRetryPendingTask(
-              task_spec.TaskId(), rpc::ErrorType::TASK_CANCELLED, nullptr));
-          return Status::OK();
-        }
-      }
-    }
-
-    // This will get removed either when the RPC call to cancel is returned
-    // or when all dependencies are resolved.
-    RAY_CHECK(cancelled_tasks_.emplace(task_spec.TaskId()).second);
-    auto rpc_client = executing_tasks_.find(task_spec.TaskId());
-
-    if (rpc_client == executing_tasks_.end()) {
-      // This case is reached for tasks that have unresolved dependencies.
-      // No executing tasks, so cancelling is a noop.
-      if (scheduling_key_entry.CanDelete()) {
-        // We can safely remove the entry keyed by scheduling_key from the
-        // scheduling_key_entries_ hashmap.
-        scheduling_key_entries_.erase(scheduling_key);
-      }
-      return Status::OK();
-    }
-    // Looks for an RPC handle for the worker executing the task.
-    auto maybe_client = client_cache_->GetByID(rpc_client->second.worker_id);
-    if (!maybe_client.has_value()) {
-      // If we don't have a connection to that worker, we can't cancel it.
-      // This case is reached for tasks that have unresolved dependencies.
-      return Status::OK();
-    }
-    client = maybe_client.value();
-  }
-
-  RAY_CHECK(client != nullptr);
-
-  auto request = rpc::CancelTaskRequest();
-  request.set_intended_task_id(task_spec.TaskId().Binary());
-  request.set_force_kill(force_kill);
-  request.set_recursive(recursive);
-  client->CancelTask(
-      request, [this, task_spec, scheduling_key, force_kill, recursive](
-                   const Status &status, const rpc::CancelTaskReply &reply) {
-        absl::MutexLock lock(&mu_);
-        cancelled_tasks_.erase(task_spec.TaskId());
-
-        if (status.ok() && !reply.attempt_succeeded()) {
-          if (cancel_retry_timer_.has_value()) {
-            if (cancel_retry_timer_->expiry().time_since_epoch() <=
-                std::chrono::high_resolution_clock::now().time_since_epoch()) {
-              cancel_retry_timer_->expires_after(boost::asio::chrono::milliseconds(
-                  RayConfig::instance().cancellation_retry_ms()));
-            }
-            cancel_retry_timer_->async_wait(
-                boost::bind(&CoreWorkerDirectTaskSubmitter::CancelTask, this, task_spec,
-                            force_kill, recursive));
-          }
-        }
-        // Retry is not attempted if !status.ok() because force-kill may kill the worker
-        // before the reply is sent.
-      });
-  return Status::OK();
-}
-
-Status CoreWorkerDirectTaskSubmitter::CancelRemoteTask(const ObjectID &object_id,
-                                                       const rpc::Address &worker_addr,
-                                                       bool force_kill, bool recursive) {
-  auto maybe_client = client_cache_->GetByID(rpc::WorkerAddress(worker_addr).worker_id);
-
-  if (!maybe_client.has_value()) {
-    return Status::Invalid("No remote worker found");
-  }
-  auto client = maybe_client.value();
-  auto request = rpc::RemoteCancelTaskRequest();
-  request.set_force_kill(force_kill);
-  request.set_recursive(recursive);
-  request.set_remote_object_id(object_id.Binary());
-  client->RemoteCancelTask(request, nullptr);
-  return Status::OK();
-}
-
-}  // namespace core
-}  // namespace ray
->>>>>>> 19672688
+// Copyright 2017 The Ray Authors.
+//
+// Licensed under the Apache License, Version 2.0 (the "License");
+// you may not use this file except in compliance with the License.
+// You may obtain a copy of the License at
+//
+//  http://www.apache.org/licenses/LICENSE-2.0
+//
+// Unless required by applicable law or agreed to in writing, software
+// distributed under the License is distributed on an "AS IS" BASIS,
+// WITHOUT WARRANTIES OR CONDITIONS OF ANY KIND, either express or implied.
+// See the License for the specific language governing permissions and
+// limitations under the License.
+
+#include "ray/core_worker/transport/direct_task_transport.h"
+
+#include "ray/core_worker/transport/dependency_resolver.h"
+
+namespace ray {
+namespace core {
+
+Status CoreWorkerDirectTaskSubmitter::SubmitTask(TaskSpecification task_spec) {
+  RAY_LOG(DEBUG) << "Submit task " << task_spec.TaskId();
+  num_tasks_submitted_++;
+
+  resolver_.ResolveDependencies(task_spec, [this, task_spec](Status status) {
+    if (!status.ok()) {
+      RAY_LOG(WARNING) << "Resolving task dependencies failed " << status.ToString();
+      RAY_UNUSED(task_finisher_->FailOrRetryPendingTask(
+          task_spec.TaskId(), rpc::ErrorType::DEPENDENCY_RESOLUTION_FAILED, &status));
+      return;
+    }
+    RAY_LOG(DEBUG) << "Task dependencies resolved " << task_spec.TaskId();
+    if (task_spec.IsActorCreationTask()) {
+      // If gcs actor management is enabled, the actor creation task will be sent to
+      // gcs server directly after the in-memory dependent objects are resolved. For
+      // more details please see the protocol of actor management based on gcs.
+      // https://docs.google.com/document/d/1EAWide-jy05akJp6OMtDn58XOK7bUyruWMia4E-fV28/edit?usp=sharing
+      auto actor_id = task_spec.ActorCreationId();
+      auto task_id = task_spec.TaskId();
+      RAY_LOG(DEBUG) << "Creating actor via GCS actor id = : " << actor_id;
+      RAY_CHECK_OK(actor_creator_->AsyncCreateActor(
+          task_spec,
+          [this, actor_id, task_id](Status status, const rpc::CreateActorReply &reply) {
+            if (status.ok()) {
+              RAY_LOG(DEBUG) << "Created actor, actor id = " << actor_id;
+              // Copy the actor's reply to the GCS for ref counting purposes.
+              rpc::PushTaskReply push_task_reply;
+              push_task_reply.mutable_borrowed_refs()->CopyFrom(reply.borrowed_refs());
+              task_finisher_->CompletePendingTask(task_id, push_task_reply,
+                                                  reply.actor_address());
+            } else {
+              RAY_LOG(ERROR) << "Failed to create actor " << actor_id
+                             << " with status: " << status.ToString();
+              RAY_UNUSED(task_finisher_->FailOrRetryPendingTask(
+                  task_id, rpc::ErrorType::ACTOR_CREATION_FAILED, &status));
+            }
+          }));
+      return;
+    }
+
+    bool keep_executing = true;
+    {
+      absl::MutexLock lock(&mu_);
+      if (cancelled_tasks_.find(task_spec.TaskId()) != cancelled_tasks_.end()) {
+        cancelled_tasks_.erase(task_spec.TaskId());
+        keep_executing = false;
+      }
+      if (keep_executing) {
+        // Note that the dependencies in the task spec are mutated to only contain
+        // plasma dependencies after ResolveDependencies finishes.
+        const SchedulingKey scheduling_key(
+            task_spec.GetSchedulingClass(), task_spec.GetDependencyIds(),
+            task_spec.IsActorCreationTask() ? task_spec.ActorCreationId()
+                                            : ActorID::Nil(),
+            task_spec.GetRuntimeEnvHash());
+        auto &scheduling_key_entry = scheduling_key_entries_[scheduling_key];
+        scheduling_key_entry.task_queue.push_back(task_spec);
+        scheduling_key_entry.resource_spec = task_spec;
+
+        if (!scheduling_key_entry.AllWorkersBusy()) {
+          // There are idle workers, so we don't need more
+          // workers.
+
+          for (auto active_worker_addr : scheduling_key_entry.active_workers) {
+            RAY_CHECK(worker_to_lease_entry_.find(active_worker_addr) !=
+                      worker_to_lease_entry_.end());
+            auto &lease_entry = worker_to_lease_entry_[active_worker_addr];
+            if (!lease_entry.is_busy) {
+              OnWorkerIdle(active_worker_addr, scheduling_key, false,
+                           lease_entry.assigned_resources);
+              break;
+            }
+          }
+        }
+        RequestNewWorkerIfNeeded(scheduling_key);
+      }
+    }
+    if (!keep_executing) {
+      RAY_UNUSED(task_finisher_->FailOrRetryPendingTask(
+          task_spec.TaskId(), rpc::ErrorType::TASK_CANCELLED, nullptr));
+    }
+  });
+  return Status::OK();
+}
+
+void CoreWorkerDirectTaskSubmitter::AddWorkerLeaseClient(
+    const rpc::WorkerAddress &addr, std::shared_ptr<WorkerLeaseInterface> lease_client,
+    const google::protobuf::RepeatedPtrField<rpc::ResourceMapEntry> &assigned_resources,
+    const SchedulingKey &scheduling_key) {
+  client_cache_->GetOrConnect(addr.ToProto());
+  int64_t expiration = current_time_ms() + lease_timeout_ms_;
+  LeaseEntry new_lease_entry =
+      LeaseEntry(std::move(lease_client), expiration, assigned_resources, scheduling_key);
+  worker_to_lease_entry_.emplace(addr, new_lease_entry);
+
+  auto &scheduling_key_entry = scheduling_key_entries_[scheduling_key];
+  RAY_CHECK(scheduling_key_entry.active_workers.emplace(addr).second);
+  RAY_CHECK(scheduling_key_entry.active_workers.size() >= 1);
+}
+
+void CoreWorkerDirectTaskSubmitter::ReturnWorker(const rpc::WorkerAddress addr,
+                                                 bool was_error,
+                                                 const SchedulingKey &scheduling_key) {
+  RAY_LOG(DEBUG) << "Returning worker " << addr.worker_id << " to raylet "
+                 << addr.raylet_id;
+  auto &scheduling_key_entry = scheduling_key_entries_[scheduling_key];
+  RAY_CHECK(scheduling_key_entry.active_workers.size() >= 1);
+  auto &lease_entry = worker_to_lease_entry_[addr];
+  RAY_CHECK(lease_entry.lease_client);
+  RAY_CHECK(!lease_entry.is_busy);
+
+  // Decrement the number of active workers consuming tasks from the queue associated
+  // with the current scheduling_key
+  scheduling_key_entry.active_workers.erase(addr);
+  if (scheduling_key_entry.CanDelete()) {
+    // We can safely remove the entry keyed by scheduling_key from the
+    // scheduling_key_entries_ hashmap.
+    scheduling_key_entries_.erase(scheduling_key);
+  }
+
+  auto status =
+      lease_entry.lease_client->ReturnWorker(addr.port, addr.worker_id, was_error);
+  if (!status.ok()) {
+    RAY_LOG(ERROR) << "Error returning worker to raylet: " << status.ToString();
+  }
+  worker_to_lease_entry_.erase(addr);
+}
+
+void CoreWorkerDirectTaskSubmitter::OnWorkerIdle(
+    const rpc::WorkerAddress &addr, const SchedulingKey &scheduling_key, bool was_error,
+    const google::protobuf::RepeatedPtrField<rpc::ResourceMapEntry> &assigned_resources) {
+  auto &lease_entry = worker_to_lease_entry_[addr];
+  if (!lease_entry.lease_client) {
+    return;
+  }
+
+  auto &scheduling_key_entry = scheduling_key_entries_[scheduling_key];
+  auto &current_queue = scheduling_key_entry.task_queue;
+  // Return the worker if there was an error executing the previous task,
+  // the lease is expired; Return the worker if there are no more applicable
+  // queued tasks.
+  if ((was_error || current_time_ms() > lease_entry.lease_expiration_time) ||
+      current_queue.empty()) {
+    RAY_CHECK(scheduling_key_entry.active_workers.size() >= 1);
+
+    // Return the worker only if there are no tasks to do.
+    if (!lease_entry.is_busy) {
+      ReturnWorker(addr, was_error, scheduling_key);
+    }
+  } else {
+    auto &client = *client_cache_->GetOrConnect(addr.ToProto());
+
+    while (!current_queue.empty() && !lease_entry.is_busy) {
+      auto task_spec = current_queue.front();
+      lease_entry.is_busy = true;
+
+      // Increment the total number of tasks in flight to any worker associated with the
+      // current scheduling_key
+
+      RAY_CHECK(scheduling_key_entry.active_workers.size() >= 1);
+      scheduling_key_entry.num_busy_workers++;
+
+      executing_tasks_.emplace(task_spec.TaskId(), addr);
+      PushNormalTask(addr, client, scheduling_key, task_spec, assigned_resources);
+      current_queue.pop_front();
+    }
+
+    CancelWorkerLeaseIfNeeded(scheduling_key);
+  }
+  RequestNewWorkerIfNeeded(scheduling_key);
+}
+
+void CoreWorkerDirectTaskSubmitter::CancelWorkerLeaseIfNeeded(
+    const SchedulingKey &scheduling_key) {
+  auto &scheduling_key_entry = scheduling_key_entries_[scheduling_key];
+  auto &task_queue = scheduling_key_entry.task_queue;
+  if (!task_queue.empty()) {
+    // There are still pending tasks so let the worker lease request succeed.
+    return;
+  }
+
+  RAY_LOG(DEBUG) << "Task queue is empty; canceling lease request";
+
+  for (auto &pending_lease_request : scheduling_key_entry.pending_lease_requests) {
+    // There is an in-flight lease request. Cancel it.
+    auto lease_client = GetOrConnectLeaseClient(&pending_lease_request.second);
+    auto &task_id = pending_lease_request.first;
+    RAY_LOG(DEBUG) << "Canceling lease request " << task_id;
+    lease_client->CancelWorkerLease(
+        task_id, [this, scheduling_key](const Status &status,
+                                        const rpc::CancelWorkerLeaseReply &reply) {
+          absl::MutexLock lock(&mu_);
+          if (status.ok() && !reply.success()) {
+            // The cancellation request can fail if the raylet does not have
+            // the request queued. This can happen if: a) due to message
+            // reordering, the raylet has not yet received the worker lease
+            // request, or b) we have already returned the worker lease
+            // request. In the former case, we should try the cancellation
+            // request again. In the latter case, the in-flight lease request
+            // should already have been removed from our local state, so we no
+            // longer need to cancel.
+            CancelWorkerLeaseIfNeeded(scheduling_key);
+          }
+        });
+  }
+}
+
+std::shared_ptr<WorkerLeaseInterface>
+CoreWorkerDirectTaskSubmitter::GetOrConnectLeaseClient(
+    const rpc::Address *raylet_address) {
+  std::shared_ptr<WorkerLeaseInterface> lease_client;
+  RAY_CHECK(raylet_address != nullptr);
+  if (NodeID::FromBinary(raylet_address->raylet_id()) != local_raylet_id_) {
+    // A remote raylet was specified. Connect to the raylet if needed.
+    NodeID raylet_id = NodeID::FromBinary(raylet_address->raylet_id());
+    auto it = remote_lease_clients_.find(raylet_id);
+    if (it == remote_lease_clients_.end()) {
+      RAY_LOG(INFO) << "Connecting to raylet " << raylet_id;
+      it = remote_lease_clients_
+               .emplace(raylet_id, lease_client_factory_(raylet_address->ip_address(),
+                                                         raylet_address->port()))
+               .first;
+    }
+    lease_client = it->second;
+  } else {
+    lease_client = local_lease_client_;
+  }
+
+  return lease_client;
+}
+
+void CoreWorkerDirectTaskSubmitter::ReportWorkerBacklog() {
+  absl::MutexLock lock(&mu_);
+  ReportWorkerBacklogInternal();
+}
+
+void CoreWorkerDirectTaskSubmitter::ReportWorkerBacklogInternal() {
+  absl::flat_hash_map<SchedulingClass, std::pair<TaskSpecification, int64_t>> backlogs;
+  for (auto &scheduling_key_and_entry : scheduling_key_entries_) {
+    const SchedulingClass scheduling_class = std::get<0>(scheduling_key_and_entry.first);
+    if (backlogs.find(scheduling_class) == backlogs.end()) {
+      backlogs[scheduling_class].first = scheduling_key_and_entry.second.resource_spec;
+      backlogs[scheduling_class].second = 0;
+    }
+    // We report backlog size per scheduling class not per scheduling key
+    // so we need to aggregate backlog sizes of different scheduling keys
+    // with the same scheduling class
+    backlogs[scheduling_class].second += scheduling_key_and_entry.second.BacklogSize();
+    scheduling_key_and_entry.second.last_reported_backlog_size =
+        scheduling_key_and_entry.second.BacklogSize();
+  }
+
+  std::vector<rpc::WorkerBacklogReport> backlog_reports;
+  for (const auto &backlog : backlogs) {
+    rpc::WorkerBacklogReport backlog_report;
+    backlog_report.mutable_resource_spec()->CopyFrom(backlog.second.first.GetMessage());
+    backlog_report.set_backlog_size(backlog.second.second);
+    backlog_reports.emplace_back(backlog_report);
+  }
+  local_lease_client_->ReportWorkerBacklog(WorkerID::FromBinary(rpc_address_.worker_id()),
+                                           backlog_reports);
+}
+
+void CoreWorkerDirectTaskSubmitter::ReportWorkerBacklogIfNeeded(
+    const SchedulingKey &scheduling_key) {
+  const auto &scheduling_key_entry = scheduling_key_entries_[scheduling_key];
+
+  if (scheduling_key_entry.last_reported_backlog_size !=
+      scheduling_key_entry.BacklogSize()) {
+    ReportWorkerBacklogInternal();
+  }
+}
+
+void CoreWorkerDirectTaskSubmitter::RequestNewWorkerIfNeeded(
+    const SchedulingKey &scheduling_key, const rpc::Address *raylet_address) {
+  auto &scheduling_key_entry = scheduling_key_entries_[scheduling_key];
+
+  if (scheduling_key_entry.pending_lease_requests.size() ==
+      max_pending_lease_requests_per_scheduling_category_) {
+    RAY_LOG(DEBUG) << "Exceeding the pending request limit "
+                   << max_pending_lease_requests_per_scheduling_category_;
+    return;
+  }
+  RAY_CHECK(scheduling_key_entry.pending_lease_requests.size() <
+            max_pending_lease_requests_per_scheduling_category_);
+
+  if (!scheduling_key_entry.AllWorkersBusy()) {
+    // There are idle workers, so we don't need more.
+    return;
+  }
+
+  const auto &task_queue = scheduling_key_entry.task_queue;
+  if (task_queue.empty()) {
+    if (scheduling_key_entry.CanDelete()) {
+      // We can safely remove the entry keyed by scheduling_key from the
+      // scheduling_key_entries_ hashmap.
+      scheduling_key_entries_.erase(scheduling_key);
+    }
+    return;
+  } else if (scheduling_key_entry.task_queue.size() <=
+             scheduling_key_entry.pending_lease_requests.size()) {
+    // All tasks have corresponding pending leases, no need to request more
+    return;
+  }
+
+  num_leases_requested_++;
+  // Create a TaskSpecification with an overwritten TaskID to make sure we don't reuse the
+  // same TaskID to request a worker
+  auto resource_spec_msg = scheduling_key_entry.resource_spec.GetMutableMessage();
+  resource_spec_msg.set_task_id(TaskID::FromRandom(job_id_).Binary());
+  const TaskSpecification resource_spec = TaskSpecification(resource_spec_msg);
+  rpc::Address best_node_address;
+  const bool is_spillback = (raylet_address != nullptr);
+  if (raylet_address == nullptr) {
+    // If no raylet address is given, find the best worker for our next lease request.
+    best_node_address = lease_policy_->GetBestNodeForTask(resource_spec);
+    raylet_address = &best_node_address;
+  }
+
+  auto lease_client = GetOrConnectLeaseClient(raylet_address);
+  const TaskID task_id = resource_spec.TaskId();
+  RAY_LOG(DEBUG) << "Requesting lease from raylet "
+                 << NodeID::FromBinary(raylet_address->raylet_id()) << " for task "
+                 << task_id;
+
+  lease_client->RequestWorkerLease(
+      resource_spec,
+      /*grant_or_reject=*/is_spillback,
+      [this, scheduling_key, task_id, is_spillback, raylet_address = *raylet_address](
+          const Status &status, const rpc::RequestWorkerLeaseReply &reply) {
+        absl::MutexLock lock(&mu_);
+
+        auto &scheduling_key_entry = scheduling_key_entries_[scheduling_key];
+        auto lease_client = GetOrConnectLeaseClient(&raylet_address);
+        scheduling_key_entry.pending_lease_requests.erase(task_id);
+
+        if (status.ok()) {
+          if (reply.canceled()) {
+            RAY_LOG(DEBUG) << "Lease canceled for task: " << task_id
+                           << ", canceled type: "
+                           << rpc::RequestWorkerLeaseReply::SchedulingFailureType_Name(
+                                  reply.failure_type());
+            if (reply.failure_type() ==
+                    rpc::RequestWorkerLeaseReply::
+                        SCHEDULING_CANCELLED_RUNTIME_ENV_SETUP_FAILED ||
+                reply.failure_type() ==
+                    rpc::RequestWorkerLeaseReply::
+                        SCHEDULING_CANCELLED_PLACEMENT_GROUP_REMOVED) {
+              // We need to actively fail all of the pending tasks in the queue when the
+              // placement group was removed or the runtime env failed to be set up. Such
+              // an operation is straightforward for the scenario of placement group
+              // removal as all tasks in the queue are associated with the same placement
+              // group, but in the case of runtime env setup failed, This makes an
+              // implicit assumption that runtime_env failures are not transient -- we may
+              // consider adding some retries in the future.
+              auto &task_queue = scheduling_key_entry.task_queue;
+              while (!task_queue.empty()) {
+                auto &task_spec = task_queue.front();
+                if (reply.failure_type() ==
+                    rpc::RequestWorkerLeaseReply::
+                        SCHEDULING_CANCELLED_RUNTIME_ENV_SETUP_FAILED) {
+                  RAY_UNUSED(task_finisher_->FailPendingTask(
+                      task_spec.TaskId(), rpc::ErrorType::RUNTIME_ENV_SETUP_FAILED));
+                } else {
+                  if (task_spec.IsActorCreationTask()) {
+                    RAY_UNUSED(task_finisher_->FailPendingTask(
+                        task_spec.TaskId(),
+                        rpc::ErrorType::ACTOR_PLACEMENT_GROUP_REMOVED));
+                  } else {
+                    RAY_UNUSED(task_finisher_->FailPendingTask(
+                        task_spec.TaskId(),
+                        rpc::ErrorType::TASK_PLACEMENT_GROUP_REMOVED));
+                  }
+                }
+                task_queue.pop_front();
+              }
+              if (scheduling_key_entry.CanDelete()) {
+                scheduling_key_entries_.erase(scheduling_key);
+              }
+            } else {
+              RequestNewWorkerIfNeeded(scheduling_key);
+            }
+          } else if (reply.rejected()) {
+            RAY_LOG(DEBUG) << "Lease rejected " << task_id;
+            // It might happen when the first raylet has a stale view
+            // of the spillback raylet resources.
+            // Retry the request at the first raylet since the resource view may be
+            // refreshed.
+            RAY_CHECK(is_spillback);
+            RequestNewWorkerIfNeeded(scheduling_key);
+          } else if (!reply.worker_address().raylet_id().empty()) {
+            // We got a lease for a worker. Add the lease client state and try to
+            // assign work to the worker.
+            rpc::WorkerAddress addr(reply.worker_address());
+            RAY_LOG(DEBUG) << "Lease granted to task " << task_id << " from raylet "
+                           << addr.raylet_id;
+
+            auto resources_copy = reply.resource_mapping();
+
+            AddWorkerLeaseClient(addr, std::move(lease_client), resources_copy,
+                                 scheduling_key);
+            RAY_CHECK(scheduling_key_entry.active_workers.size() >= 1);
+            OnWorkerIdle(addr, scheduling_key,
+                         /*error=*/false, resources_copy);
+          } else {
+            // The raylet redirected us to a different raylet to retry at.
+            RAY_CHECK(!is_spillback);
+            RAY_LOG(DEBUG) << "Redirect lease for task " << task_id << " from raylet "
+                           << NodeID::FromBinary(raylet_address.raylet_id())
+                           << " to raylet "
+                           << NodeID::FromBinary(
+                                  reply.retry_at_raylet_address().raylet_id());
+
+            RequestNewWorkerIfNeeded(scheduling_key, &reply.retry_at_raylet_address());
+          }
+        } else if (lease_client != local_lease_client_) {
+          // A lease request to a remote raylet failed. Retry locally if the lease is
+          // still needed.
+          // TODO(swang): Fail after some number of retries?
+          RAY_LOG(INFO) << "Retrying attempt to schedule task at remote node. Try again "
+                           "on a local node. Error: "
+                        << status.ToString();
+
+          RequestNewWorkerIfNeeded(scheduling_key);
+
+        } else {
+          if (status.IsGrpcUnavailable()) {
+            RAY_LOG(WARNING) << "The worker failed to receive a response from the local "
+                             << "raylet because the raylet is unavailable (crashed). "
+                             << "Error: " << status;
+            if (worker_type_ == WorkerType::WORKER) {
+              // Exit the worker so that caller can retry somewhere else.
+              RAY_LOG(WARNING) << "Terminating the worker due to local raylet death";
+              QuickExit();
+            }
+            RAY_CHECK(worker_type_ == WorkerType::DRIVER);
+            auto &task_queue = scheduling_key_entry.task_queue;
+            while (!task_queue.empty()) {
+              auto &task_spec = task_queue.front();
+              RAY_UNUSED(task_finisher_->FailPendingTask(
+                  task_spec.TaskId(), rpc::ErrorType::LOCAL_RAYLET_DIED, &status));
+              task_queue.pop_front();
+            }
+            if (scheduling_key_entry.CanDelete()) {
+              scheduling_key_entries_.erase(scheduling_key);
+            }
+          } else {
+            RAY_LOG(WARNING)
+                << "The worker failed to receive a response from the local raylet, but "
+                   "raylet is still alive. Try again on a local node. Error: "
+                << status;
+            // TODO(sang): Maybe we should raise FATAL error if it happens too many times.
+            RequestNewWorkerIfNeeded(scheduling_key);
+          }
+        }
+      },
+      task_queue.size());
+  scheduling_key_entry.pending_lease_requests.emplace(task_id, *raylet_address);
+  ReportWorkerBacklogIfNeeded(scheduling_key);
+}
+
+void CoreWorkerDirectTaskSubmitter::PushNormalTask(
+    const rpc::WorkerAddress &addr, rpc::CoreWorkerClientInterface &client,
+    const SchedulingKey &scheduling_key, const TaskSpecification &task_spec,
+    const google::protobuf::RepeatedPtrField<rpc::ResourceMapEntry> &assigned_resources) {
+  RAY_LOG(DEBUG) << "Pushing task " << task_spec.TaskId() << " to worker "
+                 << addr.worker_id << " of raylet " << addr.raylet_id;
+  auto task_id = task_spec.TaskId();
+  auto request = std::make_unique<rpc::PushTaskRequest>();
+  bool is_actor = task_spec.IsActorTask();
+  bool is_actor_creation = task_spec.IsActorCreationTask();
+
+  // NOTE(swang): CopyFrom is needed because if we use Swap here and the task
+  // fails, then the task data will be gone when the TaskManager attempts to
+  // access the task.
+  request->mutable_task_spec()->CopyFrom(task_spec.GetMessage());
+  request->mutable_resource_mapping()->CopyFrom(assigned_resources);
+  request->set_intended_worker_id(addr.worker_id.Binary());
+  client.PushNormalTask(
+      std::move(request),
+      [this, task_spec, task_id, is_actor, is_actor_creation, scheduling_key, addr,
+       assigned_resources](Status status, const rpc::PushTaskReply &reply) {
+        {
+          RAY_LOG(DEBUG) << "Task " << task_id << " finished from worker "
+                         << addr.worker_id << " of raylet " << addr.raylet_id;
+          absl::MutexLock lock(&mu_);
+          executing_tasks_.erase(task_id);
+
+          // Decrement the number of tasks in flight to the worker
+          auto &lease_entry = worker_to_lease_entry_[addr];
+          RAY_CHECK(lease_entry.is_busy);
+          lease_entry.is_busy = false;
+
+          // Decrement the total number of tasks in flight to any worker with the current
+          // scheduling_key.
+          auto &scheduling_key_entry = scheduling_key_entries_[scheduling_key];
+          RAY_CHECK_GE(scheduling_key_entry.active_workers.size(), 1u);
+          RAY_CHECK_GE(scheduling_key_entry.num_busy_workers, 1u);
+          scheduling_key_entry.num_busy_workers--;
+
+          if (reply.worker_exiting()) {
+            RAY_LOG(DEBUG) << "Worker " << addr.worker_id
+                           << " replied that it is exiting.";
+            // The worker is draining and will shutdown after it is done. Don't return
+            // it to the Raylet since that will kill it early.
+            worker_to_lease_entry_.erase(addr);
+            auto &scheduling_key_entry = scheduling_key_entries_[scheduling_key];
+            scheduling_key_entry.active_workers.erase(addr);
+            if (scheduling_key_entry.CanDelete()) {
+              // We can safely remove the entry keyed by scheduling_key from the
+              // scheduling_key_entries_ hashmap.
+              scheduling_key_entries_.erase(scheduling_key);
+            }
+          } else if (!status.ok() || !is_actor_creation) {
+            // Successful actor creation leases the worker indefinitely from the raylet.
+            OnWorkerIdle(addr, scheduling_key,
+                         /*error=*/!status.ok(), assigned_resources);
+          }
+        }
+        if (!status.ok()) {
+          // TODO: It'd be nice to differentiate here between process vs node
+          // failure (e.g., by contacting the raylet). If it was a process
+          // failure, it may have been an application-level error and it may
+          // not make sense to retry the task.
+          RAY_UNUSED(task_finisher_->FailOrRetryPendingTask(
+              task_id,
+              is_actor ? rpc::ErrorType::ACTOR_DIED : rpc::ErrorType::WORKER_DIED,
+              &status));
+        } else {
+          if (!task_spec.GetMessage().retry_exceptions() ||
+              !reply.is_application_level_error() ||
+              !task_finisher_->RetryTaskIfPossible(task_id)) {
+            task_finisher_->CompletePendingTask(task_id, reply, addr.ToProto());
+          }
+        }
+      });
+}
+
+Status CoreWorkerDirectTaskSubmitter::CancelTask(TaskSpecification task_spec,
+                                                 bool force_kill, bool recursive) {
+  RAY_LOG(INFO) << "Cancelling a task: " << task_spec.TaskId()
+                << " force_kill: " << force_kill << " recursive: " << recursive;
+  const SchedulingKey scheduling_key(
+      task_spec.GetSchedulingClass(), task_spec.GetDependencyIds(),
+      task_spec.IsActorCreationTask() ? task_spec.ActorCreationId() : ActorID::Nil(),
+      task_spec.GetRuntimeEnvHash());
+  std::shared_ptr<rpc::CoreWorkerClientInterface> client = nullptr;
+  {
+    absl::MutexLock lock(&mu_);
+    if (cancelled_tasks_.find(task_spec.TaskId()) != cancelled_tasks_.end() ||
+        !task_finisher_->MarkTaskCanceled(task_spec.TaskId())) {
+      return Status::OK();
+    }
+
+    auto &scheduling_key_entry = scheduling_key_entries_[scheduling_key];
+    auto &scheduled_tasks = scheduling_key_entry.task_queue;
+    // This cancels tasks that have completed dependencies and are awaiting
+    // a worker lease.
+    if (!scheduled_tasks.empty()) {
+      for (auto spec = scheduled_tasks.begin(); spec != scheduled_tasks.end(); spec++) {
+        if (spec->TaskId() == task_spec.TaskId()) {
+          scheduled_tasks.erase(spec);
+
+          if (scheduled_tasks.empty()) {
+            CancelWorkerLeaseIfNeeded(scheduling_key);
+          }
+          RAY_UNUSED(task_finisher_->FailOrRetryPendingTask(
+              task_spec.TaskId(), rpc::ErrorType::TASK_CANCELLED, nullptr));
+          return Status::OK();
+        }
+      }
+    }
+
+    // This will get removed either when the RPC call to cancel is returned
+    // or when all dependencies are resolved.
+    RAY_CHECK(cancelled_tasks_.emplace(task_spec.TaskId()).second);
+    auto rpc_client = executing_tasks_.find(task_spec.TaskId());
+
+    if (rpc_client == executing_tasks_.end()) {
+      // This case is reached for tasks that have unresolved dependencies.
+      // No executing tasks, so cancelling is a noop.
+      if (scheduling_key_entry.CanDelete()) {
+        // We can safely remove the entry keyed by scheduling_key from the
+        // scheduling_key_entries_ hashmap.
+        scheduling_key_entries_.erase(scheduling_key);
+      }
+      return Status::OK();
+    }
+    // Looks for an RPC handle for the worker executing the task.
+    auto maybe_client = client_cache_->GetByID(rpc_client->second.worker_id);
+    if (!maybe_client.has_value()) {
+      // If we don't have a connection to that worker, we can't cancel it.
+      // This case is reached for tasks that have unresolved dependencies.
+      return Status::OK();
+    }
+    client = maybe_client.value();
+  }
+
+  RAY_CHECK(client != nullptr);
+
+  auto request = rpc::CancelTaskRequest();
+  request.set_intended_task_id(task_spec.TaskId().Binary());
+  request.set_force_kill(force_kill);
+  request.set_recursive(recursive);
+  client->CancelTask(
+      request, [this, task_spec, scheduling_key, force_kill, recursive](
+                   const Status &status, const rpc::CancelTaskReply &reply) {
+        absl::MutexLock lock(&mu_);
+        cancelled_tasks_.erase(task_spec.TaskId());
+
+        if (status.ok() && !reply.attempt_succeeded()) {
+          if (cancel_retry_timer_.has_value()) {
+            if (cancel_retry_timer_->expiry().time_since_epoch() <=
+                std::chrono::high_resolution_clock::now().time_since_epoch()) {
+              cancel_retry_timer_->expires_after(boost::asio::chrono::milliseconds(
+                  RayConfig::instance().cancellation_retry_ms()));
+            }
+            cancel_retry_timer_->async_wait(
+                boost::bind(&CoreWorkerDirectTaskSubmitter::CancelTask, this, task_spec,
+                            force_kill, recursive));
+          }
+        }
+        // Retry is not attempted if !status.ok() because force-kill may kill the worker
+        // before the reply is sent.
+      });
+  return Status::OK();
+}
+
+Status CoreWorkerDirectTaskSubmitter::CancelRemoteTask(const ObjectID &object_id,
+                                                       const rpc::Address &worker_addr,
+                                                       bool force_kill, bool recursive) {
+  auto maybe_client = client_cache_->GetByID(rpc::WorkerAddress(worker_addr).worker_id);
+
+  if (!maybe_client.has_value()) {
+    return Status::Invalid("No remote worker found");
+  }
+  auto client = maybe_client.value();
+  auto request = rpc::RemoteCancelTaskRequest();
+  request.set_force_kill(force_kill);
+  request.set_recursive(recursive);
+  request.set_remote_object_id(object_id.Binary());
+  client->RemoteCancelTask(request, nullptr);
+  return Status::OK();
+}
+
+}  // namespace core
+}  // namespace ray