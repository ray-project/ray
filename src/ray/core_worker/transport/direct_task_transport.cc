--- conflicted
+++ resolved
@@ -587,16 +587,13 @@
                          /*error=*/false, resources_copy);
           } else {
             // The raylet redirected us to a different raylet to retry at.
-<<<<<<< HEAD
             RAY_CHECK(!is_spillback);
-=======
             RAY_LOG(DEBUG) << "Redirect lease for task " << task_id << " from raylet "
                            << NodeID::FromBinary(raylet_address.raylet_id())
                            << " to raylet "
                            << NodeID::FromBinary(
                                   reply.retry_at_raylet_address().raylet_id());
 
->>>>>>> 07add6f7
             RequestNewWorkerIfNeeded(scheduling_key, &reply.retry_at_raylet_address());
           }
         } else if (lease_client != local_lease_client_) {
