#include "ray/core_worker/transport/direct_task_transport.h"
#include "ray/core_worker/transport/dependency_resolver.h"
#include "ray/core_worker/transport/direct_actor_transport.h"

namespace ray {

Status CoreWorkerDirectTaskSubmitter::SubmitTask(TaskSpecification task_spec) {
  resolver_.ResolveDependencies(task_spec, [this, task_spec]() {
    // TODO(ekl) should have a queue per distinct resource type required
    absl::MutexLock lock(&mu_);
    queued_tasks_.push_back(task_spec);
    RequestNewWorkerIfNeeded(task_spec);
  });
  return Status::OK();
}

void CoreWorkerDirectTaskSubmitter::HandleWorkerLeaseGranted(
    const rpc::WorkerAddress &addr, std::shared_ptr<WorkerLeaseInterface> lease_client) {
  // Setup client state for this worker.
  {
    absl::MutexLock lock(&mu_);
    worker_request_pending_ = false;

    auto it = client_cache_.find(addr);
    if (it == client_cache_.end()) {
      client_cache_[addr] =
          std::shared_ptr<rpc::CoreWorkerClientInterface>(client_factory_(addr));
      RAY_LOG(INFO) << "Connected to " << addr.first << ":" << addr.second;
    }
    int64_t expiration = current_time_ms() + lease_timeout_ms_;
    worker_to_lease_client_.emplace(addr,
                                    std::make_pair(std::move(lease_client), expiration));
  }

  // Try to assign it work.
  OnWorkerIdle(addr, /*error=*/false);
}

void CoreWorkerDirectTaskSubmitter::OnWorkerIdle(const rpc::WorkerAddress &addr,
                                                 bool was_error) {
  absl::MutexLock lock(&mu_);
  auto entry = worker_to_lease_client_[addr];
  if (was_error || queued_tasks_.empty() || current_time_ms() > entry.second) {
    RAY_CHECK_OK(entry.first->ReturnWorker(addr.second, was_error));
    worker_to_lease_client_.erase(addr);
<<<<<<< HEAD
    RAY_CHECK_OK(lease_client->ReturnWorker(addr.second, was_error));
  } else if (!queued_tasks_.empty()) {
=======
  } else {
>>>>>>> ca08a8f4
    auto &client = *client_cache_[addr];
    PushNormalTask(addr, client, queued_tasks_.front());
    queued_tasks_.pop_front();
  }

  // There are more tasks to run, so try to get another worker.
  if (!queued_tasks_.empty()) {
    RequestNewWorkerIfNeeded(queued_tasks_.front());
  }
}

std::shared_ptr<WorkerLeaseInterface>
CoreWorkerDirectTaskSubmitter::GetOrConnectLeaseClient(
    const rpc::Address *raylet_address) {
  std::shared_ptr<WorkerLeaseInterface> lease_client;
  if (raylet_address) {
    // Connect to raylet.
    ClientID raylet_id = ClientID::FromBinary(raylet_address->raylet_id());
    auto it = remote_lease_clients_.find(raylet_id);
    if (it == remote_lease_clients_.end()) {
      RAY_LOG(DEBUG) << "Connecting to raylet " << raylet_id;
      it =
          remote_lease_clients_.emplace(raylet_id, lease_client_factory_(*raylet_address))
              .first;
    }
    lease_client = it->second;
  } else {
    lease_client = local_lease_client_;
  }

  return lease_client;
}

void CoreWorkerDirectTaskSubmitter::RequestNewWorkerIfNeeded(
    const TaskSpecification &resource_spec, const rpc::Address *raylet_address) {
  if (worker_request_pending_) {
    return;
  }
  if (queued_tasks_.empty()) {
    // We don't have any tasks to run, so no need to request a worker.
    return;
  }

  // NOTE(swang): We must copy the resource spec here because the resource spec
  // may get swapped out by the time the callback fires. If we change this so
  // that we associate the granted worker with the requested resource spec,
  // then we can just pass the ref instead of copying.
  TaskSpecification resource_spec_copy(resource_spec.GetMessage());
  auto lease_client = GetOrConnectLeaseClient(raylet_address);
  RAY_CHECK_OK(lease_client->RequestWorkerLease(
      resource_spec_copy,
      [this, resource_spec_copy, lease_client](
          const Status &status, const rpc::WorkerLeaseReply &reply) mutable {
        if (status.ok()) {
          if (!reply.worker_address().raylet_id().empty()) {
            RAY_LOG(DEBUG) << "Lease granted " << resource_spec_copy.TaskId();
            HandleWorkerLeaseGranted(
                {reply.worker_address().ip_address(), reply.worker_address().port()},
                std::move(lease_client));
          } else {
            absl::MutexLock lock(&mu_);
            worker_request_pending_ = false;
            RequestNewWorkerIfNeeded(resource_spec_copy,
                                     &reply.retry_at_raylet_address());
          }
        } else {
          RAY_LOG(DEBUG) << "Retrying lease request " << resource_spec_copy.TaskId();
          absl::MutexLock lock(&mu_);
          worker_request_pending_ = false;
          if (lease_client != local_lease_client_) {
            // A remote request failed. Retry the worker lease request locally
            // if it's still in the queue.
            // TODO(swang): Fail after some number of retries?
            RAY_LOG(ERROR) << "Retrying attempt to schedule task at remote node. Error: "
                           << status.ToString();
            RequestNewWorkerIfNeeded(resource_spec_copy);
          } else {
            RAY_LOG(FATAL) << "Lost connection with local raylet. Error: "
                           << status.ToString();
          }
        }
      }));
  worker_request_pending_ = true;
}

void CoreWorkerDirectTaskSubmitter::PushNormalTask(const rpc::WorkerAddress &addr,
                                                   rpc::CoreWorkerClientInterface &client,
                                                   TaskSpecification &task_spec) {
  auto task_id = task_spec.TaskId();
  auto request = std::unique_ptr<rpc::PushTaskRequest>(new rpc::PushTaskRequest);
  request->mutable_task_spec()->Swap(&task_spec.GetMutableMessage());
  auto status = client.PushNormalTask(
      std::move(request),
      [this, task_id, addr](Status status, const rpc::PushTaskReply &reply) {
        OnWorkerIdle(addr, /*error=*/!status.ok());
        if (!status.ok()) {
          task_finisher_->FailPendingTask(task_id, rpc::ErrorType::WORKER_DIED);
        } else {
          task_finisher_->CompletePendingTask(task_id, reply);
        }
      });
  if (!status.ok()) {
    // TODO(swang): add unit test for this.
    task_finisher_->FailPendingTask(task_id, rpc::ErrorType::WORKER_DIED);
  }
}
};  // namespace ray<|MERGE_RESOLUTION|>--- conflicted
+++ resolved
@@ -43,12 +43,7 @@
   if (was_error || queued_tasks_.empty() || current_time_ms() > entry.second) {
     RAY_CHECK_OK(entry.first->ReturnWorker(addr.second, was_error));
     worker_to_lease_client_.erase(addr);
-<<<<<<< HEAD
-    RAY_CHECK_OK(lease_client->ReturnWorker(addr.second, was_error));
   } else if (!queued_tasks_.empty()) {
-=======
-  } else {
->>>>>>> ca08a8f4
     auto &client = *client_cache_[addr];
     PushNormalTask(addr, client, queued_tasks_.front());
     queued_tasks_.pop_front();
