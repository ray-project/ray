// Copyright 2017 The Ray Authors.
//
// Licensed under the Apache License, Version 2.0 (the "License");
// you may not use this file except in compliance with the License.
// You may obtain a copy of the License at
//
//  http://www.apache.org/licenses/LICENSE-2.0
//
// Unless required by applicable law or agreed to in writing, software
// distributed under the License is distributed on an "AS IS" BASIS,
// WITHOUT WARRANTIES OR CONDITIONS OF ANY KIND, either express or implied.
// See the License for the specific language governing permissions and
// limitations under the License.

#include "ray/core_worker/transport/direct_task_transport.h"

#include "ray/core_worker/transport/dependency_resolver.h"

namespace ray {

Status CoreWorkerDirectTaskSubmitter::SubmitTask(TaskSpecification task_spec) {
  RAY_LOG(DEBUG) << "Submit task " << task_spec.TaskId();

  if (task_spec.IsActorCreationTask()) {
    // Synchronously register the actor to GCS server.
    // Previously, we asynchronously registered the actor after all its dependencies were
    // resolved. This caused a problem: if the owner of the actor dies before dependencies
    // are resolved, the actor will never be created. But the actor handle may already be
    // passed to other workers. In this case, the actor tasks will hang forever.
    // So we fixed this issue by synchronously registering the actor. If the owner dies
    // before dependencies are resolved, GCS will notice this and mark the actor as dead.
    auto status = actor_creator_->RegisterActor(task_spec);
    if (!status.ok()) {
      return status;
    }
  }

  resolver_.ResolveDependencies(task_spec, [this, task_spec]() {
    RAY_LOG(DEBUG) << "Task dependencies resolved " << task_spec.TaskId();
    if (task_spec.IsActorCreationTask()) {
      // If gcs actor management is enabled, the actor creation task will be sent to
      // gcs server directly after the in-memory dependent objects are resolved. For
      // more details please see the protocol of actor management based on gcs.
      // https://docs.google.com/document/d/1EAWide-jy05akJp6OMtDn58XOK7bUyruWMia4E-fV28/edit?usp=sharing
      auto actor_id = task_spec.ActorCreationId();
      auto task_id = task_spec.TaskId();
      RAY_LOG(INFO) << "Creating actor via GCS actor id = : " << actor_id;
      RAY_CHECK_OK(actor_creator_->AsyncCreateActor(
          task_spec, [this, actor_id, task_id](Status status) {
            if (status.ok()) {
              RAY_LOG(INFO) << "Created actor, actor id = " << actor_id;
              task_finisher_->CompletePendingTask(task_id, rpc::PushTaskReply(),
                                                  rpc::Address());
            } else {
              RAY_LOG(ERROR) << "Failed to create actor " << actor_id
                             << " with status: " << status.ToString();
              RAY_UNUSED(task_finisher_->PendingTaskFailed(
                  task_id, rpc::ErrorType::ACTOR_CREATION_FAILED, &status));
            }
          }));
      return;
    }

    bool keep_executing = true;
    {
      absl::MutexLock lock(&mu_);
      if (cancelled_tasks_.find(task_spec.TaskId()) != cancelled_tasks_.end()) {
        cancelled_tasks_.erase(task_spec.TaskId());
        keep_executing = false;
      }
      if (keep_executing) {
        // Note that the dependencies in the task spec are mutated to only contain
        // plasma dependencies after ResolveDependencies finishes.
        const SchedulingKey scheduling_key(
            task_spec.GetSchedulingClass(), task_spec.GetDependencyIds(),
            task_spec.IsActorCreationTask() ? task_spec.ActorCreationId()
                                            : ActorID::Nil());
        auto it = task_queues_.find(scheduling_key);
        if (it == task_queues_.end()) {
          it =
              task_queues_.emplace(scheduling_key, std::deque<TaskSpecification>()).first;
        }
        it->second.push_back(task_spec);

        auto it2 = submissible_tasks_.find(scheduling_key);
        if (it2 == submissible_tasks_.end()) {
          it2 =
              submissible_tasks_.emplace(scheduling_key, std::deque<TaskSpecification>())
                  .first;
        }
        it2->second.push_back(task_spec);

        RequestNewWorkerIfNeeded(scheduling_key);
      }
    }
    if (!keep_executing) {
      RAY_UNUSED(task_finisher_->PendingTaskFailed(
          task_spec.TaskId(), rpc::ErrorType::TASK_CANCELLED, nullptr));
    }
  });
  return Status::OK();
}

void CoreWorkerDirectTaskSubmitter::AddWorkerLeaseClient(
    const rpc::WorkerAddress &addr, std::shared_ptr<WorkerLeaseInterface> lease_client,
    const SchedulingKey &scheduling_key) {
  client_cache_.GetOrConnect(addr.ToProto());
  int64_t expiration = current_time_ms() + lease_timeout_ms_;
  LeaseEntry new_lease_entry =
      LeaseEntry(std::move(lease_client), expiration, 0, scheduling_key);
  worker_to_lease_entry_.emplace(addr, new_lease_entry);
}

void CoreWorkerDirectTaskSubmitter::ReturnWorker(const rpc::WorkerAddress addr,
                                                 bool was_error) {
<<<<<<< HEAD
  struct timespec return_worker_time;
  clock_gettime(CLOCK_REALTIME, &return_worker_time);
  long double time_elapsed = (long double)(return_worker_time.tv_sec -
  initial_time_.tv_sec) + (long double)((return_worker_time.tv_nsec -
  initial_time_.tv_nsec) / (long double) 1000000000.0); 
  RAY_LOG(INFO) << "RETURN_WORKER " << addr.worker_id << " " <<  time_elapsed;
=======
  /*struct timespec return_worker_time;
  clock_gettime(CLOCK_REALTIME, &return_worker_time);
  long double time_elapsed = (long double)(return_worker_time.tv_sec -
  initial_time_.tv_sec) + (long double)((return_worker_time.tv_nsec -
  initial_time_.tv_nsec) / (long double) 1000000000.0); RAY_LOG(INFO) << "RETURN_WORKER
  placeholder" << " " << time_elapsed;*/
>>>>>>> b5e4ae44

  auto &lease_entry = worker_to_lease_entry_[addr];
  RAY_CHECK(lease_entry.lease_client_);
<<<<<<< HEAD
  RAY_CHECK(lease_entry.tasks_in_flight_ == 0);
  RAY_CHECK(lease_entry.stealable_tasks_.size() == 0);
=======
>>>>>>> b5e4ae44
  auto status =
      lease_entry.lease_client_->ReturnWorker(addr.port, addr.worker_id, was_error);
  if (!status.ok()) {
    RAY_LOG(ERROR) << "Error returning worker to raylet: " << status.ToString();
  }
  worker_to_lease_entry_.erase(addr);
}

void CoreWorkerDirectTaskSubmitter::StealWorkIfNeeded(
    const rpc::WorkerAddress &thief_addr, bool was_error,
    const SchedulingKey &scheduling_key,
    const google::protobuf::RepeatedPtrField<rpc::ResourceMapEntry> &assigned_resources) {
  bool work_stealing_enabled = RayConfig::instance().work_stealing_enabled();
  bool work_stealing_and_eager_workers_requesting_enabled =
      RayConfig::instance().work_stealing_and_eager_workers_requesting_enabled();
<<<<<<< HEAD

  auto &thief_entry = worker_to_lease_entry_[thief_addr];
  RAY_CHECK(thief_entry.lease_client_);
  RAY_CHECK(thief_entry.tasks_in_flight_ == 0);
  RAY_CHECK(thief_entry.stealable_tasks_.size() == 0);

  if (!work_stealing_enabled && !work_stealing_and_eager_workers_requesting_enabled) {
    RAY_LOG(DEBUG) << "Work stealing is not enabled, so we return the worker "
=======

  if (!work_stealing_enabled && !work_stealing_and_eager_workers_requesting_enabled) {
    RAY_LOG(INFO) << "Work stealing is not enabled, so we return the worker "
>>>>>>> b5e4ae44
                  << thief_addr.worker_id << " without stealing";
    ReturnWorker(thief_addr, was_error);
    return;
  }

<<<<<<< HEAD
  RAY_LOG(DEBUG) << "Stealing work now! Thief is worker: " << thief_addr.worker_id;
=======
  RAY_LOG(INFO) << "Stealing work now! Thief is worker: " << thief_addr.worker_id;
>>>>>>> b5e4ae44

  // Look for a suitable victim
  absl::flat_hash_map<rpc::WorkerAddress, LeaseEntry>::iterator victim =
      worker_to_lease_entry_.begin();
  for (absl::flat_hash_map<rpc::WorkerAddress, LeaseEntry>::iterator candidate =
           worker_to_lease_entry_.begin();
       candidate != worker_to_lease_entry_.end(); ++candidate) {
    RAY_LOG(DEBUG) << "Current victim: " << victim->first.worker_id << " with "
                   << victim->second.tasks_in_flight_ << " tasks in flight";
    RAY_LOG(DEBUG) << "Current candidate: " << candidate->first.worker_id << " with "
                   << candidate->second.tasks_in_flight_ << " tasks in flight";

    if (candidate->second.current_scheduling_key_ != scheduling_key) {
      continue;
    }
    if (victim->second.current_scheduling_key_ != scheduling_key ||
        victim->first.worker_id == thief_addr.worker_id ||
        ((candidate->second.stealable_tasks_.size() >
          victim->second.stealable_tasks_.size()) &&
         candidate->first.worker_id != thief_addr.worker_id)) {
      victim = candidate;
    }
  }

  // Check that the victim is a suitable one
  if (victim->second.current_scheduling_key_ != scheduling_key ||
      victim->first.worker_id == thief_addr.worker_id) {
<<<<<<< HEAD
    RAY_LOG(DEBUG) << "Could not find a suitable victim for stealing! Returning worker "
=======
    RAY_LOG(INFO) << "Could not find a suitable victim for stealing! Returning worker "
>>>>>>> b5e4ae44
                  << thief_addr.worker_id;

    ReturnWorker(thief_addr, was_error);
    return;
  }

  RAY_CHECK(victim->second.current_scheduling_key_ == scheduling_key);
  RAY_CHECK(victim->first.worker_id != thief_addr.worker_id);

  RAY_LOG(DEBUG) << "Victim is worker " << victim->first.worker_id << " and has "
                 << victim->second.tasks_in_flight_ << " tasks in flight.";

  // Make sure that the victim has more than 1 task in flight
  RAY_LOG(DEBUG) << "victim->second.tasks_in_flight_: " << victim->second.tasks_in_flight_
                 << " victim->second.stealable_tasks_.size(): "
                 << victim->second.stealable_tasks_.size();
  RAY_CHECK(victim->second.tasks_in_flight_ >= victim->second.stealable_tasks_.size());

  if (victim->second.stealable_tasks_.size() <= 1) {
    RAY_LOG(DEBUG)
<<<<<<< HEAD
        << "The designated victim had <= 1 tasks in flight, so we don't steal. Returning thief " << thief_addr.worker_id;
=======
        << "The designated victim had <= 1 tasks in flight, so we don't steal.";
>>>>>>> b5e4ae44

    ReturnWorker(thief_addr, was_error);
    return;
  }

  auto request = std::unique_ptr<rpc::StealWorkRequest>(new rpc::StealWorkRequest);
  RAY_LOG(DEBUG)
      << "Calling Steal Work RPC! Maximum number of tasks requested (to steal) = "
      << victim->second.tasks_in_flight_;
  request->set_max_tasks_to_steal(victim->second.tasks_in_flight_);

  auto &victim_client = *client_cache_.GetOrConnect(victim->first.ToProto());
  auto victim_wid = victim->first.worker_id;
  auto victim_addr = victim->first;

  RAY_UNUSED(victim_client.StealWork(
      std::move(request),
      [this, scheduling_key, victim_wid, victim_addr, thief_addr, was_error,
       assigned_resources](Status status, const rpc::StealWorkReply &reply) {
        absl::MutexLock lock(&mu_);
<<<<<<< HEAD
=======

        auto &victim_entry = worker_to_lease_entry_[victim_addr];
>>>>>>> b5e4ae44

        auto &lease_entry = worker_to_lease_entry_[thief_addr];
        RAY_CHECK(lease_entry.lease_client_) << "dying #1.1 because of thief " << thief_addr.worker_id;
          RAY_CHECK(lease_entry.tasks_in_flight_ == 0) << "dying #1.2 because of thief " << thief_addr.worker_id;
          RAY_CHECK(lease_entry.stealable_tasks_.size() == 0) << "dying #1.3 because of thief " << thief_addr.worker_id;

        int number_of_tasks_stolen = reply.number_of_tasks_stolen();
        RAY_CHECK(number_of_tasks_stolen == reply.tasks_stolen_size());

        RAY_LOG(DEBUG) << "We stole " << number_of_tasks_stolen << " tasks "
                       << "from worker: " << victim_wid;
        /*struct timespec tasks_stolen_time;
        clock_gettime(CLOCK_REALTIME, &tasks_stolen_time);
        long double time_elapsed = (long double)(tasks_stolen_time.tv_sec -
        initial_time_.tv_sec) + (long double)((tasks_stolen_time.tv_nsec -
        initial_time_.tv_nsec) / (long double) 1000000000.0); RAY_LOG(INFO) <<
        "TASK_STOLEN " << number_of_tasks_stolen << " " << time_elapsed;*/

        for (int i = 0; i < reply.tasks_stolen_size(); i++) {
          const TaskSpecification task_spec(reply.tasks_stolen(i));
          RAY_LOG(DEBUG) << "Thief " << thief_addr.worker_id << " Stole task "
                         << task_spec.TaskId() << "from worker: " << victim_wid;

          const SchedulingKey scheduling_key_check(
              task_spec.GetSchedulingClass(), task_spec.GetDependencyIds(),
              task_spec.IsActorCreationTask() ? task_spec.ActorCreationId()
                                              : ActorID::Nil());
          RAY_CHECK(scheduling_key_check == scheduling_key);

          executing_tasks_.erase(task_spec.TaskId());

<<<<<<< HEAD
          if (worker_to_lease_entry_.find(victim_addr) != worker_to_lease_entry_.end()) {
            auto &victim_entry = worker_to_lease_entry_[victim_addr];
            RAY_CHECK(victim_entry.lease_client_) << "dying because of victim " << victim_addr.worker_id;
            victim_entry.stealable_tasks_.erase(task_spec.TaskId());
          }

          auto &client = *client_cache_.GetOrConnect(thief_addr.ToProto());
          RAY_CHECK(lease_entry.lease_client_) << "dying #1.1 because of thief " << thief_addr.worker_id;
          RAY_CHECK(lease_entry.tasks_in_flight_ == (unsigned int) i) << "dying #1.2 because of thief " << thief_addr.worker_id;
          RAY_CHECK(lease_entry.stealable_tasks_.size() == (unsigned int) i) << "dying #1.3 because of thief " << thief_addr.worker_id;
=======
          auto &client = *client_cache_.GetOrConnect(thief_addr.ToProto());
>>>>>>> b5e4ae44
          lease_entry.tasks_in_flight_++;  // Increment the number of tasks in flight to
                                           // the worker
          auto res = lease_entry.stealable_tasks_.insert(task_spec.TaskId());
          RAY_CHECK(res.second);
          executing_tasks_.emplace(task_spec.TaskId(), thief_addr);
          PushNormalTask(thief_addr, client, scheduling_key, task_spec,
                         assigned_resources);
        }

        if (number_of_tasks_stolen == 0) {
          RAY_LOG(DEBUG) << "No tasks actually stolen, returning thief " << thief_addr.worker_id; 
          ReturnWorker(thief_addr, was_error);
        }
      }));
}

void CoreWorkerDirectTaskSubmitter::OnWorkerIdle(
    const rpc::WorkerAddress &addr, const SchedulingKey &scheduling_key, bool was_error,
    const google::protobuf::RepeatedPtrField<rpc::ResourceMapEntry> &assigned_resources) {
  auto &lease_entry = worker_to_lease_entry_[addr];
  if (!lease_entry.lease_client_) {
    return;
  }
  RAY_CHECK(lease_entry.lease_client_);

  auto queue_entry = task_queues_.find(scheduling_key);
  // Return the worker if there was an error executing the previous task,
  // the previous task is an actor creation task,
  // there are no more applicable queued tasks, or the lease is expired.
  if (was_error || queue_entry == task_queues_.end() ||
      current_time_ms() > lease_entry.lease_expiration_time_) {
    /*struct timespec onw1_time;
    clock_gettime(CLOCK_REALTIME, &onw1_time);
    long double time_elapsed = (long double)(onw1_time.tv_sec - initial_time_.tv_sec) +
    (long double)((onw1_time.tv_nsec - initial_time_.tv_nsec) / (long double)
    1000000000.0); RAY_LOG(INFO) << "ONW1 placeholder" << " " << time_elapsed;*/

    // Return the worker only if there are no tasks in flight
    if (lease_entry.tasks_in_flight_ == 0) {
      RAY_LOG(DEBUG) << "Number of tasks in flight == 0, calling StealWorkIfNeeded!";
      StealWorkIfNeeded(addr, was_error, scheduling_key, assigned_resources);
    } else {
      RAY_LOG(DEBUG) << "Number of tasks in flight: " << lease_entry.tasks_in_flight_;
    }

    RequestNewWorkerIfNeeded(scheduling_key);

  } else {
    /*struct timespec onw2_time;
    clock_gettime(CLOCK_REALTIME, &onw2_time);
    long double time_elapsed = (long double)(onw2_time.tv_sec - initial_time_.tv_sec) +
    (long double)((onw2_time.tv_nsec - initial_time_.tv_nsec) / (long double)
    1000000000.0); RAY_LOG(INFO) << "ONW2 placeholder" << " " << time_elapsed;*/
    auto &client = *client_cache_.GetOrConnect(addr.ToProto());

    int tasks_submitted = 0;
    while (!queue_entry->second.empty() &&
           lease_entry.tasks_in_flight_ < max_tasks_in_flight_per_worker_) {
      auto task_spec = queue_entry->second.front();
      lease_entry
          .tasks_in_flight_++;  // Increment the number of tasks in flight to the worker

      auto res = lease_entry.stealable_tasks_.insert(task_spec.TaskId());
      RAY_CHECK(res.second);

      executing_tasks_.emplace(task_spec.TaskId(), addr);
      PushNormalTask(addr, client, scheduling_key, task_spec, assigned_resources);
      queue_entry->second.pop_front();

      tasks_submitted++;
    }

    // Delete the queue if it's now empty. Note that the queue cannot already be empty
    // because this is the only place tasks are removed from it.
    if (queue_entry->second.empty()) {
      task_queues_.erase(queue_entry);
      RAY_LOG(DEBUG) << "Task queue empty, canceling lease request";
      CancelWorkerLeaseIfNeeded(scheduling_key);
    }

    RequestNewWorkerIfNeeded(scheduling_key, tasks_submitted);
  }
}

void CoreWorkerDirectTaskSubmitter::CancelWorkerLeaseIfNeeded(
    const SchedulingKey &scheduling_key) {
  auto queue_entry = task_queues_.find(scheduling_key);
  if (queue_entry != task_queues_.end()) {
    // There are still pending tasks, so let the worker lease request succeed.
    return;
  }

  auto it = pending_lease_requests_.find(scheduling_key);
  if (it != pending_lease_requests_.end()) {
    // There is an in-flight lease request. Cancel it.
    RAY_CHECK(!it->second.empty());
    auto &pending_lease_req_entry = it->second.front();

    auto &lease_client = pending_lease_req_entry.first;
    auto &lease_id = pending_lease_req_entry.second;
    RAY_LOG(DEBUG) << "Canceling lease request " << lease_id;
    lease_client->CancelWorkerLease(
        lease_id, [this, scheduling_key](const Status &status,
                                         const rpc::CancelWorkerLeaseReply &reply) {
          absl::MutexLock lock(&mu_);
          if (status.ok() && !reply.success()) {
            // The cancellation request can fail if the raylet does not have
            // the request queued. This can happen if: a) due to message
            // reordering, the raylet has not yet received the worker lease
            // request, or b) we have already returned the worker lease
            // request. In the former case, we should try the cancellation
            // request again. In the latter case, the in-flight lease request
            // should already have been removed from our local state, so we no
            // longer need to cancel.
            CancelWorkerLeaseIfNeeded(scheduling_key);
          }
        });
  }
}

std::shared_ptr<WorkerLeaseInterface>
CoreWorkerDirectTaskSubmitter::GetOrConnectLeaseClient(
    const rpc::Address *raylet_address) {
  std::shared_ptr<WorkerLeaseInterface> lease_client;
  if (raylet_address &&
      ClientID::FromBinary(raylet_address->raylet_id()) != local_raylet_id_) {
    // A remote raylet was specified. Connect to the raylet if needed.
    ClientID raylet_id = ClientID::FromBinary(raylet_address->raylet_id());
    auto it = remote_lease_clients_.find(raylet_id);
    if (it == remote_lease_clients_.end()) {
      RAY_LOG(DEBUG) << "Connecting to raylet " << raylet_id;
      it = remote_lease_clients_
               .emplace(raylet_id, lease_client_factory_(raylet_address->ip_address(),
                                                         raylet_address->port()))
               .first;
    }
    lease_client = it->second;
  } else {
    lease_client = local_lease_client_;
  }

  return lease_client;
}

void CoreWorkerDirectTaskSubmitter::RequestNewWorkerIfNeeded(
    const SchedulingKey &scheduling_key, int n_requests,
    const rpc::Address *raylet_address) {
  /*struct timespec rw_time;
  clock_gettime(CLOCK_REALTIME, &rw_time);
  long double time_elapsed = (long double)(rw_time.tv_sec - initial_time_.tv_sec) +
  (long double)((rw_time.tv_nsec - initial_time_.tv_nsec) / (long double) 1000000000.0);
  RAY_LOG(INFO) << "RW placeholder" << " " << time_elapsed;*/

  if (pending_lease_requests_.find(scheduling_key) != pending_lease_requests_.end()) {
    // There's already an outstanding lease request for this type of task.
    return;
  }

  bool work_stealing_and_eager_workers_requesting_enabled =
      RayConfig::instance().work_stealing_and_eager_workers_requesting_enabled();
  int n = work_stealing_and_eager_workers_requesting_enabled ? n_requests : 1;
  for (int request_number = 0; request_number < n; request_number++) {
    /*struct timespec requesting_worker_time;
    clock_gettime(CLOCK_REALTIME, &requesting_worker_time);
    time_elapsed = (long double)(requesting_worker_time.tv_sec - initial_time_.tv_sec) +
    (long double)((requesting_worker_time.tv_nsec - initial_time_.tv_nsec) / (long double)
    1000000000.0); RAY_LOG(INFO) << "REQUESTING_WORKER placeholder" << " " <<
    time_elapsed;*/

    auto it = task_queues_.find(scheduling_key);
    bool found = false;
    TaskSpecification candidate_task_spec;
    if (it == task_queues_.end()) {
      if (!work_stealing_and_eager_workers_requesting_enabled) {
<<<<<<< HEAD
        RAY_LOG(DEBUG) << "eager_workers_requesting NOT enabled, returning without "
=======
        RAY_LOG(INFO) << "eager_workers_requesting NOT enabled, returning without "
>>>>>>> b5e4ae44
                         "requesting new workers.";
        return;
      }

      for (auto it2 : worker_to_lease_entry_) {
        if (it2.second.current_scheduling_key_ != scheduling_key) {
          continue;
        }

        if (it2.second.stealable_tasks_.size() >= 1) {
          found = true;
          break;
        }
      }

      if (!found) {
        RAY_LOG(DEBUG) << "No need for a new worker, returning!";
        return;
      }
    }

    if (!work_stealing_and_eager_workers_requesting_enabled) {
      candidate_task_spec = it->second.front();
    } else {
      auto submissible_queue_entry = submissible_tasks_.find(scheduling_key);
      if (submissible_queue_entry != submissible_tasks_.end()) {
        candidate_task_spec = submissible_queue_entry->second.front();
      } else {
        return;
      }
    }

    auto lease_client = GetOrConnectLeaseClient(raylet_address);
    TaskSpecification &resource_spec = candidate_task_spec;
    TaskID task_id = resource_spec.TaskId();
<<<<<<< HEAD
    //RAY_LOG(DEBUG) << "Lease requested " << task_id;
    struct timespec lease_requested_time;
    clock_gettime(CLOCK_REALTIME, &lease_requested_time);
    long double time_elapsed = (long double)(lease_requested_time.tv_sec -
    initial_time_.tv_sec) + (long double)((lease_requested_time.tv_nsec -
    initial_time_.tv_nsec) / (long double) 1000000000.0); 
    RAY_LOG(INFO) << "LEASE_REQUESTED " << task_id << " " << time_elapsed;
=======
    RAY_LOG(DEBUG) << "Lease requested " << task_id;
    // RAY_LOG(INFO) << "LEASE_REQUESTED " << task_id;
>>>>>>> b5e4ae44

    auto submitted_task_entry = submissible_tasks_.find(scheduling_key);
    RAY_CHECK(submitted_task_entry != submissible_tasks_.end());
    submitted_task_entry->second.pop_front();
    if (submitted_task_entry->second.empty()) {
      submissible_tasks_.erase(submitted_task_entry);
    }

    lease_client->RequestWorkerLease(
        resource_spec, [this, scheduling_key](const Status &status,
                                              const rpc::RequestWorkerLeaseReply &reply) {
          absl::MutexLock lock(&mu_);

          auto it = pending_lease_requests_.find(scheduling_key);
          RAY_CHECK(it != pending_lease_requests_.end());
          RAY_CHECK(!it->second.empty());
          auto pending_lease_req_entry = std::move(it->second.front());
          it->second.pop_front();
          auto lease_client = std::move(pending_lease_req_entry.first);
          const auto task_id = pending_lease_req_entry.second;
          if (it->second.empty()) {
            pending_lease_requests_.erase(it);
          }

          if (status.ok()) {
            if (reply.canceled()) {
              RAY_LOG(DEBUG) << "Lease canceled " << task_id;
              RequestNewWorkerIfNeeded(scheduling_key);
            } else if (!reply.worker_address().raylet_id().empty()) {
              // We got a lease for a worker. Add the lease client state and try to
              // assign work to the worker.
              RAY_LOG(DEBUG) << "Lease granted " << task_id;
              rpc::WorkerAddress addr(reply.worker_address());

              struct timespec lease_granted_time_;
              clock_gettime(CLOCK_REALTIME, &lease_granted_time_);
              long double time_elapsed = (long double)(lease_granted_time_.tv_sec -
              initial_time_.tv_sec) + (long double)((lease_granted_time_.tv_nsec -
<<<<<<< HEAD
              initial_time_.tv_nsec) / (long double) 1000000000.0); 
              RAY_LOG(INFO) << "LEASE_GRANTED " << addr.worker_id << " " << task_id << " " << time_elapsed;
=======
              initial_time_.tv_nsec) / (long double) 1000000000.0); RAY_LOG(INFO) <<
              "LEASE_GRANTED " << addr.worker_id << " " << time_elapsed;*/
>>>>>>> b5e4ae44

              AddWorkerLeaseClient(addr, std::move(lease_client), scheduling_key);
              auto resources_copy = reply.resource_mapping();
              OnWorkerIdle(addr, scheduling_key,
                           /*error=*/false, resources_copy);
            } else {
              // The raylet redirected us to a different raylet to retry at.
              RequestNewWorkerIfNeeded(scheduling_key, 1,
                                       &reply.retry_at_raylet_address());
            }
          } else if (lease_client != local_lease_client_) {
            // A lease request to a remote raylet failed. Retry locally if the lease is
            // still needed.
            // TODO(swang): Fail after some number of retries?
            RAY_LOG(ERROR) << "Retrying attempt to schedule task at remote node. Error: "
                           << status.ToString();
            RequestNewWorkerIfNeeded(scheduling_key);
          } else {
            // A local request failed. This shouldn't happen if the raylet is still alive
            // and we don't currently handle raylet failures, so treat it as a fatal
            // error.
            RAY_LOG(ERROR) << "The worker failed to receive a response from the local "
                              "raylet. This is most "
                              "likely because the local raylet has crahsed.";
            RAY_LOG(FATAL) << status.ToString();
          }
        });

    auto new_pending_lease_req_entry = std::make_pair(lease_client, task_id);

    auto ptr = pending_lease_requests_.find(scheduling_key);
    if (ptr == pending_lease_requests_.end()) {
      auto ret = pending_lease_requests_.emplace(
          scheduling_key,
          std::deque<std::pair<std::shared_ptr<WorkerLeaseInterface>, TaskID>>());
      RAY_CHECK(ret.second);
      ptr = ret.first;
    }
    ptr->second.push_back(new_pending_lease_req_entry);
  }
}

void CoreWorkerDirectTaskSubmitter::PushNormalTask(
    const rpc::WorkerAddress &addr, rpc::CoreWorkerClientInterface &client,
    const SchedulingKey &scheduling_key, const TaskSpecification &task_spec,
    const google::protobuf::RepeatedPtrField<rpc::ResourceMapEntry> &assigned_resources) {
  auto task_id = task_spec.TaskId();
  auto request = std::unique_ptr<rpc::PushTaskRequest>(new rpc::PushTaskRequest);
  bool is_actor = task_spec.IsActorTask();
  bool is_actor_creation = task_spec.IsActorCreationTask();

  RAY_LOG(DEBUG) << "Pushing normal task " << task_spec.TaskId();
  // NOTE(swang): CopyFrom is needed because if we use Swap here and the task
  // fails, then the task data will be gone when the TaskManager attempts to
  // access the task.
  request->mutable_task_spec()->CopyFrom(task_spec.GetMessage());
  request->mutable_resource_mapping()->CopyFrom(assigned_resources);
  request->set_intended_worker_id(addr.worker_id.Binary());
  client.PushNormalTask(std::move(request), [this, task_id, is_actor, is_actor_creation,
                                             scheduling_key, addr, assigned_resources](
                                                Status status,
                                                const rpc::PushTaskReply &reply) {
    absl::MutexLock lock(&mu_);
    RAY_LOG(DEBUG) << "Entering PushNormalTask callback for " << task_id
                   << " wrk: " << addr.worker_id;

    // Decrement the number of tasks in flight to the worker
    auto &lease_entry = worker_to_lease_entry_[addr];
    RAY_CHECK(lease_entry.tasks_in_flight_ > 0);
    lease_entry.tasks_in_flight_--;
    lease_entry.stealable_tasks_.erase(task_id);

    bool stolen = false;
    if (!reply.task_stolen()) {
      executing_tasks_.erase(task_id);
    } else {
      RAY_LOG(DEBUG) << "PushNormalTask received TaskStolen reply! task: " << task_id
                     << " wrk: " << addr.worker_id;
      stolen = true;
    }

    if (reply.worker_exiting()) {
      // The worker is draining and will shutdown after it is done. Don't return
      // it to the Raylet since that will kill it early.
      RAY_LOG(DEBUG) << "tricky erasure for " << addr.worker_id;
      worker_to_lease_entry_.erase(addr);
    } else if (!status.ok() || !is_actor_creation) {
      // Successful actor creation leases the worker indefinitely from the raylet.
      OnWorkerIdle(addr, scheduling_key,
                   /*error=*/!status.ok(), assigned_resources);
    }

    if (stolen) {
      return;
    }
    RAY_CHECK(stolen == false);

    if (!status.ok()) {
      // TODO: It'd be nice to differentiate here between process vs node
      // failure (e.g., by contacting the raylet). If it was a process
      // failure, it may have been an application-level error and it may
      // not make sense to retry the task.
      RAY_UNUSED(task_finisher_->PendingTaskFailed(
          task_id, is_actor ? rpc::ErrorType::ACTOR_DIED : rpc::ErrorType::WORKER_DIED,
          &status));
    } else {
      /*struct timespec complete_pending_task_time;
      clock_gettime(CLOCK_REALTIME, &complete_pending_task_time);
      long double time_elapsed = (long double)(complete_pending_task_time.tv_sec -
      initial_time_.tv_sec) + (long double)((complete_pending_task_time.tv_nsec -
      initial_time_.tv_nsec) / (long double) 1000000000.0); RAY_LOG(INFO) <<
      "COMPLETE_PENDING_TASK " << task_id << " " << time_elapsed;*/
      task_finisher_->CompletePendingTask(task_id, reply, addr.ToProto());
    }
  });
}

Status CoreWorkerDirectTaskSubmitter::CancelTask(TaskSpecification task_spec,
                                                 bool force_kill) {
  RAY_LOG(INFO) << "Killing task: " << task_spec.TaskId();
  const SchedulingKey scheduling_key(
      task_spec.GetSchedulingClass(), task_spec.GetDependencyIds(),
      task_spec.IsActorCreationTask() ? task_spec.ActorCreationId() : ActorID::Nil());
  std::shared_ptr<rpc::CoreWorkerClientInterface> client = nullptr;
  {
    absl::MutexLock lock(&mu_);
    if (cancelled_tasks_.find(task_spec.TaskId()) != cancelled_tasks_.end() ||
        !task_finisher_->MarkTaskCanceled(task_spec.TaskId())) {
      return Status::OK();
    }

    auto scheduled_tasks = task_queues_.find(scheduling_key);
    // This cancels tasks that have completed dependencies and are awaiting
    // a worker lease.
    if (scheduled_tasks != task_queues_.end()) {
      for (auto spec = scheduled_tasks->second.begin();
           spec != scheduled_tasks->second.end(); spec++) {
        if (spec->TaskId() == task_spec.TaskId()) {
          scheduled_tasks->second.erase(spec);

          if (scheduled_tasks->second.empty()) {
            task_queues_.erase(scheduling_key);
            CancelWorkerLeaseIfNeeded(scheduling_key);
          }
          RAY_UNUSED(task_finisher_->PendingTaskFailed(task_spec.TaskId(),
                                                       rpc::ErrorType::TASK_CANCELLED));
          return Status::OK();
        }
      }
    }
    // This will get removed either when the RPC call to cancel is returned
    // or when all dependencies are resolved.
    RAY_CHECK(cancelled_tasks_.emplace(task_spec.TaskId()).second);
    auto rpc_client = executing_tasks_.find(task_spec.TaskId());

    if (rpc_client == executing_tasks_.end()) {
      // This case is reached for tasks that have unresolved dependencies.
      // No executing tasks, so cancelling is a noop.
      return Status::OK();
    }
    // Looks for an RPC handle for the worker executing the task.
    auto maybe_client = client_cache_.GetByID(rpc_client->second.worker_id);
    if (!maybe_client.has_value()) {
      // If we don't have a connection to that worker, we can't cancel it.
      // This case is reached for tasks that have unresolved dependencies.
      return Status::OK();
    }
    client = maybe_client.value();
  }

  RAY_CHECK(client != nullptr);

  auto request = rpc::CancelTaskRequest();
  request.set_intended_task_id(task_spec.TaskId().Binary());
  request.set_force_kill(force_kill);
  client->CancelTask(
      request, [this, task_spec, force_kill](const Status &status,
                                             const rpc::CancelTaskReply &reply) {
        absl::MutexLock lock(&mu_);
        cancelled_tasks_.erase(task_spec.TaskId());
        if (status.ok() && !reply.attempt_succeeded()) {
          if (cancel_retry_timer_.has_value()) {
            if (cancel_retry_timer_->expiry().time_since_epoch() <=
                std::chrono::high_resolution_clock::now().time_since_epoch()) {
              cancel_retry_timer_->expires_after(boost::asio::chrono::milliseconds(
                  RayConfig::instance().cancellation_retry_ms()));
            }
            cancel_retry_timer_->async_wait(boost::bind(
                &CoreWorkerDirectTaskSubmitter::CancelTask, this, task_spec, force_kill));
          }
        }
        // Retry is not attempted if !status.ok() because force-kill may kill the worker
        // before the reply is sent.
      });
  return Status::OK();
}

Status CoreWorkerDirectTaskSubmitter::CancelRemoteTask(const ObjectID &object_id,
                                                       const rpc::Address &worker_addr,
                                                       bool force_kill) {
  auto maybe_client = client_cache_.GetByID(rpc::WorkerAddress(worker_addr).worker_id);

  if (!maybe_client.has_value()) {
    return Status::Invalid("No remote worker found");
  }
  auto client = maybe_client.value();
  auto request = rpc::RemoteCancelTaskRequest();
  request.set_force_kill(force_kill);
  request.set_remote_object_id(object_id.Binary());
  client->RemoteCancelTask(request, nullptr);
  return Status::OK();
}

};  // namespace ray<|MERGE_RESOLUTION|>--- conflicted
+++ resolved
@@ -113,29 +113,19 @@
 
 void CoreWorkerDirectTaskSubmitter::ReturnWorker(const rpc::WorkerAddress addr,
                                                  bool was_error) {
-<<<<<<< HEAD
-  struct timespec return_worker_time;
+  /*struct timespec return_worker_time;
   clock_gettime(CLOCK_REALTIME, &return_worker_time);
   long double time_elapsed = (long double)(return_worker_time.tv_sec -
   initial_time_.tv_sec) + (long double)((return_worker_time.tv_nsec -
   initial_time_.tv_nsec) / (long double) 1000000000.0); 
-  RAY_LOG(INFO) << "RETURN_WORKER " << addr.worker_id << " " <<  time_elapsed;
-=======
-  /*struct timespec return_worker_time;
-  clock_gettime(CLOCK_REALTIME, &return_worker_time);
-  long double time_elapsed = (long double)(return_worker_time.tv_sec -
-  initial_time_.tv_sec) + (long double)((return_worker_time.tv_nsec -
-  initial_time_.tv_nsec) / (long double) 1000000000.0); RAY_LOG(INFO) << "RETURN_WORKER
-  placeholder" << " " << time_elapsed;*/
->>>>>>> b5e4ae44
+  RAY_LOG(INFO) << "RETURN_WORKER " << addr.worker_id << " " <<  time_elapsed;*/
 
   auto &lease_entry = worker_to_lease_entry_[addr];
   RAY_CHECK(lease_entry.lease_client_);
-<<<<<<< HEAD
+
   RAY_CHECK(lease_entry.tasks_in_flight_ == 0);
   RAY_CHECK(lease_entry.stealable_tasks_.size() == 0);
-=======
->>>>>>> b5e4ae44
+
   auto status =
       lease_entry.lease_client_->ReturnWorker(addr.port, addr.worker_id, was_error);
   if (!status.ok()) {
@@ -151,7 +141,6 @@
   bool work_stealing_enabled = RayConfig::instance().work_stealing_enabled();
   bool work_stealing_and_eager_workers_requesting_enabled =
       RayConfig::instance().work_stealing_and_eager_workers_requesting_enabled();
-<<<<<<< HEAD
 
   auto &thief_entry = worker_to_lease_entry_[thief_addr];
   RAY_CHECK(thief_entry.lease_client_);
@@ -160,21 +149,13 @@
 
   if (!work_stealing_enabled && !work_stealing_and_eager_workers_requesting_enabled) {
     RAY_LOG(DEBUG) << "Work stealing is not enabled, so we return the worker "
-=======
-
-  if (!work_stealing_enabled && !work_stealing_and_eager_workers_requesting_enabled) {
-    RAY_LOG(INFO) << "Work stealing is not enabled, so we return the worker "
->>>>>>> b5e4ae44
                   << thief_addr.worker_id << " without stealing";
     ReturnWorker(thief_addr, was_error);
     return;
   }
 
-<<<<<<< HEAD
+
   RAY_LOG(DEBUG) << "Stealing work now! Thief is worker: " << thief_addr.worker_id;
-=======
-  RAY_LOG(INFO) << "Stealing work now! Thief is worker: " << thief_addr.worker_id;
->>>>>>> b5e4ae44
 
   // Look for a suitable victim
   absl::flat_hash_map<rpc::WorkerAddress, LeaseEntry>::iterator victim =
@@ -202,11 +183,9 @@
   // Check that the victim is a suitable one
   if (victim->second.current_scheduling_key_ != scheduling_key ||
       victim->first.worker_id == thief_addr.worker_id) {
-<<<<<<< HEAD
+
     RAY_LOG(DEBUG) << "Could not find a suitable victim for stealing! Returning worker "
-=======
-    RAY_LOG(INFO) << "Could not find a suitable victim for stealing! Returning worker "
->>>>>>> b5e4ae44
+
                   << thief_addr.worker_id;
 
     ReturnWorker(thief_addr, was_error);
@@ -226,12 +205,8 @@
   RAY_CHECK(victim->second.tasks_in_flight_ >= victim->second.stealable_tasks_.size());
 
   if (victim->second.stealable_tasks_.size() <= 1) {
-    RAY_LOG(DEBUG)
-<<<<<<< HEAD
-        << "The designated victim had <= 1 tasks in flight, so we don't steal. Returning thief " << thief_addr.worker_id;
-=======
-        << "The designated victim had <= 1 tasks in flight, so we don't steal.";
->>>>>>> b5e4ae44
+    RAY_LOG(DEBUG) << "The designated victim had <= 1 tasks in flight, so we don't steal. Returning thief " << thief_addr.worker_id;
+
 
     ReturnWorker(thief_addr, was_error);
     return;
@@ -252,11 +227,6 @@
       [this, scheduling_key, victim_wid, victim_addr, thief_addr, was_error,
        assigned_resources](Status status, const rpc::StealWorkReply &reply) {
         absl::MutexLock lock(&mu_);
-<<<<<<< HEAD
-=======
-
-        auto &victim_entry = worker_to_lease_entry_[victim_addr];
->>>>>>> b5e4ae44
 
         auto &lease_entry = worker_to_lease_entry_[thief_addr];
         RAY_CHECK(lease_entry.lease_client_) << "dying #1.1 because of thief " << thief_addr.worker_id;
@@ -288,7 +258,6 @@
 
           executing_tasks_.erase(task_spec.TaskId());
 
-<<<<<<< HEAD
           if (worker_to_lease_entry_.find(victim_addr) != worker_to_lease_entry_.end()) {
             auto &victim_entry = worker_to_lease_entry_[victim_addr];
             RAY_CHECK(victim_entry.lease_client_) << "dying because of victim " << victim_addr.worker_id;
@@ -299,9 +268,7 @@
           RAY_CHECK(lease_entry.lease_client_) << "dying #1.1 because of thief " << thief_addr.worker_id;
           RAY_CHECK(lease_entry.tasks_in_flight_ == (unsigned int) i) << "dying #1.2 because of thief " << thief_addr.worker_id;
           RAY_CHECK(lease_entry.stealable_tasks_.size() == (unsigned int) i) << "dying #1.3 because of thief " << thief_addr.worker_id;
-=======
-          auto &client = *client_cache_.GetOrConnect(thief_addr.ToProto());
->>>>>>> b5e4ae44
+
           lease_entry.tasks_in_flight_++;  // Increment the number of tasks in flight to
                                            // the worker
           auto res = lease_entry.stealable_tasks_.insert(task_spec.TaskId());
@@ -476,12 +443,8 @@
     TaskSpecification candidate_task_spec;
     if (it == task_queues_.end()) {
       if (!work_stealing_and_eager_workers_requesting_enabled) {
-<<<<<<< HEAD
-        RAY_LOG(DEBUG) << "eager_workers_requesting NOT enabled, returning without "
-=======
-        RAY_LOG(INFO) << "eager_workers_requesting NOT enabled, returning without "
->>>>>>> b5e4ae44
-                         "requesting new workers.";
+
+        RAY_LOG(DEBUG) << "eager_workers_requesting NOT enabled, returning without requesting new workers.";
         return;
       }
 
@@ -516,18 +479,15 @@
     auto lease_client = GetOrConnectLeaseClient(raylet_address);
     TaskSpecification &resource_spec = candidate_task_spec;
     TaskID task_id = resource_spec.TaskId();
-<<<<<<< HEAD
+
     //RAY_LOG(DEBUG) << "Lease requested " << task_id;
-    struct timespec lease_requested_time;
+    /*struct timespec lease_requested_time;
     clock_gettime(CLOCK_REALTIME, &lease_requested_time);
     long double time_elapsed = (long double)(lease_requested_time.tv_sec -
     initial_time_.tv_sec) + (long double)((lease_requested_time.tv_nsec -
     initial_time_.tv_nsec) / (long double) 1000000000.0); 
-    RAY_LOG(INFO) << "LEASE_REQUESTED " << task_id << " " << time_elapsed;
-=======
-    RAY_LOG(DEBUG) << "Lease requested " << task_id;
-    // RAY_LOG(INFO) << "LEASE_REQUESTED " << task_id;
->>>>>>> b5e4ae44
+    RAY_LOG(INFO) << "LEASE_REQUESTED " << task_id << " " << time_elapsed;*/
+
 
     auto submitted_task_entry = submissible_tasks_.find(scheduling_key);
     RAY_CHECK(submitted_task_entry != submissible_tasks_.end());
@@ -566,13 +526,9 @@
               clock_gettime(CLOCK_REALTIME, &lease_granted_time_);
               long double time_elapsed = (long double)(lease_granted_time_.tv_sec -
               initial_time_.tv_sec) + (long double)((lease_granted_time_.tv_nsec -
-<<<<<<< HEAD
+
               initial_time_.tv_nsec) / (long double) 1000000000.0); 
               RAY_LOG(INFO) << "LEASE_GRANTED " << addr.worker_id << " " << task_id << " " << time_elapsed;
-=======
-              initial_time_.tv_nsec) / (long double) 1000000000.0); RAY_LOG(INFO) <<
-              "LEASE_GRANTED " << addr.worker_id << " " << time_elapsed;*/
->>>>>>> b5e4ae44
 
               AddWorkerLeaseClient(addr, std::move(lease_client), scheduling_key);
               auto resources_copy = reply.resource_mapping();
