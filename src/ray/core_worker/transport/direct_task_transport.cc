--- conflicted
+++ resolved
@@ -513,14 +513,8 @@
   // Create a TaskSpecification with an overwritten TaskID to make sure we don't reuse the
   // same TaskID to request a worker
   auto resource_spec_msg = scheduling_key_entry.resource_spec.GetMutableMessage();
-<<<<<<< HEAD
   resource_spec_msg.set_task_id(TaskID::ForFakeTask(job_id_).Binary());
-  TaskSpecification resource_spec = TaskSpecification(resource_spec_msg);
-
-=======
-  resource_spec_msg.set_task_id(TaskID::ForFakeTask().Binary());
   const TaskSpecification resource_spec = TaskSpecification(resource_spec_msg);
->>>>>>> ce64e6dc
   rpc::Address best_node_address;
   if (raylet_address == nullptr) {
     // If no raylet address is given, find the best worker for our next lease request.
