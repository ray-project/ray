--- conflicted
+++ resolved
@@ -590,17 +590,13 @@
                          /*error=*/false, resources_copy);
           } else {
             // The raylet redirected us to a different raylet to retry at.
-<<<<<<< HEAD
-            RequestNewWorkerIfNeeded(scheduling_key, &reply);
-=======
             RAY_LOG(DEBUG) << "Redirect lease for task " << task_id << " from raylet "
                            << NodeID::FromBinary(raylet_address.raylet_id())
                            << " to raylet "
                            << NodeID::FromBinary(
                                   reply.retry_at_raylet_address().raylet_id());
 
-            RequestNewWorkerIfNeeded(scheduling_key, &reply.retry_at_raylet_address());
->>>>>>> 875b0aea
+            RequestNewWorkerIfNeeded(scheduling_key, &reply);
           }
         } else if (lease_client != local_lease_client_) {
           // A lease request to a remote raylet failed. Retry locally if the lease is
