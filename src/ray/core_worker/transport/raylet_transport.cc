
#include "ray/core_worker/transport/raylet_transport.h"
#include "ray/common/task/task.h"

namespace ray {

CoreWorkerRayletTaskSubmitter::CoreWorkerRayletTaskSubmitter(
    std::unique_ptr<RayletClient> &raylet_client)
    : raylet_client_(raylet_client) {}

Status CoreWorkerRayletTaskSubmitter::SubmitTask(const TaskSpecification &task) {
  RAY_CHECK(raylet_client_ != nullptr);
  return raylet_client_->SubmitTask(task);
}

CoreWorkerRayletTaskReceiver::CoreWorkerRayletTaskReceiver(
    std::unique_ptr<RayletClient> &raylet_client,
    CoreWorkerObjectInterface &object_interface, boost::asio::io_service &io_service,
    rpc::GrpcServer &server, const TaskHandler &task_handler)
    : raylet_client_(raylet_client),
      object_interface_(object_interface),
      task_service_(io_service, *this),
      task_handler_(task_handler) {
  server.RegisterService(task_service_);
}

void CoreWorkerRayletTaskReceiver::HandleAssignTask(
    const rpc::AssignTaskRequest &request, rpc::AssignTaskReply *reply,
    rpc::SendReplyCallback send_reply_callback) {
  const Task task(request.task());
  const auto &task_spec = task.GetTaskSpecification();
  std::vector<std::shared_ptr<RayObject>> results;
  auto status = task_handler_(task_spec, &results);

  auto num_returns = task_spec.NumReturns();
  if (task_spec.IsActorCreationTask() || task_spec.IsActorTask()) {
    RAY_CHECK(num_returns > 0);
    // Decrease to account for the dummy object id.
    num_returns--;
  }

  RAY_CHECK(results.size() == num_returns);
<<<<<<< HEAD
  for (size_t i = 0; i < num_returns; i++) {
    ObjectID id = ObjectID::ForTaskReturn(task_spec.TaskId(), i + 1);
    RAY_CHECK_OK(object_interface_.Put(*results[i], id));
=======
  for (int i = 0; i < num_returns; i++) {
    ObjectID id = ObjectID::ForTaskReturn(task_spec.TaskId(), /*index=*/i + 1,
                                          /*transport_type=*/0);
    object_interface_.Put(*results[i], id);
>>>>>>> d372f24e
  }

  // Notify raylet that current task is done via a `TaskDone` message. This is to
  // ensure that the task is marked as finished by raylet only after previous
  // raylet client calls are completed. For example, if the worker sends a
  // NotifyUnblocked message that it is no longer blocked in a `ray.get`
  // on the normal raylet socket, then completes an assigned task, we
  // need to guarantee that raylet gets the former message first before
  // marking the task as completed. This is why a `TaskDone` message
  // is required - without it, it's possible that raylet receives
  // rpc reply first before the NotifyUnblocked message arrives,
  // as they use different connections, the `TaskDone` message is sent
  // to raylet via the same connection so the order is guaranteed.
  RAY_UNUSED(raylet_client_->TaskDone());
  // Send rpc reply.
  send_reply_callback(status, nullptr, nullptr);
}

}  // namespace ray<|MERGE_RESOLUTION|>--- conflicted
+++ resolved
@@ -40,16 +40,10 @@
   }
 
   RAY_CHECK(results.size() == num_returns);
-<<<<<<< HEAD
   for (size_t i = 0; i < num_returns; i++) {
-    ObjectID id = ObjectID::ForTaskReturn(task_spec.TaskId(), i + 1);
-    RAY_CHECK_OK(object_interface_.Put(*results[i], id));
-=======
-  for (int i = 0; i < num_returns; i++) {
     ObjectID id = ObjectID::ForTaskReturn(task_spec.TaskId(), /*index=*/i + 1,
                                           /*transport_type=*/0);
-    object_interface_.Put(*results[i], id);
->>>>>>> d372f24e
+    RAY_CHECK_OK(object_interface_.Put(*results[i], id));
   }
 
   // Notify raylet that current task is done via a `TaskDone` message. This is to
