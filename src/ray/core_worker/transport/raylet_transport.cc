--- conflicted
+++ resolved
@@ -53,16 +53,10 @@
 
   RAY_CHECK(results.size() == num_returns);
   for (size_t i = 0; i < num_returns; i++) {
-<<<<<<< HEAD
-    ObjectID id = ObjectID::ForTaskReturn(task_spec.TaskId(), /*index=*/i + 1,
-                                          /*transport_type=*/0);
-    RAY_CHECK_OK(store_provider_layer_.Put(StoreProviderType::PLASMA, *results[i], id));
-=======
     ObjectID id = ObjectID::ForTaskReturn(
         task_spec.TaskId(), /*index=*/i + 1,
         /*transport_type=*/static_cast<int>(TaskTransportType::RAYLET));
-    RAY_CHECK_OK(object_interface_.Put(*results[i], id));
->>>>>>> b928e3e7
+    RAY_CHECK_OK(store_provider_layer_.Put(StoreProviderType::PLASMA, *results[i], id));
   }
 
   // Notify raylet that current task is done via a `TaskDone` message. This is to
