
#include "ray/core_worker/transport/raylet_transport.h"
#include "ray/common/common_protocol.h"
#include "ray/common/task/task.h"

namespace ray {

CoreWorkerRayletTaskReceiver::CoreWorkerRayletTaskReceiver(
    WorkerContext &worker_context, std::unique_ptr<RayletClient> &raylet_client,
    boost::asio::io_service &io_service, rpc::GrpcServer &server,
    const TaskHandler &task_handler, const std::function<void()> &exit_handler)
    : worker_context_(worker_context),
      raylet_client_(raylet_client),
      task_service_(io_service, *this),
      task_handler_(task_handler),
      exit_handler_(exit_handler) {
  server.RegisterService(task_service_);
}

void CoreWorkerRayletTaskReceiver::HandleAssignTask(
    const rpc::AssignTaskRequest &request, rpc::AssignTaskReply *reply,
    rpc::SendReplyCallback send_reply_callback) {
  const Task task(request.task());
  const auto &task_spec = task.GetTaskSpecification();
  RAY_LOG(DEBUG) << "Received task " << task_spec.TaskId();
  if (task_spec.IsActorTask() && worker_context_.CurrentActorUseDirectCall()) {
    send_reply_callback(Status::Invalid("This actor only accepts direct calls."), nullptr,
                        nullptr);
    return;
  }

  // Set the resource IDs for this task.
  // TODO: convert the resource map to protobuf and change this.
  ResourceMappingType resource_ids;
  auto resource_infos =
      flatbuffers::GetRoot<protocol::ResourceIdSetInfos>(request.resource_ids().data())
          ->resource_infos();
  for (size_t i = 0; i < resource_infos->size(); ++i) {
    auto const &fractional_resource_ids = resource_infos->Get(i);
    auto &acquired_resources =
        resource_ids[string_from_flatbuf(*fractional_resource_ids->resource_name())];

    size_t num_resource_ids = fractional_resource_ids->resource_ids()->size();
    size_t num_resource_fractions = fractional_resource_ids->resource_fractions()->size();
    RAY_CHECK(num_resource_ids == num_resource_fractions);
    RAY_CHECK(num_resource_ids > 0);
    for (size_t j = 0; j < num_resource_ids; ++j) {
      int64_t resource_id = fractional_resource_ids->resource_ids()->Get(j);
      double resource_fraction = fractional_resource_ids->resource_fractions()->Get(j);
      if (num_resource_ids > 1) {
        int64_t whole_fraction = resource_fraction;
        RAY_CHECK(whole_fraction == resource_fraction);
      }
      acquired_resources.push_back(std::make_pair(resource_id, resource_fraction));
    }
  }

  std::vector<std::shared_ptr<RayObject>> results;
  auto status = task_handler_(task_spec, resource_ids, &results);
<<<<<<< HEAD
=======
  if (status.IsSystemExit()) {
    exit_handler_();
    return;
  }
  // Raylet transport doesn't currently support returning objects inline.
  RAY_CHECK(results.size() == 0);
>>>>>>> 36a72249

  RAY_LOG(DEBUG) << "Assigned task " << task_spec.TaskId() << " finished execution.";

  // Notify raylet that current task is done via a `TaskDone` message. This is to
  // ensure that the task is marked as finished by raylet only after previous
  // raylet client calls are completed. For example, if the worker sends a
  // NotifyUnblocked message that it is no longer blocked in a `ray.get`
  // on the normal raylet socket, then completes an assigned task, we
  // need to guarantee that raylet gets the former message first before
  // marking the task as completed. This is why a `TaskDone` message
  // is required - without it, it's possible that raylet receives
  // rpc reply first before the NotifyUnblocked message arrives,
  // as they use different connections, the `TaskDone` message is sent
  // to raylet via the same connection so the order is guaranteed.
  RAY_UNUSED(raylet_client_->TaskDone());
  // Send rpc reply.
  send_reply_callback(status, nullptr, nullptr);
}

}  // namespace ray<|MERGE_RESOLUTION|>--- conflicted
+++ resolved
@@ -57,15 +57,10 @@
 
   std::vector<std::shared_ptr<RayObject>> results;
   auto status = task_handler_(task_spec, resource_ids, &results);
-<<<<<<< HEAD
-=======
   if (status.IsSystemExit()) {
     exit_handler_();
     return;
   }
-  // Raylet transport doesn't currently support returning objects inline.
-  RAY_CHECK(results.size() == 0);
->>>>>>> 36a72249
 
   RAY_LOG(DEBUG) << "Assigned task " << task_spec.TaskId() << " finished execution.";
 
