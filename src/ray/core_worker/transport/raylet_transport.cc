
#include "ray/core_worker/transport/raylet_transport.h"
#include "ray/common/common_protocol.h"
#include "ray/common/task/task.h"

namespace ray {

CoreWorkerRayletTaskReceiver::CoreWorkerRayletTaskReceiver(
    WorkerContext &worker_context, std::unique_ptr<RayletClient> &raylet_client,
<<<<<<< HEAD
    CoreWorkerObjectInterface &object_interface, boost::asio::io_service &io_service,
    rpc::GrpcServer &server, const TaskHandler &task_handler,
    std::function<void(int64_t)> on_wait_complete)
=======
    boost::asio::io_service &io_service, rpc::GrpcServer &server,
    const TaskHandler &task_handler)
>>>>>>> c8c7d46f
    : worker_context_(worker_context),
      raylet_client_(raylet_client),
      task_service_(io_service, *this),
      task_handler_(task_handler),
      on_wait_complete_(on_wait_complete) {
  server.RegisterService(task_service_);
}

void CoreWorkerRayletTaskReceiver::HandleAssignTask(
    const rpc::AssignTaskRequest &request, rpc::AssignTaskReply *reply,
    rpc::SendReplyCallback send_reply_callback) {
  const Task task(request.task());
  const auto &task_spec = task.GetTaskSpecification();
  RAY_LOG(DEBUG) << "Received task " << task_spec.TaskId();
  if (task_spec.IsActorTask() && worker_context_.CurrentActorUseDirectCall()) {
    send_reply_callback(Status::Invalid("This actor only accepts direct calls."), nullptr,
                        nullptr);
    return;
  }

  // Set the resource IDs for this task.
  // TODO: convert the resource map to protobuf and change this.
  ResourceMappingType resource_ids;
  auto resource_infos =
      flatbuffers::GetRoot<protocol::ResourceIdSetInfos>(request.resource_ids().data())
          ->resource_infos();
  for (size_t i = 0; i < resource_infos->size(); ++i) {
    auto const &fractional_resource_ids = resource_infos->Get(i);
    auto &acquired_resources =
        resource_ids[string_from_flatbuf(*fractional_resource_ids->resource_name())];

    size_t num_resource_ids = fractional_resource_ids->resource_ids()->size();
    size_t num_resource_fractions = fractional_resource_ids->resource_fractions()->size();
    RAY_CHECK(num_resource_ids == num_resource_fractions);
    RAY_CHECK(num_resource_ids > 0);
    for (size_t j = 0; j < num_resource_ids; ++j) {
      int64_t resource_id = fractional_resource_ids->resource_ids()->Get(j);
      double resource_fraction = fractional_resource_ids->resource_fractions()->Get(j);
      if (num_resource_ids > 1) {
        int64_t whole_fraction = resource_fraction;
        RAY_CHECK(whole_fraction == resource_fraction);
      }
      acquired_resources.push_back(std::make_pair(resource_id, resource_fraction));
    }
  }

  std::vector<std::shared_ptr<RayObject>> results;
  auto status = task_handler_(task_spec, resource_ids, &results);

  auto num_returns = task_spec.NumReturns();
  if (task_spec.IsActorCreationTask() || task_spec.IsActorTask()) {
    RAY_CHECK(num_returns > 0);
    // Decrease to account for the dummy object id.
    num_returns--;
  }

  RAY_LOG(DEBUG) << "Assigned task " << task_spec.TaskId()
                 << " finished execution. num_returns: " << num_returns;

  // Notify raylet that current task is done via a `TaskDone` message. This is to
  // ensure that the task is marked as finished by raylet only after previous
  // raylet client calls are completed. For example, if the worker sends a
  // NotifyUnblocked message that it is no longer blocked in a `ray.get`
  // on the normal raylet socket, then completes an assigned task, we
  // need to guarantee that raylet gets the former message first before
  // marking the task as completed. This is why a `TaskDone` message
  // is required - without it, it's possible that raylet receives
  // rpc reply first before the NotifyUnblocked message arrives,
  // as they use different connections, the `TaskDone` message is sent
  // to raylet via the same connection so the order is guaranteed.
  RAY_UNUSED(raylet_client_->TaskDone());
  // Send rpc reply.
  send_reply_callback(status, nullptr, nullptr);
}

void CoreWorkerRayletTaskReceiver::HandleDirectActorCallArgWaitComplete(
    const rpc::DirectActorCallArgWaitCompleteRequest &request,
    rpc::DirectActorCallArgWaitCompleteReply *reply,
    rpc::SendReplyCallback send_reply_callback) {
  RAY_LOG(DEBUG) << "Arg wait complete for tag " << request.tag();
  on_wait_complete_(request.tag());
  send_reply_callback(Status::OK(), nullptr, nullptr);
}

}  // namespace ray<|MERGE_RESOLUTION|>--- conflicted
+++ resolved
@@ -7,14 +7,8 @@
 
 CoreWorkerRayletTaskReceiver::CoreWorkerRayletTaskReceiver(
     WorkerContext &worker_context, std::unique_ptr<RayletClient> &raylet_client,
-<<<<<<< HEAD
-    CoreWorkerObjectInterface &object_interface, boost::asio::io_service &io_service,
-    rpc::GrpcServer &server, const TaskHandler &task_handler,
-    std::function<void(int64_t)> on_wait_complete)
-=======
     boost::asio::io_service &io_service, rpc::GrpcServer &server,
-    const TaskHandler &task_handler)
->>>>>>> c8c7d46f
+    const TaskHandler &task_handler, std::function<void(int64_t)> on_wait_complete)
     : worker_context_(worker_context),
       raylet_client_(raylet_client),
       task_service_(io_service, *this),
