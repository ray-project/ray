--- conflicted
+++ resolved
@@ -80,14 +80,8 @@
   /// CancelTaskIfFound.
   void AcceptRequestOrRejectIfCanceled(TaskID task_id, InboundRequest &request);
 
-<<<<<<< HEAD
-  /// Called when we time out waiting for an earlier task to show up.
-  void OnSequencingWaitTimeout();
-
   void ExecuteRequest(InboundRequest &&request);
 
-=======
->>>>>>> c10ca31b
   /// Max time in seconds to wait for dependencies to show up.
   const int64_t reorder_wait_seconds_;
   /// Sorted map of (accept, rej) task callbacks keyed by their sequence number.
