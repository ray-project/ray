--- conflicted
+++ resolved
@@ -31,16 +31,9 @@
  */
 class SequentialActorSubmitQueue : public IActorSubmitQueue {
  public:
-<<<<<<< HEAD
   explicit SequentialActorSubmitQueue();
-  /// Add a task into the queue. Returns false if a task with the same sequence_no has
-  /// already been inserted.
-  bool Emplace(uint64_t sequence_no, const TaskSpecification &task_spec) override;
-=======
-  explicit SequentialActorSubmitQueue(ActorID actor_id);
   /// Add a task into the queue.
   void Emplace(uint64_t sequence_no, const TaskSpecification &task_spec) override;
->>>>>>> 228b3af5
   /// If a task exists.
   bool Contains(uint64_t sequence_no) const override;
   /// If the task's dependencies were resolved.
