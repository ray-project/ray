--- conflicted
+++ resolved
@@ -180,11 +180,7 @@
     } else {
       RAY_CHECK_OK(status);
       RAY_CHECK(objects_valid);
-<<<<<<< HEAD
-      accepted_send_reply_callback(status, nullptr, nullptr);
-=======
-      send_reply_callback(Status::OK(), nullptr, nullptr);
->>>>>>> c041e834
+      accepted_send_reply_callback(Status::OK(), nullptr, nullptr);
     }
   };
 
