--- conflicted
+++ resolved
@@ -1,145 +1,67 @@
-<<<<<<< HEAD
-// Copyright 2017 The Ray Authors.
-//
-// Licensed under the Apache License, Version 2.0 (the "License");
-// you may not use this file except in compliance with the License.
-// You may obtain a copy of the License at
-//
-//  http://www.apache.org/licenses/LICENSE-2.0
-//
-// Unless required by applicable law or agreed to in writing, software
-// distributed under the License is distributed on an "AS IS" BASIS,
-// WITHOUT WARRANTIES OR CONDITIONS OF ANY KIND, either express or implied.
-// See the License for the specific language governing permissions and
-// limitations under the License.
-
-#include "ray/core_worker/transport/actor_scheduling_queue.h"
-
-namespace ray {
-namespace core {
-
-InboundRequest::InboundRequest() {}
-
-InboundRequest::InboundRequest(
-    std::function<void(rpc::SendReplyCallback)> accept_callback,
-    std::function<void(rpc::SendReplyCallback)> reject_callback,
-    std::function<void(rpc::SendReplyCallback)> steal_callback,
-    rpc::SendReplyCallback send_reply_callback, class TaskID task_id,
-    bool has_dependencies, const std::string &concurrency_group_name,
-    const ray::FunctionDescriptor &function_descriptor)
-    : accept_callback_(std::move(accept_callback)),
-      reject_callback_(std::move(reject_callback)),
-      steal_callback_(std::move(steal_callback)),
-      send_reply_callback_(std::move(send_reply_callback)),
-      task_id_(task_id),
-      concurrency_group_name_(concurrency_group_name),
-      function_descriptor_(function_descriptor),
-      has_pending_dependencies_(has_dependencies) {}
-
-void InboundRequest::Accept() { accept_callback_(std::move(send_reply_callback_)); }
-void InboundRequest::Cancel() { reject_callback_(std::move(send_reply_callback_)); }
-void InboundRequest::Steal(rpc::StealTasksReply *reply) {
-  reply->add_stolen_tasks_ids(task_id_.Binary());
-  RAY_CHECK(TaskID::FromBinary(
-                reply->stolen_tasks_ids(reply->stolen_tasks_ids_size() - 1)) == task_id_);
-  steal_callback_(std::move(send_reply_callback_));
-}
-
-bool InboundRequest::CanExecute() const { return !has_pending_dependencies_; }
-ray::TaskID InboundRequest::TaskID() const { return task_id_; }
-const std::string &InboundRequest::ConcurrencyGroupName() const {
-  return concurrency_group_name_;
-}
-const ray::FunctionDescriptor &InboundRequest::FunctionDescriptor() const {
-  return function_descriptor_;
-}
-void InboundRequest::MarkDependenciesSatisfied() { has_pending_dependencies_ = false; }
-
-DependencyWaiterImpl::DependencyWaiterImpl(DependencyWaiterInterface &dependency_client)
-    : dependency_client_(dependency_client) {}
-
-void DependencyWaiterImpl::Wait(const std::vector<rpc::ObjectReference> &dependencies,
-                                std::function<void()> on_dependencies_available) {
-  auto tag = next_request_id_++;
-  requests_[tag] = on_dependencies_available;
-  RAY_CHECK_OK(dependency_client_.WaitForDirectActorCallArgs(dependencies, tag));
-}
-
-/// Fulfills the callback stored by Wait().
-void DependencyWaiterImpl::OnWaitComplete(int64_t tag) {
-  auto it = requests_.find(tag);
-  RAY_CHECK(it != requests_.end());
-  it->second();
-  requests_.erase(it);
-}
-}  // namespace core
-}  // namespace ray
-=======
-// Copyright 2017 The Ray Authors.
-//
-// Licensed under the Apache License, Version 2.0 (the "License");
-// you may not use this file except in compliance with the License.
-// You may obtain a copy of the License at
-//
-//  http://www.apache.org/licenses/LICENSE-2.0
-//
-// Unless required by applicable law or agreed to in writing, software
-// distributed under the License is distributed on an "AS IS" BASIS,
-// WITHOUT WARRANTIES OR CONDITIONS OF ANY KIND, either express or implied.
-// See the License for the specific language governing permissions and
-// limitations under the License.
-
-#include "ray/core_worker/transport/actor_scheduling_queue.h"
-
-namespace ray {
-namespace core {
-
-InboundRequest::InboundRequest() {}
-
-InboundRequest::InboundRequest(
-    std::function<void(rpc::SendReplyCallback)> accept_callback,
-    std::function<void(rpc::SendReplyCallback)> reject_callback,
-    rpc::SendReplyCallback send_reply_callback, class TaskID task_id,
-    bool has_dependencies, const std::string &concurrency_group_name,
-    const ray::FunctionDescriptor &function_descriptor)
-    : accept_callback_(std::move(accept_callback)),
-      reject_callback_(std::move(reject_callback)),
-      send_reply_callback_(std::move(send_reply_callback)),
-      task_id_(task_id),
-      concurrency_group_name_(concurrency_group_name),
-      function_descriptor_(function_descriptor),
-      has_pending_dependencies_(has_dependencies) {}
-
-void InboundRequest::Accept() { accept_callback_(std::move(send_reply_callback_)); }
-void InboundRequest::Cancel() { reject_callback_(std::move(send_reply_callback_)); }
-
-bool InboundRequest::CanExecute() const { return !has_pending_dependencies_; }
-ray::TaskID InboundRequest::TaskID() const { return task_id_; }
-const std::string &InboundRequest::ConcurrencyGroupName() const {
-  return concurrency_group_name_;
-}
-const ray::FunctionDescriptor &InboundRequest::FunctionDescriptor() const {
-  return function_descriptor_;
-}
-void InboundRequest::MarkDependenciesSatisfied() { has_pending_dependencies_ = false; }
-
-DependencyWaiterImpl::DependencyWaiterImpl(DependencyWaiterInterface &dependency_client)
-    : dependency_client_(dependency_client) {}
-
-void DependencyWaiterImpl::Wait(const std::vector<rpc::ObjectReference> &dependencies,
-                                std::function<void()> on_dependencies_available) {
-  auto tag = next_request_id_++;
-  requests_[tag] = on_dependencies_available;
-  RAY_CHECK_OK(dependency_client_.WaitForDirectActorCallArgs(dependencies, tag));
-}
-
-/// Fulfills the callback stored by Wait().
-void DependencyWaiterImpl::OnWaitComplete(int64_t tag) {
-  auto it = requests_.find(tag);
-  RAY_CHECK(it != requests_.end());
-  it->second();
-  requests_.erase(it);
-}
-}  // namespace core
-}  // namespace ray
->>>>>>> 19672688
+// Copyright 2017 The Ray Authors.
+//
+// Licensed under the Apache License, Version 2.0 (the "License");
+// you may not use this file except in compliance with the License.
+// You may obtain a copy of the License at
+//
+//  http://www.apache.org/licenses/LICENSE-2.0
+//
+// Unless required by applicable law or agreed to in writing, software
+// distributed under the License is distributed on an "AS IS" BASIS,
+// WITHOUT WARRANTIES OR CONDITIONS OF ANY KIND, either express or implied.
+// See the License for the specific language governing permissions and
+// limitations under the License.
+
+#include "ray/core_worker/transport/actor_scheduling_queue.h"
+
+namespace ray {
+namespace core {
+
+InboundRequest::InboundRequest() {}
+
+InboundRequest::InboundRequest(
+    std::function<void(rpc::SendReplyCallback)> accept_callback,
+    std::function<void(rpc::SendReplyCallback)> reject_callback,
+    rpc::SendReplyCallback send_reply_callback, class TaskID task_id,
+    bool has_dependencies, const std::string &concurrency_group_name,
+    const ray::FunctionDescriptor &function_descriptor)
+    : accept_callback_(std::move(accept_callback)),
+      reject_callback_(std::move(reject_callback)),
+      send_reply_callback_(std::move(send_reply_callback)),
+      task_id_(task_id),
+      concurrency_group_name_(concurrency_group_name),
+      function_descriptor_(function_descriptor),
+      has_pending_dependencies_(has_dependencies) {}
+
+void InboundRequest::Accept() { accept_callback_(std::move(send_reply_callback_)); }
+void InboundRequest::Cancel() { reject_callback_(std::move(send_reply_callback_)); }
+
+bool InboundRequest::CanExecute() const { return !has_pending_dependencies_; }
+ray::TaskID InboundRequest::TaskID() const { return task_id_; }
+const std::string &InboundRequest::ConcurrencyGroupName() const {
+  return concurrency_group_name_;
+}
+const ray::FunctionDescriptor &InboundRequest::FunctionDescriptor() const {
+  return function_descriptor_;
+}
+void InboundRequest::MarkDependenciesSatisfied() { has_pending_dependencies_ = false; }
+
+DependencyWaiterImpl::DependencyWaiterImpl(DependencyWaiterInterface &dependency_client)
+    : dependency_client_(dependency_client) {}
+
+void DependencyWaiterImpl::Wait(const std::vector<rpc::ObjectReference> &dependencies,
+                                std::function<void()> on_dependencies_available) {
+  auto tag = next_request_id_++;
+  requests_[tag] = on_dependencies_available;
+  RAY_CHECK_OK(dependency_client_.WaitForDirectActorCallArgs(dependencies, tag));
+}
+
+/// Fulfills the callback stored by Wait().
+void DependencyWaiterImpl::OnWaitComplete(int64_t tag) {
+  auto it = requests_.find(tag);
+  RAY_CHECK(it != requests_.end());
+  it->second();
+  requests_.erase(it);
+}
+}  // namespace core
+}  // namespace ray