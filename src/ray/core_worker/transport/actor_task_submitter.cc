// Copyright 2017 The Ray Authors.
//
// Licensed under the Apache License, Version 2.0 (the "License");
// you may not use this file except in compliance with the License.
// You may obtain a copy of the License at
//
//  http://www.apache.org/licenses/LICENSE-2.0
//
// Unless required by applicable law or agreed to in writing, software
// distributed under the License is distributed on an "AS IS" BASIS,
// WITHOUT WARRANTIES OR CONDITIONS OF ANY KIND, either express or implied.
// See the License for the specific language governing permissions and
// limitations under the License.

#include "ray/core_worker/transport/actor_task_submitter.h"

#include <deque>
#include <memory>
#include <string>
#include <utility>
#include <vector>

#include "ray/gcs/pb_util.h"

namespace ray {
namespace core {

void ActorTaskSubmitter::NotifyGCSWhenActorOutOfScope(
    const ActorID &actor_id, uint64_t num_restarts_due_to_lineage_reconstruction) {
  const auto actor_creation_return_id = ObjectID::ForActorHandle(actor_id);
  auto actor_out_of_scope_callback = [this,
                                      actor_id,
                                      num_restarts_due_to_lineage_reconstruction](
                                         const ObjectID &object_id) {
    {
      absl::MutexLock lock(&mu_);
      if (auto iter = client_queues_.find(actor_id); iter != client_queues_.end()) {
        if (iter->second.state != rpc::ActorTableData::DEAD) {
          iter->second.pending_out_of_scope_death = true;
        }
      }
    }
    RAY_CHECK_OK(actor_creator_.AsyncReportActorOutOfScope(
        actor_id, num_restarts_due_to_lineage_reconstruction, [actor_id](Status status) {
          if (!status.ok()) {
            RAY_LOG(ERROR).WithField(actor_id)
                << "Failed to report actor out of scope: " << status
                << ". The actor will not be killed";
          }
        }));
  };

  if (!reference_counter_->AddObjectOutOfScopeOrFreedCallback(
          actor_creation_return_id,
          [actor_out_of_scope_callback](const ObjectID &object_id) {
            actor_out_of_scope_callback(object_id);
          })) {
    RAY_LOG(DEBUG).WithField(actor_id) << "Actor already out of scope";
    actor_out_of_scope_callback(actor_creation_return_id);
  }
}

void ActorTaskSubmitter::AddActorQueueIfNotExists(const ActorID &actor_id,
                                                  int32_t max_pending_calls,
                                                  bool execute_out_of_order,
                                                  bool fail_if_actor_unreachable,
                                                  bool owned) {
  bool inserted;
  {
    absl::MutexLock lock(&mu_);
    // No need to check whether the insert was successful, since it is possible
    // for this worker to have multiple references to the same actor.
    RAY_LOG(INFO).WithField(actor_id)
        << "Set actor max pending calls to " << max_pending_calls;
    inserted = client_queues_
                   .emplace(actor_id,
                            ClientQueue(actor_id,
                                        execute_out_of_order,
                                        max_pending_calls,
                                        fail_if_actor_unreachable,
                                        owned))
                   .second;
  }
  if (owned && inserted) {
    // Actor owner is responsible for notifying GCS when the
    // actor is out of scope so that GCS can kill the actor.
    NotifyGCSWhenActorOutOfScope(actor_id,
                                 /*num_restarts_due_to_lineage_reconstruction*/ 0);
  }
}

Status ActorTaskSubmitter::SubmitActorCreationTask(TaskSpecification task_spec) {
  RAY_CHECK(task_spec.IsActorCreationTask());
  const auto actor_id = task_spec.ActorCreationId();
  const auto task_id = task_spec.TaskId();
  RAY_LOG(DEBUG).WithField(actor_id).WithField(task_id)
      << "Submitting actor creation task";
<<<<<<< HEAD
  resolver_.ResolveDependencies(
      task_spec, [this, task_spec, actor_id, task_id](Status _status) mutable {
        // NOTE: task_spec here is capture copied (from a stack variable) and also
        // mutable. (Mutations to the variable are expected to be shared inside and
        // outside of this closure).
        task_finisher_.MarkDependenciesResolved(task_id);
        if (!_status.ok()) {
          RAY_LOG(WARNING).WithField(actor_id).WithField(task_id)
              << "Resolving actor creation task dependencies failed " << _status;
          RAY_UNUSED(task_finisher_.FailOrRetryPendingTask(
              task_id, rpc::ErrorType::DEPENDENCY_RESOLUTION_FAILED, &_status));
          return;
        }
        RAY_LOG(DEBUG).WithField(actor_id).WithField(task_id)
            << "Actor creation task dependencies resolved";
        // The actor creation task will be sent to
        // gcs server directly after the in-memory dependent objects are resolved. For
        // more details please see the protocol of actor management based on gcs.
        // https://docs.google.com/document/d/1EAWide-jy05akJp6OMtDn58XOK7bUyruWMia4E-fV28/edit?usp=sharing
        RAY_LOG(DEBUG).WithField(actor_id).WithField(task_id) << "Creating actor via GCS";
        RAY_CHECK_OK(actor_creator_.AsyncCreateActor(
            task_spec,
            [this, actor_id, task_id](Status status, const rpc::CreateActorReply &reply) {
              if (status.ok() || status.IsCreationTaskError()) {
                rpc::PushTaskReply push_task_reply;
                push_task_reply.mutable_borrowed_refs()->CopyFrom(reply.borrowed_refs());
                if (status.IsCreationTaskError()) {
                  RAY_LOG(INFO).WithField(actor_id).WithField(task_id)
                      << "Actor creation failed and we will not be retrying the "
                         "creation task";
                  // Update the task execution error to be CreationTaskError.
                  push_task_reply.set_task_execution_error(status.ToString());
                } else {
                  RAY_LOG(DEBUG).WithField(actor_id).WithField(task_id)
                      << "Created actor";
                }
                // NOTE: When actor creation task failed we will not retry the creation
                // task so just marking the task fails.
                task_finisher_.CompletePendingTask(
                    task_id,
                    push_task_reply,
                    reply.actor_address(),
                    /*is_application_error=*/status.IsCreationTaskError());
              } else {
                // Either fails the rpc call or actor scheduling cancelled.
                rpc::RayErrorInfo ray_error_info;
                if (status.IsSchedulingCancelled()) {
                  RAY_LOG(DEBUG).WithField(actor_id).WithField(task_id)
                      << "Actor creation cancelled";
                  task_finisher_.MarkTaskCanceled(task_id);
                  if (reply.has_death_cause()) {
                    ray_error_info.mutable_actor_died_error()->CopyFrom(
                        reply.death_cause());
                  }
                } else {
                  RAY_LOG(INFO).WithField(actor_id).WithField(task_id)
                      << "Failed to create actor with status: " << status;
                }
                // Actor creation task retry happens in GCS
                // and transient rpc errors are retried in gcs client
                // so we don't need to retry here.
                RAY_UNUSED(task_finisher_.FailPendingTask(
                    task_id,
                    rpc::ErrorType::ACTOR_CREATION_FAILED,
                    &status,
                    ray_error_info.has_actor_died_error() ? &ray_error_info : nullptr));
              }
            }));
      });
=======
  resolver_.ResolveDependencies(task_spec, [this, task_spec](Status status) mutable {
    // NOTE: task_spec here is capture copied (from a stack variable) and also
    // mutable. (Mutations to the variable are expected to be shared inside and
    // outside of this closure).
    const auto actor_id = task_spec.ActorCreationId();
    const auto task_id = task_spec.TaskId();
    task_manager_.MarkDependenciesResolved(task_id);
    if (!status.ok()) {
      RAY_LOG(WARNING).WithField(actor_id).WithField(task_id)
          << "Resolving actor creation task dependencies failed " << status;
      RAY_UNUSED(task_manager_.FailOrRetryPendingTask(
          task_id, rpc::ErrorType::DEPENDENCY_RESOLUTION_FAILED, &status));
      return;
    }
    RAY_LOG(DEBUG).WithField(actor_id).WithField(task_id)
        << "Actor creation task dependencies resolved";
    // The actor creation task will be sent to
    // gcs server directly after the in-memory dependent objects are resolved. For
    // more details please see the protocol of actor management based on gcs.
    // https://docs.google.com/document/d/1EAWide-jy05akJp6OMtDn58XOK7bUyruWMia4E-fV28/edit?usp=sharing
    RAY_LOG(DEBUG).WithField(actor_id).WithField(task_id) << "Creating actor via GCS";
    RAY_CHECK_OK(actor_creator_.AsyncCreateActor(
        task_spec,
        [this, actor_id, task_id](Status status, const rpc::CreateActorReply &reply) {
          if (status.ok() || status.IsCreationTaskError()) {
            rpc::PushTaskReply push_task_reply;
            push_task_reply.mutable_borrowed_refs()->CopyFrom(reply.borrowed_refs());
            if (status.IsCreationTaskError()) {
              RAY_LOG(INFO).WithField(actor_id).WithField(task_id)
                  << "Actor creation failed and we will not be retrying the "
                     "creation task";
              // Update the task execution error to be CreationTaskError.
              push_task_reply.set_task_execution_error(status.ToString());
            } else {
              RAY_LOG(DEBUG).WithField(actor_id).WithField(task_id) << "Created actor";
            }
            // NOTE: When actor creation task failed we will not retry the creation
            // task so just marking the task fails.
            task_manager_.CompletePendingTask(
                task_id,
                push_task_reply,
                reply.actor_address(),
                /*is_application_error=*/status.IsCreationTaskError());
          } else {
            // Either fails the rpc call or actor scheduling cancelled.
            rpc::RayErrorInfo ray_error_info;
            if (status.IsSchedulingCancelled()) {
              RAY_LOG(DEBUG).WithField(actor_id).WithField(task_id)
                  << "Actor creation cancelled";
              task_manager_.MarkTaskCanceled(task_id);
              if (reply.has_death_cause()) {
                ray_error_info.mutable_actor_died_error()->CopyFrom(reply.death_cause());
              }
            } else {
              RAY_LOG(INFO).WithField(actor_id).WithField(task_id)
                  << "Failed to create actor with status: " << status;
            }
            // Actor creation task retry happens in GCS
            // and transient rpc errors are retried in gcs client
            // so we don't need to retry here.
            RAY_UNUSED(task_manager_.FailPendingTask(
                task_id,
                rpc::ErrorType::ACTOR_CREATION_FAILED,
                &status,
                ray_error_info.has_actor_died_error() ? &ray_error_info : nullptr));
          }
        }));
  });
>>>>>>> d10b5566

  return Status::OK();
}

Status ActorTaskSubmitter::SubmitTask(TaskSpecification task_spec) {
  auto task_id = task_spec.TaskId();
  auto actor_id = task_spec.ActorId();
  RAY_LOG(DEBUG).WithField(task_id) << "Submitting task";
  RAY_CHECK(task_spec.IsActorTask());

  bool task_queued = false;
  uint64_t send_pos = 0;
  {
    absl::MutexLock lock(&mu_);
    auto queue = client_queues_.find(actor_id);
    RAY_CHECK(queue != client_queues_.end());
    if (queue->second.state == rpc::ActorTableData::DEAD &&
        queue->second.is_restartable && queue->second.owned) {
      RestartActorForLineageReconstruction(actor_id);
    }
    if (queue->second.state != rpc::ActorTableData::DEAD) {
      // We must fix the send order prior to resolving dependencies, which may
      // complete out of order. This ensures that we will not deadlock due to
      // backpressure. The receiving actor will execute the tasks according to
      // this sequence number.
      send_pos = task_spec.SequenceNumber();
      RAY_CHECK(queue->second.actor_submit_queue->Emplace(send_pos, task_spec));
      queue->second.cur_pending_calls++;
      task_queued = true;
    }
  }

  if (task_queued) {
    io_service_.post(
        [task_spec, task_id, actor_id, send_pos, this]() mutable {
          // We must release the lock before resolving the task dependencies since
          // the callback may get called in the same call stack.
          resolver_.ResolveDependencies(
              task_spec, [this, send_pos, actor_id, task_id](Status status) {
                task_manager_.MarkDependenciesResolved(task_id);
                auto fail_or_retry_task = TaskID::Nil();
                {
                  absl::MutexLock lock(&mu_);
                  auto queue = client_queues_.find(actor_id);
                  RAY_CHECK(queue != client_queues_.end());
                  auto &actor_submit_queue = queue->second.actor_submit_queue;
                  // Only dispatch tasks if the submitted task is still queued. The task
                  // may have been dequeued if the actor has since failed.
                  if (actor_submit_queue->Contains(send_pos)) {
                    if (status.ok()) {
                      actor_submit_queue->MarkDependencyResolved(send_pos);
                      SendPendingTasks(actor_id);
                    } else {
                      fail_or_retry_task =
                          actor_submit_queue->Get(send_pos).first.TaskId();
                      actor_submit_queue->MarkDependencyFailed(send_pos);
                    }
                  }
                }

                if (!fail_or_retry_task.IsNil()) {
                  GetTaskManagerWithoutMu().FailOrRetryPendingTask(
                      task_id, rpc::ErrorType::DEPENDENCY_RESOLUTION_FAILED, &status);
                }
              });
        },
        "ActorTaskSubmitter::SubmitTask");
  } else {
    // Do not hold the lock while calling into task_manager_.
    task_manager_.MarkTaskCanceled(task_id);
    rpc::ErrorType error_type;
    rpc::RayErrorInfo error_info;
    {
      absl::MutexLock lock(&mu_);
      const auto queue_it = client_queues_.find(task_spec.ActorId());
      const auto &death_cause = queue_it->second.death_cause;
      error_info = gcs::GetErrorInfoFromActorDeathCause(death_cause);
      error_type = error_info.error_type();
    }
    auto status = Status::IOError("cancelling task of dead actor");
    // No need to increment the number of completed tasks since the actor is
    // dead.
    bool fail_immediately =
        error_info.has_actor_died_error() &&
        error_info.actor_died_error().has_oom_context() &&
        error_info.actor_died_error().oom_context().fail_immediately();
    GetTaskManagerWithoutMu().FailOrRetryPendingTask(task_id,
                                                     error_type,
                                                     &status,
                                                     &error_info,
                                                     /*mark_task_object_failed*/ true,
                                                     fail_immediately);
  }

  // If the task submission subsequently fails, then the client will receive
  // the error in a callback.
  return Status::OK();
}

void ActorTaskSubmitter::DisconnectRpcClient(ClientQueue &queue) {
  queue.rpc_client = nullptr;
  core_worker_client_pool_.Disconnect(WorkerID::FromBinary(queue.worker_id));
  queue.worker_id.clear();
}

void ActorTaskSubmitter::FailInflightTasksOnRestart(
    const absl::flat_hash_map<TaskAttempt, rpc::ClientCallback<rpc::PushTaskReply>>
        &inflight_task_callbacks) {
  // NOTE(kfstorm): We invoke the callbacks with a bad status to act like there's a
  // network issue. We don't call `task_manager_.FailOrRetryPendingTask` directly because
  // there's much more work to do in the callback.
  auto status = Status::IOError("The actor was restarted");
  for (const auto &[_, callback] : inflight_task_callbacks) {
    callback(status, rpc::PushTaskReply());
  }
}

void ActorTaskSubmitter::ConnectActor(const ActorID &actor_id,
                                      const rpc::Address &address,
                                      int64_t num_restarts) {
  RAY_LOG(DEBUG).WithField(actor_id).WithField(WorkerID::FromBinary(address.worker_id()))
      << "Connecting to actor";

  absl::flat_hash_map<TaskAttempt, rpc::ClientCallback<rpc::PushTaskReply>>
      inflight_task_callbacks;

  {
    absl::MutexLock lock(&mu_);

    auto queue = client_queues_.find(actor_id);
    RAY_CHECK(queue != client_queues_.end());
    if (num_restarts < queue->second.num_restarts) {
      // This message is about an old version of the actor and the actor has
      // already restarted since then. Skip the connection.
      RAY_LOG(INFO).WithField(actor_id)
          << "Skip actor connection that has already been restarted";
      return;
    }

    if (queue->second.rpc_client &&
        queue->second.rpc_client->Addr().ip_address() == address.ip_address() &&
        queue->second.rpc_client->Addr().port() == address.port()) {
      RAY_LOG(DEBUG).WithField(actor_id) << "Skip actor that has already been connected";
      return;
    }

    if (queue->second.state == rpc::ActorTableData::DEAD) {
      // This message is about an old version of the actor and the actor has
      // already died since then. Skip the connection.
      return;
    }

    queue->second.num_restarts = num_restarts;
    if (queue->second.rpc_client) {
      // Clear the client to the old version of the actor.
      DisconnectRpcClient(queue->second);
      inflight_task_callbacks = std::move(queue->second.inflight_task_callbacks);
      queue->second.inflight_task_callbacks.clear();
    }

    queue->second.state = rpc::ActorTableData::ALIVE;
    // Update the mapping so new RPCs go out with the right intended worker id.
    queue->second.worker_id = address.worker_id();
    // Create a new connection to the actor.
    queue->second.rpc_client = core_worker_client_pool_.GetOrConnect(address);

    SendPendingTasks(actor_id);
  }

  // NOTE(kfstorm): We need to make sure the lock is released before invoking callbacks.
  FailInflightTasksOnRestart(inflight_task_callbacks);
}

void ActorTaskSubmitter::RestartActorForLineageReconstruction(const ActorID &actor_id) {
  RAY_LOG(INFO).WithField(actor_id) << "Reconstructing actor";
  auto queue = client_queues_.find(actor_id);
  RAY_CHECK(queue != client_queues_.end());
  RAY_CHECK(queue->second.owned) << "Only owner can restart the dead actor";
  RAY_CHECK(queue->second.is_restartable) << "This actor is no longer restartable";
  queue->second.state = rpc::ActorTableData::RESTARTING;
  queue->second.num_restarts_due_to_lineage_reconstructions += 1;
  RAY_CHECK_OK(actor_creator_.AsyncRestartActorForLineageReconstruction(
      actor_id,
      queue->second.num_restarts_due_to_lineage_reconstructions,
      [this,
       actor_id,
       num_restarts_due_to_lineage_reconstructions =
           queue->second.num_restarts_due_to_lineage_reconstructions](Status status) {
        if (!status.ok()) {
          RAY_LOG(ERROR).WithField(actor_id)
              << "Failed to reconstruct actor. Error message: " << status.ToString();
        } else {
          // Notify GCS when the actor is out of scope again.
          NotifyGCSWhenActorOutOfScope(actor_id,
                                       num_restarts_due_to_lineage_reconstructions);
        }
      }));
}

void ActorTaskSubmitter::DisconnectActor(const ActorID &actor_id,
                                         int64_t num_restarts,
                                         bool dead,
                                         const rpc::ActorDeathCause &death_cause,
                                         bool is_restartable) {
  RAY_LOG(DEBUG).WithField(actor_id) << "Disconnecting from actor, death context type="
                                     << gcs::GetActorDeathCauseString(death_cause);

  absl::flat_hash_map<TaskAttempt, rpc::ClientCallback<rpc::PushTaskReply>>
      inflight_task_callbacks;
  std::deque<std::shared_ptr<PendingTaskWaitingForDeathInfo>> wait_for_death_info_tasks;
  std::vector<TaskID> task_ids_to_fail;
  {
    absl::MutexLock lock(&mu_);
    auto queue = client_queues_.find(actor_id);
    RAY_CHECK(queue != client_queues_.end());
    if (!dead) {
      RAY_CHECK_GT(num_restarts, 0);
    }
    if (num_restarts <= queue->second.num_restarts && !dead) {
      // This message is about an old version of the actor that has already been
      // restarted successfully. Skip the message handling.
      RAY_LOG(INFO).WithField(actor_id)
          << "Skip actor disconnection that has already been restarted";
      return;
    }

    // The actor failed, so erase the client for now. Either the actor is
    // permanently dead or the new client will be inserted once the actor is
    // restarted.
    DisconnectRpcClient(queue->second);
    inflight_task_callbacks = std::move(queue->second.inflight_task_callbacks);
    queue->second.inflight_task_callbacks.clear();

    if (dead) {
      queue->second.state = rpc::ActorTableData::DEAD;
      queue->second.death_cause = death_cause;
      queue->second.pending_out_of_scope_death = false;
      queue->second.is_restartable = is_restartable;

      if (queue->second.is_restartable && queue->second.owned) {
        // Actor is out of scope so there should be no inflight actor tasks.
        RAY_CHECK(queue->second.wait_for_death_info_tasks.empty());
        RAY_CHECK(inflight_task_callbacks.empty());
        if (!queue->second.actor_submit_queue->Empty()) {
          // There are pending lineage reconstruction tasks.
          RestartActorForLineageReconstruction(actor_id);
        }
      } else {
        // If there are pending requests, treat the pending tasks as failed.
        RAY_LOG(INFO).WithField(actor_id)
            << "Failing pending tasks for actor because the actor is already dead.";

        task_ids_to_fail = queue->second.actor_submit_queue->ClearAllTasks();
        // We need to execute this outside of the lock to prevent deadlock.
        wait_for_death_info_tasks = std::move(queue->second.wait_for_death_info_tasks);
        // Reset the queue
        queue->second.wait_for_death_info_tasks =
            std::deque<std::shared_ptr<PendingTaskWaitingForDeathInfo>>();
      }
    } else if (queue->second.state != rpc::ActorTableData::DEAD) {
      // Only update the actor's state if it is not permanently dead. The actor
      // will eventually get restarted or marked as permanently dead.
      queue->second.state = rpc::ActorTableData::RESTARTING;
      queue->second.num_restarts = num_restarts;
    }
  }

  if (task_ids_to_fail.size() + wait_for_death_info_tasks.size() != 0) {
    // Failing tasks has to be done without mu_ hold because the callback
    // might require holding mu_ which will lead to a deadlock.
    auto status = Status::IOError("cancelling all pending tasks of dead actor");
    const auto error_info = gcs::GetErrorInfoFromActorDeathCause(death_cause);
    const auto error_type = error_info.error_type();

    for (auto &task_id : task_ids_to_fail) {
      // No need to increment the number of completed tasks since the actor is
      // dead.
      task_manager_.MarkTaskCanceled(task_id);
      // This task may have been waiting for dependency resolution, so cancel
      // this first.
      resolver_.CancelDependencyResolution(task_id);
      bool fail_immediatedly =
          error_info.has_actor_died_error() &&
          error_info.actor_died_error().has_oom_context() &&
          error_info.actor_died_error().oom_context().fail_immediately();
      GetTaskManagerWithoutMu().FailOrRetryPendingTask(task_id,
                                                       error_type,
                                                       &status,
                                                       &error_info,
                                                       /*mark_task_object_failed*/ true,
                                                       fail_immediatedly);
    }
    if (!wait_for_death_info_tasks.empty()) {
      RAY_LOG(DEBUG).WithField(actor_id) << "Failing tasks waiting for death info, size="
                                         << wait_for_death_info_tasks.size();
      for (auto &task : wait_for_death_info_tasks) {
        GetTaskManagerWithoutMu().FailPendingTask(
            task->task_spec.TaskId(), error_type, &task->status, &error_info);
      }
    }
  }
  // NOTE(kfstorm): We need to make sure the lock is released before invoking callbacks.
  FailInflightTasksOnRestart(inflight_task_callbacks);
}

void ActorTaskSubmitter::FailTaskWithError(const PendingTaskWaitingForDeathInfo &task) {
  rpc::RayErrorInfo error_info;
  if (!task.actor_preempted) {
    error_info = task.timeout_error_info;
  } else {
    // Special error for preempted actor. The task "timed out" because the actor may
    // not have sent a notification to the gcs; regardless we already know it's
    // preempted and it's dead.
    auto actor_death_cause = error_info.mutable_actor_died_error();
    auto actor_died_error_context = actor_death_cause->mutable_actor_died_error_context();
    actor_died_error_context->set_reason(rpc::ActorDiedErrorContext::NODE_DIED);
    actor_died_error_context->set_actor_id(task.task_spec.ActorId().Binary());
    auto node_death_info = actor_died_error_context->mutable_node_death_info();
    node_death_info->set_reason(rpc::NodeDeathInfo::AUTOSCALER_DRAIN_PREEMPTED);
    node_death_info->set_reason_message(
        "the node was inferred to be dead due to draining.");
    error_info.set_error_type(rpc::ErrorType::ACTOR_DIED);
    error_info.set_error_message("Actor died by preemption.");
  }
  GetTaskManagerWithoutMu().FailPendingTask(
      task.task_spec.TaskId(), error_info.error_type(), &task.status, &error_info);
}

void ActorTaskSubmitter::CheckTimeoutTasks() {
  // For each task in `wait_for_death_info_tasks`, if it times out, fail it with
  // timeout_error_info. But operating on the queue requires the mu_ lock; while calling
  // FailPendingTask requires the opposite. So we copy the tasks out from the queue within
  // the lock. This requires putting the data into shared_ptr.
  std::vector<std::shared_ptr<PendingTaskWaitingForDeathInfo>> timeout_tasks;
  int64_t now = current_time_ms();
  {
    absl::MutexLock lock(&mu_);
    for (auto &[actor_id, client_queue] : client_queues_) {
      auto &deque = client_queue.wait_for_death_info_tasks;
      auto deque_itr = deque.begin();
      while (deque_itr != deque.end() && (*deque_itr)->deadline_ms < now) {
        // Populate the info of whether the actor is preempted. If so we hard fail the
        // task.
        (*deque_itr)->actor_preempted = client_queue.preempted;
        timeout_tasks.push_back(*deque_itr);
        deque_itr = deque.erase(deque_itr);
      }
    }
  }
  // Note: mu_ released.
  for (auto &task : timeout_tasks) {
    FailTaskWithError(*task);
  }
}

void ActorTaskSubmitter::SendPendingTasks(const ActorID &actor_id) {
  auto it = client_queues_.find(actor_id);
  RAY_CHECK(it != client_queues_.end());
  auto &client_queue = it->second;
  auto &actor_submit_queue = client_queue.actor_submit_queue;
  if (client_queue.pending_out_of_scope_death) {
    // Wait until the actor is dead and then decide
    // whether we should fail pending tasks or restart the actor.
    // If the actor is restarted, ConnectActor will be called
    // and pending tasks will be sent at that time.
    return;
  }
  if (!client_queue.rpc_client) {
    if (client_queue.state == rpc::ActorTableData::RESTARTING &&
        client_queue.fail_if_actor_unreachable) {
      // When `fail_if_actor_unreachable` is true, tasks submitted while the actor is in
      // `RESTARTING` state fail immediately.
      while (true) {
        auto task = actor_submit_queue->PopNextTaskToSend();
        if (!task.has_value()) {
          break;
        }

        io_service_.post(
            [this, task_spec = std::move(task.value().first)] {
              rpc::PushTaskReply reply;
              rpc::Address addr;
              HandlePushTaskReply(
                  Status::IOError("The actor is restarting."), reply, addr, task_spec);
            },
            "ActorTaskSubmitter::SendPendingTasks_ForceFail");
      }
    }
    return;
  }

  // Submit all pending actor_submit_queue->
  while (true) {
    auto task = actor_submit_queue->PopNextTaskToSend();
    if (!task.has_value()) {
      break;
    }
    RAY_CHECK(!client_queue.worker_id.empty());
    PushActorTask(client_queue, task.value().first, task.value().second);
  }
}

void ActorTaskSubmitter::PushActorTask(ClientQueue &queue,
                                       const TaskSpecification &task_spec,
                                       bool skip_queue) {
  const auto task_id = task_spec.TaskId();

  auto request = std::make_unique<rpc::PushTaskRequest>();
  // NOTE(swang): CopyFrom is needed because if we use Swap here and the task
  // fails, then the task data will be gone when the TaskManager attempts to
  // access the task.
  request->mutable_task_spec()->CopyFrom(task_spec.GetMessage());

  request->set_intended_worker_id(queue.worker_id);
  request->set_sequence_number(task_spec.SequenceNumber());

  const auto actor_id = task_spec.ActorId();

  const auto num_queued = queue.inflight_task_callbacks.size();
  RAY_LOG(DEBUG).WithField(task_id).WithField(actor_id)
      << "Pushing task to actor, actor id " << actor_id << " seq no "
      << request->sequence_number() << " num queued " << num_queued;
  if (num_queued >= next_queueing_warn_threshold_) {
    // TODO(ekl) add more debug info about the actor name, etc.
    warn_excess_queueing_(actor_id, num_queued);
    next_queueing_warn_threshold_ *= 2;
  }

  rpc::Address addr(queue.rpc_client->Addr());
  rpc::ClientCallback<rpc::PushTaskReply> reply_callback =
      [this, addr, task_spec](const Status &status, const rpc::PushTaskReply &reply) {
        HandlePushTaskReply(status, reply, addr, task_spec);
      };

  const TaskAttempt task_attempt = std::make_pair(task_id, task_spec.AttemptNumber());
  queue.inflight_task_callbacks.emplace(task_attempt, std::move(reply_callback));
  rpc::ClientCallback<rpc::PushTaskReply> wrapped_callback =
      [this, task_attempt, actor_id](const Status &status, rpc::PushTaskReply &&reply) {
        rpc::ClientCallback<rpc::PushTaskReply> _reply_callback;
        {
          absl::MutexLock lock(&mu_);
          auto it = client_queues_.find(actor_id);
          RAY_CHECK(it != client_queues_.end());
          auto &_queue = it->second;
          auto callback_it = _queue.inflight_task_callbacks.find(task_attempt);
          if (callback_it == _queue.inflight_task_callbacks.end()) {
            RAY_LOG(DEBUG).WithField(task_attempt.first)
                << "The task has already been marked as failed. Ignore the reply.";
            return;
          }
          _reply_callback = std::move(callback_it->second);
          _queue.inflight_task_callbacks.erase(callback_it);
        }
        _reply_callback(status, std::move(reply));
      };

  task_manager_.MarkTaskWaitingForExecution(task_id,
                                            NodeID::FromBinary(addr.raylet_id()),
                                            WorkerID::FromBinary(addr.worker_id()));
  queue.rpc_client->PushActorTask(
      std::move(request), skip_queue, std::move(wrapped_callback));
}

void ActorTaskSubmitter::HandlePushTaskReply(const Status &status,
                                             const rpc::PushTaskReply &reply,
                                             const rpc::Address &addr,
                                             const TaskSpecification &task_spec) {
  const auto task_id = task_spec.TaskId();
  const auto actor_id = task_spec.ActorId();

  bool resubmit_generator = false;
  {
    absl::MutexLock lock(&mu_);
    // If the generator was queued up for resubmission for object recovery,
    // resubmit as long as we get a valid reply.
    resubmit_generator = generators_to_resubmit_.erase(task_id) > 0 && status.ok();
    if (resubmit_generator) {
      auto queue_pair = client_queues_.find(actor_id);
      RAY_CHECK(queue_pair != client_queues_.end());
      auto &queue = queue_pair->second;
      queue.cur_pending_calls--;
    }
  }
  if (resubmit_generator) {
    GetTaskManagerWithoutMu().MarkGeneratorFailedAndResubmit(task_id);
    return;
  }

  const bool is_retryable_exception = status.ok() && reply.is_retryable_error();
  /// Whether or not we will retry this actor task.
  auto will_retry = false;

  if (status.ok() && !is_retryable_exception) {
    // status.ok() means the worker completed the reply, either succeeded or with a
    // retryable failure (e.g. user exceptions). We complete only on non-retryable case.
    task_manager_.CompletePendingTask(task_id, reply, addr, reply.is_application_error());
  } else if (status.IsSchedulingCancelled()) {
    std::ostringstream stream;
    stream << "The task " << task_id << " is canceled from an actor " << actor_id
           << " before it executes.";
    const auto &msg = stream.str();
    RAY_LOG(DEBUG) << msg;
    rpc::RayErrorInfo error_info;
    error_info.set_error_message(msg);
    error_info.set_error_type(rpc::ErrorType::TASK_CANCELLED);
    GetTaskManagerWithoutMu().FailPendingTask(task_spec.TaskId(),
                                              rpc::ErrorType::TASK_CANCELLED,
                                              /*status*/ nullptr,
                                              &error_info);
  } else {
    bool is_actor_dead = false;
    bool fail_immediately = false;
    rpc::RayErrorInfo error_info;
    if (status.ok()) {
      // retryable user exception.
      RAY_CHECK(is_retryable_exception);
      error_info = gcs::GetRayErrorInfo(rpc::ErrorType::TASK_EXECUTION_EXCEPTION,
                                        reply.task_execution_error());
    } else {
      // push task failed due to network error. For example, actor is dead
      // and no process response for the push task.
      absl::MutexLock lock(&mu_);
      auto queue_pair = client_queues_.find(actor_id);
      RAY_CHECK(queue_pair != client_queues_.end());
      auto &queue = queue_pair->second;

      // If the actor is already dead, immediately mark the task object as failed.
      // Otherwise, start the grace period, waiting for the actor death reason. Before the
      // deadline:
      // - If we got the death reason: mark the object as failed with that reason.
      // - If we did not get the death reason: raise ACTOR_UNAVAILABLE with the status.
      // - If we did not get the death reason, but *the actor is preempted*: raise
      // ACTOR_DIED. See `CheckTimeoutTasks`.
      is_actor_dead = queue.state == rpc::ActorTableData::DEAD;
      if (is_actor_dead) {
        const auto &death_cause = queue.death_cause;
        error_info = gcs::GetErrorInfoFromActorDeathCause(death_cause);
        fail_immediately = error_info.has_actor_died_error() &&
                           error_info.actor_died_error().has_oom_context() &&
                           error_info.actor_died_error().oom_context().fail_immediately();
      } else {
        // The actor may or may not be dead, but the request failed. Consider the failure
        // temporary. May recognize retry, so fail_immediately = false.
        error_info.set_error_message("The actor is temporarily unavailable: " +
                                     status.ToString());
        error_info.set_error_type(rpc::ErrorType::ACTOR_UNAVAILABLE);
        error_info.mutable_actor_unavailable_error()->set_actor_id(actor_id.Binary());
      }
    }

    // This task may have been waiting for dependency resolution, so cancel
    // this first.
    resolver_.CancelDependencyResolution(task_id);

    will_retry = GetTaskManagerWithoutMu().FailOrRetryPendingTask(
        task_id,
        error_info.error_type(),
        &status,
        &error_info,
        /*mark_task_object_failed*/ is_actor_dead,
        fail_immediately);
    if (!is_actor_dead && !will_retry) {
      // Ran out of retries, last failure = either user exception or actor death.
      if (status.ok()) {
        // last failure = user exception, just complete it with failure.
        RAY_CHECK(reply.is_retryable_error());

        GetTaskManagerWithoutMu().CompletePendingTask(
            task_id, reply, addr, reply.is_application_error());

      } else if (RayConfig::instance().timeout_ms_task_wait_for_death_info() != 0) {
        // last failure = Actor death, but we still see the actor "alive" so we optionally
        // wait for a grace period for the death info.

        int64_t death_info_grace_period_ms =
            current_time_ms() +
            RayConfig::instance().timeout_ms_task_wait_for_death_info();
        absl::MutexLock lock(&mu_);
        auto queue_pair = client_queues_.find(actor_id);
        RAY_CHECK(queue_pair != client_queues_.end());
        auto &queue = queue_pair->second;
        queue.wait_for_death_info_tasks.push_back(
            std::make_shared<PendingTaskWaitingForDeathInfo>(
                death_info_grace_period_ms, task_spec, status, error_info));
        RAY_LOG(INFO).WithField(task_spec.TaskId())
            << "PushActorTask failed because of network error, this task "
               "will be stashed away and waiting for Death info from GCS"
               ", wait_queue_size="
            << queue.wait_for_death_info_tasks.size();
      } else {
        // TODO(vitsai): if we don't need death info, just fail the request.
        {
          absl::MutexLock lock(&mu_);
          auto queue_pair = client_queues_.find(actor_id);
          RAY_CHECK(queue_pair != client_queues_.end());
        }
        GetTaskManagerWithoutMu().FailPendingTask(
            task_spec.TaskId(), error_info.error_type(), &status, &error_info);
      }
    }
  }
  {
    absl::MutexLock lock(&mu_);
    auto queue_pair = client_queues_.find(actor_id);
    RAY_CHECK(queue_pair != client_queues_.end());
    auto &queue = queue_pair->second;
    queue.cur_pending_calls--;
  }
}

std::optional<rpc::ActorTableData::ActorState> ActorTaskSubmitter::GetLocalActorState(
    const ActorID &actor_id) const {
  absl::MutexLock lock(&mu_);

  auto iter = client_queues_.find(actor_id);
  if (iter == client_queues_.end()) {
    return std::nullopt;
  } else {
    return iter->second.state;
  }
}

bool ActorTaskSubmitter::IsActorAlive(const ActorID &actor_id) const {
  absl::MutexLock lock(&mu_);

  auto iter = client_queues_.find(actor_id);
  return (iter != client_queues_.end() && iter->second.rpc_client);
}

std::optional<rpc::Address> ActorTaskSubmitter::GetActorAddress(
    const ActorID &actor_id) const {
  absl::MutexLock lock(&mu_);

  auto iter = client_queues_.find(actor_id);
  if (iter == client_queues_.end()) {
    return std::nullopt;
  }

  const auto &rpc_client = iter->second.rpc_client;
  if (rpc_client == nullptr) {
    return std::nullopt;
  }

  return iter->second.rpc_client->Addr();
}

bool ActorTaskSubmitter::PendingTasksFull(const ActorID &actor_id) const {
  absl::MutexLock lock(&mu_);
  auto it = client_queues_.find(actor_id);
  RAY_CHECK(it != client_queues_.end());
  return it->second.max_pending_calls > 0 &&
         it->second.cur_pending_calls >= it->second.max_pending_calls;
}

size_t ActorTaskSubmitter::NumPendingTasks(const ActorID &actor_id) const {
  absl::MutexLock lock(&mu_);
  auto it = client_queues_.find(actor_id);
  RAY_CHECK(it != client_queues_.end());
  return it->second.cur_pending_calls;
}

bool ActorTaskSubmitter::CheckActorExists(const ActorID &actor_id) const {
  absl::MutexLock lock(&mu_);
  return client_queues_.find(actor_id) != client_queues_.end();
}

std::string ActorTaskSubmitter::DebugString(const ActorID &actor_id) const {
  absl::MutexLock lock(&mu_);
  auto it = client_queues_.find(actor_id);
  RAY_CHECK(it != client_queues_.end());
  std::ostringstream stream;
  stream << "Submitter debug string for actor " << actor_id << " "
         << it->second.DebugString();
  return stream.str();
}

void ActorTaskSubmitter::RetryCancelTask(TaskSpecification task_spec,
                                         bool recursive,
                                         int64_t milliseconds) {
  RAY_LOG(DEBUG).WithField(task_spec.TaskId())
      << "Task cancelation will be retried in " << milliseconds << " ms";
  execute_after(
      io_service_,
      [this, task_spec = std::move(task_spec), recursive] {
        RAY_UNUSED(CancelTask(task_spec, recursive));
      },
      std::chrono::milliseconds(milliseconds));
}

Status ActorTaskSubmitter::CancelTask(TaskSpecification task_spec, bool recursive) {
  // We don't support force_kill = true for actor tasks.
  bool force_kill = false;
  RAY_LOG(INFO).WithField(task_spec.TaskId()).WithField(task_spec.ActorId())
      << "Cancelling an actor task: force_kill: " << force_kill
      << " recursive: " << recursive;

  // Tasks are in one of the following states.
  // - dependencies not resolved
  // - queued
  // - sent
  // - finished.

  const auto actor_id = task_spec.ActorId();
  const auto &task_id = task_spec.TaskId();
  auto send_pos = task_spec.SequenceNumber();

  // Shouldn't hold a lock while accessing task_manager_.
  // Task is already canceled or finished.
  GetTaskManagerWithoutMu().MarkTaskCanceled(task_id);
  if (!GetTaskManagerWithoutMu().IsTaskPending(task_id)) {
    RAY_LOG(DEBUG).WithField(task_id) << "Task is already finished or canceled";
    return Status::OK();
  }

  auto task_queued = false;
  {
    absl::MutexLock lock(&mu_);

    generators_to_resubmit_.erase(task_id);

    auto queue = client_queues_.find(actor_id);
    RAY_CHECK(queue != client_queues_.end());
    if (queue->second.state == rpc::ActorTableData::DEAD) {
      // No need to decrement cur_pending_calls because it doesn't matter.
      RAY_LOG(DEBUG).WithField(task_id)
          << "Task's actor is already dead. Ignoring the cancel request.";
      return Status::OK();
    }

    task_queued = queue->second.actor_submit_queue->Contains(send_pos);
    if (task_queued) {
      auto dep_resolved = queue->second.actor_submit_queue->Get(send_pos).second;
      if (!dep_resolved) {
        RAY_LOG(DEBUG).WithField(task_id)
            << "Task has been resolving dependencies. Cancel to resolve dependencies";
        resolver_.CancelDependencyResolution(task_id);
      }
      RAY_LOG(DEBUG).WithField(task_id)
          << "Task was queued. Mark a task is canceled from a queue.";
      queue->second.actor_submit_queue->MarkTaskCanceled(send_pos);
    }
  }

  // Fail a request immediately if it is still queued.
  // The task won't be sent to an actor in this case.
  // We cannot hold a lock when calling `FailOrRetryPendingTask`.
  if (task_queued) {
    rpc::RayErrorInfo error_info;
    std::ostringstream stream;
    stream << "The task " << task_id << " is canceled from an actor " << actor_id
           << " before it executes.";
    error_info.set_error_message(stream.str());
    error_info.set_error_type(rpc::ErrorType::TASK_CANCELLED);
    GetTaskManagerWithoutMu().FailOrRetryPendingTask(
        task_id, rpc::ErrorType::TASK_CANCELLED, /*status*/ nullptr, &error_info);
    return Status::OK();
  }

  // At this point, the task is in "sent" state and not finished yet.
  // We cannot guarantee a cancel request is received "after" a task
  // is submitted because gRPC is not ordered. To get around it,
  // we keep retrying cancel RPCs until task is finished or
  // an executor tells us to stop retrying.

  // If there's no client, it means actor is not created yet.
  // Retry in 1 second.
  {
    absl::MutexLock lock(&mu_);
    RAY_LOG(DEBUG).WithField(task_id) << "Task was sent to an actor. Send a cancel RPC.";
    auto queue = client_queues_.find(actor_id);
    RAY_CHECK(queue != client_queues_.end());
    if (!queue->second.rpc_client) {
      RetryCancelTask(task_spec, recursive, 1000);
      return Status::OK();
    }

    const auto &client = queue->second.rpc_client;
    auto request = rpc::CancelTaskRequest();
    request.set_intended_task_id(task_spec.TaskIdBinary());
    request.set_force_kill(force_kill);
    request.set_recursive(recursive);
    request.set_caller_worker_id(task_spec.CallerWorkerIdBinary());
    client->CancelTask(request,
                       [this, task_spec = std::move(task_spec), recursive, task_id](
                           const Status &status, const rpc::CancelTaskReply &reply) {
                         RAY_LOG(DEBUG).WithField(task_spec.TaskId())
                             << "CancelTask RPC response received with status "
                             << status.ToString();

                         // Keep retrying every 2 seconds until a task is officially
                         // finished.
                         if (!GetTaskManagerWithoutMu().GetTaskSpec(task_id)) {
                           // Task is already finished.
                           RAY_LOG(DEBUG).WithField(task_spec.TaskId())
                               << "Task is finished. Stop a cancel request.";
                           return;
                         }

                         if (!reply.attempt_succeeded()) {
                           RetryCancelTask(task_spec, recursive, 2000);
                         }
                       });
  }

  // NOTE: Currently, ray.cancel is asynchronous.
  // If we want to have a better guarantee in the cancelation result
  // we should make it synchronos, but that can regress the performance.
  return Status::OK();
}

bool ActorTaskSubmitter::QueueGeneratorForResubmit(const TaskSpecification &spec) {
  // TODO(dayshah): Needs to integrate with the cancellation logic - what if task was
  // cancelled before this?
  absl::MutexLock lock(&mu_);
  generators_to_resubmit_.insert(spec.TaskId());
  return true;
}

}  // namespace core
}  // namespace ray<|MERGE_RESOLUTION|>--- conflicted
+++ resolved
@@ -95,77 +95,6 @@
   const auto task_id = task_spec.TaskId();
   RAY_LOG(DEBUG).WithField(actor_id).WithField(task_id)
       << "Submitting actor creation task";
-<<<<<<< HEAD
-  resolver_.ResolveDependencies(
-      task_spec, [this, task_spec, actor_id, task_id](Status _status) mutable {
-        // NOTE: task_spec here is capture copied (from a stack variable) and also
-        // mutable. (Mutations to the variable are expected to be shared inside and
-        // outside of this closure).
-        task_finisher_.MarkDependenciesResolved(task_id);
-        if (!_status.ok()) {
-          RAY_LOG(WARNING).WithField(actor_id).WithField(task_id)
-              << "Resolving actor creation task dependencies failed " << _status;
-          RAY_UNUSED(task_finisher_.FailOrRetryPendingTask(
-              task_id, rpc::ErrorType::DEPENDENCY_RESOLUTION_FAILED, &_status));
-          return;
-        }
-        RAY_LOG(DEBUG).WithField(actor_id).WithField(task_id)
-            << "Actor creation task dependencies resolved";
-        // The actor creation task will be sent to
-        // gcs server directly after the in-memory dependent objects are resolved. For
-        // more details please see the protocol of actor management based on gcs.
-        // https://docs.google.com/document/d/1EAWide-jy05akJp6OMtDn58XOK7bUyruWMia4E-fV28/edit?usp=sharing
-        RAY_LOG(DEBUG).WithField(actor_id).WithField(task_id) << "Creating actor via GCS";
-        RAY_CHECK_OK(actor_creator_.AsyncCreateActor(
-            task_spec,
-            [this, actor_id, task_id](Status status, const rpc::CreateActorReply &reply) {
-              if (status.ok() || status.IsCreationTaskError()) {
-                rpc::PushTaskReply push_task_reply;
-                push_task_reply.mutable_borrowed_refs()->CopyFrom(reply.borrowed_refs());
-                if (status.IsCreationTaskError()) {
-                  RAY_LOG(INFO).WithField(actor_id).WithField(task_id)
-                      << "Actor creation failed and we will not be retrying the "
-                         "creation task";
-                  // Update the task execution error to be CreationTaskError.
-                  push_task_reply.set_task_execution_error(status.ToString());
-                } else {
-                  RAY_LOG(DEBUG).WithField(actor_id).WithField(task_id)
-                      << "Created actor";
-                }
-                // NOTE: When actor creation task failed we will not retry the creation
-                // task so just marking the task fails.
-                task_finisher_.CompletePendingTask(
-                    task_id,
-                    push_task_reply,
-                    reply.actor_address(),
-                    /*is_application_error=*/status.IsCreationTaskError());
-              } else {
-                // Either fails the rpc call or actor scheduling cancelled.
-                rpc::RayErrorInfo ray_error_info;
-                if (status.IsSchedulingCancelled()) {
-                  RAY_LOG(DEBUG).WithField(actor_id).WithField(task_id)
-                      << "Actor creation cancelled";
-                  task_finisher_.MarkTaskCanceled(task_id);
-                  if (reply.has_death_cause()) {
-                    ray_error_info.mutable_actor_died_error()->CopyFrom(
-                        reply.death_cause());
-                  }
-                } else {
-                  RAY_LOG(INFO).WithField(actor_id).WithField(task_id)
-                      << "Failed to create actor with status: " << status;
-                }
-                // Actor creation task retry happens in GCS
-                // and transient rpc errors are retried in gcs client
-                // so we don't need to retry here.
-                RAY_UNUSED(task_finisher_.FailPendingTask(
-                    task_id,
-                    rpc::ErrorType::ACTOR_CREATION_FAILED,
-                    &status,
-                    ray_error_info.has_actor_died_error() ? &ray_error_info : nullptr));
-              }
-            }));
-      });
-=======
   resolver_.ResolveDependencies(task_spec, [this, task_spec](Status status) mutable {
     // NOTE: task_spec here is capture copied (from a stack variable) and also
     // mutable. (Mutations to the variable are expected to be shared inside and
@@ -189,16 +118,16 @@
     RAY_LOG(DEBUG).WithField(actor_id).WithField(task_id) << "Creating actor via GCS";
     RAY_CHECK_OK(actor_creator_.AsyncCreateActor(
         task_spec,
-        [this, actor_id, task_id](Status status, const rpc::CreateActorReply &reply) {
-          if (status.ok() || status.IsCreationTaskError()) {
+        [this, actor_id, task_id](Status _status, const rpc::CreateActorReply &reply) {
+          if (_status.ok() || _status.IsCreationTaskError()) {
             rpc::PushTaskReply push_task_reply;
             push_task_reply.mutable_borrowed_refs()->CopyFrom(reply.borrowed_refs());
-            if (status.IsCreationTaskError()) {
+            if (_status.IsCreationTaskError()) {
               RAY_LOG(INFO).WithField(actor_id).WithField(task_id)
                   << "Actor creation failed and we will not be retrying the "
                      "creation task";
               // Update the task execution error to be CreationTaskError.
-              push_task_reply.set_task_execution_error(status.ToString());
+              push_task_reply.set_task_execution_error(_status.ToString());
             } else {
               RAY_LOG(DEBUG).WithField(actor_id).WithField(task_id) << "Created actor";
             }
@@ -208,11 +137,11 @@
                 task_id,
                 push_task_reply,
                 reply.actor_address(),
-                /*is_application_error=*/status.IsCreationTaskError());
+                /*is_application_error=*/_status.IsCreationTaskError());
           } else {
             // Either fails the rpc call or actor scheduling cancelled.
             rpc::RayErrorInfo ray_error_info;
-            if (status.IsSchedulingCancelled()) {
+            if (_status.IsSchedulingCancelled()) {
               RAY_LOG(DEBUG).WithField(actor_id).WithField(task_id)
                   << "Actor creation cancelled";
               task_manager_.MarkTaskCanceled(task_id);
@@ -221,7 +150,7 @@
               }
             } else {
               RAY_LOG(INFO).WithField(actor_id).WithField(task_id)
-                  << "Failed to create actor with status: " << status;
+                  << "Failed to create actor with status: " << _status;
             }
             // Actor creation task retry happens in GCS
             // and transient rpc errors are retried in gcs client
@@ -229,12 +158,11 @@
             RAY_UNUSED(task_manager_.FailPendingTask(
                 task_id,
                 rpc::ErrorType::ACTOR_CREATION_FAILED,
-                &status,
+                &_status,
                 ray_error_info.has_actor_died_error() ? &ray_error_info : nullptr));
           }
         }));
   });
->>>>>>> d10b5566
 
   return Status::OK();
 }
