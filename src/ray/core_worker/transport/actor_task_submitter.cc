--- conflicted
+++ resolved
@@ -74,12 +74,7 @@
         << "Set actor max pending calls to " << max_pending_calls;
     inserted = client_queues_
                    .emplace(actor_id,
-<<<<<<< HEAD
-                            ClientQueue(execute_out_of_order,
-=======
-                            ClientQueue(actor_id,
-                                        allow_out_of_order_execution,
->>>>>>> 578a679f
+                            ClientQueue(allow_out_of_order_execution,
                                         max_pending_calls,
                                         fail_if_actor_unreachable,
                                         owned))
