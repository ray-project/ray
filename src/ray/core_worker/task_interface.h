--- conflicted
+++ resolved
@@ -36,20 +36,13 @@
 /// Options of an actor creation task.
 struct ActorCreationOptions {
   ActorCreationOptions() {}
-<<<<<<< HEAD
-  ActorCreationOptions(uint64_t max_reconstructions,
+  ActorCreationOptions(uint64_t max_reconstructions, bool is_direct_call,
                        const std::unordered_map<std::string, double> &resources,
                        const std::vector<std::string> &dynamic_worker_options)
       : max_reconstructions(max_reconstructions),
+        is_direct_call(is_direct_call),
         resources(resources),
         dynamic_worker_options(dynamic_worker_options) {}
-=======
-  ActorCreationOptions(uint64_t max_reconstructions, bool is_direct_call,
-                       const std::unordered_map<std::string, double> &resources)
-      : max_reconstructions(max_reconstructions),
-        is_direct_call(is_direct_call),
-        resources(resources) {}
->>>>>>> 0391050d
 
   /// Maximum number of times that the actor should be reconstructed when it dies
   /// unexpectedly. It must be non-negative. If it's 0, the actor won't be reconstructed.
