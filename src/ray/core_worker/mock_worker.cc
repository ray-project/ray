--- conflicted
+++ resolved
@@ -37,31 +37,17 @@
     RAY_CHECK(num_returns >= 0);
 
     // Merge all the content from input args.
-    int total_size = 0;
+    std::vector<uint8_t> buffer;
     for (const auto &arg : args) {
-      total_size += arg->DataSize();
+      auto &data = arg->Data();
+      buffer.insert(buffer.end(), data->Data(), data->Data() + data->Size());
     }
-<<<<<<< HEAD
-
-    uint8_t buffer[total_size];
-    int curr = 0;
-    for (const auto &arg : args) {
-      auto tmp_buffer =
-          std::make_shared<LocalMemoryBuffer>(buffer + curr, arg->DataSize());
-      RAY_RETURN_NOT_OK(arg->WriteDataTo(tmp_buffer));
-      curr += arg->DataSize();
-    }
-
-    auto return_value =
-        RayObject(std::make_shared<LocalMemoryBuffer>(buffer, total_size), nullptr);
-=======
     auto memory_buffer =
         std::make_shared<LocalMemoryBuffer>(buffer.data(), buffer.size(), true);
->>>>>>> d58b9868
 
     // Write the merged content to each of return ids.
     for (int i = 0; i < num_returns; i++) {
-      results->push_back(std::make_shared<RayObject>(memory_buffer, nullptr));
+      results->push_back(std::make_shared<BufferedRayObject>(memory_buffer, nullptr));
     }
     return Status::OK();
   }
