#include "ray/core_worker/context.h"
#include "ray/core_worker/core_worker.h"
#include "ray/core_worker/store_provider/store_provider.h"
#include "ray/core_worker/task_execution.h"

namespace ray {

/// A mock C++ worker used by core_worker_test.cc to verify the task submission/execution
/// interfaces in both single node and cross-nodes scenarios. As the raylet client can
/// only
/// be called by a real worker process, core_worker_test.cc has to use this program binary
/// to start the actual worker process, in the test, the task submission interfaces are
/// called
/// in core_worker_test, and task execution interfaces are called in this file, see that
/// test
/// for more details on how this class is used.
class MockWorker {
 public:
  MockWorker(const std::string &store_socket, const std::string &raylet_socket)
<<<<<<< HEAD
      : worker_(WorkerType::WORKER, ray::rpc::Language::PYTHON, store_socket,
                raylet_socket, JobID::FromRandom()) {}
=======
      : worker_(WorkerType::WORKER, Language::PYTHON, store_socket, raylet_socket,
                JobID::FromRandom()) {}
>>>>>>> f25f0ad9

  void Run() {
    auto executor_func = [this](const RayFunction &ray_function,
                                const std::vector<std::shared_ptr<RayObject>> &args,
                                const TaskInfo &task_info, int num_returns) {
      // Note that this doesn't include dummy object id.
      RAY_CHECK(num_returns >= 0);

      // Merge all the content from input args.
      std::vector<uint8_t> buffer;
      for (const auto &arg : args) {
        auto &data = arg->GetData();
        buffer.insert(buffer.end(), data->Data(), data->Data() + data->Size());
      }

      auto return_value = RayObject(
          std::make_shared<LocalMemoryBuffer>(buffer.data(), buffer.size()), nullptr);

      // Write the merged content to each of return ids.
      for (int i = 0; i < num_returns; i++) {
        ObjectID id = ObjectID::ForTaskReturn(task_info.task_id, i + 1);
        RAY_CHECK_OK(worker_.Objects().Put(return_value, id));
      }
      return Status::OK();
    };

    // Start executing tasks.
    worker_.Execution().Run(executor_func);
  }

 private:
  CoreWorker worker_;
};

}  // namespace ray

int main(int argc, char **argv) {
  RAY_CHECK(argc == 3);
  auto store_socket = std::string(argv[1]);
  auto raylet_socket = std::string(argv[2]);

  ray::MockWorker worker(store_socket, raylet_socket);
  worker.Run();
  return 0;
}<|MERGE_RESOLUTION|>--- conflicted
+++ resolved
@@ -17,13 +17,8 @@
 class MockWorker {
  public:
   MockWorker(const std::string &store_socket, const std::string &raylet_socket)
-<<<<<<< HEAD
-      : worker_(WorkerType::WORKER, ray::rpc::Language::PYTHON, store_socket,
-                raylet_socket, JobID::FromRandom()) {}
-=======
       : worker_(WorkerType::WORKER, Language::PYTHON, store_socket, raylet_socket,
                 JobID::FromRandom()) {}
->>>>>>> f25f0ad9
 
   void Run() {
     auto executor_func = [this](const RayFunction &ray_function,
