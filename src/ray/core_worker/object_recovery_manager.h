// Copyright 2017 The Ray Authors.
//
// Licensed under the Apache License, Version 2.0 (the "License");
// you may not use this file except in compliance with the License.
// You may obtain a copy of the License at
//
//  http://www.apache.org/licenses/LICENSE-2.0
//
// Unless required by applicable law or agreed to in writing, software
// distributed under the License is distributed on an "AS IS" BASIS,
// WITHOUT WARRANTIES OR CONDITIONS OF ANY KIND, either express or implied.
// See the License for the specific language governing permissions and
// limitations under the License.

#pragma once

#include <memory>
#include <string>
#include <utility>
#include <vector>

#include "absl/base/thread_annotations.h"
#include "absl/synchronization/mutex.h"
#include "ray/common/id.h"
#include "ray/core_worker/reference_count.h"
#include "ray/core_worker/store_provider/memory_store/memory_store.h"
#include "ray/core_worker/task_manager.h"
#include "ray/raylet_client/raylet_client.h"
#include "ray/rpc/node_manager/raylet_client_pool.h"

namespace ray {
namespace core {

using ObjectLookupCallback = std::function<void(
    const ObjectID &object_id, std::vector<rpc::Address> raylet_locations)>;

// A callback for if we fail to recover an object.
using ObjectRecoveryFailureCallback = std::function<void(
    const ObjectID &object_id, rpc::ErrorType reason, bool pin_object)>;

class ObjectRecoveryManager {
 public:
  ObjectRecoveryManager(
      rpc::Address rpc_address,
<<<<<<< HEAD
      ObjectPinningClientFactoryFn client_factory,
      std::shared_ptr<PinObjectsInterface> local_object_pinning_client,
      std::function<void(const ObjectID &object_id, const ObjectLookupCallback &callback)>
          object_lookup,
=======
      std::shared_ptr<rpc::RayletClientPool> raylet_client_pool,
      std::shared_ptr<RayletClientInterface> local_object_pinning_client,
      std::function<Status(const ObjectID &object_id,
                           const ObjectLookupCallback &callback)> object_lookup,
>>>>>>> 655f736a
      TaskManagerInterface &task_manager,
      ReferenceCounter &reference_counter,
      CoreWorkerMemoryStore &in_memory_store,
      ObjectRecoveryFailureCallback recovery_failure_callback)
      : task_manager_(task_manager),
        reference_counter_(reference_counter),
        rpc_address_(std::move(rpc_address)),
        raylet_client_pool_(std::move(raylet_client_pool)),
        local_object_pinning_client_(std::move(local_object_pinning_client)),
        object_lookup_(std::move(object_lookup)),
        in_memory_store_(in_memory_store),
        recovery_failure_callback_(std::move(recovery_failure_callback)) {}

  /// Recover an object that was stored in plasma. This will only succeed for
  /// objects that are lost from memory and are owned by this process.
  /// This method is idempotent for overlapping recovery operations on the same object.
  /// This class will guarantee that each recovery operation ends in either success (by
  /// storing a new value for the object in the direct memory/plasma store) or failure (by
  /// calling the given reconstruction failure callback).
  ///
  /// This function is asynchronous, which means if tasks re-submission and re-execution
  /// are involved, we don't wait for their completion, related objects are blockingly
  /// resolved when they're used later.
  ///
  /// Algorithm:
  /// 1. Check that the object is missing from the direct memory store and that
  /// we own the object. If either is false, then fail the recovery operation.
  /// 2. Look up the object in the global directory to check for other
  /// locations of the object. If another location exists, attempt to pin it.
  /// If the pinning is successful, then mark the recovery as a success by
  /// storing a new value for the object in the direct memory store.
  /// 3. If pinning fails at all locations for the object (or there are no
  /// locations), attempt to reconstruct the object by resubmitting the task
  /// that created the object. If the task resubmission fails, then fail the recovery
  /// operation. If the task is a streaming generator task that has been pushed to the
  /// worker and hasn't finished, cancel the task and resubmit it.
  /// 4. If task resubmission succeeds, recursively attempt to recover any
  /// plasma arguments to the task. The recovery operation will succeed once
  /// the task completes and stores a new value for its return object.
  ///
  /// \return True if recovery for the object has successfully started, false
  /// if the object is not recoverable because we do not have any metadata
  /// about the object. If this returns true, then eventually recovery will
  /// either succeed (a value will be put into the memory store) or fail (the
  /// reconstruction failure callback will be called for this object).
  bool RecoverObject(const ObjectID &object_id);

 private:
  /// Pin a new copy for a lost object from the given locations or, if that
  /// fails, attempt to reconstruct it by resubmitting the task that created
  /// the object.
  void PinOrReconstructObject(const ObjectID &object_id,
                              std::vector<rpc::Address> locations);

  /// Pin a new copy for the object at the given location. If that fails, then
  /// try one of the other locations.
  void PinExistingObjectCopy(const ObjectID &object_id,
                             const rpc::Address &raylet_address,
                             std::vector<rpc::Address> other_locations);

  /// Reconstruct an object by resubmitting the task that created it.
  void ReconstructObject(const ObjectID &object_id);

  /// Used to resubmit tasks.
  TaskManagerInterface &task_manager_;

  /// Used to check whether we own an object.
  ReferenceCounter &reference_counter_;

  /// Address of our RPC server.
  rpc::Address rpc_address_;

  /// Raylet client pool for producing new clients to pin objects at remote nodes.
  std::shared_ptr<rpc::RayletClientPool> raylet_client_pool_;

  // Client that can be used to pin objects from the local raylet.
  std::shared_ptr<RayletClientInterface> local_object_pinning_client_;

  /// Function to lookup an object's locations from the global database.
  std::function<void(const ObjectID &object_id, const ObjectLookupCallback &callback)>
      object_lookup_;

  /// Used to store object values (InPlasmaError) if recovery succeeds.
  CoreWorkerMemoryStore &in_memory_store_;

  /// Callback to call if recovery fails.
  ObjectRecoveryFailureCallback recovery_failure_callback_;

  /// Protects below fields.
  mutable absl::Mutex mu_;

  /// Cache of gRPC clients to remote raylets for pinning objects.
  absl::flat_hash_map<NodeID, std::shared_ptr<RayletClientInterface>>
      remote_object_pinning_clients_ ABSL_GUARDED_BY(mu_);

  /// Objects that are currently pending recovery. Calls to RecoverObject for
  /// objects currently in this set are idempotent.
  absl::flat_hash_set<ObjectID> objects_pending_recovery_ ABSL_GUARDED_BY(mu_);
};

}  // namespace core
}  // namespace ray<|MERGE_RESOLUTION|>--- conflicted
+++ resolved
@@ -42,17 +42,10 @@
  public:
   ObjectRecoveryManager(
       rpc::Address rpc_address,
-<<<<<<< HEAD
-      ObjectPinningClientFactoryFn client_factory,
-      std::shared_ptr<PinObjectsInterface> local_object_pinning_client,
+      std::shared_ptr<rpc::RayletClientPool> raylet_client_pool,
+      std::shared_ptr<RayletClientInterface> local_object_pinning_client,
       std::function<void(const ObjectID &object_id, const ObjectLookupCallback &callback)>
           object_lookup,
-=======
-      std::shared_ptr<rpc::RayletClientPool> raylet_client_pool,
-      std::shared_ptr<RayletClientInterface> local_object_pinning_client,
-      std::function<Status(const ObjectID &object_id,
-                           const ObjectLookupCallback &callback)> object_lookup,
->>>>>>> 655f736a
       TaskManagerInterface &task_manager,
       ReferenceCounter &reference_counter,
       CoreWorkerMemoryStore &in_memory_store,
