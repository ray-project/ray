--- conflicted
+++ resolved
@@ -184,14 +184,9 @@
         [](const ActorID &actor_id) {
           return std::make_shared<rpc::FakeCoreWorkerClient>();
         },
-<<<<<<< HEAD
         mock_gcs_client_,
-        fake_task_by_state_counter_);
-=======
-        mock_gcs_client,
         fake_task_by_state_counter_,
         /*free_actor_object_callback=*/[](const ObjectID &object_id) {});
->>>>>>> ca92d112
 
     auto object_recovery_manager = std::make_unique<ObjectRecoveryManager>(
         rpc_address_,
