--- conflicted
+++ resolved
@@ -227,16 +227,11 @@
         JobID::Nil(),
         lease_request_rate_limiter,
         [](const ObjectID &object_id) { return rpc::TensorTransport::OBJECT_STORE; },
-<<<<<<< HEAD
-        boost::asio::steady_timer(io_service_),
+        io_service_,
         fake_scheduler_placement_time_ms_histogram_,
         fake_task_total_submitter_preprocessing_time_ms_histogram_,
         fake_task_dependency_resolution_time_ms_histogram_,
         fake_task_push_time_ms_histogram_);
-=======
-        io_service_,
-        fake_scheduler_placement_time_ms_histogram_);
->>>>>>> 10fe5f2b
 
     auto actor_task_submitter = std::make_unique<ActorTaskSubmitter>(
         *core_worker_client_pool,
