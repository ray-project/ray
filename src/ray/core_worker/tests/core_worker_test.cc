// Copyright 2025 The Ray Authors.
//
// Licensed under the Apache License, Version 2.0 (the "License");
// you may not use this file except in compliance with the License.
// You may obtain a copy of the License at
//
//  http://www.apache.org/licenses/LICENSE-2.0
//
// Unless required by applicable law or agreed to in writing, software
// distributed under the License is distributed on an "AS IS" BASIS,
// WITHOUT WARRANTIES OR CONDITIONS OF ANY KIND, either express or implied.
// See the License for the specific language governing permissions and
// limitations under the License.

#include "ray/core_worker/core_worker.h"

#include <gmock/gmock.h>
#include <gtest/gtest.h>

#include <future>
#include <memory>
#include <string>
#include <unordered_map>
#include <utility>
#include <vector>

#include "absl/container/flat_hash_set.h"
#include "absl/time/clock.h"
#include "mock/ray/gcs_client/gcs_client.h"
#include "mock/ray/object_manager/plasma/client.h"
#include "ray/common/asio/fake_periodical_runner.h"
#include "ray/common/buffer.h"
#include "ray/common/ray_config.h"
#include "ray/core_worker/actor_creator.h"
#include "ray/core_worker/actor_manager.h"
#include "ray/core_worker/context.h"
#include "ray/core_worker/core_worker_rpc_proxy.h"
#include "ray/core_worker/future_resolver.h"
#include "ray/core_worker/grpc_service.h"
#include "ray/core_worker/object_recovery_manager.h"
#include "ray/core_worker/reference_counter.h"
#include "ray/core_worker/reference_counter_interface.h"
#include "ray/core_worker/store_provider/memory_store/memory_store.h"
#include "ray/core_worker/store_provider/plasma_store_provider.h"
#include "ray/core_worker/task_submission/actor_task_submitter.h"
#include "ray/core_worker/task_submission/normal_task_submitter.h"
#include "ray/core_worker_rpc_client/core_worker_client_pool.h"
#include "ray/core_worker_rpc_client/fake_core_worker_client.h"
#include "ray/object_manager/plasma/fake_plasma_client.h"
#include "ray/observability/fake_metric.h"
#include "ray/pubsub/fake_subscriber.h"
#include "ray/pubsub/publisher.h"
#include "ray/raylet_ipc_client/fake_raylet_ipc_client.h"
#include "ray/raylet_rpc_client/fake_raylet_client.h"

namespace ray {
namespace core {

using ::testing::_;
using ::testing::InvokeWithoutArgs;
using ::testing::Return;

class CoreWorkerTest : public ::testing::Test {
 public:
  CoreWorkerTest()
      : io_work_(io_service_.get_executor()),
        task_execution_service_work_(task_execution_service_.get_executor()),
        current_time_ms_(0.0) {
    CoreWorkerOptions options;
    options.worker_type = WorkerType::WORKER;
    options.language = Language::PYTHON;
    options.node_ip_address = "127.0.0.1";
    options.task_execution_callback =
        [](const rpc::Address &caller_address,
           TaskType task_type,
           const std::string task_name,
           const RayFunction &ray_function,
           const std::unordered_map<std::string, double> &required_resources,
           const std::vector<std::shared_ptr<RayObject>> &args,
           const std::vector<rpc::ObjectReference> &arg_refs,
           const std::string &debugger_breakpoint,
           const std::string &serialized_retry_exception_allowlist,
           std::vector<std::pair<ObjectID, std::shared_ptr<RayObject>>> *returns,
           std::vector<std::pair<ObjectID, std::shared_ptr<RayObject>>> *dynamic_returns,
           std::vector<std::pair<ObjectID, bool>> *streaming_generator_returns,
           std::shared_ptr<LocalMemoryBuffer> &creation_task_exception_pb_bytes,
           bool *is_retryable_error,
           std::string *application_error,
           const std::vector<ConcurrencyGroup> &defined_concurrency_groups,
           const std::string name_of_concurrency_group_to_execute,
           bool is_reattempt,
           bool is_streaming_generator,
           bool retry_exception,
           int64_t generator_backpressure_num_objects,
           const rpc::TensorTransport &tensor_transport) -> Status {
      return Status::OK();
    };

    auto client_call_manager = std::make_unique<rpc::ClientCallManager>(
        io_service_, /*record_stats=*/false, /*local_address=*/"");

    auto core_worker_client_pool =
        std::make_shared<rpc::CoreWorkerClientPool>([](const rpc::Address &) {
          return std::make_shared<rpc::FakeCoreWorkerClient>();
        });

    auto raylet_client_pool = std::make_shared<rpc::RayletClientPool>(
        [](const rpc::Address &) { return std::make_shared<rpc::FakeRayletClient>(); });

    mock_gcs_client_ = std::make_shared<gcs::MockGcsClient>();

    auto fake_local_raylet_rpc_client = std::make_shared<rpc::FakeRayletClient>();

    auto fake_raylet_ipc_client = std::make_shared<ipc::FakeRayletIpcClient>();

    auto service_handler = std::make_unique<CoreWorkerServiceHandlerProxy>();
    auto worker_context = std::make_unique<WorkerContext>(
        WorkerType::WORKER, WorkerID::FromRandom(), JobID::FromInt(1));
    auto core_worker_server =
        std::make_unique<rpc::GrpcServer>(WorkerTypeString(options.worker_type), 0, true);
    core_worker_server->RegisterService(
        std::make_unique<rpc::CoreWorkerGrpcService>(
            io_service_, *service_handler, /*max_active_rpcs_per_handler_=*/-1),
        false /* token_auth */);
    core_worker_server->Run();

    rpc_address_.set_ip_address(options.node_ip_address);
    rpc_address_.set_port(core_worker_server->GetPort());
    rpc_address_.set_node_id(NodeID::FromRandom().Binary());
    rpc_address_.set_worker_id(worker_context->GetWorkerID().Binary());

    fake_periodical_runner_ = std::make_unique<FakePeriodicalRunner>();

    auto object_info_publisher = std::make_unique<pubsub::Publisher>(
        /*channels=*/
        std::vector<rpc::ChannelType>{rpc::ChannelType::WORKER_OBJECT_EVICTION,
                                      rpc::ChannelType::WORKER_REF_REMOVED_CHANNEL,
                                      rpc::ChannelType::WORKER_OBJECT_LOCATIONS_CHANNEL},
        /*periodical_runner=*/*fake_periodical_runner_,
        /*get_time_ms=*/[this]() { return current_time_ms_; },
        /*subscriber_timeout_ms=*/RayConfig::instance().subscriber_timeout_ms(),
        /*publish_batch_size_=*/RayConfig::instance().publish_batch_size(),
        worker_context->GetWorkerID());

    object_info_publisher_ = object_info_publisher.get();

    auto fake_object_info_subscriber = std::make_unique<pubsub::FakeSubscriber>();

    reference_counter_ = std::make_shared<ReferenceCounter>(
        rpc_address_,
        object_info_publisher.get(),
        fake_object_info_subscriber.get(),
        [](const NodeID &) { return false; },
        false);

    // Mock reference counter as enabled
    memory_store_ = std::make_shared<CoreWorkerMemoryStore>(
        io_service_, reference_counter_ != nullptr, nullptr);

    auto future_resolver = std::make_unique<FutureResolver>(
        memory_store_,
        reference_counter_,
        [](const ObjectID &object_id,
           const absl::flat_hash_set<NodeID> &locations,
           uint64_t object_size) {},
        core_worker_client_pool,
        rpc_address_);

    auto task_event_buffer = std::make_unique<worker::TaskEventBufferImpl>(
        std::make_unique<gcs::MockGcsClient>(),
        std::make_unique<rpc::EventAggregatorClientImpl>(0, *client_call_manager),
        "test_session");

    task_manager_ = std::make_shared<TaskManager>(
        *memory_store_,
        *reference_counter_,
        [](const RayObject &object, const ObjectID &object_id) { return Status::OK(); },
        [](TaskSpecification &spec, uint32_t delay_ms) {},
        [](const TaskSpecification &spec) { return false; },
        [](const JobID &job_id,
           const std::string &type,
           const std::string &error_message,
           double timestamp) { return Status::OK(); },
        RayConfig::instance().max_lineage_bytes(),
        *task_event_buffer,
        [](const ActorID &actor_id) {
          return std::make_shared<rpc::FakeCoreWorkerClient>();
        },
        mock_gcs_client_,
        fake_task_by_state_gauge_,
        /*free_actor_object_callback=*/[](const ObjectID &object_id) {});

    auto object_recovery_manager = std::make_unique<ObjectRecoveryManager>(
        rpc_address_,
        raylet_client_pool,
        [](const ObjectID &object_id, const ObjectLookupCallback &callback) {
          return Status::OK();
        },
        *task_manager_,
        *reference_counter_,
        *memory_store_,
        [](const ObjectID &object_id, rpc::ErrorType reason, bool pin_object) {});

    auto lease_policy = std::unique_ptr<LeasePolicyInterface>(
        std::make_unique<LocalLeasePolicy>(rpc_address_));

    auto lease_request_rate_limiter = std::make_shared<StaticLeaseRequestRateLimiter>(10);

    actor_creator_ = std::make_shared<ActorCreator>(mock_gcs_client_->Actors());

    auto normal_task_submitter = std::make_unique<NormalTaskSubmitter>(
        rpc_address_,
        fake_local_raylet_rpc_client,
        core_worker_client_pool,
        raylet_client_pool,
        std::move(lease_policy),
        memory_store_,
        *task_manager_,
        NodeID::Nil(),
        WorkerType::WORKER,
        10000,
        actor_creator_,
        JobID::Nil(),
        lease_request_rate_limiter,
        [](const ObjectID &object_id) { return rpc::TensorTransport::OBJECT_STORE; },
        boost::asio::steady_timer(io_service_));

    auto actor_task_submitter = std::make_unique<ActorTaskSubmitter>(
        *core_worker_client_pool,
        *memory_store_,
        *task_manager_,
        *actor_creator_,
        /*tensor_transport_getter=*/
        [](const ObjectID &object_id) { return rpc::TensorTransport::OBJECT_STORE; },
        [](const ActorID &actor_id, const std::string &, uint64_t num_queued) {},
        io_service_,
        reference_counter_);
    actor_task_submitter_ = actor_task_submitter.get();

    auto actor_manager = std::make_unique<ActorManager>(
        mock_gcs_client_, *actor_task_submitter, *reference_counter_);

    auto periodical_runner = std::make_unique<FakePeriodicalRunner>();

    // TODO(joshlee): Dependency inject socket into plasma_store_provider_ so we can
    // create a real plasma_store_provider_ and mutable_object_provider_
    core_worker_ = std::make_shared<CoreWorker>(std::move(options),
                                                std::move(worker_context),
                                                io_service_,
                                                std::move(client_call_manager),
                                                std::move(core_worker_client_pool),
                                                std::move(raylet_client_pool),
                                                std::move(periodical_runner),
                                                std::move(core_worker_server),
                                                std::move(rpc_address_),
                                                mock_gcs_client_,
                                                std::move(fake_raylet_ipc_client),
                                                std::move(fake_local_raylet_rpc_client),
                                                io_thread_,
                                                reference_counter_,
                                                memory_store_,
                                                nullptr,  // plasma_store_provider_
                                                nullptr,  // mutable_object_provider_
                                                std::move(future_resolver),
                                                task_manager_,
                                                actor_creator_,
                                                std::move(actor_task_submitter),
                                                std::move(object_info_publisher),
                                                std::move(fake_object_info_subscriber),
                                                std::move(lease_request_rate_limiter),
                                                std::move(normal_task_submitter),
                                                std::move(object_recovery_manager),
                                                std::move(actor_manager),
                                                task_execution_service_,
                                                std::move(task_event_buffer),
                                                getpid(),
                                                fake_task_by_state_gauge_,
                                                fake_actor_by_state_gauge_);
  }

 protected:
  instrumented_io_context io_service_;
  instrumented_io_context task_execution_service_;
  boost::asio::executor_work_guard<boost::asio::io_context::executor_type> io_work_;
  boost::asio::executor_work_guard<boost::asio::io_context::executor_type>
      task_execution_service_work_;

  boost::thread io_thread_;

  rpc::Address rpc_address_;
  std::shared_ptr<ReferenceCounterInterface> reference_counter_;
  std::shared_ptr<CoreWorkerMemoryStore> memory_store_;
  ActorTaskSubmitter *actor_task_submitter_;
  pubsub::Publisher *object_info_publisher_;
  std::shared_ptr<TaskManager> task_manager_;
  std::shared_ptr<gcs::MockGcsClient> mock_gcs_client_;
  std::shared_ptr<ActorCreator> actor_creator_;
  std::shared_ptr<CoreWorker> core_worker_;
  ray::observability::FakeGauge fake_task_by_state_gauge_;
  ray::observability::FakeGauge fake_actor_by_state_gauge_;
  std::unique_ptr<FakePeriodicalRunner> fake_periodical_runner_;

  // Controllable time for testing publisher timeouts
  double current_time_ms_;
};

std::shared_ptr<RayObject> MakeRayObject(const std::string &data_str,
                                         const std::string &metadata_str) {
  auto data = std::make_shared<LocalMemoryBuffer>(
      reinterpret_cast<uint8_t *>(const_cast<char *>(data_str.data())),
      data_str.size(),
      true);
  auto metadata = std::make_shared<LocalMemoryBuffer>(
      reinterpret_cast<uint8_t *>(const_cast<char *>(metadata_str.data())),
      metadata_str.size(),
      true);
  return std::make_shared<RayObject>(data, metadata, std::vector<rpc::ObjectReference>());
}

TEST_F(CoreWorkerTest, RecordMetrics) {
  std::vector<std::shared_ptr<RayObject>> results;
  auto status = core_worker_->Get({}, -1, results);
  ASSERT_TRUE(status.ok());
  // disconnect to trigger metric recording
  core_worker_->Disconnect(rpc::WorkerExitType::SYSTEM_ERROR, "test", nullptr);
  auto tag_to_value = fake_task_by_state_gauge_.GetTagToValue();
  // 5 states: RUNNING, SUBMITTED_TO_WORKER, RUNNING_IN_RAY_GET, RUNNING_IN_RAY_WAIT, and
  // GETTING_AND_PINNING_ARGS
  ASSERT_EQ(tag_to_value.size(), 5);
  for (auto &[key, value] : tag_to_value) {
    ASSERT_EQ(key.at("Name"), "Unknown task");
    ASSERT_EQ(key.at("Source"), "executor");
    ASSERT_EQ(key.at("IsRetry"), "0");
  }
}

TEST_F(CoreWorkerTest, HandleGetObjectStatusIdempotency) {
  auto object_id = ObjectID::FromRandom();
  auto ray_object = MakeRayObject("test_data", "meta");

  rpc::Address owner_address;
  owner_address.set_worker_id(core_worker_->GetWorkerID().Binary());
  reference_counter_->AddOwnedObject(object_id, {}, owner_address, "", 0, false, true);

  memory_store_->Put(*ray_object, object_id, reference_counter_->HasReference(object_id));

  rpc::GetObjectStatusRequest request;
  request.set_object_id(object_id.Binary());
  request.set_owner_worker_id(core_worker_->GetWorkerID().Binary());

  std::promise<Status> promise1;
  auto future1 = promise1.get_future();
  rpc::GetObjectStatusReply reply1;

  std::promise<Status> promise2;
  auto future2 = promise2.get_future();
  rpc::GetObjectStatusReply reply2;

  // Make both requests with the same parameters to test idempotency
  core_worker_->HandleGetObjectStatus(
      request,
      &reply1,
      [&promise1](Status s,
                  std::function<void()> success,
                  std::function<void()> failure) { promise1.set_value(s); });

  core_worker_->HandleGetObjectStatus(
      request,
      &reply2,
      [&promise2](Status s,
                  std::function<void()> success,
                  std::function<void()> failure) { promise2.set_value(s); });

  io_service_.run_one();
  io_service_.run_one();

  ASSERT_TRUE(future1.get().ok());
  ASSERT_TRUE(future2.get().ok());
  EXPECT_EQ(reply1.status(), rpc::GetObjectStatusReply::CREATED);
  EXPECT_EQ(reply2.status(), rpc::GetObjectStatusReply::CREATED);
  EXPECT_EQ("test_data", reply1.object().data());
  EXPECT_EQ("test_data", reply2.object().data());
  EXPECT_EQ("meta", reply1.object().metadata());
  EXPECT_EQ("meta", reply2.object().metadata());
}

TEST_F(CoreWorkerTest, HandleGetObjectStatusObjectPutAfterFirstRequest) {
  auto object_id = ObjectID::FromRandom();
  auto ray_object = MakeRayObject("test_data", "meta");

  rpc::Address owner_address;
  owner_address.set_worker_id(core_worker_->GetWorkerID().Binary());
  reference_counter_->AddOwnedObject(object_id, {}, owner_address, "", 0, false, true);

  rpc::GetObjectStatusRequest request;
  request.set_object_id(object_id.Binary());
  request.set_owner_worker_id(core_worker_->GetWorkerID().Binary());

  std::promise<Status> promise1;
  auto future1 = promise1.get_future();
  rpc::GetObjectStatusReply reply1;

  core_worker_->HandleGetObjectStatus(
      request,
      &reply1,
      [&promise1](Status s,
                  std::function<void()> success,
                  std::function<void()> failure) { promise1.set_value(s); });

  // Verify that the callback hasn't been called yet since the object doesn't exist
  ASSERT_FALSE(io_service_.poll_one());

  memory_store_->Put(*ray_object, object_id, reference_counter_->HasReference(object_id));

  io_service_.run_one();

  ASSERT_TRUE(future1.get().ok());
  EXPECT_EQ(reply1.status(), rpc::GetObjectStatusReply::CREATED);
  EXPECT_EQ("test_data", reply1.object().data());
  EXPECT_EQ("meta", reply1.object().metadata());

  std::promise<Status> promise2;
  auto future2 = promise2.get_future();
  rpc::GetObjectStatusReply reply2;

  // Make second request after object is already available
  core_worker_->HandleGetObjectStatus(
      request,
      &reply2,
      [&promise2](Status s,
                  std::function<void()> success,
                  std::function<void()> failure) { promise2.set_value(s); });

  io_service_.run_one();

  ASSERT_TRUE(future2.get().ok());
  EXPECT_EQ(reply2.status(), rpc::GetObjectStatusReply::CREATED);
  EXPECT_EQ("test_data", reply2.object().data());
  EXPECT_EQ("meta", reply2.object().metadata());
}

TEST_F(CoreWorkerTest, HandleGetObjectStatusObjectFreedBetweenRequests) {
  auto object_id = ObjectID::FromRandom();
  auto ray_object = MakeRayObject("test_data", "meta");

  rpc::Address owner_address;
  owner_address.set_worker_id(core_worker_->GetWorkerID().Binary());
  reference_counter_->AddOwnedObject(object_id, {}, owner_address, "", 0, false, true);

  memory_store_->Put(*ray_object, object_id, reference_counter_->HasReference(object_id));

  rpc::GetObjectStatusRequest request;
  request.set_object_id(object_id.Binary());
  request.set_owner_worker_id(core_worker_->GetWorkerID().Binary());

  std::promise<Status> promise1;
  auto future1 = promise1.get_future();
  rpc::GetObjectStatusReply reply1;

  core_worker_->HandleGetObjectStatus(
      request,
      &reply1,
      [&promise1](Status s,
                  std::function<void()> success,
                  std::function<void()> failure) { promise1.set_value(s); });

  io_service_.run_one();

  ASSERT_TRUE(future1.get().ok());
  EXPECT_EQ(reply1.status(), rpc::GetObjectStatusReply::CREATED);
  EXPECT_EQ("test_data", reply1.object().data());
  EXPECT_EQ("meta", reply1.object().metadata());

  std::vector<ObjectID> objects_to_free = {object_id};
  memory_store_->Delete(objects_to_free);

  std::promise<Status> promise2;
  auto future2 = promise2.get_future();
  rpc::GetObjectStatusReply reply2;

  core_worker_->HandleGetObjectStatus(
      request,
      &reply2,
      [&promise2](Status s,
                  std::function<void()> success,
                  std::function<void()> failure) { promise2.set_value(s); });

  // Object is freed, so the callback is stored until the object is put back in the store
  ASSERT_FALSE(io_service_.poll_one());
}

TEST_F(CoreWorkerTest, HandleGetObjectStatusObjectOutOfScope) {
  auto object_id = ObjectID::FromRandom();
  auto ray_object = MakeRayObject("test_data", "meta");

  rpc::Address owner_address;
  owner_address.set_worker_id(core_worker_->GetWorkerID().Binary());
  reference_counter_->AddOwnedObject(object_id, {}, owner_address, "", 0, false, true);

  memory_store_->Put(*ray_object, object_id, reference_counter_->HasReference(object_id));

  rpc::GetObjectStatusRequest request;
  request.set_object_id(object_id.Binary());
  request.set_owner_worker_id(core_worker_->GetWorkerID().Binary());

  std::promise<Status> promise1;
  auto future1 = promise1.get_future();
  rpc::GetObjectStatusReply reply1;

  core_worker_->HandleGetObjectStatus(
      request,
      &reply1,
      [&promise1](Status s,
                  std::function<void()> success,
                  std::function<void()> failure) { promise1.set_value(s); });

  io_service_.run_one();

  ASSERT_TRUE(future1.get().ok());
  EXPECT_EQ(reply1.status(), rpc::GetObjectStatusReply::CREATED);
  EXPECT_EQ("test_data", reply1.object().data());
  EXPECT_EQ("meta", reply1.object().metadata());

  // Simulate object going out of scope by removing the local reference
  reference_counter_->RemoveLocalReference(object_id, nullptr);

  std::promise<Status> promise2;
  auto future2 = promise2.get_future();
  rpc::GetObjectStatusReply reply2;

  core_worker_->HandleGetObjectStatus(
      request,
      &reply2,
      [&promise2](Status s,
                  std::function<void()> success,
                  std::function<void()> failure) { promise2.set_value(s); });

  // Not calling io_service_.run_one() because the callback is called on the main thread
  ASSERT_TRUE(future2.get().ok());
  EXPECT_EQ(reply2.status(), rpc::GetObjectStatusReply::OUT_OF_SCOPE);
}

namespace {

ObjectID CreateInlineObjectInMemoryStoreAndRefCounter(
    CoreWorkerMemoryStore &memory_store,
    ReferenceCounterInterface &reference_counter,
    rpc::Address &rpc_address) {
  auto inlined_dependency_id = ObjectID::FromRandom();
  std::string data = "hello";
  auto data_ptr = const_cast<uint8_t *>(reinterpret_cast<const uint8_t *>(data.data()));
  auto data_buffer =
      std::make_shared<ray::LocalMemoryBuffer>(data_ptr, data.size(), /*copy_data=*/true);
  RayObject memory_store_object(data_buffer,
                                /*metadata=*/nullptr,
                                std::vector<rpc::ObjectReference>(),
                                /*copy_data=*/true);
  reference_counter.AddOwnedObject(inlined_dependency_id,
                                   /*contained_ids=*/{},
                                   rpc_address,
                                   "call_site",
                                   /*object_size=*/100,
                                   /*is_reconstructable=*/false,
                                   /*add_local_ref=*/true);
  memory_store.Put(memory_store_object,
                   inlined_dependency_id,
                   reference_counter.HasReference(inlined_dependency_id));
  return inlined_dependency_id;
}
}  // namespace
TEST_F(CoreWorkerTest, ActorTaskCancelDuringDepResolution) {
  /*
  See https://github.com/ray-project/ray/pull/56123 for context.
  1. Put an inline object in the memory store + ref counter.
  2. Create an actor (just creating an actor queue in the submitter).
  3. Submit an actor task with the inline objects as dependencies.
  4. Cancel the actor task.
  5. Run the io context to completion to run the actual submission + dependency
     resolution logic.
  */

  auto inlined_dependency_id = CreateInlineObjectInMemoryStoreAndRefCounter(
      *memory_store_, *reference_counter_, rpc_address_);

  auto actor_id = ActorID::Of(JobID::FromInt(0), TaskID::Nil(), 0);
  actor_task_submitter_->AddActorQueueIfNotExists(actor_id,
                                                  /*max_pending_calls=*/-1,
                                                  /*allow_out_of_order_execution=*/false,
                                                  /*fail_if_actor_unreachable=*/true,
                                                  /*owned=*/false);

  TaskSpecification task;
  auto &task_message = task.GetMutableMessage();
  task_message.set_task_id(TaskID::FromRandom(actor_id.JobId()).Binary());
  task_message.set_type(TaskType::ACTOR_TASK);
  task_message.mutable_actor_task_spec()->set_actor_id(actor_id.Binary());
  task_message.add_args()->mutable_object_ref()->set_object_id(
      inlined_dependency_id.Binary());
  task_manager_->AddPendingTask(rpc_address_, task, "call_site");
  actor_task_submitter_->SubmitTask(task);

  actor_task_submitter_->CancelTask(task, /*recursive=*/false);

  while (io_service_.poll_one() > 0) {
  }
}

TEST(BatchingPassesTwoTwoOneIntoPlasmaGet, CallsPlasmaGetInCorrectBatches) {
  auto fake_raylet = std::make_shared<ipc::FakeRayletIpcClient>();
  // Build a ReferenceCounter with minimal dependencies.
  rpc::Address addr;
  addr.set_ip_address("127.0.0.1");
  auto is_node_dead = [](const NodeID &) { return false; };
  ReferenceCounter ref_counter(addr,
                               /*object_info_publisher=*/nullptr,
                               /*object_info_subscriber=*/nullptr,
                               is_node_dead);

  // Fake plasma client that records Get calls.
  std::vector<std::vector<ObjectID>> observed_batches;
  class RecordingPlasmaGetClient : public plasma::FakePlasmaClient {
   public:
    explicit RecordingPlasmaGetClient(std::vector<std::vector<ObjectID>> *observed)
        : observed_(observed) {}
    Status Get(const std::vector<ObjectID> &object_ids,
               int64_t timeout_ms,
               std::vector<plasma::ObjectBuffer> *object_buffers) override {
      if (observed_ != nullptr) {
        observed_->push_back(object_ids);
      }
      object_buffers->resize(object_ids.size());
      for (size_t i = 0; i < object_ids.size(); i++) {
        uint8_t byte = 0;
        auto parent = std::make_shared<LocalMemoryBuffer>(&byte, 1, /*copy_data=*/true);
        (*object_buffers)[i].data = SharedMemoryBuffer::Slice(parent, 0, 1);
        (*object_buffers)[i].metadata = SharedMemoryBuffer::Slice(parent, 0, 1);
      }
      return Status::OK();
    }

   private:
    std::vector<std::vector<ObjectID>> *observed_;
  };

  auto fake_plasma = std::make_shared<RecordingPlasmaGetClient>(&observed_batches);

  CoreWorkerPlasmaStoreProvider provider(
      /*store_socket=*/"",
      fake_raylet,
      /*check_signals=*/[] { return Status::OK(); },
      /*warmup=*/false,
      /*store_client=*/fake_plasma,
      /*fetch_batch_size=*/2,
      /*get_current_call_site=*/nullptr);

  // Build a set of 5 object ids.
  std::vector<ObjectID> ids;
  for (int i = 0; i < 5; i++) ids.push_back(ObjectID::FromRandom());
  const auto owner_addresses = ref_counter.GetOwnerAddresses(ids);

  absl::flat_hash_map<ObjectID, std::shared_ptr<RayObject>> results;

<<<<<<< HEAD
  ASSERT_TRUE(
      provider.Get(ids, owner_addresses, /*timeout_ms=*/-1, ctx, &results, &got_exception)
          .ok());
=======
  ASSERT_TRUE(provider.Get(idset, /*timeout_ms=*/-1, &results).ok());
>>>>>>> d9b0a85a

  // Assert: batches seen by plasma Get are [2,2,1].
  ASSERT_EQ(observed_batches.size(), 3U);
  EXPECT_EQ(observed_batches[0].size(), 2U);
  EXPECT_EQ(observed_batches[1].size(), 2U);
  EXPECT_EQ(observed_batches[2].size(), 1U);
}

class CoreWorkerPubsubWorkerObjectEvictionChannelTest
    : public CoreWorkerTest,
      public ::testing::WithParamInterface<bool> {};

TEST_P(CoreWorkerPubsubWorkerObjectEvictionChannelTest, HandlePubsubCommandBatchRetries) {
  // should_free_object: determines whether the object is freed from plasma. This is used
  // to trigger AddObjectOutOfScopeOrFreedCallback in HandlePubsubCommandBatch which
  // stores the unpin_object callback that publishes the message to the
  // WORKER_OBJECT_EVICTION channel
  // should_free_object == true: the object is freed from plasma and we expect the message
  // to the WORKER_OBJECT_EVICTION channel to be published.
  // should_free_object == false: the object is not freed and we expect the message to the
  // WORKER_OBJECT_EVICTION channel to not be published.
  bool should_free_object = GetParam();

  auto subscriber_id = NodeID::FromRandom();
  auto object_id = ObjectID::FromRandom();

  rpc::Address owner_address;
  owner_address.set_worker_id(core_worker_->GetWorkerID().Binary());
  reference_counter_->AddOwnedObject(object_id, {}, owner_address, "", 0, false, true);

  rpc::PubsubCommandBatchRequest command_batch_request;
  command_batch_request.set_subscriber_id(subscriber_id.Binary());
  auto *command = command_batch_request.add_commands();
  command->set_channel_type(rpc::ChannelType::WORKER_OBJECT_EVICTION);
  command->set_key_id(object_id.Binary());
  auto *sub_message = command->mutable_subscribe_message();
  auto *real_sub_message = sub_message->mutable_worker_object_eviction_message();
  real_sub_message->set_intended_worker_id(core_worker_->GetWorkerID().Binary());
  real_sub_message->set_object_id(object_id.Binary());
  *real_sub_message->mutable_subscriber_address() = rpc_address_;

  rpc::PubsubCommandBatchReply command_reply1;
  rpc::PubsubCommandBatchReply command_reply2;
  // Each call to HandlePubsubCommandBatch causes the reference counter to store the
  // unpin_object callback that publishes the WORKER_OBJECT_EVICTION message
  core_worker_->HandlePubsubCommandBatch(
      command_batch_request,
      &command_reply1,
      [](const Status &status, std::function<void()>, std::function<void()>) {
        ASSERT_TRUE(status.ok());
      });
  core_worker_->HandlePubsubCommandBatch(
      command_batch_request,
      &command_reply2,
      [](const Status &status, std::function<void()>, std::function<void()>) {
        ASSERT_TRUE(status.ok());
      });

  if (should_free_object) {
    // Triggers the unpin_object callbacks that publish the message to the
    // WORKER_OBJECT_EVICTION channel
    reference_counter_->FreePlasmaObjects({object_id});
  }

  rpc::PubsubLongPollingRequest request;
  request.set_subscriber_id(subscriber_id.Binary());
  request.set_max_processed_sequence_id(0);
  request.set_publisher_id("");

  rpc::PubsubLongPollingReply reply;

  // should_free_object == true: Each call to HandlePubsubCommandBatch adds an
  // unpin_object callback that is triggered via FreePlasmaObjects which publishes the
  // message to the WORKER_OBJECT_EVICTION channel, hence we have 1 publish per callback
  // so 2 in total. The long poll connection is closed
  // should_free_object == false: Since FreePlasmaObjects is not called, the unpin_object
  // callbacks are not triggered and we have 0 publishes. NOTE: The long poll connection
  // is not closed when should_free_object == false since there was no publish.
  core_worker_->HandlePubsubLongPolling(
      request,
      &reply,
      [](Status s, std::function<void()> success, std::function<void()> failure) {
        ASSERT_TRUE(s.ok());
      });

  int expected_messages = should_free_object ? 2 : 0;
  EXPECT_EQ(reply.pub_messages_size(), expected_messages);

  for (int i = 0; i < expected_messages; i++) {
    const auto &msg = reply.pub_messages(i);
    EXPECT_EQ(msg.channel_type(), rpc::ChannelType::WORKER_OBJECT_EVICTION);
    EXPECT_EQ(msg.key_id(), object_id.Binary());
    EXPECT_EQ(msg.sequence_id(), i + 1);
    EXPECT_EQ(msg.worker_object_eviction_message().object_id(), object_id.Binary());
  }

  if (!should_free_object) {
    // Since the long poll connection is not closed, we need to flush it. Otherwise this
    // can trigger undefined behavior since unlike in prod where grpc arena allocates the
    // reply, here we allocate the reply on the stack. Hence the normal order of
    // destruction is: reply goes out of scope -> publisher is destructed -> flushes the
    // reply which access freed memory
    current_time_ms_ += RayConfig::instance().subscriber_timeout_ms();
    object_info_publisher_->CheckDeadSubscribers();
  }
}

INSTANTIATE_TEST_SUITE_P(WorkerObjectEvictionChannel,
                         CoreWorkerPubsubWorkerObjectEvictionChannelTest,
                         ::testing::Values(true, false));

class CoreWorkerPubsubWorkerRefRemovedChannelTest
    : public CoreWorkerTest,
      public ::testing::WithParamInterface<bool> {};

TEST_P(CoreWorkerPubsubWorkerRefRemovedChannelTest, HandlePubsubCommandBatchRetries) {
  // should_remove_ref: determines whether the object ref is removed from the reference
  // counter. This is used to trigger RemoveLocalReference in HandlePubsubCommandBatch
  // which flips the publish_ref_removed flag to true. Once the ref is removed via
  // RemoveLocalReference, the message to the WORKER_REF_REMOVED channel is published
  // should_remove_ref == true: the object ref is removed from the reference counter and
  // we expect the message to the WORKER_REF_REMOVED channel to be published.
  // should_remove_ref == false: the object ref is not removed from the reference counter
  // and we expect the message to the WORKER_REF_REMOVED channel to not be published.
  bool should_remove_ref = GetParam();

  auto subscriber_id = NodeID::FromRandom();
  auto object_id = ObjectID::FromRandom();

  rpc::Address owner_address;
  owner_address.set_worker_id(core_worker_->GetWorkerID().Binary());
  reference_counter_->AddOwnedObject(object_id, {}, owner_address, "", 0, false, true);

  rpc::PubsubCommandBatchRequest command_batch_request;
  command_batch_request.set_subscriber_id(subscriber_id.Binary());
  auto *command = command_batch_request.add_commands();
  command->set_channel_type(rpc::ChannelType::WORKER_REF_REMOVED_CHANNEL);
  command->set_key_id(object_id.Binary());
  auto *sub_message = command->mutable_subscribe_message();
  auto *real_sub_message = sub_message->mutable_worker_ref_removed_message();
  real_sub_message->set_intended_worker_id(core_worker_->GetWorkerID().Binary());
  real_sub_message->mutable_reference()->set_object_id(object_id.Binary());
  real_sub_message->set_contained_in_id(ObjectID::FromRandom().Binary());
  real_sub_message->set_subscriber_worker_id(core_worker_->GetWorkerID().Binary());

  rpc::PubsubCommandBatchReply command_reply1;
  rpc::PubsubCommandBatchReply command_reply2;
  core_worker_->HandlePubsubCommandBatch(
      command_batch_request,
      &command_reply1,
      [](const Status &status, std::function<void()>, std::function<void()>) {
        ASSERT_TRUE(status.ok());
      });
  // NOTE: unlike in the worker object eviction channel test, the second call to
  // HandlePubsubComandBatch does not store a unique callback and just turns on
  // publish_ref_removed which is already true
  core_worker_->HandlePubsubCommandBatch(
      command_batch_request,
      &command_reply2,
      [](const Status &status, std::function<void()>, std::function<void()>) {
        ASSERT_TRUE(status.ok());
      });

  if (should_remove_ref) {
    // This will check the publish_ref_removed flag and publish one
    // message to the WORKER_REF_REMOVED channel
    reference_counter_->RemoveLocalReference(object_id, nullptr);
  }

  rpc::PubsubLongPollingRequest request;
  request.set_subscriber_id(subscriber_id.Binary());
  request.set_max_processed_sequence_id(0);
  request.set_publisher_id("");

  rpc::PubsubLongPollingReply reply;

  // should_remove_ref == true: each call to HandlePubsubCommandBatch modifies the
  // publish_ref_removed flag and RemoveLocalReference triggers one single publish
  // should_remove_ref == false: since RemoveLocalReference is not called, the ref remains
  // in scope and no publish is triggered
  core_worker_->HandlePubsubLongPolling(
      request,
      &reply,
      [](Status s, std::function<void()> success, std::function<void()> failure) {
        ASSERT_TRUE(s.ok());
      });

  int expected_messages = should_remove_ref ? 1 : 0;
  EXPECT_EQ(reply.pub_messages_size(), expected_messages);

  if (should_remove_ref) {
    const auto &msg1 = reply.pub_messages(0);
    EXPECT_EQ(msg1.channel_type(), rpc::ChannelType::WORKER_REF_REMOVED_CHANNEL);
    EXPECT_EQ(msg1.key_id(), object_id.Binary());
    EXPECT_EQ(msg1.sequence_id(), 1);
    EXPECT_EQ(msg1.worker_ref_removed_message().borrowed_refs_size(), 0);
  }
  if (!should_remove_ref) {
    // See the above comment in the worker object eviction channel test
    current_time_ms_ += RayConfig::instance().subscriber_timeout_ms();
    object_info_publisher_->CheckDeadSubscribers();
  }
}

INSTANTIATE_TEST_SUITE_P(WorkerRefRemovedChannel,
                         CoreWorkerPubsubWorkerRefRemovedChannelTest,
                         ::testing::Values(true, false));

TEST_F(CoreWorkerTest, HandlePubsubWorkerObjectLocationsChannelRetries) {
  // Unlike the other pubsub channel tests, this test starts off with a LongPollingRequest
  // to test what happens when a HandlePubsubCommandBatch encounters an open long poll
  // connection
  auto subscriber_id = NodeID::FromRandom();
  auto object_id = ObjectID::FromRandom();
  auto node_id = NodeID::FromRandom();
  const uint64_t object_size = 1024;

  rpc::Address owner_address;
  owner_address.set_worker_id(core_worker_->GetWorkerID().Binary());
  reference_counter_->AddOwnedObject(
      object_id, {}, owner_address, "", object_size, false, true);
  // NOTE: this triggers a publish to no subscribers so its not stored in any mailbox but
  // bumps the sequence id by 1
  reference_counter_->AddObjectLocation(object_id, node_id);

  rpc::PubsubLongPollingRequest request;
  request.set_subscriber_id(subscriber_id.Binary());
  request.set_max_processed_sequence_id(0);
  request.set_publisher_id("");

  rpc::PubsubLongPollingReply long_polling_reply1;
  core_worker_->HandlePubsubLongPolling(
      request,
      &long_polling_reply1,
      [](Status s, std::function<void()> success, std::function<void()> failure) {
        ASSERT_TRUE(s.ok());
      });

  rpc::PubsubCommandBatchRequest command_batch_request;
  command_batch_request.set_subscriber_id(subscriber_id.Binary());
  auto *command = command_batch_request.add_commands();
  command->set_channel_type(rpc::ChannelType::WORKER_OBJECT_LOCATIONS_CHANNEL);
  command->set_key_id(object_id.Binary());
  auto *sub_message = command->mutable_subscribe_message();
  auto *real_sub_message = sub_message->mutable_worker_object_locations_message();
  real_sub_message->set_intended_worker_id(core_worker_->GetWorkerID().Binary());
  real_sub_message->set_object_id(object_id.Binary());

  // The first call to HandlePubsubCommandBatch publishes the object location. The
  // publisher stores the first snapshot in the mailbox, sends it to the subscriber, and
  // closes the long poll connection.
  rpc::PubsubCommandBatchReply command_reply1;
  core_worker_->HandlePubsubCommandBatch(
      command_batch_request,
      &command_reply1,
      [](const Status &status, std::function<void()>, std::function<void()>) {
        ASSERT_TRUE(status.ok());
      });

  // The second call to HandlePubsubCommandBatch publishes the object location. The
  // publisher stores the second snapshot in the mailbox.
  rpc::PubsubCommandBatchReply command_reply2;
  core_worker_->HandlePubsubCommandBatch(
      command_batch_request,
      &command_reply2,
      [](const Status &status, std::function<void()>, std::function<void()>) {
        ASSERT_TRUE(status.ok());
      });

  // Since the max_processed_sequence_id is 0, the publisher sends the second AND first
  // snapshot of the object location. The first snapshot is not erased until it gets a
  // long poll request with a max_processed_sequence_id greater or equal to the first
  // snapshot's sequence id.
  rpc::PubsubLongPollingReply long_polling_reply2;
  core_worker_->HandlePubsubLongPolling(
      request,
      &long_polling_reply2,
      [](Status s, std::function<void()> success, std::function<void()> failure) {
        ASSERT_TRUE(s.ok());
      });

  EXPECT_EQ(long_polling_reply1.pub_messages_size(), 1);
  EXPECT_EQ(long_polling_reply2.pub_messages_size(), 2);

  auto CheckMessage = [&](const rpc::PubMessage &msg, int i) {
    EXPECT_EQ(msg.channel_type(), rpc::ChannelType::WORKER_OBJECT_LOCATIONS_CHANNEL);
    EXPECT_EQ(msg.key_id(), object_id.Binary());
    EXPECT_EQ(msg.worker_object_locations_message().node_ids_size(), 1);
    EXPECT_EQ(msg.worker_object_locations_message().object_size(), object_size);
    EXPECT_EQ(msg.worker_object_locations_message().node_ids(0), node_id.Binary());
    // AddObjectLocation triggers a publish so the sequence id is bumped by 1
    EXPECT_EQ(msg.sequence_id(), i + 2);
  };
  for (int i = 0; i < 2; i++) {
    if (i == 0) {
      const auto &msg = long_polling_reply1.pub_messages(i);
      CheckMessage(msg, i);
    }
    const auto &msg = long_polling_reply2.pub_messages(i);
    CheckMessage(msg, i);
  }
}

class HandleWaitForActorRefDeletedRetriesTest
    : public CoreWorkerTest,
      public ::testing::WithParamInterface<bool> {};

TEST_P(HandleWaitForActorRefDeletedRetriesTest, ActorRefDeletedForRegisteredActor) {
  // delete_actor_handle: determines whether the actor handle is removed from the
  // reference counter. This is used to trigger the send_reply_callback which is stored in
  // the reference counter via delete_actor_handle == true: the actor handle is removed
  // from the reference counter and we expect the send_reply_callback to be triggered.
  // delete_actor_handle == false: the actor handle is not removed from the reference
  // counter and we expect the send_reply_callback to not be triggered.
  bool delete_actor_handle = GetParam();

  auto actor_id = ActorID::Of(JobID::FromInt(0), TaskID::Nil(), 0);
  auto actor_creation_return_id = ObjectID::ForActorHandle(actor_id);

  rpc::Address owner_address;
  owner_address.set_worker_id(core_worker_->GetWorkerID().Binary());
  reference_counter_->AddOwnedObject(
      actor_creation_return_id, {}, owner_address, "test", 0, false, true);

  rpc::WaitForActorRefDeletedRequest request;
  request.set_actor_id(actor_id.Binary());
  request.set_intended_worker_id(core_worker_->GetWorkerID().Binary());

  size_t callback_count = 0;
  rpc::WaitForActorRefDeletedReply reply1;
  rpc::WaitForActorRefDeletedReply reply2;

  core_worker_->HandleWaitForActorRefDeleted(
      request,
      &reply1,
      [&callback_count](
          Status s, std::function<void()> success, std::function<void()> failure) {
        ASSERT_TRUE(s.ok());
        callback_count++;
      });

  if (delete_actor_handle) {
    std::vector<ObjectID> deleted;
    // Triggers the send_reply_callback which is stored in the reference counter
    reference_counter_->RemoveLocalReference(actor_creation_return_id, &deleted);
    ASSERT_EQ(deleted.size(), 1u);
    ASSERT_EQ(callback_count, 1);
  } else {
    ASSERT_EQ(callback_count, 0);
  }

  // The send_reply_callback is immediately triggered since the object has gone out of
  // scope if delete_actor_handle is true. Otherwise, it is not triggered.
  core_worker_->HandleWaitForActorRefDeleted(
      request,
      &reply2,
      [&callback_count](
          Status s, std::function<void()> success, std::function<void()> failure) {
        ASSERT_TRUE(s.ok());
        callback_count++;
      });

  if (delete_actor_handle) {
    ASSERT_EQ(callback_count, 2);
  } else {
    ASSERT_EQ(callback_count, 0);
  }
}

INSTANTIATE_TEST_SUITE_P(ActorRefDeletedForRegisteredActor,
                         HandleWaitForActorRefDeletedRetriesTest,
                         ::testing::Values(true, false));

class HandleWaitForActorRefDeletedWhileRegisteringRetriesTest
    : public CoreWorkerTest,
      public ::testing::WithParamInterface<bool> {};

TEST_P(HandleWaitForActorRefDeletedWhileRegisteringRetriesTest,
       ActorRefDeletedForRegisteringActor) {
  // delete_actor_handle: determines whether the actor handle is removed from the
  // reference counter. This is used to trigger the send_reply_callback which is stored in
  // the reference counter via delete_actor_handle == true: the actor handle is removed
  // from the reference counter and we expect the send_reply_callback to be triggered.
  // delete_actor_handle == false: the actor handle is not removed from the reference
  // counter and we expect the send_reply_callback to not be triggered.
  bool delete_actor_handle = GetParam();

  auto actor_id = ActorID::Of(JobID::FromInt(0), TaskID::Nil(), 1);
  auto actor_creation_return_id = ObjectID::ForActorHandle(actor_id);

  rpc::Address owner_address;
  owner_address.set_worker_id(core_worker_->GetWorkerID().Binary());

  reference_counter_->AddOwnedObject(
      actor_creation_return_id, {}, owner_address, "test", 0, false, true);

  rpc::TaskSpec task_spec_msg;
  task_spec_msg.set_type(rpc::TaskType::ACTOR_CREATION_TASK);
  auto *actor_creation_spec = task_spec_msg.mutable_actor_creation_task_spec();
  actor_creation_spec->set_actor_id(actor_id.Binary());
  actor_creation_spec->set_max_actor_restarts(0);
  actor_creation_spec->set_max_task_retries(0);
  TaskSpecification task_spec(task_spec_msg);

  gcs::StatusCallback register_callback;
  EXPECT_CALL(*mock_gcs_client_->mock_actor_accessor,
              AsyncRegisterActor(::testing::_, ::testing::_, ::testing::_))
      .WillOnce(::testing::SaveArg<1>(&register_callback));

  actor_creator_->AsyncRegisterActor(task_spec, nullptr);

  ASSERT_TRUE(actor_creator_->IsActorInRegistering(actor_id));

  rpc::WaitForActorRefDeletedRequest request;
  request.set_actor_id(actor_id.Binary());
  request.set_intended_worker_id(core_worker_->GetWorkerID().Binary());

  size_t callback_count = 0;
  rpc::WaitForActorRefDeletedReply reply1;
  rpc::WaitForActorRefDeletedReply reply2;

  // Since the actor is in the registering state, we store the callbacks and trigger them
  // when the the actor is done registering.
  core_worker_->HandleWaitForActorRefDeleted(
      request,
      &reply1,
      [&callback_count](
          Status s, std::function<void()> success, std::function<void()> failure) {
        ASSERT_TRUE(s.ok());
        callback_count++;
      });

  core_worker_->HandleWaitForActorRefDeleted(
      request,
      &reply2,
      [&callback_count](
          Status s, std::function<void()> success, std::function<void()> failure) {
        ASSERT_TRUE(s.ok());
        callback_count++;
      });

  ASSERT_EQ(callback_count, 0);
  register_callback(Status::OK());
  // Triggers the callbacks passed to AsyncWaitForActorRegisterFinish
  ASSERT_FALSE(actor_creator_->IsActorInRegistering(actor_id));

  if (delete_actor_handle) {
    std::vector<ObjectID> deleted;
    // Triggers the send_reply_callback which is stored in the reference counter
    reference_counter_->RemoveLocalReference(actor_creation_return_id, &deleted);
    ASSERT_EQ(deleted.size(), 1u);
    ASSERT_EQ(callback_count, 2);
  } else {
    ASSERT_EQ(callback_count, 0);
  }
}

INSTANTIATE_TEST_SUITE_P(ActorRefDeletedForRegisteringActor,
                         HandleWaitForActorRefDeletedWhileRegisteringRetriesTest,
                         ::testing::Values(true, false));

}  // namespace core
}  // namespace ray<|MERGE_RESOLUTION|>--- conflicted
+++ resolved
@@ -660,13 +660,7 @@
 
   absl::flat_hash_map<ObjectID, std::shared_ptr<RayObject>> results;
 
-<<<<<<< HEAD
-  ASSERT_TRUE(
-      provider.Get(ids, owner_addresses, /*timeout_ms=*/-1, ctx, &results, &got_exception)
-          .ok());
-=======
-  ASSERT_TRUE(provider.Get(idset, /*timeout_ms=*/-1, &results).ok());
->>>>>>> d9b0a85a
+  ASSERT_TRUE(provider.Get(ids, owner_addresses, /*timeout_ms=*/-1, &results).ok());
 
   // Assert: batches seen by plasma Get are [2,2,1].
   ASSERT_EQ(observed_batches.size(), 3U);
