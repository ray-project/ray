--- conflicted
+++ resolved
@@ -125,11 +125,7 @@
 
   void TestNormalTask(const std::unordered_map<std::string, double> &resources) {
     CoreWorker driver(WorkerType::DRIVER, Language::PYTHON, raylet_store_socket_names_[0],
-<<<<<<< HEAD
-                      raylet_socket_names_[0], JobID::FromRandom(), nullptr);
-=======
-                      raylet_socket_names_[0], JobID::FromInt(1));
->>>>>>> fd835d10
+                      raylet_socket_names_[0], JobID::FromInt(1), nullptr);
 
     // Test pass by value.
     {
@@ -188,11 +184,7 @@
 
   void TestActorTask(const std::unordered_map<std::string, double> &resources) {
     CoreWorker driver(WorkerType::DRIVER, Language::PYTHON, raylet_store_socket_names_[0],
-<<<<<<< HEAD
-                      raylet_socket_names_[0], JobID::FromRandom(), nullptr);
-=======
-                      raylet_socket_names_[0], JobID::FromInt(1));
->>>>>>> fd835d10
+                      raylet_socket_names_[0], JobID::FromInt(1), nullptr);
 
     std::unique_ptr<ActorHandle> actor_handle;
 
@@ -343,11 +335,7 @@
 TEST_F(SingleNodeTest, TestObjectInterface) {
   CoreWorker core_worker(WorkerType::DRIVER, Language::PYTHON,
                          raylet_store_socket_names_[0], raylet_socket_names_[0],
-<<<<<<< HEAD
-                         JobID::FromRandom(), nullptr);
-=======
-                         JobID::JobID::FromInt(1));
->>>>>>> fd835d10
+                         JobID::FromInt(1), nullptr);
 
   uint8_t array1[] = {1, 2, 3, 4, 5, 6, 7, 8};
   uint8_t array2[] = {10, 11, 12, 13, 14, 15};
@@ -410,17 +398,10 @@
 
 TEST_F(TwoNodeTest, TestObjectInterfaceCrossNodes) {
   CoreWorker worker1(WorkerType::DRIVER, Language::PYTHON, raylet_store_socket_names_[0],
-<<<<<<< HEAD
-                     raylet_socket_names_[0], JobID::FromRandom(), nullptr);
+                     raylet_socket_names_[0], JobID::FromInt(1), nullptr);
 
   CoreWorker worker2(WorkerType::DRIVER, Language::PYTHON, raylet_store_socket_names_[1],
-                     raylet_socket_names_[1], JobID::FromRandom(), nullptr);
-=======
-                     raylet_socket_names_[0], JobID::JobID::FromInt(1));
-
-  CoreWorker worker2(WorkerType::DRIVER, Language::PYTHON, raylet_store_socket_names_[1],
-                     raylet_socket_names_[1], JobID::JobID::FromInt(1));
->>>>>>> fd835d10
+                     raylet_socket_names_[1], JobID::FromInt(1), nullptr);
 
   uint8_t array1[] = {1, 2, 3, 4, 5, 6, 7, 8};
   uint8_t array2[] = {10, 11, 12, 13, 14, 15};
@@ -506,11 +487,7 @@
 TEST_F(SingleNodeTest, TestCoreWorkerConstructorFailure) {
   try {
     CoreWorker core_worker(WorkerType::DRIVER, Language::PYTHON, "",
-<<<<<<< HEAD
-                           raylet_socket_names_[0], JobID::FromRandom(), nullptr);
-=======
-                           raylet_socket_names_[0], JobID::FromInt(1));
->>>>>>> fd835d10
+                           raylet_socket_names_[0], JobID::FromInt(1), nullptr);
   } catch (const std::exception &e) {
     std::cout << "Caught exception when constructing core worker: " << e.what();
   }
