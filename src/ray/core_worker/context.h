--- conflicted
+++ resolved
@@ -1,251 +1,125 @@
-<<<<<<< HEAD
-// Copyright 2017 The Ray Authors.
-//
-// Licensed under the Apache License, Version 2.0 (the "License");
-// you may not use this file except in compliance with the License.
-// You may obtain a copy of the License at
-//
-//  http://www.apache.org/licenses/LICENSE-2.0
-//
-// Unless required by applicable law or agreed to in writing, software
-// distributed under the License is distributed on an "AS IS" BASIS,
-// WITHOUT WARRANTIES OR CONDITIONS OF ANY KIND, either express or implied.
-// See the License for the specific language governing permissions and
-// limitations under the License.
-
-#pragma once
-
-#include <boost/thread.hpp>
-
-#include "absl/base/thread_annotations.h"
-#include "absl/synchronization/mutex.h"
-#include "ray/common/task/task_spec.h"
-#include "ray/core_worker/common.h"
-
-namespace ray {
-namespace core {
-
-struct WorkerThreadContext;
-
-class WorkerContext {
- public:
-  WorkerContext(WorkerType worker_type, const WorkerID &worker_id, const JobID &job_id);
-
-  const WorkerType GetWorkerType() const;
-
-  const WorkerID &GetWorkerID() const;
-
-  const JobID &GetCurrentJobID() const;
-
-  const TaskID &GetCurrentTaskID() const;
-
-  const PlacementGroupID &GetCurrentPlacementGroupId() const LOCKS_EXCLUDED(mutex_);
-
-  bool ShouldCaptureChildTasksInPlacementGroup() const LOCKS_EXCLUDED(mutex_);
-
-  const std::string &GetCurrentSerializedRuntimeEnv() const LOCKS_EXCLUDED(mutex_);
-
-  std::shared_ptr<rpc::RuntimeEnv> GetCurrentRuntimeEnv() const LOCKS_EXCLUDED(mutex_);
-
-  // TODO(edoakes): remove this once Python core worker uses the task interfaces.
-  void SetCurrentTaskId(const TaskID &task_id);
-
-  void SetCurrentActorId(const ActorID &actor_id) LOCKS_EXCLUDED(mutex_);
-
-  void SetCurrentTask(const TaskSpecification &task_spec) LOCKS_EXCLUDED(mutex_);
-
-  void ResetCurrentTask();
-
-  std::shared_ptr<const TaskSpecification> GetCurrentTask() const;
-
-  const ActorID &GetCurrentActorID() const LOCKS_EXCLUDED(mutex_);
-
-  /// Returns whether the current thread is the main worker thread.
-  bool CurrentThreadIsMain() const;
-
-  /// Returns whether we should Block/Unblock through the raylet on Get/Wait.
-  /// This only applies to direct task calls.
-  bool ShouldReleaseResourcesOnBlockingCalls() const;
-
-  /// Returns whether we are in a direct call actor.
-  bool CurrentActorIsDirectCall() const LOCKS_EXCLUDED(mutex_);
-
-  /// Returns whether we are in a direct call task. This encompasses both direct
-  /// actor and normal tasks.
-  bool CurrentTaskIsDirectCall() const LOCKS_EXCLUDED(mutex_);
-
-  int CurrentActorMaxConcurrency() const LOCKS_EXCLUDED(mutex_);
-
-  bool CurrentActorIsAsync() const LOCKS_EXCLUDED(mutex_);
-
-  bool CurrentActorDetached() const LOCKS_EXCLUDED(mutex_);
-
-  uint64_t GetNextTaskIndex();
-
-  // Returns the next put object index; used to calculate ObjectIDs for puts.
-  ObjectIDIndexType GetNextPutIndex();
-
-  int64_t GetTaskDepth() const;
-
- protected:
-  // allow unit test to set.
-  bool current_actor_is_direct_call_ = false;
-  bool current_task_is_direct_call_ = false;
-
- private:
-  const WorkerType worker_type_;
-  const WorkerID worker_id_;
-  const JobID current_job_id_;
-  ActorID current_actor_id_ GUARDED_BY(mutex_);
-  int current_actor_max_concurrency_ GUARDED_BY(mutex_) = 1;
-  bool current_actor_is_asyncio_ GUARDED_BY(mutex_) = false;
-  bool is_detached_actor_ GUARDED_BY(mutex_) = false;
-  // The placement group id that the current actor belongs to.
-  PlacementGroupID current_actor_placement_group_id_ GUARDED_BY(mutex_);
-  // Whether or not we should implicitly capture parent's placement group.
-  bool placement_group_capture_child_tasks_ GUARDED_BY(mutex_);
-  // The runtime env for the current actor or task.
-  std::shared_ptr<rpc::RuntimeEnv> runtime_env_ GUARDED_BY(mutex_);
-  // The runtime env info.
-  rpc::RuntimeEnvInfo runtime_env_info_ GUARDED_BY(mutex_);
-  /// The id of the (main) thread that constructed this worker context.
-  const boost::thread::id main_thread_id_;
-  // To protect access to mutable members;
-  mutable absl::Mutex mutex_;
-
- private:
-  WorkerThreadContext &GetThreadContext() const;
-
-  /// Per-thread worker context.
-  static thread_local std::unique_ptr<WorkerThreadContext> thread_context_;
-};
-
-}  // namespace core
-}  // namespace ray
-=======
-// Copyright 2017 The Ray Authors.
-//
-// Licensed under the Apache License, Version 2.0 (the "License");
-// you may not use this file except in compliance with the License.
-// You may obtain a copy of the License at
-//
-//  http://www.apache.org/licenses/LICENSE-2.0
-//
-// Unless required by applicable law or agreed to in writing, software
-// distributed under the License is distributed on an "AS IS" BASIS,
-// WITHOUT WARRANTIES OR CONDITIONS OF ANY KIND, either express or implied.
-// See the License for the specific language governing permissions and
-// limitations under the License.
-
-#pragma once
-
-#include <boost/thread.hpp>
-
-#include "absl/base/thread_annotations.h"
-#include "absl/synchronization/mutex.h"
-#include "ray/common/task/task_spec.h"
-#include "ray/core_worker/common.h"
-
-namespace ray {
-namespace core {
-
-struct WorkerThreadContext;
-
-class WorkerContext {
- public:
-  WorkerContext(WorkerType worker_type, const WorkerID &worker_id, const JobID &job_id);
-
-  const WorkerType GetWorkerType() const;
-
-  const WorkerID &GetWorkerID() const;
-
-  const JobID &GetCurrentJobID() const;
-
-  const TaskID &GetCurrentTaskID() const;
-
-  const PlacementGroupID &GetCurrentPlacementGroupId() const LOCKS_EXCLUDED(mutex_);
-
-  bool ShouldCaptureChildTasksInPlacementGroup() const LOCKS_EXCLUDED(mutex_);
-
-  const std::string &GetCurrentSerializedRuntimeEnv() const LOCKS_EXCLUDED(mutex_);
-
-  std::shared_ptr<rpc::RuntimeEnv> GetCurrentRuntimeEnv() const LOCKS_EXCLUDED(mutex_);
-
-  // TODO(edoakes): remove this once Python core worker uses the task interfaces.
-  void SetCurrentTaskId(const TaskID &task_id, uint64_t attempt_number);
-
-  const TaskID &GetCurrentInternalTaskId() const;
-
-  void SetCurrentActorId(const ActorID &actor_id) LOCKS_EXCLUDED(mutex_);
-
-  void SetCurrentTask(const TaskSpecification &task_spec) LOCKS_EXCLUDED(mutex_);
-
-  void ResetCurrentTask();
-
-  std::shared_ptr<const TaskSpecification> GetCurrentTask() const;
-
-  const ActorID &GetCurrentActorID() const LOCKS_EXCLUDED(mutex_);
-
-  /// Returns whether the current thread is the main worker thread.
-  bool CurrentThreadIsMain() const;
-
-  /// Returns whether we should Block/Unblock through the raylet on Get/Wait.
-  /// This only applies to direct task calls.
-  bool ShouldReleaseResourcesOnBlockingCalls() const;
-
-  /// Returns whether we are in a direct call actor.
-  bool CurrentActorIsDirectCall() const LOCKS_EXCLUDED(mutex_);
-
-  /// Returns whether we are in a direct call task. This encompasses both direct
-  /// actor and normal tasks.
-  bool CurrentTaskIsDirectCall() const LOCKS_EXCLUDED(mutex_);
-
-  int CurrentActorMaxConcurrency() const LOCKS_EXCLUDED(mutex_);
-
-  bool CurrentActorIsAsync() const LOCKS_EXCLUDED(mutex_);
-
-  bool CurrentActorDetached() const LOCKS_EXCLUDED(mutex_);
-
-  uint64_t GetNextTaskIndex();
-
-  // Returns the next put object index; used to calculate ObjectIDs for puts.
-  ObjectIDIndexType GetNextPutIndex();
-
-  int64_t GetTaskDepth() const;
-
- protected:
-  // allow unit test to set.
-  bool current_actor_is_direct_call_ = false;
-  bool current_task_is_direct_call_ = false;
-
- private:
-  const WorkerType worker_type_;
-  const WorkerID worker_id_;
-  const JobID current_job_id_;
-  ActorID current_actor_id_ GUARDED_BY(mutex_);
-  int current_actor_max_concurrency_ GUARDED_BY(mutex_) = 1;
-  bool current_actor_is_asyncio_ GUARDED_BY(mutex_) = false;
-  bool is_detached_actor_ GUARDED_BY(mutex_) = false;
-  // The placement group id that the current actor belongs to.
-  PlacementGroupID current_actor_placement_group_id_ GUARDED_BY(mutex_);
-  // Whether or not we should implicitly capture parent's placement group.
-  bool placement_group_capture_child_tasks_ GUARDED_BY(mutex_);
-  // The runtime env for the current actor or task.
-  std::shared_ptr<rpc::RuntimeEnv> runtime_env_ GUARDED_BY(mutex_);
-  // The runtime env info.
-  rpc::RuntimeEnvInfo runtime_env_info_ GUARDED_BY(mutex_);
-  /// The id of the (main) thread that constructed this worker context.
-  const boost::thread::id main_thread_id_;
-  // To protect access to mutable members;
-  mutable absl::Mutex mutex_;
-
- private:
-  WorkerThreadContext &GetThreadContext() const;
-
-  /// Per-thread worker context.
-  static thread_local std::unique_ptr<WorkerThreadContext> thread_context_;
-};
-
-}  // namespace core
-}  // namespace ray
->>>>>>> 19672688
+// Copyright 2017 The Ray Authors.
+//
+// Licensed under the Apache License, Version 2.0 (the "License");
+// you may not use this file except in compliance with the License.
+// You may obtain a copy of the License at
+//
+//  http://www.apache.org/licenses/LICENSE-2.0
+//
+// Unless required by applicable law or agreed to in writing, software
+// distributed under the License is distributed on an "AS IS" BASIS,
+// WITHOUT WARRANTIES OR CONDITIONS OF ANY KIND, either express or implied.
+// See the License for the specific language governing permissions and
+// limitations under the License.
+
+#pragma once
+
+#include <boost/thread.hpp>
+
+#include "absl/base/thread_annotations.h"
+#include "absl/synchronization/mutex.h"
+#include "ray/common/task/task_spec.h"
+#include "ray/core_worker/common.h"
+
+namespace ray {
+namespace core {
+
+struct WorkerThreadContext;
+
+class WorkerContext {
+ public:
+  WorkerContext(WorkerType worker_type, const WorkerID &worker_id, const JobID &job_id);
+
+  const WorkerType GetWorkerType() const;
+
+  const WorkerID &GetWorkerID() const;
+
+  const JobID &GetCurrentJobID() const;
+
+  const TaskID &GetCurrentTaskID() const;
+
+  const PlacementGroupID &GetCurrentPlacementGroupId() const LOCKS_EXCLUDED(mutex_);
+
+  bool ShouldCaptureChildTasksInPlacementGroup() const LOCKS_EXCLUDED(mutex_);
+
+  const std::string &GetCurrentSerializedRuntimeEnv() const LOCKS_EXCLUDED(mutex_);
+
+  std::shared_ptr<rpc::RuntimeEnv> GetCurrentRuntimeEnv() const LOCKS_EXCLUDED(mutex_);
+
+  // TODO(edoakes): remove this once Python core worker uses the task interfaces.
+  void SetCurrentTaskId(const TaskID &task_id, uint64_t attempt_number);
+
+  const TaskID &GetCurrentInternalTaskId() const;
+
+  void SetCurrentActorId(const ActorID &actor_id) LOCKS_EXCLUDED(mutex_);
+
+  void SetCurrentTask(const TaskSpecification &task_spec) LOCKS_EXCLUDED(mutex_);
+
+  void ResetCurrentTask();
+
+  std::shared_ptr<const TaskSpecification> GetCurrentTask() const;
+
+  const ActorID &GetCurrentActorID() const LOCKS_EXCLUDED(mutex_);
+
+  /// Returns whether the current thread is the main worker thread.
+  bool CurrentThreadIsMain() const;
+
+  /// Returns whether we should Block/Unblock through the raylet on Get/Wait.
+  /// This only applies to direct task calls.
+  bool ShouldReleaseResourcesOnBlockingCalls() const;
+
+  /// Returns whether we are in a direct call actor.
+  bool CurrentActorIsDirectCall() const LOCKS_EXCLUDED(mutex_);
+
+  /// Returns whether we are in a direct call task. This encompasses both direct
+  /// actor and normal tasks.
+  bool CurrentTaskIsDirectCall() const LOCKS_EXCLUDED(mutex_);
+
+  int CurrentActorMaxConcurrency() const LOCKS_EXCLUDED(mutex_);
+
+  bool CurrentActorIsAsync() const LOCKS_EXCLUDED(mutex_);
+
+  bool CurrentActorDetached() const LOCKS_EXCLUDED(mutex_);
+
+  uint64_t GetNextTaskIndex();
+
+  // Returns the next put object index; used to calculate ObjectIDs for puts.
+  ObjectIDIndexType GetNextPutIndex();
+
+  int64_t GetTaskDepth() const;
+
+ protected:
+  // allow unit test to set.
+  bool current_actor_is_direct_call_ = false;
+  bool current_task_is_direct_call_ = false;
+
+ private:
+  const WorkerType worker_type_;
+  const WorkerID worker_id_;
+  const JobID current_job_id_;
+  ActorID current_actor_id_ GUARDED_BY(mutex_);
+  int current_actor_max_concurrency_ GUARDED_BY(mutex_) = 1;
+  bool current_actor_is_asyncio_ GUARDED_BY(mutex_) = false;
+  bool is_detached_actor_ GUARDED_BY(mutex_) = false;
+  // The placement group id that the current actor belongs to.
+  PlacementGroupID current_actor_placement_group_id_ GUARDED_BY(mutex_);
+  // Whether or not we should implicitly capture parent's placement group.
+  bool placement_group_capture_child_tasks_ GUARDED_BY(mutex_);
+  // The runtime env for the current actor or task.
+  std::shared_ptr<rpc::RuntimeEnv> runtime_env_ GUARDED_BY(mutex_);
+  // The runtime env info.
+  rpc::RuntimeEnvInfo runtime_env_info_ GUARDED_BY(mutex_);
+  /// The id of the (main) thread that constructed this worker context.
+  const boost::thread::id main_thread_id_;
+  // To protect access to mutable members;
+  mutable absl::Mutex mutex_;
+
+ private:
+  WorkerThreadContext &GetThreadContext() const;
+
+  /// Per-thread worker context.
+  static thread_local std::unique_ptr<WorkerThreadContext> thread_context_;
+};
+
+}  // namespace core
+}  // namespace ray