--- conflicted
+++ resolved
@@ -35,14 +35,8 @@
 
   const WorkerID &GetWorkerID() const;
 
-<<<<<<< HEAD
-  const JobID &GetCurrentJobID() const LOCKS_EXCLUDED(mutex_);
-
-  const rpc::JobConfig &GetCurrentJobConfig() const LOCKS_EXCLUDED(mutex_);
-=======
   JobID GetCurrentJobID() const LOCKS_EXCLUDED(mutex_);
   rpc::JobConfig GetCurrentJobConfig() const LOCKS_EXCLUDED(mutex_);
->>>>>>> 6a00b890
 
   const TaskID &GetCurrentTaskID() const;
 
@@ -57,13 +51,9 @@
 
   std::shared_ptr<json> GetCurrentRuntimeEnv() const LOCKS_EXCLUDED(mutex_);
 
-<<<<<<< HEAD
-  void MayInitializeJobInfo(const JobID &job_id, const rpc::JobConfig &job_config)
-=======
   // Initialize worker's job_id and job_config if they haven't already.
   // Note a worker's job config can't be changed after initialization.
   void MaybeInitializeJobInfo(const JobID &job_id, const rpc::JobConfig &job_config)
->>>>>>> 6a00b890
       LOCKS_EXCLUDED(mutex_);
 
   // TODO(edoakes): remove this once Python core worker uses the task interfaces.
@@ -124,11 +114,7 @@
 
   // a worker's job infomation might be lazily initialized.
   JobID current_job_id_ GUARDED_BY(mutex_);
-<<<<<<< HEAD
-  rpc::JobConfig job_config_ GUARDED_BY(mutex_);
-=======
   std::optional<rpc::JobConfig> job_config_ GUARDED_BY(mutex_);
->>>>>>> 6a00b890
 
   int64_t task_depth_ GUARDED_BY(mutex_) = 0;
   ActorID current_actor_id_ GUARDED_BY(mutex_);
