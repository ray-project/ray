--- conflicted
+++ resolved
@@ -1,12 +1,7 @@
 #include <algorithm>
 
 #include "ray/common/ray_config.h"
-<<<<<<< HEAD
-=======
 #include "ray/core_worker/object_interface.h"
-#include "ray/core_worker/store_provider/local_plasma_provider.h"
-#include "ray/core_worker/store_provider/plasma_store_provider.h"
->>>>>>> b928e3e7
 
 namespace ray {
 
@@ -54,7 +49,6 @@
                                       int64_t timeout_ms,
                                       std::vector<std::shared_ptr<RayObject>> *results) {
   (*results).resize(ids.size(), nullptr);
-<<<<<<< HEAD
   // TODO(zhijunfu): should determine transport based on object id, and then
   // find the store provider that the transport is using.
   
@@ -78,35 +72,6 @@
         (current_timeout_ms == -1) ? current_timeout_ms
                          : std::max(static_cast<int64_t>(0), current_timeout_ms - duration);
   }
-=======
-
-  // Divide the object ids into two groups: direct call return objects and the rest,
-  // and de-duplicate for each group.
-  std::unordered_set<ObjectID> direct_call_return_ids;
-  std::unordered_set<ObjectID> other_ids;
-  for (const auto &object_id : ids) {
-    if (object_id.IsReturnObject() &&
-        object_id.GetTransportType() ==
-            static_cast<int>(TaskTransportType::DIRECT_ACTOR)) {
-      direct_call_return_ids.insert(object_id);
-    } else {
-      other_ids.insert(object_id);
-    }
-  }
-
-  std::unordered_map<ObjectID, std::shared_ptr<RayObject>> objects;
-  auto start_time = current_time_ms();
-  // Fetch non-direct-call objects using `PLASMA` store provider.
-  RAY_RETURN_NOT_OK(Get(StoreProviderType::PLASMA, other_ids, timeout_ms, &objects));
-  int64_t duration = current_time_ms() - start_time;
-  int64_t left_timeout_ms =
-      (timeout_ms == -1) ? timeout_ms
-                         : std::max(static_cast<int64_t>(0), timeout_ms - duration);
-
-  // Fetch direct call return objects using `LOCAL_PLASMA` store provider.
-  RAY_RETURN_NOT_OK(Get(StoreProviderType::LOCAL_PLASMA, direct_call_return_ids,
-                        left_timeout_ms, &objects));
->>>>>>> b928e3e7
 
   for (size_t i = 0; i < ids.size(); i++) {
     (*results)[i] = objects[ids[i]];
@@ -115,7 +80,6 @@
   return Status::OK();
 }
 
-<<<<<<< HEAD
 bool CoreWorkerObjectInterface::ShouldWaitObjects(const std::vector<ObjectID> &object_ids) {
 
   for (const auto &object_id : object_ids) {
@@ -127,24 +91,6 @@
   }
 
   return false;
-=======
-Status CoreWorkerObjectInterface::Get(
-    StoreProviderType type, const std::unordered_set<ObjectID> &object_ids,
-    int64_t timeout_ms,
-    std::unordered_map<ObjectID, std::shared_ptr<RayObject>> *results) {
-  std::vector<ObjectID> ids(object_ids.begin(), object_ids.end());
-  if (!ids.empty()) {
-    std::vector<std::shared_ptr<RayObject>> objects;
-    RAY_RETURN_NOT_OK(store_providers_[type]->Get(
-        ids, timeout_ms, worker_context_.GetCurrentTaskID(), &objects));
-    RAY_CHECK(ids.size() == objects.size());
-    for (size_t i = 0; i < objects.size(); i++) {
-      (*results).emplace(ids[i], objects[i]);
-    }
-  }
-
-  return Status::OK();
->>>>>>> b928e3e7
 }
 
 
@@ -193,7 +139,7 @@
     }
 
     std::vector<std::shared_ptr<RayObject>> result_objects;
-    RAY_RETURN_NOT_OK(store_provider_layer_.Get(type, unready_ids, timeout_ms, &result_objects));      
+    RAY_RETURN_NOT_OK(store_provider_layer_.Get(type, unready_ids, get_timeout, &result_objects));      
 
     for (size_t i = 0; i < result_objects.size(); i++) {
       if (result_objects[i] != nullptr) {
@@ -234,6 +180,10 @@
 
 
 bool CoreWorkerObjectInterface::IsException(const RayObject &object) {
+  if (!object.HasMetadata()) {
+    return false;
+  }
+
   // TODO (kfstorm): metadata should be structured.
   const std::string metadata(reinterpret_cast<const char *>(object.GetMetadata()->Data()),
                              object.GetMetadata()->Size());
