--- conflicted
+++ resolved
@@ -151,12 +151,14 @@
   (*results).resize(ids.size(), false);
 
   if (num_objects <= 0 || num_objects > static_cast<int>(ids.size())) {
-    return Status::Invalid("num_objects value is not valid");
+    return Status::Invalid("Invalid number of objects to wait for.");
   }
 
   EnumUnorderedMap<StoreProviderType, std::unordered_set<ObjectID>>
       object_ids_per_store_provider;
   GroupObjectIdsByStoreProvider(ids, &object_ids_per_store_provider);
+
+  std::cout << "Wait() num_objects: " << num_objects << std::endl;
 
   // Wait from all the store providers with timeout set to 0. This is to avoid the case
   // where we might use up the entire timeout on trying to get objects from one store
@@ -173,14 +175,22 @@
                                                      &num_objects, results));
   }
 
+  int true_count = 0;
+  for (bool result : *results) {
+    if (result) {
+      true_count++;
+    }
+  }
+
   return Status::OK();
 }
 
 Status CoreWorkerObjectInterface::WaitFromMultipleStoreProviders(
     const std::vector<ObjectID> &ids,
-    const EnumUnorderedMap<StoreProviderType, std::unordered_set<ObjectID>>
-        &ids_per_provider,
+    EnumUnorderedMap<StoreProviderType, std::unordered_set<ObjectID>> &ids_per_provider,
     int64_t timeout_ms, int *num_objects, std::vector<bool> *results) {
+  std::cout << "WaitFromMultipleStoreProviders(timeout=" << timeout_ms
+            << ") num_objects: " << *num_objects << std::endl;
   std::unordered_map<ObjectID, int> object_counts;
   for (const auto &entry : ids) {
     auto iter = object_counts.find(entry);
@@ -192,19 +202,24 @@
   }
 
   auto remaining_timeout_ms = timeout_ms;
-  for (const auto &entry : ids_per_provider) {
+  for (auto &provider_entry : ids_per_provider) {
     std::unordered_set<ObjectID> objects;
     auto start_time = current_time_ms();
-    int required_objects = std::min(static_cast<int>(entry.second.size()), *num_objects);
-    RAY_RETURN_NOT_OK(WaitFromStoreProvider(entry.first, entry.second, required_objects,
-                                            remaining_timeout_ms, &objects));
+    int required_objects =
+        std::min(static_cast<int>(provider_entry.second.size()), *num_objects);
+    RAY_RETURN_NOT_OK(WaitFromStoreProvider(provider_entry.first, provider_entry.second,
+                                            required_objects, remaining_timeout_ms,
+                                            &objects));
     if (remaining_timeout_ms > 0) {
       int64_t duration = current_time_ms() - start_time;
       remaining_timeout_ms =
           std::max(static_cast<int64_t>(0), remaining_timeout_ms - duration);
     }
     for (const auto &entry : objects) {
-      *num_objects -= object_counts[entry];
+      if (object_counts[entry] > 0) {
+        *num_objects -= object_counts[entry];
+        provider_entry.second.erase(entry);
+      }
     }
 
     for (size_t i = 0; i < ids.size(); i++) {
@@ -218,12 +233,19 @@
     }
   }
 
+  int true_count = 0;
+  for (bool result : *results) {
+    if (result) {
+      true_count++;
+    }
+  }
   return Status::OK();
 };
 
 Status CoreWorkerObjectInterface::WaitFromStoreProvider(
     StoreProviderType type, const std::unordered_set<ObjectID> &object_ids,
     int num_objects, int64_t timeout_ms, std::unordered_set<ObjectID> *results) {
+  std::cout << "WaitFromStoreProvider() num_objects: " << num_objects << std::endl;
   std::vector<ObjectID> ids(object_ids.begin(), object_ids.end());
   if (!ids.empty()) {
     std::vector<bool> objects;
@@ -240,12 +262,6 @@
   return Status::OK();
 }
 
-<<<<<<< HEAD
-Status CoreWorkerObjectInterface::Free(const std::vector<ObjectID> &object_ids,
-                                       bool local_only, bool delete_creating_tasks) {
-  return store_providers_[StoreProviderType::PLASMA]->Free(object_ids, local_only,
-                                                           delete_creating_tasks);
-=======
 Status CoreWorkerObjectInterface::Delete(const std::vector<ObjectID> &object_ids,
                                          bool local_only, bool delete_creating_tasks) {
   EnumUnorderedMap<StoreProviderType, std::unordered_set<ObjectID>>
@@ -262,7 +278,6 @@
   }
 
   return Status::OK();
->>>>>>> c852213b
 }
 
 void CoreWorkerObjectInterface::AddStoreProvider(StoreProviderType type) {
