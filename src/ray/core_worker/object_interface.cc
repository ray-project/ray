#include <algorithm>

#include "ray/common/ray_config.h"
#include "ray/core_worker/object_interface.h"
#include "ray/core_worker/store_provider/memory_store_provider.h"
#include "ray/core_worker/store_provider/plasma_store_provider.h"

namespace ray {

// Group object ids according the the corresponding store providers.
void GroupObjectIdsByStoreProvider(
    const std::vector<ObjectID> &object_ids,
    EnumUnorderedMap<StoreProviderType, std::unordered_set<ObjectID>> *results) {
  // There are two cases:
  // - for task return objects from direct actor call, use memory store provider;
  // - all the others use plasma store provider.
  for (const auto &object_id : object_ids) {
    auto type = StoreProviderType::PLASMA;
    // For raylet transport we always use plasma store provider, for direct actor call
    // there are a few cases:
    // - objects manually added to store by `ray.put`: for these objects they always use
    //   plasma store provider;
    // - task arguments: these objects are passed by value, and are not put into store;
    // - task return objects: these are put into memory store of the task submitter
    //   and are only used locally.
    // Thus we need to check whether this object is a task return object in additional
    // to whether it's from direct actor call before we can choose memory store provider.
    if (object_id.IsReturnObject() &&
        object_id.GetTransportType() ==
            static_cast<uint8_t>(TaskTransportType::DIRECT_ACTOR)) {
      type = StoreProviderType::MEMORY;
    }

    (*results)[type].insert(object_id);
  }
}

CoreWorkerObjectInterface::CoreWorkerObjectInterface(
    WorkerContext &worker_context, std::unique_ptr<RayletClient> &raylet_client,
    const std::string &store_socket)
    : worker_context_(worker_context),
      raylet_client_(raylet_client),
      store_socket_(store_socket),
      memory_store_(std::make_shared<CoreWorkerMemoryStore>()) {
  AddStoreProvider(StoreProviderType::PLASMA);
  AddStoreProvider(StoreProviderType::MEMORY);
}

Status CoreWorkerObjectInterface::Put(const RayObject &object, ObjectID *object_id) {
  ObjectID put_id = ObjectID::ForPut(worker_context_.GetCurrentTaskID(),
                                     worker_context_.GetNextPutIndex(),
                                     static_cast<uint8_t>(TaskTransportType::RAYLET));
  *object_id = put_id;
  return Put(object, put_id);
}

Status CoreWorkerObjectInterface::Put(const RayObject &object,
                                      const ObjectID &object_id) {
  RAY_CHECK(object_id.GetTransportType() ==
            static_cast<uint8_t>(TaskTransportType::RAYLET))
      << "Invalid transport type flag in object ID: " << object_id.GetTransportType();
  return store_providers_[StoreProviderType::PLASMA]->Put(object, object_id);
}

Status CoreWorkerObjectInterface::Create(const std::shared_ptr<Buffer> &metadata,
                                         const size_t data_size,
                                         const ObjectID &object_id,
                                         std::shared_ptr<Buffer> *data) {
  return store_providers_[StoreProviderType::PLASMA]->Create(metadata, data_size,
                                                             object_id, data);
}

Status CoreWorkerObjectInterface::Seal(const ObjectID &object_id) {
  return store_providers_[StoreProviderType::PLASMA]->Seal(object_id);
}

Status CoreWorkerObjectInterface::Get(const std::vector<ObjectID> &ids,
                                      int64_t timeout_ms,
                                      std::vector<std::shared_ptr<RayObject>> *results) {
  (*results).resize(ids.size(), nullptr);

  // Divide the object ids by store provider type. For each store provider,
  // maintain an unordered_set which does proper de-duplication, thus the
  // store provider could simply assume its object ids don't have duplicates.
  EnumUnorderedMap<StoreProviderType, std::unordered_set<ObjectID>>
      object_ids_per_store_provider;
  GroupObjectIdsByStoreProvider(ids, &object_ids_per_store_provider);

  std::unordered_map<ObjectID, std::shared_ptr<RayObject>> result_map;
  auto remaining_timeout_ms = timeout_ms;

  // Re-order the list so that we always get from plasma store provider first,
  // since it uses a loop of `FetchOrReconstruct` and plasma `Get`, it's not
  // desirable if other store providers use up the timeout and leaves no time
  // for plasma provider to reconstruct the objects as necessary.
  std::list<
      std::pair<StoreProviderType, std::reference_wrapper<std::unordered_set<ObjectID>>>>
      ids_per_provider;
  for (auto &entry : object_ids_per_store_provider) {
    auto list_entry = std::make_pair(entry.first, std::ref(entry.second));
    if (entry.first == StoreProviderType::PLASMA) {
      ids_per_provider.emplace_front(list_entry);
    } else {
      ids_per_provider.emplace_back(list_entry);
    }
  }

  // Note that if one store provider uses up the timeout, we will still try the others
  // with a timeout of 0.
  for (auto &entry : object_ids_per_store_provider) {
    if (entry.second.empty()) {
      continue;
    }
    auto start_time = current_time_ms();
    RAY_RETURN_NOT_OK(store_providers_[entry.first]->Get(
        entry.second, timeout_ms, worker_context_.GetCurrentTaskID(), &result_map));
    if (remaining_timeout_ms > 0) {
      int64_t duration = current_time_ms() - start_time;
      remaining_timeout_ms =
          std::max(static_cast<int64_t>(0), remaining_timeout_ms - duration);
    }
  }

  // Loop through `ids` and fill each entry for the `results` vector,
  // this ensures that entries `results` have exactly the same order as
  // they are in `ids`. When there are duplicate object ids, all the entries
  // for the same id are filled in.
  for (size_t i = 0; i < ids.size(); i++) {
    if (result_map.find(ids[i]) != result_map.end()) {
      (*results)[i] = result_map[ids[i]];
    }
  }

  return Status::OK();
}

Status CoreWorkerObjectInterface::Wait(const std::vector<ObjectID> &ids, int num_objects,
                                       int64_t timeout_ms, std::vector<bool> *results) {
  (*results).resize(ids.size(), false);

  if (num_objects <= 0 || num_objects > static_cast<int>(ids.size())) {
    return Status::Invalid(
        "Number of objects to wait for must be between 1 and the number of ids.");
  }

  EnumUnorderedMap<StoreProviderType, std::unordered_set<ObjectID>>
      object_ids_per_store_provider;
  GroupObjectIdsByStoreProvider(ids, &object_ids_per_store_provider);

  size_t total_count = 0;
  for (const auto &entry : object_ids_per_store_provider) {
    total_count += entry.second.size();
  }
  if (total_count != ids.size()) {
    return Status::Invalid("Duplicated object IDs not supported in wait.");
  }

  std::unordered_set<ObjectID> ready;
  // Wait from all the store providers with timeout set to 0. This is to avoid the case
  // where we might use up the entire timeout on trying to get objects from one store
  // provider before even trying another (which might have all of the objects available).
  RAY_RETURN_NOT_OK(WaitFromMultipleStoreProviders(object_ids_per_store_provider,
                                                   /*timeout_ms=*/0, num_objects,
                                                   &ready));

<<<<<<< HEAD
  if (ready.size() < num_objects) {
=======
  if (ready.size() < static_cast<size_t>(num_objects)) {
>>>>>>> d660f989
    // Wait from all the store providers with the specified timeout
    // if the required number of objects haven't been ready yet.
    RAY_RETURN_NOT_OK(WaitFromMultipleStoreProviders(object_ids_per_store_provider,
                                                     /*timeout_ms=*/timeout_ms,
                                                     num_objects, &ready));
  }

  for (size_t i = 0; i < ids.size(); i++) {
    if (ready.find(ids[i]) != ready.end()) {
      (*results)[i] = true;
    }
  }

  return Status::OK();
}

Status CoreWorkerObjectInterface::WaitFromMultipleStoreProviders(
    EnumUnorderedMap<StoreProviderType, std::unordered_set<ObjectID>> &ids_per_provider,
    int64_t timeout_ms, int num_objects, std::unordered_set<ObjectID> *ready) {
  auto remaining_timeout_ms = timeout_ms;
  for (auto &entry : ids_per_provider) {
    auto start_time = current_time_ms();
    int required_objects = std::min(static_cast<int>(entry.second.size()), num_objects);
    RAY_RETURN_NOT_OK(store_providers_[entry.first]->Wait(
        entry.second, required_objects, remaining_timeout_ms,
        worker_context_.GetCurrentTaskID(), ready));
    if (remaining_timeout_ms > 0) {
      int64_t duration = current_time_ms() - start_time;
      remaining_timeout_ms =
          std::max(static_cast<int64_t>(0), remaining_timeout_ms - duration);
    }

    if (ready->size() >= static_cast<size_t>(num_objects)) {
      break;
    }
  }

  return Status::OK();
}

Status CoreWorkerObjectInterface::Delete(const std::vector<ObjectID> &object_ids,
                                         bool local_only, bool delete_creating_tasks) {
  EnumUnorderedMap<StoreProviderType, std::unordered_set<ObjectID>>
      object_ids_per_store_provider;
  GroupObjectIdsByStoreProvider(object_ids, &object_ids_per_store_provider);

  for (const auto &entry : object_ids_per_store_provider) {
    auto type = entry.first;
    bool is_plasma = (type == StoreProviderType::PLASMA);

    std::vector<ObjectID> ids(entry.second.begin(), entry.second.end());
    RAY_RETURN_NOT_OK(store_providers_[type]->Delete(
        ids, is_plasma ? local_only : false, is_plasma ? delete_creating_tasks : false));
  }

  return Status::OK();
}

void CoreWorkerObjectInterface::AddStoreProvider(StoreProviderType type) {
  store_providers_.emplace(type, CreateStoreProvider(type));
}

std::unique_ptr<CoreWorkerStoreProvider> CoreWorkerObjectInterface::CreateStoreProvider(
    StoreProviderType type) const {
  switch (type) {
  case StoreProviderType::PLASMA:
    return std::unique_ptr<CoreWorkerStoreProvider>(
        new CoreWorkerPlasmaStoreProvider(store_socket_, raylet_client_));
  case StoreProviderType::MEMORY:
    return std::unique_ptr<CoreWorkerStoreProvider>(
        new CoreWorkerMemoryStoreProvider(memory_store_));
    break;
  default:
    RAY_LOG(FATAL) << "unknown store provider type " << static_cast<int>(type);
    return nullptr;
  }
}

}  // namespace ray<|MERGE_RESOLUTION|>--- conflicted
+++ resolved
@@ -163,11 +163,7 @@
                                                    /*timeout_ms=*/0, num_objects,
                                                    &ready));
 
-<<<<<<< HEAD
-  if (ready.size() < num_objects) {
-=======
   if (ready.size() < static_cast<size_t>(num_objects)) {
->>>>>>> d660f989
     // Wait from all the store providers with the specified timeout
     // if the required number of objects haven't been ready yet.
     RAY_RETURN_NOT_OK(WaitFromMultipleStoreProviders(object_ids_per_store_provider,
