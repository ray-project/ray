--- conflicted
+++ resolved
@@ -5,17 +5,13 @@
 namespace ray {
 
 CoreWorkerObjectInterface::CoreWorkerObjectInterface(
-<<<<<<< HEAD
-    WorkerContext &worker_context, std::shared_ptr<RayletClient> raylet_client,
-=======
     WorkerContext &worker_context, std::unique_ptr<RayletClient> &raylet_client,
->>>>>>> 5733690a
     const std::string &store_socket)
     : worker_context_(worker_context), raylet_client_(raylet_client) {
   store_providers_.emplace(
       static_cast<int>(StoreProviderType::PLASMA),
       std::unique_ptr<CoreWorkerStoreProvider>(
-          new CoreWorkerPlasmaStoreProvider(store_socket, *raylet_client_)));
+          new CoreWorkerPlasmaStoreProvider(store_socket, raylet_client_)));
 }
 
 Status CoreWorkerObjectInterface::Put(const RayObject &object, ObjectID *object_id) {
