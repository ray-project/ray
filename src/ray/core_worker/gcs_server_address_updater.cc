--- conflicted
+++ resolved
@@ -1,190 +1,95 @@
-<<<<<<< HEAD
-// Copyright 2017 The Ray Authors.
-//
-// Licensed under the Apache License, Version 2.0 (the "License");
-// you may not use this file except in compliance with the License.
-// You may obtain a copy of the License at
-//
-//  http://www.apache.org/licenses/LICENSE-2.0
-//
-// Unless required by applicable law or agreed to in writing, software
-// distributed under the License is distributed on an "AS IS" BASIS,
-// WITHOUT WARRANTIES OR CONDITIONS OF ANY KIND, either express or implied.
-// See the License for the specific language governing permissions and
-// limitations under the License.
-
-#include "ray/core_worker/gcs_server_address_updater.h"
-
-namespace ray {
-namespace core {
-
-GcsServerAddressUpdater::GcsServerAddressUpdater(
-    const std::string raylet_ip_address, const int port,
-    std::function<void(std::string, int)> update_func)
-    : update_func_(update_func) {
-  // Init updater thread and run its io service.
-  updater_thread_.reset(new std::thread([this] {
-    SetThreadName("gcs_address_updater");
-    /// The asio work to keep io_service_ alive.
-    boost::asio::io_service::work io_service_work_(updater_io_service_);
-    updater_io_service_.run();
-  }));
-  client_call_manager_.reset(new rpc::ClientCallManager(updater_io_service_));
-  auto grpc_client =
-      rpc::NodeManagerWorkerClient::make(raylet_ip_address, port, *client_call_manager_);
-  raylet_client_ = std::make_shared<raylet::RayletClient>(grpc_client);
-  // Init updater runner.
-  updater_runner_.reset(new PeriodicalRunner(updater_io_service_));
-  // Start updating gcs server address.
-  updater_runner_->RunFnPeriodically(
-      [this] { UpdateGcsServerAddress(); },
-      RayConfig::instance().gcs_service_address_check_interval_milliseconds());
-}
-
-GcsServerAddressUpdater::~GcsServerAddressUpdater() {
-  updater_runner_.reset();
-  updater_io_service_.stop();
-  if (updater_thread_->joinable()) {
-    updater_thread_->join();
-  }
-  updater_thread_.reset();
-  raylet_client_.reset();
-}
-
-void GcsServerAddressUpdater::UpdateGcsServerAddress() {
-  raylet_client_->GetGcsServerAddress([this](const Status &status,
-                                             const rpc::GetGcsServerAddressReply &reply) {
-    if (!status.ok()) {
-      failed_ping_count_ += 1;
-      auto warning_threshold =
-          RayConfig::instance().ping_gcs_rpc_server_max_retries() / 2;
-      RAY_LOG_EVERY_N(WARNING, warning_threshold)
-          << "Failed to get the gcs server address from raylet " << failed_ping_count_
-          << " times in a row. If it keeps failing to obtain the address, "
-             "the worker might crash. Connection status "
-          << status;
-      if (failed_ping_count_ == RayConfig::instance().ping_gcs_rpc_server_max_retries()) {
-        std::stringstream os;
-        os << "Failed to receive the GCS address for " << failed_ping_count_
-           << " times without success. The worker will exit ungracefully. It is because ";
-        if (IsRayletFailed(RayConfig::instance().RAYLET_PID())) {
-          RAY_LOG(WARNING) << os.str()
-                           << "raylet has died, and it couldn't obtain the GCS address "
-                              "from the raylet anymore. Please check the log from "
-                              "raylet.err on this address.";
-        } else {
-          RAY_LOG(ERROR)
-              << os.str()
-              << "GCS has died. It could be because there was an issue that "
-                 "kills GCS, such as high memory usage triggering OOM killer "
-                 "to kill GCS. Cluster will be highly likely unavailable if you see "
-                 "this log. Please check the log from gcs_server.err.";
-        }
-        QuickExit();
-      }
-    } else {
-      failed_ping_count_ = 0;
-      update_func_(reply.ip(), reply.port());
-    }
-  });
-}
-
-}  // namespace core
-}  // namespace ray
-=======
-// Copyright 2017 The Ray Authors.
-//
-// Licensed under the Apache License, Version 2.0 (the "License");
-// you may not use this file except in compliance with the License.
-// You may obtain a copy of the License at
-//
-//  http://www.apache.org/licenses/LICENSE-2.0
-//
-// Unless required by applicable law or agreed to in writing, software
-// distributed under the License is distributed on an "AS IS" BASIS,
-// WITHOUT WARRANTIES OR CONDITIONS OF ANY KIND, either express or implied.
-// See the License for the specific language governing permissions and
-// limitations under the License.
-
-#include "ray/core_worker/gcs_server_address_updater.h"
-
-namespace ray {
-namespace core {
-
-GcsServerAddressUpdater::GcsServerAddressUpdater(
-    const std::string raylet_ip_address, const int port,
-    std::function<void(std::string, int)> update_func)
-    : client_call_manager_(updater_io_service_),
-      raylet_client_(rpc::NodeManagerWorkerClient::make(raylet_ip_address, port,
-                                                        client_call_manager_)),
-      update_func_(update_func),
-      updater_runner_(updater_io_service_),
-      updater_thread_([this] {
-        SetThreadName("gcs_address_updater");
-        std::thread::id this_id = std::this_thread::get_id();
-        RAY_LOG(INFO) << "GCS Server updater thread id: " << this_id;
-        /// The asio work to keep io_service_ alive.
-        boost::asio::io_service::work io_service_work_(updater_io_service_);
-        updater_io_service_.run();
-      }) {
-  // Start updating gcs server address.
-  updater_runner_.RunFnPeriodically(
-      [this] { UpdateGcsServerAddress(); },
-      RayConfig::instance().gcs_service_address_check_interval_milliseconds(),
-      "GcsServerAddressUpdater.UpdateGcsServerAddress");
-}
-
-GcsServerAddressUpdater::~GcsServerAddressUpdater() {
-  updater_io_service_.stop();
-  if (updater_thread_.joinable()) {
-    updater_thread_.join();
-  } else {
-    RAY_LOG(WARNING)
-        << "Could not join updater thread. This can cause segfault upon destruction.";
-  }
-  RAY_LOG(DEBUG) << "GcsServerAddressUpdater is destructed";
-}
-
-void GcsServerAddressUpdater::UpdateGcsServerAddress() {
-  raylet_client_.GetGcsServerAddress([this](const Status &status,
-                                            const rpc::GetGcsServerAddressReply &reply) {
-    const int64_t max_retries =
-        RayConfig::instance().gcs_rpc_server_reconnect_timeout_s() * 1000 /
-        RayConfig::instance().gcs_service_address_check_interval_milliseconds();
-    if (!status.ok()) {
-      failed_ping_count_ += 1;
-      auto warning_threshold = max_retries / 2;
-      RAY_LOG_EVERY_N(WARNING, warning_threshold)
-          << "Failed to get the gcs server address from raylet " << failed_ping_count_
-          << " times in a row. If it keeps failing to obtain the address, "
-             "the worker might crash. Connection status "
-          << status;
-      if (failed_ping_count_ >= max_retries) {
-        std::stringstream os;
-        os << "Failed to receive the GCS address for " << failed_ping_count_
-           << " times without success. The worker will exit ungracefully. It is because ";
-        if (status.IsGrpcUnavailable()) {
-          RAY_LOG(WARNING) << os.str()
-                           << "raylet has died, and it couldn't obtain the GCS address "
-                              "from the raylet anymore. Please check the log from "
-                              "raylet.err on this address.";
-        } else {
-          RAY_LOG(ERROR)
-              << os.str()
-              << "GCS has died. It could be because there was an issue that "
-                 "kills GCS, such as high memory usage triggering OOM killer "
-                 "to kill GCS. Cluster will be highly likely unavailable if you see "
-                 "this log. Please check the log from gcs_server.err.";
-        }
-        QuickExit();
-      }
-    } else {
-      failed_ping_count_ = 0;
-      update_func_(reply.ip(), reply.port());
-    }
-  });
-}
-
-}  // namespace core
-}  // namespace ray
->>>>>>> 19672688
+// Copyright 2017 The Ray Authors.
+//
+// Licensed under the Apache License, Version 2.0 (the "License");
+// you may not use this file except in compliance with the License.
+// You may obtain a copy of the License at
+//
+//  http://www.apache.org/licenses/LICENSE-2.0
+//
+// Unless required by applicable law or agreed to in writing, software
+// distributed under the License is distributed on an "AS IS" BASIS,
+// WITHOUT WARRANTIES OR CONDITIONS OF ANY KIND, either express or implied.
+// See the License for the specific language governing permissions and
+// limitations under the License.
+
+#include "ray/core_worker/gcs_server_address_updater.h"
+
+namespace ray {
+namespace core {
+
+GcsServerAddressUpdater::GcsServerAddressUpdater(
+    const std::string raylet_ip_address, const int port,
+    std::function<void(std::string, int)> update_func)
+    : client_call_manager_(updater_io_service_),
+      raylet_client_(rpc::NodeManagerWorkerClient::make(raylet_ip_address, port,
+                                                        client_call_manager_)),
+      update_func_(update_func),
+      updater_runner_(updater_io_service_),
+      updater_thread_([this] {
+        SetThreadName("gcs_address_updater");
+        std::thread::id this_id = std::this_thread::get_id();
+        RAY_LOG(INFO) << "GCS Server updater thread id: " << this_id;
+        /// The asio work to keep io_service_ alive.
+        boost::asio::io_service::work io_service_work_(updater_io_service_);
+        updater_io_service_.run();
+      }) {
+  // Start updating gcs server address.
+  updater_runner_.RunFnPeriodically(
+      [this] { UpdateGcsServerAddress(); },
+      RayConfig::instance().gcs_service_address_check_interval_milliseconds(),
+      "GcsServerAddressUpdater.UpdateGcsServerAddress");
+}
+
+GcsServerAddressUpdater::~GcsServerAddressUpdater() {
+  updater_io_service_.stop();
+  if (updater_thread_.joinable()) {
+    updater_thread_.join();
+  } else {
+    RAY_LOG(WARNING)
+        << "Could not join updater thread. This can cause segfault upon destruction.";
+  }
+  RAY_LOG(DEBUG) << "GcsServerAddressUpdater is destructed";
+}
+
+void GcsServerAddressUpdater::UpdateGcsServerAddress() {
+  raylet_client_.GetGcsServerAddress([this](const Status &status,
+                                            const rpc::GetGcsServerAddressReply &reply) {
+    const int64_t max_retries =
+        RayConfig::instance().gcs_rpc_server_reconnect_timeout_s() * 1000 /
+        RayConfig::instance().gcs_service_address_check_interval_milliseconds();
+    if (!status.ok()) {
+      failed_ping_count_ += 1;
+      auto warning_threshold = max_retries / 2;
+      RAY_LOG_EVERY_N(WARNING, warning_threshold)
+          << "Failed to get the gcs server address from raylet " << failed_ping_count_
+          << " times in a row. If it keeps failing to obtain the address, "
+             "the worker might crash. Connection status "
+          << status;
+      if (failed_ping_count_ >= max_retries) {
+        std::stringstream os;
+        os << "Failed to receive the GCS address for " << failed_ping_count_
+           << " times without success. The worker will exit ungracefully. It is because ";
+        if (status.IsGrpcUnavailable()) {
+          RAY_LOG(WARNING) << os.str()
+                           << "raylet has died, and it couldn't obtain the GCS address "
+                              "from the raylet anymore. Please check the log from "
+                              "raylet.err on this address.";
+        } else {
+          RAY_LOG(ERROR)
+              << os.str()
+              << "GCS has died. It could be because there was an issue that "
+                 "kills GCS, such as high memory usage triggering OOM killer "
+                 "to kill GCS. Cluster will be highly likely unavailable if you see "
+                 "this log. Please check the log from gcs_server.err.";
+        }
+        QuickExit();
+      }
+    } else {
+      failed_ping_count_ = 0;
+      update_func_(reply.ip(), reply.port());
+    }
+  });
+}
+
+}  // namespace core
+}  // namespace ray