
#include "ray/core_worker/context.h"

namespace ray {

/// per-thread context for core worker.
struct WorkerThreadContext {
  WorkerThreadContext()
<<<<<<< HEAD
      : current_task_id_(TaskID::FromRandom()),
        current_actor_id_(ActorID::Nil()),
        task_index_(0),
        put_index_(0) {}
=======
      : current_task_id_(TaskID::ForFakeTask()), task_index_(0), put_index_(0) {}
>>>>>>> 7d747da4

  int GetNextTaskIndex() { return ++task_index_; }

  int GetNextPutIndex() { return ++put_index_; }

  const TaskID &GetCurrentTaskID() const { return current_task_id_; }

  std::shared_ptr<const TaskSpecification> GetCurrentTask() const {
    return current_task_;
  }

  const ActorID &GetCurrentActorID() const { return current_actor_id_; }

  void SetCurrentTaskId(const TaskID &task_id) {
    current_task_id_ = task_id;
    task_index_ = 0;
    put_index_ = 0;
  }

  void SetCurrentTask(const TaskSpecification &task_spec) {
    SetCurrentTaskId(task_spec.TaskId());
    current_task_ = std::make_shared<const TaskSpecification>(task_spec);
    if (task_spec.IsActorCreationTask()) {
      RAY_CHECK(current_actor_id_.IsNil());
      current_actor_id_ = task_spec.ActorCreationId();
    }
    if (task_spec.IsActorTask()) {
      RAY_CHECK(current_actor_id_ == task_spec.ActorId());
    }
  }

 private:
  /// The task ID for current task.
  TaskID current_task_id_;

  /// ID of current actor.
  ActorID current_actor_id_;

  /// The current task.
  std::shared_ptr<const TaskSpecification> current_task_;

  /// Number of tasks that have been submitted from current task.
  int task_index_;

  /// Number of objects that have been put from current task.
  int put_index_;
};

thread_local std::unique_ptr<WorkerThreadContext> WorkerContext::thread_context_ =
    nullptr;

WorkerContext::WorkerContext(WorkerType worker_type, const JobID &job_id)
    : worker_type_(worker_type),
      worker_id_(worker_type_ == WorkerType::DRIVER ? ComputeDriverIdFromJob(job_id)
                                                    : WorkerID::FromRandom()),
      current_job_id_(worker_type_ == WorkerType::DRIVER ? job_id : JobID::Nil()) {
  // For worker main thread which initializes the WorkerContext,
  // set task_id according to whether current worker is a driver.
  // (For other threads it's set to random ID via GetThreadContext).
  GetThreadContext().SetCurrentTaskId((worker_type_ == WorkerType::DRIVER)
                                          ? TaskID::ForDriverTask(job_id)
                                          : TaskID::Nil());
}

const WorkerType WorkerContext::GetWorkerType() const { return worker_type_; }

const WorkerID &WorkerContext::GetWorkerID() const { return worker_id_; }

int WorkerContext::GetNextTaskIndex() { return GetThreadContext().GetNextTaskIndex(); }

int WorkerContext::GetNextPutIndex() { return GetThreadContext().GetNextPutIndex(); }

const JobID &WorkerContext::GetCurrentJobID() const { return current_job_id_; }

const TaskID &WorkerContext::GetCurrentTaskID() const {
  return GetThreadContext().GetCurrentTaskID();
}

void WorkerContext::SetCurrentTask(const TaskSpecification &task_spec) {
  current_job_id_ = task_spec.JobId();
  GetThreadContext().SetCurrentTask(task_spec);
}
std::shared_ptr<const TaskSpecification> WorkerContext::GetCurrentTask() const {
  return GetThreadContext().GetCurrentTask();
}

const ActorID &WorkerContext::GetCurrentActorID() const {
  return GetThreadContext().GetCurrentActorID();
}

WorkerThreadContext &WorkerContext::GetThreadContext() {
  if (thread_context_ == nullptr) {
    thread_context_ = std::unique_ptr<WorkerThreadContext>(new WorkerThreadContext());
  }

  return *thread_context_;
}

}  // namespace ray<|MERGE_RESOLUTION|>--- conflicted
+++ resolved
@@ -6,14 +6,10 @@
 /// per-thread context for core worker.
 struct WorkerThreadContext {
   WorkerThreadContext()
-<<<<<<< HEAD
-      : current_task_id_(TaskID::FromRandom()),
+      : current_task_id_(TaskID::ForFakeTask()),
         current_actor_id_(ActorID::Nil()),
         task_index_(0),
         put_index_(0) {}
-=======
-      : current_task_id_(TaskID::ForFakeTask()), task_index_(0), put_index_(0) {}
->>>>>>> 7d747da4
 
   int GetNextTaskIndex() { return ++task_index_; }
 
