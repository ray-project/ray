
#include "ray/core_worker/context.h"

namespace ray {

/// per-thread context for core worker.
struct WorkerThreadContext {
  WorkerThreadContext()
<<<<<<< HEAD
      : current_task_id_(TaskID::FromRandom()), task_index_(0), put_index_(0) {}
=======
      : current_task_id(TaskID::FromRandom()),
        current_actor_id(ActorID::Nil()),
        task_index(0),
        put_index(0) {}
>>>>>>> e568d80b

  int GetNextTaskIndex() { return ++task_index_; }

  int GetNextPutIndex() { return ++put_index_; }

  const TaskID &GetCurrentTaskID() const { return current_task_id_; }

<<<<<<< HEAD
  std::shared_ptr<const TaskSpecification> GetCurrentTask() const {
    return current_task_;
  }

  void SetCurrentTaskId(const TaskID &task_id) {
    current_task_id_ = task_id;
    task_index_ = 0;
    put_index_ = 0;
  }

  void SetCurrentTask(const TaskSpecification &task_spec) {
    SetCurrentTaskId(task_spec.TaskId());
    current_task_ = std::make_shared<const TaskSpecification>(task_spec);
=======
  const ActorID &GetCurrentActorID() const { return current_actor_id; }

  void SetCurrentTask(const TaskID &task_id) {
    current_task_id = task_id;
    task_index = 0;
    put_index = 0;
  }

  void SetCurrentTask(const raylet::TaskSpecification &spec) {
    SetCurrentTask(spec.TaskId());
    if (spec.IsActorCreationTask()) {
      RAY_CHECK(current_actor_id.IsNil());
      current_actor_id = spec.ActorCreationId();
    }
    if (spec.IsActorTask()) {
      RAY_CHECK(current_actor_id == spec.ActorId());
    }
>>>>>>> e568d80b
  }

 private:
  /// The task ID for current task.
  TaskID current_task_id_;

  /// The current task.
  std::shared_ptr<const TaskSpecification> current_task_;

  /// ID of current actor.
  ActorID current_actor_id;

  /// Number of tasks that have been submitted from current task.
  int task_index_;

  /// Number of objects that have been put from current task.
  int put_index_;
};

thread_local std::unique_ptr<WorkerThreadContext> WorkerContext::thread_context_ =
    nullptr;

WorkerContext::WorkerContext(WorkerType worker_type, const JobID &job_id)
<<<<<<< HEAD
    : worker_type_(worker_type),
      worker_id_(worker_type_ == WorkerType::DRIVER ? ComputeDriverIdFromJob(job_id)
                                                    : WorkerID::FromRandom()),
      current_job_id_(worker_type_ == WorkerType::DRIVER ? job_id : JobID::Nil()) {
=======
    : worker_type(worker_type),
      // TODO(qwang): Assign the driver id to worker id
      // once we treat driver id as a special worker id.
      worker_id(worker_type == WorkerType::DRIVER ? WorkerID::FromBinary(job_id.Binary())
                                                  : WorkerID::FromRandom()),
      current_job_id(worker_type == WorkerType::DRIVER ? job_id : JobID::Nil()) {
>>>>>>> e568d80b
  // For worker main thread which initializes the WorkerContext,
  // set task_id according to whether current worker is a driver.
  // (For other threads it's set to random ID via GetThreadContext).
  GetThreadContext().SetCurrentTaskId(
      (worker_type_ == WorkerType::DRIVER) ? TaskID::FromRandom() : TaskID::Nil());
}

const WorkerType WorkerContext::GetWorkerType() const { return worker_type_; }

const WorkerID &WorkerContext::GetWorkerID() const { return worker_id_; }

int WorkerContext::GetNextTaskIndex() { return GetThreadContext().GetNextTaskIndex(); }

int WorkerContext::GetNextPutIndex() { return GetThreadContext().GetNextPutIndex(); }

const JobID &WorkerContext::GetCurrentJobID() const { return current_job_id_; }

const TaskID &WorkerContext::GetCurrentTaskID() const {
  return GetThreadContext().GetCurrentTaskID();
}

void WorkerContext::SetCurrentTask(const TaskSpecification &task_spec) {
  current_job_id_ = task_spec.JobId();
  GetThreadContext().SetCurrentTask(task_spec);
}

std::shared_ptr<const TaskSpecification> WorkerContext::GetCurrentTask() const {
  return GetThreadContext().GetCurrentTask();
}

const ActorID &WorkerContext::GetCurrentActorID() const {
  return GetThreadContext().GetCurrentActorID();
}

WorkerThreadContext &WorkerContext::GetThreadContext() {
  if (thread_context_ == nullptr) {
    thread_context_ = std::unique_ptr<WorkerThreadContext>(new WorkerThreadContext());
  }

  return *thread_context_;
}

}  // namespace ray<|MERGE_RESOLUTION|>--- conflicted
+++ resolved
@@ -6,14 +6,10 @@
 /// per-thread context for core worker.
 struct WorkerThreadContext {
   WorkerThreadContext()
-<<<<<<< HEAD
-      : current_task_id_(TaskID::FromRandom()), task_index_(0), put_index_(0) {}
-=======
-      : current_task_id(TaskID::FromRandom()),
-        current_actor_id(ActorID::Nil()),
-        task_index(0),
-        put_index(0) {}
->>>>>>> e568d80b
+      : current_task_id_(TaskID::FromRandom()),
+        current_actor_id_(ActorID::Nil()),
+        task_index_(0),
+        put_index_(0) {}
 
   int GetNextTaskIndex() { return ++task_index_; }
 
@@ -21,10 +17,11 @@
 
   const TaskID &GetCurrentTaskID() const { return current_task_id_; }
 
-<<<<<<< HEAD
   std::shared_ptr<const TaskSpecification> GetCurrentTask() const {
     return current_task_;
   }
+
+  const ActorID &GetCurrentActorID() const { return current_actor_id_; }
 
   void SetCurrentTaskId(const TaskID &task_id) {
     current_task_id_ = task_id;
@@ -35,36 +32,24 @@
   void SetCurrentTask(const TaskSpecification &task_spec) {
     SetCurrentTaskId(task_spec.TaskId());
     current_task_ = std::make_shared<const TaskSpecification>(task_spec);
-=======
-  const ActorID &GetCurrentActorID() const { return current_actor_id; }
-
-  void SetCurrentTask(const TaskID &task_id) {
-    current_task_id = task_id;
-    task_index = 0;
-    put_index = 0;
-  }
-
-  void SetCurrentTask(const raylet::TaskSpecification &spec) {
-    SetCurrentTask(spec.TaskId());
-    if (spec.IsActorCreationTask()) {
-      RAY_CHECK(current_actor_id.IsNil());
-      current_actor_id = spec.ActorCreationId();
+    if (task_spec.IsActorCreationTask()) {
+      RAY_CHECK(current_actor_id_.IsNil());
+      current_actor_id_ = task_spec.ActorCreationId();
     }
-    if (spec.IsActorTask()) {
-      RAY_CHECK(current_actor_id == spec.ActorId());
+    if (task_spec.IsActorTask()) {
+      RAY_CHECK(current_actor_id_ == task_spec.ActorId());
     }
->>>>>>> e568d80b
   }
 
  private:
   /// The task ID for current task.
   TaskID current_task_id_;
 
+  /// ID of current actor.
+  ActorID current_actor_id_;
+
   /// The current task.
   std::shared_ptr<const TaskSpecification> current_task_;
-
-  /// ID of current actor.
-  ActorID current_actor_id;
 
   /// Number of tasks that have been submitted from current task.
   int task_index_;
@@ -77,19 +62,10 @@
     nullptr;
 
 WorkerContext::WorkerContext(WorkerType worker_type, const JobID &job_id)
-<<<<<<< HEAD
     : worker_type_(worker_type),
       worker_id_(worker_type_ == WorkerType::DRIVER ? ComputeDriverIdFromJob(job_id)
                                                     : WorkerID::FromRandom()),
       current_job_id_(worker_type_ == WorkerType::DRIVER ? job_id : JobID::Nil()) {
-=======
-    : worker_type(worker_type),
-      // TODO(qwang): Assign the driver id to worker id
-      // once we treat driver id as a special worker id.
-      worker_id(worker_type == WorkerType::DRIVER ? WorkerID::FromBinary(job_id.Binary())
-                                                  : WorkerID::FromRandom()),
-      current_job_id(worker_type == WorkerType::DRIVER ? job_id : JobID::Nil()) {
->>>>>>> e568d80b
   // For worker main thread which initializes the WorkerContext,
   // set task_id according to whether current worker is a driver.
   // (For other threads it's set to random ID via GetThreadContext).
