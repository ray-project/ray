--- conflicted
+++ resolved
@@ -89,10 +89,6 @@
   if (task_spec.IsNormalTask()) {
     RAY_CHECK(current_job_id_.IsNil());
     SetCurrentJobId(task_spec.JobId());
-<<<<<<< HEAD
-    current_actor_use_direct_call_ = task_spec.IsDirectCall();
-=======
->>>>>>> 9820c10a
   } else if (task_spec.IsActorCreationTask()) {
     RAY_CHECK(current_job_id_.IsNil());
     SetCurrentJobId(task_spec.JobId());
