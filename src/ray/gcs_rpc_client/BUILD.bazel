load("//bazel:ray.bzl", "ray_cc_library")

ray_cc_library(
    name = "gcs_client",
    srcs = [
        "accessor.cc",
        "gcs_client.cc",
    ],
    hdrs = [
        "accessor.h",
        "gcs_client.h",
    ],
    deps = [
<<<<<<< HEAD
        ":gcs_client_context",
        ":internal_kv_accessor_implementation",
        ":internal_kv_accessor_interface",
=======
        ":accessor_factory_interface",
        ":actor_accessor_interface",
        ":gcs_client_context",
        ":gcs_client_defaults",
>>>>>>> cf9f783e
        ":rpc_client",
        "//src/ray/common:asio",
        "//src/ray/common:id",
        "//src/ray/common:placement_group",
        "//src/ray/common:protobuf_utils",
        "//src/ray/gcs/store_client:redis_store_client",
        "//src/ray/protobuf:usage_cc_proto",
        "//src/ray/pubsub:gcs_subscriber",
        "//src/ray/pubsub:subscriber",
        "//src/ray/util:container_util",
        "//src/ray/util:network_util",
        "//src/ray/util:sequencer",
    ],
)

ray_cc_library(
    name = "global_state_accessor_lib",
    srcs = ["global_state_accessor.cc"],
    hdrs = ["global_state_accessor.h"],
    deps = [
        ":gcs_client",
        "//src/ray/util:time",
    ],
)

ray_cc_library(
<<<<<<< HEAD
    name = "internal_kv_accessor_interface",
    hdrs = [
        "accessors/internal_kv_accessor_interface.h",
=======
    name = "accessor_factory_interface",
    hdrs = [
        "accessor_factory_interface.h",
    ],
    visibility = ["//visibility:public"],
    deps = [],
)

ray_cc_library(
    name = "actor_accessor_interface",
    hdrs = [
        "accessors/actor_info_accessor_interface.h",
>>>>>>> cf9f783e
    ],
    visibility = ["//visibility:public"],
    deps = [
        "//src/ray/common:gcs_callback_types",
<<<<<<< HEAD
        "//src/ray/common:status",
=======
        "//src/ray/common:id",
        "//src/ray/common:placement_group",
        "//src/ray/common:task_common",
        "//src/ray/protobuf:autoscaler_cc_proto",
        "//src/ray/protobuf:gcs_cc_proto",
    ],
)

ray_cc_library(
    name = "gcs_client_context",
    hdrs = [
        "gcs_client_context.h",
    ],
    visibility = [":__pkg__"],
    deps = [
        ":rpc_client",
        "//src/ray/pubsub:gcs_subscriber",
>>>>>>> cf9f783e
    ],
)

ray_cc_library(
<<<<<<< HEAD
    name = "internal_kv_accessor_implementation",
    srcs = [
        "accessors/internal_kv_accessor.cc",
    ],
    hdrs = [
        "accessors/internal_kv_accessor.h",
    ],
    visibility = [":__pkg__"],
    deps = [
        ":gcs_client_context",
        ":internal_kv_accessor_interface",
        ":rpc_client",
        "//src/ray/util:container_util",
=======
    name = "actor_accessor_implementation",
    srcs = [
        "accessors/actor_info_accessor.cc",
    ],
    hdrs = [
        "accessors/actor_info_accessor.h",
    ],
    visibility = [":__pkg__"],
    deps = [
        ":actor_accessor_interface",
        ":gcs_client_context",
        ":rpc_client",
        "//src/ray/common:asio",
        "//src/ray/common:id",
        "//src/ray/common:placement_group",
        "//src/ray/common:protobuf_utils",
        "//src/ray/gcs/store_client:redis_store_client",
        "//src/ray/protobuf:usage_cc_proto",
        "//src/ray/pubsub:gcs_subscriber",
        "//src/ray/pubsub:subscriber",
        "//src/ray/util:container_util",
        "//src/ray/util:network_util",
        "//src/ray/util:sequencer",
        "@com_google_absl//absl/container:flat_hash_map",
        "@com_google_absl//absl/container:flat_hash_set",
>>>>>>> cf9f783e
    ],
)

ray_cc_library(
<<<<<<< HEAD
    name = "gcs_client_context",
    hdrs = [
        "gcs_client_context.h",
    ],
    visibility = [":__pkg__"],
    deps = [
        ":rpc_client",
        "//src/ray/pubsub:gcs_subscriber",
=======
    name = "gcs_client_defaults",
    srcs = [
        "default_accessor_factory.cc",
        "default_gcs_client_context.cc",
    ],
    hdrs = [
        "default_accessor_factory.h",
        "default_gcs_client_context.h",
    ],
    visibility = [":__pkg__"],
    deps = [
        ":accessor_factory_interface",
        ":actor_accessor_implementation",
        ":actor_accessor_interface",
        ":gcs_client_context",
>>>>>>> cf9f783e
    ],
)

ray_cc_library(
    name = "rpc_client",
    hdrs = [
        "rpc_client.h",
    ],
    visibility = [
        ":__pkg__",
        "//src/ray/pubsub:__pkg__",
    ],
    deps = [
        "//src/ray/common:ray_config",
        "//src/ray/protobuf:autoscaler_cc_grpc",
        "//src/ray/protobuf:gcs_service_cc_grpc",
        "//src/ray/rpc:retryable_grpc_client",
        "//src/ray/rpc:rpc_callback_types",
        "//src/ray/util:network_util",
    ],
)<|MERGE_RESOLUTION|>--- conflicted
+++ resolved
@@ -11,16 +11,11 @@
         "gcs_client.h",
     ],
     deps = [
-<<<<<<< HEAD
-        ":gcs_client_context",
-        ":internal_kv_accessor_implementation",
-        ":internal_kv_accessor_interface",
-=======
         ":accessor_factory_interface",
         ":actor_accessor_interface",
         ":gcs_client_context",
         ":gcs_client_defaults",
->>>>>>> cf9f783e
+        ":internal_kv_accessor_interface",
         ":rpc_client",
         "//src/ray/common:asio",
         "//src/ray/common:id",
@@ -47,11 +42,6 @@
 )
 
 ray_cc_library(
-<<<<<<< HEAD
-    name = "internal_kv_accessor_interface",
-    hdrs = [
-        "accessors/internal_kv_accessor_interface.h",
-=======
     name = "accessor_factory_interface",
     hdrs = [
         "accessor_factory_interface.h",
@@ -64,14 +54,10 @@
     name = "actor_accessor_interface",
     hdrs = [
         "accessors/actor_info_accessor_interface.h",
->>>>>>> cf9f783e
     ],
     visibility = ["//visibility:public"],
     deps = [
         "//src/ray/common:gcs_callback_types",
-<<<<<<< HEAD
-        "//src/ray/common:status",
-=======
         "//src/ray/common:id",
         "//src/ray/common:placement_group",
         "//src/ray/common:task_common",
@@ -81,20 +67,18 @@
 )
 
 ray_cc_library(
-    name = "gcs_client_context",
+    name = "internal_kv_accessor_interface",
     hdrs = [
-        "gcs_client_context.h",
+        "accessors/internal_kv_accessor_interface.h",
     ],
-    visibility = [":__pkg__"],
+    visibility = ["//visibility:public"],
     deps = [
-        ":rpc_client",
-        "//src/ray/pubsub:gcs_subscriber",
->>>>>>> cf9f783e
+        "//src/ray/common:gcs_callback_types",
+        "//src/ray/common:status",
     ],
 )
 
 ray_cc_library(
-<<<<<<< HEAD
     name = "internal_kv_accessor_implementation",
     srcs = [
         "accessors/internal_kv_accessor.cc",
@@ -108,7 +92,22 @@
         ":internal_kv_accessor_interface",
         ":rpc_client",
         "//src/ray/util:container_util",
-=======
+    ],
+)
+
+ray_cc_library(
+    name = "gcs_client_context",
+    hdrs = [
+        "gcs_client_context.h",
+    ],
+    visibility = [":__pkg__"],
+    deps = [
+        ":rpc_client",
+        "//src/ray/pubsub:gcs_subscriber",
+    ],
+)
+
+ray_cc_library(
     name = "actor_accessor_implementation",
     srcs = [
         "accessors/actor_info_accessor.cc",
@@ -134,21 +133,10 @@
         "//src/ray/util:sequencer",
         "@com_google_absl//absl/container:flat_hash_map",
         "@com_google_absl//absl/container:flat_hash_set",
->>>>>>> cf9f783e
     ],
 )
 
 ray_cc_library(
-<<<<<<< HEAD
-    name = "gcs_client_context",
-    hdrs = [
-        "gcs_client_context.h",
-    ],
-    visibility = [":__pkg__"],
-    deps = [
-        ":rpc_client",
-        "//src/ray/pubsub:gcs_subscriber",
-=======
     name = "gcs_client_defaults",
     srcs = [
         "default_accessor_factory.cc",
@@ -164,7 +152,8 @@
         ":actor_accessor_implementation",
         ":actor_accessor_interface",
         ":gcs_client_context",
->>>>>>> cf9f783e
+        ":internal_kv_accessor_implementation",
+        ":internal_kv_accessor_interface",
     ],
 )
 
