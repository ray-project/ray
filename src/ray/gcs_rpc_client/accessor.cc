--- conflicted
+++ resolved
@@ -561,22 +561,6 @@
       timeout_ms);
 }
 
-<<<<<<< HEAD
-void TaskInfoAccessor::AsyncAddEvents(const std::string &serialized_request,
-                                      const StatusCallback &callback,
-                                      int64_t timeout_ms) {
-  rpc::events::AddEventsRequest request;
-  if (!request.ParseFromString(serialized_request)) {
-    if (callback) {
-      callback(Status::IOError("Failed to parse AddEventsRequest"));
-    }
-    return;
-  }
-  AsyncAddEvents(std::move(request), callback, timeout_ms);
-}
-
-=======
->>>>>>> 83d7c3d4
 void TaskInfoAccessor::AsyncGetTaskEvents(
     const MultiItemCallback<rpc::TaskEvents> &callback) {
   RAY_LOG(DEBUG) << "Getting all task events info.";
