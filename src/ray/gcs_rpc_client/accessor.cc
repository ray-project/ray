--- conflicted
+++ resolved
@@ -159,310 +159,6 @@
       });
 }
 
-<<<<<<< HEAD
-=======
-ActorInfoAccessor::ActorInfoAccessor(GcsClient *client_impl)
-    : client_impl_(client_impl) {}
-
-void ActorInfoAccessor::AsyncGet(
-    const ActorID &actor_id, const OptionalItemCallback<rpc::ActorTableData> &callback) {
-  RAY_LOG(DEBUG).WithField(actor_id).WithField(actor_id.JobId()) << "Getting actor info";
-  rpc::GetActorInfoRequest request;
-  request.set_actor_id(actor_id.Binary());
-  client_impl_->GetGcsRpcClient().GetActorInfo(
-      std::move(request),
-      [actor_id, callback](const Status &status, rpc::GetActorInfoReply &&reply) {
-        if (reply.has_actor_table_data()) {
-          callback(status, reply.actor_table_data());
-        } else {
-          callback(status, std::nullopt);
-        }
-        RAY_LOG(DEBUG).WithField(actor_id).WithField(actor_id.JobId())
-            << "Finished getting actor info, status = " << status;
-      });
-}
-
-void ActorInfoAccessor::AsyncGetAllByFilter(
-    const std::optional<ActorID> &actor_id,
-    const std::optional<JobID> &job_id,
-    const std::optional<std::string> &actor_state_name,
-    const MultiItemCallback<rpc::ActorTableData> &callback,
-    int64_t timeout_ms) {
-  RAY_LOG(DEBUG) << "Getting all actor info.";
-  rpc::GetAllActorInfoRequest request;
-  if (actor_id) {
-    request.mutable_filters()->set_actor_id(actor_id.value().Binary());
-  }
-  if (job_id) {
-    request.mutable_filters()->set_job_id(job_id.value().Binary());
-  }
-  if (actor_state_name) {
-    static absl::flat_hash_map<std::string, rpc::ActorTableData::ActorState>
-        actor_state_map = {
-            {"DEPENDENCIES_UNREADY", rpc::ActorTableData::DEPENDENCIES_UNREADY},
-            {"PENDING_CREATION", rpc::ActorTableData::PENDING_CREATION},
-            {"ALIVE", rpc::ActorTableData::ALIVE},
-            {"RESTARTING", rpc::ActorTableData::RESTARTING},
-            {"DEAD", rpc::ActorTableData::DEAD}};
-    request.mutable_filters()->set_state(actor_state_map[*actor_state_name]);
-  }
-
-  client_impl_->GetGcsRpcClient().GetAllActorInfo(
-      std::move(request),
-      [callback](const Status &status, rpc::GetAllActorInfoReply &&reply) {
-        callback(status,
-                 VectorFromProtobuf(std::move(*reply.mutable_actor_table_data())));
-        RAY_LOG(DEBUG) << "Finished getting all actor info, status = " << status;
-      },
-      timeout_ms);
-}
-
-void ActorInfoAccessor::AsyncGetByName(
-    const std::string &name,
-    const std::string &ray_namespace,
-    const OptionalItemCallback<rpc::ActorTableData> &callback,
-    int64_t timeout_ms) {
-  RAY_LOG(DEBUG) << "Getting actor info, name = " << name;
-  rpc::GetNamedActorInfoRequest request;
-  request.set_name(name);
-  request.set_ray_namespace(ray_namespace);
-  client_impl_->GetGcsRpcClient().GetNamedActorInfo(
-      std::move(request),
-      [name, callback](const Status &status, rpc::GetNamedActorInfoReply &&reply) {
-        if (reply.has_actor_table_data()) {
-          callback(status, reply.actor_table_data());
-        } else {
-          callback(status, std::nullopt);
-        }
-        RAY_LOG(DEBUG) << "Finished getting actor info, status = " << status
-                       << ", name = " << name;
-      },
-      timeout_ms);
-}
-
-Status ActorInfoAccessor::SyncGetByName(const std::string &name,
-                                        const std::string &ray_namespace,
-                                        rpc::ActorTableData &actor_table_data,
-                                        rpc::TaskSpec &task_spec) {
-  rpc::GetNamedActorInfoRequest request;
-  rpc::GetNamedActorInfoReply reply;
-  request.set_name(name);
-  request.set_ray_namespace(ray_namespace);
-  auto status = client_impl_->GetGcsRpcClient().SyncGetNamedActorInfo(
-      std::move(request), &reply, GetGcsTimeoutMs());
-  if (status.ok()) {
-    actor_table_data = std::move(*reply.mutable_actor_table_data());
-    task_spec = std::move(*reply.mutable_task_spec());
-  }
-  return status;
-}
-
-Status ActorInfoAccessor::SyncListNamedActors(
-    bool all_namespaces,
-    const std::string &ray_namespace,
-    std::vector<std::pair<std::string, std::string>> &actors) {
-  rpc::ListNamedActorsRequest request;
-  request.set_all_namespaces(all_namespaces);
-  request.set_ray_namespace(ray_namespace);
-  rpc::ListNamedActorsReply reply;
-  auto status = client_impl_->GetGcsRpcClient().SyncListNamedActors(
-      std::move(request), &reply, GetGcsTimeoutMs());
-  if (!status.ok()) {
-    return status;
-  }
-  actors.reserve(reply.named_actors_list_size());
-  for (auto &actor_info :
-       VectorFromProtobuf(std::move(*reply.mutable_named_actors_list()))) {
-    actors.emplace_back(std::move(*actor_info.mutable_ray_namespace()),
-                        std::move(*actor_info.mutable_name()));
-  }
-  return status;
-}
-
-void ActorInfoAccessor::AsyncRestartActorForLineageReconstruction(
-    const ray::ActorID &actor_id,
-    uint64_t num_restarts_due_to_lineage_reconstruction,
-    const ray::gcs::StatusCallback &callback,
-    int64_t timeout_ms) {
-  rpc::RestartActorForLineageReconstructionRequest request;
-  request.set_actor_id(actor_id.Binary());
-  request.set_num_restarts_due_to_lineage_reconstruction(
-      num_restarts_due_to_lineage_reconstruction);
-  client_impl_->GetGcsRpcClient().RestartActorForLineageReconstruction(
-      std::move(request),
-      [callback](const Status &status,
-                 rpc::RestartActorForLineageReconstructionReply &&reply) {
-        callback(status);
-      },
-      timeout_ms);
-}
-
-namespace {
-
-// TODO(dayshah): Yes this is temporary. https://github.com/ray-project/ray/issues/54327
-Status ComputeGcsStatus(const Status &grpc_status, const rpc::GcsStatus &gcs_status) {
-  // If gRPC status is ok return the GCS status, otherwise return the gRPC status.
-  if (grpc_status.ok()) {
-    return gcs_status.code() == static_cast<int>(StatusCode::OK)
-               ? Status::OK()
-               : Status(StatusCode(gcs_status.code()), gcs_status.message());
-  } else {
-    return grpc_status;
-  }
-}
-
-}  // namespace
-
-void ActorInfoAccessor::AsyncRegisterActor(const ray::TaskSpecification &task_spec,
-                                           const ray::gcs::StatusCallback &callback,
-                                           int64_t timeout_ms) {
-  RAY_CHECK(task_spec.IsActorCreationTask() && callback);
-  rpc::RegisterActorRequest request;
-  request.mutable_task_spec()->CopyFrom(task_spec.GetMessage());
-  client_impl_->GetGcsRpcClient().RegisterActor(
-      std::move(request),
-      [callback](const Status &status, rpc::RegisterActorReply &&reply) {
-        callback(ComputeGcsStatus(status, reply.status()));
-      },
-      timeout_ms);
-}
-
-Status ActorInfoAccessor::SyncRegisterActor(const ray::TaskSpecification &task_spec) {
-  RAY_CHECK(task_spec.IsActorCreationTask());
-  rpc::RegisterActorRequest request;
-  rpc::RegisterActorReply reply;
-  request.mutable_task_spec()->CopyFrom(task_spec.GetMessage());
-  auto status = client_impl_->GetGcsRpcClient().SyncRegisterActor(
-      std::move(request), &reply, GetGcsTimeoutMs());
-  return ComputeGcsStatus(status, reply.status());
-}
-
-void ActorInfoAccessor::AsyncKillActor(const ActorID &actor_id,
-                                       bool force_kill,
-                                       bool no_restart,
-                                       const ray::gcs::StatusCallback &callback,
-                                       int64_t timeout_ms) {
-  rpc::KillActorViaGcsRequest request;
-  request.set_actor_id(actor_id.Binary());
-  request.set_force_kill(force_kill);
-  request.set_no_restart(no_restart);
-  client_impl_->GetGcsRpcClient().KillActorViaGcs(
-      std::move(request),
-      [callback](const Status &status, rpc::KillActorViaGcsReply &&reply) {
-        if (callback) {
-          callback(status);
-        }
-      },
-      timeout_ms);
-}
-
-void ActorInfoAccessor::AsyncCreateActor(
-    const ray::TaskSpecification &task_spec,
-    const rpc::ClientCallback<rpc::CreateActorReply> &callback) {
-  RAY_CHECK(task_spec.IsActorCreationTask() && callback);
-  rpc::CreateActorRequest request;
-  request.mutable_task_spec()->CopyFrom(task_spec.GetMessage());
-  client_impl_->GetGcsRpcClient().CreateActor(
-      std::move(request),
-      [callback](const Status &status, rpc::CreateActorReply &&reply) {
-        callback(status, std::move(reply));
-      });
-}
-
-void ActorInfoAccessor::AsyncReportActorOutOfScope(
-    const ActorID &actor_id,
-    uint64_t num_restarts_due_to_lineage_reconstruction,
-    const StatusCallback &callback,
-    int64_t timeout_ms) {
-  rpc::ReportActorOutOfScopeRequest request;
-  request.set_actor_id(actor_id.Binary());
-  request.set_num_restarts_due_to_lineage_reconstruction(
-      num_restarts_due_to_lineage_reconstruction);
-  client_impl_->GetGcsRpcClient().ReportActorOutOfScope(
-      std::move(request),
-      [callback](const Status &status, rpc::ReportActorOutOfScopeReply &&reply) {
-        if (callback) {
-          callback(status);
-        }
-      },
-      timeout_ms);
-}
-
-void ActorInfoAccessor::AsyncSubscribe(
-    const ActorID &actor_id,
-    const SubscribeCallback<ActorID, rpc::ActorTableData> &subscribe,
-    const StatusCallback &done) {
-  RAY_LOG(DEBUG).WithField(actor_id).WithField(actor_id.JobId())
-      << "Subscribing update operations of actor";
-  RAY_CHECK(subscribe != nullptr) << "Failed to subscribe actor, actor id = " << actor_id;
-
-  auto fetch_data_operation =
-      [this, actor_id, subscribe](const StatusCallback &fetch_done) {
-        auto callback = [actor_id, subscribe, fetch_done](
-                            const Status &status,
-                            std::optional<rpc::ActorTableData> &&result) {
-          if (result) {
-            subscribe(actor_id, std::move(*result));
-          }
-          if (fetch_done) {
-            fetch_done(status);
-          }
-        };
-        AsyncGet(actor_id, callback);
-      };
-
-  {
-    absl::MutexLock lock(&mutex_);
-    resubscribe_operations_[actor_id] =
-        [this, actor_id, subscribe](const StatusCallback &subscribe_done) {
-          client_impl_->GetGcsSubscriber().SubscribeActor(
-              actor_id, subscribe, subscribe_done);
-        };
-    fetch_data_operations_[actor_id] = fetch_data_operation;
-  }
-
-  client_impl_->GetGcsSubscriber().SubscribeActor(
-      actor_id, subscribe, [fetch_data_operation, done](const Status &) {
-        fetch_data_operation(done);
-      });
-}
-
-void ActorInfoAccessor::AsyncUnsubscribe(const ActorID &actor_id) {
-  RAY_LOG(DEBUG).WithField(actor_id).WithField(actor_id.JobId())
-      << "Cancelling subscription to an actor";
-  client_impl_->GetGcsSubscriber().UnsubscribeActor(actor_id);
-  absl::MutexLock lock(&mutex_);
-  resubscribe_operations_.erase(actor_id);
-  fetch_data_operations_.erase(actor_id);
-  RAY_LOG(DEBUG).WithField(actor_id).WithField(actor_id.JobId())
-      << "Finished cancelling subscription to an actor";
-}
-
-void ActorInfoAccessor::AsyncResubscribe() {
-  RAY_LOG(DEBUG) << "Reestablishing subscription for actor info.";
-  // If only the GCS sever has restarted, we only need to fetch data from the GCS server.
-  // If the pub-sub server has also restarted, we need to resubscribe to the pub-sub
-  // server first, then fetch data from the GCS server.
-  absl::MutexLock lock(&mutex_);
-  for (auto &[actor_id, resubscribe_op] : resubscribe_operations_) {
-    resubscribe_op([this, id = actor_id](const Status &status) {
-      absl::MutexLock callback_lock(&mutex_);
-      auto fetch_data_operation = fetch_data_operations_[id];
-      // `fetch_data_operation` is called in the callback function of subscribe.
-      // Before that, if the user calls `AsyncUnsubscribe` function, the corresponding
-      // fetch function will be deleted, so we need to check if it's null.
-      if (fetch_data_operation != nullptr) {
-        fetch_data_operation(nullptr);
-      }
-    });
-  }
-}
-
-bool ActorInfoAccessor::IsActorUnsubscribed(const ActorID &actor_id) {
-  return client_impl_->GetGcsSubscriber().IsActorUnsubscribed(actor_id);
-}
-
->>>>>>> ffb51f86
 NodeInfoAccessor::NodeInfoAccessor(GcsClient *client_impl) : client_impl_(client_impl) {}
 
 void NodeInfoAccessor::RegisterSelf(rpc::GcsNodeInfo &&local_node_info,
@@ -1122,7 +818,7 @@
   rpc::CreatePlacementGroupReply reply;
   request.mutable_placement_group_spec()->CopyFrom(placement_group_spec.GetMessage());
   auto status = client_impl_->GetGcsRpcClient().SyncCreatePlacementGroup(
-      std::move(request), &reply, gcs::GetGcsTimeoutMs());
+      std::move(request), &reply, GetGcsTimeoutMs());
   if (status.ok()) {
     RAY_LOG(DEBUG).WithField(placement_group_spec.PlacementGroupId())
         << "Finished registering placement group.";
@@ -1139,7 +835,7 @@
   rpc::RemovePlacementGroupReply reply;
   request.set_placement_group_id(placement_group_id.Binary());
   auto status = client_impl_->GetGcsRpcClient().SyncRemovePlacementGroup(
-      std::move(request), &reply, gcs::GetGcsTimeoutMs());
+      std::move(request), &reply, GetGcsTimeoutMs());
   return status;
 }
 
