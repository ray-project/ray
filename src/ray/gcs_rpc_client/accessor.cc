// Copyright 2017 The Ray Authors.
//
// Licensed under the Apache License, Version 2.0 (the "License");
// you may not use this file except in compliance with the License.
// You may obtain a copy of the License at
//
//  http://www.apache.org/licenses/LICENSE-2.0
//
// Unless required by applicable law or agreed to in writing, software
// distributed under the License is distributed on an "AS IS" BASIS,
// WITHOUT WARRANTIES OR CONDITIONS OF ANY KIND, either express or implied.
// See the License for the specific language governing permissions and
// limitations under the License.

#include "ray/gcs_rpc_client/accessor.h"

#include <future>
#include <memory>
#include <string>
#include <unordered_map>
#include <utility>
#include <vector>

#include "ray/common/scheduling/label_selector.h"
#include "ray/gcs_rpc_client/gcs_client.h"
#include "ray/util/container_util.h"

namespace ray {
namespace gcs {

JobInfoAccessor::JobInfoAccessor(GcsClient *client_impl) : client_impl_(client_impl) {}

void JobInfoAccessor::AsyncAdd(const std::shared_ptr<rpc::JobTableData> &data_ptr,
                               const StatusCallback &callback) {
  JobID job_id = JobID::FromBinary(data_ptr->job_id());
  RAY_LOG(DEBUG).WithField(job_id)
      << "Adding job, driver pid = " << data_ptr->driver_pid();
  rpc::AddJobRequest request;
  request.mutable_data()->CopyFrom(*data_ptr);
  client_impl_->GetGcsRpcClient().AddJob(
      std::move(request),
      [job_id, data_ptr, callback](const Status &status, rpc::AddJobReply &&) {
        if (callback) {
          callback(status);
        }
        RAY_LOG(DEBUG).WithField(job_id) << "Finished adding job, status = " << status
                                         << ", driver pid = " << data_ptr->driver_pid();
      });
}

void JobInfoAccessor::AsyncMarkFinished(const JobID &job_id,
                                        const StatusCallback &callback) {
  RAY_LOG(DEBUG).WithField(job_id) << "Marking job state";
  rpc::MarkJobFinishedRequest request;
  request.set_job_id(job_id.Binary());
  client_impl_->GetGcsRpcClient().MarkJobFinished(
      std::move(request),
      [job_id, callback](const Status &status, rpc::MarkJobFinishedReply &&) {
        if (callback) {
          callback(status);
        }
        RAY_LOG(DEBUG).WithField(job_id)
            << "Finished marking job state, status = " << status;
      });
}

void JobInfoAccessor::AsyncSubscribeAll(
    const SubscribeCallback<JobID, rpc::JobTableData> &subscribe,
    const StatusCallback &done) {
  RAY_CHECK(subscribe != nullptr);
  fetch_all_data_operation_ = [this, subscribe](const StatusCallback &done_callback) {
    auto callback = [subscribe, done_callback](
                        const Status &status,
                        std::vector<rpc::JobTableData> &&job_info_list) {
      for (auto &job_info : job_info_list) {
        subscribe(JobID::FromBinary(job_info.job_id()), std::move(job_info));
      }
      if (done_callback) {
        done_callback(status);
      }
    };
    AsyncGetAll(/*job_or_submission_id=*/std::nullopt,
                /*skip_submission_job_info_field=*/true,
                /*skip_is_running_tasks_field=*/true,
                callback,
                /*timeout_ms=*/-1);
  };
  subscribe_operation_ = [this, subscribe](const StatusCallback &done_callback) {
    client_impl_->GetGcsSubscriber().SubscribeAllJobs(subscribe, done_callback);
  };
  subscribe_operation_(
      [this, done](const Status &status) { fetch_all_data_operation_(done); });
}

void JobInfoAccessor::AsyncResubscribe() {
  RAY_LOG(DEBUG) << "Reestablishing subscription for job info.";
  auto fetch_all_done = [](const Status &status) {
    RAY_LOG(INFO) << "Finished fetching all job information from gcs server after gcs "
                     "server or pub-sub server is restarted.";
  };

  if (subscribe_operation_ != nullptr) {
    subscribe_operation_([this, fetch_all_done](const Status &) {
      fetch_all_data_operation_(fetch_all_done);
    });
  }
}

void JobInfoAccessor::AsyncGetAll(const std::optional<std::string> &job_or_submission_id,
                                  bool skip_submission_job_info_field,
                                  bool skip_is_running_tasks_field,
                                  const MultiItemCallback<rpc::JobTableData> &callback,
                                  int64_t timeout_ms) {
  RAY_LOG(DEBUG) << "Getting all job info.";
  RAY_CHECK(callback);
  rpc::GetAllJobInfoRequest request;
  request.set_skip_submission_job_info_field(skip_submission_job_info_field);
  request.set_skip_is_running_tasks_field(skip_is_running_tasks_field);
  if (job_or_submission_id.has_value()) {
    request.set_job_or_submission_id(job_or_submission_id.value());
  }
  client_impl_->GetGcsRpcClient().GetAllJobInfo(
      std::move(request),
      [callback](const Status &status, rpc::GetAllJobInfoReply &&reply) {
        callback(status, VectorFromProtobuf(std::move(*reply.mutable_job_info_list())));
        RAY_LOG(DEBUG) << "Finished getting all job info.";
      },
      timeout_ms);
}

Status JobInfoAccessor::GetAll(const std::optional<std::string> &job_or_submission_id,
                               bool skip_submission_job_info_field,
                               bool skip_is_running_tasks_field,
                               std::vector<rpc::JobTableData> &job_data_list,
                               int64_t timeout_ms) {
  rpc::GetAllJobInfoRequest request;
  request.set_skip_submission_job_info_field(skip_submission_job_info_field);
  request.set_skip_is_running_tasks_field(skip_is_running_tasks_field);
  if (job_or_submission_id.has_value()) {
    request.set_job_or_submission_id(job_or_submission_id.value());
  }
  rpc::GetAllJobInfoReply reply;
  RAY_RETURN_NOT_OK(client_impl_->GetGcsRpcClient().SyncGetAllJobInfo(
      std::move(request), &reply, timeout_ms));
  job_data_list = VectorFromProtobuf(std::move(*reply.mutable_job_info_list()));
  return Status::OK();
}

void JobInfoAccessor::AsyncGetNextJobID(const ItemCallback<JobID> &callback) {
  RAY_LOG(DEBUG) << "Getting next job id";
  rpc::GetNextJobIDRequest request;
  client_impl_->GetGcsRpcClient().GetNextJobID(
      std::move(request),
      [callback](const Status &status, rpc::GetNextJobIDReply &&reply) {
        RAY_CHECK_OK(status);
        auto job_id = JobID::FromInt(reply.job_id());
        RAY_LOG(DEBUG) << "Finished getting next job id = " << job_id;
        callback(std::move(job_id));
      });
}

NodeInfoAccessor::NodeInfoAccessor(GcsClient *client_impl) : client_impl_(client_impl) {}

void NodeInfoAccessor::RegisterSelf(rpc::GcsNodeInfo &&local_node_info,
                                    const StatusCallback &callback) {
  auto node_id = NodeID::FromBinary(local_node_info.node_id());
  RAY_LOG(DEBUG).WithField(node_id)
      << "Registering node info, address is = " << local_node_info.node_manager_address();
  RAY_CHECK(local_node_info.state() == rpc::GcsNodeInfo::ALIVE);
  rpc::RegisterNodeRequest request;
  *request.mutable_node_info() = std::move(local_node_info);
  client_impl_->GetGcsRpcClient().RegisterNode(
      std::move(request),
      [node_id, callback](const Status &status, rpc::RegisterNodeReply &&) {
        if (callback) {
          callback(status);
        }
        RAY_LOG(DEBUG).WithField(node_id)
            << "Finished registering node info, status = " << status;
      });
}

void NodeInfoAccessor::UnregisterSelf(const NodeID &node_id,
                                      const rpc::NodeDeathInfo &node_death_info,
                                      std::function<void()> unregister_done_callback) {
  RAY_LOG(INFO).WithField(node_id) << "Unregistering node";
  rpc::UnregisterNodeRequest request;
  request.set_node_id(node_id.Binary());
  request.mutable_node_death_info()->CopyFrom(node_death_info);
  client_impl_->GetGcsRpcClient().UnregisterNode(
      std::move(request),
      [node_id, unregister_done_callback](const Status &status,
                                          rpc::UnregisterNodeReply &&) {
        RAY_LOG(INFO).WithField(node_id)
            << "Finished unregistering node info, status = " << status;
        unregister_done_callback();
      });
}

void NodeInfoAccessor::AsyncRegister(const rpc::GcsNodeInfo &node_info,
                                     const StatusCallback &callback) {
  NodeID node_id = NodeID::FromBinary(node_info.node_id());
  RAY_LOG(DEBUG).WithField(node_id) << "Registering node info";
  rpc::RegisterNodeRequest request;
  request.mutable_node_info()->CopyFrom(node_info);
  client_impl_->GetGcsRpcClient().RegisterNode(
      std::move(request),
      [node_id, callback](const Status &status, rpc::RegisterNodeReply &&reply) {
        if (callback) {
          callback(status);
        }
        RAY_LOG(DEBUG).WithField(node_id)
            << "Finished registering node info, status = " << status;
      });
}

void NodeInfoAccessor::AsyncCheckAlive(const std::vector<NodeID> &node_ids,
                                       int64_t timeout_ms,
                                       const MultiItemCallback<bool> &callback) {
  rpc::CheckAliveRequest request;
  for (const auto &node_id : node_ids) {
    request.add_node_ids(node_id.Binary());
  }
  size_t num_raylets = node_ids.size();
  client_impl_->GetGcsRpcClient().CheckAlive(
      std::move(request),
      [num_raylets, callback](const Status &status, rpc::CheckAliveReply &&reply) {
        if (status.ok()) {
          RAY_CHECK_EQ(static_cast<size_t>(reply.raylet_alive().size()), num_raylets);
          std::vector<bool> is_alive;
          is_alive.reserve(num_raylets);
          for (const bool &alive : reply.raylet_alive()) {
            is_alive.push_back(alive);
          }
          callback(status, std::move(is_alive));
        } else {
          callback(status, {});
        }
      },
      timeout_ms);
}

Status NodeInfoAccessor::DrainNodes(const std::vector<NodeID> &node_ids,
                                    int64_t timeout_ms,
                                    std::vector<std::string> &drained_node_ids) {
  RAY_LOG(DEBUG) << "Draining nodes, node id = " << debug_string(node_ids);
  rpc::DrainNodeRequest request;
  rpc::DrainNodeReply reply;
  for (const auto &node_id : node_ids) {
    auto draining_request = request.add_drain_node_data();
    draining_request->set_node_id(node_id.Binary());
  }
  RAY_RETURN_NOT_OK(client_impl_->GetGcsRpcClient().SyncDrainNode(
      std::move(request), &reply, timeout_ms));
  drained_node_ids.clear();
  for (const auto &s : reply.drain_node_status()) {
    drained_node_ids.push_back(s.node_id());
  }
  return Status::OK();
}

void NodeInfoAccessor::AsyncGetAllNodeAddressAndLiveness(
    const MultiItemCallback<rpc::GcsNodeAddressAndLiveness> &callback,
    int64_t timeout_ms,
    const std::vector<NodeID> &node_ids) {
  rpc::GetAllNodeAddressAndLivenessRequest request;
  for (const auto &node_id : node_ids) {
    *request.add_node_ids() = node_id.Binary();
  }
  client_impl_->GetGcsRpcClient().GetAllNodeAddressAndLiveness(
      std::move(request),
      [callback](const Status &status, rpc::GetAllNodeAddressAndLivenessReply &&reply) {
        callback(status, VectorFromProtobuf(std::move(*reply.mutable_node_info_list())));
        RAY_LOG(DEBUG) << "Finished getting information of all nodes, status = "
                       << status;
      },
      timeout_ms);
}

void NodeInfoAccessor::AsyncGetAll(const MultiItemCallback<rpc::GcsNodeInfo> &callback,
                                   int64_t timeout_ms,
                                   const std::vector<NodeID> &node_ids) {
  RAY_LOG(DEBUG) << "Getting information of all nodes.";
  rpc::GetAllNodeInfoRequest request;
  for (const auto &node_id : node_ids) {
    request.add_node_selectors()->set_node_id(node_id.Binary());
  }
  client_impl_->GetGcsRpcClient().GetAllNodeInfo(
      std::move(request),
      [callback](const Status &status, rpc::GetAllNodeInfoReply &&reply) {
        callback(status, VectorFromProtobuf(std::move(*reply.mutable_node_info_list())));
        RAY_LOG(DEBUG) << "Finished getting information of all nodes, status = "
                       << status;
      },
      timeout_ms);
}

void NodeInfoAccessor::AsyncSubscribeToNodeAddressAndLivenessChange(
    std::function<void(NodeID,
                       const rpc::GcsNodeAddressAndLiveness &,
                       const bool is_initializing)> subscribe,
    StatusCallback done) {
  /**
  1. Subscribe to node info
  2. Once the subscription is made, ask for all node info.
  3. Once all node info is received, call done callback.
  4. HandleNotification can handle conflicts between the subscription updates and
     GetAllNodeInfo because nodes can only go from alive to dead, never back to alive.
     Note that this only works because state is the only mutable field, otherwise we'd
     have to queue processing subscription updates until the initial population from
     AsyncGetAll is done.
  */
  RAY_CHECK(node_change_callback_address_and_liveness_ == nullptr);
  node_change_callback_address_and_liveness_ = std::move(subscribe);
  RAY_CHECK(node_change_callback_address_and_liveness_ != nullptr);

  fetch_node_address_and_liveness_data_operation_ =
      [this](const StatusCallback &done_callback) {
        AsyncGetAllNodeAddressAndLiveness(
            [this, done_callback](
                const Status &status,
                std::vector<rpc::GcsNodeAddressAndLiveness> &&node_info_list) {
              for (auto &node_info : node_info_list) {
                HandleNotification(std::move(node_info), true);
              }
              if (done_callback) {
                done_callback(status);
              }
            },
            /*timeout_ms=*/-1);
      };

  client_impl_->GetGcsSubscriber().SubscribeAllNodeAddressAndLiveness(
      /*subscribe=*/[this](rpc::GcsNodeAddressAndLiveness
                               &&data) { HandleNotification(std::move(data)); },
      /*done=*/[this, done = std::move(done)](
                   const Status
                       &) { fetch_node_address_and_liveness_data_operation_(done); });
}

std::optional<rpc::GcsNodeAddressAndLiveness> NodeInfoAccessor::GetNodeAddressAndLiveness(
    const NodeID &node_id, bool filter_dead_nodes) const {
  RAY_CHECK(!node_id.IsNil());
  absl::MutexLock lock(&node_cache_address_and_liveness_mutex_);
  auto entry = node_cache_address_and_liveness_.find(node_id);
  if (entry != node_cache_address_and_liveness_.end()) {
    if (filter_dead_nodes && entry->second.state() == rpc::GcsNodeInfo::DEAD) {
      return std::nullopt;
    }
    return entry->second;
  }
  return std::nullopt;
}

absl::flat_hash_map<NodeID, rpc::GcsNodeAddressAndLiveness>
NodeInfoAccessor::GetAllNodeAddressAndLiveness() const {
  absl::MutexLock lock(&node_cache_address_and_liveness_mutex_);
  return node_cache_address_and_liveness_;
}

StatusOr<std::vector<rpc::GcsNodeInfo>> NodeInfoAccessor::GetAllNoCache(
    int64_t timeout_ms,
    std::optional<rpc::GcsNodeInfo::GcsNodeState> state_filter,
    std::optional<rpc::GetAllNodeInfoRequest::NodeSelector> node_selector) {
  rpc::GetAllNodeInfoRequest request;
  if (state_filter.has_value()) {
    request.set_state_filter(state_filter.value());
  }
  if (node_selector.has_value()) {
    *request.add_node_selectors() = std::move(node_selector.value());
  }
  rpc::GetAllNodeInfoReply reply;
  RAY_RETURN_NOT_OK(client_impl_->GetGcsRpcClient().SyncGetAllNodeInfo(
      std::move(request), &reply, timeout_ms));
  return VectorFromProtobuf(std::move(*reply.mutable_node_info_list()));
}

Status NodeInfoAccessor::CheckAlive(const std::vector<NodeID> &node_ids,
                                    int64_t timeout_ms,
                                    std::vector<bool> &nodes_alive) {
  std::promise<Status> ret_promise;
  AsyncCheckAlive(
      node_ids,
      timeout_ms,
      [&ret_promise, &nodes_alive](Status status, const std::vector<bool> &alive) {
        nodes_alive = alive;
        ret_promise.set_value(status);
      });
  return ret_promise.get_future().get();
}

bool NodeInfoAccessor::IsNodeDead(const NodeID &node_id) const {
  absl::MutexLock lock(&node_cache_address_and_liveness_mutex_);
  auto node_iter = node_cache_address_and_liveness_.find(node_id);
  return node_iter != node_cache_address_and_liveness_.end() &&
         node_iter->second.state() == rpc::GcsNodeInfo::DEAD;
}

bool NodeInfoAccessor::IsNodeAlive(const NodeID &node_id) const {
  absl::MutexLock lock(&node_cache_address_and_liveness_mutex_);
  auto node_iter = node_cache_address_and_liveness_.find(node_id);
  return node_iter != node_cache_address_and_liveness_.end() &&
         node_iter->second.state() == rpc::GcsNodeInfo::ALIVE;
}

void NodeInfoAccessor::HandleNotification(rpc::GcsNodeAddressAndLiveness &&node_info,
                                          const bool is_initializing) {
  NodeID node_id = NodeID::FromBinary(node_info.node_id());
  bool is_alive = (node_info.state() == rpc::GcsNodeInfo::ALIVE);
<<<<<<< HEAD
  auto entry = node_cache_address_and_liveness_.find(node_id);
  bool is_notif_new;
  bool is_alive_to_dead_transition = false;
  if (entry == node_cache_address_and_liveness_.end()) {
    // If the entry is not in the cache, then the notification is new.
    is_notif_new = true;
  } else {
    // If the entry is in the cache, then the notification is new if the node
    // was alive and is now dead.
    bool was_alive = (entry->second.state() == rpc::GcsNodeInfo::ALIVE);
    is_notif_new = was_alive && !is_alive;
    is_alive_to_dead_transition = is_notif_new;

    // Handle the same logic as in HandleNotification for preventing re-adding removed
    // nodes
    if (!was_alive && is_alive) {
      RAY_LOG(INFO) << "Address and liveness notification for addition of a node that "
                       "was already removed:"
                    << node_id;
      return;
=======
  std::optional<rpc::GcsNodeAddressAndLiveness> node_info_copy_for_callback;
  {
    absl::MutexLock lock(&node_cache_address_and_liveness_mutex_);

    auto entry = node_cache_address_and_liveness_.find(node_id);
    bool is_notif_new;
    if (entry == node_cache_address_and_liveness_.end()) {
      // If the entry is not in the cache, then the notification is new.
      is_notif_new = true;
    } else {
      // If the entry is in the cache, then the notification is new if the node
      // was alive and is now dead.
      bool was_alive = (entry->second.state() == rpc::GcsNodeInfo::ALIVE);
      is_notif_new = was_alive && !is_alive;

      // Handle the same logic as in HandleNotification for preventing re-adding removed
      // nodes
      if (!was_alive && is_alive) {
        RAY_LOG(INFO) << "Address and liveness notification for addition of a node that "
                         "was already removed:"
                      << node_id;
        return;
      }
>>>>>>> 12356007
    }

    // Add the notification to our address and liveness cache.
    RAY_LOG(INFO).WithField(node_id)
        << "Received address and liveness notification for node, IsAlive = " << is_alive;

    auto &node = node_cache_address_and_liveness_[node_id];
    if (is_alive) {
      node = std::move(node_info);
    } else {
      node.set_node_id(node_info.node_id());
      node.set_state(rpc::GcsNodeInfo::DEAD);
      if (node_info.has_death_info()) {
        *node.mutable_death_info() = std::move(*node_info.mutable_death_info());
      }
    }

    if (is_notif_new && node_change_callback_address_and_liveness_ != nullptr) {
      node_info_copy_for_callback = node;
    }
  }

  // If the notification is new, call registered callback.
<<<<<<< HEAD
  if (is_notif_new && node_change_callback_address_and_liveness_ != nullptr) {
    // If we're seeing a DEAD notification during initialization, but the cache
    // already had this node as ALIVE (meaning polling saw it first), pass
    // is_initializing=false.  Intention being to articulate that there's been
    // an advancement in state, HOWEVER we should remove his logic once it's guaranteed
    // that initialization callbacks are triggered before streaming callbacks
    bool effective_is_initializing = is_initializing && !is_alive_to_dead_transition;
    node_change_callback_address_and_liveness_(
        node_id, node_cache_address_and_liveness_[node_id], effective_is_initializing);
=======
  if (node_info_copy_for_callback) {
    node_change_callback_address_and_liveness_(node_id, *node_info_copy_for_callback);
>>>>>>> 12356007
  }
}

void NodeInfoAccessor::AsyncResubscribe() {
  RAY_LOG(DEBUG) << "Reestablishing subscription for node info.";
  if (node_change_callback_address_and_liveness_ != nullptr) {
    client_impl_->GetGcsSubscriber().SubscribeAllNodeAddressAndLiveness(
        /*subscribe=*/[this](rpc::GcsNodeAddressAndLiveness
                                 &&data) { HandleNotification(std::move(data)); },
        /*done=*/
        [this](const Status &) {
          fetch_node_address_and_liveness_data_operation_([](const Status &) {
            RAY_LOG(INFO) << "Finished fetching all node address and liveness "
                             "information for resubscription.";
          });
        });
  }
}

NodeResourceInfoAccessor::NodeResourceInfoAccessor(GcsClient *client_impl)
    : client_impl_(client_impl) {}

void NodeResourceInfoAccessor::AsyncGetAllAvailableResources(
    const MultiItemCallback<rpc::AvailableResources> &callback) {
  rpc::GetAllAvailableResourcesRequest request;
  client_impl_->GetGcsRpcClient().GetAllAvailableResources(
      std::move(request),
      [callback](const Status &status, rpc::GetAllAvailableResourcesReply &&reply) {
        callback(status, VectorFromProtobuf(std::move(*reply.mutable_resources_list())));
        RAY_LOG(DEBUG) << "Finished getting available resources of all nodes, status = "
                       << status;
      });
}

void NodeResourceInfoAccessor::AsyncGetAllTotalResources(
    const MultiItemCallback<rpc::TotalResources> &callback) {
  rpc::GetAllTotalResourcesRequest request;
  client_impl_->GetGcsRpcClient().GetAllTotalResources(
      std::move(request),
      [callback](const Status &status, rpc::GetAllTotalResourcesReply &&reply) {
        callback(status, VectorFromProtobuf(std::move(*reply.mutable_resources_list())));
        RAY_LOG(DEBUG) << "Finished getting total resources of all nodes, status = "
                       << status;
      });
}

void NodeResourceInfoAccessor::AsyncGetDrainingNodes(
    const ItemCallback<std::unordered_map<NodeID, int64_t>> &callback) {
  rpc::GetDrainingNodesRequest request;
  client_impl_->GetGcsRpcClient().GetDrainingNodes(
      std::move(request),
      [callback](const Status &status, rpc::GetDrainingNodesReply &&reply) {
        RAY_CHECK_OK(status);
        std::unordered_map<NodeID, int64_t> draining_nodes;
        for (const auto &draining_node : reply.draining_nodes()) {
          draining_nodes[NodeID::FromBinary(draining_node.node_id())] =
              draining_node.draining_deadline_timestamp_ms();
        }
        callback(std::move(draining_nodes));
      });
}

void NodeResourceInfoAccessor::AsyncGetAllResourceUsage(
    const ItemCallback<rpc::ResourceUsageBatchData> &callback) {
  rpc::GetAllResourceUsageRequest request;
  client_impl_->GetGcsRpcClient().GetAllResourceUsage(
      std::move(request),
      [callback](const Status &status, rpc::GetAllResourceUsageReply &&reply) {
        callback(std::move(*reply.mutable_resource_usage_data()));
        RAY_LOG(DEBUG) << "Finished getting resource usage of all nodes, status = "
                       << status;
      });
}

Status NodeResourceInfoAccessor::GetAllResourceUsage(
    int64_t timeout_ms, rpc::GetAllResourceUsageReply &reply) {
  rpc::GetAllResourceUsageRequest request;
  return client_impl_->GetGcsRpcClient().SyncGetAllResourceUsage(
      std::move(request), &reply, timeout_ms);
}

void TaskInfoAccessor::AsyncAddTaskEventData(std::unique_ptr<rpc::TaskEventData> data_ptr,
                                             StatusCallback callback) {
  rpc::AddTaskEventDataRequest request;
  // Prevent copy here
  request.mutable_data()->Swap(data_ptr.get());
  client_impl_->GetGcsRpcClient().AddTaskEventData(
      std::move(request),
      [callback](const Status &status, rpc::AddTaskEventDataReply &&reply) {
        if (callback) {
          callback(status);
        }
        RAY_LOG(DEBUG) << "Accessor added task events grpc OK";
      });
}

void TaskInfoAccessor::AsyncGetTaskEvents(
    const MultiItemCallback<rpc::TaskEvents> &callback) {
  RAY_LOG(DEBUG) << "Getting all task events info.";
  RAY_CHECK(callback);
  rpc::GetTaskEventsRequest request;
  client_impl_->GetGcsRpcClient().GetTaskEvents(
      std::move(request),
      [callback](const Status &status, rpc::GetTaskEventsReply &&reply) {
        callback(status, VectorFromProtobuf(std::move(*reply.mutable_events_by_task())));
      });
}

ErrorInfoAccessor::ErrorInfoAccessor(GcsClient *client_impl)
    : client_impl_(client_impl) {}

void ErrorInfoAccessor::AsyncReportJobError(rpc::ErrorTableData data) {
  auto job_id = JobID::FromBinary(data.job_id());
  RAY_LOG(DEBUG) << "Publishing job error, job id = " << job_id;
  rpc::ReportJobErrorRequest request;
  *request.mutable_job_error() = std::move(data);
  client_impl_->GetGcsRpcClient().ReportJobError(
      std::move(request),
      [job_id](const Status &status, rpc::ReportJobErrorReply &&reply) {
        RAY_LOG(DEBUG) << "Finished publishing job error, job id = " << job_id;
      });
}

WorkerInfoAccessor::WorkerInfoAccessor(GcsClient *client_impl)
    : client_impl_(client_impl) {}

void WorkerInfoAccessor::AsyncSubscribeToWorkerFailures(
    const ItemCallback<rpc::WorkerDeltaData> &subscribe, const StatusCallback &done) {
  RAY_CHECK(subscribe != nullptr);
  subscribe_operation_ = [this, subscribe](const StatusCallback &done_callback) {
    client_impl_->GetGcsSubscriber().SubscribeAllWorkerFailures(subscribe, done_callback);
  };
  subscribe_operation_(done);
}

void WorkerInfoAccessor::AsyncResubscribe() {
  // TODO(iycheng): Fix the case where messages has been pushed to GCS but
  // resubscribe hasn't been done yet. In this case, we'll lose that message.
  RAY_LOG(DEBUG) << "Reestablishing subscription for worker failures.";
  // The pub-sub server has restarted, we need to resubscribe to the pub-sub server.
  if (subscribe_operation_ != nullptr) {
    subscribe_operation_(nullptr);
  }
}

void WorkerInfoAccessor::AsyncReportWorkerFailure(
    const std::shared_ptr<rpc::WorkerTableData> &data_ptr,
    const StatusCallback &callback) {
  rpc::Address worker_address = data_ptr->worker_address();
  RAY_LOG(DEBUG) << "Reporting worker failure, " << worker_address.DebugString();
  rpc::ReportWorkerFailureRequest request;
  request.mutable_worker_failure()->CopyFrom(*data_ptr);
  client_impl_->GetGcsRpcClient().ReportWorkerFailure(
      std::move(request),
      [worker_address, callback](const Status &status,
                                 rpc::ReportWorkerFailureReply &&reply) {
        if (callback) {
          callback(status);
        }
        RAY_LOG(DEBUG) << "Finished reporting worker failure, "
                       << worker_address.DebugString() << ", status = " << status;
      });
}

void WorkerInfoAccessor::AsyncGet(
    const WorkerID &worker_id,
    const OptionalItemCallback<rpc::WorkerTableData> &callback) {
  RAY_LOG(DEBUG) << "Getting worker info, worker id = " << worker_id;
  rpc::GetWorkerInfoRequest request;
  request.set_worker_id(worker_id.Binary());
  client_impl_->GetGcsRpcClient().GetWorkerInfo(
      std::move(request),
      [worker_id, callback](const Status &status, rpc::GetWorkerInfoReply &&reply) {
        if (reply.has_worker_table_data()) {
          callback(status, reply.worker_table_data());
        } else {
          callback(status, std::nullopt);
        }
        RAY_LOG(DEBUG) << "Finished getting worker info, worker id = " << worker_id;
      });
}

void WorkerInfoAccessor::AsyncGetAll(
    const MultiItemCallback<rpc::WorkerTableData> &callback) {
  RAY_LOG(DEBUG) << "Getting all worker info.";
  rpc::GetAllWorkerInfoRequest request;
  client_impl_->GetGcsRpcClient().GetAllWorkerInfo(
      std::move(request),
      [callback](const Status &status, rpc::GetAllWorkerInfoReply &&reply) {
        callback(status,
                 VectorFromProtobuf(std::move(*reply.mutable_worker_table_data())));
        RAY_LOG(DEBUG) << "Finished getting all worker info, status = " << status;
      });
}

void WorkerInfoAccessor::AsyncAdd(const std::shared_ptr<rpc::WorkerTableData> &data_ptr,
                                  const StatusCallback &callback) {
  rpc::AddWorkerInfoRequest request;
  request.mutable_worker_data()->CopyFrom(*data_ptr);
  client_impl_->GetGcsRpcClient().AddWorkerInfo(
      std::move(request),
      [callback](const Status &status, rpc::AddWorkerInfoReply &&reply) {
        if (callback) {
          callback(status);
        }
      });
}

void WorkerInfoAccessor::AsyncUpdateDebuggerPort(const WorkerID &worker_id,
                                                 uint32_t debugger_port,
                                                 const StatusCallback &callback) {
  rpc::UpdateWorkerDebuggerPortRequest request;
  request.set_worker_id(worker_id.Binary());
  request.set_debugger_port(debugger_port);
  RAY_LOG(DEBUG) << "Updating the worker debugger port, worker id = " << worker_id
                 << ", port = " << debugger_port << ".";
  client_impl_->GetGcsRpcClient().UpdateWorkerDebuggerPort(
      std::move(request),
      [callback](const Status &status, rpc::UpdateWorkerDebuggerPortReply &&reply) {
        if (callback) {
          callback(status);
        }
      });
}

void WorkerInfoAccessor::AsyncUpdateWorkerNumPausedThreads(
    const WorkerID &worker_id,
    const int num_paused_threads_delta,
    const StatusCallback &callback) {
  rpc::UpdateWorkerNumPausedThreadsRequest request;
  request.set_worker_id(worker_id.Binary());
  request.set_num_paused_threads_delta(num_paused_threads_delta);
  RAY_LOG(DEBUG).WithField(worker_id)
      << "Update the num paused threads by delta = " << num_paused_threads_delta << ".";
  client_impl_->GetGcsRpcClient().UpdateWorkerNumPausedThreads(
      std::move(request),
      [callback](const Status &status, rpc::UpdateWorkerNumPausedThreadsReply &&reply) {
        if (callback) {
          callback(status);
        }
      });
}

PlacementGroupInfoAccessor::PlacementGroupInfoAccessor(GcsClient *client_impl)
    : client_impl_(client_impl) {}

Status PlacementGroupInfoAccessor::SyncCreatePlacementGroup(
    const ray::PlacementGroupSpecification &placement_group_spec) {
  rpc::CreatePlacementGroupRequest request;
  rpc::CreatePlacementGroupReply reply;
  request.mutable_placement_group_spec()->CopyFrom(placement_group_spec.GetMessage());
  auto status = client_impl_->GetGcsRpcClient().SyncCreatePlacementGroup(
      std::move(request), &reply, rpc::GetGcsTimeoutMs());
  if (status.ok()) {
    RAY_LOG(DEBUG).WithField(placement_group_spec.PlacementGroupId())
        << "Finished registering placement group.";
  } else {
    RAY_LOG(ERROR).WithField(placement_group_spec.PlacementGroupId())
        << "Failed to be registered. " << status;
  }
  return status;
}

Status PlacementGroupInfoAccessor::SyncRemovePlacementGroup(
    const ray::PlacementGroupID &placement_group_id) {
  rpc::RemovePlacementGroupRequest request;
  rpc::RemovePlacementGroupReply reply;
  request.set_placement_group_id(placement_group_id.Binary());
  auto status = client_impl_->GetGcsRpcClient().SyncRemovePlacementGroup(
      std::move(request), &reply, rpc::GetGcsTimeoutMs());
  return status;
}

void PlacementGroupInfoAccessor::AsyncGet(
    const PlacementGroupID &placement_group_id,
    const OptionalItemCallback<rpc::PlacementGroupTableData> &callback) {
  RAY_LOG(DEBUG).WithField(placement_group_id) << "Getting placement group info";
  rpc::GetPlacementGroupRequest request;
  request.set_placement_group_id(placement_group_id.Binary());
  client_impl_->GetGcsRpcClient().GetPlacementGroup(
      std::move(request),
      [placement_group_id, callback](const Status &status,
                                     rpc::GetPlacementGroupReply &&reply) {
        if (reply.has_placement_group_table_data()) {
          callback(status, reply.placement_group_table_data());
        } else {
          callback(status, std::nullopt);
        }
        RAY_LOG(DEBUG).WithField(placement_group_id)
            << "Finished getting placement group info";
      });
}

void PlacementGroupInfoAccessor::AsyncGetByName(
    const std::string &name,
    const std::string &ray_namespace,
    const OptionalItemCallback<rpc::PlacementGroupTableData> &callback,
    int64_t timeout_ms) {
  RAY_LOG(DEBUG) << "Getting named placement group info, name = " << name;
  rpc::GetNamedPlacementGroupRequest request;
  request.set_name(name);
  request.set_ray_namespace(ray_namespace);
  client_impl_->GetGcsRpcClient().GetNamedPlacementGroup(
      std::move(request),
      [name, callback](const Status &status, rpc::GetNamedPlacementGroupReply &&reply) {
        if (reply.has_placement_group_table_data()) {
          callback(status, reply.placement_group_table_data());
        } else {
          callback(status, std::nullopt);
        }
        RAY_LOG(DEBUG) << "Finished getting named placement group info, status = "
                       << status << ", name = " << name;
      },
      timeout_ms);
}

void PlacementGroupInfoAccessor::AsyncGetAll(
    const MultiItemCallback<rpc::PlacementGroupTableData> &callback) {
  RAY_LOG(DEBUG) << "Getting all placement group info.";
  rpc::GetAllPlacementGroupRequest request;
  client_impl_->GetGcsRpcClient().GetAllPlacementGroup(
      std::move(request),
      [callback](const Status &status, rpc::GetAllPlacementGroupReply &&reply) {
        callback(
            status,
            VectorFromProtobuf(std::move(*reply.mutable_placement_group_table_data())));
        RAY_LOG(DEBUG) << "Finished getting all placement group info, status = "
                       << status;
      });
}

Status PlacementGroupInfoAccessor::SyncWaitUntilReady(
    const PlacementGroupID &placement_group_id, int64_t timeout_seconds) {
  rpc::WaitPlacementGroupUntilReadyRequest request;
  rpc::WaitPlacementGroupUntilReadyReply reply;
  request.set_placement_group_id(placement_group_id.Binary());
  auto status = client_impl_->GetGcsRpcClient().SyncWaitPlacementGroupUntilReady(
      std::move(request),
      &reply,
      absl::ToInt64Milliseconds(absl::Seconds(timeout_seconds)));
  RAY_LOG(DEBUG).WithField(placement_group_id)
      << "Finished waiting placement group until ready";
  return status;
}

InternalKVAccessor::InternalKVAccessor(GcsClient *client_impl)
    : client_impl_(client_impl) {}

void InternalKVAccessor::AsyncInternalKVGet(
    const std::string &ns,
    const std::string &key,
    const int64_t timeout_ms,
    const OptionalItemCallback<std::string> &callback) {
  rpc::InternalKVGetRequest req;
  req.set_key(key);
  req.set_namespace_(ns);
  client_impl_->GetGcsRpcClient().InternalKVGet(
      std::move(req),
      [callback](const Status &status, rpc::InternalKVGetReply &&reply) {
        if (reply.status().code() == static_cast<int>(StatusCode::NotFound)) {
          callback(status, std::nullopt);
        } else {
          callback(status, reply.value());
        }
      },
      timeout_ms);
}

void InternalKVAccessor::AsyncInternalKVMultiGet(
    const std::string &ns,
    const std::vector<std::string> &keys,
    const int64_t timeout_ms,
    const OptionalItemCallback<std::unordered_map<std::string, std::string>> &callback) {
  rpc::InternalKVMultiGetRequest req;
  for (const auto &key : keys) {
    req.add_keys(key);
  }
  req.set_namespace_(ns);
  client_impl_->GetGcsRpcClient().InternalKVMultiGet(
      std::move(req),
      [callback](const Status &status, rpc::InternalKVMultiGetReply &&reply) {
        std::unordered_map<std::string, std::string> map;
        if (!status.ok()) {
          callback(status, map);
        } else {
          // TODO(ryw): reply.status() is not examined. It's never populated in
          // src/ray/gcs/gcs_kv_manager.cc either anyway so it's ok for now.
          // Investigate if we wanna remove that field.
          for (const auto &entry : reply.results()) {
            map[entry.key()] = entry.value();
          }
          callback(Status::OK(), map);
        }
      },
      timeout_ms);
}

void InternalKVAccessor::AsyncInternalKVPut(const std::string &ns,
                                            const std::string &key,
                                            const std::string &value,
                                            bool overwrite,
                                            const int64_t timeout_ms,
                                            const OptionalItemCallback<bool> &callback) {
  rpc::InternalKVPutRequest req;
  req.set_namespace_(ns);
  req.set_key(key);
  req.set_value(value);
  req.set_overwrite(overwrite);
  client_impl_->GetGcsRpcClient().InternalKVPut(
      std::move(req),
      [callback](const Status &status, rpc::InternalKVPutReply &&reply) {
        callback(status, reply.added());
      },
      timeout_ms);
}

void InternalKVAccessor::AsyncInternalKVExists(
    const std::string &ns,
    const std::string &key,
    const int64_t timeout_ms,
    const OptionalItemCallback<bool> &callback) {
  rpc::InternalKVExistsRequest req;
  req.set_namespace_(ns);
  req.set_key(key);
  client_impl_->GetGcsRpcClient().InternalKVExists(
      std::move(req),
      [callback](const Status &status, rpc::InternalKVExistsReply &&reply) {
        callback(status, reply.exists());
      },
      timeout_ms);
}

void InternalKVAccessor::AsyncInternalKVDel(const std::string &ns,
                                            const std::string &key,
                                            bool del_by_prefix,
                                            const int64_t timeout_ms,
                                            const OptionalItemCallback<int> &callback) {
  rpc::InternalKVDelRequest req;
  req.set_namespace_(ns);
  req.set_key(key);
  req.set_del_by_prefix(del_by_prefix);
  client_impl_->GetGcsRpcClient().InternalKVDel(
      std::move(req),
      [callback](const Status &status, rpc::InternalKVDelReply &&reply) {
        callback(status, reply.deleted_num());
      },
      timeout_ms);
}

void InternalKVAccessor::AsyncInternalKVKeys(
    const std::string &ns,
    const std::string &prefix,
    const int64_t timeout_ms,
    const OptionalItemCallback<std::vector<std::string>> &callback) {
  rpc::InternalKVKeysRequest req;
  req.set_namespace_(ns);
  req.set_prefix(prefix);
  client_impl_->GetGcsRpcClient().InternalKVKeys(
      std::move(req),
      [callback](const Status &status, rpc::InternalKVKeysReply &&reply) {
        if (!status.ok()) {
          callback(status, std::nullopt);
        } else {
          callback(status, VectorFromProtobuf(std::move(*reply.mutable_results())));
        }
      },
      timeout_ms);
}

Status InternalKVAccessor::Put(const std::string &ns,
                               const std::string &key,
                               const std::string &value,
                               bool overwrite,
                               const int64_t timeout_ms,
                               bool &added) {
  std::promise<Status> ret_promise;
  AsyncInternalKVPut(
      ns,
      key,
      value,
      overwrite,
      timeout_ms,
      [&ret_promise, &added](Status status, std::optional<bool> was_added) {
        added = was_added.value_or(false);
        ret_promise.set_value(status);
      });
  return ret_promise.get_future().get();
}

Status InternalKVAccessor::Keys(const std::string &ns,
                                const std::string &prefix,
                                const int64_t timeout_ms,
                                std::vector<std::string> &value) {
  std::promise<Status> ret_promise;
  AsyncInternalKVKeys(
      ns,
      prefix,
      timeout_ms,
      [&ret_promise, &value](Status status,
                             std::optional<std::vector<std::string>> &&values) {
        if (values) {
          value = std::move(*values);
        } else {
          value = std::vector<std::string>();
        }
        ret_promise.set_value(status);
      });
  return ret_promise.get_future().get();
}

Status InternalKVAccessor::Get(const std::string &ns,
                               const std::string &key,
                               const int64_t timeout_ms,
                               std::string &value) {
  std::promise<Status> ret_promise;
  AsyncInternalKVGet(
      ns,
      key,
      timeout_ms,
      [&ret_promise, &value](Status status, std::optional<std::string> &&v) {
        if (v) {
          value = std::move(v.value());
        } else {
          value.clear();
        }
        ret_promise.set_value(status);
      });
  return ret_promise.get_future().get();
}

Status InternalKVAccessor::MultiGet(
    const std::string &ns,
    const std::vector<std::string> &keys,
    const int64_t timeout_ms,
    std::unordered_map<std::string, std::string> &values) {
  std::promise<Status> ret_promise;
  AsyncInternalKVMultiGet(
      ns,
      keys,
      timeout_ms,
      [&ret_promise, &values](
          Status status,
          std::optional<std::unordered_map<std::string, std::string>> &&vs) {
        values.clear();
        if (vs) {
          values = std::move(*vs);
        }
        ret_promise.set_value(status);
      });
  return ret_promise.get_future().get();
}

Status InternalKVAccessor::Del(const std::string &ns,
                               const std::string &key,
                               bool del_by_prefix,
                               const int64_t timeout_ms,
                               int &num_deleted) {
  std::promise<Status> ret_promise;
  AsyncInternalKVDel(
      ns,
      key,
      del_by_prefix,
      timeout_ms,
      [&ret_promise, &num_deleted](Status status, std::optional<int> &&value) {
        num_deleted = value.value_or(0);
        ret_promise.set_value(status);
      });
  return ret_promise.get_future().get();
}

Status InternalKVAccessor::Exists(const std::string &ns,
                                  const std::string &key,
                                  const int64_t timeout_ms,
                                  bool &exists) {
  std::promise<Status> ret_promise;
  AsyncInternalKVExists(
      ns,
      key,
      timeout_ms,
      [&ret_promise, &exists](Status status, std::optional<bool> &&value) {
        exists = value.value_or(false);
        ret_promise.set_value(status);
      });
  return ret_promise.get_future().get();
}

void InternalKVAccessor::AsyncGetInternalConfig(
    const OptionalItemCallback<std::string> &callback) {
  rpc::GetInternalConfigRequest request;
  client_impl_->GetGcsRpcClient().GetInternalConfig(
      std::move(request),
      [callback](const Status &status, rpc::GetInternalConfigReply &&reply) {
        if (status.ok()) {
          RAY_LOG(DEBUG) << "Fetched internal config: " << reply.config();
        } else {
          RAY_LOG(ERROR) << "Failed to get internal config: " << status;
        }
        callback(status, reply.config());
      });
}

RuntimeEnvAccessor::RuntimeEnvAccessor(GcsClient *client_impl)
    : client_impl_(client_impl) {}

Status RuntimeEnvAccessor::PinRuntimeEnvUri(const std::string &uri,
                                            int expiration_s,
                                            int64_t timeout_ms) {
  rpc::PinRuntimeEnvURIRequest request;
  request.set_uri(uri);
  request.set_expiration_s(expiration_s);
  rpc::PinRuntimeEnvURIReply reply;
  auto status = client_impl_->GetGcsRpcClient().SyncPinRuntimeEnvURI(
      std::move(request), &reply, timeout_ms);
  return status;
}

AutoscalerStateAccessor::AutoscalerStateAccessor(GcsClient *client_impl)
    : client_impl_(client_impl) {}

Status AutoscalerStateAccessor::RequestClusterResourceConstraint(
    int64_t timeout_ms,
    const std::vector<std::unordered_map<std::string, double>> &bundles,
    const std::vector<std::unordered_map<std::string, std::string>> &label_selectors,
    const std::vector<int64_t> &count_array) {
  rpc::autoscaler::RequestClusterResourceConstraintRequest request;
  rpc::autoscaler::RequestClusterResourceConstraintReply reply;
  RAY_CHECK_EQ(bundles.size(), count_array.size());
  for (size_t i = 0; i < bundles.size(); ++i) {
    const auto &bundle = bundles[i];
    auto count = count_array[i];

    auto new_resource_requests_by_count =
        request.mutable_cluster_resource_constraint()->add_resource_requests();

    new_resource_requests_by_count->mutable_request()->mutable_resources_bundle()->insert(
        bundle.begin(), bundle.end());
    new_resource_requests_by_count->set_count(count);

    if (i < label_selectors.size() && !label_selectors[i].empty()) {
      RAY_CHECK_EQ(label_selectors.size(), count_array.size());
      auto *ls = new_resource_requests_by_count->mutable_request()->add_label_selectors();
      // Parse label_selector map to proto format.
      ray::LabelSelector label_selector(label_selectors[i]);
      label_selector.ToProto(ls);
    }
  }

  return client_impl_->GetGcsRpcClient().SyncRequestClusterResourceConstraint(
      std::move(request), &reply, timeout_ms);
}

Status AutoscalerStateAccessor::GetClusterResourceState(int64_t timeout_ms,
                                                        std::string &serialized_reply) {
  rpc::autoscaler::GetClusterResourceStateRequest request;
  rpc::autoscaler::GetClusterResourceStateReply reply;

  RAY_RETURN_NOT_OK(client_impl_->GetGcsRpcClient().SyncGetClusterResourceState(
      std::move(request), &reply, timeout_ms));

  if (!reply.SerializeToString(&serialized_reply)) {
    return Status::IOError("Failed to serialize GetClusterResourceState");
  }
  return Status::OK();
}

Status AutoscalerStateAccessor::GetClusterStatus(int64_t timeout_ms,
                                                 std::string &serialized_reply) {
  rpc::autoscaler::GetClusterStatusRequest request;
  rpc::autoscaler::GetClusterStatusReply reply;

  RAY_RETURN_NOT_OK(client_impl_->GetGcsRpcClient().SyncGetClusterStatus(
      std::move(request), &reply, timeout_ms));

  if (!reply.SerializeToString(&serialized_reply)) {
    return Status::IOError("Failed to serialize GetClusterStatusReply");
  }
  return Status::OK();
}

void AutoscalerStateAccessor::AsyncGetClusterStatus(
    int64_t timeout_ms,
    const OptionalItemCallback<rpc::autoscaler::GetClusterStatusReply> &callback) {
  rpc::autoscaler::GetClusterStatusRequest request;
  client_impl_->GetGcsRpcClient().GetClusterStatus(
      std::move(request),
      [callback](const Status &status, rpc::autoscaler::GetClusterStatusReply &&reply) {
        if (!status.ok()) {
          callback(status, std::nullopt);
          return;
        }
        callback(Status::OK(), std::move(reply));
      },
      timeout_ms);
}

Status AutoscalerStateAccessor::ReportAutoscalingState(
    int64_t timeout_ms, const std::string &serialized_state) {
  rpc::autoscaler::ReportAutoscalingStateRequest request;
  rpc::autoscaler::ReportAutoscalingStateReply reply;

  if (!request.mutable_autoscaling_state()->ParseFromString(serialized_state)) {
    return Status::IOError("Failed to parse ReportAutoscalingState");
  }
  return client_impl_->GetGcsRpcClient().SyncReportAutoscalingState(
      std::move(request), &reply, timeout_ms);
}

Status AutoscalerStateAccessor::ReportClusterConfig(
    int64_t timeout_ms, const std::string &serialized_cluster_config) {
  rpc::autoscaler::ReportClusterConfigRequest request;
  rpc::autoscaler::ReportClusterConfigReply reply;

  if (!request.mutable_cluster_config()->ParseFromString(serialized_cluster_config)) {
    return Status::IOError("Failed to parse ClusterConfig");
  }
  return client_impl_->GetGcsRpcClient().SyncReportClusterConfig(
      std::move(request), &reply, timeout_ms);
}

Status AutoscalerStateAccessor::DrainNode(const std::string &node_id,
                                          int32_t reason,
                                          const std::string &reason_message,
                                          int64_t deadline_timestamp_ms,
                                          int64_t timeout_ms,
                                          bool &is_accepted,
                                          std::string &rejection_reason_message) {
  rpc::autoscaler::DrainNodeRequest request;
  request.set_node_id(NodeID::FromHex(node_id).Binary());
  request.set_reason(static_cast<rpc::autoscaler::DrainNodeReason>(reason));
  request.set_reason_message(reason_message);
  request.set_deadline_timestamp_ms(deadline_timestamp_ms);

  rpc::autoscaler::DrainNodeReply reply;

  RAY_RETURN_NOT_OK(client_impl_->GetGcsRpcClient().SyncDrainNode(
      std::move(request), &reply, timeout_ms));

  is_accepted = reply.is_accepted();
  if (!is_accepted) {
    rejection_reason_message = reply.rejection_reason_message();
  }
  return Status::OK();
}

PublisherAccessor::PublisherAccessor(GcsClient *client_impl)
    : client_impl_(client_impl) {}

Status PublisherAccessor::PublishError(std::string key_id,
                                       rpc::ErrorTableData data,
                                       int64_t timeout_ms) {
  rpc::GcsPublishRequest request;
  auto *pub_message = request.add_pub_messages();
  pub_message->set_channel_type(rpc::RAY_ERROR_INFO_CHANNEL);
  pub_message->set_key_id(std::move(key_id));
  *(pub_message->mutable_error_info_message()) = std::move(data);
  rpc::GcsPublishReply reply;
  return client_impl_->GetGcsRpcClient().SyncGcsPublish(
      std::move(request), &reply, timeout_ms);
}

Status PublisherAccessor::PublishLogs(std::string key_id,
                                      rpc::LogBatch data,
                                      int64_t timeout_ms) {
  rpc::GcsPublishRequest request;
  auto *pub_message = request.add_pub_messages();
  pub_message->set_channel_type(rpc::RAY_LOG_CHANNEL);
  pub_message->set_key_id(std::move(key_id));
  *(pub_message->mutable_log_batch_message()) = std::move(data);
  rpc::GcsPublishReply reply;
  return client_impl_->GetGcsRpcClient().SyncGcsPublish(
      std::move(request), &reply, timeout_ms);
}

void PublisherAccessor::AsyncPublishNodeResourceUsage(
    std::string key_id,
    std::string node_resource_usage_json,
    const StatusCallback &done) {
  rpc::GcsPublishRequest request;
  auto *pub_message = request.add_pub_messages();
  pub_message->set_channel_type(rpc::RAY_NODE_RESOURCE_USAGE_CHANNEL);
  pub_message->set_key_id(std::move(key_id));
  pub_message->mutable_node_resource_usage_message()->set_json(
      std::move(node_resource_usage_json));
  client_impl_->GetGcsRpcClient().GcsPublish(
      std::move(request),
      [done](const Status &status, rpc::GcsPublishReply &&reply) { done(status); });
}

}  // namespace gcs
}  // namespace ray<|MERGE_RESOLUTION|>--- conflicted
+++ resolved
@@ -407,28 +407,7 @@
                                           const bool is_initializing) {
   NodeID node_id = NodeID::FromBinary(node_info.node_id());
   bool is_alive = (node_info.state() == rpc::GcsNodeInfo::ALIVE);
-<<<<<<< HEAD
-  auto entry = node_cache_address_and_liveness_.find(node_id);
-  bool is_notif_new;
   bool is_alive_to_dead_transition = false;
-  if (entry == node_cache_address_and_liveness_.end()) {
-    // If the entry is not in the cache, then the notification is new.
-    is_notif_new = true;
-  } else {
-    // If the entry is in the cache, then the notification is new if the node
-    // was alive and is now dead.
-    bool was_alive = (entry->second.state() == rpc::GcsNodeInfo::ALIVE);
-    is_notif_new = was_alive && !is_alive;
-    is_alive_to_dead_transition = is_notif_new;
-
-    // Handle the same logic as in HandleNotification for preventing re-adding removed
-    // nodes
-    if (!was_alive && is_alive) {
-      RAY_LOG(INFO) << "Address and liveness notification for addition of a node that "
-                       "was already removed:"
-                    << node_id;
-      return;
-=======
   std::optional<rpc::GcsNodeAddressAndLiveness> node_info_copy_for_callback;
   {
     absl::MutexLock lock(&node_cache_address_and_liveness_mutex_);
@@ -443,6 +422,7 @@
       // was alive and is now dead.
       bool was_alive = (entry->second.state() == rpc::GcsNodeInfo::ALIVE);
       is_notif_new = was_alive && !is_alive;
+      is_alive_to_dead_transition = is_notif_new;
 
       // Handle the same logic as in HandleNotification for preventing re-adding removed
       // nodes
@@ -452,7 +432,6 @@
                       << node_id;
         return;
       }
->>>>>>> 12356007
     }
 
     // Add the notification to our address and liveness cache.
@@ -476,8 +455,7 @@
   }
 
   // If the notification is new, call registered callback.
-<<<<<<< HEAD
-  if (is_notif_new && node_change_callback_address_and_liveness_ != nullptr) {
+  if (node_info_copy_for_callback) {
     // If we're seeing a DEAD notification during initialization, but the cache
     // already had this node as ALIVE (meaning polling saw it first), pass
     // is_initializing=false.  Intention being to articulate that there's been
@@ -485,11 +463,7 @@
     // that initialization callbacks are triggered before streaming callbacks
     bool effective_is_initializing = is_initializing && !is_alive_to_dead_transition;
     node_change_callback_address_and_liveness_(
-        node_id, node_cache_address_and_liveness_[node_id], effective_is_initializing);
-=======
-  if (node_info_copy_for_callback) {
-    node_change_callback_address_and_liveness_(node_id, *node_info_copy_for_callback);
->>>>>>> 12356007
+        node_id, *node_info_copy_for_callback, effective_is_initializing);
   }
 }
 
