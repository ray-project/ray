--- conflicted
+++ resolved
@@ -26,12 +26,9 @@
 #include "ray/common/id.h"
 #include "ray/common/status.h"
 #include "ray/gcs_rpc_client/accessor.h"
-<<<<<<< HEAD
-#include "ray/gcs_rpc_client/accessors/internal_kv_accessor_interface.h"
-=======
 #include "ray/gcs_rpc_client/accessor_factory_interface.h"
 #include "ray/gcs_rpc_client/accessors/actor_info_accessor_interface.h"
->>>>>>> cf9f783e
+#include "ray/gcs_rpc_client/accessors/internal_kv_accessor_interface.h"
 #include "ray/gcs_rpc_client/gcs_client_context.h"
 #include "ray/gcs_rpc_client/rpc_client.h"
 #include "ray/pubsub/gcs_subscriber.h"
@@ -98,8 +95,7 @@
 ///
 /// To read and write from the GCS, `Connect()` must be called and return Status::OK.
 /// Before exit, `Disconnect()` must be called.
-class RAY_EXPORT GcsClient : public std::enable_shared_from_this<GcsClient>,
-                             public GcsClientContext {
+class RAY_EXPORT GcsClient : public std::enable_shared_from_this<GcsClient> {
  public:
   /// Constructor of GcsClient.
   ///
@@ -146,7 +142,7 @@
   /// Disconnect with GCS Service. Non-thread safe.
   /// Must be called without any concurrent RPC calls. After this call, the client
   /// must not be used until a next Connect() call.
-  void Disconnect() override;
+  virtual void Disconnect();
 
   virtual std::pair<std::string, int> GetGcsServerAddress() const;
 
@@ -236,28 +232,12 @@
   /// This function is thread safe.
   virtual InternalKVAccessorInterface &InternalKV() { return *internal_kv_accessor_; }
 
-  // GcsClientContext interface implementation
-  pubsub::GcsSubscriber &GetGcsSubscriber() override { return *gcs_subscriber_; }
-
-  rpc::GcsRpcClient &GetGcsRpcClient() override { return *gcs_rpc_client_; }
-
-<<<<<<< HEAD
-  bool IsInitialized() const override { return gcs_rpc_client_ != nullptr; }
-
-  void SetGcsRpcClient(std::shared_ptr<rpc::GcsRpcClient> client) override {
-    gcs_rpc_client_ = client;
-  }
-
-  void SetGcsSubscriber(std::unique_ptr<pubsub::GcsSubscriber> subscriber) override {
-    gcs_subscriber_ = std::move(subscriber);
-=======
   virtual rpc::GcsRpcClient &GetGcsRpcClient() {
     return client_context_->GetGcsRpcClient();
   }
 
   virtual pubsub::GcsSubscriber &GetGcsSubscriber() {
     return client_context_->GetGcsSubscriber();
->>>>>>> cf9f783e
   }
 
  protected:
