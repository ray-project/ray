// Copyright 2017 The Ray Authors.
//
// Licensed under the Apache License, Version 2.0 (the "License");
// you may not use this file except in compliance with the License.
// You may obtain a copy of the License at
//
//  http://www.apache.org/licenses/LICENSE-2.0
//
// Unless required by applicable law or agreed to in writing, software
// distributed under the License is distributed on an "AS IS" BASIS,
// WITHOUT WARRANTIES OR CONDITIONS OF ANY KIND, either express or implied.
// See the License for the specific language governing permissions and
// limitations under the License.

#pragma once
#include <memory>
#include <optional>
#include <string>
#include <unordered_map>
#include <vector>

#include "absl/synchronization/mutex.h"
#include "ray/common/gcs_callback_types.h"
#include "ray/common/id.h"
#include "ray/common/placement_group.h"
#include "ray/common/status_or.h"
#include "ray/common/task/task_spec.h"
#include "ray/rpc/rpc_callback_types.h"
#include "ray/util/sequencer.h"
#include "src/ray/protobuf/autoscaler.pb.h"
#include "src/ray/protobuf/gcs.pb.h"
#include "src/ray/protobuf/gcs_service.pb.h"

namespace ray {
namespace gcs {

using SubscribeOperation = std::function<void(const StatusCallback &done)>;
using FetchDataOperation = std::function<void(const StatusCallback &done)>;

class GcsClient;
/// \class JobInfoAccessor
/// `JobInfoAccessor` is a sub-interface of `GcsClient`.
/// This class includes all the methods that are related to accessing
/// job information in the GCS.
class JobInfoAccessor {
 public:
  JobInfoAccessor() = default;
  explicit JobInfoAccessor(GcsClient *client_impl);
  virtual ~JobInfoAccessor() = default;
  /// Add a job to GCS asynchronously.
  ///
  /// \param data_ptr The job that will be add to GCS.
  /// \param callback Callback that will be called after job has been added
  /// to GCS.
  virtual void AsyncAdd(const std::shared_ptr<rpc::JobTableData> &data_ptr,
                        const StatusCallback &callback);

  /// Mark job as finished in GCS asynchronously.
  ///
  /// \param job_id ID of the job that will be make finished to GCS.
  /// \param callback Callback that will be called after update finished.
  virtual void AsyncMarkFinished(const JobID &job_id, const StatusCallback &callback);

  /// Subscribe to job updates.
  ///
  /// \param subscribe Callback that will be called each time when a job updates.
  /// \param done Callback that will be called when subscription is complete.
  virtual void AsyncSubscribeAll(
      const SubscribeCallback<JobID, rpc::JobTableData> &subscribe,
      const StatusCallback &done);

  /// Get all job info from GCS asynchronously.
  ///
  /// \param job_or_submission_id If not null, filter the jobs with this id.
  /// \param callback Callback that will be called after lookup finished.
  virtual void AsyncGetAll(const std::optional<std::string> &job_or_submission_id,
                           bool skip_submission_job_info_field,
                           bool skip_is_running_tasks_field,
                           const MultiItemCallback<rpc::JobTableData> &callback,
                           int64_t timeout_ms);

  /// Get all job info from GCS synchronously.
  ///
  /// \param job_or_submission_id If not null, filter the jobs with this id.
  /// \param[out] job_data_list The list of job data retrieved from GCS.
  /// \param timeout_ms -1 means infinite.
  /// \return Status
  virtual Status GetAll(const std::optional<std::string> &job_or_submission_id,
                        bool skip_submission_job_info_field,
                        bool skip_is_running_tasks_field,
                        std::vector<rpc::JobTableData> &job_data_list,
                        int64_t timeout_ms);

  /// Reestablish subscription.
  /// This should be called when GCS server restarts from a failure.
  /// PubSub server restart will cause GCS server restart. In this case, we need to
  /// resubscribe from PubSub server, otherwise we only need to fetch data from GCS
  /// server.
  virtual void AsyncResubscribe();

  /// Increment and get next job id. This is not idempotent.
  ///
  /// \param done Callback that will be called when request successfully.
  virtual void AsyncGetNextJobID(const ItemCallback<JobID> &callback);

 private:
  /// Save the fetch data operation in this function, so we can call it again when GCS
  /// server restarts from a failure.
  FetchDataOperation fetch_all_data_operation_;

  /// Save the subscribe operation in this function, so we can call it again when PubSub
  /// server restarts from a failure.
  SubscribeOperation subscribe_operation_;

  GcsClient *client_impl_;
};

/// \class NodeInfoAccessor
/// `NodeInfoAccessor` is a sub-interface of `GcsClient`.
/// This class includes all the methods that are related to accessing
/// node information in the GCS.
class NodeInfoAccessor {
 public:
  NodeInfoAccessor() = default;
  explicit NodeInfoAccessor(GcsClient *client_impl);
  virtual ~NodeInfoAccessor() = default;

  /// Register local node to GCS asynchronously.
  ///
  /// \param node_info The information of node to register to GCS.
  /// \param callback Callback that will be called when registration is complete.
  virtual void RegisterSelf(rpc::GcsNodeInfo &&local_node_info,
                            const StatusCallback &callback);

  /// Unregister local node to GCS asynchronously.
  ///
  /// \param node_id The ID of the node to unregister from GCS.
  /// \param node_death_info The death information regarding why to unregister from GCS.
  /// \param unregister_done_callback Callback that will be called when unregistration is
  /// done.
  virtual void UnregisterSelf(const NodeID &node_id,
                              const rpc::NodeDeathInfo &node_death_info,
                              std::function<void()> unregister_done_callback);

  /// Register a node to GCS asynchronously.
  ///
  /// \param node_info The information of node to register to GCS.
  /// \param callback Callback that will be called when registration is complete.
  virtual void AsyncRegister(const rpc::GcsNodeInfo &node_info,
                             const StatusCallback &callback);

  /// Send a check alive request to GCS for the liveness of some nodes.
  ///
  /// \param callback The callback function once the request is finished.
  /// \param timeout_ms The timeout for this request.
  virtual void AsyncCheckAlive(const std::vector<NodeID> &node_ids,
                               int64_t timeout_ms,
                               const MultiItemCallback<bool> &callback);

  /// Get information of all nodes from GCS asynchronously.
  ///
  /// \param callback Callback that will be called after lookup finishes.
  /// \param timeout_ms The timeout for this request.
  /// \param node_ids If this is not empty, only return the node info of the specified
  /// nodes.
  virtual void AsyncGetAll(const MultiItemCallback<rpc::GcsNodeInfo> &callback,
                           int64_t timeout_ms,
                           const std::vector<NodeID> &node_ids = {});

  virtual void AsyncGetAllNodeAddressAndLiveness(
      const MultiItemCallback<rpc::GcsNodeAddressAndLiveness> &callback,
      int64_t timeout_ms,
      const std::vector<NodeID> &node_ids = {});

  /// Get node information from local cache.
  /// Thread-safe.
  /// Note, the local cache is only available if
  /// `AsyncSubscribeToNodeAddressAndLivenessChange` is called before.
  ///
  /// \param node_id The ID of node to look up in local cache.
  /// \param filter_dead_nodes Whether or not if this method will filter dead nodes.
  /// \return The item returned by GCS. If the item to read doesn't exist or the node is
  /// dead, this optional object is empty.
  virtual std::optional<rpc::GcsNodeAddressAndLiveness> GetNodeAddressAndLiveness(
      const NodeID &node_id, bool filter_dead_nodes = true) const;

  /// Get information of all nodes from local cache.
  /// Thread-safe.
  /// Note, the local cache is only available if
  /// `AsyncSubscribeToNodeAddressAndLivenessChange` is called before.
  ///
  /// \return All nodes in cache.

  virtual absl::flat_hash_map<NodeID, rpc::GcsNodeAddressAndLiveness>
  GetAllNodeAddressAndLiveness() const;

  /// Get information of all nodes from an RPC to GCS synchronously with optional filters.
  ///
  /// \return All nodes that match the given filters from the gcs without the cache.
  virtual StatusOr<std::vector<rpc::GcsNodeInfo>> GetAllNoCache(
      int64_t timeout_ms,
      std::optional<rpc::GcsNodeInfo::GcsNodeState> state_filter = std::nullopt,
      std::optional<rpc::GetAllNodeInfoRequest::NodeSelector> node_selector =
          std::nullopt);

  /// Subscribe to critical node information changes. This method transmits only address
  /// and liveness information for each node, excluding other node metadata.
  ///
  /// \param subscribe Callback that will be called if a node is
  /// added or a node is removed. The callback needs to be idempotent because it will also
  /// be called for existing nodes.
  /// \param done Callback that will be called when subscription is complete.
  virtual void AsyncSubscribeToNodeAddressAndLivenessChange(
      std::function<void(NodeID, const rpc::GcsNodeAddressAndLiveness &)> subscribe,
      StatusCallback done);

  /// Send a check alive request to GCS for the liveness of some nodes.
  ///
  /// \param raylet_addresses The addresses of the nodes to check, each like "ip:port".
  /// \param timeout_ms The timeout for this request.
  /// \param nodes_alive The liveness of the nodes. Only valid if the status is OK.
  /// \return Status
  virtual Status CheckAlive(const std::vector<NodeID> &node_ids,
                            int64_t timeout_ms,
                            std::vector<bool> &nodes_alive);

  /// Drain (remove the information of the nodes from the cluster) the specified nodes
  /// from GCS synchronously.
  ///
  /// Check gcs_service.proto NodeInfoGcsService.DrainNode for the API spec.
  ///
  /// \param node_ids The IDs of nodes to be unregistered.
  /// \param timeout_ms The timeout for this request.
  /// \param drained_node_ids The IDs of nodes that are drained.
  /// \return Status
  virtual Status DrainNodes(const std::vector<NodeID> &node_ids,
                            int64_t timeout_ms,
                            std::vector<std::string> &drained_node_ids);

  /// Search the local cache to find out if the given node is dead.
  /// If the node is not confirmed to be dead (this returns false), it could be that:
  /// 1. We haven't even received a node alive publish for it yet.
  /// 2. The node is alive and we have that information in the cache.
  /// 3. The GCS has evicted the node from its dead node cache based on
  ///    maximum_gcs_dead_node_cached_count
  /// Hence we only return true if we're confident that the node is dead.
  /// Thread-safe.
  /// Note, the local cache is only available if
  /// `AsyncSubscribeToNodeAddressAndLivenessChange` is called before.
  virtual bool IsNodeDead(const NodeID &node_id) const;

  /// NOTE: This is NOT equivalent to !IsNodeDead(node_id) due to the gray area mentioned
  /// in the comment above. Thus we only return true if we're confident that the node is
  /// alive.
  virtual bool IsNodeAlive(const NodeID &node_id) const;

  /// Reestablish subscription.
  /// This should be called when GCS server restarts from a failure.
  /// PubSub server restart will cause GCS server restart. In this case, we need to
  /// resubscribe from PubSub server, otherwise we only need to fetch data from GCS
  /// server.
  virtual void AsyncResubscribe();

  /// Add rpc::GcsNodeAddressAndLiveness information to accessor cache.
  virtual void HandleNotification(rpc::GcsNodeAddressAndLiveness &&node_info);

  virtual bool IsSubscribedToNodeChange() const {
    return node_change_callback_address_and_liveness_ != nullptr;
  }

 private:
  /// Save the fetch data operations in these functions, so we can call them again when
  /// GCS server restarts from a failure.
  FetchDataOperation fetch_node_address_and_liveness_data_operation_;

  GcsClient *client_impl_;

  /// The callback to call when a new node is added or a node is removed when leveraging
  /// the GcsNodeAddressAndLiveness version of the node api
  std::function<void(NodeID, const rpc::GcsNodeAddressAndLiveness &)>
      node_change_callback_address_and_liveness_ = nullptr;

  /// Mutex to protect node_cache_address_and_liveness_ for thread-safe access
  mutable absl::Mutex node_cache_address_and_liveness_mutex_;

  /// A cache for information about all nodes when using the address and liveness api
  absl::flat_hash_map<NodeID, rpc::GcsNodeAddressAndLiveness>
      node_cache_address_and_liveness_
          ABSL_GUARDED_BY(node_cache_address_and_liveness_mutex_);

  // TODO(dayshah): Need to refactor gcs client / accessor to avoid this.
  // https://github.com/ray-project/ray/issues/54805
  FRIEND_TEST(NodeInfoAccessorTest, TestHandleNotification);
};

/// \class NodeResourceInfoAccessor
/// `NodeResourceInfoAccessor` is a sub-interface of `GcsClient`.
/// This class includes all the methods that are related to accessing
/// node resource information in the GCS.
class NodeResourceInfoAccessor {
 public:
  NodeResourceInfoAccessor() = default;
  explicit NodeResourceInfoAccessor(GcsClient *client_impl);
  virtual ~NodeResourceInfoAccessor() = default;

  /// Get available resources of all nodes from GCS asynchronously.
  ///
  /// \param callback Callback that will be called after lookup finishes.
  virtual void AsyncGetAllAvailableResources(
      const MultiItemCallback<rpc::AvailableResources> &callback);

  /// Get total resources of all nodes from GCS asynchronously.
  ///
  /// \param callback Callback that will be called after lookup finishes.
  virtual void AsyncGetAllTotalResources(
      const MultiItemCallback<rpc::TotalResources> &callback);

  /// Get draining nodes from GCS asynchronously.
  ///
  /// \param callback Callback that will be called after lookup finishes.
  virtual void AsyncGetDrainingNodes(
      const ItemCallback<std::unordered_map<NodeID, int64_t>> &callback);

  /// Get newest resource usage of all nodes from GCS asynchronously.
  ///
  /// \param callback Callback that will be called after lookup finishes.
  virtual void AsyncGetAllResourceUsage(
      const ItemCallback<rpc::ResourceUsageBatchData> &callback);

  /// Get newest resource usage of all nodes from GCS synchronously.
  ///
  /// \param timeout_ms -1 means infinite.
  /// \param resource_usage_batch_data The resource usage of all nodes.
  /// \return Status
  virtual Status GetAllResourceUsage(int64_t timeout_ms,
                                     rpc::GetAllResourceUsageReply &reply);

 private:
  GcsClient *client_impl_;

  Sequencer<NodeID> sequencer_;
};

/// \class ErrorInfoAccessor
/// `ErrorInfoAccessor` is a sub-interface of `GcsClient`.
/// This class includes all the methods that are related to accessing
/// error information in the GCS.
class ErrorInfoAccessor {
 public:
  ErrorInfoAccessor() = default;
  explicit ErrorInfoAccessor(GcsClient *client_impl);
  virtual ~ErrorInfoAccessor() = default;
  /// Report a job error to GCS asynchronously.
  /// The error message will be pushed to the driver of a specific if it is
  /// a job internal error, or broadcast to all drivers if it is a system error.
  ///
  /// TODO(rkn): We need to make sure that the errors are unique because
  /// duplicate messages currently cause failures (the GCS doesn't allow it). A
  /// natural way to do this is to have finer-grained time stamps.
  ///
  /// \param data The error message that will be reported to GCS.
  virtual void AsyncReportJobError(rpc::ErrorTableData data);

 private:
  GcsClient *client_impl_;
};

/// \class TaskInfoAccessor
/// `TaskInfoAccessor` is a sub-interface of `GcsClient`.
/// This class includes all the methods that are related to accessing
/// task info in the GCS.
class TaskInfoAccessor {
 public:
  TaskInfoAccessor() = default;
  explicit TaskInfoAccessor(GcsClient *client_impl) : client_impl_(client_impl) {}
  virtual ~TaskInfoAccessor() = default;
  /// Add task event data to GCS asynchronously.
  ///
  /// \param data_ptr The task states event data that will be added to GCS.
  /// \param callback Callback that will be called when add is complete.
  virtual void AsyncAddTaskEventData(std::unique_ptr<rpc::TaskEventData> data_ptr,
                                     StatusCallback callback);

  /// Add ray events to GCS asynchronously.
  ///
  /// \param request The AddEventsRequest containing ray events data to be added to GCS.
  /// \param callback Callback that will be called when add is complete.
  /// \param timeout_ms RPC timeout in milliseconds. -1 means the default.
  virtual void AsyncAddEvents(rpc::events::AddEventsRequest &&request,
                              const StatusCallback &callback,
                              int64_t timeout_ms = -1);

<<<<<<< HEAD
  virtual void AsyncAddEvents(const std::string &serialized_request,
                              const StatusCallback &callback,
                              int64_t timeout_ms = -1);

=======
>>>>>>> 83d7c3d4
  /// Get all info/events of all tasks stored in GCS asynchronously.
  ///
  /// \param callback Callback that will be called after lookup finishes.
  virtual void AsyncGetTaskEvents(const MultiItemCallback<rpc::TaskEvents> &callback);

 private:
  GcsClient *client_impl_;
};

/// \class WorkerInfoAccessor
/// `WorkerInfoAccessor` is a sub-interface of `GcsClient`.
/// This class includes all the methods that are related to accessing
/// worker information in the GCS.
class WorkerInfoAccessor {
 public:
  WorkerInfoAccessor() = default;
  explicit WorkerInfoAccessor(GcsClient *client_impl);
  virtual ~WorkerInfoAccessor() = default;
  /// Subscribe to all unexpected failure of workers from GCS asynchronously.
  /// Note that this does not include workers that failed due to node failure
  /// and only fileds in WorkerDeltaData would be published.
  ///
  /// \param subscribe Callback that will be called each time when a worker failed.
  /// \param done Callback that will be called when subscription is complete.
  virtual void AsyncSubscribeToWorkerFailures(
      const ItemCallback<rpc::WorkerDeltaData> &subscribe, const StatusCallback &done);

  /// Report a worker failure to GCS asynchronously.
  ///
  /// \param data_ptr The worker failure information that will be reported to GCS.
  /// \param callback Callback that will be called when report is complate.
  virtual void AsyncReportWorkerFailure(
      const std::shared_ptr<rpc::WorkerTableData> &data_ptr,
      const StatusCallback &callback);

  /// Get worker specification from GCS asynchronously.
  ///
  /// \param worker_id The ID of worker to look up in the GCS.
  /// \param callback Callback that will be called after lookup finishes.
  virtual void AsyncGet(const WorkerID &worker_id,
                        const OptionalItemCallback<rpc::WorkerTableData> &callback);

  /// Get all worker info from GCS asynchronously.
  ///
  /// \param callback Callback that will be called after lookup finished.
  virtual void AsyncGetAll(const MultiItemCallback<rpc::WorkerTableData> &callback);

  /// Add worker information to GCS asynchronously.
  ///
  /// \param data_ptr The worker that will be add to GCS.
  /// \param callback Callback that will be called after worker information has been added
  /// to GCS.
  virtual void AsyncAdd(const std::shared_ptr<rpc::WorkerTableData> &data_ptr,
                        const StatusCallback &callback);

  /// Update the worker debugger port in GCS asynchronously.
  ///
  /// \param worker_id The ID of worker to update in the GCS.
  /// \param debugger_port The debugger port of worker to update in the GCS.
  /// \param callback Callback that will be called after update finishes.
  virtual void AsyncUpdateDebuggerPort(const WorkerID &worker_id,
                                       uint32_t debugger_port,
                                       const StatusCallback &callback);

  /// Update the number of worker's paused threads in GCS asynchronously.
  ///
  /// \param worker_id The ID of worker to update in the GCS.
  /// \param num_paused_threads_delta The number of paused threads to update in the GCS.
  /// \param callback Callback that will be called after update finishes.
  virtual void AsyncUpdateWorkerNumPausedThreads(const WorkerID &worker_id,
                                                 int num_paused_threads_delta,
                                                 const StatusCallback &callback);
  /// Reestablish subscription.
  /// This should be called when GCS server restarts from a failure.
  /// PubSub server restart will cause GCS server restart. In this case, we need to
  /// resubscribe from PubSub server, otherwise we only need to fetch data from GCS
  /// server.
  virtual void AsyncResubscribe();

 private:
  /// Save the subscribe operation in this function, so we can call it again when GCS
  /// restarts from a failure.
  SubscribeOperation subscribe_operation_;

  GcsClient *client_impl_;
};

class PlacementGroupInfoAccessor {
 public:
  PlacementGroupInfoAccessor() = default;
  explicit PlacementGroupInfoAccessor(GcsClient *client_impl);
  virtual ~PlacementGroupInfoAccessor() = default;

  /// Create a placement group to GCS synchronously.
  ///
  /// The RPC will timeout after the default GCS RPC timeout is exceeded.
  ///
  /// \param placement_group_spec The specification for the placement group creation task.
  /// \return Status. The status of the RPC. TimedOut if the RPC times out. Invalid if the
  /// same name placement group is registered. NotFound if the placement group is removed.
  virtual Status SyncCreatePlacementGroup(
      const ray::PlacementGroupSpecification &placement_group_spec);

  /// Get a placement group data from GCS asynchronously by id.
  ///
  /// \param placement_group_id The id of a placement group to obtain from GCS.
  virtual void AsyncGet(
      const PlacementGroupID &placement_group_id,
      const OptionalItemCallback<rpc::PlacementGroupTableData> &callback);

  /// Get a placement group data from GCS asynchronously by name.
  ///
  /// \param placement_group_name The name of a placement group to obtain from GCS.
  /// \param ray_namespace The ray namespace.
  /// \param callback The callback that's called when the RPC is replied.
  /// \param timeout_ms The RPC timeout in milliseconds. -1 means the default.
  virtual void AsyncGetByName(
      const std::string &placement_group_name,
      const std::string &ray_namespace,
      const OptionalItemCallback<rpc::PlacementGroupTableData> &callback,
      int64_t timeout_ms = -1);

  /// Get all placement group info from GCS asynchronously.
  ///
  /// \param callback Callback that will be called after lookup finished.
  virtual void AsyncGetAll(
      const MultiItemCallback<rpc::PlacementGroupTableData> &callback);

  /// Remove a placement group to GCS synchronously.
  ///
  /// The RPC will timeout after the default GCS RPC timeout is exceeded.
  ///
  /// \param placement_group_id The id for the placement group to remove.
  /// \return Status
  virtual Status SyncRemovePlacementGroup(const PlacementGroupID &placement_group_id);

  /// Wait for a placement group until ready asynchronously.
  ///
  /// The RPC will timeout after the default GCS RPC timeout is exceeded.
  ///
  /// \param placement_group_id The id for the placement group to wait for until ready.
  /// \param timeout_seconds The timeout in seconds.
  /// \return Status. TimedOut if the RPC times out. NotFound if the placement has already
  /// removed.
  virtual Status SyncWaitUntilReady(const PlacementGroupID &placement_group_id,
                                    int64_t timeout_seconds);

 private:
  GcsClient *client_impl_;
};

class InternalKVAccessor {
 public:
  InternalKVAccessor() = default;
  explicit InternalKVAccessor(GcsClient *client_impl);
  virtual ~InternalKVAccessor() = default;
  /// Asynchronously list keys with prefix stored in internal kv
  ///
  /// \param ns The namespace to scan.
  /// \param prefix The prefix to scan.
  /// \param timeout_ms -1 means infinite.
  /// \param callback Callback that will be called after scanning.
  virtual void AsyncInternalKVKeys(
      const std::string &ns,
      const std::string &prefix,
      const int64_t timeout_ms,
      const OptionalItemCallback<std::vector<std::string>> &callback);

  /// Asynchronously get the value for a given key.
  ///
  /// \param ns The namespace to lookup.
  /// \param key The key to lookup.
  /// \param timeout_ms -1 means infinite.
  /// \param callback Callback that will be called after get the value.
  virtual void AsyncInternalKVGet(const std::string &ns,
                                  const std::string &key,
                                  const int64_t timeout_ms,
                                  const OptionalItemCallback<std::string> &callback);

  /// Asynchronously get the value for multiple keys.
  ///
  /// \param ns The namespace to lookup.
  /// \param keys The keys to lookup.
  /// \param timeout_ms -1 means infinite.
  /// \param callback Callback that will be called after get the values.
  virtual void AsyncInternalKVMultiGet(
      const std::string &ns,
      const std::vector<std::string> &keys,
      const int64_t timeout_ms,
      const OptionalItemCallback<std::unordered_map<std::string, std::string>> &callback);

  /// Asynchronously set the value for a given key.
  ///
  /// \param ns The namespace to put the key.
  /// \param key The key in <key, value> pair
  /// \param value The value associated with the key
  /// \param timeout_ms -1 means infinite.
  /// \param callback Callback that will be called after the operation.
  virtual void AsyncInternalKVPut(const std::string &ns,
                                  const std::string &key,
                                  const std::string &value,
                                  bool overwrite,
                                  const int64_t timeout_ms,
                                  const OptionalItemCallback<bool> &callback);

  /// Asynchronously check the existence of a given key
  ///
  /// \param ns The namespace to check.
  /// \param key The key to check.
  /// \param timeout_ms -1 means infinite.
  /// \param callback Callback that will be called after the operation. Called with `true`
  /// if the key is deleted; `false` if it doesn't exist.
  virtual void AsyncInternalKVExists(const std::string &ns,
                                     const std::string &key,
                                     const int64_t timeout_ms,
                                     const OptionalItemCallback<bool> &callback);

  /// Asynchronously delete a key
  ///
  /// \param ns The namespace to delete from.
  /// \param key The key to delete.
  /// \param del_by_prefix If set to be true, delete all keys with prefix as `key`.
  /// \param timeout_ms -1 means infinite.
  /// \param callback Callback that will be called after the operation. Called with number
  /// of keys deleted.
  virtual void AsyncInternalKVDel(const std::string &ns,
                                  const std::string &key,
                                  bool del_by_prefix,
                                  const int64_t timeout_ms,
                                  const OptionalItemCallback<int> &callback);

  // These are sync functions of the async above

  /// List keys with prefix stored in internal kv
  ///
  /// The RPC will timeout after the timeout_ms, or wait infinitely if timeout_ms is -1.
  ///
  /// \param ns The namespace to scan.
  /// \param prefix The prefix to scan.
  /// \param timeout_ms -1 means infinite.
  /// \param value It's an output parameter. It'll be set to the keys with `prefix`
  /// \return Status
  virtual Status Keys(const std::string &ns,
                      const std::string &prefix,
                      const int64_t timeout_ms,
                      std::vector<std::string> &value);

  /// Set the <key, value> in the store
  ///
  /// The RPC will timeout after the timeout_ms, or wait infinitely if timeout_ms is -1.
  ///
  /// \param ns The namespace to put the key.
  /// \param key The key of the pair
  /// \param value The value of the pair
  /// \param overwrite If it's true, it'll overwrite existing <key, value> if it
  ///     exists.
  /// \param timeout_ms -1 means infinite.
  /// \param added It's an output parameter. It'll be set to be true if
  ///     any row is added.
  /// \return Status
  /// TODO(ryw): change the out parameter type to `int` just like AsyncInternalKVPut.
  virtual Status Put(const std::string &ns,
                     const std::string &key,
                     const std::string &value,
                     bool overwrite,
                     const int64_t timeout_ms,
                     bool &added);

  /// Retrive the value associated with a key
  ///
  /// The RPC will timeout after the timeout_ms, or wait infinitely if timeout_ms is -1.
  ///
  /// \param ns The namespace to lookup.
  /// \param key The key to lookup.
  /// \param timeout_ms -1 means infinite.
  /// \param value It's an output parameter. It'll be set to the value of the key
  /// \return Status
  virtual Status Get(const std::string &ns,
                     const std::string &key,
                     const int64_t timeout_ms,
                     std::string &value);

  /// Retrive the values associated with some keys
  ///
  /// \param ns The namespace to lookup.
  /// \param keys The keys to lookup.
  /// \param timeout_ms -1 means infinite.
  /// \param values It's an output parameter. It'll be set to the values of the keys.
  virtual Status MultiGet(const std::string &ns,
                          const std::vector<std::string> &keys,
                          const int64_t timeout_ms,
                          std::unordered_map<std::string, std::string> &values);

  /// Delete the key
  ///
  /// The RPC will timeout after the timeout_ms, or wait infinitely if timeout_ms is -1.
  ///
  /// \param ns The namespace to delete from.
  /// \param key The key to delete
  /// \param del_by_prefix If set to be true, delete all keys with prefix as `key`.
  /// \param timeout_ms -1 means infinite.
  /// \param deleted It's an output parameter. It'll be set to be number of keys deleted.
  /// \return Status
  virtual Status Del(const std::string &ns,
                     const std::string &key,
                     bool del_by_prefix,
                     const int64_t timeout_ms,
                     int &num_deleted);

  /// Check existence of a key in the store
  ///
  /// The RPC will timeout after the timeout_ms, or wait infinitely if timeout_ms is -1.
  ///
  /// \param ns The namespace to check.
  /// \param key The key to check
  /// \param timeout_ms -1 means infinite.
  /// \param exist It's an output parameter. It'll be true if the key exists in the
  ///    system. Otherwise, it'll be set to be false.
  /// \return Status
  virtual Status Exists(const std::string &ns,
                        const std::string &key,
                        const int64_t timeout_ms,
                        bool &exists);

  /// Get the internal config string from GCS.
  ///
  /// \param callback Processes a map of config options
  virtual void AsyncGetInternalConfig(const OptionalItemCallback<std::string> &callback);

 private:
  GcsClient *client_impl_;
};

class RuntimeEnvAccessor {
 public:
  RuntimeEnvAccessor() = default;
  explicit RuntimeEnvAccessor(GcsClient *client_impl);
  virtual ~RuntimeEnvAccessor() = default;

  /// Pins a runtime environment by URI.
  ///
  /// Only works if URI has prefix "gcs://", for which GCS holds a reference for
  /// `expiration_s` seconds. After that, GCS decrements the reference count.
  ///
  /// For all other URIs, this call is a no-op and returns OK.
  Status PinRuntimeEnvUri(const std::string &uri, int expiration_s, int64_t timeout_ms);

 private:
  GcsClient *client_impl_;
};

/// \class AutoscalerStateAccessor
/// `AutoscalerStateAccessor` is a sub-interface of `GcsClient`.
/// This class includes all the methods that are related to accessing
/// autoscaler state information in the GCS.
class AutoscalerStateAccessor {
 public:
  AutoscalerStateAccessor() = default;
  explicit AutoscalerStateAccessor(GcsClient *client_impl);
  virtual ~AutoscalerStateAccessor() = default;

  virtual Status RequestClusterResourceConstraint(
      int64_t timeout_ms,
      const std::vector<std::unordered_map<std::string, double>> &bundles,
      const std::vector<std::unordered_map<std::string, std::string>> &label_selectors,
      const std::vector<int64_t> &count_array);

  virtual Status GetClusterResourceState(int64_t timeout_ms,
                                         std::string &serialized_reply);

  virtual Status GetClusterStatus(int64_t timeout_ms, std::string &serialized_reply);

  virtual void AsyncGetClusterStatus(
      int64_t timeout_ms,
      const OptionalItemCallback<rpc::autoscaler::GetClusterStatusReply> &callback);

  virtual Status ReportAutoscalingState(int64_t timeout_ms,
                                        const std::string &serialized_state);

  virtual Status ReportClusterConfig(int64_t timeout_ms,
                                     const std::string &serialized_cluster_config);

  virtual Status DrainNode(const std::string &node_id,
                           int32_t reason,
                           const std::string &reason_message,
                           int64_t deadline_timestamp_ms,
                           int64_t timeout_ms,
                           bool &is_accepted,
                           std::string &rejection_reason_message);

 private:
  GcsClient *client_impl_;
};

/// \class PublisherAccessor
/// `PublisherAccessor` is a sub-interface of `GcsClient`.
/// This class includes all the methods that are related to
/// publishing information to GCS.
class PublisherAccessor {
 public:
  PublisherAccessor() = default;
  explicit PublisherAccessor(GcsClient *client_impl);
  virtual ~PublisherAccessor() = default;

  virtual Status PublishError(std::string key_id,
                              rpc::ErrorTableData data,
                              int64_t timeout_ms);

  virtual Status PublishLogs(std::string key_id, rpc::LogBatch data, int64_t timeout_ms);

  virtual void AsyncPublishNodeResourceUsage(std::string key_id,
                                             std::string node_resource_usage_json,
                                             const StatusCallback &done);

 private:
  GcsClient *client_impl_;
};

}  // namespace gcs

}  // namespace ray<|MERGE_RESOLUTION|>--- conflicted
+++ resolved
@@ -390,13 +390,6 @@
                               const StatusCallback &callback,
                               int64_t timeout_ms = -1);
 
-<<<<<<< HEAD
-  virtual void AsyncAddEvents(const std::string &serialized_request,
-                              const StatusCallback &callback,
-                              int64_t timeout_ms = -1);
-
-=======
->>>>>>> 83d7c3d4
   /// Get all info/events of all tasks stored in GCS asynchronously.
   ///
   /// \param callback Callback that will be called after lookup finishes.
