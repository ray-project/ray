// Copyright 2017 The Ray Authors.
//
// Licensed under the Apache License, Version 2.0 (the "License");
// you may not use this file except in compliance with the License.
// You may obtain a copy of the License at
//
//  http://www.apache.org/licenses/LICENSE-2.0
//
// Unless required by applicable law or agreed to in writing, software
// distributed under the License is distributed on an "AS IS" BASIS,
// WITHOUT WARRANTIES OR CONDITIONS OF ANY KIND, either express or implied.
// See the License for the specific language governing permissions and
// limitations under the License.

#include "ray/gcs_rpc_client/gcs_client.h"

#include <memory>
#include <string>
#include <unordered_map>
#include <utility>
#include <vector>

#include "accessor_factory_interface.h"
#include "default_accessor_factory.h"
#include "default_gcs_client_context.h"
#include "ray/common/asio/asio_util.h"
#include "ray/common/ray_config.h"
#include "ray/gcs_rpc_client/accessor.h"
#include "ray/gcs_rpc_client/accessors/actor_info_accessor.h"
#include "ray/pubsub/subscriber.h"
#include "ray/util/network_util.h"

namespace ray {
namespace gcs {
namespace {

/// Adapts GcsRpcClient to SubscriberClientInterface for making RPC calls. Thread safe.
class GcsSubscriberClient final : public pubsub::SubscriberClientInterface {
 public:
  explicit GcsSubscriberClient(const std::shared_ptr<rpc::GcsRpcClient> &rpc_client)
      : rpc_client_(rpc_client) {}

  void PubsubLongPolling(
      rpc::PubsubLongPollingRequest &&request,
      const rpc::ClientCallback<rpc::PubsubLongPollingReply> &callback) final {
    rpc::GcsSubscriberPollRequest req;
    req.set_subscriber_id(std::move(*request.mutable_subscriber_id()));
    req.set_max_processed_sequence_id(request.max_processed_sequence_id());
    req.set_publisher_id(std::move(*request.mutable_publisher_id()));
    rpc_client_->GcsSubscriberPoll(
        std::move(req),
        [callback](const Status &status, rpc::GcsSubscriberPollReply &&poll_reply) {
          rpc::PubsubLongPollingReply reply;
          reply.mutable_pub_messages()->Swap(poll_reply.mutable_pub_messages());
          *reply.mutable_publisher_id() = std::move(*poll_reply.mutable_publisher_id());
          callback(status, std::move(reply));
        });
  }

  void PubsubCommandBatch(
      rpc::PubsubCommandBatchRequest &&request,
      const rpc::ClientCallback<rpc::PubsubCommandBatchReply> &callback) final {
    rpc::GcsSubscriberCommandBatchRequest req;
    req.set_subscriber_id(std::move(*request.mutable_subscriber_id()));
    *req.mutable_commands() = std::move(*request.mutable_commands());
    rpc_client_->GcsSubscriberCommandBatch(
        std::move(req),
        [callback](const Status &status,
                   rpc::GcsSubscriberCommandBatchReply &&batch_reply) {
          rpc::PubsubCommandBatchReply reply;
          callback(status, std::move(reply));
        });
  }

 private:
  const std::shared_ptr<rpc::GcsRpcClient> rpc_client_;
};

}  // namespace

bool GcsClientOptions::ShouldFetchClusterId(ClusterID cluster_id,
                                            bool allow_cluster_id_nil,
                                            bool fetch_cluster_id_if_nil) {
  RAY_CHECK(!((!allow_cluster_id_nil) && fetch_cluster_id_if_nil))
      << " invalid config combination: if allow_cluster_id_nil == false, "
         "fetch_cluster_id_if_nil "
         "must false";
  if (!cluster_id.IsNil()) {
    // ClusterID non nil is always good.
    return false;
  }
  RAY_CHECK(allow_cluster_id_nil) << "Unexpected nil Cluster ID.";
  if (fetch_cluster_id_if_nil) {
    return true;
  } else {
    RAY_LOG(INFO) << "GcsClient has no Cluster ID set, and won't fetch from GCS.";
    return false;
  }
}

// TODO(zac): Remove the parameterless constructor.  It's only used in tests
// https://github.com/ray-project/ray/issues/57563
GcsClient::GcsClient(){};

GcsClient::GcsClient(const GcsClientOptions &options,
                     std::string local_address,
                     UniqueID gcs_client_id,
                     std::unique_ptr<AccessorFactoryInterface> accessor_factory,
                     std::unique_ptr<GcsClientContext> client_context)
    : options_(std::move(options)),
      gcs_client_id_(gcs_client_id),
      local_address_(std::move(local_address)) {
  if (accessor_factory == nullptr) {
    accessor_factory_ = std::make_unique<DefaultAccessorFactory>();
  } else {
    accessor_factory_ = std::move(accessor_factory);
  }
  if (client_context == nullptr) {
    client_context_ = std::make_unique<DefaultGcsClientContext>();
  } else {
    client_context_ = std::move(client_context);
  }
}

Status GcsClient::Connect(instrumented_io_context &io_service, int64_t timeout_ms) {
  if (timeout_ms < 0) {
    timeout_ms = RayConfig::instance().gcs_rpc_server_connect_timeout_s() * 1000;
  }
  // Connect to gcs service.
  client_call_manager_ = std::make_unique<rpc::ClientCallManager>(io_service,
                                                                  /*record_stats=*/false,
                                                                  local_address_,
                                                                  options_.cluster_id_);

<<<<<<< HEAD
  // Only initialize the RPC client and subscriber if needed
  if (!client_context_->IsInitialized()) {
    auto gcs_rpc_client = std::make_shared<rpc::GcsRpcClient>(
        options_.gcs_address_, options_.gcs_port_, *client_call_manager_);

    rpc::Address gcs_address;
    gcs_address.set_ip_address(options_.gcs_address_);
    gcs_address.set_port(options_.gcs_port_);
    /// TODO(mwtian): refactor pubsub::Subscriber to avoid faking worker ID.
    gcs_address.set_worker_id(UniqueID::FromRandom().Binary());

    auto subscriber = std::make_unique<pubsub::Subscriber>(
        /*subscriber_id=*/gcs_client_id_,
        /*channels=*/
        std::vector<rpc::ChannelType>{
            rpc::ChannelType::GCS_ACTOR_CHANNEL,
            rpc::ChannelType::GCS_JOB_CHANNEL,
            rpc::ChannelType::GCS_NODE_INFO_CHANNEL,
            rpc::ChannelType::GCS_NODE_ADDRESS_AND_LIVENESS_CHANNEL,
            rpc::ChannelType::GCS_WORKER_DELTA_CHANNEL},
        /*max_command_batch_size*/ RayConfig::instance().max_command_batch_size(),
        /*get_client=*/
        [gcs_rpc_client](const rpc::Address &) {
          return std::make_shared<GcsSubscriberClient>(gcs_rpc_client);
        },
        /*callback_service*/ &io_service);

    // Init GCS subscriber instance.
    client_context_->SetGcsSubscriber(
        std::make_unique<pubsub::GcsSubscriber>(gcs_address, std::move(subscriber)));
    client_context_->SetGcsRpcClient(gcs_rpc_client);
  }
=======
  resubscribe_func_ = [this]() {
    RAY_LOG(INFO) << "Resubscribing to GCS tables.";
    job_accessor_->AsyncResubscribe();
    actor_accessor_->AsyncResubscribe();
    node_accessor_->AsyncResubscribe();
    worker_accessor_->AsyncResubscribe();
  };

  rpc::Address gcs_address;
  gcs_address.set_ip_address(options_.gcs_address_);
  gcs_address.set_port(options_.gcs_port_);
  /// TODO(mwtian): refactor pubsub::Subscriber to avoid faking worker ID.
  gcs_address.set_worker_id(UniqueID::FromRandom().Binary());

  auto subscriber = std::make_unique<pubsub::Subscriber>(
      /*subscriber_id=*/gcs_client_id_,
      /*channels=*/
      std::vector<rpc::ChannelType>{
          rpc::ChannelType::GCS_ACTOR_CHANNEL,
          rpc::ChannelType::GCS_JOB_CHANNEL,
          rpc::ChannelType::GCS_NODE_INFO_CHANNEL,
          rpc::ChannelType::GCS_NODE_ADDRESS_AND_LIVENESS_CHANNEL,
          rpc::ChannelType::GCS_WORKER_DELTA_CHANNEL},
      /*max_command_batch_size*/ RayConfig::instance().max_command_batch_size(),
      /*get_client=*/
      [this](const rpc::Address &) {
        return std::make_shared<GcsSubscriberClient>(gcs_rpc_client_);
      },
      /*callback_service*/ &io_service);

  // Init GCS subscriber instance.
  gcs_subscriber_ =
      std::make_unique<pubsub::GcsSubscriber>(gcs_address, std::move(subscriber));
>>>>>>> ffb51f86

  actor_accessor_ = accessor_factory_->CreateActorInfoAccessor(client_context_.get());
  job_accessor_ = std::make_unique<JobInfoAccessor>(this);
  node_accessor_ = std::make_unique<NodeInfoAccessor>(this);
  node_resource_accessor_ = std::make_unique<NodeResourceInfoAccessor>(this);
  error_accessor_ = std::make_unique<ErrorInfoAccessor>(this);
  worker_accessor_ = std::make_unique<WorkerInfoAccessor>(this);
  placement_group_accessor_ = std::make_unique<PlacementGroupInfoAccessor>(this);
  internal_kv_accessor_ = std::make_unique<InternalKVAccessor>(this);
  task_accessor_ = std::make_unique<TaskInfoAccessor>(this);
  runtime_env_accessor_ = std::make_unique<RuntimeEnvAccessor>(this);
  autoscaler_state_accessor_ = std::make_unique<AutoscalerStateAccessor>(this);
  publisher_accessor_ = std::make_unique<PublisherAccessor>(this);

  resubscribe_func_ = [this]() {
    job_accessor_->AsyncResubscribe();
    actor_accessor_->AsyncResubscribe();
    node_accessor_->AsyncResubscribe();
    node_resource_accessor_->AsyncResubscribe();
    worker_accessor_->AsyncResubscribe();
  };

  RAY_LOG(DEBUG) << "GcsClient connected "
                 << BuildAddress(options_.gcs_address_, options_.gcs_port_);

  if (options_.should_fetch_cluster_id_) {
    RAY_RETURN_NOT_OK(FetchClusterId(timeout_ms));
  }
  return Status::OK();
}

Status GcsClient::FetchClusterId(int64_t timeout_ms) {
  if (!GetClusterId().IsNil()) {
    return Status::OK();
  }
  rpc::GetClusterIdRequest request;
  rpc::GetClusterIdReply reply;
  RAY_LOG(DEBUG) << "Cluster ID is nil, getting cluster ID from GCS server.";

  Status s = client_context_->GetGcsRpcClient().SyncGetClusterId(
      std::move(request), &reply, timeout_ms);
  if (!s.ok()) {
    RAY_LOG(WARNING) << "Failed to get cluster ID from GCS server: " << s;
    client_context_->Disconnect();
    client_call_manager_.reset();
    return s;
  }
  const auto reply_cluster_id = ClusterID::FromBinary(reply.cluster_id());
  RAY_LOG(DEBUG) << "Retrieved cluster ID from GCS server: " << reply_cluster_id;
  client_call_manager_->SetClusterId(reply_cluster_id);
  return Status::OK();
}

void GcsClient::Disconnect() {
  if (client_context_) {
    client_context_->Disconnect();
  }
}

std::pair<std::string, int> GcsClient::GetGcsServerAddress() const {
  return client_context_->GetGcsRpcClient().GetAddress();
}

ClusterID GcsClient::GetClusterId() const {
  ClusterID cluster_id = client_call_manager_->GetClusterId();
  return cluster_id;
}

std::unordered_map<std::string, double> PythonGetResourcesTotal(
    const rpc::GcsNodeInfo &node_info) {
  return std::unordered_map<std::string, double>(node_info.resources_total().begin(),
                                                 node_info.resources_total().end());
}

std::unordered_map<std::string, std::string> PythonGetNodeLabels(
    const rpc::GcsNodeInfo &node_info) {
  return std::unordered_map<std::string, std::string>(node_info.labels().begin(),
                                                      node_info.labels().end());
}

Status ConnectOnSingletonIoContext(GcsClient &gcs_client, int64_t timeout_ms) {
  static InstrumentedIOContextWithThread io_context("gcs_client_io_service");
  instrumented_io_context &io_service = io_context.GetIoService();
  return gcs_client.Connect(io_service, timeout_ms);
}

}  // namespace gcs
}  // namespace ray<|MERGE_RESOLUTION|>--- conflicted
+++ resolved
@@ -132,7 +132,6 @@
                                                                   local_address_,
                                                                   options_.cluster_id_);
 
-<<<<<<< HEAD
   // Only initialize the RPC client and subscriber if needed
   if (!client_context_->IsInitialized()) {
     auto gcs_rpc_client = std::make_shared<rpc::GcsRpcClient>(
@@ -165,41 +164,6 @@
         std::make_unique<pubsub::GcsSubscriber>(gcs_address, std::move(subscriber)));
     client_context_->SetGcsRpcClient(gcs_rpc_client);
   }
-=======
-  resubscribe_func_ = [this]() {
-    RAY_LOG(INFO) << "Resubscribing to GCS tables.";
-    job_accessor_->AsyncResubscribe();
-    actor_accessor_->AsyncResubscribe();
-    node_accessor_->AsyncResubscribe();
-    worker_accessor_->AsyncResubscribe();
-  };
-
-  rpc::Address gcs_address;
-  gcs_address.set_ip_address(options_.gcs_address_);
-  gcs_address.set_port(options_.gcs_port_);
-  /// TODO(mwtian): refactor pubsub::Subscriber to avoid faking worker ID.
-  gcs_address.set_worker_id(UniqueID::FromRandom().Binary());
-
-  auto subscriber = std::make_unique<pubsub::Subscriber>(
-      /*subscriber_id=*/gcs_client_id_,
-      /*channels=*/
-      std::vector<rpc::ChannelType>{
-          rpc::ChannelType::GCS_ACTOR_CHANNEL,
-          rpc::ChannelType::GCS_JOB_CHANNEL,
-          rpc::ChannelType::GCS_NODE_INFO_CHANNEL,
-          rpc::ChannelType::GCS_NODE_ADDRESS_AND_LIVENESS_CHANNEL,
-          rpc::ChannelType::GCS_WORKER_DELTA_CHANNEL},
-      /*max_command_batch_size*/ RayConfig::instance().max_command_batch_size(),
-      /*get_client=*/
-      [this](const rpc::Address &) {
-        return std::make_shared<GcsSubscriberClient>(gcs_rpc_client_);
-      },
-      /*callback_service*/ &io_service);
-
-  // Init GCS subscriber instance.
-  gcs_subscriber_ =
-      std::make_unique<pubsub::GcsSubscriber>(gcs_address, std::move(subscriber));
->>>>>>> ffb51f86
 
   actor_accessor_ = accessor_factory_->CreateActorInfoAccessor(client_context_.get());
   job_accessor_ = std::make_unique<JobInfoAccessor>(this);
@@ -215,10 +179,10 @@
   publisher_accessor_ = std::make_unique<PublisherAccessor>(this);
 
   resubscribe_func_ = [this]() {
+    RAY_LOG(INFO) << "Resubscribing to GCS tables.";
     job_accessor_->AsyncResubscribe();
     actor_accessor_->AsyncResubscribe();
     node_accessor_->AsyncResubscribe();
-    node_resource_accessor_->AsyncResubscribe();
     worker_accessor_->AsyncResubscribe();
   };
 
