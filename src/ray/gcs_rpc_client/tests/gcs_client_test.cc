// Copyright 2017 The Ray Authors.
//
// Licensed under the Apache License, Version 2.0 (the "License");
// you may not use this file except in compliance with the License.
// You may obtain a copy of the License at
//
//  http://www.apache.org/licenses/LICENSE-2.0
//
// Unless required by applicable law or agreed to in writing, software
// distributed under the License is distributed on an "AS IS" BASIS,
// WITHOUT WARRANTIES OR CONDITIONS OF ANY KIND, either express or implied.
// See the License for the specific language governing permissions and
// limitations under the License.

#include "ray/gcs_rpc_client/gcs_client.h"

#include <memory>
#include <string>
#include <utility>
#include <vector>

#include "absl/strings/substitute.h"
#include "gtest/gtest.h"
#include "ray/common/asio/instrumented_io_context.h"
#include "ray/common/test_utils.h"
#include "ray/gcs/gcs_server.h"
#include "ray/gcs_rpc_client/accessor.h"
#include "ray/gcs_rpc_client/rpc_client.h"
#include "ray/observability/fake_metric.h"
#include "ray/util/network_util.h"
#include "ray/util/path_utils.h"
#include "ray/util/raii.h"
#include "ray/util/time.h"

using namespace std::chrono_literals;  // NOLINT

namespace ray {

class GcsClientTest : public ::testing::TestWithParam<bool> {
 public:
<<<<<<< HEAD
  GcsClientTest()
      : no_redis_(GetParam()),
        fake_dropped_events_counter_(std::make_unique<observability::FakeCounter>()) {
    // core_worker_rpc_server_reconnect_timeout_s is needed for
    // TestEvictExpiredDestroyedActors since the actors get stuck until the unavailable
    // callback fires and don't get cleaned up
=======
  GcsClientTest() : no_redis_(GetParam()) {
>>>>>>> db1127bd
    RayConfig::instance().initialize(
        absl::Substitute(R"(
{
  "gcs_rpc_server_reconnect_timeout_s": 60,
  "core_worker_rpc_server_reconnect_timeout_s": 0,
  "maximum_gcs_destroyed_actor_cached_count": 10,
  "maximum_gcs_dead_node_cached_count": 10,
  "gcs_storage": $0
}
  )",
                         no_redis_ ? "\"memory\"" : "\"redis\""));
    if (!no_redis_) {
      TestSetupUtil::StartUpRedisServers(std::vector<int>());
    }
  }

  virtual ~GcsClientTest() {
    if (!no_redis_) {
      TestSetupUtil::ShutDownRedisServers();
    }
  }

 protected:
  void SetUp() override {
    if (!no_redis_) {
      config_.redis_address = "127.0.0.1";
      config_.redis_port = TEST_REDIS_SERVER_PORTS.front();
    } else {
      config_.redis_port = 0;
      config_.redis_address = "";
    }

    config_.grpc_server_port = 5397;
    config_.grpc_server_name = "MockedGcsServer";
    config_.grpc_server_thread_num = 1;
    config_.node_ip_address = "127.0.0.1";

    // Tests legacy code paths. The poller and broadcaster have their own dedicated unit
    // test targets.
    client_io_service_ = std::make_unique<instrumented_io_context>();
    client_io_service_thread_ = std::make_unique<std::thread>([this] {
      boost::asio::executor_work_guard<boost::asio::io_context::executor_type> work(
          client_io_service_->get_executor());
      client_io_service_->run();
    });

    server_io_service_ = std::make_unique<instrumented_io_context>();

    // Create the metrics struct
    ray::gcs::GcsServerMetrics gcs_server_metrics{
        /*actor_by_state_gauge=*/actor_by_state_gauge_,
        /*gcs_actor_by_state_gauge=*/gcs_actor_by_state_gauge_,
        /*running_job_gauge=*/running_job_gauge_,
        /*finished_job_counter=*/finished_job_counter_,
        /*job_duration_in_seconds_gauge=*/job_duration_in_seconds_gauge_,
        /*placement_group_gauge=*/placement_group_gauge_,
        /*placement_group_creation_latency_in_ms_histogram=*/
        placement_group_creation_latency_in_ms_histogram_,
        /*placement_group_scheduling_latency_in_ms_histogram=*/
        placement_group_scheduling_latency_in_ms_histogram_,
        /*placement_group_count_gauge=*/placement_group_count_gauge_,
        /*task_events_reported_gauge=*/task_events_reported_gauge_,
        /*task_events_dropped_gauge=*/task_events_dropped_gauge_,
        /*task_events_stored_gauge=*/task_events_stored_gauge_,
        /*event_recorder_dropped_events_counter=*/fake_dropped_events_counter_,
        /*storage_operation_latency_in_ms_histogram=*/
        storage_operation_latency_in_ms_histogram_,
        /*storage_operation_count_counter=*/storage_operation_count_counter_,
    };

    gcs_server_ = std::make_unique<gcs::GcsServer>(
        config_, gcs_server_metrics, *server_io_service_);
    gcs_server_->Start();
    server_io_service_thread_ = std::make_unique<std::thread>([this] {
      boost::asio::executor_work_guard<boost::asio::io_context::executor_type> work(
          server_io_service_->get_executor());
      server_io_service_->run();
    });

    // Wait until server starts listening.
    while (!gcs_server_->IsStarted()) {
      std::this_thread::sleep_for(std::chrono::milliseconds(10));
    }

    // Create GCS client.
    ReconnectClient();
  }

  void TearDown() override {
    client_io_service_->poll();
    client_io_service_->stop();
    client_io_service_thread_->join();
    gcs_client_->Disconnect();
    gcs_client_.reset();

    server_io_service_->poll();
    server_io_service_->stop();
    rpc::DrainServerCallExecutor();
    server_io_service_thread_->join();
    gcs_server_->Stop();
    gcs_server_.reset();
    if (!no_redis_) {
      TestSetupUtil::FlushAllRedisServers();
    }
    rpc::ResetServerCallExecutor();
  }

  // Each GcsClient has its own const cluster_id, so to reconnect we re-create the client.
  void ReconnectClient() {
    // Reconnecting a client happens when the server restarts with a different cluster
    // id. So we nede to re-create the client with the new cluster id.
    gcs::GcsClientOptions options("127.0.0.1",
                                  5397,
                                  gcs_server_->GetClusterId(),
                                  /*allow_cluster_id_nil=*/false,
                                  /*fetch_cluster_id_if_nil=*/false);
    gcs_client_ = std::make_unique<gcs::GcsClient>(options);
    RAY_CHECK_OK(gcs_client_->Connect(*client_io_service_));
  }

  void StampContext(grpc::ClientContext &context) {
    context.AddMetadata(kClusterIdKey, gcs_client_->GetClusterId().Hex());
  }

  void RestartGcsServer() {
    RAY_LOG(INFO) << "Stopping GCS service, port = " << gcs_server_->GetPort();
    server_io_service_->poll();
    server_io_service_->stop();
    server_io_service_thread_->join();
    gcs_server_->Stop();
    gcs_server_.reset();
    RAY_LOG(INFO) << "Finished stopping GCS service.";

    server_io_service_.reset(new instrumented_io_context());

    // Create the metrics struct
    ray::gcs::GcsServerMetrics gcs_server_metrics{
        /*actor_by_state_gauge=*/actor_by_state_gauge_,
        /*gcs_actor_by_state_gauge=*/gcs_actor_by_state_gauge_,
        /*running_job_gauge=*/running_job_gauge_,
        /*finished_job_counter=*/finished_job_counter_,
        /*job_duration_in_seconds_gauge=*/job_duration_in_seconds_gauge_,
        /*placement_group_gauge=*/placement_group_gauge_,
        /*placement_group_creation_latency_in_ms_histogram=*/
        placement_group_creation_latency_in_ms_histogram_,
        /*placement_group_scheduling_latency_in_ms_histogram=*/
        placement_group_scheduling_latency_in_ms_histogram_,
        /*placement_group_count_gauge=*/placement_group_count_gauge_,
        /*task_events_reported_gauge=*/task_events_reported_gauge_,
        /*task_events_dropped_gauge=*/task_events_dropped_gauge_,
        /*task_events_stored_gauge=*/task_events_stored_gauge_,
        /*event_recorder_dropped_events_counter=*/fake_dropped_events_counter_,
        /*storage_operation_latency_in_ms_histogram=*/
        storage_operation_latency_in_ms_histogram_,
        /*storage_operation_count_counter=*/storage_operation_count_counter_,
    };

    gcs_server_.reset(
        new gcs::GcsServer(config_, gcs_server_metrics, *server_io_service_));
    gcs_server_->Start();
    server_io_service_thread_.reset(new std::thread([this] {
      boost::asio::executor_work_guard<boost::asio::io_context::executor_type> work(
          server_io_service_->get_executor());
      server_io_service_->run();
    }));

    // Wait until server starts listening.
    while (gcs_server_->GetPort() == 0) {
      std::this_thread::sleep_for(std::chrono::milliseconds(10));
    }
    while (true) {
      auto channel =
          grpc::CreateChannel(BuildAddress("127.0.0.1", gcs_server_->GetPort()),
                              grpc::InsecureChannelCredentials());
      auto stub = rpc::NodeInfoGcsService::NewStub(std::move(channel));
      grpc::ClientContext context;
      StampContext(context);
      context.set_deadline(std::chrono::system_clock::now() + 1s);
      const rpc::CheckAliveRequest request;
      rpc::CheckAliveReply reply;
      auto status = stub->CheckAlive(&context, request, &reply);
      // If it is in memory, we don't have the new token until we connect again.
      if (!((!no_redis_ && status.ok()) ||
            (no_redis_ && GrpcStatusToRayStatus(status).IsAuthError()))) {
        RAY_LOG(WARNING) << "Unable to reach GCS: " << status.error_code() << " "
                         << status.error_message();
        continue;
      }
      break;
    }
    RAY_LOG(INFO) << "GCS service restarted, port = " << gcs_server_->GetPort();
  }

  bool SubscribeToAllJobs(
      const gcs::SubscribeCallback<JobID, rpc::JobTableData> &subscribe) {
    std::promise<bool> promise;
    RAY_CHECK_OK(gcs_client_->Jobs().AsyncSubscribeAll(
        subscribe, [&promise](Status status) { promise.set_value(status.ok()); }));
    return WaitReady(promise.get_future(), timeout_ms_);
  }

  bool AddJob(const std::shared_ptr<rpc::JobTableData> &job_table_data) {
    std::promise<bool> promise;
    gcs_client_->Jobs().AsyncAdd(
        job_table_data, [&promise](Status status) { promise.set_value(status.ok()); });
    return WaitReady(promise.get_future(), timeout_ms_);
  }

  void AddJob(const JobID &job_id) {
    auto job_table_data = std::make_shared<rpc::JobTableData>();
    job_table_data->set_job_id(job_id.Binary());
    AddJob(job_table_data);
  }

  bool MarkJobFinished(const JobID &job_id) {
    std::promise<bool> promise;
    gcs_client_->Jobs().AsyncMarkFinished(
        job_id, [&promise](Status status) { promise.set_value(status.ok()); });
    return WaitReady(promise.get_future(), timeout_ms_);
  }

  JobID GetNextJobID() {
    std::promise<JobID> promise;
    gcs_client_->Jobs().AsyncGetNextJobID(
        [&promise](const JobID &job_id) { promise.set_value(job_id); });
    return promise.get_future().get();
  }

  bool SubscribeActor(
      const ActorID &actor_id,
      const gcs::SubscribeCallback<ActorID, rpc::ActorTableData> &subscribe) {
    std::promise<bool> promise;
    RAY_CHECK_OK(gcs_client_->Actors().AsyncSubscribe(
        actor_id, subscribe, [&promise](Status status) {
          promise.set_value(status.ok());
        }));
    return WaitReady(promise.get_future(), timeout_ms_);
  }

  void UnsubscribeActor(const ActorID &actor_id) {
    RAY_CHECK_OK(gcs_client_->Actors().AsyncUnsubscribe(actor_id));
  }

  void WaitForActorUnsubscribed(const ActorID &actor_id) {
    auto condition = [this, actor_id]() {
      return gcs_client_->Actors().IsActorUnsubscribed(actor_id);
    };
    EXPECT_TRUE(WaitForCondition(condition, timeout_ms_.count()));
  }

  bool RegisterActor(const std::shared_ptr<rpc::ActorTableData> &actor_table_data,
                     bool is_detached = true,
                     bool skip_wait = false) {
    rpc::TaskSpec message;
    auto actor_id = ActorID::FromBinary(actor_table_data->actor_id());
    message.set_job_id(actor_id.JobId().Binary());
    message.set_type(TaskType::ACTOR_CREATION_TASK);
    message.set_task_id(TaskID::ForActorCreationTask(actor_id).Binary());
    message.set_caller_id(actor_id.Binary());
    message.set_max_retries(0);
    message.set_num_returns(1);
    message.set_parent_task_id(TaskID::ForActorCreationTask(actor_id).Binary());
    message.mutable_actor_creation_task_spec()->set_actor_id(actor_id.Binary());
    message.mutable_actor_creation_task_spec()->set_is_detached(is_detached);
    message.mutable_actor_creation_task_spec()->set_ray_namespace("test");
    // If the actor is non-detached, the `WaitForActorRefDeleted` function of the core
    // worker client is called during the actor registration process. In order to simulate
    // the scenario of registration failure, we set the address to an illegal value.
    if (!is_detached) {
      rpc::Address address;
      address.set_worker_id(WorkerID::FromRandom().Binary());
      address.set_ip_address("");
      message.mutable_caller_address()->CopyFrom(address);
    }
    TaskSpecification task_spec(message);

    if (skip_wait) {
      gcs_client_->Actors().AsyncRegisterActor(task_spec, [](Status status) {});
      return true;
    }

    // NOTE: GCS will not reply when actor registration fails, so when GCS restarts, gcs
    // client will register the actor again and promise may be set twice.
    auto promise = std::make_shared<std::promise<bool>>();
    gcs_client_->Actors().AsyncRegisterActor(
        task_spec, [promise](Status status) { promise->set_value(status.ok()); });
    return WaitReady(promise->get_future(), timeout_ms_);
  }

  rpc::ActorTableData GetActor(const ActorID &actor_id) {
    std::promise<bool> promise;
    rpc::ActorTableData actor_table_data;
    gcs_client_->Actors().AsyncGet(
        actor_id,
        [&actor_table_data, &promise](Status status,
                                      const std::optional<rpc::ActorTableData> &result) {
          assert(result);
          actor_table_data.CopyFrom(*result);
          promise.set_value(true);
        });
    EXPECT_TRUE(WaitReady(promise.get_future(), timeout_ms_));
    return actor_table_data;
  }

  std::vector<rpc::ActorTableData> GetAllActors(bool filter_non_dead_actor = false) {
    std::promise<bool> promise;
    std::vector<rpc::ActorTableData> actors;
    gcs_client_->Actors().AsyncGetAllByFilter(
        std::nullopt,
        std::nullopt,
        std::nullopt,
        [filter_non_dead_actor, &actors, &promise](
            Status status, std::vector<rpc::ActorTableData> &&result) {
          if (!result.empty()) {
            if (filter_non_dead_actor) {
              for (auto &iter : result) {
                if (iter.state() == rpc::ActorTableData::DEAD) {
                  actors.emplace_back(iter);
                }
              }
            } else {
              actors = std::move(result);
            }
          }
          promise.set_value(true);
        });
    EXPECT_TRUE(WaitReady(promise.get_future(), timeout_ms_));
    return actors;
  }

  bool SubscribeToNodeChange(
      std::function<void(NodeID, const rpc::GcsNodeInfo &)> subscribe) {
    std::promise<bool> promise;
    gcs_client_->Nodes().AsyncSubscribeToNodeChange(
        subscribe, [&promise](Status status) { promise.set_value(status.ok()); });
    return WaitReady(promise.get_future(), timeout_ms_);
  }

  bool RegisterSelf(const rpc::GcsNodeInfo &local_node_info) {
    Status status = gcs_client_->Nodes().RegisterSelf(local_node_info, nullptr);
    return status.ok();
  }

  bool RegisterNode(const rpc::GcsNodeInfo &node_info) {
    std::promise<bool> promise;
    gcs_client_->Nodes().AsyncRegister(
        node_info, [&promise](Status status) { promise.set_value(status.ok()); });
    return WaitReady(promise.get_future(), timeout_ms_);
  }

  void UnregisterSelf(const rpc::NodeDeathInfo &node_death_info,
                      std::function<void()> unregister_done_callback) {
    gcs_client_->Nodes().UnregisterSelf(node_death_info, unregister_done_callback);
  }

  std::vector<rpc::GcsNodeInfo> GetNodeInfoList() {
    std::promise<bool> promise;
    std::vector<rpc::GcsNodeInfo> nodes;
    gcs_client_->Nodes().AsyncGetAll(
        [&nodes, &promise](Status status, std::vector<rpc::GcsNodeInfo> &&result) {
          assert(!result.empty());
          nodes = std::move(result);
          promise.set_value(status.ok());
        },
        gcs::GetGcsTimeoutMs());
    EXPECT_TRUE(WaitReady(promise.get_future(), timeout_ms_));
    return nodes;
  }

  std::vector<rpc::AvailableResources> GetAllAvailableResources() {
    std::promise<bool> promise;
    std::vector<rpc::AvailableResources> resources;
    gcs_client_->NodeResources().AsyncGetAllAvailableResources(
        [&resources, &promise](Status status,
                               const std::vector<rpc::AvailableResources> &result) {
          EXPECT_TRUE(!result.empty());
          resources.assign(result.begin(), result.end());
          promise.set_value(status.ok());
        });
    EXPECT_TRUE(WaitReady(promise.get_future(), timeout_ms_));
    return resources;
  }

  bool SubscribeToWorkerFailures(
      const gcs::ItemCallback<rpc::WorkerDeltaData> &subscribe) {
    std::promise<bool> promise;
    RAY_CHECK_OK(gcs_client_->Workers().AsyncSubscribeToWorkerFailures(
        subscribe, [&promise](Status status) { promise.set_value(status.ok()); }));
    return WaitReady(promise.get_future(), timeout_ms_);
  }

  bool ReportWorkerFailure(
      const std::shared_ptr<rpc::WorkerTableData> &worker_failure_data) {
    std::promise<bool> promise;
    gcs_client_->Workers().AsyncReportWorkerFailure(
        worker_failure_data,
        [&promise](Status status) { promise.set_value(status.ok()); });
    return WaitReady(promise.get_future(), timeout_ms_);
  }

  bool AddWorker(const std::shared_ptr<rpc::WorkerTableData> &worker_data) {
    std::promise<bool> promise;
    gcs_client_->Workers().AsyncAdd(
        worker_data, [&promise](Status status) { promise.set_value(status.ok()); });
    return WaitReady(promise.get_future(), timeout_ms_);
  }

  void CheckActorData(const rpc::ActorTableData &actor,
                      rpc::ActorTableData_ActorState expected_state) {
    ASSERT_TRUE(actor.state() == expected_state);
  }

  // Test parameter, whether to use GCS without redis.
  const bool no_redis_;

  // GCS server.
  gcs::GcsServerConfig config_;
  std::unique_ptr<gcs::GcsServer> gcs_server_;
  std::unique_ptr<std::thread> server_io_service_thread_;
  std::unique_ptr<instrumented_io_context> server_io_service_;

  // GCS client.
  std::unique_ptr<std::thread> client_io_service_thread_;
  std::unique_ptr<instrumented_io_context> client_io_service_;
  std::unique_ptr<gcs::GcsClient> gcs_client_;

  // Timeout waiting for GCS server reply, default is 2s.
  const std::chrono::milliseconds timeout_ms_{2000};

  // Fake metrics for testing
  observability::FakeGauge actor_by_state_gauge_;
  observability::FakeGauge gcs_actor_by_state_gauge_;
  observability::FakeGauge running_job_gauge_;
  observability::FakeCounter finished_job_counter_;
  observability::FakeGauge job_duration_in_seconds_gauge_;
  observability::FakeGauge placement_group_gauge_;
  observability::FakeHistogram placement_group_creation_latency_in_ms_histogram_;
  observability::FakeHistogram placement_group_scheduling_latency_in_ms_histogram_;
  observability::FakeGauge placement_group_count_gauge_;
  observability::FakeGauge task_events_reported_gauge_;
  observability::FakeGauge task_events_dropped_gauge_;
  observability::FakeGauge task_events_stored_gauge_;
  observability::FakeHistogram storage_operation_latency_in_ms_histogram_;
  observability::FakeCounter storage_operation_count_counter_;
  observability::FakeCounter fake_dropped_events_counter_;
};

INSTANTIATE_TEST_SUITE_P(RedisMigration, GcsClientTest, testing::Bool());

TEST_P(GcsClientTest, TestCheckAlive) {
  auto node_info1 = GenNodeInfo();
  node_info1->set_node_manager_address("172.1.2.3");
  node_info1->set_node_manager_port(31292);

  auto node_info2 = GenNodeInfo();
  node_info2->set_node_manager_address("172.1.2.4");
  node_info2->set_node_manager_port(31293);

  auto channel = grpc::CreateChannel(BuildAddress("127.0.0.1", gcs_server_->GetPort()),
                                     grpc::InsecureChannelCredentials());
  auto stub = rpc::NodeInfoGcsService::NewStub(std::move(channel));
  rpc::CheckAliveRequest request;
  request.add_node_ids(node_info1->node_id());
  request.add_node_ids(node_info2->node_id());
  {
    grpc::ClientContext context;
    context.set_deadline(std::chrono::system_clock::now() + 1s);
    rpc::CheckAliveReply reply;
    ASSERT_TRUE(stub->CheckAlive(&context, request, &reply).ok());
    ASSERT_EQ(2, reply.raylet_alive_size());
    ASSERT_FALSE(reply.raylet_alive().at(0));
    ASSERT_FALSE(reply.raylet_alive().at(1));
  }

  ASSERT_TRUE(RegisterNode(*node_info1));
  {
    grpc::ClientContext context;
    context.set_deadline(std::chrono::system_clock::now() + 1s);
    rpc::CheckAliveReply reply;
    ASSERT_TRUE(stub->CheckAlive(&context, request, &reply).ok());
    ASSERT_EQ(2, reply.raylet_alive_size());
    ASSERT_TRUE(reply.raylet_alive().at(0));
    ASSERT_FALSE(reply.raylet_alive().at(1));
  }
}

TEST_P(GcsClientTest, TestGcsClientCheckAlive) {
  auto node_info1 = GenNodeInfo();
  node_info1->set_node_manager_address("172.1.2.3");
  node_info1->set_node_manager_port(31292);

  auto node_info2 = GenNodeInfo();
  node_info2->set_node_manager_address("172.1.2.4");
  node_info2->set_node_manager_port(31293);

  std::vector<NodeID> node_ids = {NodeID::FromBinary(node_info1->node_id()),
                                  NodeID::FromBinary(node_info2->node_id())};
  {
    std::vector<bool> nodes_alive;
    RAY_CHECK_OK(
        gcs_client_->Nodes().CheckAlive(node_ids, /*timeout_ms=*/1000, nodes_alive));
    ASSERT_EQ(nodes_alive.size(), 2);
    ASSERT_FALSE(nodes_alive[0]);
    ASSERT_FALSE(nodes_alive[1]);
  }

  ASSERT_TRUE(RegisterNode(*node_info1));
  {
    std::vector<bool> nodes_alive;
    RAY_CHECK_OK(
        gcs_client_->Nodes().CheckAlive(node_ids, /*timeout_ms=*/1000, nodes_alive));
    ASSERT_EQ(nodes_alive.size(), 2);
    ASSERT_TRUE(nodes_alive[0]);
    ASSERT_FALSE(nodes_alive[1]);
  }
}

TEST_P(GcsClientTest, TestJobInfo) {
  // Create job table data.
  JobID add_job_id = JobID::FromInt(1);
  auto job_table_data = GenJobTableData(add_job_id);

  // Subscribe to all jobs.
  std::atomic<int> job_updates(0);
  auto on_subscribe = [&job_updates](const JobID &job_id, const rpc::JobTableData &data) {
    job_updates++;
  };
  ASSERT_TRUE(SubscribeToAllJobs(on_subscribe));

  ASSERT_TRUE(AddJob(job_table_data));
  ASSERT_TRUE(MarkJobFinished(add_job_id));
  WaitForExpectedCount(job_updates, 2);
}

TEST_P(GcsClientTest, TestGetNextJobID) {
  JobID job_id1 = GetNextJobID();
  JobID job_id2 = GetNextJobID();
  ASSERT_TRUE(job_id1.ToInt() + 1 == job_id2.ToInt());
}

TEST_P(GcsClientTest, TestActorInfo) {
  // Create actor table data.
  JobID job_id = JobID::FromInt(1);
  AddJob(job_id);
  auto actor_table_data = GenActorTableData(job_id);
  ActorID actor_id = ActorID::FromBinary(actor_table_data->actor_id());

  // Subscribe to any update operations of an actor.
  auto on_subscribe = [](const ActorID &, const rpc::ActorTableData &) {};
  ASSERT_TRUE(SubscribeActor(actor_id, on_subscribe));

  // Register an actor to GCS.
  ASSERT_TRUE(RegisterActor(actor_table_data));
  ASSERT_TRUE(GetActor(actor_id).state() == rpc::ActorTableData::DEPENDENCIES_UNREADY);

  // Cancel subscription to an actor.
  UnsubscribeActor(actor_id);
  WaitForActorUnsubscribed(actor_id);
}

TEST_P(GcsClientTest, TestNodeInfo) {
  // Create gcs node info.
  auto gcs_node1_info = GenNodeInfo();
  NodeID node1_id = NodeID::FromBinary(gcs_node1_info->node_id());

  // Subscribe to node addition and removal events from GCS.
  std::atomic<int> register_count(0);
  std::atomic<int> unregister_count(0);
  auto on_subscribe = [&register_count, &unregister_count](const NodeID &node_id,
                                                           const rpc::GcsNodeInfo &data) {
    if (data.state() == rpc::GcsNodeInfo::ALIVE) {
      ++register_count;
    } else if (data.state() == rpc::GcsNodeInfo::DEAD) {
      ++unregister_count;
    }
  };
  ASSERT_TRUE(SubscribeToNodeChange(on_subscribe));

  // Register local node to GCS.
  ASSERT_TRUE(RegisterSelf(*gcs_node1_info));
  std::this_thread::sleep_for(std::chrono::milliseconds(1000));
  EXPECT_EQ(gcs_client_->Nodes().GetSelfId(), node1_id);
  EXPECT_EQ(gcs_client_->Nodes().GetSelfInfo().node_id(), gcs_node1_info->node_id());
  EXPECT_EQ(gcs_client_->Nodes().GetSelfInfo().state(), gcs_node1_info->state());

  // Register a node to GCS.
  auto gcs_node2_info = GenNodeInfo();
  NodeID node2_id = NodeID::FromBinary(gcs_node2_info->node_id());
  ASSERT_TRUE(RegisterNode(*gcs_node2_info));
  WaitForExpectedCount(register_count, 2);

  // Get information of all nodes from GCS.
  std::vector<rpc::GcsNodeInfo> node_list = GetNodeInfoList();
  EXPECT_EQ(node_list.size(), 2);
  ASSERT_TRUE(gcs_client_->Nodes().Get(node1_id));
  ASSERT_TRUE(gcs_client_->Nodes().Get(node2_id));
  EXPECT_EQ(gcs_client_->Nodes().GetAll().size(), 2);
}

TEST_P(GcsClientTest, TestUnregisterNode) {
  // Create gcs node info.
  auto gcs_node_info = GenNodeInfo();
  NodeID node_id = NodeID::FromBinary(gcs_node_info->node_id());

  // Register local node to GCS.
  ASSERT_TRUE(RegisterSelf(*gcs_node_info));
  std::this_thread::sleep_for(std::chrono::milliseconds(1000));
  EXPECT_EQ(gcs_client_->Nodes().GetSelfId(), node_id);
  EXPECT_EQ(gcs_client_->Nodes().GetSelfInfo().node_id(), gcs_node_info->node_id());
  EXPECT_EQ(gcs_client_->Nodes().GetSelfInfo().state(), gcs_node_info->state());

  // Unregister local node from GCS.
  rpc::NodeDeathInfo node_death_info;
  node_death_info.set_reason(rpc::NodeDeathInfo::EXPECTED_TERMINATION);
  auto reason_message = "Testing unregister node from GCS.";
  node_death_info.set_reason_message(reason_message);

  std::promise<bool> promise;
  UnregisterSelf(node_death_info, [&promise]() { promise.set_value(true); });
  WaitReady(promise.get_future(), timeout_ms_);

  auto node_list = GetNodeInfoList();
  EXPECT_EQ(node_list.size(), 1);
  EXPECT_EQ(node_list[0].state(), rpc::GcsNodeInfo::DEAD);
  EXPECT_EQ(node_list[0].death_info().reason(), rpc::NodeDeathInfo::EXPECTED_TERMINATION);
  EXPECT_EQ(node_list[0].death_info().reason_message(), reason_message);
}

TEST_P(GcsClientTest, TestGetAllAvailableResources) {
  // Register node.
  auto node_info = GenNodeInfo();
  node_info->mutable_resources_total()->insert({"CPU", 1.0});
  node_info->mutable_resources_total()->insert({"GPU", 10.0});

  RAY_CHECK(RegisterNode(*node_info));

  // Report resource usage of a node to GCS.
  NodeID node_id = NodeID::FromBinary(node_info->node_id());
  syncer::ResourceViewSyncMessage resource;
  // Set this flag to indicate resources has changed.
  (*resource.mutable_resources_available())["CPU"] = 1.0;
  (*resource.mutable_resources_available())["GPU"] = 10.0;
  (*resource.mutable_resources_total())["CPU"] = 1.0;
  (*resource.mutable_resources_total())["GPU"] = 10.0;
  gcs_server_->UpdateGcsResourceManagerInTest(node_id, resource);

  // Assert get all available resources right.
  std::vector<rpc::AvailableResources> resources = GetAllAvailableResources();
  EXPECT_EQ(resources.size(), 1);
  EXPECT_EQ(resources[0].resources_available_size(), 2);
  EXPECT_EQ((*resources[0].mutable_resources_available())["CPU"], 1.0);
  EXPECT_EQ((*resources[0].mutable_resources_available())["GPU"], 10.0);
}

TEST_P(GcsClientTest, TestWorkerInfo) {
  // Subscribe to all unexpected failure of workers from GCS.
  std::atomic<int> worker_failure_count(0);
  auto on_subscribe = [&worker_failure_count](const rpc::WorkerDeltaData &result) {
    ++worker_failure_count;
  };
  ASSERT_TRUE(SubscribeToWorkerFailures(on_subscribe));

  // Report a worker failure to GCS when this worker doesn't exist.
  auto worker_data = GenWorkerTableData();
  worker_data->mutable_worker_address()->set_worker_id(WorkerID::FromRandom().Binary());
  ASSERT_TRUE(ReportWorkerFailure(worker_data));
  WaitForExpectedCount(worker_failure_count, 1);

  // Add a worker to GCS.
  ASSERT_TRUE(AddWorker(worker_data));

  // Report a worker failure to GCS when this worker is actually exist.
  ASSERT_TRUE(ReportWorkerFailure(worker_data));
  WaitForExpectedCount(worker_failure_count, 2);
}

TEST_P(GcsClientTest, TestJobTableResubscribe) {
  // TODO(mwtian): Support resubscribing with GCS pubsub.
  GTEST_SKIP();

  // Test that subscription of the job table can still work when GCS server restarts.
  JobID job_id = JobID::FromInt(1);
  auto job_table_data = GenJobTableData(job_id);

  // Subscribe to all jobs.
  std::atomic<int> job_update_count(0);
  auto subscribe = [&job_update_count](const JobID &id, const rpc::JobTableData &result) {
    ++job_update_count;
  };
  ASSERT_TRUE(SubscribeToAllJobs(subscribe));

  ASSERT_TRUE(AddJob(job_table_data));
  WaitForExpectedCount(job_update_count, 1);
  RestartGcsServer();

  // The GCS client will fetch data from the GCS server after the GCS server is restarted,
  // and the GCS server keeps a job record, so `job_update_count` plus one.
  WaitForExpectedCount(job_update_count, 2);

  ASSERT_TRUE(MarkJobFinished(job_id));
  WaitForExpectedCount(job_update_count, 3);
}

TEST_P(GcsClientTest, TestActorTableResubscribe) {
  // TODO(mwtian): Support resubscribing with GCS pubsub.
  GTEST_SKIP();

  // Test that subscription of the actor table can still work when GCS server restarts.
  JobID job_id = JobID::FromInt(1);
  AddJob(job_id);
  auto actor_table_data = GenActorTableData(job_id);
  auto actor_id = ActorID::FromBinary(actor_table_data->actor_id());

  // Number of notifications for the following `SubscribeActor` operation.
  std::atomic<int> num_subscribe_one_notifications(0);
  // All the notifications for the following `SubscribeActor` operation.
  std::vector<rpc::ActorTableData> subscribe_one_notifications;
  auto actor_subscribe = [&num_subscribe_one_notifications, &subscribe_one_notifications](
                             const ActorID &, const rpc::ActorTableData &data) {
    subscribe_one_notifications.emplace_back(data);
    ++num_subscribe_one_notifications;
    RAY_LOG(INFO) << "The number of actor subscription messages received is "
                  << num_subscribe_one_notifications;
  };
  // Subscribe to updates for this actor.
  ASSERT_TRUE(SubscribeActor(actor_id, actor_subscribe));

  // In order to prevent receiving the message of other test case publish, we get the
  // expected number of actor subscription messages before registering actor.
  auto expected_num_subscribe_one_notifications = num_subscribe_one_notifications + 1;

  // NOTE: In the process of actor registration, if the callback function of
  // `WaitForActorRefDeleted` is executed first, and then the callback function of
  // `ActorTable().Put` is executed, the actor registration fails, we will receive one
  // notification message; otherwise, the actor registration succeeds, we will receive
  // two notification messages. So we can't assert whether the actor is registered
  // successfully.
  RegisterActor(actor_table_data, false);

  auto condition_subscribe_one = [&num_subscribe_one_notifications,
                                  expected_num_subscribe_one_notifications]() {
    return num_subscribe_one_notifications >= expected_num_subscribe_one_notifications;
  };
  EXPECT_TRUE(WaitForCondition(condition_subscribe_one, timeout_ms_.count()));

  // Restart GCS server.
  RestartGcsServer();

  // When GCS client detects that GCS server has restarted, but the pub-sub server
  // didn't restart, it will fetch data again from the GCS server. The GCS will destroy
  // the actor because it finds that the actor is out of scope, so we'll receive another
  // notification of DEAD state.
  expected_num_subscribe_one_notifications += 2;
  auto condition_subscribe_one_restart = [&num_subscribe_one_notifications,
                                          expected_num_subscribe_one_notifications]() {
    return num_subscribe_one_notifications >= expected_num_subscribe_one_notifications;
  };
  EXPECT_TRUE(WaitForCondition(condition_subscribe_one_restart, timeout_ms_.count()));
}

TEST_P(GcsClientTest, TestNodeTableResubscribe) {
  // TODO(mwtian): Support resubscribing with GCS pubsub.
  GTEST_SKIP();

  // Test that subscription of the node table can still work when GCS server restarts.
  // Subscribe to node addition and removal events from GCS and cache those information.
  std::atomic<int> node_change_count(0);
  auto node_subscribe = [&node_change_count](const NodeID &id,
                                             const rpc::GcsNodeInfo &result) {
    ++node_change_count;
  };
  ASSERT_TRUE(SubscribeToNodeChange(node_subscribe));

  auto node_info = GenNodeInfo(1);
  ASSERT_TRUE(RegisterNode(*node_info));
  NodeID node_id = NodeID::FromBinary(node_info->node_id());
  std::string key = "CPU";
  syncer::ResourceViewSyncMessage resources;
  gcs_server_->UpdateGcsResourceManagerInTest(node_id, resources);

  RestartGcsServer();

  node_info = GenNodeInfo(1);
  ASSERT_TRUE(RegisterNode(*node_info));
  node_id = NodeID::FromBinary(node_info->node_id());
  gcs_server_->UpdateGcsResourceManagerInTest(node_id, resources);

  WaitForExpectedCount(node_change_count, 2);
}

TEST_P(GcsClientTest, TestWorkerTableResubscribe) {
  // TODO(mwtian): Support resubscribing with GCS pubsub.
  GTEST_SKIP();

  // Subscribe to all unexpected failure of workers from GCS.
  std::atomic<int> worker_failure_count(0);
  auto on_subscribe = [&worker_failure_count](const rpc::WorkerDeltaData &result) {
    ++worker_failure_count;
  };
  ASSERT_TRUE(SubscribeToWorkerFailures(on_subscribe));

  // Restart GCS
  RestartGcsServer();

  // Add a worker before report worker failure to GCS.
  auto worker_data = GenWorkerTableData();
  worker_data->mutable_worker_address()->set_worker_id(WorkerID::FromRandom().Binary());
  ASSERT_TRUE(AddWorker(worker_data));

  // Report a worker failure to GCS and check if resubscribe works.
  ASSERT_TRUE(ReportWorkerFailure(worker_data));
  WaitForExpectedCount(worker_failure_count, 1);
}

TEST_P(GcsClientTest, TestGcsTableReload) {
  // Restart gcs only work with redis.
  if (no_redis_) {
    return;
  }
  // Register node to GCS.
  auto node_info = GenNodeInfo();
  ASSERT_TRUE(RegisterNode(*node_info));

  // Restart GCS.
  RestartGcsServer();

  // Get information of nodes from GCS.
  std::vector<rpc::GcsNodeInfo> node_list = GetNodeInfoList();
  EXPECT_EQ(node_list.size(), 1);
}

TEST_P(GcsClientTest, TestGcsRedisFailureDetector) {
  // Stop redis.
  GTEST_SKIP() << "Skip this test for now since the failure will crash GCS";
  TestSetupUtil::ShutDownRedisServers();

  // Sleep 3 times of gcs_redis_heartbeat_interval_milliseconds to make sure gcs_server
  // detects that the redis is failure and then stop itself.
  auto interval_ms = RayConfig::instance().gcs_redis_heartbeat_interval_milliseconds();
  std::this_thread::sleep_for(std::chrono::milliseconds(3 * interval_ms));

  // Check if GCS server has exited.
  RAY_CHECK(gcs_server_->IsStopped());
}

TEST_P(GcsClientTest, TestMultiThreadSubAndUnsub) {
  auto sub_finished_count = std::make_shared<std::atomic<int>>(0);
  int size = 5;
  std::vector<std::unique_ptr<std::thread>> threads;
  threads.resize(size);

  // The number of times each thread executes subscribe & unsubscribe.
  int sub_and_unsub_loop_count = 20;

  // Multithreading subscribe/unsubscribe actors.
  auto job_id = JobID::FromInt(1);
  for (int index = 0; index < size; ++index) {
    threads[index].reset(new std::thread([this, sub_and_unsub_loop_count, job_id] {
      for (int inner_index = 0; inner_index < sub_and_unsub_loop_count; ++inner_index) {
        auto actor_id = ActorID::Of(job_id, RandomTaskId(), 0);
        ASSERT_TRUE(SubscribeActor(
            actor_id, [](const ActorID &id, const rpc::ActorTableData &result) {}));
        UnsubscribeActor(actor_id);
      }
    }));
  }

  for (auto &thread : threads) {
    thread->join();
    thread.reset();
  }
}

// This UT is only used to test the query actor info performance.
// We disable it by default.
TEST_P(GcsClientTest, DISABLED_TestGetActorPerf) {
  // Register actors.
  JobID job_id = JobID::FromInt(1);
  AddJob(job_id);
  int actor_count = 5000;
  rpc::TaskSpec task_spec;
  rpc::TaskArg task_arg;
  task_arg.set_data("0123456789");
  for (int index = 0; index < 10000; ++index) {
    task_spec.add_args()->CopyFrom(task_arg);
  }
  for (int index = 0; index < actor_count; ++index) {
    auto actor_table_data = GenActorTableData(job_id);
    RegisterActor(actor_table_data, false, true);
  }

  // Get all actors.
  auto condition = [this, actor_count]() {
    return static_cast<int>(GetAllActors().size()) == actor_count;
  };
  EXPECT_TRUE(WaitForCondition(condition, timeout_ms_.count()));

  int64_t start_time = current_time_ms();
  auto actors = GetAllActors();
  RAY_LOG(INFO) << "It takes " << current_time_ms() - start_time << "ms to query "
                << actor_count << " actors.";
}

TEST_P(GcsClientTest, TestEvictExpiredDestroyedActors) {
  // Restart doesn't work with in memory storage
  if (RayConfig::instance().gcs_storage() == gcs::GcsServer::kInMemoryStorage) {
    return;
  }
  // Register actors and the actors will be destroyed.
  JobID job_id = JobID::FromInt(1);
  AddJob(job_id);
  absl::flat_hash_set<ActorID> actor_ids;
  int actor_count = RayConfig::instance().maximum_gcs_destroyed_actor_cached_count();
  for (int index = 0; index < actor_count; ++index) {
    auto actor_table_data = GenActorTableData(job_id);
    RegisterActor(actor_table_data, false);
    actor_ids.insert(ActorID::FromBinary(actor_table_data->actor_id()));
  }

  // Restart GCS.
  RestartGcsServer();
  ReconnectClient();

  for (int index = 0; index < actor_count; ++index) {
    auto actor_table_data = GenActorTableData(job_id);
    RegisterActor(actor_table_data, false);
    actor_ids.insert(ActorID::FromBinary(actor_table_data->actor_id()));
  }

  // NOTE: GCS will not reply when actor registration fails, so when GCS restarts, gcs
  // client will register the actor again and the status of the actor may be
  // `DEPENDENCIES_UNREADY` or `DEAD`. We should get all dead actors.
  auto condition = [this]() {
    return GetAllActors(true).size() ==
           RayConfig::instance().maximum_gcs_destroyed_actor_cached_count();
  };
  EXPECT_TRUE(WaitForCondition(condition, timeout_ms_.count()));

  auto actors = GetAllActors(true);
  for (const auto &actor : actors) {
    EXPECT_TRUE(actor_ids.contains(ActorID::FromBinary(actor.actor_id())));
  }
}

TEST_P(GcsClientTest, TestGcsEmptyAuth) {
  RayConfig::instance().initialize(R"({"enable_cluster_auth": true})");
  // Restart GCS.
  RestartGcsServer();
  auto channel = grpc::CreateChannel(BuildAddress("127.0.0.1", gcs_server_->GetPort()),
                                     grpc::InsecureChannelCredentials());
  auto stub = rpc::NodeInfoGcsService::NewStub(std::move(channel));
  grpc::ClientContext context;
  StampContext(context);
  context.set_deadline(std::chrono::system_clock::now() + 1s);
  const rpc::GetClusterIdRequest request;
  rpc::GetClusterIdReply reply;
  auto status = stub->GetClusterId(&context, request, &reply);

  // We expect the wrong cluster ID
  EXPECT_TRUE(GrpcStatusToRayStatus(status).IsAuthError());
}

TEST_P(GcsClientTest, TestGcsAuth) {
  RayConfig::instance().initialize(R"({"enable_cluster_auth": true})");
  // Restart GCS.
  RestartGcsServer();
  auto node_info = GenNodeInfo();
  if (!no_redis_) {
    // If we are backed by Redis, we can reuse cluster ID, so the RPC passes.
    EXPECT_TRUE(RegisterNode(*node_info));
    return;
  }

  // If we are not backed by Redis, we need to first fetch
  // the new cluster ID, so we expect failure before success.
  EXPECT_FALSE(RegisterNode(*node_info));
  ReconnectClient();
  EXPECT_TRUE(RegisterNode(*node_info));
}

TEST_P(GcsClientTest, TestRegisterHeadNode) {
  // Test at most only one head node is alive in GCS server
  auto head_node_info = GenNodeInfo(1);
  head_node_info->set_is_head_node(true);
  ASSERT_TRUE(RegisterNode(*head_node_info));

  auto worker_node_info = GenNodeInfo(1);
  ASSERT_TRUE(RegisterNode(*worker_node_info));

  auto head_node_info_2 = GenNodeInfo(1);
  head_node_info_2->set_is_head_node(true);
  ASSERT_TRUE(RegisterNode(*head_node_info_2));

  // check only one head node alive
  auto nodes = GetNodeInfoList();
  for (auto &node : nodes) {
    if (node.node_id() != head_node_info->node_id()) {
      ASSERT_TRUE(node.state() == rpc::GcsNodeInfo::ALIVE);
    } else {
      ASSERT_TRUE(node.state() == rpc::GcsNodeInfo::DEAD);
    }
  }
}

TEST_P(GcsClientTest, TestInternalKVDelByPrefix) {
  // Test Del can del by prefix
  bool added;
  RAY_CHECK_OK(gcs_client_->InternalKV().Put("test_ns",
                                             "test_key1",
                                             "test_value1",
                                             /*overwrite=*/false,
                                             /*timeout_ms=*/-1,
                                             added));
  ASSERT_TRUE(added);
  RAY_CHECK_OK(gcs_client_->InternalKV().Put("test_ns",
                                             "test_key2",
                                             "test_value2",
                                             /*overwrite=*/false,
                                             /*timeout_ms=*/-1,
                                             added));
  ASSERT_TRUE(added);
  RAY_CHECK_OK(gcs_client_->InternalKV().Put("test_ns",
                                             "other_key",
                                             "test_value3",
                                             /*overwrite=*/false,
                                             /*timeout_ms=*/-1,
                                             added));
  ASSERT_TRUE(added);

  int num_deleted;
  RAY_CHECK_OK(gcs_client_->InternalKV().Del(
      "test_ns", "test_key", /*del_by_prefix=*/true, /*timeout_ms=*/-1, num_deleted));
  ASSERT_EQ(num_deleted, 2);

  // ... and the other key should still be there
  std::string value;
  RAY_CHECK_OK(
      gcs_client_->InternalKV().Get("test_ns", "other_key", /*timeout_ms=*/-1, value));
  ASSERT_EQ(value, "test_value3");
}

}  // namespace ray

int main(int argc, char **argv) {
  InitShutdownRAII ray_log_shutdown_raii(
      ray::RayLog::StartRayLog,
      ray::RayLog::ShutDownRayLog,
      /*app_name=*/argv[0],
      ray::RayLogLevel::INFO,
      ray::GetLogFilepathFromDirectory(/*log_dir=*/"", /*app_name=*/argv[0]),
      ray::GetErrLogFilepathFromDirectory(/*log_dir=*/"", /*app_name=*/argv[0]),
      ray::RayLog::GetRayLogRotationMaxBytesOrDefault(),
      ray::RayLog::GetRayLogRotationBackupCountOrDefault());
  ::testing::InitGoogleTest(&argc, argv);
  RAY_CHECK(argc == 3);
  ray::TEST_REDIS_SERVER_EXEC_PATH = argv[1];
  ray::TEST_REDIS_CLIENT_EXEC_PATH = argv[2];
  return RUN_ALL_TESTS();
}<|MERGE_RESOLUTION|>--- conflicted
+++ resolved
@@ -38,16 +38,10 @@
 
 class GcsClientTest : public ::testing::TestWithParam<bool> {
  public:
-<<<<<<< HEAD
-  GcsClientTest()
-      : no_redis_(GetParam()),
-        fake_dropped_events_counter_(std::make_unique<observability::FakeCounter>()) {
+  GcsClientTest() : no_redis_(GetParam()) {
     // core_worker_rpc_server_reconnect_timeout_s is needed for
     // TestEvictExpiredDestroyedActors since the actors get stuck until the unavailable
     // callback fires and don't get cleaned up
-=======
-  GcsClientTest() : no_redis_(GetParam()) {
->>>>>>> db1127bd
     RayConfig::instance().initialize(
         absl::Substitute(R"(
 {
