--- conflicted
+++ resolved
@@ -28,14 +28,10 @@
 
   NodeInfoAccessor accessor;
   int num_notifications = 0;
-<<<<<<< HEAD
-  accessor.node_change_callback_ = [&](NodeID, const rpc::GcsNodeInfo &, const bool) {
-    num_notifications++;
-  };
-=======
   accessor.node_change_callback_address_and_liveness_ =
-      [&](NodeID, const rpc::GcsNodeAddressAndLiveness &) { num_notifications++; };
->>>>>>> 12356007
+      [&](NodeID, const rpc::GcsNodeAddressAndLiveness &, const bool) {
+        num_notifications++;
+      };
   NodeID node_id = NodeID::FromRandom();
 
   rpc::GcsNodeAddressAndLiveness node_info;
