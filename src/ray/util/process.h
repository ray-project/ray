--- conflicted
+++ resolved
@@ -100,15 +100,6 @@
   // Note: if RAY_kill_child_processes_on_worker_exit_with_raylet_subreaper is set to
   // true, Raylet will kill any orphan grandchildren processes when the spawned process
   // dies, *even if* `decouple` is set to `true`.
-<<<<<<< HEAD
-  explicit Process(const char *argv[],
-                   void *io_service,
-                   std::error_code &ec,
-                   bool decouple = false,
-                   const ProcessEnvironment &env = {},
-                   bool pipe_to_stdin = false,
-                   bool new_process_group = false);
-=======
   explicit Process(
       const char *argv[],
       void *io_service,
@@ -116,8 +107,8 @@
       bool decouple = false,
       const ProcessEnvironment &env = {},
       bool pipe_to_stdin = false,
-      AddProcessToCgroupHook add_to_cgroup_hook = [](const std::string &) {});
->>>>>>> eeba00b5
+      AddProcessToCgroupHook add_to_cgroup_hook = [](const std::string &) {},
+      bool new_process_group = false);
   /// Convenience function to run the given command line and wait for it to finish.
   static std::error_code Call(const std::vector<std::string> &args,
                               const ProcessEnvironment &env = {});
