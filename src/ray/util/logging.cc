--- conflicted
+++ resolved
@@ -1,821 +1,411 @@
-<<<<<<< HEAD
-// Copyright 2017 The Ray Authors.
-//
-// Licensed under the Apache License, Version 2.0 (the "License");
-// you may not use this file except in compliance with the License.
-// You may obtain a copy of the License at
-//
-//  http://www.apache.org/licenses/LICENSE-2.0
-//
-// Unless required by applicable law or agreed to in writing, software
-// distributed under the License is distributed on an "AS IS" BASIS,
-// WITHOUT WARRANTIES OR CONDITIONS OF ANY KIND, either express or implied.
-// See the License for the specific language governing permissions and
-// limitations under the License.
-
-#include "ray/util/logging.h"
-
-#include <cstdlib>
-#ifdef _WIN32
-#include <process.h>
-#else
-#include <execinfo.h>
-#endif
-#include <signal.h>
-#ifndef _WIN32
-#include <unistd.h>
-#endif
-
-#include <algorithm>
-#include <cstdlib>
-#include <fstream>
-#include <iostream>
-#include <sstream>
-
-#include "absl/debugging/failure_signal_handler.h"
-#include "absl/debugging/stacktrace.h"
-#include "absl/debugging/symbolize.h"
-#include "ray/util/event_label.h"
-#include "ray/util/filesystem.h"
-#include "spdlog/sinks/basic_file_sink.h"
-#include "spdlog/sinks/rotating_file_sink.h"
-#include "spdlog/sinks/stdout_color_sinks.h"
-#include "spdlog/spdlog.h"
-
-namespace ray {
-
-RayLogLevel RayLog::severity_threshold_ = RayLogLevel::INFO;
-std::string RayLog::app_name_ = "";
-std::string RayLog::log_dir_ = "";
-// Format pattern is 2020-08-21 17:00:00,000 I 100 1001 msg.
-// %L is loglevel, %P is process id, %t for thread id.
-std::string RayLog::log_format_pattern_ = "[%Y-%m-%d %H:%M:%S,%e %L %P %t] %v";
-std::string RayLog::logger_name_ = "ray_log_sink";
-long RayLog::log_rotation_max_size_ = 1 << 29;
-long RayLog::log_rotation_file_num_ = 10;
-bool RayLog::is_failure_signal_handler_installed_ = false;
-std::atomic<bool> RayLog::initialized_ = false;
-
-std::string GetCallTrace() {
-  std::vector<void *> local_stack;
-  local_stack.resize(50);
-  absl::GetStackTrace(local_stack.data(), 50, 0);
-  static constexpr size_t buf_size = 16 * 1024;
-  char buf[buf_size];
-  std::string output;
-  for (auto &stack : local_stack) {
-    if (absl::Symbolize(stack, buf, buf_size)) {
-      output.append("    ").append(buf).append("\n");
-    }
-  }
-  return output;
-}
-
-inline const char *ConstBasename(const char *filepath) {
-  const char *base = strrchr(filepath, '/');
-#ifdef OS_WINDOWS  // Look for either path separator in Windows
-  if (!base) base = strrchr(filepath, '\\');
-#endif
-  return base ? (base + 1) : filepath;
-}
-
-/// A logger that prints logs to stderr.
-/// This is the default logger if logging is not initialized.
-/// NOTE(lingxuan.zlx): Default stderr logger must be singleton and global
-/// variable so core worker process can invoke `RAY_LOG` in its whole lifecyle.
-class DefaultStdErrLogger final {
- public:
-  std::shared_ptr<spdlog::logger> GetDefaultLogger() { return default_stderr_logger_; }
-
-  static DefaultStdErrLogger &Instance() {
-    static DefaultStdErrLogger instance;
-    return instance;
-  }
-
- private:
-  DefaultStdErrLogger() {
-    default_stderr_logger_ = spdlog::stderr_color_mt("stderr");
-    default_stderr_logger_->set_pattern(RayLog::GetLogFormatPattern());
-  }
-  ~DefaultStdErrLogger() = default;
-  DefaultStdErrLogger(DefaultStdErrLogger const &) = delete;
-  DefaultStdErrLogger(DefaultStdErrLogger &&) = delete;
-  std::shared_ptr<spdlog::logger> default_stderr_logger_;
-};
-
-class SpdLogMessage final {
- public:
-  explicit SpdLogMessage(const char *file, int line, int loglevel,
-                         std::shared_ptr<std::ostringstream> expose_osstream)
-      : loglevel_(loglevel), expose_osstream_(expose_osstream) {
-    stream() << ConstBasename(file) << ":" << line << ": ";
-  }
-
-  inline void Flush() {
-    auto logger = spdlog::get(RayLog::GetLoggerName());
-    if (!logger) {
-      logger = DefaultStdErrLogger::Instance().GetDefaultLogger();
-    }
-
-    if (loglevel_ == static_cast<int>(spdlog::level::critical)) {
-      stream() << "\n*** StackTrace Information ***\n" << ray::GetCallTrace();
-    }
-    if (expose_osstream_) {
-      *expose_osstream_ << "\n*** StackTrace Information ***\n" << ray::GetCallTrace();
-    }
-    // NOTE(lingxuan.zlx): See more fmt by visiting https://github.com/fmtlib/fmt.
-    logger->log(static_cast<spdlog::level::level_enum>(loglevel_), /*fmt*/ "{}",
-                str_.str());
-    logger->flush();
-  }
-
-  ~SpdLogMessage() { Flush(); }
-  inline std::ostream &stream() { return str_; }
-
- private:
-  SpdLogMessage(const SpdLogMessage &) = delete;
-  SpdLogMessage &operator=(const SpdLogMessage &) = delete;
-
- private:
-  std::ostringstream str_;
-  int loglevel_;
-  std::shared_ptr<std::ostringstream> expose_osstream_;
-};
-
-typedef ray::SpdLogMessage LoggingProvider;
-
-// Spdlog's severity map.
-static int GetMappedSeverity(RayLogLevel severity) {
-  switch (severity) {
-  case RayLogLevel::TRACE:
-    return spdlog::level::trace;
-  case RayLogLevel::DEBUG:
-    return spdlog::level::debug;
-  case RayLogLevel::INFO:
-    return spdlog::level::info;
-  case RayLogLevel::WARNING:
-    return spdlog::level::warn;
-  case RayLogLevel::ERROR:
-    return spdlog::level::err;
-  case RayLogLevel::FATAL:
-    return spdlog::level::critical;
-  default:
-    RAY_LOG(FATAL) << "Unsupported logging level: " << static_cast<int>(severity);
-    // This return won't be hit but compiler needs it.
-    return spdlog::level::off;
-  }
-}
-
-std::vector<FatalLogCallback> RayLog::fatal_log_callbacks_;
-
-void RayLog::StartRayLog(const std::string &app_name, RayLogLevel severity_threshold,
-                         const std::string &log_dir) {
-  const char *var_value = std::getenv("RAY_BACKEND_LOG_LEVEL");
-  if (var_value != nullptr) {
-    std::string data = var_value;
-    std::transform(data.begin(), data.end(), data.begin(), ::tolower);
-    if (data == "trace") {
-      severity_threshold = RayLogLevel::TRACE;
-    } else if (data == "debug") {
-      severity_threshold = RayLogLevel::DEBUG;
-    } else if (data == "info") {
-      severity_threshold = RayLogLevel::INFO;
-    } else if (data == "warning") {
-      severity_threshold = RayLogLevel::WARNING;
-    } else if (data == "error") {
-      severity_threshold = RayLogLevel::ERROR;
-    } else if (data == "fatal") {
-      severity_threshold = RayLogLevel::FATAL;
-    } else {
-      RAY_LOG(WARNING) << "Unrecognized setting of RAY_BACKEND_LOG_LEVEL=" << var_value;
-    }
-    RAY_LOG(INFO) << "Set ray log level from environment variable RAY_BACKEND_LOG_LEVEL"
-                  << " to " << static_cast<int>(severity_threshold);
-  }
-  severity_threshold_ = severity_threshold;
-  app_name_ = app_name;
-  log_dir_ = log_dir;
-
-  // All the logging sinks to add.
-  std::vector<spdlog::sink_ptr> sinks;
-  auto level = static_cast<spdlog::level::level_enum>(severity_threshold_);
-
-  if (!log_dir_.empty()) {
-    // Enable log file if log_dir_ is not empty.
-    std::string app_name_without_path = app_name;
-    if (app_name.empty()) {
-      app_name_without_path = "DefaultApp";
-    } else {
-      // Find the app name without the path.
-      std::string app_file_name = ray::GetFileName(app_name);
-      if (!app_file_name.empty()) {
-        app_name_without_path = app_file_name;
-      }
-    }
-#ifdef _WIN32
-    int pid = _getpid();
-#else
-    pid_t pid = getpid();
-#endif
-    // Reset log pattern and level and we assume a log file can be rotated with
-    // 10 files in max size 512M by default.
-    if (std::getenv("RAY_ROTATION_MAX_BYTES")) {
-      long max_size = std::atol(std::getenv("RAY_ROTATION_MAX_BYTES"));
-      // 0 means no log rotation in python, but not in spdlog. We just use the default
-      // value here.
-      if (max_size != 0) {
-        log_rotation_max_size_ = max_size;
-      }
-    }
-    if (std::getenv("RAY_ROTATION_BACKUP_COUNT")) {
-      long file_num = std::atol(std::getenv("RAY_ROTATION_BACKUP_COUNT"));
-      if (file_num != 0) {
-        log_rotation_file_num_ = file_num;
-      }
-    }
-    spdlog::set_pattern(log_format_pattern_);
-    spdlog::set_level(static_cast<spdlog::level::level_enum>(severity_threshold_));
-    // Sink all log stuff to default file logger we defined here. We may need
-    // multiple sinks for different files or loglevel.
-    auto file_logger = spdlog::get(RayLog::GetLoggerName());
-    if (file_logger) {
-      // Drop this old logger first if we need reset filename or reconfig
-      // logger.
-      spdlog::drop(RayLog::GetLoggerName());
-    }
-    auto file_sink = std::make_shared<spdlog::sinks::rotating_file_sink_mt>(
-        JoinPaths(log_dir_, app_name_without_path + "_" + std::to_string(pid) + ".log"),
-        log_rotation_max_size_, log_rotation_file_num_);
-    sinks.push_back(file_sink);
-  } else {
-    auto console_sink = std::make_shared<spdlog::sinks::stdout_color_sink_mt>();
-    console_sink->set_pattern(log_format_pattern_);
-    console_sink->set_level(level);
-    sinks.push_back(console_sink);
-  }
-
-  // In all cases, log errors to the console log so they are in driver logs.
-  // https://github.com/ray-project/ray/issues/12893
-  auto err_sink = std::make_shared<spdlog::sinks::stderr_color_sink_mt>();
-  err_sink->set_pattern(log_format_pattern_);
-  err_sink->set_level(spdlog::level::err);
-  sinks.push_back(err_sink);
-
-  // Set the combined logger.
-  auto logger = std::make_shared<spdlog::logger>(RayLog::GetLoggerName(), sinks.begin(),
-                                                 sinks.end());
-  logger->set_level(level);
-  logger->set_pattern(log_format_pattern_);
-  spdlog::set_level(static_cast<spdlog::level::level_enum>(severity_threshold_));
-  spdlog::set_pattern(log_format_pattern_);
-  spdlog::set_default_logger(logger);
-
-  initialized_ = true;
-}
-
-void RayLog::UninstallSignalAction() {
-  if (!is_failure_signal_handler_installed_) {
-    return;
-  }
-  RAY_LOG(DEBUG) << "Uninstall signal handlers.";
-  std::vector<int> installed_signals({SIGSEGV, SIGILL, SIGFPE, SIGABRT, SIGTERM});
-#ifdef _WIN32  // Do NOT use WIN32 (without the underscore); we want _WIN32 here
-  for (int signal_num : installed_signals) {
-    RAY_CHECK(signal(signal_num, SIG_DFL) != SIG_ERR);
-  }
-#else
-  struct sigaction sig_action;
-  memset(&sig_action, 0, sizeof(sig_action));
-  sigemptyset(&sig_action.sa_mask);
-  sig_action.sa_handler = SIG_DFL;
-  for (int signal_num : installed_signals) {
-    RAY_CHECK(sigaction(signal_num, &sig_action, NULL) == 0);
-  }
-#endif
-  is_failure_signal_handler_installed_ = false;
-}
-
-void RayLog::ShutDownRayLog() {
-  if (!initialized_) {
-    // If the log wasn't initialized, make it no-op.
-    RAY_LOG(INFO) << "The log wasn't initialized. ShutdownRayLog requests are ignored";
-    return;
-  }
-  UninstallSignalAction();
-  if (spdlog::default_logger()) {
-    spdlog::default_logger()->flush();
-  }
-  // NOTE(lingxuan.zlx) All loggers will be closed in shutdown but we don't need drop
-  // console logger out because of some console logging might be used after shutdown ray
-  // log. spdlog::shutdown();
-}
-
-void WriteFailureMessage(const char *data) {
-  // The data & size represent one line failure message.
-  // The second parameter `size-1` means we should strip last char `\n`
-  // for pretty printing.
-  if (nullptr != data) {
-    RAY_LOG(ERROR) << std::string(data, strlen(data) - 1);
-  }
-
-  // If logger writes logs to files, logs are fully-buffered, which is different from
-  // stdout (line-buffered) and stderr (unbuffered). So always flush here in case logs are
-  // lost when logger writes logs to files.
-  if (spdlog::default_logger()) {
-    spdlog::default_logger()->flush();
-  }
-}
-
-bool RayLog::IsFailureSignalHandlerEnabled() {
-  return is_failure_signal_handler_installed_;
-}
-
-void RayLog::InstallFailureSignalHandler(const char *argv0, bool call_previous_handler) {
-#ifdef _WIN32
-  // If process fails to initialize, don't display an error window.
-  SetErrorMode(GetErrorMode() | SEM_FAILCRITICALERRORS);
-  // If process crashes, don't display an error window.
-  SetErrorMode(GetErrorMode() | SEM_NOGPFAULTERRORBOX);
-#endif
-  if (is_failure_signal_handler_installed_) {
-    return;
-  }
-  absl::InitializeSymbolizer(argv0);
-  absl::FailureSignalHandlerOptions options;
-  options.call_previous_handler = call_previous_handler;
-  options.writerfn = WriteFailureMessage;
-  absl::InstallFailureSignalHandler(options);
-  is_failure_signal_handler_installed_ = true;
-}
-
-bool RayLog::IsLevelEnabled(RayLogLevel log_level) {
-  return log_level >= severity_threshold_;
-}
-
-std::string RayLog::GetLogFormatPattern() { return log_format_pattern_; }
-
-std::string RayLog::GetLoggerName() { return logger_name_; }
-
-void RayLog::AddFatalLogCallbacks(
-    const std::vector<FatalLogCallback> &expose_log_callbacks) {
-  fatal_log_callbacks_.insert(fatal_log_callbacks_.end(), expose_log_callbacks.begin(),
-                              expose_log_callbacks.end());
-}
-
-RayLog::RayLog(const char *file_name, int line_number, RayLogLevel severity)
-    : logging_provider_(nullptr),
-      is_enabled_(severity >= severity_threshold_),
-      severity_(severity),
-      is_fatal_(severity == RayLogLevel::FATAL) {
-  if (is_fatal_) {
-    expose_osstream_ = std::make_shared<std::ostringstream>();
-    *expose_osstream_ << file_name << ":" << line_number << ":";
-  }
-  if (is_enabled_) {
-    logging_provider_ = new LoggingProvider(
-        file_name, line_number, GetMappedSeverity(severity), expose_osstream_);
-  }
-}
-
-std::ostream &RayLog::Stream() {
-  auto logging_provider = reinterpret_cast<LoggingProvider *>(logging_provider_);
-  // Before calling this function, user should check IsEnabled.
-  // When IsEnabled == false, logging_provider_ will be empty.
-  return logging_provider->stream();
-}
-
-bool RayLog::IsEnabled() const { return is_enabled_; }
-
-bool RayLog::IsFatal() const { return is_fatal_; }
-
-std::ostream &RayLog::ExposeStream() { return *expose_osstream_; }
-
-RayLog::~RayLog() {
-  if (logging_provider_ != nullptr) {
-    delete reinterpret_cast<LoggingProvider *>(logging_provider_);
-    logging_provider_ = nullptr;
-  }
-  if (expose_osstream_ != nullptr) {
-    for (const auto &callback : fatal_log_callbacks_) {
-      callback(EL_RAY_FATAL_CHECK_FAILED, expose_osstream_->str());
-    }
-  }
-  if (severity_ == RayLogLevel::FATAL) {
-    std::_Exit(EXIT_FAILURE);
-  }
-}
-
-}  // namespace ray
-=======
-// Copyright 2017 The Ray Authors.
-//
-// Licensed under the Apache License, Version 2.0 (the "License");
-// you may not use this file except in compliance with the License.
-// You may obtain a copy of the License at
-//
-//  http://www.apache.org/licenses/LICENSE-2.0
-//
-// Unless required by applicable law or agreed to in writing, software
-// distributed under the License is distributed on an "AS IS" BASIS,
-// WITHOUT WARRANTIES OR CONDITIONS OF ANY KIND, either express or implied.
-// See the License for the specific language governing permissions and
-// limitations under the License.
-
-#include "ray/util/logging.h"
-
-#include <cstdlib>
-#ifdef _WIN32
-#include <process.h>
-#else
-#include <execinfo.h>
-#endif
-#include <signal.h>
-#ifndef _WIN32
-#include <unistd.h>
-#endif
-
-#include <algorithm>
-#include <cstdlib>
-#include <fstream>
-#include <iostream>
-#include <sstream>
-
-#include "absl/debugging/failure_signal_handler.h"
-#include "absl/debugging/stacktrace.h"
-#include "absl/debugging/symbolize.h"
-#include "ray/util/event_label.h"
-#include "ray/util/filesystem.h"
-#include "spdlog/sinks/basic_file_sink.h"
-#include "spdlog/sinks/rotating_file_sink.h"
-#include "spdlog/sinks/stdout_color_sinks.h"
-#include "spdlog/spdlog.h"
-
-namespace ray {
-
-RayLogLevel RayLog::severity_threshold_ = RayLogLevel::INFO;
-std::string RayLog::app_name_ = "";
-std::string RayLog::log_dir_ = "";
-// Format pattern is 2020-08-21 17:00:00,000 I 100 1001 msg.
-// %L is loglevel, %P is process id, %t for thread id.
-std::string RayLog::log_format_pattern_ = "[%Y-%m-%d %H:%M:%S,%e %L %P %t] %v";
-std::string RayLog::logger_name_ = "ray_log_sink";
-long RayLog::log_rotation_max_size_ = 1 << 29;
-long RayLog::log_rotation_file_num_ = 10;
-bool RayLog::is_failure_signal_handler_installed_ = false;
-std::atomic<bool> RayLog::initialized_ = false;
-
-std::string GetCallTrace() {
-  std::vector<void *> local_stack;
-  local_stack.resize(50);
-  absl::GetStackTrace(local_stack.data(), 50, 0);
-  static constexpr size_t buf_size = 16 * 1024;
-  char buf[buf_size];
-  std::string output;
-  for (auto &stack : local_stack) {
-    if (absl::Symbolize(stack, buf, buf_size)) {
-      output.append("    ").append(buf).append("\n");
-    }
-  }
-  return output;
-}
-
-inline const char *ConstBasename(const char *filepath) {
-  const char *base = strrchr(filepath, '/');
-#ifdef OS_WINDOWS  // Look for either path separator in Windows
-  if (!base) base = strrchr(filepath, '\\');
-#endif
-  return base ? (base + 1) : filepath;
-}
-
-/// A logger that prints logs to stderr.
-/// This is the default logger if logging is not initialized.
-/// NOTE(lingxuan.zlx): Default stderr logger must be singleton and global
-/// variable so core worker process can invoke `RAY_LOG` in its whole lifecyle.
-class DefaultStdErrLogger final {
- public:
-  std::shared_ptr<spdlog::logger> GetDefaultLogger() { return default_stderr_logger_; }
-
-  static DefaultStdErrLogger &Instance() {
-    static DefaultStdErrLogger instance;
-    return instance;
-  }
-
- private:
-  DefaultStdErrLogger() {
-    default_stderr_logger_ = spdlog::stderr_color_mt("stderr");
-    default_stderr_logger_->set_pattern(RayLog::GetLogFormatPattern());
-  }
-  ~DefaultStdErrLogger() = default;
-  DefaultStdErrLogger(DefaultStdErrLogger const &) = delete;
-  DefaultStdErrLogger(DefaultStdErrLogger &&) = delete;
-  std::shared_ptr<spdlog::logger> default_stderr_logger_;
-};
-
-class SpdLogMessage final {
- public:
-  explicit SpdLogMessage(const char *file, int line, int loglevel,
-                         std::shared_ptr<std::ostringstream> expose_osstream)
-      : loglevel_(loglevel), expose_osstream_(expose_osstream) {
-    stream() << ConstBasename(file) << ":" << line << ": ";
-  }
-
-  inline void Flush() {
-    auto logger = spdlog::get(RayLog::GetLoggerName());
-    if (!logger) {
-      logger = DefaultStdErrLogger::Instance().GetDefaultLogger();
-    }
-
-    if (loglevel_ == static_cast<int>(spdlog::level::critical)) {
-      stream() << "\n*** StackTrace Information ***\n" << ray::GetCallTrace();
-    }
-    if (expose_osstream_) {
-      *expose_osstream_ << "\n*** StackTrace Information ***\n" << ray::GetCallTrace();
-    }
-    // NOTE(lingxuan.zlx): See more fmt by visiting https://github.com/fmtlib/fmt.
-    logger->log(static_cast<spdlog::level::level_enum>(loglevel_), /*fmt*/ "{}",
-                str_.str());
-    logger->flush();
-  }
-
-  ~SpdLogMessage() { Flush(); }
-  inline std::ostream &stream() { return str_; }
-
- private:
-  SpdLogMessage(const SpdLogMessage &) = delete;
-  SpdLogMessage &operator=(const SpdLogMessage &) = delete;
-
- private:
-  std::ostringstream str_;
-  int loglevel_;
-  std::shared_ptr<std::ostringstream> expose_osstream_;
-};
-
-typedef ray::SpdLogMessage LoggingProvider;
-
-// Spdlog's severity map.
-static int GetMappedSeverity(RayLogLevel severity) {
-  switch (severity) {
-  case RayLogLevel::TRACE:
-    return spdlog::level::trace;
-  case RayLogLevel::DEBUG:
-    return spdlog::level::debug;
-  case RayLogLevel::INFO:
-    return spdlog::level::info;
-  case RayLogLevel::WARNING:
-    return spdlog::level::warn;
-  case RayLogLevel::ERROR:
-    return spdlog::level::err;
-  case RayLogLevel::FATAL:
-    return spdlog::level::critical;
-  default:
-    RAY_LOG(FATAL) << "Unsupported logging level: " << static_cast<int>(severity);
-    // This return won't be hit but compiler needs it.
-    return spdlog::level::off;
-  }
-}
-
-std::vector<FatalLogCallback> RayLog::fatal_log_callbacks_;
-
-void RayLog::StartRayLog(const std::string &app_name, RayLogLevel severity_threshold,
-                         const std::string &log_dir) {
-  const char *var_value = std::getenv("RAY_BACKEND_LOG_LEVEL");
-  if (var_value != nullptr) {
-    std::string data = var_value;
-    std::transform(data.begin(), data.end(), data.begin(), ::tolower);
-    if (data == "trace") {
-      severity_threshold = RayLogLevel::TRACE;
-    } else if (data == "debug") {
-      severity_threshold = RayLogLevel::DEBUG;
-    } else if (data == "info") {
-      severity_threshold = RayLogLevel::INFO;
-    } else if (data == "warning") {
-      severity_threshold = RayLogLevel::WARNING;
-    } else if (data == "error") {
-      severity_threshold = RayLogLevel::ERROR;
-    } else if (data == "fatal") {
-      severity_threshold = RayLogLevel::FATAL;
-    } else {
-      RAY_LOG(WARNING) << "Unrecognized setting of RAY_BACKEND_LOG_LEVEL=" << var_value;
-    }
-    RAY_LOG(INFO) << "Set ray log level from environment variable RAY_BACKEND_LOG_LEVEL"
-                  << " to " << static_cast<int>(severity_threshold);
-  }
-  severity_threshold_ = severity_threshold;
-  app_name_ = app_name;
-  log_dir_ = log_dir;
-
-  // All the logging sinks to add.
-  std::vector<spdlog::sink_ptr> sinks;
-  auto level = static_cast<spdlog::level::level_enum>(severity_threshold_);
-  std::string app_name_without_path = app_name;
-  if (app_name.empty()) {
-    app_name_without_path = "DefaultApp";
-  } else {
-    // Find the app name without the path.
-    std::string app_file_name = ray::GetFileName(app_name);
-    if (!app_file_name.empty()) {
-      app_name_without_path = app_file_name;
-    }
-  }
-
-  if (!log_dir_.empty()) {
-    // Enable log file if log_dir_ is not empty.
-#ifdef _WIN32
-    int pid = _getpid();
-#else
-    pid_t pid = getpid();
-#endif
-    // Reset log pattern and level and we assume a log file can be rotated with
-    // 10 files in max size 512M by default.
-    if (std::getenv("RAY_ROTATION_MAX_BYTES")) {
-      long max_size = std::atol(std::getenv("RAY_ROTATION_MAX_BYTES"));
-      // 0 means no log rotation in python, but not in spdlog. We just use the default
-      // value here.
-      if (max_size != 0) {
-        log_rotation_max_size_ = max_size;
-      }
-    }
-    if (std::getenv("RAY_ROTATION_BACKUP_COUNT")) {
-      long file_num = std::atol(std::getenv("RAY_ROTATION_BACKUP_COUNT"));
-      if (file_num != 0) {
-        log_rotation_file_num_ = file_num;
-      }
-    }
-    spdlog::set_pattern(log_format_pattern_);
-    spdlog::set_level(static_cast<spdlog::level::level_enum>(severity_threshold_));
-    // Sink all log stuff to default file logger we defined here. We may need
-    // multiple sinks for different files or loglevel.
-    auto file_logger = spdlog::get(RayLog::GetLoggerName());
-    if (file_logger) {
-      // Drop this old logger first if we need reset filename or reconfig
-      // logger.
-      spdlog::drop(RayLog::GetLoggerName());
-    }
-    auto file_sink = std::make_shared<spdlog::sinks::rotating_file_sink_mt>(
-        JoinPaths(log_dir_, app_name_without_path + "_" + std::to_string(pid) + ".log"),
-        log_rotation_max_size_, log_rotation_file_num_);
-    sinks.push_back(file_sink);
-  } else {
-    // Format pattern is 2020-08-21 17:00:00,000 I 100 1001 msg.
-    // %L is loglevel, %P is process id, %t for thread id.
-    log_format_pattern_ =
-        "[%Y-%m-%d %H:%M:%S,%e %L %P %t] (" + app_name_without_path + ") %v";
-    auto console_sink = std::make_shared<spdlog::sinks::stdout_color_sink_mt>();
-    console_sink->set_pattern(log_format_pattern_);
-    console_sink->set_level(level);
-    sinks.push_back(console_sink);
-  }
-
-  // In all cases, log errors to the console log so they are in driver logs.
-  // https://github.com/ray-project/ray/issues/12893
-  auto err_sink = std::make_shared<spdlog::sinks::stderr_color_sink_mt>();
-  err_sink->set_pattern(log_format_pattern_);
-  err_sink->set_level(spdlog::level::err);
-  sinks.push_back(err_sink);
-
-  // Set the combined logger.
-  auto logger = std::make_shared<spdlog::logger>(RayLog::GetLoggerName(), sinks.begin(),
-                                                 sinks.end());
-  logger->set_level(level);
-  logger->set_pattern(log_format_pattern_);
-  spdlog::set_level(static_cast<spdlog::level::level_enum>(severity_threshold_));
-  spdlog::set_pattern(log_format_pattern_);
-  spdlog::set_default_logger(logger);
-
-  initialized_ = true;
-}
-
-void RayLog::UninstallSignalAction() {
-  if (!is_failure_signal_handler_installed_) {
-    return;
-  }
-  RAY_LOG(DEBUG) << "Uninstall signal handlers.";
-  std::vector<int> installed_signals({SIGSEGV, SIGILL, SIGFPE, SIGABRT, SIGTERM});
-#ifdef _WIN32  // Do NOT use WIN32 (without the underscore); we want _WIN32 here
-  for (int signal_num : installed_signals) {
-    RAY_CHECK(signal(signal_num, SIG_DFL) != SIG_ERR);
-  }
-#else
-  struct sigaction sig_action;
-  memset(&sig_action, 0, sizeof(sig_action));
-  sigemptyset(&sig_action.sa_mask);
-  sig_action.sa_handler = SIG_DFL;
-  for (int signal_num : installed_signals) {
-    RAY_CHECK(sigaction(signal_num, &sig_action, NULL) == 0);
-  }
-#endif
-  is_failure_signal_handler_installed_ = false;
-}
-
-void RayLog::ShutDownRayLog() {
-  if (!initialized_) {
-    // If the log wasn't initialized, make it no-op.
-    RAY_LOG(INFO) << "The log wasn't initialized. ShutdownRayLog requests are ignored";
-    return;
-  }
-  UninstallSignalAction();
-  if (spdlog::default_logger()) {
-    spdlog::default_logger()->flush();
-  }
-  // NOTE(lingxuan.zlx) All loggers will be closed in shutdown but we don't need drop
-  // console logger out because of some console logging might be used after shutdown ray
-  // log. spdlog::shutdown();
-}
-
-void WriteFailureMessage(const char *data) {
-  // The data & size represent one line failure message.
-  // The second parameter `size-1` means we should strip last char `\n`
-  // for pretty printing.
-  if (nullptr != data) {
-    RAY_LOG(ERROR) << std::string(data, strlen(data) - 1);
-  }
-
-  // If logger writes logs to files, logs are fully-buffered, which is different from
-  // stdout (line-buffered) and stderr (unbuffered). So always flush here in case logs are
-  // lost when logger writes logs to files.
-  if (spdlog::default_logger()) {
-    spdlog::default_logger()->flush();
-  }
-}
-
-bool RayLog::IsFailureSignalHandlerEnabled() {
-  return is_failure_signal_handler_installed_;
-}
-
-void RayLog::InstallFailureSignalHandler(const char *argv0, bool call_previous_handler) {
-#ifdef _WIN32
-  // If process fails to initialize, don't display an error window.
-  SetErrorMode(GetErrorMode() | SEM_FAILCRITICALERRORS);
-  // If process crashes, don't display an error window.
-  SetErrorMode(GetErrorMode() | SEM_NOGPFAULTERRORBOX);
-#endif
-  if (is_failure_signal_handler_installed_) {
-    return;
-  }
-  absl::InitializeSymbolizer(argv0);
-  absl::FailureSignalHandlerOptions options;
-  options.call_previous_handler = call_previous_handler;
-  options.writerfn = WriteFailureMessage;
-  absl::InstallFailureSignalHandler(options);
-  is_failure_signal_handler_installed_ = true;
-}
-
-bool RayLog::IsLevelEnabled(RayLogLevel log_level) {
-  return log_level >= severity_threshold_;
-}
-
-std::string RayLog::GetLogFormatPattern() { return log_format_pattern_; }
-
-std::string RayLog::GetLoggerName() { return logger_name_; }
-
-void RayLog::AddFatalLogCallbacks(
-    const std::vector<FatalLogCallback> &expose_log_callbacks) {
-  fatal_log_callbacks_.insert(fatal_log_callbacks_.end(), expose_log_callbacks.begin(),
-                              expose_log_callbacks.end());
-}
-
-RayLog::RayLog(const char *file_name, int line_number, RayLogLevel severity)
-    : logging_provider_(nullptr),
-      is_enabled_(severity >= severity_threshold_),
-      severity_(severity),
-      is_fatal_(severity == RayLogLevel::FATAL) {
-  if (is_fatal_) {
-    expose_osstream_ = std::make_shared<std::ostringstream>();
-    *expose_osstream_ << file_name << ":" << line_number << ":";
-  }
-  if (is_enabled_) {
-    logging_provider_ = new LoggingProvider(
-        file_name, line_number, GetMappedSeverity(severity), expose_osstream_);
-  }
-}
-
-std::ostream &RayLog::Stream() {
-  auto logging_provider = reinterpret_cast<LoggingProvider *>(logging_provider_);
-  // Before calling this function, user should check IsEnabled.
-  // When IsEnabled == false, logging_provider_ will be empty.
-  return logging_provider->stream();
-}
-
-bool RayLog::IsEnabled() const { return is_enabled_; }
-
-bool RayLog::IsFatal() const { return is_fatal_; }
-
-std::ostream &RayLog::ExposeStream() { return *expose_osstream_; }
-
-RayLog::~RayLog() {
-  if (logging_provider_ != nullptr) {
-    delete reinterpret_cast<LoggingProvider *>(logging_provider_);
-    logging_provider_ = nullptr;
-  }
-  if (expose_osstream_ != nullptr) {
-    for (const auto &callback : fatal_log_callbacks_) {
-      callback(EL_RAY_FATAL_CHECK_FAILED, expose_osstream_->str());
-    }
-  }
-  if (severity_ == RayLogLevel::FATAL) {
-    std::_Exit(EXIT_FAILURE);
-  }
-}
-
-}  // namespace ray
->>>>>>> 19672688
+// Copyright 2017 The Ray Authors.
+//
+// Licensed under the Apache License, Version 2.0 (the "License");
+// you may not use this file except in compliance with the License.
+// You may obtain a copy of the License at
+//
+//  http://www.apache.org/licenses/LICENSE-2.0
+//
+// Unless required by applicable law or agreed to in writing, software
+// distributed under the License is distributed on an "AS IS" BASIS,
+// WITHOUT WARRANTIES OR CONDITIONS OF ANY KIND, either express or implied.
+// See the License for the specific language governing permissions and
+// limitations under the License.
+
+#include "ray/util/logging.h"
+
+#include <cstdlib>
+#ifdef _WIN32
+#include <process.h>
+#else
+#include <execinfo.h>
+#endif
+#include <signal.h>
+#ifndef _WIN32
+#include <unistd.h>
+#endif
+
+#include <algorithm>
+#include <cstdlib>
+#include <fstream>
+#include <iostream>
+#include <sstream>
+
+#include "absl/debugging/failure_signal_handler.h"
+#include "absl/debugging/stacktrace.h"
+#include "absl/debugging/symbolize.h"
+#include "ray/util/event_label.h"
+#include "ray/util/filesystem.h"
+#include "spdlog/sinks/basic_file_sink.h"
+#include "spdlog/sinks/rotating_file_sink.h"
+#include "spdlog/sinks/stdout_color_sinks.h"
+#include "spdlog/spdlog.h"
+
+namespace ray {
+
+RayLogLevel RayLog::severity_threshold_ = RayLogLevel::INFO;
+std::string RayLog::app_name_ = "";
+std::string RayLog::log_dir_ = "";
+// Format pattern is 2020-08-21 17:00:00,000 I 100 1001 msg.
+// %L is loglevel, %P is process id, %t for thread id.
+std::string RayLog::log_format_pattern_ = "[%Y-%m-%d %H:%M:%S,%e %L %P %t] %v";
+std::string RayLog::logger_name_ = "ray_log_sink";
+long RayLog::log_rotation_max_size_ = 1 << 29;
+long RayLog::log_rotation_file_num_ = 10;
+bool RayLog::is_failure_signal_handler_installed_ = false;
+std::atomic<bool> RayLog::initialized_ = false;
+
+std::string GetCallTrace() {
+  std::vector<void *> local_stack;
+  local_stack.resize(50);
+  absl::GetStackTrace(local_stack.data(), 50, 0);
+  static constexpr size_t buf_size = 16 * 1024;
+  char buf[buf_size];
+  std::string output;
+  for (auto &stack : local_stack) {
+    if (absl::Symbolize(stack, buf, buf_size)) {
+      output.append("    ").append(buf).append("\n");
+    }
+  }
+  return output;
+}
+
+inline const char *ConstBasename(const char *filepath) {
+  const char *base = strrchr(filepath, '/');
+#ifdef OS_WINDOWS  // Look for either path separator in Windows
+  if (!base) base = strrchr(filepath, '\\');
+#endif
+  return base ? (base + 1) : filepath;
+}
+
+/// A logger that prints logs to stderr.
+/// This is the default logger if logging is not initialized.
+/// NOTE(lingxuan.zlx): Default stderr logger must be singleton and global
+/// variable so core worker process can invoke `RAY_LOG` in its whole lifecyle.
+class DefaultStdErrLogger final {
+ public:
+  std::shared_ptr<spdlog::logger> GetDefaultLogger() { return default_stderr_logger_; }
+
+  static DefaultStdErrLogger &Instance() {
+    static DefaultStdErrLogger instance;
+    return instance;
+  }
+
+ private:
+  DefaultStdErrLogger() {
+    default_stderr_logger_ = spdlog::stderr_color_mt("stderr");
+    default_stderr_logger_->set_pattern(RayLog::GetLogFormatPattern());
+  }
+  ~DefaultStdErrLogger() = default;
+  DefaultStdErrLogger(DefaultStdErrLogger const &) = delete;
+  DefaultStdErrLogger(DefaultStdErrLogger &&) = delete;
+  std::shared_ptr<spdlog::logger> default_stderr_logger_;
+};
+
+class SpdLogMessage final {
+ public:
+  explicit SpdLogMessage(const char *file, int line, int loglevel,
+                         std::shared_ptr<std::ostringstream> expose_osstream)
+      : loglevel_(loglevel), expose_osstream_(expose_osstream) {
+    stream() << ConstBasename(file) << ":" << line << ": ";
+  }
+
+  inline void Flush() {
+    auto logger = spdlog::get(RayLog::GetLoggerName());
+    if (!logger) {
+      logger = DefaultStdErrLogger::Instance().GetDefaultLogger();
+    }
+
+    if (loglevel_ == static_cast<int>(spdlog::level::critical)) {
+      stream() << "\n*** StackTrace Information ***\n" << ray::GetCallTrace();
+    }
+    if (expose_osstream_) {
+      *expose_osstream_ << "\n*** StackTrace Information ***\n" << ray::GetCallTrace();
+    }
+    // NOTE(lingxuan.zlx): See more fmt by visiting https://github.com/fmtlib/fmt.
+    logger->log(static_cast<spdlog::level::level_enum>(loglevel_), /*fmt*/ "{}",
+                str_.str());
+    logger->flush();
+  }
+
+  ~SpdLogMessage() { Flush(); }
+  inline std::ostream &stream() { return str_; }
+
+ private:
+  SpdLogMessage(const SpdLogMessage &) = delete;
+  SpdLogMessage &operator=(const SpdLogMessage &) = delete;
+
+ private:
+  std::ostringstream str_;
+  int loglevel_;
+  std::shared_ptr<std::ostringstream> expose_osstream_;
+};
+
+typedef ray::SpdLogMessage LoggingProvider;
+
+// Spdlog's severity map.
+static int GetMappedSeverity(RayLogLevel severity) {
+  switch (severity) {
+  case RayLogLevel::TRACE:
+    return spdlog::level::trace;
+  case RayLogLevel::DEBUG:
+    return spdlog::level::debug;
+  case RayLogLevel::INFO:
+    return spdlog::level::info;
+  case RayLogLevel::WARNING:
+    return spdlog::level::warn;
+  case RayLogLevel::ERROR:
+    return spdlog::level::err;
+  case RayLogLevel::FATAL:
+    return spdlog::level::critical;
+  default:
+    RAY_LOG(FATAL) << "Unsupported logging level: " << static_cast<int>(severity);
+    // This return won't be hit but compiler needs it.
+    return spdlog::level::off;
+  }
+}
+
+std::vector<FatalLogCallback> RayLog::fatal_log_callbacks_;
+
+void RayLog::StartRayLog(const std::string &app_name, RayLogLevel severity_threshold,
+                         const std::string &log_dir) {
+  const char *var_value = std::getenv("RAY_BACKEND_LOG_LEVEL");
+  if (var_value != nullptr) {
+    std::string data = var_value;
+    std::transform(data.begin(), data.end(), data.begin(), ::tolower);
+    if (data == "trace") {
+      severity_threshold = RayLogLevel::TRACE;
+    } else if (data == "debug") {
+      severity_threshold = RayLogLevel::DEBUG;
+    } else if (data == "info") {
+      severity_threshold = RayLogLevel::INFO;
+    } else if (data == "warning") {
+      severity_threshold = RayLogLevel::WARNING;
+    } else if (data == "error") {
+      severity_threshold = RayLogLevel::ERROR;
+    } else if (data == "fatal") {
+      severity_threshold = RayLogLevel::FATAL;
+    } else {
+      RAY_LOG(WARNING) << "Unrecognized setting of RAY_BACKEND_LOG_LEVEL=" << var_value;
+    }
+    RAY_LOG(INFO) << "Set ray log level from environment variable RAY_BACKEND_LOG_LEVEL"
+                  << " to " << static_cast<int>(severity_threshold);
+  }
+  severity_threshold_ = severity_threshold;
+  app_name_ = app_name;
+  log_dir_ = log_dir;
+
+  // All the logging sinks to add.
+  std::vector<spdlog::sink_ptr> sinks;
+  auto level = static_cast<spdlog::level::level_enum>(severity_threshold_);
+  std::string app_name_without_path = app_name;
+  if (app_name.empty()) {
+    app_name_without_path = "DefaultApp";
+  } else {
+    // Find the app name without the path.
+    std::string app_file_name = ray::GetFileName(app_name);
+    if (!app_file_name.empty()) {
+      app_name_without_path = app_file_name;
+    }
+  }
+
+  if (!log_dir_.empty()) {
+    // Enable log file if log_dir_ is not empty.
+#ifdef _WIN32
+    int pid = _getpid();
+#else
+    pid_t pid = getpid();
+#endif
+    // Reset log pattern and level and we assume a log file can be rotated with
+    // 10 files in max size 512M by default.
+    if (std::getenv("RAY_ROTATION_MAX_BYTES")) {
+      long max_size = std::atol(std::getenv("RAY_ROTATION_MAX_BYTES"));
+      // 0 means no log rotation in python, but not in spdlog. We just use the default
+      // value here.
+      if (max_size != 0) {
+        log_rotation_max_size_ = max_size;
+      }
+    }
+    if (std::getenv("RAY_ROTATION_BACKUP_COUNT")) {
+      long file_num = std::atol(std::getenv("RAY_ROTATION_BACKUP_COUNT"));
+      if (file_num != 0) {
+        log_rotation_file_num_ = file_num;
+      }
+    }
+    spdlog::set_pattern(log_format_pattern_);
+    spdlog::set_level(static_cast<spdlog::level::level_enum>(severity_threshold_));
+    // Sink all log stuff to default file logger we defined here. We may need
+    // multiple sinks for different files or loglevel.
+    auto file_logger = spdlog::get(RayLog::GetLoggerName());
+    if (file_logger) {
+      // Drop this old logger first if we need reset filename or reconfig
+      // logger.
+      spdlog::drop(RayLog::GetLoggerName());
+    }
+    auto file_sink = std::make_shared<spdlog::sinks::rotating_file_sink_mt>(
+        JoinPaths(log_dir_, app_name_without_path + "_" + std::to_string(pid) + ".log"),
+        log_rotation_max_size_, log_rotation_file_num_);
+    sinks.push_back(file_sink);
+  } else {
+    // Format pattern is 2020-08-21 17:00:00,000 I 100 1001 msg.
+    // %L is loglevel, %P is process id, %t for thread id.
+    log_format_pattern_ =
+        "[%Y-%m-%d %H:%M:%S,%e %L %P %t] (" + app_name_without_path + ") %v";
+    auto console_sink = std::make_shared<spdlog::sinks::stdout_color_sink_mt>();
+    console_sink->set_pattern(log_format_pattern_);
+    console_sink->set_level(level);
+    sinks.push_back(console_sink);
+  }
+
+  // In all cases, log errors to the console log so they are in driver logs.
+  // https://github.com/ray-project/ray/issues/12893
+  auto err_sink = std::make_shared<spdlog::sinks::stderr_color_sink_mt>();
+  err_sink->set_pattern(log_format_pattern_);
+  err_sink->set_level(spdlog::level::err);
+  sinks.push_back(err_sink);
+
+  // Set the combined logger.
+  auto logger = std::make_shared<spdlog::logger>(RayLog::GetLoggerName(), sinks.begin(),
+                                                 sinks.end());
+  logger->set_level(level);
+  logger->set_pattern(log_format_pattern_);
+  spdlog::set_level(static_cast<spdlog::level::level_enum>(severity_threshold_));
+  spdlog::set_pattern(log_format_pattern_);
+  spdlog::set_default_logger(logger);
+
+  initialized_ = true;
+}
+
+void RayLog::UninstallSignalAction() {
+  if (!is_failure_signal_handler_installed_) {
+    return;
+  }
+  RAY_LOG(DEBUG) << "Uninstall signal handlers.";
+  std::vector<int> installed_signals({SIGSEGV, SIGILL, SIGFPE, SIGABRT, SIGTERM});
+#ifdef _WIN32  // Do NOT use WIN32 (without the underscore); we want _WIN32 here
+  for (int signal_num : installed_signals) {
+    RAY_CHECK(signal(signal_num, SIG_DFL) != SIG_ERR);
+  }
+#else
+  struct sigaction sig_action;
+  memset(&sig_action, 0, sizeof(sig_action));
+  sigemptyset(&sig_action.sa_mask);
+  sig_action.sa_handler = SIG_DFL;
+  for (int signal_num : installed_signals) {
+    RAY_CHECK(sigaction(signal_num, &sig_action, NULL) == 0);
+  }
+#endif
+  is_failure_signal_handler_installed_ = false;
+}
+
+void RayLog::ShutDownRayLog() {
+  if (!initialized_) {
+    // If the log wasn't initialized, make it no-op.
+    RAY_LOG(INFO) << "The log wasn't initialized. ShutdownRayLog requests are ignored";
+    return;
+  }
+  UninstallSignalAction();
+  if (spdlog::default_logger()) {
+    spdlog::default_logger()->flush();
+  }
+  // NOTE(lingxuan.zlx) All loggers will be closed in shutdown but we don't need drop
+  // console logger out because of some console logging might be used after shutdown ray
+  // log. spdlog::shutdown();
+}
+
+void WriteFailureMessage(const char *data) {
+  // The data & size represent one line failure message.
+  // The second parameter `size-1` means we should strip last char `\n`
+  // for pretty printing.
+  if (nullptr != data) {
+    RAY_LOG(ERROR) << std::string(data, strlen(data) - 1);
+  }
+
+  // If logger writes logs to files, logs are fully-buffered, which is different from
+  // stdout (line-buffered) and stderr (unbuffered). So always flush here in case logs are
+  // lost when logger writes logs to files.
+  if (spdlog::default_logger()) {
+    spdlog::default_logger()->flush();
+  }
+}
+
+bool RayLog::IsFailureSignalHandlerEnabled() {
+  return is_failure_signal_handler_installed_;
+}
+
+void RayLog::InstallFailureSignalHandler(const char *argv0, bool call_previous_handler) {
+#ifdef _WIN32
+  // If process fails to initialize, don't display an error window.
+  SetErrorMode(GetErrorMode() | SEM_FAILCRITICALERRORS);
+  // If process crashes, don't display an error window.
+  SetErrorMode(GetErrorMode() | SEM_NOGPFAULTERRORBOX);
+#endif
+  if (is_failure_signal_handler_installed_) {
+    return;
+  }
+  absl::InitializeSymbolizer(argv0);
+  absl::FailureSignalHandlerOptions options;
+  options.call_previous_handler = call_previous_handler;
+  options.writerfn = WriteFailureMessage;
+  absl::InstallFailureSignalHandler(options);
+  is_failure_signal_handler_installed_ = true;
+}
+
+bool RayLog::IsLevelEnabled(RayLogLevel log_level) {
+  return log_level >= severity_threshold_;
+}
+
+std::string RayLog::GetLogFormatPattern() { return log_format_pattern_; }
+
+std::string RayLog::GetLoggerName() { return logger_name_; }
+
+void RayLog::AddFatalLogCallbacks(
+    const std::vector<FatalLogCallback> &expose_log_callbacks) {
+  fatal_log_callbacks_.insert(fatal_log_callbacks_.end(), expose_log_callbacks.begin(),
+                              expose_log_callbacks.end());
+}
+
+RayLog::RayLog(const char *file_name, int line_number, RayLogLevel severity)
+    : logging_provider_(nullptr),
+      is_enabled_(severity >= severity_threshold_),
+      severity_(severity),
+      is_fatal_(severity == RayLogLevel::FATAL) {
+  if (is_fatal_) {
+    expose_osstream_ = std::make_shared<std::ostringstream>();
+    *expose_osstream_ << file_name << ":" << line_number << ":";
+  }
+  if (is_enabled_) {
+    logging_provider_ = new LoggingProvider(
+        file_name, line_number, GetMappedSeverity(severity), expose_osstream_);
+  }
+}
+
+std::ostream &RayLog::Stream() {
+  auto logging_provider = reinterpret_cast<LoggingProvider *>(logging_provider_);
+  // Before calling this function, user should check IsEnabled.
+  // When IsEnabled == false, logging_provider_ will be empty.
+  return logging_provider->stream();
+}
+
+bool RayLog::IsEnabled() const { return is_enabled_; }
+
+bool RayLog::IsFatal() const { return is_fatal_; }
+
+std::ostream &RayLog::ExposeStream() { return *expose_osstream_; }
+
+RayLog::~RayLog() {
+  if (logging_provider_ != nullptr) {
+    delete reinterpret_cast<LoggingProvider *>(logging_provider_);
+    logging_provider_ = nullptr;
+  }
+  if (expose_osstream_ != nullptr) {
+    for (const auto &callback : fatal_log_callbacks_) {
+      callback(EL_RAY_FATAL_CHECK_FAILED, expose_osstream_->str());
+    }
+  }
+  if (severity_ == RayLogLevel::FATAL) {
+    std::_Exit(EXIT_FAILURE);
+  }
+}
+
+}  // namespace ray