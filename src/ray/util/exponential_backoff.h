--- conflicted
+++ resolved
@@ -23,7 +23,7 @@
 
 /// Provides the exponential backoff algorithm that is typically used
 /// for throttling.
-class ExponentialBackOff {
+class ExponentialBackoff {
  public:
   /// Construct an exponential back off counter.
   ///
@@ -31,11 +31,7 @@
   /// \param[in] multiplier The multiplier for this counter.
   /// \param[in] max_value The maximum value for this counter. By default it's
   ///    infinite double.
-<<<<<<< HEAD
-  ExponentialBackOff(uint64_t initial_value,
-=======
   ExponentialBackoff(uint64_t initial_value,
->>>>>>> 2044def7
                      double multiplier,
                      uint64_t max_value = std::numeric_limits<uint64_t>::max())
       : curr_value_(initial_value),
