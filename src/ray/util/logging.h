--- conflicted
+++ resolved
@@ -1,671 +1,340 @@
-<<<<<<< HEAD
-// Copyright 2017 The Ray Authors.
-//
-// Licensed under the Apache License, Version 2.0 (the "License");
-// you may not use this file except in compliance with the License.
-// You may obtain a copy of the License at
-//
-//  http://www.apache.org/licenses/LICENSE-2.0
-//
-// Unless required by applicable law or agreed to in writing, software
-// distributed under the License is distributed on an "AS IS" BASIS,
-// WITHOUT WARRANTIES OR CONDITIONS OF ANY KIND, either express or implied.
-// See the License for the specific language governing permissions and
-// limitations under the License.
-//
-// --------------------------------------------------------------
-//
-// RAY_LOG_EVERY_N and RAY_LOG_EVERY_MS are adapted from
-// https://github.com/google/glog/blob/master/src/glog/logging.h.in
-//
-// Copyright (c) 2008, Google Inc.
-// All rights reserved.
-//
-// Redistribution and use in source and binary forms, with or without
-// modification, are permitted provided that the following conditions are
-// met:
-//
-//     * Redistributions of source code must retain the above copyright
-// notice, this list of conditions and the following disclaimer.
-//     * Redistributions in binary form must reproduce the above
-// copyright notice, this list of conditions and the following disclaimer
-// in the documentation and/or other materials provided with the
-// distribution.
-//     * Neither the name of Google Inc. nor the names of its
-// contributors may be used to endorse or promote products derived from
-// this software without specific prior written permission.
-//
-// THIS SOFTWARE IS PROVIDED BY THE COPYRIGHT HOLDERS AND CONTRIBUTORS
-// "AS IS" AND ANY EXPRESS OR IMPLIED WARRANTIES, INCLUDING, BUT NOT
-// LIMITED TO, THE IMPLIED WARRANTIES OF MERCHANTABILITY AND FITNESS FOR
-// A PARTICULAR PURPOSE ARE DISCLAIMED. IN NO EVENT SHALL THE COPYRIGHT
-// OWNER OR CONTRIBUTORS BE LIABLE FOR ANY DIRECT, INDIRECT, INCIDENTAL,
-// SPECIAL, EXEMPLARY, OR CONSEQUENTIAL DAMAGES (INCLUDING, BUT NOT
-// LIMITED TO, PROCUREMENT OF SUBSTITUTE GOODS OR SERVICES; LOSS OF USE,
-// DATA, OR PROFITS; OR BUSINESS INTERRUPTION) HOWEVER CAUSED AND ON ANY
-// THEORY OF LIABILITY, WHETHER IN CONTRACT, STRICT LIABILITY, OR TORT
-// (INCLUDING NEGLIGENCE OR OTHERWISE) ARISING IN ANY WAY OUT OF THE USE
-// OF THIS SOFTWARE, EVEN IF ADVISED OF THE POSSIBILITY OF SUCH DAMAGE.
-
-#pragma once
-
-#include <gtest/gtest_prod.h>
-
-#include <atomic>
-#include <chrono>
-#include <functional>
-#include <iostream>
-#include <memory>
-#include <sstream>
-#include <string>
-#include <vector>
-
-#if defined(_WIN32)
-#ifndef _WINDOWS_
-#ifndef WIN32_LEAN_AND_MEAN  // Sorry for the inconvenience. Please include any related
-                             // headers you need manually.
-                             // (https://stackoverflow.com/a/8294669)
-#define WIN32_LEAN_AND_MEAN  // Prevent inclusion of WinSock2.h
-#endif
-#include <Windows.h>  // Force inclusion of WinGDI here to resolve name conflict
-#endif
-#ifdef ERROR  // Should be true unless someone else undef'd it already
-#undef ERROR  // Windows GDI defines this macro; make it a global enum so it doesn't
-              // conflict with our code
-enum { ERROR = 0 };
-#endif
-#endif
-
-#if defined(DEBUG) && DEBUG == 1
-// Bazel defines the DEBUG macro for historical reasons:
-// https://github.com/bazelbuild/bazel/issues/3513#issuecomment-323829248
-// Undefine the DEBUG macro to prevent conflicts with our usage below
-#undef DEBUG
-// Redefine DEBUG as itself to allow any '#ifdef DEBUG' to keep working regardless
-#define DEBUG DEBUG
-#endif
-
-namespace ray {
-/// This function returns the current call stack information.
-std::string GetCallTrace();
-
-enum class RayLogLevel {
-  TRACE = -2,
-  DEBUG = -1,
-  INFO = 0,
-  WARNING = 1,
-  ERROR = 2,
-  FATAL = 3
-};
-
-#define RAY_LOG_INTERNAL(level) ::ray::RayLog(__FILE__, __LINE__, level)
-
-#define RAY_LOG_ENABLED(level) ray::RayLog::IsLevelEnabled(ray::RayLogLevel::level)
-
-#define RAY_LOG(level)                                      \
-  if (ray::RayLog::IsLevelEnabled(ray::RayLogLevel::level)) \
-  RAY_LOG_INTERNAL(ray::RayLogLevel::level)
-
-#define RAY_IGNORE_EXPR(expr) ((void)(expr))
-
-#define RAY_CHECK(condition)                                                          \
-  (condition)                                                                         \
-      ? RAY_IGNORE_EXPR(0)                                                            \
-      : ::ray::Voidify() & ::ray::RayLog(__FILE__, __LINE__, ray::RayLogLevel::FATAL) \
-                               << " Check failed: " #condition " "
-
-#ifdef NDEBUG
-
-#define RAY_DCHECK(condition)                                                         \
-  (condition)                                                                         \
-      ? RAY_IGNORE_EXPR(0)                                                            \
-      : ::ray::Voidify() & ::ray::RayLog(__FILE__, __LINE__, ray::RayLogLevel::ERROR) \
-                               << " Debug check failed: " #condition " "
-#else
-
-#define RAY_DCHECK(condition) RAY_CHECK(condition)
-
-#endif  // NDEBUG
-
-// RAY_LOG_EVERY_N/RAY_LOG_EVERY_MS, adaped from
-// https://github.com/google/glog/blob/master/src/glog/logging.h.in
-#define RAY_LOG_EVERY_N_VARNAME(base, line) RAY_LOG_EVERY_N_VARNAME_CONCAT(base, line)
-#define RAY_LOG_EVERY_N_VARNAME_CONCAT(base, line) base##line
-
-#define RAY_LOG_OCCURRENCES RAY_LOG_EVERY_N_VARNAME(occurrences_, __LINE__)
-
-// Occasional logging, log every n'th occurrence of an event.
-#define RAY_LOG_EVERY_N(level, n)                             \
-  static std::atomic<uint64_t> RAY_LOG_OCCURRENCES(0);        \
-  if (ray::RayLog::IsLevelEnabled(ray::RayLogLevel::level) && \
-      RAY_LOG_OCCURRENCES.fetch_add(1) % n == 0)              \
-  RAY_LOG_INTERNAL(ray::RayLogLevel::level) << "[" << RAY_LOG_OCCURRENCES << "] "
-
-// Occasional logging with DEBUG fallback:
-// If DEBUG is not enabled, log every n'th occurrence of an event.
-// Otherwise, if DEBUG is enabled, always log as DEBUG events.
-#define RAY_LOG_EVERY_N_OR_DEBUG(level, n)                              \
-  static std::atomic<uint64_t> RAY_LOG_OCCURRENCES(0);                  \
-  if (ray::RayLog::IsLevelEnabled(ray::RayLogLevel::DEBUG) ||           \
-      (ray::RayLog::IsLevelEnabled(ray::RayLogLevel::level) &&          \
-       RAY_LOG_OCCURRENCES.fetch_add(1) % n == 0))                      \
-  RAY_LOG_INTERNAL(ray::RayLog::IsLevelEnabled(ray::RayLogLevel::level) \
-                       ? ray::RayLogLevel::level                        \
-                       : ray::RayLogLevel::DEBUG)                       \
-      << "[" << RAY_LOG_OCCURRENCES << "] "
-
-/// Macros for RAY_LOG_EVERY_MS
-#define RAY_LOG_TIME_PERIOD RAY_LOG_EVERY_N_VARNAME(timePeriod_, __LINE__)
-#define RAY_LOG_PREVIOUS_TIME_RAW RAY_LOG_EVERY_N_VARNAME(previousTimeRaw_, __LINE__)
-#define RAY_LOG_TIME_DELTA RAY_LOG_EVERY_N_VARNAME(deltaTime_, __LINE__)
-#define RAY_LOG_CURRENT_TIME RAY_LOG_EVERY_N_VARNAME(currentTime_, __LINE__)
-#define RAY_LOG_PREVIOUS_TIME RAY_LOG_EVERY_N_VARNAME(previousTime_, __LINE__)
-
-#define RAY_LOG_EVERY_MS(level, ms)                                                      \
-  constexpr std::chrono::milliseconds RAY_LOG_TIME_PERIOD(ms);                           \
-  static std::atomic<int64_t> RAY_LOG_PREVIOUS_TIME_RAW;                                 \
-  const auto RAY_LOG_CURRENT_TIME = std::chrono::steady_clock::now().time_since_epoch(); \
-  const decltype(RAY_LOG_CURRENT_TIME) RAY_LOG_PREVIOUS_TIME(                            \
-      RAY_LOG_PREVIOUS_TIME_RAW.load(std::memory_order_relaxed));                        \
-  const auto RAY_LOG_TIME_DELTA = RAY_LOG_CURRENT_TIME - RAY_LOG_PREVIOUS_TIME;          \
-  if (RAY_LOG_TIME_DELTA > RAY_LOG_TIME_PERIOD)                                          \
-    RAY_LOG_PREVIOUS_TIME_RAW.store(RAY_LOG_CURRENT_TIME.count(),                        \
-                                    std::memory_order_relaxed);                          \
-  if (ray::RayLog::IsLevelEnabled(ray::RayLogLevel::level) &&                            \
-      RAY_LOG_TIME_DELTA > RAY_LOG_TIME_PERIOD)                                          \
-  RAY_LOG_INTERNAL(ray::RayLogLevel::level)
-
-// To make the logging lib plugable with other logging libs and make
-// the implementation unawared by the user, RayLog is only a declaration
-// which hide the implementation into logging.cc file.
-// In logging.cc, we can choose different log libs using different macros.
-
-// This is also a null log which does not output anything.
-class RayLogBase {
- public:
-  virtual ~RayLogBase(){};
-
-  // By default, this class is a null log because it return false here.
-  virtual bool IsEnabled() const { return false; };
-
-  // This function to judge whether current log is fatal or not.
-  virtual bool IsFatal() const { return false; };
-
-  template <typename T>
-  RayLogBase &operator<<(const T &t) {
-    if (IsEnabled()) {
-      Stream() << t;
-    }
-    if (IsFatal()) {
-      ExposeStream() << t;
-    }
-    return *this;
-  }
-
- protected:
-  virtual std::ostream &Stream() { return std::cerr; };
-  virtual std::ostream &ExposeStream() { return std::cerr; };
-};
-
-/// Callback function which will be triggered to expose fatal log.
-/// The first argument: a string representing log type or label.
-/// The second argument: log content.
-using FatalLogCallback = std::function<void(const std::string &, const std::string &)>;
-
-class RayLog : public RayLogBase {
- public:
-  RayLog(const char *file_name, int line_number, RayLogLevel severity);
-
-  virtual ~RayLog();
-
-  /// Return whether or not current logging instance is enabled.
-  ///
-  /// \return True if logging is enabled and false otherwise.
-  virtual bool IsEnabled() const;
-
-  virtual bool IsFatal() const;
-
-  /// The init function of ray log for a program which should be called only once.
-  ///
-  /// \parem appName The app name which starts the log.
-  /// \param severity_threshold Logging threshold for the program.
-  /// \param logDir Logging output file name. If empty, the log won't output to file.
-  static void StartRayLog(const std::string &appName,
-                          RayLogLevel severity_threshold = RayLogLevel::INFO,
-                          const std::string &logDir = "");
-
-  /// The shutdown function of ray log which should be used with StartRayLog as a pair.
-  /// If `StartRayLog` wasn't called before, it will be no-op.
-  static void ShutDownRayLog();
-
-  /// Uninstall the signal actions installed by InstallFailureSignalHandler.
-  static void UninstallSignalAction();
-
-  /// Return whether or not the log level is enabled in current setting.
-  ///
-  /// \param log_level The input log level to test.
-  /// \return True if input log level is not lower than the threshold.
-  static bool IsLevelEnabled(RayLogLevel log_level);
-
-  /// Install the failure signal handler to output call stack when crash.
-  ///
-  /// \param argv0 This is the argv[0] supplied to main(). It enables an alternative way
-  /// to locate the object file containing debug symbols for ELF format executables. If
-  /// this is left as nullptr, symbolization can fail in some cases. More details in:
-  /// https://github.com/abseil/abseil-cpp/blob/master/absl/debugging/symbolize_elf.inc
-  /// \parem call_previous_handler Whether to call the previous signal handler. See
-  /// important caveats:
-  /// https://github.com/abseil/abseil-cpp/blob/7e446075d4aff4601c1e7627c7c0be2c4833a53a/absl/debugging/failure_signal_handler.h#L76-L88
-  /// This is currently used to enable signal handler from both Python and C++ in Python
-  /// worker.
-  static void InstallFailureSignalHandler(const char *argv0,
-                                          bool call_previous_handler = false);
-
-  /// To check failure signal handler enabled or not.
-  static bool IsFailureSignalHandlerEnabled();
-
-  /// Get the log level from environment variable.
-  static RayLogLevel GetLogLevelFromEnv();
-
-  static std::string GetLogFormatPattern();
-
-  static std::string GetLoggerName();
-
-  /// Add callback functions that will be triggered to expose fatal log.
-  static void AddFatalLogCallbacks(
-      const std::vector<FatalLogCallback> &expose_log_callbacks);
-
- private:
-  FRIEND_TEST(PrintLogTest, TestRayLogEveryNOrDebug);
-  FRIEND_TEST(PrintLogTest, TestRayLogEveryN);
-  // Hide the implementation of log provider by void *.
-  // Otherwise, lib user may define the same macro to use the correct header file.
-  void *logging_provider_;
-  /// True if log messages should be logged and false if they should be ignored.
-  bool is_enabled_;
-  /// log level.
-  RayLogLevel severity_;
-  /// Whether current log is fatal or not.
-  bool is_fatal_ = false;
-  /// String stream of exposed log content.
-  std::shared_ptr<std::ostringstream> expose_osstream_ = nullptr;
-  /// Whether or not the log is initialized.
-  static std::atomic<bool> initialized_;
-  /// Callback functions which will be triggered to expose fatal log.
-  static std::vector<FatalLogCallback> fatal_log_callbacks_;
-  static RayLogLevel severity_threshold_;
-  // In InitGoogleLogging, it simply keeps the pointer.
-  // We need to make sure the app name passed to InitGoogleLogging exist.
-  static std::string app_name_;
-  /// The directory where the log files are stored.
-  /// If this is empty, logs are printed to stdout.
-  static std::string log_dir_;
-  /// This flag is used to avoid calling UninstallSignalAction in ShutDownRayLog if
-  /// InstallFailureSignalHandler was not called.
-  static bool is_failure_signal_handler_installed_;
-  // Log format content.
-  static std::string log_format_pattern_;
-  // Log rotation file size limitation.
-  static long log_rotation_max_size_;
-  // Log rotation file number.
-  static long log_rotation_file_num_;
-  // Ray default logger name.
-  static std::string logger_name_;
-
- protected:
-  virtual std::ostream &Stream();
-  virtual std::ostream &ExposeStream();
-};
-
-// This class make RAY_CHECK compilation pass to change the << operator to void.
-class Voidify {
- public:
-  Voidify() {}
-  // This has to be an operator with a precedence lower than << but
-  // higher than ?:
-  void operator&(RayLogBase &) {}
-};
-
-}  // namespace ray
-=======
-// Copyright 2017 The Ray Authors.
-//
-// Licensed under the Apache License, Version 2.0 (the "License");
-// you may not use this file except in compliance with the License.
-// You may obtain a copy of the License at
-//
-//  http://www.apache.org/licenses/LICENSE-2.0
-//
-// Unless required by applicable law or agreed to in writing, software
-// distributed under the License is distributed on an "AS IS" BASIS,
-// WITHOUT WARRANTIES OR CONDITIONS OF ANY KIND, either express or implied.
-// See the License for the specific language governing permissions and
-// limitations under the License.
-//
-// --------------------------------------------------------------
-//
-// RAY_LOG_EVERY_N and RAY_LOG_EVERY_MS are adapted from
-// https://github.com/google/glog/blob/master/src/glog/logging.h.in
-//
-// Copyright (c) 2008, Google Inc.
-// All rights reserved.
-//
-// Redistribution and use in source and binary forms, with or without
-// modification, are permitted provided that the following conditions are
-// met:
-//
-//     * Redistributions of source code must retain the above copyright
-// notice, this list of conditions and the following disclaimer.
-//     * Redistributions in binary form must reproduce the above
-// copyright notice, this list of conditions and the following disclaimer
-// in the documentation and/or other materials provided with the
-// distribution.
-//     * Neither the name of Google Inc. nor the names of its
-// contributors may be used to endorse or promote products derived from
-// this software without specific prior written permission.
-//
-// THIS SOFTWARE IS PROVIDED BY THE COPYRIGHT HOLDERS AND CONTRIBUTORS
-// "AS IS" AND ANY EXPRESS OR IMPLIED WARRANTIES, INCLUDING, BUT NOT
-// LIMITED TO, THE IMPLIED WARRANTIES OF MERCHANTABILITY AND FITNESS FOR
-// A PARTICULAR PURPOSE ARE DISCLAIMED. IN NO EVENT SHALL THE COPYRIGHT
-// OWNER OR CONTRIBUTORS BE LIABLE FOR ANY DIRECT, INDIRECT, INCIDENTAL,
-// SPECIAL, EXEMPLARY, OR CONSEQUENTIAL DAMAGES (INCLUDING, BUT NOT
-// LIMITED TO, PROCUREMENT OF SUBSTITUTE GOODS OR SERVICES; LOSS OF USE,
-// DATA, OR PROFITS; OR BUSINESS INTERRUPTION) HOWEVER CAUSED AND ON ANY
-// THEORY OF LIABILITY, WHETHER IN CONTRACT, STRICT LIABILITY, OR TORT
-// (INCLUDING NEGLIGENCE OR OTHERWISE) ARISING IN ANY WAY OUT OF THE USE
-// OF THIS SOFTWARE, EVEN IF ADVISED OF THE POSSIBILITY OF SUCH DAMAGE.
-
-#pragma once
-
-#include <gtest/gtest_prod.h>
-
-#include <atomic>
-#include <chrono>
-#include <functional>
-#include <iostream>
-#include <memory>
-#include <sstream>
-#include <string>
-#include <vector>
-
-#if defined(_WIN32)
-#ifndef _WINDOWS_
-#ifndef WIN32_LEAN_AND_MEAN  // Sorry for the inconvenience. Please include any related
-                             // headers you need manually.
-                             // (https://stackoverflow.com/a/8294669)
-#define WIN32_LEAN_AND_MEAN  // Prevent inclusion of WinSock2.h
-#endif
-#include <Windows.h>  // Force inclusion of WinGDI here to resolve name conflict
-#endif
-#ifdef ERROR  // Should be true unless someone else undef'd it already
-#undef ERROR  // Windows GDI defines this macro; make it a global enum so it doesn't
-              // conflict with our code
-enum { ERROR = 0 };
-#endif
-#endif
-
-#if defined(DEBUG) && DEBUG == 1
-// Bazel defines the DEBUG macro for historical reasons:
-// https://github.com/bazelbuild/bazel/issues/3513#issuecomment-323829248
-// Undefine the DEBUG macro to prevent conflicts with our usage below
-#undef DEBUG
-// Redefine DEBUG as itself to allow any '#ifdef DEBUG' to keep working regardless
-#define DEBUG DEBUG
-#endif
-
-namespace ray {
-/// This function returns the current call stack information.
-std::string GetCallTrace();
-
-enum class RayLogLevel {
-  TRACE = -2,
-  DEBUG = -1,
-  INFO = 0,
-  WARNING = 1,
-  ERROR = 2,
-  FATAL = 3
-};
-
-#define RAY_LOG_INTERNAL(level) ::ray::RayLog(__FILE__, __LINE__, level)
-
-#define RAY_LOG_ENABLED(level) ray::RayLog::IsLevelEnabled(ray::RayLogLevel::level)
-
-#define RAY_LOG(level)                                      \
-  if (ray::RayLog::IsLevelEnabled(ray::RayLogLevel::level)) \
-  RAY_LOG_INTERNAL(ray::RayLogLevel::level)
-
-#define RAY_IGNORE_EXPR(expr) ((void)(expr))
-
-#define RAY_CHECK(condition)                                                          \
-  (condition)                                                                         \
-      ? RAY_IGNORE_EXPR(0)                                                            \
-      : ::ray::Voidify() & ::ray::RayLog(__FILE__, __LINE__, ray::RayLogLevel::FATAL) \
-                               << " Check failed: " #condition " "
-
-#ifdef NDEBUG
-
-#define RAY_DCHECK(condition)                                                         \
-  (condition)                                                                         \
-      ? RAY_IGNORE_EXPR(0)                                                            \
-      : ::ray::Voidify() & ::ray::RayLog(__FILE__, __LINE__, ray::RayLogLevel::ERROR) \
-                               << " Debug check failed: " #condition " "
-#else
-
-#define RAY_DCHECK(condition) RAY_CHECK(condition)
-
-#endif  // NDEBUG
-
-#define RAY_CHECK_OP(left, op, right)        \
-  if (const auto &_left_ = (left); true)     \
-    if (const auto &_right_ = (right); true) \
-  RAY_CHECK((_left_ op _right_)) << " " << _left_ << " vs " << _right_
-
-#define RAY_CHECK_EQ(left, right) RAY_CHECK_OP(left, ==, right)
-#define RAY_CHECK_NE(left, right) RAY_CHECK_OP(left, !=, right)
-#define RAY_CHECK_LE(left, right) RAY_CHECK_OP(left, <=, right)
-#define RAY_CHECK_LT(left, right) RAY_CHECK_OP(left, <, right)
-#define RAY_CHECK_GE(left, right) RAY_CHECK_OP(left, >=, right)
-#define RAY_CHECK_GT(left, right) RAY_CHECK_OP(left, >, right)
-
-// RAY_LOG_EVERY_N/RAY_LOG_EVERY_MS, adaped from
-// https://github.com/google/glog/blob/master/src/glog/logging.h.in
-#define RAY_LOG_EVERY_N_VARNAME(base, line) RAY_LOG_EVERY_N_VARNAME_CONCAT(base, line)
-#define RAY_LOG_EVERY_N_VARNAME_CONCAT(base, line) base##line
-
-#define RAY_LOG_OCCURRENCES RAY_LOG_EVERY_N_VARNAME(occurrences_, __LINE__)
-
-// Occasional logging, log every n'th occurrence of an event.
-#define RAY_LOG_EVERY_N(level, n)                             \
-  static std::atomic<uint64_t> RAY_LOG_OCCURRENCES(0);        \
-  if (ray::RayLog::IsLevelEnabled(ray::RayLogLevel::level) && \
-      RAY_LOG_OCCURRENCES.fetch_add(1) % n == 0)              \
-  RAY_LOG_INTERNAL(ray::RayLogLevel::level) << "[" << RAY_LOG_OCCURRENCES << "] "
-
-// Occasional logging with DEBUG fallback:
-// If DEBUG is not enabled, log every n'th occurrence of an event.
-// Otherwise, if DEBUG is enabled, always log as DEBUG events.
-#define RAY_LOG_EVERY_N_OR_DEBUG(level, n)                              \
-  static std::atomic<uint64_t> RAY_LOG_OCCURRENCES(0);                  \
-  if (ray::RayLog::IsLevelEnabled(ray::RayLogLevel::DEBUG) ||           \
-      (ray::RayLog::IsLevelEnabled(ray::RayLogLevel::level) &&          \
-       RAY_LOG_OCCURRENCES.fetch_add(1) % n == 0))                      \
-  RAY_LOG_INTERNAL(ray::RayLog::IsLevelEnabled(ray::RayLogLevel::level) \
-                       ? ray::RayLogLevel::level                        \
-                       : ray::RayLogLevel::DEBUG)                       \
-      << "[" << RAY_LOG_OCCURRENCES << "] "
-
-/// Macros for RAY_LOG_EVERY_MS
-#define RAY_LOG_TIME_PERIOD RAY_LOG_EVERY_N_VARNAME(timePeriod_, __LINE__)
-#define RAY_LOG_PREVIOUS_TIME_RAW RAY_LOG_EVERY_N_VARNAME(previousTimeRaw_, __LINE__)
-#define RAY_LOG_TIME_DELTA RAY_LOG_EVERY_N_VARNAME(deltaTime_, __LINE__)
-#define RAY_LOG_CURRENT_TIME RAY_LOG_EVERY_N_VARNAME(currentTime_, __LINE__)
-#define RAY_LOG_PREVIOUS_TIME RAY_LOG_EVERY_N_VARNAME(previousTime_, __LINE__)
-
-#define RAY_LOG_EVERY_MS(level, ms)                                                      \
-  constexpr std::chrono::milliseconds RAY_LOG_TIME_PERIOD(ms);                           \
-  static std::atomic<int64_t> RAY_LOG_PREVIOUS_TIME_RAW;                                 \
-  const auto RAY_LOG_CURRENT_TIME = std::chrono::steady_clock::now().time_since_epoch(); \
-  const decltype(RAY_LOG_CURRENT_TIME) RAY_LOG_PREVIOUS_TIME(                            \
-      RAY_LOG_PREVIOUS_TIME_RAW.load(std::memory_order_relaxed));                        \
-  const auto RAY_LOG_TIME_DELTA = RAY_LOG_CURRENT_TIME - RAY_LOG_PREVIOUS_TIME;          \
-  if (RAY_LOG_TIME_DELTA > RAY_LOG_TIME_PERIOD)                                          \
-    RAY_LOG_PREVIOUS_TIME_RAW.store(RAY_LOG_CURRENT_TIME.count(),                        \
-                                    std::memory_order_relaxed);                          \
-  if (ray::RayLog::IsLevelEnabled(ray::RayLogLevel::level) &&                            \
-      RAY_LOG_TIME_DELTA > RAY_LOG_TIME_PERIOD)                                          \
-  RAY_LOG_INTERNAL(ray::RayLogLevel::level)
-
-// To make the logging lib plugable with other logging libs and make
-// the implementation unawared by the user, RayLog is only a declaration
-// which hide the implementation into logging.cc file.
-// In logging.cc, we can choose different log libs using different macros.
-
-// This is also a null log which does not output anything.
-class RayLogBase {
- public:
-  virtual ~RayLogBase(){};
-
-  // By default, this class is a null log because it return false here.
-  virtual bool IsEnabled() const { return false; };
-
-  // This function to judge whether current log is fatal or not.
-  virtual bool IsFatal() const { return false; };
-
-  template <typename T>
-  RayLogBase &operator<<(const T &t) {
-    if (IsEnabled()) {
-      Stream() << t;
-    }
-    if (IsFatal()) {
-      ExposeStream() << t;
-    }
-    return *this;
-  }
-
- protected:
-  virtual std::ostream &Stream() { return std::cerr; };
-  virtual std::ostream &ExposeStream() { return std::cerr; };
-};
-
-/// Callback function which will be triggered to expose fatal log.
-/// The first argument: a string representing log type or label.
-/// The second argument: log content.
-using FatalLogCallback = std::function<void(const std::string &, const std::string &)>;
-
-class RayLog : public RayLogBase {
- public:
-  RayLog(const char *file_name, int line_number, RayLogLevel severity);
-
-  virtual ~RayLog();
-
-  /// Return whether or not current logging instance is enabled.
-  ///
-  /// \return True if logging is enabled and false otherwise.
-  virtual bool IsEnabled() const;
-
-  virtual bool IsFatal() const;
-
-  /// The init function of ray log for a program which should be called only once.
-  ///
-  /// \parem appName The app name which starts the log.
-  /// \param severity_threshold Logging threshold for the program.
-  /// \param logDir Logging output file name. If empty, the log won't output to file.
-  static void StartRayLog(const std::string &appName,
-                          RayLogLevel severity_threshold = RayLogLevel::INFO,
-                          const std::string &logDir = "");
-
-  /// The shutdown function of ray log which should be used with StartRayLog as a pair.
-  /// If `StartRayLog` wasn't called before, it will be no-op.
-  static void ShutDownRayLog();
-
-  /// Uninstall the signal actions installed by InstallFailureSignalHandler.
-  static void UninstallSignalAction();
-
-  /// Return whether or not the log level is enabled in current setting.
-  ///
-  /// \param log_level The input log level to test.
-  /// \return True if input log level is not lower than the threshold.
-  static bool IsLevelEnabled(RayLogLevel log_level);
-
-  /// Install the failure signal handler to output call stack when crash.
-  ///
-  /// \param argv0 This is the argv[0] supplied to main(). It enables an alternative way
-  /// to locate the object file containing debug symbols for ELF format executables. If
-  /// this is left as nullptr, symbolization can fail in some cases. More details in:
-  /// https://github.com/abseil/abseil-cpp/blob/master/absl/debugging/symbolize_elf.inc
-  /// \parem call_previous_handler Whether to call the previous signal handler. See
-  /// important caveats:
-  /// https://github.com/abseil/abseil-cpp/blob/7e446075d4aff4601c1e7627c7c0be2c4833a53a/absl/debugging/failure_signal_handler.h#L76-L88
-  /// This is currently used to enable signal handler from both Python and C++ in Python
-  /// worker.
-  static void InstallFailureSignalHandler(const char *argv0,
-                                          bool call_previous_handler = false);
-
-  /// To check failure signal handler enabled or not.
-  static bool IsFailureSignalHandlerEnabled();
-
-  /// Get the log level from environment variable.
-  static RayLogLevel GetLogLevelFromEnv();
-
-  static std::string GetLogFormatPattern();
-
-  static std::string GetLoggerName();
-
-  /// Add callback functions that will be triggered to expose fatal log.
-  static void AddFatalLogCallbacks(
-      const std::vector<FatalLogCallback> &expose_log_callbacks);
-
- private:
-  FRIEND_TEST(PrintLogTest, TestRayLogEveryNOrDebug);
-  FRIEND_TEST(PrintLogTest, TestRayLogEveryN);
-  // Hide the implementation of log provider by void *.
-  // Otherwise, lib user may define the same macro to use the correct header file.
-  void *logging_provider_;
-  /// True if log messages should be logged and false if they should be ignored.
-  bool is_enabled_;
-  /// log level.
-  RayLogLevel severity_;
-  /// Whether current log is fatal or not.
-  bool is_fatal_ = false;
-  /// String stream of exposed log content.
-  std::shared_ptr<std::ostringstream> expose_osstream_ = nullptr;
-  /// Whether or not the log is initialized.
-  static std::atomic<bool> initialized_;
-  /// Callback functions which will be triggered to expose fatal log.
-  static std::vector<FatalLogCallback> fatal_log_callbacks_;
-  static RayLogLevel severity_threshold_;
-  // In InitGoogleLogging, it simply keeps the pointer.
-  // We need to make sure the app name passed to InitGoogleLogging exist.
-  static std::string app_name_;
-  /// The directory where the log files are stored.
-  /// If this is empty, logs are printed to stdout.
-  static std::string log_dir_;
-  /// This flag is used to avoid calling UninstallSignalAction in ShutDownRayLog if
-  /// InstallFailureSignalHandler was not called.
-  static bool is_failure_signal_handler_installed_;
-  // Log format content.
-  static std::string log_format_pattern_;
-  // Log rotation file size limitation.
-  static long log_rotation_max_size_;
-  // Log rotation file number.
-  static long log_rotation_file_num_;
-  // Ray default logger name.
-  static std::string logger_name_;
-
- protected:
-  virtual std::ostream &Stream();
-  virtual std::ostream &ExposeStream();
-};
-
-// This class make RAY_CHECK compilation pass to change the << operator to void.
-class Voidify {
- public:
-  Voidify() {}
-  // This has to be an operator with a precedence lower than << but
-  // higher than ?:
-  void operator&(RayLogBase &) {}
-};
-
-}  // namespace ray
->>>>>>> 19672688
+// Copyright 2017 The Ray Authors.
+//
+// Licensed under the Apache License, Version 2.0 (the "License");
+// you may not use this file except in compliance with the License.
+// You may obtain a copy of the License at
+//
+//  http://www.apache.org/licenses/LICENSE-2.0
+//
+// Unless required by applicable law or agreed to in writing, software
+// distributed under the License is distributed on an "AS IS" BASIS,
+// WITHOUT WARRANTIES OR CONDITIONS OF ANY KIND, either express or implied.
+// See the License for the specific language governing permissions and
+// limitations under the License.
+//
+// --------------------------------------------------------------
+//
+// RAY_LOG_EVERY_N and RAY_LOG_EVERY_MS are adapted from
+// https://github.com/google/glog/blob/master/src/glog/logging.h.in
+//
+// Copyright (c) 2008, Google Inc.
+// All rights reserved.
+//
+// Redistribution and use in source and binary forms, with or without
+// modification, are permitted provided that the following conditions are
+// met:
+//
+//     * Redistributions of source code must retain the above copyright
+// notice, this list of conditions and the following disclaimer.
+//     * Redistributions in binary form must reproduce the above
+// copyright notice, this list of conditions and the following disclaimer
+// in the documentation and/or other materials provided with the
+// distribution.
+//     * Neither the name of Google Inc. nor the names of its
+// contributors may be used to endorse or promote products derived from
+// this software without specific prior written permission.
+//
+// THIS SOFTWARE IS PROVIDED BY THE COPYRIGHT HOLDERS AND CONTRIBUTORS
+// "AS IS" AND ANY EXPRESS OR IMPLIED WARRANTIES, INCLUDING, BUT NOT
+// LIMITED TO, THE IMPLIED WARRANTIES OF MERCHANTABILITY AND FITNESS FOR
+// A PARTICULAR PURPOSE ARE DISCLAIMED. IN NO EVENT SHALL THE COPYRIGHT
+// OWNER OR CONTRIBUTORS BE LIABLE FOR ANY DIRECT, INDIRECT, INCIDENTAL,
+// SPECIAL, EXEMPLARY, OR CONSEQUENTIAL DAMAGES (INCLUDING, BUT NOT
+// LIMITED TO, PROCUREMENT OF SUBSTITUTE GOODS OR SERVICES; LOSS OF USE,
+// DATA, OR PROFITS; OR BUSINESS INTERRUPTION) HOWEVER CAUSED AND ON ANY
+// THEORY OF LIABILITY, WHETHER IN CONTRACT, STRICT LIABILITY, OR TORT
+// (INCLUDING NEGLIGENCE OR OTHERWISE) ARISING IN ANY WAY OUT OF THE USE
+// OF THIS SOFTWARE, EVEN IF ADVISED OF THE POSSIBILITY OF SUCH DAMAGE.
+
+#pragma once
+
+#include <gtest/gtest_prod.h>
+
+#include <atomic>
+#include <chrono>
+#include <functional>
+#include <iostream>
+#include <memory>
+#include <sstream>
+#include <string>
+#include <vector>
+
+#if defined(_WIN32)
+#ifndef _WINDOWS_
+#ifndef WIN32_LEAN_AND_MEAN  // Sorry for the inconvenience. Please include any related
+                             // headers you need manually.
+                             // (https://stackoverflow.com/a/8294669)
+#define WIN32_LEAN_AND_MEAN  // Prevent inclusion of WinSock2.h
+#endif
+#include <Windows.h>  // Force inclusion of WinGDI here to resolve name conflict
+#endif
+#ifdef ERROR  // Should be true unless someone else undef'd it already
+#undef ERROR  // Windows GDI defines this macro; make it a global enum so it doesn't
+              // conflict with our code
+enum { ERROR = 0 };
+#endif
+#endif
+
+#if defined(DEBUG) && DEBUG == 1
+// Bazel defines the DEBUG macro for historical reasons:
+// https://github.com/bazelbuild/bazel/issues/3513#issuecomment-323829248
+// Undefine the DEBUG macro to prevent conflicts with our usage below
+#undef DEBUG
+// Redefine DEBUG as itself to allow any '#ifdef DEBUG' to keep working regardless
+#define DEBUG DEBUG
+#endif
+
+namespace ray {
+/// This function returns the current call stack information.
+std::string GetCallTrace();
+
+enum class RayLogLevel {
+  TRACE = -2,
+  DEBUG = -1,
+  INFO = 0,
+  WARNING = 1,
+  ERROR = 2,
+  FATAL = 3
+};
+
+#define RAY_LOG_INTERNAL(level) ::ray::RayLog(__FILE__, __LINE__, level)
+
+#define RAY_LOG_ENABLED(level) ray::RayLog::IsLevelEnabled(ray::RayLogLevel::level)
+
+#define RAY_LOG(level)                                      \
+  if (ray::RayLog::IsLevelEnabled(ray::RayLogLevel::level)) \
+  RAY_LOG_INTERNAL(ray::RayLogLevel::level)
+
+#define RAY_IGNORE_EXPR(expr) ((void)(expr))
+
+#define RAY_CHECK(condition)                                                          \
+  (condition)                                                                         \
+      ? RAY_IGNORE_EXPR(0)                                                            \
+      : ::ray::Voidify() & ::ray::RayLog(__FILE__, __LINE__, ray::RayLogLevel::FATAL) \
+                               << " Check failed: " #condition " "
+
+#ifdef NDEBUG
+
+#define RAY_DCHECK(condition)                                                         \
+  (condition)                                                                         \
+      ? RAY_IGNORE_EXPR(0)                                                            \
+      : ::ray::Voidify() & ::ray::RayLog(__FILE__, __LINE__, ray::RayLogLevel::ERROR) \
+                               << " Debug check failed: " #condition " "
+#else
+
+#define RAY_DCHECK(condition) RAY_CHECK(condition)
+
+#endif  // NDEBUG
+
+#define RAY_CHECK_OP(left, op, right)        \
+  if (const auto &_left_ = (left); true)     \
+    if (const auto &_right_ = (right); true) \
+  RAY_CHECK((_left_ op _right_)) << " " << _left_ << " vs " << _right_
+
+#define RAY_CHECK_EQ(left, right) RAY_CHECK_OP(left, ==, right)
+#define RAY_CHECK_NE(left, right) RAY_CHECK_OP(left, !=, right)
+#define RAY_CHECK_LE(left, right) RAY_CHECK_OP(left, <=, right)
+#define RAY_CHECK_LT(left, right) RAY_CHECK_OP(left, <, right)
+#define RAY_CHECK_GE(left, right) RAY_CHECK_OP(left, >=, right)
+#define RAY_CHECK_GT(left, right) RAY_CHECK_OP(left, >, right)
+
+// RAY_LOG_EVERY_N/RAY_LOG_EVERY_MS, adaped from
+// https://github.com/google/glog/blob/master/src/glog/logging.h.in
+#define RAY_LOG_EVERY_N_VARNAME(base, line) RAY_LOG_EVERY_N_VARNAME_CONCAT(base, line)
+#define RAY_LOG_EVERY_N_VARNAME_CONCAT(base, line) base##line
+
+#define RAY_LOG_OCCURRENCES RAY_LOG_EVERY_N_VARNAME(occurrences_, __LINE__)
+
+// Occasional logging, log every n'th occurrence of an event.
+#define RAY_LOG_EVERY_N(level, n)                             \
+  static std::atomic<uint64_t> RAY_LOG_OCCURRENCES(0);        \
+  if (ray::RayLog::IsLevelEnabled(ray::RayLogLevel::level) && \
+      RAY_LOG_OCCURRENCES.fetch_add(1) % n == 0)              \
+  RAY_LOG_INTERNAL(ray::RayLogLevel::level) << "[" << RAY_LOG_OCCURRENCES << "] "
+
+// Occasional logging with DEBUG fallback:
+// If DEBUG is not enabled, log every n'th occurrence of an event.
+// Otherwise, if DEBUG is enabled, always log as DEBUG events.
+#define RAY_LOG_EVERY_N_OR_DEBUG(level, n)                              \
+  static std::atomic<uint64_t> RAY_LOG_OCCURRENCES(0);                  \
+  if (ray::RayLog::IsLevelEnabled(ray::RayLogLevel::DEBUG) ||           \
+      (ray::RayLog::IsLevelEnabled(ray::RayLogLevel::level) &&          \
+       RAY_LOG_OCCURRENCES.fetch_add(1) % n == 0))                      \
+  RAY_LOG_INTERNAL(ray::RayLog::IsLevelEnabled(ray::RayLogLevel::level) \
+                       ? ray::RayLogLevel::level                        \
+                       : ray::RayLogLevel::DEBUG)                       \
+      << "[" << RAY_LOG_OCCURRENCES << "] "
+
+/// Macros for RAY_LOG_EVERY_MS
+#define RAY_LOG_TIME_PERIOD RAY_LOG_EVERY_N_VARNAME(timePeriod_, __LINE__)
+#define RAY_LOG_PREVIOUS_TIME_RAW RAY_LOG_EVERY_N_VARNAME(previousTimeRaw_, __LINE__)
+#define RAY_LOG_TIME_DELTA RAY_LOG_EVERY_N_VARNAME(deltaTime_, __LINE__)
+#define RAY_LOG_CURRENT_TIME RAY_LOG_EVERY_N_VARNAME(currentTime_, __LINE__)
+#define RAY_LOG_PREVIOUS_TIME RAY_LOG_EVERY_N_VARNAME(previousTime_, __LINE__)
+
+#define RAY_LOG_EVERY_MS(level, ms)                                                      \
+  constexpr std::chrono::milliseconds RAY_LOG_TIME_PERIOD(ms);                           \
+  static std::atomic<int64_t> RAY_LOG_PREVIOUS_TIME_RAW;                                 \
+  const auto RAY_LOG_CURRENT_TIME = std::chrono::steady_clock::now().time_since_epoch(); \
+  const decltype(RAY_LOG_CURRENT_TIME) RAY_LOG_PREVIOUS_TIME(                            \
+      RAY_LOG_PREVIOUS_TIME_RAW.load(std::memory_order_relaxed));                        \
+  const auto RAY_LOG_TIME_DELTA = RAY_LOG_CURRENT_TIME - RAY_LOG_PREVIOUS_TIME;          \
+  if (RAY_LOG_TIME_DELTA > RAY_LOG_TIME_PERIOD)                                          \
+    RAY_LOG_PREVIOUS_TIME_RAW.store(RAY_LOG_CURRENT_TIME.count(),                        \
+                                    std::memory_order_relaxed);                          \
+  if (ray::RayLog::IsLevelEnabled(ray::RayLogLevel::level) &&                            \
+      RAY_LOG_TIME_DELTA > RAY_LOG_TIME_PERIOD)                                          \
+  RAY_LOG_INTERNAL(ray::RayLogLevel::level)
+
+// To make the logging lib plugable with other logging libs and make
+// the implementation unawared by the user, RayLog is only a declaration
+// which hide the implementation into logging.cc file.
+// In logging.cc, we can choose different log libs using different macros.
+
+// This is also a null log which does not output anything.
+class RayLogBase {
+ public:
+  virtual ~RayLogBase(){};
+
+  // By default, this class is a null log because it return false here.
+  virtual bool IsEnabled() const { return false; };
+
+  // This function to judge whether current log is fatal or not.
+  virtual bool IsFatal() const { return false; };
+
+  template <typename T>
+  RayLogBase &operator<<(const T &t) {
+    if (IsEnabled()) {
+      Stream() << t;
+    }
+    if (IsFatal()) {
+      ExposeStream() << t;
+    }
+    return *this;
+  }
+
+ protected:
+  virtual std::ostream &Stream() { return std::cerr; };
+  virtual std::ostream &ExposeStream() { return std::cerr; };
+};
+
+/// Callback function which will be triggered to expose fatal log.
+/// The first argument: a string representing log type or label.
+/// The second argument: log content.
+using FatalLogCallback = std::function<void(const std::string &, const std::string &)>;
+
+class RayLog : public RayLogBase {
+ public:
+  RayLog(const char *file_name, int line_number, RayLogLevel severity);
+
+  virtual ~RayLog();
+
+  /// Return whether or not current logging instance is enabled.
+  ///
+  /// \return True if logging is enabled and false otherwise.
+  virtual bool IsEnabled() const;
+
+  virtual bool IsFatal() const;
+
+  /// The init function of ray log for a program which should be called only once.
+  ///
+  /// \parem appName The app name which starts the log.
+  /// \param severity_threshold Logging threshold for the program.
+  /// \param logDir Logging output file name. If empty, the log won't output to file.
+  static void StartRayLog(const std::string &appName,
+                          RayLogLevel severity_threshold = RayLogLevel::INFO,
+                          const std::string &logDir = "");
+
+  /// The shutdown function of ray log which should be used with StartRayLog as a pair.
+  /// If `StartRayLog` wasn't called before, it will be no-op.
+  static void ShutDownRayLog();
+
+  /// Uninstall the signal actions installed by InstallFailureSignalHandler.
+  static void UninstallSignalAction();
+
+  /// Return whether or not the log level is enabled in current setting.
+  ///
+  /// \param log_level The input log level to test.
+  /// \return True if input log level is not lower than the threshold.
+  static bool IsLevelEnabled(RayLogLevel log_level);
+
+  /// Install the failure signal handler to output call stack when crash.
+  ///
+  /// \param argv0 This is the argv[0] supplied to main(). It enables an alternative way
+  /// to locate the object file containing debug symbols for ELF format executables. If
+  /// this is left as nullptr, symbolization can fail in some cases. More details in:
+  /// https://github.com/abseil/abseil-cpp/blob/master/absl/debugging/symbolize_elf.inc
+  /// \parem call_previous_handler Whether to call the previous signal handler. See
+  /// important caveats:
+  /// https://github.com/abseil/abseil-cpp/blob/7e446075d4aff4601c1e7627c7c0be2c4833a53a/absl/debugging/failure_signal_handler.h#L76-L88
+  /// This is currently used to enable signal handler from both Python and C++ in Python
+  /// worker.
+  static void InstallFailureSignalHandler(const char *argv0,
+                                          bool call_previous_handler = false);
+
+  /// To check failure signal handler enabled or not.
+  static bool IsFailureSignalHandlerEnabled();
+
+  /// Get the log level from environment variable.
+  static RayLogLevel GetLogLevelFromEnv();
+
+  static std::string GetLogFormatPattern();
+
+  static std::string GetLoggerName();
+
+  /// Add callback functions that will be triggered to expose fatal log.
+  static void AddFatalLogCallbacks(
+      const std::vector<FatalLogCallback> &expose_log_callbacks);
+
+ private:
+  FRIEND_TEST(PrintLogTest, TestRayLogEveryNOrDebug);
+  FRIEND_TEST(PrintLogTest, TestRayLogEveryN);
+  // Hide the implementation of log provider by void *.
+  // Otherwise, lib user may define the same macro to use the correct header file.
+  void *logging_provider_;
+  /// True if log messages should be logged and false if they should be ignored.
+  bool is_enabled_;
+  /// log level.
+  RayLogLevel severity_;
+  /// Whether current log is fatal or not.
+  bool is_fatal_ = false;
+  /// String stream of exposed log content.
+  std::shared_ptr<std::ostringstream> expose_osstream_ = nullptr;
+  /// Whether or not the log is initialized.
+  static std::atomic<bool> initialized_;
+  /// Callback functions which will be triggered to expose fatal log.
+  static std::vector<FatalLogCallback> fatal_log_callbacks_;
+  static RayLogLevel severity_threshold_;
+  // In InitGoogleLogging, it simply keeps the pointer.
+  // We need to make sure the app name passed to InitGoogleLogging exist.
+  static std::string app_name_;
+  /// The directory where the log files are stored.
+  /// If this is empty, logs are printed to stdout.
+  static std::string log_dir_;
+  /// This flag is used to avoid calling UninstallSignalAction in ShutDownRayLog if
+  /// InstallFailureSignalHandler was not called.
+  static bool is_failure_signal_handler_installed_;
+  // Log format content.
+  static std::string log_format_pattern_;
+  // Log rotation file size limitation.
+  static long log_rotation_max_size_;
+  // Log rotation file number.
+  static long log_rotation_file_num_;
+  // Ray default logger name.
+  static std::string logger_name_;
+
+ protected:
+  virtual std::ostream &Stream();
+  virtual std::ostream &ExposeStream();
+};
+
+// This class make RAY_CHECK compilation pass to change the << operator to void.
+class Voidify {
+ public:
+  Voidify() {}
+  // This has to be an operator with a precedence lower than << but
+  // higher than ?:
+  void operator&(RayLogBase &) {}
+};
+
+}  // namespace ray