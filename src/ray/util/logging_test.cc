<<<<<<< HEAD
// Copyright 2017 The Ray Authors.
//
// Licensed under the Apache License, Version 2.0 (the "License");
// you may not use this file except in compliance with the License.
// You may obtain a copy of the License at
//
//  http://www.apache.org/licenses/LICENSE-2.0
//
// Unless required by applicable law or agreed to in writing, software
// distributed under the License is distributed on an "AS IS" BASIS,
// WITHOUT WARRANTIES OR CONDITIONS OF ANY KIND, either express or implied.
// See the License for the specific language governing permissions and
// limitations under the License.

#include "ray/util/logging.h"

#include <chrono>
#include <cstdlib>
#include <iostream>

#include "absl/strings/str_format.h"
#include "gmock/gmock.h"
#include "gtest/gtest.h"
#include "ray/util/filesystem.h"

using namespace testing;

namespace ray {

int64_t current_time_ms() {
  std::chrono::milliseconds ms_since_epoch =
      std::chrono::duration_cast<std::chrono::milliseconds>(
          std::chrono::steady_clock::now().time_since_epoch());
  return ms_since_epoch.count();
}

// This is not really test.
// This file just print some information using the logging macro.

void PrintLog() {
  RAY_LOG(DEBUG) << "This is the"
                 << " DEBUG"
                 << " message";
  RAY_LOG(INFO) << "This is the"
                << " INFO message";
  RAY_LOG(WARNING) << "This is the"
                   << " WARNING message";
  RAY_LOG(ERROR) << "This is the"
                 << " ERROR message";
  RAY_CHECK(true) << "This is a RAY_CHECK"
                  << " message but it won't show up";
  // The following 2 lines should not run since it will cause program failure.
  // RAY_LOG(FATAL) << "This is the FATAL message";
  // RAY_CHECK(false) << "This is a RAY_CHECK message but it won't show up";
}

TEST(PrintLogTest, LogTestWithoutInit) {
  // Without RayLog::StartRayLog, this should also work.
  PrintLog();
}

#if GTEST_HAS_STREAM_REDIRECTION
using testing::internal::CaptureStderr;
using testing::internal::GetCapturedStderr;

namespace {
void VerifyOnlyNthOccurenceLogged(bool fallback_to_debug) {
  const std::string kLogStr = "this is a test log";
  CaptureStderr();
  static int non_fallback_counter = 0;
  static int fallback_counter = 0;
  int &counter = fallback_to_debug ? fallback_counter : non_fallback_counter;
  for (int i = 0; i < 9; i++) {
    counter++;
    if (fallback_to_debug) {
      RAY_LOG_EVERY_N_OR_DEBUG(INFO, 3) << kLogStr;
    } else {
      RAY_LOG_EVERY_N(INFO, 3) << kLogStr;
    }
  }
  std::string output = GetCapturedStderr();
  for (int i = counter - 8; i <= counter; i++) {
    std::string expected_str = absl::StrFormat("[%d] this is a test log", i);
    if (i % 3 == 1) {
      EXPECT_THAT(output, HasSubstr(expected_str));
    } else {
      EXPECT_THAT(output, Not(HasSubstr(expected_str)));
    }
  }

  size_t occurrences = 0;
  std::string::size_type start = 0;

  while ((start = output.find(kLogStr, start)) != std::string::npos) {
    ++occurrences;
    start += kLogStr.length();
  }
  EXPECT_EQ(occurrences, 3);
}

void VerifyAllOccurenceLogged() {
  const std::string kLogStr = "this is a test log";
  CaptureStderr();
  for (int i = 0; i < 10; i++) {
    RAY_LOG_EVERY_N_OR_DEBUG(INFO, 3) << kLogStr;
  }
  std::string output = GetCapturedStderr();
  size_t occurrences = 0;
  std::string::size_type start = 0;
  while ((start = output.find("[0] this is a test log", start)) != std::string::npos) {
    ++occurrences;
    start += kLogStr.length();
  }
  EXPECT_EQ(occurrences, 10);
}

void VerifyNothingLogged(bool fallback_to_debug) {
  const std::string kLogStr = "this is a test log";
  CaptureStderr();
  for (int i = 0; i < 10; i++) {
    if (fallback_to_debug) {
      RAY_LOG_EVERY_N_OR_DEBUG(INFO, 3) << kLogStr;
    } else {
      RAY_LOG_EVERY_N(INFO, 3) << kLogStr;
    };
  }
  std::string output = GetCapturedStderr();

  size_t occurrences = 0;
  std::string::size_type start = 0;

  while ((start = output.find(kLogStr, start)) != std::string::npos) {
    ++occurrences;
    start += kLogStr.length();
  }
  EXPECT_EQ(occurrences, 0);
}
}  // namespace

TEST(PrintLogTest, TestRayLogEveryN) {
  RayLog::severity_threshold_ = RayLogLevel::INFO;
  VerifyOnlyNthOccurenceLogged(/*fallback_to_debug*/ false);

  RayLog::severity_threshold_ = RayLogLevel::DEBUG;
  VerifyOnlyNthOccurenceLogged(/*fallback_to_debug*/ false);

  RayLog::severity_threshold_ = RayLogLevel::WARNING;
  VerifyNothingLogged(/*fallback_to_debug*/ false);

  RayLog::severity_threshold_ = RayLogLevel::INFO;
}

TEST(PrintLogTest, TestRayLogEveryNOrDebug) {
  RayLog::severity_threshold_ = RayLogLevel::INFO;
  VerifyOnlyNthOccurenceLogged(/*fallback_to_debug*/ true);

  RayLog::severity_threshold_ = RayLogLevel::DEBUG;
  VerifyAllOccurenceLogged();

  RayLog::severity_threshold_ = RayLogLevel::WARNING;
  VerifyNothingLogged(/*fallback_to_debug*/ true);

  RayLog::severity_threshold_ = RayLogLevel::INFO;
}

TEST(PrintLogTest, TestRayLogEveryMs) {
  CaptureStderr();
  const std::string kLogStr = "this is a test log";
  auto start_time = std::chrono::steady_clock::now().time_since_epoch();
  size_t num_iterations = 0;
  while (std::chrono::steady_clock::now().time_since_epoch() - start_time <
         std::chrono::milliseconds(100)) {
    num_iterations++;
    RAY_LOG_EVERY_MS(INFO, 10) << kLogStr;
  }
  std::string output = GetCapturedStderr();
  size_t occurrences = 0;
  std::string::size_type start = 0;

  while ((start = output.find(kLogStr, start)) != std::string::npos) {
    ++occurrences;
    start += kLogStr.length();
  }
  EXPECT_LT(occurrences, num_iterations);
  EXPECT_GT(occurrences, 5);
  EXPECT_LT(occurrences, 15);
}

#endif /* GTEST_HAS_STREAM_REDIRECTION */

TEST(PrintLogTest, LogTestWithInit) {
  // Test empty app name.
  RayLog::StartRayLog("", RayLogLevel::DEBUG, ray::GetUserTempDir());
  PrintLog();
  RayLog::ShutDownRayLog();
}

// This test will output large amount of logs to stderr, should be disabled in travis.
TEST(LogPerfTest, PerfTest) {
  RayLog::StartRayLog("/fake/path/to/appdire/LogPerfTest", RayLogLevel::ERROR,
                      ray::GetUserTempDir());
  int rounds = 10;

  int64_t start_time = current_time_ms();
  for (int i = 0; i < rounds; ++i) {
    RAY_LOG(DEBUG) << "This is the "
                   << "RAY_DEBUG message";
  }
  int64_t elapsed = current_time_ms() - start_time;
  std::cout << "Testing DEBUG log for " << rounds << " rounds takes " << elapsed << " ms."
            << std::endl;

  start_time = current_time_ms();
  for (int i = 0; i < rounds; ++i) {
    RAY_LOG(ERROR) << "This is the "
                   << "RAY_ERROR message";
  }
  elapsed = current_time_ms() - start_time;
  std::cout << "Testing RAY_ERROR log for " << rounds << " rounds takes " << elapsed
            << " ms." << std::endl;

  start_time = current_time_ms();
  for (int i = 0; i < rounds; ++i) {
    RAY_CHECK(i >= 0) << "This is a RAY_CHECK "
                      << "message but it won't show up";
  }
  elapsed = current_time_ms() - start_time;
  std::cout << "Testing RAY_CHECK(true) for " << rounds << " rounds takes " << elapsed
            << " ms." << std::endl;
  RayLog::ShutDownRayLog();
}

std::string TestFunctionLevel0() {
  std::string call_trace = GetCallTrace();
  RAY_LOG(INFO) << "TestFunctionLevel0\n" << call_trace;
  return call_trace;
}

std::string TestFunctionLevel1() {
  RAY_LOG(INFO) << "TestFunctionLevel1:";
  return TestFunctionLevel0();
}

std::string TestFunctionLevel2() {
  RAY_LOG(INFO) << "TestFunctionLevel2:";
  return TestFunctionLevel1();
}

#ifndef _WIN32
TEST(PrintLogTest, CallstackTraceTest) {
  auto ret0 = TestFunctionLevel0();
  EXPECT_TRUE(ret0.find("TestFunctionLevel0") != std::string::npos);
  auto ret1 = TestFunctionLevel1();
  EXPECT_TRUE(ret1.find("TestFunctionLevel1") != std::string::npos);
  auto ret2 = TestFunctionLevel2();
  EXPECT_TRUE(ret2.find("TestFunctionLevel2") != std::string::npos);
}
#endif

/// Catch abort signal handler for testing RAY_CHECK.
/// We'd better to run the following test case manually since process
/// will terminated if abort signal raising.
/*
bool get_abort_signal = false;
void signal_handler(int signum) {
  RAY_LOG(WARNING) << "Interrupt signal (" << signum << ") received.";
  get_abort_signal = signum == SIGABRT;
  exit(0);
}

TEST(PrintLogTest, RayCheckAbortTest) {
  get_abort_signal = false;
  // signal(SIGABRT, signal_handler);
  ray::RayLog::InstallFailureSignalHandler();
  RAY_CHECK(0) << "Check for aborting";
  sleep(1);
  EXPECT_TRUE(get_abort_signal);
}
*/

}  // namespace ray

int main(int argc, char **argv) {
  ::testing::InitGoogleTest(&argc, argv);
  return RUN_ALL_TESTS();
}
=======
// Copyright 2017 The Ray Authors.
//
// Licensed under the Apache License, Version 2.0 (the "License");
// you may not use this file except in compliance with the License.
// You may obtain a copy of the License at
//
//  http://www.apache.org/licenses/LICENSE-2.0
//
// Unless required by applicable law or agreed to in writing, software
// distributed under the License is distributed on an "AS IS" BASIS,
// WITHOUT WARRANTIES OR CONDITIONS OF ANY KIND, either express or implied.
// See the License for the specific language governing permissions and
// limitations under the License.

#include "ray/util/logging.h"

#include <chrono>
#include <cstdlib>
#include <iostream>

#include "absl/strings/str_format.h"
#include "gmock/gmock.h"
#include "gtest/gtest.h"
#include "ray/util/filesystem.h"

using namespace testing;

namespace ray {

int64_t current_time_ms() {
  std::chrono::milliseconds ms_since_epoch =
      std::chrono::duration_cast<std::chrono::milliseconds>(
          std::chrono::steady_clock::now().time_since_epoch());
  return ms_since_epoch.count();
}

// This is not really test.
// This file just print some information using the logging macro.

void PrintLog() {
  RAY_LOG(DEBUG) << "This is the"
                 << " DEBUG"
                 << " message";
  RAY_LOG(INFO) << "This is the"
                << " INFO message";
  RAY_LOG(WARNING) << "This is the"
                   << " WARNING message";
  RAY_LOG(ERROR) << "This is the"
                 << " ERROR message";
  RAY_CHECK(true) << "This is a RAY_CHECK"
                  << " message but it won't show up";
  // The following 2 lines should not run since it will cause program failure.
  // RAY_LOG(FATAL) << "This is the FATAL message";
  // RAY_CHECK(false) << "This is a RAY_CHECK message but it won't show up";
}

TEST(PrintLogTest, LogTestWithoutInit) {
  // Without RayLog::StartRayLog, this should also work.
  PrintLog();
}

#if GTEST_HAS_STREAM_REDIRECTION
using testing::internal::CaptureStderr;
using testing::internal::GetCapturedStderr;

namespace {
void VerifyOnlyNthOccurenceLogged(bool fallback_to_debug) {
  const std::string kLogStr = "this is a test log";
  CaptureStderr();
  static int non_fallback_counter = 0;
  static int fallback_counter = 0;
  int &counter = fallback_to_debug ? fallback_counter : non_fallback_counter;
  for (int i = 0; i < 9; i++) {
    counter++;
    if (fallback_to_debug) {
      RAY_LOG_EVERY_N_OR_DEBUG(INFO, 3) << kLogStr;
    } else {
      RAY_LOG_EVERY_N(INFO, 3) << kLogStr;
    }
  }
  std::string output = GetCapturedStderr();
  for (int i = counter - 8; i <= counter; i++) {
    std::string expected_str = absl::StrFormat("[%d] this is a test log", i);
    if (i % 3 == 1) {
      EXPECT_THAT(output, HasSubstr(expected_str));
    } else {
      EXPECT_THAT(output, Not(HasSubstr(expected_str)));
    }
  }

  size_t occurrences = 0;
  std::string::size_type start = 0;

  while ((start = output.find(kLogStr, start)) != std::string::npos) {
    ++occurrences;
    start += kLogStr.length();
  }
  EXPECT_EQ(occurrences, 3);
}

void VerifyAllOccurenceLogged() {
  const std::string kLogStr = "this is a test log";
  CaptureStderr();
  for (int i = 0; i < 10; i++) {
    RAY_LOG_EVERY_N_OR_DEBUG(INFO, 3) << kLogStr;
  }
  std::string output = GetCapturedStderr();
  size_t occurrences = 0;
  std::string::size_type start = 0;
  while ((start = output.find("[0] this is a test log", start)) != std::string::npos) {
    ++occurrences;
    start += kLogStr.length();
  }
  EXPECT_EQ(occurrences, 10);
}

void VerifyNothingLogged(bool fallback_to_debug) {
  const std::string kLogStr = "this is a test log";
  CaptureStderr();
  for (int i = 0; i < 10; i++) {
    if (fallback_to_debug) {
      RAY_LOG_EVERY_N_OR_DEBUG(INFO, 3) << kLogStr;
    } else {
      RAY_LOG_EVERY_N(INFO, 3) << kLogStr;
    };
  }
  std::string output = GetCapturedStderr();

  size_t occurrences = 0;
  std::string::size_type start = 0;

  while ((start = output.find(kLogStr, start)) != std::string::npos) {
    ++occurrences;
    start += kLogStr.length();
  }
  EXPECT_EQ(occurrences, 0);
}
}  // namespace

TEST(PrintLogTest, TestRayLogEveryN) {
  RayLog::severity_threshold_ = RayLogLevel::INFO;
  VerifyOnlyNthOccurenceLogged(/*fallback_to_debug*/ false);

  RayLog::severity_threshold_ = RayLogLevel::DEBUG;
  VerifyOnlyNthOccurenceLogged(/*fallback_to_debug*/ false);

  RayLog::severity_threshold_ = RayLogLevel::WARNING;
  VerifyNothingLogged(/*fallback_to_debug*/ false);

  RayLog::severity_threshold_ = RayLogLevel::INFO;
}

TEST(PrintLogTest, TestRayLogEveryNOrDebug) {
  RayLog::severity_threshold_ = RayLogLevel::INFO;
  VerifyOnlyNthOccurenceLogged(/*fallback_to_debug*/ true);

  RayLog::severity_threshold_ = RayLogLevel::DEBUG;
  VerifyAllOccurenceLogged();

  RayLog::severity_threshold_ = RayLogLevel::WARNING;
  VerifyNothingLogged(/*fallback_to_debug*/ true);

  RayLog::severity_threshold_ = RayLogLevel::INFO;
}

TEST(PrintLogTest, TestRayLogEveryMs) {
  CaptureStderr();
  const std::string kLogStr = "this is a test log";
  auto start_time = std::chrono::steady_clock::now().time_since_epoch();
  size_t num_iterations = 0;
  while (std::chrono::steady_clock::now().time_since_epoch() - start_time <
         std::chrono::milliseconds(100)) {
    num_iterations++;
    RAY_LOG_EVERY_MS(INFO, 10) << kLogStr;
  }
  std::string output = GetCapturedStderr();
  size_t occurrences = 0;
  std::string::size_type start = 0;

  while ((start = output.find(kLogStr, start)) != std::string::npos) {
    ++occurrences;
    start += kLogStr.length();
  }
  EXPECT_LT(occurrences, num_iterations);
  EXPECT_GT(occurrences, 5);
  EXPECT_LT(occurrences, 15);
}

#endif /* GTEST_HAS_STREAM_REDIRECTION */

TEST(PrintLogTest, LogTestWithInit) {
  // Test empty app name.
  RayLog::StartRayLog("", RayLogLevel::DEBUG, ray::GetUserTempDir());
  PrintLog();
  RayLog::ShutDownRayLog();
}

// This test will output large amount of logs to stderr, should be disabled in travis.
TEST(LogPerfTest, PerfTest) {
  RayLog::StartRayLog("/fake/path/to/appdire/LogPerfTest", RayLogLevel::ERROR,
                      ray::GetUserTempDir());
  int rounds = 10;

  int64_t start_time = current_time_ms();
  for (int i = 0; i < rounds; ++i) {
    RAY_LOG(DEBUG) << "This is the "
                   << "RAY_DEBUG message";
  }
  int64_t elapsed = current_time_ms() - start_time;
  std::cout << "Testing DEBUG log for " << rounds << " rounds takes " << elapsed << " ms."
            << std::endl;

  start_time = current_time_ms();
  for (int i = 0; i < rounds; ++i) {
    RAY_LOG(ERROR) << "This is the "
                   << "RAY_ERROR message";
  }
  elapsed = current_time_ms() - start_time;
  std::cout << "Testing RAY_ERROR log for " << rounds << " rounds takes " << elapsed
            << " ms." << std::endl;

  start_time = current_time_ms();
  for (int i = 0; i < rounds; ++i) {
    RAY_CHECK(i >= 0) << "This is a RAY_CHECK "
                      << "message but it won't show up";
  }
  elapsed = current_time_ms() - start_time;
  std::cout << "Testing RAY_CHECK(true) for " << rounds << " rounds takes " << elapsed
            << " ms." << std::endl;
  RayLog::ShutDownRayLog();
}

TEST(PrintLogTest, TestCheckOp) {
  int i = 1;
  RAY_CHECK_EQ(i, 1);
  ASSERT_DEATH(RAY_CHECK_EQ(i, 2), "1 vs 2");

  RAY_CHECK_NE(i, 0);
  ASSERT_DEATH(RAY_CHECK_NE(i, 1), "1 vs 1");

  RAY_CHECK_LE(i, 1);
  ASSERT_DEATH(RAY_CHECK_LE(i, 0), "1 vs 0");

  RAY_CHECK_LT(i, 2);
  ASSERT_DEATH(RAY_CHECK_LT(i, 1), "1 vs 1");

  RAY_CHECK_GE(i, 1);
  ASSERT_DEATH(RAY_CHECK_GE(i, 2), "1 vs 2");

  RAY_CHECK_GT(i, 0);
  ASSERT_DEATH(RAY_CHECK_GT(i, 1), "1 vs 1");

  int j = 0;
  RAY_CHECK_NE(i, j);
  ASSERT_DEATH(RAY_CHECK_EQ(i, j), "1 vs 0");
}

std::string TestFunctionLevel0() {
  std::string call_trace = GetCallTrace();
  RAY_LOG(INFO) << "TestFunctionLevel0\n" << call_trace;
  return call_trace;
}

std::string TestFunctionLevel1() {
  RAY_LOG(INFO) << "TestFunctionLevel1:";
  return TestFunctionLevel0();
}

std::string TestFunctionLevel2() {
  RAY_LOG(INFO) << "TestFunctionLevel2:";
  return TestFunctionLevel1();
}

#ifndef _WIN32
TEST(PrintLogTest, CallstackTraceTest) {
  auto ret0 = TestFunctionLevel0();
  EXPECT_TRUE(ret0.find("TestFunctionLevel0") != std::string::npos);
  auto ret1 = TestFunctionLevel1();
  EXPECT_TRUE(ret1.find("TestFunctionLevel1") != std::string::npos);
  auto ret2 = TestFunctionLevel2();
  EXPECT_TRUE(ret2.find("TestFunctionLevel2") != std::string::npos);
}
#endif

/// Catch abort signal handler for testing RAY_CHECK.
/// We'd better to run the following test case manually since process
/// will terminated if abort signal raising.
/*
bool get_abort_signal = false;
void signal_handler(int signum) {
  RAY_LOG(WARNING) << "Interrupt signal (" << signum << ") received.";
  get_abort_signal = signum == SIGABRT;
  exit(0);
}

TEST(PrintLogTest, RayCheckAbortTest) {
  get_abort_signal = false;
  // signal(SIGABRT, signal_handler);
  ray::RayLog::InstallFailureSignalHandler();
  RAY_CHECK(0) << "Check for aborting";
  sleep(1);
  EXPECT_TRUE(get_abort_signal);
}
*/

}  // namespace ray

int main(int argc, char **argv) {
  ::testing::InitGoogleTest(&argc, argv);
  return RUN_ALL_TESTS();
}
>>>>>>> 19672688
<|MERGE_RESOLUTION|>--- conflicted
+++ resolved
@@ -1,600 +1,311 @@
-<<<<<<< HEAD
-// Copyright 2017 The Ray Authors.
-//
-// Licensed under the Apache License, Version 2.0 (the "License");
-// you may not use this file except in compliance with the License.
-// You may obtain a copy of the License at
-//
-//  http://www.apache.org/licenses/LICENSE-2.0
-//
-// Unless required by applicable law or agreed to in writing, software
-// distributed under the License is distributed on an "AS IS" BASIS,
-// WITHOUT WARRANTIES OR CONDITIONS OF ANY KIND, either express or implied.
-// See the License for the specific language governing permissions and
-// limitations under the License.
-
-#include "ray/util/logging.h"
-
-#include <chrono>
-#include <cstdlib>
-#include <iostream>
-
-#include "absl/strings/str_format.h"
-#include "gmock/gmock.h"
-#include "gtest/gtest.h"
-#include "ray/util/filesystem.h"
-
-using namespace testing;
-
-namespace ray {
-
-int64_t current_time_ms() {
-  std::chrono::milliseconds ms_since_epoch =
-      std::chrono::duration_cast<std::chrono::milliseconds>(
-          std::chrono::steady_clock::now().time_since_epoch());
-  return ms_since_epoch.count();
-}
-
-// This is not really test.
-// This file just print some information using the logging macro.
-
-void PrintLog() {
-  RAY_LOG(DEBUG) << "This is the"
-                 << " DEBUG"
-                 << " message";
-  RAY_LOG(INFO) << "This is the"
-                << " INFO message";
-  RAY_LOG(WARNING) << "This is the"
-                   << " WARNING message";
-  RAY_LOG(ERROR) << "This is the"
-                 << " ERROR message";
-  RAY_CHECK(true) << "This is a RAY_CHECK"
-                  << " message but it won't show up";
-  // The following 2 lines should not run since it will cause program failure.
-  // RAY_LOG(FATAL) << "This is the FATAL message";
-  // RAY_CHECK(false) << "This is a RAY_CHECK message but it won't show up";
-}
-
-TEST(PrintLogTest, LogTestWithoutInit) {
-  // Without RayLog::StartRayLog, this should also work.
-  PrintLog();
-}
-
-#if GTEST_HAS_STREAM_REDIRECTION
-using testing::internal::CaptureStderr;
-using testing::internal::GetCapturedStderr;
-
-namespace {
-void VerifyOnlyNthOccurenceLogged(bool fallback_to_debug) {
-  const std::string kLogStr = "this is a test log";
-  CaptureStderr();
-  static int non_fallback_counter = 0;
-  static int fallback_counter = 0;
-  int &counter = fallback_to_debug ? fallback_counter : non_fallback_counter;
-  for (int i = 0; i < 9; i++) {
-    counter++;
-    if (fallback_to_debug) {
-      RAY_LOG_EVERY_N_OR_DEBUG(INFO, 3) << kLogStr;
-    } else {
-      RAY_LOG_EVERY_N(INFO, 3) << kLogStr;
-    }
-  }
-  std::string output = GetCapturedStderr();
-  for (int i = counter - 8; i <= counter; i++) {
-    std::string expected_str = absl::StrFormat("[%d] this is a test log", i);
-    if (i % 3 == 1) {
-      EXPECT_THAT(output, HasSubstr(expected_str));
-    } else {
-      EXPECT_THAT(output, Not(HasSubstr(expected_str)));
-    }
-  }
-
-  size_t occurrences = 0;
-  std::string::size_type start = 0;
-
-  while ((start = output.find(kLogStr, start)) != std::string::npos) {
-    ++occurrences;
-    start += kLogStr.length();
-  }
-  EXPECT_EQ(occurrences, 3);
-}
-
-void VerifyAllOccurenceLogged() {
-  const std::string kLogStr = "this is a test log";
-  CaptureStderr();
-  for (int i = 0; i < 10; i++) {
-    RAY_LOG_EVERY_N_OR_DEBUG(INFO, 3) << kLogStr;
-  }
-  std::string output = GetCapturedStderr();
-  size_t occurrences = 0;
-  std::string::size_type start = 0;
-  while ((start = output.find("[0] this is a test log", start)) != std::string::npos) {
-    ++occurrences;
-    start += kLogStr.length();
-  }
-  EXPECT_EQ(occurrences, 10);
-}
-
-void VerifyNothingLogged(bool fallback_to_debug) {
-  const std::string kLogStr = "this is a test log";
-  CaptureStderr();
-  for (int i = 0; i < 10; i++) {
-    if (fallback_to_debug) {
-      RAY_LOG_EVERY_N_OR_DEBUG(INFO, 3) << kLogStr;
-    } else {
-      RAY_LOG_EVERY_N(INFO, 3) << kLogStr;
-    };
-  }
-  std::string output = GetCapturedStderr();
-
-  size_t occurrences = 0;
-  std::string::size_type start = 0;
-
-  while ((start = output.find(kLogStr, start)) != std::string::npos) {
-    ++occurrences;
-    start += kLogStr.length();
-  }
-  EXPECT_EQ(occurrences, 0);
-}
-}  // namespace
-
-TEST(PrintLogTest, TestRayLogEveryN) {
-  RayLog::severity_threshold_ = RayLogLevel::INFO;
-  VerifyOnlyNthOccurenceLogged(/*fallback_to_debug*/ false);
-
-  RayLog::severity_threshold_ = RayLogLevel::DEBUG;
-  VerifyOnlyNthOccurenceLogged(/*fallback_to_debug*/ false);
-
-  RayLog::severity_threshold_ = RayLogLevel::WARNING;
-  VerifyNothingLogged(/*fallback_to_debug*/ false);
-
-  RayLog::severity_threshold_ = RayLogLevel::INFO;
-}
-
-TEST(PrintLogTest, TestRayLogEveryNOrDebug) {
-  RayLog::severity_threshold_ = RayLogLevel::INFO;
-  VerifyOnlyNthOccurenceLogged(/*fallback_to_debug*/ true);
-
-  RayLog::severity_threshold_ = RayLogLevel::DEBUG;
-  VerifyAllOccurenceLogged();
-
-  RayLog::severity_threshold_ = RayLogLevel::WARNING;
-  VerifyNothingLogged(/*fallback_to_debug*/ true);
-
-  RayLog::severity_threshold_ = RayLogLevel::INFO;
-}
-
-TEST(PrintLogTest, TestRayLogEveryMs) {
-  CaptureStderr();
-  const std::string kLogStr = "this is a test log";
-  auto start_time = std::chrono::steady_clock::now().time_since_epoch();
-  size_t num_iterations = 0;
-  while (std::chrono::steady_clock::now().time_since_epoch() - start_time <
-         std::chrono::milliseconds(100)) {
-    num_iterations++;
-    RAY_LOG_EVERY_MS(INFO, 10) << kLogStr;
-  }
-  std::string output = GetCapturedStderr();
-  size_t occurrences = 0;
-  std::string::size_type start = 0;
-
-  while ((start = output.find(kLogStr, start)) != std::string::npos) {
-    ++occurrences;
-    start += kLogStr.length();
-  }
-  EXPECT_LT(occurrences, num_iterations);
-  EXPECT_GT(occurrences, 5);
-  EXPECT_LT(occurrences, 15);
-}
-
-#endif /* GTEST_HAS_STREAM_REDIRECTION */
-
-TEST(PrintLogTest, LogTestWithInit) {
-  // Test empty app name.
-  RayLog::StartRayLog("", RayLogLevel::DEBUG, ray::GetUserTempDir());
-  PrintLog();
-  RayLog::ShutDownRayLog();
-}
-
-// This test will output large amount of logs to stderr, should be disabled in travis.
-TEST(LogPerfTest, PerfTest) {
-  RayLog::StartRayLog("/fake/path/to/appdire/LogPerfTest", RayLogLevel::ERROR,
-                      ray::GetUserTempDir());
-  int rounds = 10;
-
-  int64_t start_time = current_time_ms();
-  for (int i = 0; i < rounds; ++i) {
-    RAY_LOG(DEBUG) << "This is the "
-                   << "RAY_DEBUG message";
-  }
-  int64_t elapsed = current_time_ms() - start_time;
-  std::cout << "Testing DEBUG log for " << rounds << " rounds takes " << elapsed << " ms."
-            << std::endl;
-
-  start_time = current_time_ms();
-  for (int i = 0; i < rounds; ++i) {
-    RAY_LOG(ERROR) << "This is the "
-                   << "RAY_ERROR message";
-  }
-  elapsed = current_time_ms() - start_time;
-  std::cout << "Testing RAY_ERROR log for " << rounds << " rounds takes " << elapsed
-            << " ms." << std::endl;
-
-  start_time = current_time_ms();
-  for (int i = 0; i < rounds; ++i) {
-    RAY_CHECK(i >= 0) << "This is a RAY_CHECK "
-                      << "message but it won't show up";
-  }
-  elapsed = current_time_ms() - start_time;
-  std::cout << "Testing RAY_CHECK(true) for " << rounds << " rounds takes " << elapsed
-            << " ms." << std::endl;
-  RayLog::ShutDownRayLog();
-}
-
-std::string TestFunctionLevel0() {
-  std::string call_trace = GetCallTrace();
-  RAY_LOG(INFO) << "TestFunctionLevel0\n" << call_trace;
-  return call_trace;
-}
-
-std::string TestFunctionLevel1() {
-  RAY_LOG(INFO) << "TestFunctionLevel1:";
-  return TestFunctionLevel0();
-}
-
-std::string TestFunctionLevel2() {
-  RAY_LOG(INFO) << "TestFunctionLevel2:";
-  return TestFunctionLevel1();
-}
-
-#ifndef _WIN32
-TEST(PrintLogTest, CallstackTraceTest) {
-  auto ret0 = TestFunctionLevel0();
-  EXPECT_TRUE(ret0.find("TestFunctionLevel0") != std::string::npos);
-  auto ret1 = TestFunctionLevel1();
-  EXPECT_TRUE(ret1.find("TestFunctionLevel1") != std::string::npos);
-  auto ret2 = TestFunctionLevel2();
-  EXPECT_TRUE(ret2.find("TestFunctionLevel2") != std::string::npos);
-}
-#endif
-
-/// Catch abort signal handler for testing RAY_CHECK.
-/// We'd better to run the following test case manually since process
-/// will terminated if abort signal raising.
-/*
-bool get_abort_signal = false;
-void signal_handler(int signum) {
-  RAY_LOG(WARNING) << "Interrupt signal (" << signum << ") received.";
-  get_abort_signal = signum == SIGABRT;
-  exit(0);
-}
-
-TEST(PrintLogTest, RayCheckAbortTest) {
-  get_abort_signal = false;
-  // signal(SIGABRT, signal_handler);
-  ray::RayLog::InstallFailureSignalHandler();
-  RAY_CHECK(0) << "Check for aborting";
-  sleep(1);
-  EXPECT_TRUE(get_abort_signal);
-}
-*/
-
-}  // namespace ray
-
-int main(int argc, char **argv) {
-  ::testing::InitGoogleTest(&argc, argv);
-  return RUN_ALL_TESTS();
-}
-=======
-// Copyright 2017 The Ray Authors.
-//
-// Licensed under the Apache License, Version 2.0 (the "License");
-// you may not use this file except in compliance with the License.
-// You may obtain a copy of the License at
-//
-//  http://www.apache.org/licenses/LICENSE-2.0
-//
-// Unless required by applicable law or agreed to in writing, software
-// distributed under the License is distributed on an "AS IS" BASIS,
-// WITHOUT WARRANTIES OR CONDITIONS OF ANY KIND, either express or implied.
-// See the License for the specific language governing permissions and
-// limitations under the License.
-
-#include "ray/util/logging.h"
-
-#include <chrono>
-#include <cstdlib>
-#include <iostream>
-
-#include "absl/strings/str_format.h"
-#include "gmock/gmock.h"
-#include "gtest/gtest.h"
-#include "ray/util/filesystem.h"
-
-using namespace testing;
-
-namespace ray {
-
-int64_t current_time_ms() {
-  std::chrono::milliseconds ms_since_epoch =
-      std::chrono::duration_cast<std::chrono::milliseconds>(
-          std::chrono::steady_clock::now().time_since_epoch());
-  return ms_since_epoch.count();
-}
-
-// This is not really test.
-// This file just print some information using the logging macro.
-
-void PrintLog() {
-  RAY_LOG(DEBUG) << "This is the"
-                 << " DEBUG"
-                 << " message";
-  RAY_LOG(INFO) << "This is the"
-                << " INFO message";
-  RAY_LOG(WARNING) << "This is the"
-                   << " WARNING message";
-  RAY_LOG(ERROR) << "This is the"
-                 << " ERROR message";
-  RAY_CHECK(true) << "This is a RAY_CHECK"
-                  << " message but it won't show up";
-  // The following 2 lines should not run since it will cause program failure.
-  // RAY_LOG(FATAL) << "This is the FATAL message";
-  // RAY_CHECK(false) << "This is a RAY_CHECK message but it won't show up";
-}
-
-TEST(PrintLogTest, LogTestWithoutInit) {
-  // Without RayLog::StartRayLog, this should also work.
-  PrintLog();
-}
-
-#if GTEST_HAS_STREAM_REDIRECTION
-using testing::internal::CaptureStderr;
-using testing::internal::GetCapturedStderr;
-
-namespace {
-void VerifyOnlyNthOccurenceLogged(bool fallback_to_debug) {
-  const std::string kLogStr = "this is a test log";
-  CaptureStderr();
-  static int non_fallback_counter = 0;
-  static int fallback_counter = 0;
-  int &counter = fallback_to_debug ? fallback_counter : non_fallback_counter;
-  for (int i = 0; i < 9; i++) {
-    counter++;
-    if (fallback_to_debug) {
-      RAY_LOG_EVERY_N_OR_DEBUG(INFO, 3) << kLogStr;
-    } else {
-      RAY_LOG_EVERY_N(INFO, 3) << kLogStr;
-    }
-  }
-  std::string output = GetCapturedStderr();
-  for (int i = counter - 8; i <= counter; i++) {
-    std::string expected_str = absl::StrFormat("[%d] this is a test log", i);
-    if (i % 3 == 1) {
-      EXPECT_THAT(output, HasSubstr(expected_str));
-    } else {
-      EXPECT_THAT(output, Not(HasSubstr(expected_str)));
-    }
-  }
-
-  size_t occurrences = 0;
-  std::string::size_type start = 0;
-
-  while ((start = output.find(kLogStr, start)) != std::string::npos) {
-    ++occurrences;
-    start += kLogStr.length();
-  }
-  EXPECT_EQ(occurrences, 3);
-}
-
-void VerifyAllOccurenceLogged() {
-  const std::string kLogStr = "this is a test log";
-  CaptureStderr();
-  for (int i = 0; i < 10; i++) {
-    RAY_LOG_EVERY_N_OR_DEBUG(INFO, 3) << kLogStr;
-  }
-  std::string output = GetCapturedStderr();
-  size_t occurrences = 0;
-  std::string::size_type start = 0;
-  while ((start = output.find("[0] this is a test log", start)) != std::string::npos) {
-    ++occurrences;
-    start += kLogStr.length();
-  }
-  EXPECT_EQ(occurrences, 10);
-}
-
-void VerifyNothingLogged(bool fallback_to_debug) {
-  const std::string kLogStr = "this is a test log";
-  CaptureStderr();
-  for (int i = 0; i < 10; i++) {
-    if (fallback_to_debug) {
-      RAY_LOG_EVERY_N_OR_DEBUG(INFO, 3) << kLogStr;
-    } else {
-      RAY_LOG_EVERY_N(INFO, 3) << kLogStr;
-    };
-  }
-  std::string output = GetCapturedStderr();
-
-  size_t occurrences = 0;
-  std::string::size_type start = 0;
-
-  while ((start = output.find(kLogStr, start)) != std::string::npos) {
-    ++occurrences;
-    start += kLogStr.length();
-  }
-  EXPECT_EQ(occurrences, 0);
-}
-}  // namespace
-
-TEST(PrintLogTest, TestRayLogEveryN) {
-  RayLog::severity_threshold_ = RayLogLevel::INFO;
-  VerifyOnlyNthOccurenceLogged(/*fallback_to_debug*/ false);
-
-  RayLog::severity_threshold_ = RayLogLevel::DEBUG;
-  VerifyOnlyNthOccurenceLogged(/*fallback_to_debug*/ false);
-
-  RayLog::severity_threshold_ = RayLogLevel::WARNING;
-  VerifyNothingLogged(/*fallback_to_debug*/ false);
-
-  RayLog::severity_threshold_ = RayLogLevel::INFO;
-}
-
-TEST(PrintLogTest, TestRayLogEveryNOrDebug) {
-  RayLog::severity_threshold_ = RayLogLevel::INFO;
-  VerifyOnlyNthOccurenceLogged(/*fallback_to_debug*/ true);
-
-  RayLog::severity_threshold_ = RayLogLevel::DEBUG;
-  VerifyAllOccurenceLogged();
-
-  RayLog::severity_threshold_ = RayLogLevel::WARNING;
-  VerifyNothingLogged(/*fallback_to_debug*/ true);
-
-  RayLog::severity_threshold_ = RayLogLevel::INFO;
-}
-
-TEST(PrintLogTest, TestRayLogEveryMs) {
-  CaptureStderr();
-  const std::string kLogStr = "this is a test log";
-  auto start_time = std::chrono::steady_clock::now().time_since_epoch();
-  size_t num_iterations = 0;
-  while (std::chrono::steady_clock::now().time_since_epoch() - start_time <
-         std::chrono::milliseconds(100)) {
-    num_iterations++;
-    RAY_LOG_EVERY_MS(INFO, 10) << kLogStr;
-  }
-  std::string output = GetCapturedStderr();
-  size_t occurrences = 0;
-  std::string::size_type start = 0;
-
-  while ((start = output.find(kLogStr, start)) != std::string::npos) {
-    ++occurrences;
-    start += kLogStr.length();
-  }
-  EXPECT_LT(occurrences, num_iterations);
-  EXPECT_GT(occurrences, 5);
-  EXPECT_LT(occurrences, 15);
-}
-
-#endif /* GTEST_HAS_STREAM_REDIRECTION */
-
-TEST(PrintLogTest, LogTestWithInit) {
-  // Test empty app name.
-  RayLog::StartRayLog("", RayLogLevel::DEBUG, ray::GetUserTempDir());
-  PrintLog();
-  RayLog::ShutDownRayLog();
-}
-
-// This test will output large amount of logs to stderr, should be disabled in travis.
-TEST(LogPerfTest, PerfTest) {
-  RayLog::StartRayLog("/fake/path/to/appdire/LogPerfTest", RayLogLevel::ERROR,
-                      ray::GetUserTempDir());
-  int rounds = 10;
-
-  int64_t start_time = current_time_ms();
-  for (int i = 0; i < rounds; ++i) {
-    RAY_LOG(DEBUG) << "This is the "
-                   << "RAY_DEBUG message";
-  }
-  int64_t elapsed = current_time_ms() - start_time;
-  std::cout << "Testing DEBUG log for " << rounds << " rounds takes " << elapsed << " ms."
-            << std::endl;
-
-  start_time = current_time_ms();
-  for (int i = 0; i < rounds; ++i) {
-    RAY_LOG(ERROR) << "This is the "
-                   << "RAY_ERROR message";
-  }
-  elapsed = current_time_ms() - start_time;
-  std::cout << "Testing RAY_ERROR log for " << rounds << " rounds takes " << elapsed
-            << " ms." << std::endl;
-
-  start_time = current_time_ms();
-  for (int i = 0; i < rounds; ++i) {
-    RAY_CHECK(i >= 0) << "This is a RAY_CHECK "
-                      << "message but it won't show up";
-  }
-  elapsed = current_time_ms() - start_time;
-  std::cout << "Testing RAY_CHECK(true) for " << rounds << " rounds takes " << elapsed
-            << " ms." << std::endl;
-  RayLog::ShutDownRayLog();
-}
-
-TEST(PrintLogTest, TestCheckOp) {
-  int i = 1;
-  RAY_CHECK_EQ(i, 1);
-  ASSERT_DEATH(RAY_CHECK_EQ(i, 2), "1 vs 2");
-
-  RAY_CHECK_NE(i, 0);
-  ASSERT_DEATH(RAY_CHECK_NE(i, 1), "1 vs 1");
-
-  RAY_CHECK_LE(i, 1);
-  ASSERT_DEATH(RAY_CHECK_LE(i, 0), "1 vs 0");
-
-  RAY_CHECK_LT(i, 2);
-  ASSERT_DEATH(RAY_CHECK_LT(i, 1), "1 vs 1");
-
-  RAY_CHECK_GE(i, 1);
-  ASSERT_DEATH(RAY_CHECK_GE(i, 2), "1 vs 2");
-
-  RAY_CHECK_GT(i, 0);
-  ASSERT_DEATH(RAY_CHECK_GT(i, 1), "1 vs 1");
-
-  int j = 0;
-  RAY_CHECK_NE(i, j);
-  ASSERT_DEATH(RAY_CHECK_EQ(i, j), "1 vs 0");
-}
-
-std::string TestFunctionLevel0() {
-  std::string call_trace = GetCallTrace();
-  RAY_LOG(INFO) << "TestFunctionLevel0\n" << call_trace;
-  return call_trace;
-}
-
-std::string TestFunctionLevel1() {
-  RAY_LOG(INFO) << "TestFunctionLevel1:";
-  return TestFunctionLevel0();
-}
-
-std::string TestFunctionLevel2() {
-  RAY_LOG(INFO) << "TestFunctionLevel2:";
-  return TestFunctionLevel1();
-}
-
-#ifndef _WIN32
-TEST(PrintLogTest, CallstackTraceTest) {
-  auto ret0 = TestFunctionLevel0();
-  EXPECT_TRUE(ret0.find("TestFunctionLevel0") != std::string::npos);
-  auto ret1 = TestFunctionLevel1();
-  EXPECT_TRUE(ret1.find("TestFunctionLevel1") != std::string::npos);
-  auto ret2 = TestFunctionLevel2();
-  EXPECT_TRUE(ret2.find("TestFunctionLevel2") != std::string::npos);
-}
-#endif
-
-/// Catch abort signal handler for testing RAY_CHECK.
-/// We'd better to run the following test case manually since process
-/// will terminated if abort signal raising.
-/*
-bool get_abort_signal = false;
-void signal_handler(int signum) {
-  RAY_LOG(WARNING) << "Interrupt signal (" << signum << ") received.";
-  get_abort_signal = signum == SIGABRT;
-  exit(0);
-}
-
-TEST(PrintLogTest, RayCheckAbortTest) {
-  get_abort_signal = false;
-  // signal(SIGABRT, signal_handler);
-  ray::RayLog::InstallFailureSignalHandler();
-  RAY_CHECK(0) << "Check for aborting";
-  sleep(1);
-  EXPECT_TRUE(get_abort_signal);
-}
-*/
-
-}  // namespace ray
-
-int main(int argc, char **argv) {
-  ::testing::InitGoogleTest(&argc, argv);
-  return RUN_ALL_TESTS();
-}
->>>>>>> 19672688
+// Copyright 2017 The Ray Authors.
+//
+// Licensed under the Apache License, Version 2.0 (the "License");
+// you may not use this file except in compliance with the License.
+// You may obtain a copy of the License at
+//
+//  http://www.apache.org/licenses/LICENSE-2.0
+//
+// Unless required by applicable law or agreed to in writing, software
+// distributed under the License is distributed on an "AS IS" BASIS,
+// WITHOUT WARRANTIES OR CONDITIONS OF ANY KIND, either express or implied.
+// See the License for the specific language governing permissions and
+// limitations under the License.
+
+#include "ray/util/logging.h"
+
+#include <chrono>
+#include <cstdlib>
+#include <iostream>
+
+#include "absl/strings/str_format.h"
+#include "gmock/gmock.h"
+#include "gtest/gtest.h"
+#include "ray/util/filesystem.h"
+
+using namespace testing;
+
+namespace ray {
+
+int64_t current_time_ms() {
+  std::chrono::milliseconds ms_since_epoch =
+      std::chrono::duration_cast<std::chrono::milliseconds>(
+          std::chrono::steady_clock::now().time_since_epoch());
+  return ms_since_epoch.count();
+}
+
+// This is not really test.
+// This file just print some information using the logging macro.
+
+void PrintLog() {
+  RAY_LOG(DEBUG) << "This is the"
+                 << " DEBUG"
+                 << " message";
+  RAY_LOG(INFO) << "This is the"
+                << " INFO message";
+  RAY_LOG(WARNING) << "This is the"
+                   << " WARNING message";
+  RAY_LOG(ERROR) << "This is the"
+                 << " ERROR message";
+  RAY_CHECK(true) << "This is a RAY_CHECK"
+                  << " message but it won't show up";
+  // The following 2 lines should not run since it will cause program failure.
+  // RAY_LOG(FATAL) << "This is the FATAL message";
+  // RAY_CHECK(false) << "This is a RAY_CHECK message but it won't show up";
+}
+
+TEST(PrintLogTest, LogTestWithoutInit) {
+  // Without RayLog::StartRayLog, this should also work.
+  PrintLog();
+}
+
+#if GTEST_HAS_STREAM_REDIRECTION
+using testing::internal::CaptureStderr;
+using testing::internal::GetCapturedStderr;
+
+namespace {
+void VerifyOnlyNthOccurenceLogged(bool fallback_to_debug) {
+  const std::string kLogStr = "this is a test log";
+  CaptureStderr();
+  static int non_fallback_counter = 0;
+  static int fallback_counter = 0;
+  int &counter = fallback_to_debug ? fallback_counter : non_fallback_counter;
+  for (int i = 0; i < 9; i++) {
+    counter++;
+    if (fallback_to_debug) {
+      RAY_LOG_EVERY_N_OR_DEBUG(INFO, 3) << kLogStr;
+    } else {
+      RAY_LOG_EVERY_N(INFO, 3) << kLogStr;
+    }
+  }
+  std::string output = GetCapturedStderr();
+  for (int i = counter - 8; i <= counter; i++) {
+    std::string expected_str = absl::StrFormat("[%d] this is a test log", i);
+    if (i % 3 == 1) {
+      EXPECT_THAT(output, HasSubstr(expected_str));
+    } else {
+      EXPECT_THAT(output, Not(HasSubstr(expected_str)));
+    }
+  }
+
+  size_t occurrences = 0;
+  std::string::size_type start = 0;
+
+  while ((start = output.find(kLogStr, start)) != std::string::npos) {
+    ++occurrences;
+    start += kLogStr.length();
+  }
+  EXPECT_EQ(occurrences, 3);
+}
+
+void VerifyAllOccurenceLogged() {
+  const std::string kLogStr = "this is a test log";
+  CaptureStderr();
+  for (int i = 0; i < 10; i++) {
+    RAY_LOG_EVERY_N_OR_DEBUG(INFO, 3) << kLogStr;
+  }
+  std::string output = GetCapturedStderr();
+  size_t occurrences = 0;
+  std::string::size_type start = 0;
+  while ((start = output.find("[0] this is a test log", start)) != std::string::npos) {
+    ++occurrences;
+    start += kLogStr.length();
+  }
+  EXPECT_EQ(occurrences, 10);
+}
+
+void VerifyNothingLogged(bool fallback_to_debug) {
+  const std::string kLogStr = "this is a test log";
+  CaptureStderr();
+  for (int i = 0; i < 10; i++) {
+    if (fallback_to_debug) {
+      RAY_LOG_EVERY_N_OR_DEBUG(INFO, 3) << kLogStr;
+    } else {
+      RAY_LOG_EVERY_N(INFO, 3) << kLogStr;
+    };
+  }
+  std::string output = GetCapturedStderr();
+
+  size_t occurrences = 0;
+  std::string::size_type start = 0;
+
+  while ((start = output.find(kLogStr, start)) != std::string::npos) {
+    ++occurrences;
+    start += kLogStr.length();
+  }
+  EXPECT_EQ(occurrences, 0);
+}
+}  // namespace
+
+TEST(PrintLogTest, TestRayLogEveryN) {
+  RayLog::severity_threshold_ = RayLogLevel::INFO;
+  VerifyOnlyNthOccurenceLogged(/*fallback_to_debug*/ false);
+
+  RayLog::severity_threshold_ = RayLogLevel::DEBUG;
+  VerifyOnlyNthOccurenceLogged(/*fallback_to_debug*/ false);
+
+  RayLog::severity_threshold_ = RayLogLevel::WARNING;
+  VerifyNothingLogged(/*fallback_to_debug*/ false);
+
+  RayLog::severity_threshold_ = RayLogLevel::INFO;
+}
+
+TEST(PrintLogTest, TestRayLogEveryNOrDebug) {
+  RayLog::severity_threshold_ = RayLogLevel::INFO;
+  VerifyOnlyNthOccurenceLogged(/*fallback_to_debug*/ true);
+
+  RayLog::severity_threshold_ = RayLogLevel::DEBUG;
+  VerifyAllOccurenceLogged();
+
+  RayLog::severity_threshold_ = RayLogLevel::WARNING;
+  VerifyNothingLogged(/*fallback_to_debug*/ true);
+
+  RayLog::severity_threshold_ = RayLogLevel::INFO;
+}
+
+TEST(PrintLogTest, TestRayLogEveryMs) {
+  CaptureStderr();
+  const std::string kLogStr = "this is a test log";
+  auto start_time = std::chrono::steady_clock::now().time_since_epoch();
+  size_t num_iterations = 0;
+  while (std::chrono::steady_clock::now().time_since_epoch() - start_time <
+         std::chrono::milliseconds(100)) {
+    num_iterations++;
+    RAY_LOG_EVERY_MS(INFO, 10) << kLogStr;
+  }
+  std::string output = GetCapturedStderr();
+  size_t occurrences = 0;
+  std::string::size_type start = 0;
+
+  while ((start = output.find(kLogStr, start)) != std::string::npos) {
+    ++occurrences;
+    start += kLogStr.length();
+  }
+  EXPECT_LT(occurrences, num_iterations);
+  EXPECT_GT(occurrences, 5);
+  EXPECT_LT(occurrences, 15);
+}
+
+#endif /* GTEST_HAS_STREAM_REDIRECTION */
+
+TEST(PrintLogTest, LogTestWithInit) {
+  // Test empty app name.
+  RayLog::StartRayLog("", RayLogLevel::DEBUG, ray::GetUserTempDir());
+  PrintLog();
+  RayLog::ShutDownRayLog();
+}
+
+// This test will output large amount of logs to stderr, should be disabled in travis.
+TEST(LogPerfTest, PerfTest) {
+  RayLog::StartRayLog("/fake/path/to/appdire/LogPerfTest", RayLogLevel::ERROR,
+                      ray::GetUserTempDir());
+  int rounds = 10;
+
+  int64_t start_time = current_time_ms();
+  for (int i = 0; i < rounds; ++i) {
+    RAY_LOG(DEBUG) << "This is the "
+                   << "RAY_DEBUG message";
+  }
+  int64_t elapsed = current_time_ms() - start_time;
+  std::cout << "Testing DEBUG log for " << rounds << " rounds takes " << elapsed << " ms."
+            << std::endl;
+
+  start_time = current_time_ms();
+  for (int i = 0; i < rounds; ++i) {
+    RAY_LOG(ERROR) << "This is the "
+                   << "RAY_ERROR message";
+  }
+  elapsed = current_time_ms() - start_time;
+  std::cout << "Testing RAY_ERROR log for " << rounds << " rounds takes " << elapsed
+            << " ms." << std::endl;
+
+  start_time = current_time_ms();
+  for (int i = 0; i < rounds; ++i) {
+    RAY_CHECK(i >= 0) << "This is a RAY_CHECK "
+                      << "message but it won't show up";
+  }
+  elapsed = current_time_ms() - start_time;
+  std::cout << "Testing RAY_CHECK(true) for " << rounds << " rounds takes " << elapsed
+            << " ms." << std::endl;
+  RayLog::ShutDownRayLog();
+}
+
+TEST(PrintLogTest, TestCheckOp) {
+  int i = 1;
+  RAY_CHECK_EQ(i, 1);
+  ASSERT_DEATH(RAY_CHECK_EQ(i, 2), "1 vs 2");
+
+  RAY_CHECK_NE(i, 0);
+  ASSERT_DEATH(RAY_CHECK_NE(i, 1), "1 vs 1");
+
+  RAY_CHECK_LE(i, 1);
+  ASSERT_DEATH(RAY_CHECK_LE(i, 0), "1 vs 0");
+
+  RAY_CHECK_LT(i, 2);
+  ASSERT_DEATH(RAY_CHECK_LT(i, 1), "1 vs 1");
+
+  RAY_CHECK_GE(i, 1);
+  ASSERT_DEATH(RAY_CHECK_GE(i, 2), "1 vs 2");
+
+  RAY_CHECK_GT(i, 0);
+  ASSERT_DEATH(RAY_CHECK_GT(i, 1), "1 vs 1");
+
+  int j = 0;
+  RAY_CHECK_NE(i, j);
+  ASSERT_DEATH(RAY_CHECK_EQ(i, j), "1 vs 0");
+}
+
+std::string TestFunctionLevel0() {
+  std::string call_trace = GetCallTrace();
+  RAY_LOG(INFO) << "TestFunctionLevel0\n" << call_trace;
+  return call_trace;
+}
+
+std::string TestFunctionLevel1() {
+  RAY_LOG(INFO) << "TestFunctionLevel1:";
+  return TestFunctionLevel0();
+}
+
+std::string TestFunctionLevel2() {
+  RAY_LOG(INFO) << "TestFunctionLevel2:";
+  return TestFunctionLevel1();
+}
+
+#ifndef _WIN32
+TEST(PrintLogTest, CallstackTraceTest) {
+  auto ret0 = TestFunctionLevel0();
+  EXPECT_TRUE(ret0.find("TestFunctionLevel0") != std::string::npos);
+  auto ret1 = TestFunctionLevel1();
+  EXPECT_TRUE(ret1.find("TestFunctionLevel1") != std::string::npos);
+  auto ret2 = TestFunctionLevel2();
+  EXPECT_TRUE(ret2.find("TestFunctionLevel2") != std::string::npos);
+}
+#endif
+
+/// Catch abort signal handler for testing RAY_CHECK.
+/// We'd better to run the following test case manually since process
+/// will terminated if abort signal raising.
+/*
+bool get_abort_signal = false;
+void signal_handler(int signum) {
+  RAY_LOG(WARNING) << "Interrupt signal (" << signum << ") received.";
+  get_abort_signal = signum == SIGABRT;
+  exit(0);
+}
+
+TEST(PrintLogTest, RayCheckAbortTest) {
+  get_abort_signal = false;
+  // signal(SIGABRT, signal_handler);
+  ray::RayLog::InstallFailureSignalHandler();
+  RAY_CHECK(0) << "Check for aborting";
+  sleep(1);
+  EXPECT_TRUE(get_abort_signal);
+}
+*/
+
+}  // namespace ray
+
+int main(int argc, char **argv) {
+  ::testing::InitGoogleTest(&argc, argv);
+  return RUN_ALL_TESTS();
+}