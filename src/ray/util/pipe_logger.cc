--- conflicted
+++ resolved
@@ -24,10 +24,7 @@
 #include <thread>
 
 #include "absl/strings/str_split.h"
-<<<<<<< HEAD
-=======
 #include "ray/util/thread_utils.h"
->>>>>>> 38d484e6
 #include "spdlog/sinks/basic_file_sink.h"
 #include "spdlog/sinks/rotating_file_sink.h"
 #include "spdlog/sinks/stdout_color_sinks.h"
@@ -36,15 +33,6 @@
 
 namespace {
 
-<<<<<<< HEAD
-// TODO(hjiang): Investigate how we could notify reader thread to stop by close write pipe
-// directly, instead of relying on eof indicator.
-//
-// An indicator which represents EOF, so read thread could exit.
-const std::string kEofIndicator = GenerateUUIDV4();
-
-=======
->>>>>>> 38d484e6
 // Default pipe log read buffer size.
 constexpr size_t kDefaultPipeLogReadBufSize = 1024;
 
@@ -90,15 +78,6 @@
   RAY_CHECK(bytes_read != -1) << "Fails to read from pipe because " << strerror(errno);
   return bytes_read;
 }
-<<<<<<< HEAD
-void CompleteWriteEOFIndicator(int write_fd) {
-  ssize_t bytes_written = write(write_fd, kEofIndicator.data(), kEofIndicator.length());
-  RAY_CHECK_EQ(bytes_written, static_cast<ssize_t>(kEofIndicator.length()));
-  bytes_written = write(write_fd, "\n", /*count=*/1);
-  RAY_CHECK_EQ(bytes_written, 1);
-}
-=======
->>>>>>> 38d484e6
 #endif
 
 template <typename ReadFunc, typename WriteFunc, typename FlushFunc>
@@ -145,23 +124,6 @@
       for (size_t idx = 0; idx < newlines.size() - 1; ++idx) {
         std::string cur_new_line = std::move(last_line);
         cur_new_line += newlines[idx];
-<<<<<<< HEAD
-
-        // Reached the end of stream.
-        if (cur_new_line == kEofIndicator) {
-          {
-            absl::MutexLock lock(&stream_dumper->mu);
-            stream_dumper->stopped = true;
-          }
-
-          // Place IO operation out of critical section.
-          close_read_handle();
-
-          return;
-        }
-
-=======
->>>>>>> 38d484e6
         last_line.clear();
 
         // We only log non-empty lines.
@@ -344,10 +306,6 @@
   auto read_func = [read_fd](char *data, size_t len) { return Read(read_fd, data, len); };
   auto close_read_handle = [read_fd]() { RAY_CHECK_EQ(close(read_fd), 0); };
   auto close_fn = [write_fd, promise]() {
-<<<<<<< HEAD
-    CompleteWriteEOFIndicator(write_fd);
-=======
->>>>>>> 38d484e6
     RAY_CHECK_EQ(close(write_fd), 0);
     // Block until destruction finishes.
     promise->get_future().get();
