load("//bazel:ray.bzl", "ray_cc_library")

ray_cc_library(
    name = "visibility",
    hdrs = ["visibility.h"],
)

ray_cc_library(
    name = "macros",
    hdrs = ["macros.h"],
)

ray_cc_library(
    name = "event_label",
    hdrs = ["event_label.h"],
)

ray_cc_library(
    name = "array",
    hdrs = ["array.h"],
)

ray_cc_library(
    name = "thread_utils",
    hdrs = ["thread_utils.h"],
    deps = [
        ":thread_checker",
    ],
)

ray_cc_library(
    name = "env",
    srcs = ["env.cc"],
    hdrs = ["env.h"],
    deps = [
        ":logging",
        "@com_google_absl//absl/strings",
    ],
)

ray_cc_library(
    name = "exponential_backoff",
    srcs = ["exponential_backoff.cc"],
    hdrs = ["exponential_backoff.h"],
    deps = [
        ":logging",
    ],
)

ray_cc_library(
    name = "logging",
    srcs = ["logging.cc"],
    hdrs = ["logging.h"],
    deps = [
        ":event_label",
        ":macros",
        ":string_utils",
        ":thread_utils",
        "@com_github_spdlog//:spdlog",
        "@com_google_absl//absl/debugging:failure_signal_handler",
        "@com_google_absl//absl/strings:str_format",
        "@com_google_googletest//:gtest_prod",
        "@nlohmann_json",
    ],
)

ray_cc_library(
    name = "filesystem",
    srcs = ["filesystem.cc"],
    hdrs = ["filesystem.h"],
    deps = [
        "//src/ray/common:status_or",
    ],
)

ray_cc_library(
    name = "container_util",
    hdrs = ["container_util.h"],
    deps = [
        ":logging",
        "@com_google_absl//absl/container:flat_hash_map",
        "@com_google_absl//absl/container:flat_hash_set",
        "@com_google_absl//absl/container:inlined_vector",
    ],
)

ray_cc_library(
    name = "process",
    srcs = [
        "process.cc",
        "subreaper.cc",
    ],
    hdrs = [
        "process.h",
        "subreaper.h",
    ],
    deps = [
        ":cmd_line_utils",
        ":compat",
        ":filesystem",
        ":logging",
        ":macros",
        "@boost//:asio",
        "@com_google_absl//absl/container:flat_hash_set",
        "@com_google_absl//absl/synchronization",
    ],
)

ray_cc_library(
    name = "function_traits",
    hdrs = ["function_traits.h"],
    deps = [
        "@boost//:functional",
    ],
)

ray_cc_library(
    name = "counter_map",
    hdrs = ["counter_map.h"],
    deps = [
        ":logging",
        ":mutex_protected",
    ],
)

ray_cc_library(
    name = "event",
    srcs = ["event.cc"],
    hdrs = ["event.h"],
    deps = [
        ":logging",
        ":random",
        ":string_utils",
        ":timestamp_utils",
        "//src/ray/protobuf:event_cc_proto",
        "//src/ray/protobuf:export_event_cc_proto",
        "@boost//:asio",
        "@com_github_spdlog//:spdlog",
        "@com_google_absl//absl/container:flat_hash_map",
        "@com_google_googletest//:gtest_prod",
        "@com_google_protobuf//:protobuf",
        "@nlohmann_json",
    ],
)

ray_cc_library(
    name = "scoped_env_setter",
    srcs = ["scoped_env_setter.cc"],
    hdrs = ["scoped_env_setter.h"],
    deps = [
        ":env",
    ],
)

ray_cc_library(
    name = "timestamp_utils",
    hdrs = ["timestamp_utils.h"],
)

ray_cc_library(
    name = "random",
    hdrs = ["random.h"],
    deps = [
        "@com_google_absl//absl/random",
    ],
)

ray_cc_library(
    name = "string_utils",
    srcs = ["string_utils.cc"],
    hdrs = ["string_utils.h"],
    deps = [
        "@com_google_absl//absl/strings",
    ],
)

ray_cc_library(
    name = "memory",
    srcs = ["memory.cc"],
    hdrs = ["memory.h"],
)

ray_cc_library(
    name = "type_traits",
    hdrs = ["type_traits.h"],
    deps = [
        "@com_google_absl//absl/meta:type_traits",
        "@com_google_absl//absl/strings:str_format",
    ],
)

ray_cc_library(
    name = "throttler",
    hdrs = ["throttler.h"],
    deps = [
        "@com_google_absl//absl/time",
    ],
)

ray_cc_library(
    name = "sequencer",
    hdrs = ["sequencer.h"],
    deps = [
        "@com_google_absl//absl/container:flat_hash_map",
        "@com_google_absl//absl/synchronization",
    ],
)

ray_cc_library(
    name = "sample",
    hdrs = ["sample.h"],
)

ray_cc_library(
    name = "cmd_line_utils",
    srcs = ["cmd_line_utils.cc"],
    hdrs = ["cmd_line_utils.h"],
    deps = [
        ":logging",
        ":string_utils",
    ],
)

# TODO(hjiang): Split URL related functions into a separate util target.
ray_cc_library(
    name = "util",
    srcs = ["util.cc"],
    hdrs = ["util.h"],
    deps = [
        ":filesystem",
        ":logging",
        ":macros",
        ":process",
        "//:sha256",
        "@boost//:asio",
        "@com_google_absl//absl/container:flat_hash_map",
    ],
)

ray_cc_library(
    name = "size_literals",
    hdrs = ["size_literals.h"],
)

ray_cc_library(
    name = "thread_checker",
    srcs = ["thread_checker.cc"],
    hdrs = ["thread_checker.h"],
)

ray_cc_library(
    name = "map_utils",
    hdrs = ["map_utils.h"],
)

ray_cc_library(
    name = "shared_lru",
    hdrs = ["shared_lru.h"],
    deps = [
        ":map_utils",
        ":util",
        "@com_google_absl//absl/container:flat_hash_map",
    ],
)

ray_cc_library(
    name = "compat",
    srcs = ["compat.cc"],
    hdrs = ["compat.h"],
    deps = [
        ":logging",
        "//src/ray/common:status",
    ],
)

ray_cc_library(
    name = "stream_redirection_options",
    hdrs = ["stream_redirection_options.h"],
)

ray_cc_library(
    name = "pipe_logger",
    srcs = ["pipe_logger.cc"],
    hdrs = ["pipe_logger.h"],
    deps = [
        ":compat",
        ":spdlog_fd_sink",
        ":spdlog_newliner_sink",
        ":stream_redirection_options",
        ":thread_utils",
        ":util",
        "//src/ray/common:ray_config",
        "@boost//:iostreams",
        "@com_github_spdlog//:spdlog",
        "@com_google_absl//absl/container:inlined_vector",
        "@com_google_absl//absl/strings",
    ],
)

ray_cc_library(
    name = "stream_redirection",
    srcs = ["stream_redirection.cc"],
    hdrs = ["stream_redirection.h"],
    deps = [
        ":pipe_logger",
        ":scoped_dup2_wrapper",
        ":stream_redirection_options",
        ":util",
        "//src/ray/util/internal:stream_redirection_handle",
    ],
)

ray_cc_library(
    name = "spdlog_fd_sink",
    hdrs = ["spdlog_fd_sink.h"],
    deps = [
        ":compat",
        ":util",
        "@com_github_spdlog//:spdlog",
    ],
)

ray_cc_library(
    name = "spdlog_newliner_sink",
    hdrs = ["spdlog_newliner_sink.h"],
    deps = [
        ":compat",
        ":util",
        "@com_github_spdlog//:spdlog",
    ],
)

ray_cc_library(
    name = "temporary_directory",
    srcs = ["temporary_directory.cc"],
    hdrs = ["temporary_directory.h"],
    deps = [
        ":util",
        "@com_google_absl//absl/strings:str_format",
    ],
)

ray_cc_library(
    name = "mutex_protected",
    hdrs = ["mutex_protected.h"],
    deps = [
        "@com_google_absl//absl/synchronization",
    ],
)

ray_cc_library(
    name = "scoped_dup2_wrapper",
    srcs = select({
        "@platforms//os:windows": ["scoped_dup2_wrapper_windows.cc"],
        "//conditions:default": ["scoped_dup2_wrapper_posix.cc"],
    }),
    hdrs = ["scoped_dup2_wrapper.h"],
    deps = [
        ":compat",
        ":logging",
    ],
)

ray_cc_library(
    name = "process_cleaner",
    srcs = ["process_cleaner.cc"],
    hdrs = ["process_cleaner.h"],
    deps = [":invoke_once_token"] +
           select({
               "@platforms//os:windows": [],
               "//conditions:default": ["//src/ray/util:logging"],
           }),
)

ray_cc_library(
    name = "invoke_once_token",
    hdrs = ["invoke_once_token.h"],
    deps = [
        ":logging",
    ],
)

ray_cc_library(
<<<<<<< HEAD
    name = "visitor",
    hdrs = ["visitor.h"],
    deps = [
        "@com_google_absl//absl/meta:type_traits",
=======
    name = "concurrent_flat_map",
    hdrs = ["concurrent_flat_map.h"],
    deps = [
        ":mutex_protected",
        "@com_google_absl//absl/container:flat_hash_map",
>>>>>>> d827b602
    ],
)<|MERGE_RESOLUTION|>--- conflicted
+++ resolved
@@ -381,17 +381,18 @@
 )
 
 ray_cc_library(
-<<<<<<< HEAD
     name = "visitor",
     hdrs = ["visitor.h"],
     deps = [
         "@com_google_absl//absl/meta:type_traits",
-=======
+    ],
+)
+
+ray_cc_library(
     name = "concurrent_flat_map",
     hdrs = ["concurrent_flat_map.h"],
     deps = [
         ":mutex_protected",
         "@com_google_absl//absl/container:flat_hash_map",
->>>>>>> d827b602
     ],
 )