load("//bazel:ray.bzl", "ray_cc_library")

ray_cc_library(
    name = "visibility",
    hdrs = ["visibility.h"],
)

ray_cc_library(
    name = "macros",
    hdrs = ["macros.h"],
)

ray_cc_library(
    name = "event_label",
    hdrs = ["event_label.h"],
)

ray_cc_library(
    name = "array",
    hdrs = ["array.h"],
)

ray_cc_library(
    name = "thread_utils",
    hdrs = ["thread_utils.h"],
    deps = [
        ":thread_checker",
    ],
)

ray_cc_library(
    name = "exponential_backoff",
    hdrs = ["exponential_backoff.h"],
    srcs = ["exponential_backoff.cc"],
    deps = [
        ":logging",
    ],
)

# TODO(hjiang): filesystem and logging has interdependency, we should split them into three targets: filesystem, logging, ray_check_macros.
ray_cc_library(
    name = "logging",
    hdrs = ["logging.h"],
    srcs = ["logging.cc"],
    deps = [
        ":event_label",
        ":macros",
        ":string_utils",
        ":thread_utils",
        "@com_github_spdlog//:spdlog",
        "@com_google_absl//absl/debugging:failure_signal_handler",
        "@com_google_absl//absl/strings:str_format",
        "@com_google_googletest//:gtest_prod",
        "@nlohmann_json",
    ],
)

ray_cc_library(
    name = "filesystem",
    hdrs = ["filesystem.h"],
    srcs = ["filesystem.cc"],
    deps = [
        "//src/ray/common:status_or",
    ],
)

ray_cc_library(
    name = "container_util",
    hdrs = ["container_util.h"],
    deps = [
        ":logging",
        "@com_google_absl//absl/container:flat_hash_map",
        "@com_google_absl//absl/container:flat_hash_set",
    ],
)

ray_cc_library(
    name = "process",
    hdrs = [
        "process.h",
        "subreaper.h",
    ],
    srcs = [
        "process.cc",
        "subreaper.cc",
    ],
    deps = [
        ":cmd_line_utils",
        ":filesystem",
        ":logging",
        ":macros",
        "@boost//:asio",
        "@com_google_absl//absl/container:flat_hash_set",
        "@com_google_absl//absl/synchronization",
    ],
)

ray_cc_library(
    name = "function_traits",
    hdrs = ["function_traits.h"],
    deps = [
        "@boost//:functional",
    ],
)

ray_cc_library(
    name = "counter_map",
    hdrs = ["counter_map.h"],
    deps = [
        ":logging",
    ],
)

ray_cc_library(
    name = "event",
    hdrs = ["event.h"],
    srcs = ["event.cc"],
    deps = [
        ":logging",
        ":random",
        ":string_utils",
        ":timestamp_utils",
        "//src/ray/protobuf:event_cc_proto",
        "//src/ray/protobuf:export_event_cc_proto",
        "@boost//:asio",
        "@com_github_spdlog//:spdlog",
        "@com_google_absl//absl/container:flat_hash_map",
        "@com_google_googletest//:gtest_prod",
        "@com_google_protobuf//:protobuf",
        "@nlohmann_json",
    ],
)

ray_cc_library(
    name = "timestamp_utils",
    hdrs = ["timestamp_utils.h"],
)

ray_cc_library(
    name = "random",
    hdrs = ["random.h"],
    deps = [
        "@com_google_absl//absl/random",
    ],
)

ray_cc_library(
    name = "string_utils",
    hdrs = ["string_utils.h"],
    srcs = ["string_utils.cc"],
)

ray_cc_library(
    name = "memory",
    hdrs = ["memory.h"],
    srcs = ["memory.cc"],
)

ray_cc_library(
    name = "type_traits",
    hdrs = ["type_traits.h"],
)

ray_cc_library(
    name = "throttler",
    hdrs = ["throttler.h"],
    deps = [
        "@com_google_absl//absl/time",
    ],
)

ray_cc_library(
    name = "sequencer",
    hdrs = ["sequencer.h"],
    deps = [
        "@com_google_absl//absl/container:flat_hash_map",
        "@com_google_absl//absl/synchronization",
    ],
)

ray_cc_library(
    name = "sample",
    hdrs = ["sample.h"],
)

ray_cc_library(
    name = "cmd_line_utils",
    hdrs = ["cmd_line_utils.h"],
    srcs = ["cmd_line_utils.cc"],
    deps = [
        ":logging",
        ":string_utils",
    ],
)

# A giant 'util' target is split since PR https://github.com/ray-project/ray/pull/49938, here we keep the 'util' target for API compatibility.
#
# TODO(hjiang): We include a bunch of misc util function/class inside of the class, should split into multiple files and build targets.
ray_cc_library(
    name = "util",
    hdrs = ["util.h"],
    srcs = ["util.cc"],
    deps = [
        ":array",
        ":cmd_line_utils",
        ":container_util",
        ":counter_map",
        ":event",
        ":event_label",
        ":exponential_backoff",
        ":function_traits",
        ":logging",
        ":macros",
        ":memory",
        ":process",
        ":random",
        ":sample",
        ":sequencer",
        ":string_utils",
        ":timestamp_utils",
        ":throttler",
        ":thread_utils",
        ":type_traits",
        ":visibility",
        "//:sha256",
    ],
)

ray_cc_library(
    name = "size_literals",
    hdrs = ["size_literals.h"],
)

ray_cc_library(
    name = "thread_checker",
    hdrs = ["thread_checker.h"],
    srcs = ["thread_checker.cc"],

)

ray_cc_library(
    name = "map_utils",
    hdrs = ["map_utils.h"],
)

ray_cc_library(
    name = "shared_lru",
    hdrs = ["shared_lru.h"],
    deps = [
        ":map_utils",
        ":util",
        "@com_google_absl//absl/container:flat_hash_map",
    ],
)

ray_cc_library(
    name = "compat",
    hdrs = ["compat.h"],
)

ray_cc_library(
    name = "stream_redirection_options",
    hdrs = ["stream_redirection_options.h"],
)

ray_cc_library(
    name = "pipe_logger",
    hdrs = ["pipe_logger.h"],
    srcs = ["pipe_logger.cc"],
    deps = [
        ":compat",
        ":stream_redirection_options",
        ":thread_utils",
        ":util",
        "@com_github_spdlog//:spdlog",
        "@com_google_absl//absl/strings",
    ],
)

ray_cc_library(
    name = "stream_redirection_utils",
    hdrs = ["stream_redirection_utils.h"],
    srcs = ["stream_redirection_utils.cc"],
    deps = [
        ":pipe_logger",
        ":stream_redirection_options",
        ":util",
    ],
)

ray_cc_library(
<<<<<<< HEAD
    name = "spdlog_fd_sink",
    hdrs = ["spdlog_fd_sink.h"],
    deps = [
        ":compat",
        ":util",
        "@com_github_spdlog//:spdlog",
=======
    name = "temporary_directory",
    hdrs = ["temporary_directory.h"],
    srcs = ["temporary_directory.cc"],
    deps = [
        ":util",
        "@com_google_absl//absl/strings:str_format",
>>>>>>> c9da11d3
    ],
)<|MERGE_RESOLUTION|>--- conflicted
+++ resolved
@@ -289,20 +289,21 @@
 )
 
 ray_cc_library(
-<<<<<<< HEAD
     name = "spdlog_fd_sink",
     hdrs = ["spdlog_fd_sink.h"],
     deps = [
         ":compat",
         ":util",
         "@com_github_spdlog//:spdlog",
-=======
+    ],
+)
+
+ray_cc_library(
     name = "temporary_directory",
     hdrs = ["temporary_directory.h"],
     srcs = ["temporary_directory.cc"],
     deps = [
         ":util",
         "@com_google_absl//absl/strings:str_format",
->>>>>>> c9da11d3
     ],
 )