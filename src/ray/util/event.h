--- conflicted
+++ resolved
@@ -281,13 +281,8 @@
 /// "error" and "fatal". You can also use capital letters for the options above.
 /// \return void.
 void RayEventInit(rpc::Event_SourceType source_type,
-<<<<<<< HEAD
-                  const std::unordered_map<std::string, std::string> &custom_fields,
+                  const absl::flat_hash_map<std::string, std::string> &custom_fields,
                   const std::string &log_dir,
                   const std::string &event_level = "warning");
-=======
-                  const absl::flat_hash_map<std::string, std::string> &custom_fields,
-                  const std::string &log_dir, const std::string &event_level = "warning");
->>>>>>> f15bcb21
 
 }  // namespace ray