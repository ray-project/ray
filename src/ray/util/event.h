// Copyright 2017 The Ray Authors.
//
// Licensed under the Apache License, Version 2.0 (the "License");
// you may not use this file except in compliance with the License.
// You may obtain a copy of the License at
//
//  http://www.apache.org/licenses/LICENSE-2.0
//
// Unless required by applicable law or agreed to in writing, software
// distributed under the License is distributed on an "AS IS" BASIS,
// WITHOUT WARRANTIES OR CONDITIONS OF ANY KIND, either express or implied.
// See the License for the specific language governing permissions and
// limitations under the License.

#pragma once
#include <boost/asio.hpp>
#include <boost/asio/ip/host_name.hpp>
#include <cmath>
#include <cstring>
#include <iomanip>
#include <iostream>
#include <memory>
#include <sstream>
#include <vector>
#include "ray/util/logging.h"
#include "ray/util/util.h"
#include "spdlog/sinks/basic_file_sink.h"
#include "spdlog/sinks/rotating_file_sink.h"
#include "spdlog/spdlog.h"
#include "src/ray/protobuf/event.pb.h"

#include "nlohmann/json.hpp"

#include <gtest/gtest_prod.h>

using json = nlohmann::json;

namespace ray {

<<<<<<< HEAD
#define RAY_EVENT(event_type, label)                                       \
  if (ray::RayEvent::IsLevelEnabled(                                       \
          ::ray::rpc::Event_Severity::Event_Severity_##event_type) ||      \
      ray::RayLog::IsLevelEnabled(ray::RayLogLevel::event_type))           \
  ::ray::RayEvent(::ray::rpc::Event_Severity::Event_Severity_##event_type, \
                  ray::RayLogLevel::event_type, label)
=======
#define RAY_EVENT(event_type, label)                                \
  if (ray::RayEvent::IsLevelEnabled(                                \
          ::ray::rpc::Event_Severity::Event_Severity_##event_type)) \
  ::ray::RayEvent(::ray::rpc::Event_Severity::Event_Severity_##event_type, label)
>>>>>>> 5a89b47f

// interface of event reporter
class BaseEventReporter {
 public:
  virtual void Init() = 0;

  virtual void Report(const rpc::Event &event, const json &custom_fields) = 0;

  virtual void Close() = 0;

  virtual std::string GetReporterKey() = 0;
};
// responsible for writing event to specific file
class LogEventReporter : public BaseEventReporter {
 public:
  LogEventReporter(rpc::Event_SourceType source_type, const std::string &log_dir,
                   bool force_flush = true, int rotate_max_file_size = 100,
                   int rotate_max_file_num = 20);

  virtual ~LogEventReporter();

 private:
  virtual std::string replaceLineFeed(std::string message);

  virtual std::string EventToString(const rpc::Event &event, const json &custom_fields);

  virtual void Init() override {}

  virtual void Report(const rpc::Event &event, const json &custom_fields) override;

  virtual void Close() override {}

  virtual void Flush();

  virtual std::string GetReporterKey() override { return "log.event.reporter"; }

 protected:
  std::string log_dir_;
  bool force_flush_;
  int rotate_max_file_size_;  // MB
  int rotate_max_file_num_;

  std::string file_name_;

  std::shared_ptr<spdlog::logger> log_sink_;
};

// store the reporters, add reporters and clean reporters
class EventManager final {
 public:
  static EventManager &Instance();

  bool IsEmpty();

  // We added `const json &custom_fields` here because we need to support typed custom
  // fields.
  // TODO(guyang.sgy): Remove the protobuf `rpc::Event` and use an internal struct
  // instead.
  void Publish(const rpc::Event &event, const json &custom_fields);

  // NOTE(ruoqiu) AddReporters, ClearPeporters (along with the Pushlish function) would
  // not be thread-safe. But we assume default initialization and shutdown are placed in
  // the construction and destruction of a resident class, or at the beginning and end of
  // a process.
  void AddReporter(std::shared_ptr<BaseEventReporter> reporter);

  void ClearReporters();

 private:
  EventManager();

  EventManager(const EventManager &manager) = delete;

  const EventManager &operator=(const EventManager &manager) = delete;

 private:
  std::unordered_map<std::string, std::shared_ptr<BaseEventReporter>> reporter_map_;
};

// store the event context. Different workers of a process in core_worker have different
// contexts, so a singleton of thread_local needs to be maintained
class RayEventContext final {
 public:
  static RayEventContext &Instance();

  RayEventContext() {}

  void SetEventContext(rpc::Event_SourceType source_type,
                       const std::unordered_map<std::string, std::string> &custom_fields =
                           std::unordered_map<std::string, std::string>());

  void SetCustomField(const std::string &key, const std::string &value);

  void SetCustomFields(const std::unordered_map<std::string, std::string> &custom_fields);

  inline void SetSourceType(rpc::Event_SourceType source_type) {
    source_type_ = source_type;
  }

  inline const rpc::Event_SourceType &GetSourceType() const { return source_type_; }

  inline const std::string &GetSourceHostname() const { return source_hostname_; }

  inline int32_t GetSourcePid() const { return source_pid_; }

  inline const std::unordered_map<std::string, std::string> &GetCustomFields() const {
    return custom_fields_;
  }

  inline bool GetInitialzed() const {
    return source_type_ != rpc::Event_SourceType::Event_SourceType_COMMON;
  }

 private:
  static RayEventContext &GlobalInstance();

  RayEventContext(const RayEventContext &event_context) = delete;

  const RayEventContext &operator=(const RayEventContext &event_context) = delete;

  // Only for test, isn't thread-safe with SetEventContext.
  void ResetEventContext();

  FRIEND_TEST(EVENT_TEST, MULTI_THREAD_CONTEXT_COPY);

  rpc::Event_SourceType source_type_ = rpc::Event_SourceType::Event_SourceType_COMMON;
  std::string source_hostname_ = boost::asio::ip::host_name();
  int32_t source_pid_ = getpid();
  std::unordered_map<std::string, std::string> custom_fields_;

  static thread_local std::unique_ptr<RayEventContext> context_;

  // This is a global context copied from the first context created by `SetEventContext`.
  // We make this global context in order to get a basic context in other private threads.
  static std::unique_ptr<RayEventContext> global_context_;
  static std::atomic<bool> global_context_finished_setting_;
  static std::atomic<int> global_context_started_setting_;

  friend class RayEvent;
};

// when the RayEvent is deconstructed, the context information is obtained from the
// RayEventContext, then the Event structure is generated and pushed to the EventManager
// for sending
class RayEvent {
 public:
  RayEvent(rpc::Event_Severity severity, RayLogLevel log_severity,
           const std::string &label)
      : severity_(severity), log_severity_(log_severity), label_(label) {}

  template <typename T>
  RayEvent &operator<<(const T &t) {
    osstream_ << t;
    return *this;
  }

  /// Set custom field to current event.
  /// All the supported value type: `bool`, `int`, `unsigned int`, `float`, `double`,
  /// `std::string` and `nlohmann::json`.
  template <typename T>
  RayEvent &WithField(const std::string &key, const T &value) {
    custom_fields_[key] = value;
    return *this;
  }

  static void ReportEvent(const std::string &severity, const std::string &label,
                          const std::string &message);

  /// Return whether or not the event level is enabled in current setting.
  ///
  /// \param event_level The input event level.
  /// \return True if input event level is not lower than the threshold.
  static bool IsLevelEnabled(rpc::Event_Severity event_level);

  ~RayEvent();

 private:
  RayEvent() = default;

  void SendMessage(const std::string &message);

  RayEvent(const RayEvent &event) = delete;

  const RayEvent &operator=(const RayEvent &event) = delete;

<<<<<<< HEAD
  static RayLogLevel EventLevelToLogLevel(const rpc::Event_Severity &severity);

=======
>>>>>>> 5a89b47f
  // Only for test
  static void SetLevel(const std::string &event_level);

  FRIEND_TEST(EVENT_TEST, TEST_LOG_LEVEL);

 private:
  rpc::Event_Severity severity_;
  RayLogLevel log_severity_;
  std::string label_;
  json custom_fields_;
  std::ostringstream osstream_;
};

/// Ray Event initialization.
///
<<<<<<< HEAD
/// This function is not thread-safe. We should use this function when main thread starts.
/// This function could only be called once. Redundant calls don't take effect, except for
/// the first time.
=======
/// This function should be called when the main thread starts.
/// Redundant calls in other thread don't take effect.
>>>>>>> 5a89b47f
/// \param source_type The type of current process.
/// \param custom_fields The global custom fields.
/// \param log_dir The log directory to generate event subdirectory.
/// \param event_level The input event level. It should be one of "info","warning",
/// "error" and "fatal". You can also use capital letters for the options above.
/// \return void.
void RayEventInit(rpc::Event_SourceType source_type,
                  const std::unordered_map<std::string, std::string> &custom_fields,
                  const std::string &log_dir, const std::string &event_level = "warning");

}  // namespace ray<|MERGE_RESOLUTION|>--- conflicted
+++ resolved
@@ -37,19 +37,12 @@
 
 namespace ray {
 
-<<<<<<< HEAD
 #define RAY_EVENT(event_type, label)                                       \
   if (ray::RayEvent::IsLevelEnabled(                                       \
           ::ray::rpc::Event_Severity::Event_Severity_##event_type) ||      \
       ray::RayLog::IsLevelEnabled(ray::RayLogLevel::event_type))           \
   ::ray::RayEvent(::ray::rpc::Event_Severity::Event_Severity_##event_type, \
                   ray::RayLogLevel::event_type, label)
-=======
-#define RAY_EVENT(event_type, label)                                \
-  if (ray::RayEvent::IsLevelEnabled(                                \
-          ::ray::rpc::Event_Severity::Event_Severity_##event_type)) \
-  ::ray::RayEvent(::ray::rpc::Event_Severity::Event_Severity_##event_type, label)
->>>>>>> 5a89b47f
 
 // interface of event reporter
 class BaseEventReporter {
@@ -235,11 +228,8 @@
 
   const RayEvent &operator=(const RayEvent &event) = delete;
 
-<<<<<<< HEAD
   static RayLogLevel EventLevelToLogLevel(const rpc::Event_Severity &severity);
 
-=======
->>>>>>> 5a89b47f
   // Only for test
   static void SetLevel(const std::string &event_level);
 
@@ -255,14 +245,8 @@
 
 /// Ray Event initialization.
 ///
-<<<<<<< HEAD
-/// This function is not thread-safe. We should use this function when main thread starts.
-/// This function could only be called once. Redundant calls don't take effect, except for
-/// the first time.
-=======
 /// This function should be called when the main thread starts.
 /// Redundant calls in other thread don't take effect.
->>>>>>> 5a89b47f
 /// \param source_type The type of current process.
 /// \param custom_fields The global custom fields.
 /// \param log_dir The log directory to generate event subdirectory.
