--- conflicted
+++ resolved
@@ -420,19 +420,16 @@
     export_event.mutable_task_event_data()->CopyFrom(*(*ptr_to_task_event_data_ptr));
     export_event.set_source_type(
         rpc::ExportEvent_SourceType::ExportEvent_SourceType_EXPORT_TASK);
-<<<<<<< HEAD
+  } else if (auto ptr_to_node_event_data_ptr =
+                 std::get_if<std::shared_ptr<rpc::ExportNodeData>>(&event_data_ptr_)) {
+    export_event.mutable_node_event_data()->CopyFrom(*(*ptr_to_node_event_data_ptr));
+    export_event.set_source_type(
+        rpc::ExportEvent_SourceType::ExportEvent_SourceType_EXPORT_NODE);
   } else if (auto ptr_to_actor_event_data_ptr =
                  std::get_if<std::shared_ptr<rpc::ExportActorData>>(&event_data_ptr_)) {
     export_event.mutable_actor_event_data()->CopyFrom(*(*ptr_to_actor_event_data_ptr));
     export_event.set_source_type(
         rpc::ExportEvent_SourceType::ExportEvent_SourceType_EXPORT_ACTOR);
-=======
-  } else if (auto ptr_to_node_event_data_ptr =
-                 std::get_if<std::shared_ptr<rpc::ExportNodeData>>(&event_data_ptr_)) {
-    export_event.mutable_node_event_data()->CopyFrom(*(*ptr_to_node_event_data_ptr));
-    export_event.set_source_type(
-        rpc::ExportEvent_SourceType::ExportEvent_SourceType_EXPORT_NODE);
->>>>>>> 2a7efc0f
   } else {
     // This shouldn't be possible because event_data_ptr_ is typed as ExportEventDataPtr
     RAY_LOG(FATAL) << "Invalid event_data type.";
