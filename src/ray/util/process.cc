--- conflicted
+++ resolved
@@ -1,1260 +1,632 @@
-<<<<<<< HEAD
-// Copyright 2017 The Ray Authors.
-//
-// Licensed under the Apache License, Version 2.0 (the "License");
-// you may not use this file except in compliance with the License.
-// You may obtain a copy of the License at
-//
-//  http://www.apache.org/licenses/LICENSE-2.0
-//
-// Unless required by applicable law or agreed to in writing, software
-// distributed under the License is distributed on an "AS IS" BASIS,
-// WITHOUT WARRANTIES OR CONDITIONS OF ANY KIND, either express or implied.
-// See the License for the specific language governing permissions and
-// limitations under the License.
-
-#include "ray/util/process.h"
-
-#ifdef _WIN32
-#ifndef WIN32_LEAN_AND_MEAN
-#define WIN32_LEAN_AND_MEAN 1
-#endif
-#include <Windows.h>
-#include <Winternl.h>
-#include <process.h>
-#else
-#include <poll.h>
-#include <signal.h>
-#include <stddef.h>
-#include <sys/types.h>
-#include <sys/wait.h>
-#include <unistd.h>
-#endif
-
-#include <string.h>
-
-#include <algorithm>
-#include <atomic>
-#include <fstream>
-#include <string>
-#include <vector>
-
-#include "ray/util/filesystem.h"
-#include "ray/util/logging.h"
-#include "ray/util/macros.h"
-#include "ray/util/util.h"
-
-#ifdef __APPLE__
-extern char **environ;
-
-// macOS dosn't come with execvpe.
-// https://stackoverflow.com/questions/7789750/execve-with-path-search
-int execvpe(const char *program, char *const argv[], char *const envp[]) {
-  char **saved = environ;
-  int rc;
-  // Mutating environ is generally unsafe, but this logic only runs on the
-  // start of a worker process. There should be no concurrent access to the
-  // environment.
-  environ = const_cast<char **>(envp);
-  rc = execvp(program, argv);
-  environ = saved;
-  return rc;
-}
-#endif
-
-namespace ray {
-
-bool EnvironmentVariableLess::operator()(char a, char b) const {
-  // TODO(mehrdadn): This is only used on Windows due to current lack of Unicode support.
-  // It should be changed when Process adds Unicode support on Windows.
-  return std::less<char>()(tolower(a), tolower(b));
-}
-
-bool EnvironmentVariableLess::operator()(const std::string &a,
-                                         const std::string &b) const {
-  bool result;
-#ifdef _WIN32
-  result = std::lexicographical_compare(a.begin(), a.end(), b.begin(), b.end(), *this);
-#else
-  result = a < b;
-#endif
-  return result;
-}
-
-class ProcessFD {
-  pid_t pid_;
-  intptr_t fd_;
-
- public:
-  ~ProcessFD();
-  ProcessFD();
-  ProcessFD(pid_t pid, intptr_t fd = -1);
-  ProcessFD(const ProcessFD &other);
-  ProcessFD(ProcessFD &&other);
-  ProcessFD &operator=(const ProcessFD &other);
-  ProcessFD &operator=(ProcessFD &&other);
-  intptr_t CloneFD() const;
-  void CloseFD();
-  intptr_t GetFD() const;
-  pid_t GetId() const;
-
-  // Fork + exec combo. Returns -1 for the PID on failure.
-  static ProcessFD spawnvpe(const char *argv[], std::error_code &ec, bool decouple,
-                            const ProcessEnvironment &env) {
-    ec = std::error_code();
-    intptr_t fd;
-    pid_t pid;
-    ProcessEnvironment new_env;
-    for (char *const *e = environ; *e; ++e) {
-      RAY_CHECK(*e && **e != '\0') << "environment variable name is absent";
-      const char *key_end = strchr(*e + 1 /* +1 is needed for Windows */, '=');
-      RAY_CHECK(key_end) << "environment variable value is absent: " << e;
-      new_env[std::string(*e, static_cast<size_t>(key_end - *e))] = key_end + 1;
-    }
-    for (const auto &item : env) {
-      new_env[item.first] = item.second;
-    }
-    std::string new_env_block;
-    for (const auto &item : new_env) {
-      new_env_block += item.first + '=' + item.second + '\0';
-    }
-#ifdef _WIN32
-
-    (void)decouple;  // Windows doesn't require anything particular for decoupling.
-    std::vector<std::string> args;
-    for (size_t i = 0; argv[i]; ++i) {
-      args.push_back(argv[i]);
-    }
-    std::string cmds[] = {std::string(), CreateCommandLine(args)};
-    if (GetFileName(args.at(0)).find('.') == std::string::npos) {
-      // Some executables might be missing an extension.
-      // Append a single "." to prevent automatic appending of extensions by the system.
-      std::vector<std::string> args_direct_call = args;
-      args_direct_call[0] += ".";
-      cmds[0] = CreateCommandLine(args_direct_call);
-    }
-    bool succeeded = false;
-    PROCESS_INFORMATION pi = {};
-    for (int attempt = 0; attempt < sizeof(cmds) / sizeof(*cmds); ++attempt) {
-      std::string &cmd = cmds[attempt];
-      if (!cmd.empty()) {
-        (void)cmd.c_str();  // We'll need this to be null-terminated (but mutable) below
-        TCHAR *cmdline = &*cmd.begin();
-        STARTUPINFO si = {sizeof(si)};
-        RAY_UNUSED(
-            new_env_block.c_str());  // Ensure there's a final terminator for Windows
-        char *const envp = &new_env_block[0];
-        if (CreateProcessA(NULL, cmdline, NULL, NULL, FALSE, 0, envp, NULL, &si, &pi)) {
-          succeeded = true;
-          break;
-        }
-      }
-    }
-    if (succeeded) {
-      CloseHandle(pi.hThread);
-      fd = reinterpret_cast<intptr_t>(pi.hProcess);
-      pid = pi.dwProcessId;
-    } else {
-      ec = std::error_code(GetLastError(), std::system_category());
-      fd = -1;
-      pid = -1;
-    }
-#else
-    std::vector<char *> new_env_ptrs;
-    for (size_t i = 0; i < new_env_block.size(); i += strlen(&new_env_block[i]) + 1) {
-      new_env_ptrs.push_back(&new_env_block[i]);
-    }
-    new_env_ptrs.push_back(static_cast<char *>(NULL));
-    char **envp = &new_env_ptrs[0];
-
-    // TODO(mehrdadn): Use clone() on Linux or posix_spawnp() on Mac to avoid duplicating
-    // file descriptors into the child process, as that can be problematic.
-    int pipefds[2];  // Create pipe to get PID & track lifetime
-    if (pipe(pipefds) == -1) {
-      pipefds[0] = pipefds[1] = -1;
-    }
-    pid = pipefds[1] != -1 ? fork() : -1;
-    if (pid <= 0 && pipefds[0] != -1) {
-      close(pipefds[0]);  // not the parent, so close the read end of the pipe
-      pipefds[0] = -1;
-    }
-    if (pid != 0 && pipefds[1] != -1) {
-      close(pipefds[1]);  // not the child, so close the write end of the pipe
-      pipefds[1] = -1;
-    }
-    if (pid == 0) {
-      // Child process case. Reset the SIGCHLD handler.
-      signal(SIGCHLD, SIG_DFL);
-      // If process needs to be decoupled, double-fork to avoid zombies.
-      if (pid_t pid2 = decouple ? fork() : 0) {
-        _exit(pid2 == -1 ? errno : 0);  // Parent of grandchild; must exit
-      }
-      // This is the spawned process. Any intermediate parent is now dead.
-      pid_t my_pid = getpid();
-      if (write(pipefds[1], &my_pid, sizeof(my_pid)) == sizeof(my_pid)) {
-        execvpe(argv[0], const_cast<char *const *>(argv),
-                const_cast<char *const *>(envp));
-      }
-      _exit(errno);  // fork() succeeded and exec() failed, so abort the child
-    }
-    if (pid > 0) {
-      // Parent process case
-      if (decouple) {
-        int s;
-        (void)waitpid(pid, &s, 0);  // can't do much if this fails, so ignore return value
-      }
-      int r = read(pipefds[0], &pid, sizeof(pid));
-      (void)r;  // can't do much if this fails, so ignore return value
-    }
-    // Use pipe to track process lifetime. (The pipe closes when process terminates.)
-    fd = pipefds[0];
-    if (pid == -1) {
-      ec = std::error_code(errno, std::system_category());
-    }
-#endif
-    return ProcessFD(pid, fd);
-  }
-};
-
-ProcessFD::~ProcessFD() {
-  if (fd_ != -1) {
-    bool success;
-#ifdef _WIN32
-    success = !!CloseHandle(reinterpret_cast<HANDLE>(fd_));
-#else
-    success = close(static_cast<int>(fd_)) == 0;
-#endif
-    RAY_CHECK(success) << "error " << errno << " closing process " << pid_ << " FD";
-  }
-}
-
-ProcessFD::ProcessFD() : pid_(-1), fd_(-1) {}
-
-ProcessFD::ProcessFD(pid_t pid, intptr_t fd) : pid_(pid), fd_(fd) {
-  if (pid != -1) {
-    bool process_does_not_exist = false;
-    std::error_code error;
-#ifdef _WIN32
-    if (fd == -1) {
-      BOOL inheritable = FALSE;
-      DWORD permissions = MAXIMUM_ALLOWED;
-      HANDLE handle = OpenProcess(permissions, inheritable, static_cast<DWORD>(pid));
-      if (handle) {
-        fd_ = reinterpret_cast<intptr_t>(handle);
-      } else {
-        DWORD error_code = GetLastError();
-        error = std::error_code(error_code, std::system_category());
-        if (error_code == ERROR_INVALID_PARAMETER) {
-          process_does_not_exist = true;
-        }
-      }
-    } else {
-      RAY_CHECK(pid == GetProcessId(reinterpret_cast<HANDLE>(fd)));
-    }
-#else
-    if (kill(pid, 0) == -1 && errno == ESRCH) {
-      process_does_not_exist = true;
-    }
-#endif
-    // Don't verify anything if the PID is too high, since that's used for testing
-    if (pid < PID_MAX_LIMIT) {
-      if (process_does_not_exist) {
-        // NOTE: This indicates a race condition where a process died and its process
-        // table entry was removed before the ProcessFD could be instantiated. For
-        // processes owned by this process, we should make this impossible by keeping
-        // the SIGCHLD signal. For processes not owned by this process, we need to come up
-        // with a strategy to create this class in a way that avoids race conditions.
-        RAY_LOG(ERROR) << "Process " << pid << " does not exist.";
-      }
-      if (error) {
-        // TODO(mehrdadn): Should this be fatal, or perhaps returned as an error code?
-        // Failures might occur due to reasons such as permission issues.
-        RAY_LOG(ERROR) << "error " << error << " opening process " << pid << ": "
-                       << error.message();
-      }
-    }
-  }
-}
-
-ProcessFD::ProcessFD(const ProcessFD &other) : ProcessFD(other.pid_, other.CloneFD()) {}
-
-ProcessFD::ProcessFD(ProcessFD &&other) : ProcessFD() { *this = std::move(other); }
-
-ProcessFD &ProcessFD::operator=(const ProcessFD &other) {
-  if (this != &other) {
-    // Construct a copy, then call the move constructor
-    *this = static_cast<ProcessFD>(other);
-  }
-  return *this;
-}
-
-ProcessFD &ProcessFD::operator=(ProcessFD &&other) {
-  if (this != &other) {
-    // We use swap() to make sure the argument is actually moved from
-    using std::swap;
-    swap(pid_, other.pid_);
-    swap(fd_, other.fd_);
-  }
-  return *this;
-}
-
-intptr_t ProcessFD::CloneFD() const {
-  intptr_t fd;
-  if (fd_ != -1) {
-#ifdef _WIN32
-    HANDLE handle;
-    BOOL inheritable = FALSE;
-    fd = DuplicateHandle(GetCurrentProcess(), reinterpret_cast<HANDLE>(fd_),
-                         GetCurrentProcess(), &handle, 0, inheritable,
-                         DUPLICATE_SAME_ACCESS)
-             ? reinterpret_cast<intptr_t>(handle)
-             : -1;
-#else
-    fd = dup(static_cast<int>(fd_));
-#endif
-    RAY_DCHECK(fd != -1);
-  } else {
-    fd = -1;
-  }
-  return fd;
-}
-
-void ProcessFD::CloseFD() { fd_ = -1; }
-
-intptr_t ProcessFD::GetFD() const { return fd_; }
-
-pid_t ProcessFD::GetId() const { return pid_; }
-
-Process::~Process() {}
-
-Process::Process() {}
-
-Process::Process(const Process &) = default;
-
-Process::Process(Process &&) = default;
-
-Process &Process::operator=(Process other) {
-  p_ = std::move(other.p_);
-  return *this;
-}
-
-Process::Process(pid_t pid) { p_ = std::make_shared<ProcessFD>(pid); }
-
-Process::Process(const char *argv[], void *io_service, std::error_code &ec, bool decouple,
-                 const ProcessEnvironment &env) {
-  (void)io_service;
-  ProcessFD procfd = ProcessFD::spawnvpe(argv, ec, decouple, env);
-  if (!ec) {
-    p_ = std::make_shared<ProcessFD>(std::move(procfd));
-  }
-}
-
-std::error_code Process::Call(const std::vector<std::string> &args,
-                              const ProcessEnvironment &env) {
-  std::vector<const char *> argv;
-  for (size_t i = 0; i != args.size(); ++i) {
-    argv.push_back(args[i].c_str());
-  }
-  argv.push_back(NULL);
-  std::error_code ec;
-  Process proc(&*argv.begin(), NULL, ec, true, env);
-  if (!ec) {
-    int return_code = proc.Wait();
-    if (return_code != 0) {
-      ec = std::error_code(return_code, std::system_category());
-    }
-  }
-  return ec;
-}
-
-Process Process::CreateNewDummy() {
-  pid_t pid = -1;
-  Process result(pid);
-  return result;
-}
-
-Process Process::FromPid(pid_t pid) {
-  RAY_DCHECK(pid >= 0);
-  Process result(pid);
-  return result;
-}
-
-const void *Process::Get() const { return p_ ? &*p_ : NULL; }
-
-pid_t Process::GetId() const { return p_ ? p_->GetId() : -1; }
-
-bool Process::IsNull() const { return !p_; }
-
-bool Process::IsValid() const { return GetId() != -1; }
-
-std::pair<Process, std::error_code> Process::Spawn(const std::vector<std::string> &args,
-                                                   bool decouple,
-                                                   const std::string &pid_file,
-                                                   const ProcessEnvironment &env) {
-  std::vector<const char *> argv;
-  for (size_t i = 0; i != args.size(); ++i) {
-    argv.push_back(args[i].c_str());
-  }
-  argv.push_back(NULL);
-  std::error_code error;
-  Process proc(&*argv.begin(), NULL, error, decouple, env);
-  if (!error && !pid_file.empty()) {
-    std::ofstream file(pid_file, std::ios_base::out | std::ios_base::trunc);
-    file << proc.GetId() << std::endl;
-    RAY_CHECK(file.good());
-  }
-  return std::make_pair(std::move(proc), error);
-}
-
-int Process::Wait() const {
-  int status;
-  if (p_) {
-    pid_t pid = p_->GetId();
-    if (pid >= 0) {
-      std::error_code error;
-      intptr_t fd = p_->GetFD();
-#ifdef _WIN32
-      HANDLE handle = fd != -1 ? reinterpret_cast<HANDLE>(fd) : NULL;
-      DWORD exit_code = STILL_ACTIVE;
-      if (WaitForSingleObject(handle, INFINITE) == WAIT_OBJECT_0 &&
-          GetExitCodeProcess(handle, &exit_code)) {
-        status = static_cast<int>(exit_code);
-      } else {
-        error = std::error_code(GetLastError(), std::system_category());
-        status = -1;
-      }
-#else
-      // There are 3 possible cases:
-      // - The process is a child whose death we await via waitpid().
-      //   This is the usual case, when we have a child whose SIGCHLD we handle.
-      // - The process shares a pipe with us whose closure we use to detect its death.
-      //   This is used to track a non-owned process, like a grandchild.
-      // - The process has no relationship with us, in which case we simply fail,
-      //   since we have no need for this (and there's no good way to do it).
-      // Why don't we just poll the PID? Because it's better not to:
-      // - It would be prone to a race condition (we won't know when the PID is recycled).
-      // - It would incur high latency and/or high CPU usage for the caller.
-      if (fd != -1) {
-        // We have a pipe, so wait for its other end to close, to detect process death.
-        unsigned char buf[1 << 8];
-        ptrdiff_t r;
-        while ((r = read(fd, buf, sizeof(buf))) > 0) {
-          // Keep reading until socket terminates
-        }
-        status = r == -1 ? -1 : 0;
-      } else if (waitpid(pid, &status, 0) == -1) {
-        // Just the normal waitpid() case.
-        // (We can only do this once, only if we own the process. It fails otherwise.)
-        error = std::error_code(errno, std::system_category());
-      }
-#endif
-      if (error) {
-        RAY_LOG(ERROR) << "Failed to wait for process " << pid << " with error " << error
-                       << ": " << error.message();
-      }
-    } else {
-      // (Dummy process case)
-      status = 0;
-    }
-  } else {
-    // (Null process case)
-    status = -1;
-  }
-  return status;
-}
-
-void Process::Kill() {
-  if (p_) {
-    pid_t pid = p_->GetId();
-    if (pid >= 0) {
-      std::error_code error;
-      intptr_t fd = p_->GetFD();
-#ifdef _WIN32
-      HANDLE handle = fd != -1 ? reinterpret_cast<HANDLE>(fd) : NULL;
-      if (!::TerminateProcess(handle, ERROR_PROCESS_ABORTED)) {
-        error = std::error_code(GetLastError(), std::system_category());
-        if (error.value() == ERROR_ACCESS_DENIED) {
-          // This can occur in some situations if the process is already terminating.
-          DWORD exit_code;
-          if (GetExitCodeProcess(handle, &exit_code) && exit_code != STILL_ACTIVE) {
-            // The process is already terminating, so consider the killing successful.
-            error = std::error_code();
-          }
-        }
-      }
-#else
-      pollfd pfd = {static_cast<int>(fd), POLLHUP};
-      if (fd != -1 && poll(&pfd, 1, 0) == 1 && (pfd.revents & POLLHUP)) {
-        // The process has already died; don't attempt to kill its PID again.
-      } else if (kill(pid, SIGKILL) != 0) {
-        error = std::error_code(errno, std::system_category());
-      }
-      if (error.value() == ESRCH) {
-        // The process died before our kill().
-        // This is probably due to using FromPid().Kill() on a non-owned process.
-        // We got lucky here, because we could've killed a recycled PID.
-        // To avoid this, do not kill a process that is not owned by us.
-        // Instead, let its parent receive its SIGCHLD normally and call waitpid() on it.
-        // (Exception: Tests might occasionally trigger this, but that should be benign.)
-      }
-#endif
-      if (error) {
-        RAY_LOG(DEBUG) << "Failed to kill process " << pid << " with error " << error
-                       << ": " << error.message();
-      }
-    } else {
-      // (Dummy process case)
-      // Theoretically we could keep around an exit code here for Wait() to return,
-      // but we might as well pretend this fake process had already finished running.
-      // So don't bother doing anything.
-    }
-  } else {
-    // (Null process case)
-  }
-}
-
-#ifdef _WIN32
-#ifndef STATUS_BUFFER_OVERFLOW
-#define STATUS_BUFFER_OVERFLOW ((NTSTATUS)0x80000005L)
-#endif
-typedef LONG NTSTATUS;
-typedef NTSTATUS WINAPI NtQueryInformationProcess_t(HANDLE ProcessHandle,
-                                                    ULONG ProcessInformationClass,
-                                                    PVOID ProcessInformation,
-                                                    ULONG ProcessInformationLength,
-                                                    ULONG *ReturnLength);
-
-static std::atomic<NtQueryInformationProcess_t *> NtQueryInformationProcess_ =
-    ATOMIC_VAR_INIT(NULL);
-
-pid_t GetParentPID() {
-  NtQueryInformationProcess_t *NtQueryInformationProcess = NtQueryInformationProcess_;
-  if (!NtQueryInformationProcess) {
-    NtQueryInformationProcess = reinterpret_cast<NtQueryInformationProcess_t *>(
-        GetProcAddress(GetModuleHandle(TEXT("ntdll.dll")),
-                       _CRT_STRINGIZE(NtQueryInformationProcess)));
-    NtQueryInformationProcess_ = NtQueryInformationProcess;
-  }
-  DWORD ppid = 0;
-  PROCESS_BASIC_INFORMATION info;
-  ULONG cb = sizeof(info);
-  NTSTATUS status = NtQueryInformationProcess(GetCurrentProcess(), 0, &info, cb, &cb);
-  if ((status >= 0 || status == STATUS_BUFFER_OVERFLOW) && cb >= sizeof(info)) {
-    ppid = static_cast<DWORD>(reinterpret_cast<uintptr_t>(info.Reserved3));
-  }
-  pid_t result = 0;
-  if (ppid > 0) {
-    // For now, assume PPID = 1 (simulating the reassignment to "init" on Linux)
-    result = 1;
-    if (HANDLE parent = OpenProcess(PROCESS_QUERY_INFORMATION, FALSE, ppid)) {
-      long long me_created, parent_created;
-      FILETIME unused;
-      if (GetProcessTimes(GetCurrentProcess(), reinterpret_cast<FILETIME *>(&me_created),
-                          &unused, &unused, &unused) &&
-          GetProcessTimes(parent, reinterpret_cast<FILETIME *>(&parent_created), &unused,
-                          &unused, &unused)) {
-        if (me_created >= parent_created) {
-          // We verified the child is younger than the parent, so we know the parent
-          // is still alive.
-          // (Note that the parent can still die by the time this function returns,
-          // but that race condition exists on POSIX too, which we're emulating here.)
-          result = static_cast<pid_t>(ppid);
-        }
-      }
-      CloseHandle(parent);
-    }
-  }
-  return result;
-}
-#else
-pid_t GetParentPID() { return getppid(); }
-#endif  // #ifdef _WIN32
-
-pid_t GetPID() {
-#ifdef _WIN32
-  return GetCurrentProcessId();
-#else
-  return getpid();
-#endif
-}
-
-bool IsParentProcessAlive() { return GetParentPID() != 1; }
-
-bool IsProcessAlive(pid_t pid) {
-#ifdef _WIN32
-  if (HANDLE handle =
-          OpenProcess(PROCESS_QUERY_INFORMATION, FALSE, static_cast<DWORD>(pid))) {
-    DWORD exit_code;
-    if (GetExitCodeProcess(handle, &exit_code) && exit_code == STILL_ACTIVE) {
-      return true;
-    }
-    CloseHandle(handle);
-  }
-  return false;
-#else
-  if (kill(pid, 0) == -1 && errno == ESRCH) {
-    return false;
-  }
-  return true;
-#endif
-}
-
-}  // namespace ray
-
-namespace std {
-
-bool equal_to<ray::Process>::operator()(const ray::Process &x,
-                                        const ray::Process &y) const {
-  using namespace ray;
-  return !x.IsNull()
-             ? !y.IsNull()
-                   ? x.IsValid()
-                         ? y.IsValid() ? equal_to<pid_t>()(x.GetId(), y.GetId()) : false
-                     : y.IsValid() ? false
-                                   : equal_to<void const *>()(x.Get(), y.Get())
-                   : false
-             : y.IsNull();
-}
-
-size_t hash<ray::Process>::operator()(const ray::Process &value) const {
-  using namespace ray;
-  return !value.IsNull() ? value.IsValid() ? hash<pid_t>()(value.GetId())
-                                           : hash<void const *>()(value.Get())
-                         : size_t();
-}
-
-}  // namespace std
-=======
-// Copyright 2017 The Ray Authors.
-//
-// Licensed under the Apache License, Version 2.0 (the "License");
-// you may not use this file except in compliance with the License.
-// You may obtain a copy of the License at
-//
-//  http://www.apache.org/licenses/LICENSE-2.0
-//
-// Unless required by applicable law or agreed to in writing, software
-// distributed under the License is distributed on an "AS IS" BASIS,
-// WITHOUT WARRANTIES OR CONDITIONS OF ANY KIND, either express or implied.
-// See the License for the specific language governing permissions and
-// limitations under the License.
-
-#include "ray/util/process.h"
-
-#ifdef _WIN32
-#ifndef WIN32_LEAN_AND_MEAN
-#define WIN32_LEAN_AND_MEAN 1
-#endif
-#include <Windows.h>
-#include <Winternl.h>
-#include <process.h>
-#else
-#include <poll.h>
-#include <signal.h>
-#include <stddef.h>
-#include <sys/types.h>
-#include <sys/wait.h>
-#include <unistd.h>
-#endif
-
-#include <string.h>
-
-#include <algorithm>
-#include <atomic>
-#include <fstream>
-#include <string>
-#include <vector>
-
-#include "ray/util/filesystem.h"
-#include "ray/util/logging.h"
-#include "ray/util/macros.h"
-#include "ray/util/util.h"
-
-#ifdef __APPLE__
-extern char **environ;
-
-// macOS dosn't come with execvpe.
-// https://stackoverflow.com/questions/7789750/execve-with-path-search
-int execvpe(const char *program, char *const argv[], char *const envp[]) {
-  char **saved = environ;
-  int rc;
-  // Mutating environ is generally unsafe, but this logic only runs on the
-  // start of a worker process. There should be no concurrent access to the
-  // environment.
-  environ = const_cast<char **>(envp);
-  rc = execvp(program, argv);
-  environ = saved;
-  return rc;
-}
-#endif
-
-namespace ray {
-
-bool EnvironmentVariableLess::operator()(char a, char b) const {
-  // TODO(mehrdadn): This is only used on Windows due to current lack of Unicode support.
-  // It should be changed when Process adds Unicode support on Windows.
-  return std::less<char>()(tolower(a), tolower(b));
-}
-
-bool EnvironmentVariableLess::operator()(const std::string &a,
-                                         const std::string &b) const {
-  bool result;
-#ifdef _WIN32
-  result = std::lexicographical_compare(a.begin(), a.end(), b.begin(), b.end(), *this);
-#else
-  result = a < b;
-#endif
-  return result;
-}
-
-class ProcessFD {
-  pid_t pid_;
-  intptr_t fd_;
-
- public:
-  ~ProcessFD();
-  ProcessFD();
-  ProcessFD(pid_t pid, intptr_t fd = -1);
-  ProcessFD(const ProcessFD &other);
-  ProcessFD(ProcessFD &&other);
-  ProcessFD &operator=(const ProcessFD &other);
-  ProcessFD &operator=(ProcessFD &&other);
-  intptr_t CloneFD() const;
-  void CloseFD();
-  intptr_t GetFD() const;
-  pid_t GetId() const;
-
-  // Fork + exec combo. Returns -1 for the PID on failure.
-  static ProcessFD spawnvpe(const char *argv[], std::error_code &ec, bool decouple,
-                            const ProcessEnvironment &env) {
-    ec = std::error_code();
-    intptr_t fd;
-    pid_t pid;
-    ProcessEnvironment new_env;
-    for (char *const *e = environ; *e; ++e) {
-      RAY_CHECK(*e && **e != '\0') << "environment variable name is absent";
-      const char *key_end = strchr(*e + 1 /* +1 is needed for Windows */, '=');
-      RAY_CHECK(key_end) << "environment variable value is absent: " << e;
-      new_env[std::string(*e, static_cast<size_t>(key_end - *e))] = key_end + 1;
-    }
-    for (const auto &item : env) {
-      new_env[item.first] = item.second;
-    }
-    std::string new_env_block;
-    for (const auto &item : new_env) {
-      new_env_block += item.first + '=' + item.second + '\0';
-    }
-#ifdef _WIN32
-
-    (void)decouple;  // Windows doesn't require anything particular for decoupling.
-    std::vector<std::string> args;
-    for (size_t i = 0; argv[i]; ++i) {
-      args.push_back(argv[i]);
-    }
-    std::string cmds[] = {std::string(), CreateCommandLine(args)};
-    if (GetFileName(args.at(0)).find('.') == std::string::npos) {
-      // Some executables might be missing an extension.
-      // Append a single "." to prevent automatic appending of extensions by the system.
-      std::vector<std::string> args_direct_call = args;
-      args_direct_call[0] += ".";
-      cmds[0] = CreateCommandLine(args_direct_call);
-    }
-    bool succeeded = false;
-    PROCESS_INFORMATION pi = {};
-    for (int attempt = 0; attempt < sizeof(cmds) / sizeof(*cmds); ++attempt) {
-      std::string &cmd = cmds[attempt];
-      if (!cmd.empty()) {
-        (void)cmd.c_str();  // We'll need this to be null-terminated (but mutable) below
-        TCHAR *cmdline = &*cmd.begin();
-        STARTUPINFO si = {sizeof(si)};
-        RAY_UNUSED(
-            new_env_block.c_str());  // Ensure there's a final terminator for Windows
-        char *const envp = &new_env_block[0];
-        if (CreateProcessA(NULL, cmdline, NULL, NULL, FALSE, 0, envp, NULL, &si, &pi)) {
-          succeeded = true;
-          break;
-        }
-      }
-    }
-    if (succeeded) {
-      CloseHandle(pi.hThread);
-      fd = reinterpret_cast<intptr_t>(pi.hProcess);
-      pid = pi.dwProcessId;
-    } else {
-      ec = std::error_code(GetLastError(), std::system_category());
-      fd = -1;
-      pid = -1;
-    }
-#else
-    std::vector<char *> new_env_ptrs;
-    for (size_t i = 0; i < new_env_block.size(); i += strlen(&new_env_block[i]) + 1) {
-      new_env_ptrs.push_back(&new_env_block[i]);
-    }
-    new_env_ptrs.push_back(static_cast<char *>(NULL));
-    char **envp = &new_env_ptrs[0];
-
-    // TODO(mehrdadn): Use clone() on Linux or posix_spawnp() on Mac to avoid duplicating
-    // file descriptors into the child process, as that can be problematic.
-    int pipefds[2];  // Create pipe to get PID & track lifetime
-    if (pipe(pipefds) == -1) {
-      pipefds[0] = pipefds[1] = -1;
-    }
-    pid = pipefds[1] != -1 ? fork() : -1;
-    if (pid <= 0 && pipefds[0] != -1) {
-      close(pipefds[0]);  // not the parent, so close the read end of the pipe
-      pipefds[0] = -1;
-    }
-    if (pid != 0 && pipefds[1] != -1) {
-      close(pipefds[1]);  // not the child, so close the write end of the pipe
-      pipefds[1] = -1;
-    }
-    if (pid == 0) {
-      // Child process case. Reset the SIGCHLD handler.
-      signal(SIGCHLD, SIG_DFL);
-      // If process needs to be decoupled, double-fork to avoid zombies.
-      if (pid_t pid2 = decouple ? fork() : 0) {
-        _exit(pid2 == -1 ? errno : 0);  // Parent of grandchild; must exit
-      }
-      // This is the spawned process. Any intermediate parent is now dead.
-      pid_t my_pid = getpid();
-      if (write(pipefds[1], &my_pid, sizeof(my_pid)) == sizeof(my_pid)) {
-        execvpe(argv[0], const_cast<char *const *>(argv),
-                const_cast<char *const *>(envp));
-      }
-      _exit(errno);  // fork() succeeded and exec() failed, so abort the child
-    }
-    if (pid > 0) {
-      // Parent process case
-      if (decouple) {
-        int s;
-        (void)waitpid(pid, &s, 0);  // can't do much if this fails, so ignore return value
-      }
-      int r = read(pipefds[0], &pid, sizeof(pid));
-      (void)r;  // can't do much if this fails, so ignore return value
-    }
-    // Use pipe to track process lifetime. (The pipe closes when process terminates.)
-    fd = pipefds[0];
-    if (pid == -1) {
-      ec = std::error_code(errno, std::system_category());
-    }
-#endif
-    return ProcessFD(pid, fd);
-  }
-};
-
-ProcessFD::~ProcessFD() {
-  if (fd_ != -1) {
-    bool success;
-#ifdef _WIN32
-    success = !!CloseHandle(reinterpret_cast<HANDLE>(fd_));
-#else
-    success = close(static_cast<int>(fd_)) == 0;
-#endif
-    RAY_CHECK(success) << "error " << errno << " closing process " << pid_ << " FD";
-  }
-}
-
-ProcessFD::ProcessFD() : pid_(-1), fd_(-1) {}
-
-ProcessFD::ProcessFD(pid_t pid, intptr_t fd) : pid_(pid), fd_(fd) {
-  if (pid != -1) {
-    bool process_does_not_exist = false;
-    std::error_code error;
-#ifdef _WIN32
-    if (fd == -1) {
-      BOOL inheritable = FALSE;
-      DWORD permissions = MAXIMUM_ALLOWED;
-      HANDLE handle = OpenProcess(permissions, inheritable, static_cast<DWORD>(pid));
-      if (handle) {
-        fd_ = reinterpret_cast<intptr_t>(handle);
-      } else {
-        DWORD error_code = GetLastError();
-        error = std::error_code(error_code, std::system_category());
-        if (error_code == ERROR_INVALID_PARAMETER) {
-          process_does_not_exist = true;
-        }
-      }
-    } else {
-      RAY_CHECK(pid == GetProcessId(reinterpret_cast<HANDLE>(fd)));
-    }
-#else
-    if (kill(pid, 0) == -1 && errno == ESRCH) {
-      process_does_not_exist = true;
-    }
-#endif
-    // Don't verify anything if the PID is too high, since that's used for testing
-    if (pid < PID_MAX_LIMIT) {
-      if (process_does_not_exist) {
-        // NOTE: This indicates a race condition where a process died and its process
-        // table entry was removed before the ProcessFD could be instantiated. For
-        // processes owned by this process, we should make this impossible by keeping
-        // the SIGCHLD signal. For processes not owned by this process, we need to come up
-        // with a strategy to create this class in a way that avoids race conditions.
-        RAY_LOG(ERROR) << "Process " << pid << " does not exist.";
-      }
-      if (error) {
-        // TODO(mehrdadn): Should this be fatal, or perhaps returned as an error code?
-        // Failures might occur due to reasons such as permission issues.
-        RAY_LOG(ERROR) << "error " << error << " opening process " << pid << ": "
-                       << error.message();
-      }
-    }
-  }
-}
-
-ProcessFD::ProcessFD(const ProcessFD &other) : ProcessFD(other.pid_, other.CloneFD()) {}
-
-ProcessFD::ProcessFD(ProcessFD &&other) : ProcessFD() { *this = std::move(other); }
-
-ProcessFD &ProcessFD::operator=(const ProcessFD &other) {
-  if (this != &other) {
-    // Construct a copy, then call the move constructor
-    *this = static_cast<ProcessFD>(other);
-  }
-  return *this;
-}
-
-ProcessFD &ProcessFD::operator=(ProcessFD &&other) {
-  if (this != &other) {
-    // We use swap() to make sure the argument is actually moved from
-    using std::swap;
-    swap(pid_, other.pid_);
-    swap(fd_, other.fd_);
-  }
-  return *this;
-}
-
-intptr_t ProcessFD::CloneFD() const {
-  intptr_t fd;
-  if (fd_ != -1) {
-#ifdef _WIN32
-    HANDLE handle;
-    BOOL inheritable = FALSE;
-    fd = DuplicateHandle(GetCurrentProcess(), reinterpret_cast<HANDLE>(fd_),
-                         GetCurrentProcess(), &handle, 0, inheritable,
-                         DUPLICATE_SAME_ACCESS)
-             ? reinterpret_cast<intptr_t>(handle)
-             : -1;
-#else
-    fd = dup(static_cast<int>(fd_));
-#endif
-    RAY_DCHECK(fd != -1);
-  } else {
-    fd = -1;
-  }
-  return fd;
-}
-
-void ProcessFD::CloseFD() { fd_ = -1; }
-
-intptr_t ProcessFD::GetFD() const { return fd_; }
-
-pid_t ProcessFD::GetId() const { return pid_; }
-
-Process::~Process() {}
-
-Process::Process() {}
-
-Process::Process(const Process &) = default;
-
-Process::Process(Process &&) = default;
-
-Process &Process::operator=(Process other) {
-  p_ = std::move(other.p_);
-  return *this;
-}
-
-Process::Process(pid_t pid) { p_ = std::make_shared<ProcessFD>(pid); }
-
-Process::Process(const char *argv[], void *io_service, std::error_code &ec, bool decouple,
-                 const ProcessEnvironment &env) {
-  (void)io_service;
-  ProcessFD procfd = ProcessFD::spawnvpe(argv, ec, decouple, env);
-  if (!ec) {
-    p_ = std::make_shared<ProcessFD>(std::move(procfd));
-  }
-}
-
-std::error_code Process::Call(const std::vector<std::string> &args,
-                              const ProcessEnvironment &env) {
-  std::vector<const char *> argv;
-  for (size_t i = 0; i != args.size(); ++i) {
-    argv.push_back(args[i].c_str());
-  }
-  argv.push_back(NULL);
-  std::error_code ec;
-  Process proc(&*argv.begin(), NULL, ec, true, env);
-  if (!ec) {
-    int return_code = proc.Wait();
-    if (return_code != 0) {
-      ec = std::error_code(return_code, std::system_category());
-    }
-  }
-  return ec;
-}
-
-Process Process::CreateNewDummy() {
-  pid_t pid = -1;
-  Process result(pid);
-  return result;
-}
-
-Process Process::FromPid(pid_t pid) {
-  RAY_DCHECK(pid >= 0);
-  Process result(pid);
-  return result;
-}
-
-const void *Process::Get() const { return p_ ? &*p_ : NULL; }
-
-pid_t Process::GetId() const { return p_ ? p_->GetId() : -1; }
-
-bool Process::IsNull() const { return !p_; }
-
-bool Process::IsValid() const { return GetId() != -1; }
-
-std::pair<Process, std::error_code> Process::Spawn(const std::vector<std::string> &args,
-                                                   bool decouple,
-                                                   const std::string &pid_file,
-                                                   const ProcessEnvironment &env) {
-  std::vector<const char *> argv;
-  for (size_t i = 0; i != args.size(); ++i) {
-    argv.push_back(args[i].c_str());
-  }
-  argv.push_back(NULL);
-  std::error_code error;
-  Process proc(&*argv.begin(), NULL, error, decouple, env);
-  if (!error && !pid_file.empty()) {
-    std::ofstream file(pid_file, std::ios_base::out | std::ios_base::trunc);
-    file << proc.GetId() << std::endl;
-    RAY_CHECK(file.good());
-  }
-  return std::make_pair(std::move(proc), error);
-}
-
-int Process::Wait() const {
-  int status;
-  if (p_) {
-    pid_t pid = p_->GetId();
-    if (pid >= 0) {
-      std::error_code error;
-      intptr_t fd = p_->GetFD();
-#ifdef _WIN32
-      HANDLE handle = fd != -1 ? reinterpret_cast<HANDLE>(fd) : NULL;
-      DWORD exit_code = STILL_ACTIVE;
-      if (WaitForSingleObject(handle, INFINITE) == WAIT_OBJECT_0 &&
-          GetExitCodeProcess(handle, &exit_code)) {
-        status = static_cast<int>(exit_code);
-      } else {
-        error = std::error_code(GetLastError(), std::system_category());
-        status = -1;
-      }
-#else
-      // There are 3 possible cases:
-      // - The process is a child whose death we await via waitpid().
-      //   This is the usual case, when we have a child whose SIGCHLD we handle.
-      // - The process shares a pipe with us whose closure we use to detect its death.
-      //   This is used to track a non-owned process, like a grandchild.
-      // - The process has no relationship with us, in which case we simply fail,
-      //   since we have no need for this (and there's no good way to do it).
-      // Why don't we just poll the PID? Because it's better not to:
-      // - It would be prone to a race condition (we won't know when the PID is recycled).
-      // - It would incur high latency and/or high CPU usage for the caller.
-      if (fd != -1) {
-        // We have a pipe, so wait for its other end to close, to detect process death.
-        unsigned char buf[1 << 8];
-        ptrdiff_t r;
-        while ((r = read(fd, buf, sizeof(buf))) > 0) {
-          // Keep reading until socket terminates
-        }
-        status = r == -1 ? -1 : 0;
-      } else if (waitpid(pid, &status, 0) == -1) {
-        // Just the normal waitpid() case.
-        // (We can only do this once, only if we own the process. It fails otherwise.)
-        error = std::error_code(errno, std::system_category());
-      }
-#endif
-      if (error) {
-        RAY_LOG(ERROR) << "Failed to wait for process " << pid << " with error " << error
-                       << ": " << error.message();
-      }
-    } else {
-      // (Dummy process case)
-      status = 0;
-    }
-  } else {
-    // (Null process case)
-    status = -1;
-  }
-  return status;
-}
-
-bool Process::IsAlive() const {
-  if (p_) {
-    return IsProcessAlive(p_->GetId());
-  }
-  return false;
-}
-
-void Process::Kill() {
-  if (p_) {
-    pid_t pid = p_->GetId();
-    if (pid >= 0) {
-      std::error_code error;
-      intptr_t fd = p_->GetFD();
-#ifdef _WIN32
-      HANDLE handle = fd != -1 ? reinterpret_cast<HANDLE>(fd) : NULL;
-      if (!::TerminateProcess(handle, ERROR_PROCESS_ABORTED)) {
-        error = std::error_code(GetLastError(), std::system_category());
-        if (error.value() == ERROR_ACCESS_DENIED) {
-          // This can occur in some situations if the process is already terminating.
-          DWORD exit_code;
-          if (GetExitCodeProcess(handle, &exit_code) && exit_code != STILL_ACTIVE) {
-            // The process is already terminating, so consider the killing successful.
-            error = std::error_code();
-          }
-        }
-      }
-#else
-      pollfd pfd = {static_cast<int>(fd), POLLHUP};
-      if (fd != -1 && poll(&pfd, 1, 0) == 1 && (pfd.revents & POLLHUP)) {
-        // The process has already died; don't attempt to kill its PID again.
-      } else if (kill(pid, SIGKILL) != 0) {
-        error = std::error_code(errno, std::system_category());
-      }
-      if (error.value() == ESRCH) {
-        // The process died before our kill().
-        // This is probably due to using FromPid().Kill() on a non-owned process.
-        // We got lucky here, because we could've killed a recycled PID.
-        // To avoid this, do not kill a process that is not owned by us.
-        // Instead, let its parent receive its SIGCHLD normally and call waitpid() on it.
-        // (Exception: Tests might occasionally trigger this, but that should be benign.)
-      }
-#endif
-      if (error) {
-        RAY_LOG(DEBUG) << "Failed to kill process " << pid << " with error " << error
-                       << ": " << error.message();
-      }
-    } else {
-      // (Dummy process case)
-      // Theoretically we could keep around an exit code here for Wait() to return,
-      // but we might as well pretend this fake process had already finished running.
-      // So don't bother doing anything.
-    }
-  } else {
-    // (Null process case)
-  }
-}
-
-#ifdef _WIN32
-#ifndef STATUS_BUFFER_OVERFLOW
-#define STATUS_BUFFER_OVERFLOW ((NTSTATUS)0x80000005L)
-#endif
-typedef LONG NTSTATUS;
-typedef NTSTATUS WINAPI NtQueryInformationProcess_t(HANDLE ProcessHandle,
-                                                    ULONG ProcessInformationClass,
-                                                    PVOID ProcessInformation,
-                                                    ULONG ProcessInformationLength,
-                                                    ULONG *ReturnLength);
-
-static std::atomic<NtQueryInformationProcess_t *> NtQueryInformationProcess_ =
-    ATOMIC_VAR_INIT(NULL);
-
-pid_t GetParentPID() {
-  NtQueryInformationProcess_t *NtQueryInformationProcess = NtQueryInformationProcess_;
-  if (!NtQueryInformationProcess) {
-    NtQueryInformationProcess = reinterpret_cast<NtQueryInformationProcess_t *>(
-        GetProcAddress(GetModuleHandle(TEXT("ntdll.dll")),
-                       _CRT_STRINGIZE(NtQueryInformationProcess)));
-    NtQueryInformationProcess_ = NtQueryInformationProcess;
-  }
-  DWORD ppid = 0;
-  PROCESS_BASIC_INFORMATION info;
-  ULONG cb = sizeof(info);
-  NTSTATUS status = NtQueryInformationProcess(GetCurrentProcess(), 0, &info, cb, &cb);
-  if ((status >= 0 || status == STATUS_BUFFER_OVERFLOW) && cb >= sizeof(info)) {
-    ppid = static_cast<DWORD>(reinterpret_cast<uintptr_t>(info.Reserved3));
-  }
-  pid_t result = 0;
-  if (ppid > 0) {
-    // For now, assume PPID = 1 (simulating the reassignment to "init" on Linux)
-    result = 1;
-    if (HANDLE parent = OpenProcess(PROCESS_QUERY_INFORMATION, FALSE, ppid)) {
-      long long me_created, parent_created;
-      FILETIME unused;
-      if (GetProcessTimes(GetCurrentProcess(), reinterpret_cast<FILETIME *>(&me_created),
-                          &unused, &unused, &unused) &&
-          GetProcessTimes(parent, reinterpret_cast<FILETIME *>(&parent_created), &unused,
-                          &unused, &unused)) {
-        if (me_created >= parent_created) {
-          // We verified the child is younger than the parent, so we know the parent
-          // is still alive.
-          // (Note that the parent can still die by the time this function returns,
-          // but that race condition exists on POSIX too, which we're emulating here.)
-          result = static_cast<pid_t>(ppid);
-        }
-      }
-      CloseHandle(parent);
-    }
-  }
-  return result;
-}
-#else
-pid_t GetParentPID() { return getppid(); }
-#endif  // #ifdef _WIN32
-
-pid_t GetPID() {
-#ifdef _WIN32
-  return GetCurrentProcessId();
-#else
-  return getpid();
-#endif
-}
-
-bool IsParentProcessAlive() { return GetParentPID() != 1; }
-
-bool IsProcessAlive(pid_t pid) {
-#ifdef _WIN32
-  if (HANDLE handle =
-          OpenProcess(PROCESS_QUERY_INFORMATION, FALSE, static_cast<DWORD>(pid))) {
-    DWORD exit_code;
-    if (GetExitCodeProcess(handle, &exit_code) && exit_code == STILL_ACTIVE) {
-      return true;
-    }
-    CloseHandle(handle);
-  }
-  return false;
-#else
-  if (kill(pid, 0) == -1 && errno == ESRCH) {
-    return false;
-  }
-  return true;
-#endif
-}
-
-}  // namespace ray
-
-namespace std {
-
-bool equal_to<ray::Process>::operator()(const ray::Process &x,
-                                        const ray::Process &y) const {
-  using namespace ray;
-  return !x.IsNull()
-             ? !y.IsNull()
-                   ? x.IsValid()
-                         ? y.IsValid() ? equal_to<pid_t>()(x.GetId(), y.GetId()) : false
-                     : y.IsValid() ? false
-                                   : equal_to<void const *>()(x.Get(), y.Get())
-                   : false
-             : y.IsNull();
-}
-
-size_t hash<ray::Process>::operator()(const ray::Process &value) const {
-  using namespace ray;
-  return !value.IsNull() ? value.IsValid() ? hash<pid_t>()(value.GetId())
-                                           : hash<void const *>()(value.Get())
-                         : size_t();
-}
-
-}  // namespace std
->>>>>>> 19672688
+// Copyright 2017 The Ray Authors.
+//
+// Licensed under the Apache License, Version 2.0 (the "License");
+// you may not use this file except in compliance with the License.
+// You may obtain a copy of the License at
+//
+//  http://www.apache.org/licenses/LICENSE-2.0
+//
+// Unless required by applicable law or agreed to in writing, software
+// distributed under the License is distributed on an "AS IS" BASIS,
+// WITHOUT WARRANTIES OR CONDITIONS OF ANY KIND, either express or implied.
+// See the License for the specific language governing permissions and
+// limitations under the License.
+
+#include "ray/util/process.h"
+
+#ifdef _WIN32
+#ifndef WIN32_LEAN_AND_MEAN
+#define WIN32_LEAN_AND_MEAN 1
+#endif
+#include <Windows.h>
+#include <Winternl.h>
+#include <process.h>
+#else
+#include <poll.h>
+#include <signal.h>
+#include <stddef.h>
+#include <sys/types.h>
+#include <sys/wait.h>
+#include <unistd.h>
+#endif
+
+#include <string.h>
+
+#include <algorithm>
+#include <atomic>
+#include <fstream>
+#include <string>
+#include <vector>
+
+#include "ray/util/filesystem.h"
+#include "ray/util/logging.h"
+#include "ray/util/macros.h"
+#include "ray/util/util.h"
+
+#ifdef __APPLE__
+extern char **environ;
+
+// macOS dosn't come with execvpe.
+// https://stackoverflow.com/questions/7789750/execve-with-path-search
+int execvpe(const char *program, char *const argv[], char *const envp[]) {
+  char **saved = environ;
+  int rc;
+  // Mutating environ is generally unsafe, but this logic only runs on the
+  // start of a worker process. There should be no concurrent access to the
+  // environment.
+  environ = const_cast<char **>(envp);
+  rc = execvp(program, argv);
+  environ = saved;
+  return rc;
+}
+#endif
+
+namespace ray {
+
+bool EnvironmentVariableLess::operator()(char a, char b) const {
+  // TODO(mehrdadn): This is only used on Windows due to current lack of Unicode support.
+  // It should be changed when Process adds Unicode support on Windows.
+  return std::less<char>()(tolower(a), tolower(b));
+}
+
+bool EnvironmentVariableLess::operator()(const std::string &a,
+                                         const std::string &b) const {
+  bool result;
+#ifdef _WIN32
+  result = std::lexicographical_compare(a.begin(), a.end(), b.begin(), b.end(), *this);
+#else
+  result = a < b;
+#endif
+  return result;
+}
+
+class ProcessFD {
+  pid_t pid_;
+  intptr_t fd_;
+
+ public:
+  ~ProcessFD();
+  ProcessFD();
+  ProcessFD(pid_t pid, intptr_t fd = -1);
+  ProcessFD(const ProcessFD &other);
+  ProcessFD(ProcessFD &&other);
+  ProcessFD &operator=(const ProcessFD &other);
+  ProcessFD &operator=(ProcessFD &&other);
+  intptr_t CloneFD() const;
+  void CloseFD();
+  intptr_t GetFD() const;
+  pid_t GetId() const;
+
+  // Fork + exec combo. Returns -1 for the PID on failure.
+  static ProcessFD spawnvpe(const char *argv[], std::error_code &ec, bool decouple,
+                            const ProcessEnvironment &env) {
+    ec = std::error_code();
+    intptr_t fd;
+    pid_t pid;
+    ProcessEnvironment new_env;
+    for (char *const *e = environ; *e; ++e) {
+      RAY_CHECK(*e && **e != '\0') << "environment variable name is absent";
+      const char *key_end = strchr(*e + 1 /* +1 is needed for Windows */, '=');
+      RAY_CHECK(key_end) << "environment variable value is absent: " << e;
+      new_env[std::string(*e, static_cast<size_t>(key_end - *e))] = key_end + 1;
+    }
+    for (const auto &item : env) {
+      new_env[item.first] = item.second;
+    }
+    std::string new_env_block;
+    for (const auto &item : new_env) {
+      new_env_block += item.first + '=' + item.second + '\0';
+    }
+#ifdef _WIN32
+
+    (void)decouple;  // Windows doesn't require anything particular for decoupling.
+    std::vector<std::string> args;
+    for (size_t i = 0; argv[i]; ++i) {
+      args.push_back(argv[i]);
+    }
+    std::string cmds[] = {std::string(), CreateCommandLine(args)};
+    if (GetFileName(args.at(0)).find('.') == std::string::npos) {
+      // Some executables might be missing an extension.
+      // Append a single "." to prevent automatic appending of extensions by the system.
+      std::vector<std::string> args_direct_call = args;
+      args_direct_call[0] += ".";
+      cmds[0] = CreateCommandLine(args_direct_call);
+    }
+    bool succeeded = false;
+    PROCESS_INFORMATION pi = {};
+    for (int attempt = 0; attempt < sizeof(cmds) / sizeof(*cmds); ++attempt) {
+      std::string &cmd = cmds[attempt];
+      if (!cmd.empty()) {
+        (void)cmd.c_str();  // We'll need this to be null-terminated (but mutable) below
+        TCHAR *cmdline = &*cmd.begin();
+        STARTUPINFO si = {sizeof(si)};
+        RAY_UNUSED(
+            new_env_block.c_str());  // Ensure there's a final terminator for Windows
+        char *const envp = &new_env_block[0];
+        if (CreateProcessA(NULL, cmdline, NULL, NULL, FALSE, 0, envp, NULL, &si, &pi)) {
+          succeeded = true;
+          break;
+        }
+      }
+    }
+    if (succeeded) {
+      CloseHandle(pi.hThread);
+      fd = reinterpret_cast<intptr_t>(pi.hProcess);
+      pid = pi.dwProcessId;
+    } else {
+      ec = std::error_code(GetLastError(), std::system_category());
+      fd = -1;
+      pid = -1;
+    }
+#else
+    std::vector<char *> new_env_ptrs;
+    for (size_t i = 0; i < new_env_block.size(); i += strlen(&new_env_block[i]) + 1) {
+      new_env_ptrs.push_back(&new_env_block[i]);
+    }
+    new_env_ptrs.push_back(static_cast<char *>(NULL));
+    char **envp = &new_env_ptrs[0];
+
+    // TODO(mehrdadn): Use clone() on Linux or posix_spawnp() on Mac to avoid duplicating
+    // file descriptors into the child process, as that can be problematic.
+    int pipefds[2];  // Create pipe to get PID & track lifetime
+    if (pipe(pipefds) == -1) {
+      pipefds[0] = pipefds[1] = -1;
+    }
+    pid = pipefds[1] != -1 ? fork() : -1;
+    if (pid <= 0 && pipefds[0] != -1) {
+      close(pipefds[0]);  // not the parent, so close the read end of the pipe
+      pipefds[0] = -1;
+    }
+    if (pid != 0 && pipefds[1] != -1) {
+      close(pipefds[1]);  // not the child, so close the write end of the pipe
+      pipefds[1] = -1;
+    }
+    if (pid == 0) {
+      // Child process case. Reset the SIGCHLD handler.
+      signal(SIGCHLD, SIG_DFL);
+      // If process needs to be decoupled, double-fork to avoid zombies.
+      if (pid_t pid2 = decouple ? fork() : 0) {
+        _exit(pid2 == -1 ? errno : 0);  // Parent of grandchild; must exit
+      }
+      // This is the spawned process. Any intermediate parent is now dead.
+      pid_t my_pid = getpid();
+      if (write(pipefds[1], &my_pid, sizeof(my_pid)) == sizeof(my_pid)) {
+        execvpe(argv[0], const_cast<char *const *>(argv),
+                const_cast<char *const *>(envp));
+      }
+      _exit(errno);  // fork() succeeded and exec() failed, so abort the child
+    }
+    if (pid > 0) {
+      // Parent process case
+      if (decouple) {
+        int s;
+        (void)waitpid(pid, &s, 0);  // can't do much if this fails, so ignore return value
+      }
+      int r = read(pipefds[0], &pid, sizeof(pid));
+      (void)r;  // can't do much if this fails, so ignore return value
+    }
+    // Use pipe to track process lifetime. (The pipe closes when process terminates.)
+    fd = pipefds[0];
+    if (pid == -1) {
+      ec = std::error_code(errno, std::system_category());
+    }
+#endif
+    return ProcessFD(pid, fd);
+  }
+};
+
+ProcessFD::~ProcessFD() {
+  if (fd_ != -1) {
+    bool success;
+#ifdef _WIN32
+    success = !!CloseHandle(reinterpret_cast<HANDLE>(fd_));
+#else
+    success = close(static_cast<int>(fd_)) == 0;
+#endif
+    RAY_CHECK(success) << "error " << errno << " closing process " << pid_ << " FD";
+  }
+}
+
+ProcessFD::ProcessFD() : pid_(-1), fd_(-1) {}
+
+ProcessFD::ProcessFD(pid_t pid, intptr_t fd) : pid_(pid), fd_(fd) {
+  if (pid != -1) {
+    bool process_does_not_exist = false;
+    std::error_code error;
+#ifdef _WIN32
+    if (fd == -1) {
+      BOOL inheritable = FALSE;
+      DWORD permissions = MAXIMUM_ALLOWED;
+      HANDLE handle = OpenProcess(permissions, inheritable, static_cast<DWORD>(pid));
+      if (handle) {
+        fd_ = reinterpret_cast<intptr_t>(handle);
+      } else {
+        DWORD error_code = GetLastError();
+        error = std::error_code(error_code, std::system_category());
+        if (error_code == ERROR_INVALID_PARAMETER) {
+          process_does_not_exist = true;
+        }
+      }
+    } else {
+      RAY_CHECK(pid == GetProcessId(reinterpret_cast<HANDLE>(fd)));
+    }
+#else
+    if (kill(pid, 0) == -1 && errno == ESRCH) {
+      process_does_not_exist = true;
+    }
+#endif
+    // Don't verify anything if the PID is too high, since that's used for testing
+    if (pid < PID_MAX_LIMIT) {
+      if (process_does_not_exist) {
+        // NOTE: This indicates a race condition where a process died and its process
+        // table entry was removed before the ProcessFD could be instantiated. For
+        // processes owned by this process, we should make this impossible by keeping
+        // the SIGCHLD signal. For processes not owned by this process, we need to come up
+        // with a strategy to create this class in a way that avoids race conditions.
+        RAY_LOG(ERROR) << "Process " << pid << " does not exist.";
+      }
+      if (error) {
+        // TODO(mehrdadn): Should this be fatal, or perhaps returned as an error code?
+        // Failures might occur due to reasons such as permission issues.
+        RAY_LOG(ERROR) << "error " << error << " opening process " << pid << ": "
+                       << error.message();
+      }
+    }
+  }
+}
+
+ProcessFD::ProcessFD(const ProcessFD &other) : ProcessFD(other.pid_, other.CloneFD()) {}
+
+ProcessFD::ProcessFD(ProcessFD &&other) : ProcessFD() { *this = std::move(other); }
+
+ProcessFD &ProcessFD::operator=(const ProcessFD &other) {
+  if (this != &other) {
+    // Construct a copy, then call the move constructor
+    *this = static_cast<ProcessFD>(other);
+  }
+  return *this;
+}
+
+ProcessFD &ProcessFD::operator=(ProcessFD &&other) {
+  if (this != &other) {
+    // We use swap() to make sure the argument is actually moved from
+    using std::swap;
+    swap(pid_, other.pid_);
+    swap(fd_, other.fd_);
+  }
+  return *this;
+}
+
+intptr_t ProcessFD::CloneFD() const {
+  intptr_t fd;
+  if (fd_ != -1) {
+#ifdef _WIN32
+    HANDLE handle;
+    BOOL inheritable = FALSE;
+    fd = DuplicateHandle(GetCurrentProcess(), reinterpret_cast<HANDLE>(fd_),
+                         GetCurrentProcess(), &handle, 0, inheritable,
+                         DUPLICATE_SAME_ACCESS)
+             ? reinterpret_cast<intptr_t>(handle)
+             : -1;
+#else
+    fd = dup(static_cast<int>(fd_));
+#endif
+    RAY_DCHECK(fd != -1);
+  } else {
+    fd = -1;
+  }
+  return fd;
+}
+
+void ProcessFD::CloseFD() { fd_ = -1; }
+
+intptr_t ProcessFD::GetFD() const { return fd_; }
+
+pid_t ProcessFD::GetId() const { return pid_; }
+
+Process::~Process() {}
+
+Process::Process() {}
+
+Process::Process(const Process &) = default;
+
+Process::Process(Process &&) = default;
+
+Process &Process::operator=(Process other) {
+  p_ = std::move(other.p_);
+  return *this;
+}
+
+Process::Process(pid_t pid) { p_ = std::make_shared<ProcessFD>(pid); }
+
+Process::Process(const char *argv[], void *io_service, std::error_code &ec, bool decouple,
+                 const ProcessEnvironment &env) {
+  (void)io_service;
+  ProcessFD procfd = ProcessFD::spawnvpe(argv, ec, decouple, env);
+  if (!ec) {
+    p_ = std::make_shared<ProcessFD>(std::move(procfd));
+  }
+}
+
+std::error_code Process::Call(const std::vector<std::string> &args,
+                              const ProcessEnvironment &env) {
+  std::vector<const char *> argv;
+  for (size_t i = 0; i != args.size(); ++i) {
+    argv.push_back(args[i].c_str());
+  }
+  argv.push_back(NULL);
+  std::error_code ec;
+  Process proc(&*argv.begin(), NULL, ec, true, env);
+  if (!ec) {
+    int return_code = proc.Wait();
+    if (return_code != 0) {
+      ec = std::error_code(return_code, std::system_category());
+    }
+  }
+  return ec;
+}
+
+Process Process::CreateNewDummy() {
+  pid_t pid = -1;
+  Process result(pid);
+  return result;
+}
+
+Process Process::FromPid(pid_t pid) {
+  RAY_DCHECK(pid >= 0);
+  Process result(pid);
+  return result;
+}
+
+const void *Process::Get() const { return p_ ? &*p_ : NULL; }
+
+pid_t Process::GetId() const { return p_ ? p_->GetId() : -1; }
+
+bool Process::IsNull() const { return !p_; }
+
+bool Process::IsValid() const { return GetId() != -1; }
+
+std::pair<Process, std::error_code> Process::Spawn(const std::vector<std::string> &args,
+                                                   bool decouple,
+                                                   const std::string &pid_file,
+                                                   const ProcessEnvironment &env) {
+  std::vector<const char *> argv;
+  for (size_t i = 0; i != args.size(); ++i) {
+    argv.push_back(args[i].c_str());
+  }
+  argv.push_back(NULL);
+  std::error_code error;
+  Process proc(&*argv.begin(), NULL, error, decouple, env);
+  if (!error && !pid_file.empty()) {
+    std::ofstream file(pid_file, std::ios_base::out | std::ios_base::trunc);
+    file << proc.GetId() << std::endl;
+    RAY_CHECK(file.good());
+  }
+  return std::make_pair(std::move(proc), error);
+}
+
+int Process::Wait() const {
+  int status;
+  if (p_) {
+    pid_t pid = p_->GetId();
+    if (pid >= 0) {
+      std::error_code error;
+      intptr_t fd = p_->GetFD();
+#ifdef _WIN32
+      HANDLE handle = fd != -1 ? reinterpret_cast<HANDLE>(fd) : NULL;
+      DWORD exit_code = STILL_ACTIVE;
+      if (WaitForSingleObject(handle, INFINITE) == WAIT_OBJECT_0 &&
+          GetExitCodeProcess(handle, &exit_code)) {
+        status = static_cast<int>(exit_code);
+      } else {
+        error = std::error_code(GetLastError(), std::system_category());
+        status = -1;
+      }
+#else
+      // There are 3 possible cases:
+      // - The process is a child whose death we await via waitpid().
+      //   This is the usual case, when we have a child whose SIGCHLD we handle.
+      // - The process shares a pipe with us whose closure we use to detect its death.
+      //   This is used to track a non-owned process, like a grandchild.
+      // - The process has no relationship with us, in which case we simply fail,
+      //   since we have no need for this (and there's no good way to do it).
+      // Why don't we just poll the PID? Because it's better not to:
+      // - It would be prone to a race condition (we won't know when the PID is recycled).
+      // - It would incur high latency and/or high CPU usage for the caller.
+      if (fd != -1) {
+        // We have a pipe, so wait for its other end to close, to detect process death.
+        unsigned char buf[1 << 8];
+        ptrdiff_t r;
+        while ((r = read(fd, buf, sizeof(buf))) > 0) {
+          // Keep reading until socket terminates
+        }
+        status = r == -1 ? -1 : 0;
+      } else if (waitpid(pid, &status, 0) == -1) {
+        // Just the normal waitpid() case.
+        // (We can only do this once, only if we own the process. It fails otherwise.)
+        error = std::error_code(errno, std::system_category());
+      }
+#endif
+      if (error) {
+        RAY_LOG(ERROR) << "Failed to wait for process " << pid << " with error " << error
+                       << ": " << error.message();
+      }
+    } else {
+      // (Dummy process case)
+      status = 0;
+    }
+  } else {
+    // (Null process case)
+    status = -1;
+  }
+  return status;
+}
+
+bool Process::IsAlive() const {
+  if (p_) {
+    return IsProcessAlive(p_->GetId());
+  }
+  return false;
+}
+
+void Process::Kill() {
+  if (p_) {
+    pid_t pid = p_->GetId();
+    if (pid >= 0) {
+      std::error_code error;
+      intptr_t fd = p_->GetFD();
+#ifdef _WIN32
+      HANDLE handle = fd != -1 ? reinterpret_cast<HANDLE>(fd) : NULL;
+      if (!::TerminateProcess(handle, ERROR_PROCESS_ABORTED)) {
+        error = std::error_code(GetLastError(), std::system_category());
+        if (error.value() == ERROR_ACCESS_DENIED) {
+          // This can occur in some situations if the process is already terminating.
+          DWORD exit_code;
+          if (GetExitCodeProcess(handle, &exit_code) && exit_code != STILL_ACTIVE) {
+            // The process is already terminating, so consider the killing successful.
+            error = std::error_code();
+          }
+        }
+      }
+#else
+      pollfd pfd = {static_cast<int>(fd), POLLHUP};
+      if (fd != -1 && poll(&pfd, 1, 0) == 1 && (pfd.revents & POLLHUP)) {
+        // The process has already died; don't attempt to kill its PID again.
+      } else if (kill(pid, SIGKILL) != 0) {
+        error = std::error_code(errno, std::system_category());
+      }
+      if (error.value() == ESRCH) {
+        // The process died before our kill().
+        // This is probably due to using FromPid().Kill() on a non-owned process.
+        // We got lucky here, because we could've killed a recycled PID.
+        // To avoid this, do not kill a process that is not owned by us.
+        // Instead, let its parent receive its SIGCHLD normally and call waitpid() on it.
+        // (Exception: Tests might occasionally trigger this, but that should be benign.)
+      }
+#endif
+      if (error) {
+        RAY_LOG(DEBUG) << "Failed to kill process " << pid << " with error " << error
+                       << ": " << error.message();
+      }
+    } else {
+      // (Dummy process case)
+      // Theoretically we could keep around an exit code here for Wait() to return,
+      // but we might as well pretend this fake process had already finished running.
+      // So don't bother doing anything.
+    }
+  } else {
+    // (Null process case)
+  }
+}
+
+#ifdef _WIN32
+#ifndef STATUS_BUFFER_OVERFLOW
+#define STATUS_BUFFER_OVERFLOW ((NTSTATUS)0x80000005L)
+#endif
+typedef LONG NTSTATUS;
+typedef NTSTATUS WINAPI NtQueryInformationProcess_t(HANDLE ProcessHandle,
+                                                    ULONG ProcessInformationClass,
+                                                    PVOID ProcessInformation,
+                                                    ULONG ProcessInformationLength,
+                                                    ULONG *ReturnLength);
+
+static std::atomic<NtQueryInformationProcess_t *> NtQueryInformationProcess_ =
+    ATOMIC_VAR_INIT(NULL);
+
+pid_t GetParentPID() {
+  NtQueryInformationProcess_t *NtQueryInformationProcess = NtQueryInformationProcess_;
+  if (!NtQueryInformationProcess) {
+    NtQueryInformationProcess = reinterpret_cast<NtQueryInformationProcess_t *>(
+        GetProcAddress(GetModuleHandle(TEXT("ntdll.dll")),
+                       _CRT_STRINGIZE(NtQueryInformationProcess)));
+    NtQueryInformationProcess_ = NtQueryInformationProcess;
+  }
+  DWORD ppid = 0;
+  PROCESS_BASIC_INFORMATION info;
+  ULONG cb = sizeof(info);
+  NTSTATUS status = NtQueryInformationProcess(GetCurrentProcess(), 0, &info, cb, &cb);
+  if ((status >= 0 || status == STATUS_BUFFER_OVERFLOW) && cb >= sizeof(info)) {
+    ppid = static_cast<DWORD>(reinterpret_cast<uintptr_t>(info.Reserved3));
+  }
+  pid_t result = 0;
+  if (ppid > 0) {
+    // For now, assume PPID = 1 (simulating the reassignment to "init" on Linux)
+    result = 1;
+    if (HANDLE parent = OpenProcess(PROCESS_QUERY_INFORMATION, FALSE, ppid)) {
+      long long me_created, parent_created;
+      FILETIME unused;
+      if (GetProcessTimes(GetCurrentProcess(), reinterpret_cast<FILETIME *>(&me_created),
+                          &unused, &unused, &unused) &&
+          GetProcessTimes(parent, reinterpret_cast<FILETIME *>(&parent_created), &unused,
+                          &unused, &unused)) {
+        if (me_created >= parent_created) {
+          // We verified the child is younger than the parent, so we know the parent
+          // is still alive.
+          // (Note that the parent can still die by the time this function returns,
+          // but that race condition exists on POSIX too, which we're emulating here.)
+          result = static_cast<pid_t>(ppid);
+        }
+      }
+      CloseHandle(parent);
+    }
+  }
+  return result;
+}
+#else
+pid_t GetParentPID() { return getppid(); }
+#endif  // #ifdef _WIN32
+
+pid_t GetPID() {
+#ifdef _WIN32
+  return GetCurrentProcessId();
+#else
+  return getpid();
+#endif
+}
+
+bool IsParentProcessAlive() { return GetParentPID() != 1; }
+
+bool IsProcessAlive(pid_t pid) {
+#ifdef _WIN32
+  if (HANDLE handle =
+          OpenProcess(PROCESS_QUERY_INFORMATION, FALSE, static_cast<DWORD>(pid))) {
+    DWORD exit_code;
+    if (GetExitCodeProcess(handle, &exit_code) && exit_code == STILL_ACTIVE) {
+      return true;
+    }
+    CloseHandle(handle);
+  }
+  return false;
+#else
+  if (kill(pid, 0) == -1 && errno == ESRCH) {
+    return false;
+  }
+  return true;
+#endif
+}
+
+}  // namespace ray
+
+namespace std {
+
+bool equal_to<ray::Process>::operator()(const ray::Process &x,
+                                        const ray::Process &y) const {
+  using namespace ray;
+  return !x.IsNull()
+             ? !y.IsNull()
+                   ? x.IsValid()
+                         ? y.IsValid() ? equal_to<pid_t>()(x.GetId(), y.GetId()) : false
+                     : y.IsValid() ? false
+                                   : equal_to<void const *>()(x.Get(), y.Get())
+                   : false
+             : y.IsNull();
+}
+
+size_t hash<ray::Process>::operator()(const ray::Process &value) const {
+  using namespace ray;
+  return !value.IsNull() ? value.IsValid() ? hash<pid_t>()(value.GetId())
+                                           : hash<void const *>()(value.Get())
+                         : size_t();
+}
+
+}  // namespace std