#ifndef RAY_UTIL_ORDERED_SET_H
#define RAY_UTIL_ORDERED_SET_H

#include <list>
#include <unordered_map>

/// \class ordered_set
///
/// This container has properties of both a deque and a set. It is like a deque
/// in the sense that it maintains the insertion order and allows you to
/// push_back elements and pop_front elements. It is like a set in the sense
/// that it does not allow duplicate entries. Looking up and erasing elements is
/// quick.
template <typename T>
class ordered_set {
 public:
  using elements_type = std::list<T>;
  using positions_type = std::unordered_map<T, typename elements_type::iterator>;
  using iterator = typename elements_type::iterator;

  ordered_set() {}

  ordered_set(const ordered_set &other) = delete;

  ordered_set &operator=(const ordered_set &other) = delete;

  void push_back(const T &value) {
    RAY_CHECK(positions_.find(value) == positions_.end());
    auto list_iterator = elements_.insert(elements_.end(), value);
    positions_[value] = list_iterator;
  }

  size_t count(const T &k) const { return positions_.count(k); }

  void pop_front() {
    positions_.erase(elements_.front());
    elements_.pop_front();
  }

  const T &front() const { return elements_.front(); }

  size_t size() const noexcept { return positions_.size(); }

  size_t erase(const T &k) {
    auto it = positions_.find(k);
    RAY_CHECK(it != positions_.end());
    elements_.erase(it->second);
<<<<<<< HEAD
    iterators_.erase(it);
    return 1;
  }

  const std::list<T>& elements() const {
    return elements_;
=======
    return positions_.erase(k);
  }

  iterator erase(const iterator position) {
    positions_.erase(*position);
    return elements_.erase(position);
>>>>>>> ecd10b0a
  }

  iterator begin() noexcept { return elements_.begin(); }

  iterator end() noexcept { return elements_.end(); }

 private:
  elements_type elements_;
  positions_type positions_;
};

#endif  // RAY_UTIL_ORDERED_SET_H<|MERGE_RESOLUTION|>--- conflicted
+++ resolved
@@ -45,21 +45,12 @@
     auto it = positions_.find(k);
     RAY_CHECK(it != positions_.end());
     elements_.erase(it->second);
-<<<<<<< HEAD
-    iterators_.erase(it);
-    return 1;
-  }
-
-  const std::list<T>& elements() const {
-    return elements_;
-=======
     return positions_.erase(k);
   }
 
   iterator erase(const iterator position) {
     positions_.erase(*position);
     return elements_.erase(position);
->>>>>>> ecd10b0a
   }
 
   iterator begin() noexcept { return elements_.begin(); }
