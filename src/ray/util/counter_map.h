--- conflicted
+++ resolved
@@ -47,15 +47,8 @@
     on_change_ = on_change;
   }
 
-<<<<<<< HEAD
-  /// Increment the specified key by `val`, default to 1.
-  void Increment(const K &key, int64_t val = 1) {
-    counters_[key] += val;
-    total_ += val;
-=======
   /// Flush any pending on change callbacks.
   void FlushOnChangeCallbacks() {
->>>>>>> 1822e4c0
     if (on_change_ != nullptr) {
       for (const auto &key : pending_changes_) {
         on_change_(key);
@@ -64,8 +57,6 @@
     pending_changes_.clear();
   }
 
-<<<<<<< HEAD
-=======
   /// Increment the specified key by `val`, default to 1.
   void Increment(const K &key, int64_t val = 1) {
     counters_[key] += val;
@@ -75,7 +66,6 @@
     }
   }
 
->>>>>>> 1822e4c0
   /// Decrement the specified key by `val`, default to 1. If the count for the key drops
   /// to zero, the entry for the key is erased from the counter. It is not allowed for the
   /// count to be decremented below zero.
