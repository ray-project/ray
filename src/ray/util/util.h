// Copyright 2017 The Ray Authors.
//
// Licensed under the Apache License, Version 2.0 (the "License");
// you may not use this file except in compliance with the License.
// You may obtain a copy of the License at
//
//  http://www.apache.org/licenses/LICENSE-2.0
//
// Unless required by applicable law or agreed to in writing, software
// distributed under the License is distributed on an "AS IS" BASIS,
// WITHOUT WARRANTIES OR CONDITIONS OF ANY KIND, either express or implied.
// See the License for the specific language governing permissions and
// limitations under the License.

#pragma once

#ifdef __APPLE__
#include <pthread.h>
#endif

#ifdef __linux__
#include <sys/syscall.h>
#endif

#ifdef _WIN32
#ifndef _WINDOWS_
#ifndef WIN32_LEAN_AND_MEAN  // Sorry for the inconvenience. Please include any related
                             // headers you need manually.
                             // (https://stackoverflow.com/a/8294669)
#define WIN32_LEAN_AND_MEAN  // Prevent inclusion of WinSock2.h
#endif
#include <Windows.h>  // Force inclusion of WinGDI here to resolve name conflict
#endif
#endif

#include <chrono>
#include <iterator>
#include <memory>
#include <mutex>
#include <optional>
#include <random>
#include <sstream>
#include <string>
#include <thread>
#include <unordered_map>

#include "absl/container/flat_hash_map.h"
#include "ray/util/logging.h"
#include "ray/util/macros.h"

#ifdef _WIN32
#include <process.h>  // to ensure getpid() on Windows
#endif

// Boost forward-declarations (to avoid forcing slow header inclusions)
namespace boost::asio::generic {

template <class Protocol>
class basic_endpoint;
class stream_protocol;

}  // namespace boost::asio::generic

<<<<<<< HEAD
}  // namespace boost

enum class CommandLineSyntax { System, POSIX, Windows };

inline std::vector<std::string> SplitIpPort(const std::string &address) {
  std::vector<std::string> result;
  size_t found;
  found = address.find_last_of(":");
  if (found == std::string::npos) {
    return result;
  }

  result.push_back(address.substr(0, found));
  result.push_back(address.substr(found + 1));
  return result;
}

// Transfer the string to the Hex format. It can be more readable than the ANSI mode
inline std::string StringToHex(const std::string &str) {
  constexpr char hex[] = "0123456789abcdef";
  std::string result;
  for (size_t i = 0; i < str.size(); i++) {
    unsigned char val = str[i];
    result.push_back(hex[val >> 4]);
    result.push_back(hex[val & 0xf]);
  }
  return result;
}

// Append append_str to the begining of each line of str.
=======
// Append append_str to the beginning of each line of str.
>>>>>>> 4919aa49
inline std::string AppendToEachLine(const std::string &str,
                                    const std::string &append_str) {
  std::stringstream ss;
  ss << append_str;
  for (char c : str) {
    ss << c;
    if (c == '\n') {
      ss << append_str;
    }
  }
  return ss.str();
}

inline int64_t current_sys_time_s() {
  std::chrono::seconds s_since_epoch = std::chrono::duration_cast<std::chrono::seconds>(
      std::chrono::system_clock::now().time_since_epoch());
  return s_since_epoch.count();
}

/// Return the number of milliseconds since the steady clock epoch. NOTE: The
/// returned timestamp may be used for accurately measuring intervals but has
/// no relation to wall clock time. It must not be used for synchronization
/// across multiple nodes.
///
/// TODO(rkn): This function appears in multiple places. It should be
/// deduplicated.
///
/// \return The number of milliseconds since the steady clock epoch.
inline int64_t current_time_ms() {
  std::chrono::milliseconds ms_since_epoch =
      std::chrono::duration_cast<std::chrono::milliseconds>(
          std::chrono::steady_clock::now().time_since_epoch());
  return ms_since_epoch.count();
}

inline int64_t current_sys_time_ms() {
  std::chrono::milliseconds ms_since_epoch =
      std::chrono::duration_cast<std::chrono::milliseconds>(
          std::chrono::system_clock::now().time_since_epoch());
  return ms_since_epoch.count();
}

inline int64_t current_sys_time_us() {
  std::chrono::microseconds mu_since_epoch =
      std::chrono::duration_cast<std::chrono::microseconds>(
          std::chrono::system_clock::now().time_since_epoch());
  return mu_since_epoch.count();
}

std::string GenerateUUIDV4();

/// Converts the given endpoint (such as TCP or UNIX domain socket address) to a string.
/// \param include_scheme Whether to include the scheme prefix (such as tcp://).
///                       This is recommended to avoid later ambiguity when parsing.
std::string EndpointToUrl(
    const boost::asio::generic::basic_endpoint<boost::asio::generic::stream_protocol> &ep,
    bool include_scheme = true);

/// Parses the endpoint socket address of a URL.
/// If a scheme:// prefix is absent, the address family is guessed automatically.
/// For TCP/IP, the endpoint comprises the IP address and port number in the URL.
/// For UNIX domain sockets, the endpoint comprises the socket path.
boost::asio::generic::basic_endpoint<boost::asio::generic::stream_protocol>
ParseUrlEndpoint(const std::string &endpoint, int default_port = 0);

/// Parse the url and return a pair of base_url and query string map.
/// EX) http://abc?num_objects=9&offset=8388878
/// will be returned as
/// {
///   url: http://abc,
///   num_objects: 9,
///   offset: 8388878
/// }
std::shared_ptr<absl::flat_hash_map<std::string, std::string>> ParseURL(std::string url);

class InitShutdownRAII {
 public:
  /// Type of the Shutdown function.
  using ShutdownFunc = void (*)();

  /// Create an instance of InitShutdownRAII which will call shutdown
  /// function when it is out of scope.
  ///
  /// \param init_func The init function.
  /// \param shutdown_func The shutdown function.
  /// \param args The arguments for the init function.
  template <class InitFunc, class... Args>
  InitShutdownRAII(InitFunc init_func, ShutdownFunc shutdown_func, Args &&...args)
      : shutdown_(shutdown_func) {
    init_func(args...);
  }

  /// Destructor of InitShutdownRAII which will call the shutdown function.
  ~InitShutdownRAII() {
    if (shutdown_ != nullptr) {
      shutdown_();
    }
  }

 private:
  ShutdownFunc shutdown_;
};

struct EnumClassHash {
  template <typename T>
  std::size_t operator()(T t) const {
    return static_cast<std::size_t>(t);
  }
};

namespace ray {

/// Return true if the raylet is failed. This util function is only meant to be used by
/// core worker modules.
bool IsRayletFailed(const std::string &raylet_pid);

/// Teriminate the process without cleaning up the resources.
void QuickExit();

/// Converts a timeout in milliseconds to a timeout point.
/// \param[in] timeout_ms The timeout in milliseconds.
/// \return The timeout point, or std::nullopt if timeout_ms is -1.
std::optional<std::chrono::steady_clock::time_point> ToTimeoutPoint(int64_t timeout_ms);

}  // namespace ray<|MERGE_RESOLUTION|>--- conflicted
+++ resolved
@@ -61,11 +61,6 @@
 
 }  // namespace boost::asio::generic
 
-<<<<<<< HEAD
-}  // namespace boost
-
-enum class CommandLineSyntax { System, POSIX, Windows };
-
 inline std::vector<std::string> SplitIpPort(const std::string &address) {
   std::vector<std::string> result;
   size_t found;
@@ -91,10 +86,7 @@
   return result;
 }
 
-// Append append_str to the begining of each line of str.
-=======
 // Append append_str to the beginning of each line of str.
->>>>>>> 4919aa49
 inline std::string AppendToEachLine(const std::string &str,
                                     const std::string &append_str) {
   std::stringstream ss;
