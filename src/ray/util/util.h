--- conflicted
+++ resolved
@@ -259,11 +259,7 @@
 class ThreadPrivate {
  public:
   template <typename... Ts>
-<<<<<<< HEAD
-  ThreadPrivate(Ts &&...ts) : t_(std::forward<Ts>(ts)...) {}
-=======
   explicit ThreadPrivate(Ts &&...ts) : t_(std::forward<Ts>(ts)...) {}
->>>>>>> 957f9e9d
 
   T &operator*() {
     ThreadCheck();
