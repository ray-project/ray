// Copyright 2017 The Ray Authors.
//
// Licensed under the Apache License, Version 2.0 (the "License");
// you may not use this file except in compliance with the License.
// You may obtain a copy of the License at
//
//  http://www.apache.org/licenses/LICENSE-2.0
//
// Unless required by applicable law or agreed to in writing, software
// distributed under the License is distributed on an "AS IS" BASIS,
// WITHOUT WARRANTIES OR CONDITIONS OF ANY KIND, either express or implied.
// See the License for the specific language governing permissions and
// limitations under the License.

#pragma once

#ifdef __APPLE__
#include <pthread.h>
#endif

#ifdef __linux__
#include <sys/syscall.h>
#endif

#ifdef _WIN32
#ifndef _WINDOWS_
#ifndef WIN32_LEAN_AND_MEAN  // Sorry for the inconvenience. Please include any related
                             // headers you need manually.
                             // (https://stackoverflow.com/a/8294669)
#define WIN32_LEAN_AND_MEAN  // Prevent inclusion of WinSock2.h
#endif
#include <Windows.h>  // Force inclusion of WinGDI here to resolve name conflict
#endif
#endif

#include <chrono>
#include <iterator>
#include <memory>
#include <mutex>
#include <random>
#include <sstream>
#include <string>
#include <thread>
#include <unordered_map>

#include "absl/container/flat_hash_map.h"
#include "absl/random/random.h"
#include "ray/util/logging.h"
#include "ray/util/macros.h"
#include "ray/util/process.h"
#include "ray/util/thread_checker.h"

#ifdef _WIN32
#include <process.h>  // to ensure getpid() on Windows
#endif

// Portable code for unreachable
#if defined(_MSC_VER)
#define UNREACHABLE __assume(0)
#else
#define UNREACHABLE __builtin_unreachable()
#endif

// Boost forward-declarations (to avoid forcing slow header inclusions)
namespace boost::asio::generic {

template <class Protocol>
class basic_endpoint;
class stream_protocol;

}  // namespace boost::asio::generic

enum class CommandLineSyntax { System, POSIX, Windows };

// Transfer the string to the Hex format. It can be more readable than the ANSI mode
inline std::string StringToHex(const std::string &str) {
  constexpr char hex[] = "0123456789abcdef";
  std::string result;
  for (size_t i = 0; i < str.size(); i++) {
    unsigned char val = str[i];
    result.push_back(hex[val >> 4]);
    result.push_back(hex[val & 0xf]);
  }
  return result;
}

// Append append_str to the begining of each line of str.
inline std::string AppendToEachLine(const std::string &str,
                                    const std::string &append_str) {
  std::stringstream ss;
  ss << append_str;
  for (char c : str) {
    ss << c;
    if (c == '\n') {
      ss << append_str;
    }
  }
  return ss.str();
}

// Returns the TID of the calling thread.
#ifdef __APPLE__
inline uint64_t GetTid() {
  uint64_t tid;
  RAY_CHECK_EQ(pthread_threadid_np(NULL, &tid), 0);
  return tid;
}
#elif defined(_WIN32)
inline DWORD GetTid() { return GetCurrentThreadId(); }
#else
inline pid_t GetTid() { return syscall(__NR_gettid); }
#endif

inline int64_t current_sys_time_s() {
  std::chrono::seconds s_since_epoch = std::chrono::duration_cast<std::chrono::seconds>(
      std::chrono::system_clock::now().time_since_epoch());
  return s_since_epoch.count();
}

/// Return the number of milliseconds since the steady clock epoch. NOTE: The
/// returned timestamp may be used for accurately measuring intervals but has
/// no relation to wall clock time. It must not be used for synchronization
/// across multiple nodes.
///
/// TODO(rkn): This function appears in multiple places. It should be
/// deduplicated.
///
/// \return The number of milliseconds since the steady clock epoch.
inline int64_t current_time_ms() {
  std::chrono::milliseconds ms_since_epoch =
      std::chrono::duration_cast<std::chrono::milliseconds>(
          std::chrono::steady_clock::now().time_since_epoch());
  return ms_since_epoch.count();
}

inline int64_t current_sys_time_ms() {
  std::chrono::milliseconds ms_since_epoch =
      std::chrono::duration_cast<std::chrono::milliseconds>(
          std::chrono::system_clock::now().time_since_epoch());
  return ms_since_epoch.count();
}

inline int64_t current_sys_time_us() {
  std::chrono::microseconds mu_since_epoch =
      std::chrono::duration_cast<std::chrono::microseconds>(
          std::chrono::system_clock::now().time_since_epoch());
  return mu_since_epoch.count();
}

<<<<<<< HEAD
inline int64_t current_sys_time_ns() {
  std::chrono::nanoseconds mn_since_epoch =
      std::chrono::duration_cast<std::chrono::nanoseconds>(
          std::chrono::system_clock::now().time_since_epoch());
  return mn_since_epoch.count();
}

inline std::string GenerateUUIDV4() {
  thread_local std::random_device rd;
  thread_local std::mt19937 gen(rd());
  std::uniform_int_distribution<> dis(0, 15);
  std::uniform_int_distribution<> dis2(8, 11);

  std::stringstream ss;
  int i;
  ss << std::hex;
  for (i = 0; i < 8; i++) {
    ss << dis(gen);
  }
  ss << "-";
  for (i = 0; i < 4; i++) {
    ss << dis(gen);
  }
  ss << "-4";
  for (i = 0; i < 3; i++) {
    ss << dis(gen);
  }
  ss << "-";
  ss << dis2(gen);
  for (i = 0; i < 3; i++) {
    ss << dis(gen);
  }
  ss << "-";
  for (i = 0; i < 12; i++) {
    ss << dis(gen);
  };
  return ss.str();
}
=======
std::string GenerateUUIDV4();
>>>>>>> be9e4563

/// A helper function to parse command-line arguments in a platform-compatible manner.
///
/// \param cmdline The command-line to split.
///
/// \return The command-line arguments, after processing any escape sequences.
std::vector<std::string> ParseCommandLine(
    const std::string &cmdline, CommandLineSyntax syntax = CommandLineSyntax::System);

/// A helper function to combine command-line arguments in a platform-compatible manner.
/// The result of this function is intended to be suitable for the shell used by popen().
///
/// \param cmdline The command-line arguments to combine.
///
/// \return The command-line string, including any necessary escape sequences.
std::string CreateCommandLine(const std::vector<std::string> &args,
                              CommandLineSyntax syntax = CommandLineSyntax::System);

/// Converts the given endpoint (such as TCP or UNIX domain socket address) to a string.
/// \param include_scheme Whether to include the scheme prefix (such as tcp://).
///                       This is recommended to avoid later ambiguity when parsing.
std::string EndpointToUrl(
    const boost::asio::generic::basic_endpoint<boost::asio::generic::stream_protocol> &ep,
    bool include_scheme = true);

/// Parses the endpoint socket address of a URL.
/// If a scheme:// prefix is absent, the address family is guessed automatically.
/// For TCP/IP, the endpoint comprises the IP address and port number in the URL.
/// For UNIX domain sockets, the endpoint comprises the socket path.
boost::asio::generic::basic_endpoint<boost::asio::generic::stream_protocol>
ParseUrlEndpoint(const std::string &endpoint, int default_port = 0);

/// Parse the url and return a pair of base_url and query string map.
/// EX) http://abc?num_objects=9&offset=8388878
/// will be returned as
/// {
///   url: http://abc,
///   num_objects: 9,
///   offset: 8388878
/// }
std::shared_ptr<absl::flat_hash_map<std::string, std::string>> ParseURL(std::string url);

class InitShutdownRAII {
 public:
  /// Type of the Shutdown function.
  using ShutdownFunc = void (*)();

  /// Create an instance of InitShutdownRAII which will call shutdown
  /// function when it is out of scope.
  ///
  /// \param init_func The init function.
  /// \param shutdown_func The shutdown function.
  /// \param args The arguments for the init function.
  template <class InitFunc, class... Args>
  InitShutdownRAII(InitFunc init_func, ShutdownFunc shutdown_func, Args &&...args)
      : shutdown_(shutdown_func) {
    init_func(args...);
  }

  /// Destructor of InitShutdownRAII which will call the shutdown function.
  ~InitShutdownRAII() {
    if (shutdown_ != nullptr) {
      shutdown_();
    }
  }

 private:
  ShutdownFunc shutdown_;
};

struct EnumClassHash {
  template <typename T>
  std::size_t operator()(T t) const {
    return static_cast<std::size_t>(t);
  }
};

/// unordered_map for enum class type.
template <typename Key, typename T>
using EnumUnorderedMap = absl::flat_hash_map<Key, T, EnumClassHash>;

/// A helper function to fill random bytes into the `data`.
/// Warning: this is not fork-safe, we need to re-seed after that.
template <typename T>
void FillRandom(T *data) {
  RAY_CHECK(data != nullptr);

  thread_local absl::BitGen generator;
  for (size_t i = 0; i < data->size(); i++) {
    (*data)[i] = static_cast<uint8_t>(
        absl::Uniform(generator, 0, std::numeric_limits<uint8_t>::max()));
  }
}

inline void setEnv(const std::string &name, const std::string &value) {
#ifdef _WIN32
  std::string env = name + "=" + value;
  int ret = _putenv(env.c_str());
#else
  int ret = setenv(name.c_str(), value.c_str(), 1);
#endif
  RAY_CHECK_EQ(ret, 0) << "Failed to set env var " << name << " " << value;
}

inline void unsetEnv(const std::string &name) {
#ifdef _WIN32
  // Use _putenv on Windows with an empty value to unset
  std::string env = name + "=";
  int ret = _putenv(env.c_str());
#else
  int ret = unsetenv(name.c_str());
#endif
  RAY_CHECK_EQ(ret, 0) << "Failed to unset env var " << name;
}

// Set [thread_name] to current thread; if it fails, error will be logged.
// NOTICE: It only works for macos and linux.
inline void SetThreadName(const std::string &thread_name) {
  int ret = 0;
#if defined(__APPLE__)
  ret = pthread_setname_np(thread_name.c_str());
#elif defined(__linux__)
  ret = pthread_setname_np(pthread_self(), thread_name.substr(0, 15).c_str());
#endif
  if (ret < 0) {
    RAY_LOG(ERROR) << "Fails to set thread name to " << thread_name << " since "
                   << strerror(errno);
  }
}

inline std::string GetThreadName() {
#if defined(__linux__) || defined(__APPLE__)
  char name[128];
  auto rc = pthread_getname_np(pthread_self(), name, sizeof(name));
  if (rc != 0) {
    return "ERROR";
  } else {
    return name;
  }
#else
  return "UNKNOWN";
#endif
}

namespace ray {
template <typename T>
class ThreadPrivate {
 public:
  template <typename... Ts>
  explicit ThreadPrivate(Ts &&...ts) : t_(std::forward<Ts>(ts)...) {}

  T &operator*() {
    RAY_CHECK(thread_checker_.IsOnSameThread());
    return t_;
  }

  T *operator->() {
    RAY_CHECK(thread_checker_.IsOnSameThread());
    return &t_;
  }

  const T &operator*() const {
    RAY_CHECK(thread_checker_.IsOnSameThread());
    return t_;
  }

  const T *operator->() const {
    RAY_CHECK(thread_checker_.IsOnSameThread());
    return &t_;
  }

 private:
  T t_;
  mutable ThreadChecker thread_checker_;
};

class ExponentialBackOff {
 public:
  ExponentialBackOff() = default;
  ExponentialBackOff(const ExponentialBackOff &) = default;
  ExponentialBackOff(ExponentialBackOff &&) = default;
  ExponentialBackOff &operator=(const ExponentialBackOff &) = default;
  ExponentialBackOff &operator=(ExponentialBackOff &&) = default;

  /// Construct an exponential back off counter.
  ///
  /// \param[in] initial_value The start value for this counter
  /// \param[in] multiplier The multiplier for this counter.
  /// \param[in] max_value The maximum value for this counter. By default it's
  ///    infinite double.
  ExponentialBackOff(uint64_t initial_value,
                     double multiplier,
                     uint64_t max_value = std::numeric_limits<uint64_t>::max())
      : curr_value_(initial_value),
        initial_value_(initial_value),
        max_value_(max_value),
        multiplier_(multiplier) {
    RAY_CHECK(multiplier > 0.0) << "Multiplier must be greater than 0";
  }

  uint64_t Next() {
    auto ret = curr_value_;
    curr_value_ = curr_value_ * multiplier_;
    curr_value_ = std::min(curr_value_, max_value_);
    return ret;
  }

  uint64_t Current() { return curr_value_; }

  void Reset() { curr_value_ = initial_value_; }

 private:
  uint64_t curr_value_;
  uint64_t initial_value_;
  uint64_t max_value_;
  double multiplier_;
};

/// Return true if the raylet is failed. This util function is only meant to be used by
/// core worker modules.
bool IsRayletFailed(const std::string &raylet_pid);

/// Teriminate the process without cleaning up the resources.
void QuickExit();

/// \param value the value to be formatted to string
/// \param precision the precision to format the value to
/// \return the foramtted value
std::string FormatFloat(float value, int32_t precision);

}  // namespace ray<|MERGE_RESOLUTION|>--- conflicted
+++ resolved
@@ -147,7 +147,6 @@
   return mu_since_epoch.count();
 }
 
-<<<<<<< HEAD
 inline int64_t current_sys_time_ns() {
   std::chrono::nanoseconds mn_since_epoch =
       std::chrono::duration_cast<std::chrono::nanoseconds>(
@@ -155,40 +154,7 @@
   return mn_since_epoch.count();
 }
 
-inline std::string GenerateUUIDV4() {
-  thread_local std::random_device rd;
-  thread_local std::mt19937 gen(rd());
-  std::uniform_int_distribution<> dis(0, 15);
-  std::uniform_int_distribution<> dis2(8, 11);
-
-  std::stringstream ss;
-  int i;
-  ss << std::hex;
-  for (i = 0; i < 8; i++) {
-    ss << dis(gen);
-  }
-  ss << "-";
-  for (i = 0; i < 4; i++) {
-    ss << dis(gen);
-  }
-  ss << "-4";
-  for (i = 0; i < 3; i++) {
-    ss << dis(gen);
-  }
-  ss << "-";
-  ss << dis2(gen);
-  for (i = 0; i < 3; i++) {
-    ss << dis(gen);
-  }
-  ss << "-";
-  for (i = 0; i < 12; i++) {
-    ss << dis(gen);
-  };
-  return ss.str();
-}
-=======
 std::string GenerateUUIDV4();
->>>>>>> be9e4563
 
 /// A helper function to parse command-line arguments in a platform-compatible manner.
 ///
