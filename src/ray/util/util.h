--- conflicted
+++ resolved
@@ -42,9 +42,6 @@
   return ms_since_epoch.count();
 }
 
-<<<<<<< HEAD
-/// A helper function to parse command-line arguments in a platform-compatible manner.
-=======
 inline int64_t current_sys_time_ms() {
   std::chrono::milliseconds ms_since_epoch =
       std::chrono::duration_cast<std::chrono::milliseconds>(
@@ -52,8 +49,7 @@
   return ms_since_epoch.count();
 }
 
-/// A helper function to split a string by whitespaces.
->>>>>>> afad0ed0
+/// A helper function to parse command-line arguments in a platform-compatible manner.
 ///
 /// \param cmdline The command-line to split.
 ///
