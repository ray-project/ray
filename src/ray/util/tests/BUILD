--- conflicted
+++ resolved
@@ -351,7 +351,13 @@
     name = "process_cleanup_test",
     srcs = ["process_cleanup_test.cc"],
     tags = ["team:core"],
-<<<<<<< HEAD
+    deps = [
+        "//src/ray/common/test:testing",
+        "//src/ray/util",
+        "//src/ray/util:filesystem",
+        "//src/ray/util:process_cleaner",
+        "@com_google_googletest//:gtest_main",
+    ],
 )
 
 ray_cc_test(
@@ -368,13 +374,4 @@
     ],
     size = "small",
     tags = ["team:core"],
-=======
-    deps = [
-        "//src/ray/common/test:testing",
-        "//src/ray/util",
-        "//src/ray/util:filesystem",
-        "//src/ray/util:process_cleaner",
-        "@com_google_googletest//:gtest_main",
-    ],
->>>>>>> 2a645d76
 )