--- conflicted
+++ resolved
@@ -184,22 +184,12 @@
 )
 
 cc_test(
-<<<<<<< HEAD
-    name = "resize_uninitialized_test",
-    srcs = ["resize_uninitialized_test.cc"],
-=======
     name = "size_literals_test",
     srcs = ["size_literals_test.cc"],
->>>>>>> 4282e73e
-    size = "small",
-    copts = COPTS,
-    tags = ["team:core"],
-    deps = [
-<<<<<<< HEAD
-        "//src/ray/util:resize_uninitialized",
-        "@com_google_googletest//:gtest_main",
-    ],
-=======
+    size = "small",
+    copts = COPTS,
+    tags = ["team:core"],
+    deps = [
         "//src/ray/util:size_literals",
         "@com_google_googletest//:gtest_main",
     ],
@@ -215,5 +205,13 @@
     size = "small",
     copts = COPTS,
     tags = ["team:core"],
->>>>>>> 4282e73e
+)
+
+cc_library(
+    name = "resize_uninitialized",
+    hdrs = ["resize_uninitialized.h"],
+    visibility = ["//visibility:public"],
+    deps = [
+        "@com_google_absl//absl/strings:internal",
+    ],
 )