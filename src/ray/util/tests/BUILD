--- conflicted
+++ resolved
@@ -246,21 +246,5 @@
         "@com_google_googletest//:gtest_main",
     ],
     size = "small",
-<<<<<<< HEAD
-    tags = ["team:core"],
-)
-
-ray_cc_test(
-    name = "stream_redirection_utils_test",
-    srcs = ["stream_redirection_utils_test.cc"],
-    deps = [
-        "//src/ray/util:stream_redirection_utils",
-        ":unix_test_utils",
-        "//src/ray/util",
-        "@com_google_googletest//:gtest_main",
-    ],
-    size = "small",
-=======
->>>>>>> 38d484e6
     tags = ["team:core"],
 )