--- conflicted
+++ resolved
@@ -252,17 +252,21 @@
 )
 
 ray_cc_test(
-<<<<<<< HEAD
     name = "spdlog_fd_sink_test",
     srcs = ["spdlog_fd_sink_test.cc"],
     deps = [
         "//src/ray/util:spdlog_fd_sink",
-=======
+        "@com_google_googletest//:gtest_main",
+    ],
+    size = "small",
+    tags = ["team:core"],
+)
+
+ray_cc_test(
     name = "temporary_directory_test",
     srcs = ["temporary_directory_test.cc"],
     deps = [
         "//src/ray/util:temporary_directory",
->>>>>>> c9da11d3
         "@com_google_googletest//:gtest_main",
     ],
     size = "small",
