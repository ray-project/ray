--- conflicted
+++ resolved
@@ -47,13 +47,8 @@
   }
 }
 
-<<<<<<< HEAD
-TEST(ExponentialBackOffTest, GetNext) {
-  auto exp = ExponentialBackOff{1, 2, 9};
-=======
 TEST(ExponentialBackoffTest, GetNext) {
   auto exp = ExponentialBackoff{1, 2, 9};
->>>>>>> 2044def7
   ASSERT_EQ(1, exp.Next());
   ASSERT_EQ(2, exp.Next());
   ASSERT_EQ(4, exp.Next());
@@ -68,10 +63,5 @@
   ASSERT_EQ(9, exp.Next());
   ASSERT_EQ(9, exp.Next());
 }
-<<<<<<< HEAD
-
-}  // namespace ray
-=======
->>>>>>> 2044def7
 
 }  // namespace ray