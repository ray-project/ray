// Copyright 2025 The Ray Authors.
//
// Licensed under the Apache License, Version 2.0 (the "License");
// you may not use this file except in compliance with the License.
// You may obtain a copy of the License at
//
//  http://www.apache.org/licenses/LICENSE-2.0
//
// Unless required by applicable law or agreed to in writing, software
// distributed under the License is distributed on an "AS IS" BASIS,
// WITHOUT WARRANTIES OR CONDITIONS OF ANY KIND, either express or implied.
// See the License for the specific language governing permissions and
// limitations under the License.

#include "ray/util/pipe_logger.h"

#include <gtest/gtest.h>

#include <cstdint>
#include <cstdlib>
#include <filesystem>
#include <future>
#include <string_view>

<<<<<<< HEAD
#include "ray/util/util.h"

#if defined(__APPLE__) || defined(__linux__)

#include <unistd.h>

#include "ray/util/tests/unix_test_utils.h"
=======
#include "absl/cleanup/cleanup.h"
#include "ray/util/filesystem.h"
#include "ray/util/util.h"

/////////////////////////////////////////////////
// Unit test for both windows and unix platform.
/////////////////////////////////////////////////
>>>>>>> 38d484e6

namespace ray {

namespace {

constexpr std::string_view kLogLine1 = "hello\n";
constexpr std::string_view kLogLine2 = "world\n";

class PipeLoggerTest : public ::testing::TestWithParam<size_t> {};

TEST_P(PipeLoggerTest, NoPipeWrite) {
  const size_t pipe_buffer_size = GetParam();
  setEnv(kPipeLogReadBufSizeEnv.data(), absl::StrFormat("%d", pipe_buffer_size));

<<<<<<< HEAD
  // TODO(core): We should have a better test util, which allows us to create a temporary
  // testing directory.
  const std::string test_file_path = absl::StrFormat("%s.out", GenerateUUIDV4());

  // Take the default option, which doesn't have rotation enabled.
  StreamRedirectionOption logging_option{};
  logging_option.file_path = test_file_path;
  auto log_token = CreateRedirectionFileHandle(logging_option);

  ASSERT_EQ(write(log_token.GetWriteHandle(), kLogLine1.data(), kLogLine1.length()),
            kLogLine1.length());
  ASSERT_EQ(write(log_token.GetWriteHandle(), kLogLine2.data(), kLogLine2.length()),
            kLogLine2.length());
  log_token.Close();

  // Check log content after completion.
  const auto actual_content = CompleteReadFile(test_file_path);
  const std::string expected_content = absl::StrFormat("%s%s", kLogLine1, kLogLine2);
  EXPECT_EQ(actual_content, expected_content);

  // Delete temporary file.
  EXPECT_EQ(unlink(test_file_path.data()), 0);
}

TEST_P(PipeLoggerTest, PipeWrite) {
  const size_t pipe_buffer_size = GetParam();
  setenv(kPipeLogReadBufSizeEnv.data(),
         absl::StrFormat("%d", pipe_buffer_size).data(),
         /*overwrite=*/1);

  // TODO(core): We should have a better test util, which allows us to create a temporary
  // testing directory.
  const std::string test_file_path = absl::StrFormat("%s.out", GenerateUUIDV4());

  // Take the default option, which doesn't have rotation enabled.
  StreamRedirectionOption logging_option{};
  logging_option.file_path = test_file_path;
  logging_option.rotation_max_size = 5;
  logging_option.rotation_max_file_count = 2;

  auto log_token = CreateRedirectionFileHandle(logging_option);
  ASSERT_EQ(write(log_token.GetWriteHandle(), kLogLine1.data(), kLogLine1.length()),
            kLogLine1.length());
  ASSERT_EQ(write(log_token.GetWriteHandle(), kLogLine2.data(), kLogLine2.length()),
            kLogLine2.length());
  // Write empty line, which is not expected to appear.
  ASSERT_EQ(write(log_token.GetWriteHandle(), "\n", /*count=*/1), 1);
  // Synchronize on log flush completion.
  log_token.Close();

  // Check log content after completion.
  const std::string log_file_path1 = test_file_path;
  EXPECT_EQ(CompleteReadFile(test_file_path), kLogLine2);

  const std::string log_file_path2 = absl::StrFormat("%s.1", test_file_path);
  EXPECT_EQ(CompleteReadFile(log_file_path2), kLogLine1);

  // Delete temporary file.
  EXPECT_EQ(unlink(log_file_path1.data()), 0);
  EXPECT_EQ(unlink(log_file_path2.data()), 0);
=======
  // TODO(hjiang): We should have a better test util, which allows us to create a
  // temporary testing directory.
  const std::string test_file_path = absl::StrFormat("%s.out", GenerateUUIDV4());

  // Delete temporary file.
  absl::Cleanup cleanup_test_file = [&test_file_path]() {
    EXPECT_TRUE(std::filesystem::remove(test_file_path));
  };

  // Take the default option, which doesn't have rotation enabled.
  StreamRedirectionOption stream_redirection_opt{};
  stream_redirection_opt.file_path = test_file_path;
  auto stream_redirection_handle = CreateRedirectionFileHandle(stream_redirection_opt);
  stream_redirection_handle.CompleteWrite(kLogLine1.data(), kLogLine1.length());
  stream_redirection_handle.CompleteWrite(kLogLine2.data(), kLogLine2.length());
  stream_redirection_handle.Close();

  // Check log content after completion.
  const auto actual_content = CompleteReadFile(test_file_path);
  const std::string expected_content = absl::StrFormat("%s%s", kLogLine1, kLogLine2);
  EXPECT_EQ(actual_content, expected_content);
}

INSTANTIATE_TEST_SUITE_P(PipeLoggerTest, PipeLoggerTest, testing::Values(1024, 3));

}  // namespace

}  // namespace ray

/////////////////////////////////////////////////
// Unit test for both unix platform only.
/////////////////////////////////////////////////

#if defined(__APPLE__) || defined(__linux__)

#include <unistd.h>

namespace ray {

namespace {

TEST_P(PipeLoggerTest, PipeWrite) {
  const size_t pipe_buffer_size = GetParam();
  setEnv(kPipeLogReadBufSizeEnv.data(), absl::StrFormat("%d", pipe_buffer_size));

  // TODO(hjiang): We should have a better test util, which allows us to create a
  // temporary testing directory.
  const std::string test_file_path = absl::StrFormat("%s.out", GenerateUUIDV4());
  const std::string log_file_path1 = test_file_path;
  const std::string log_file_path2 = absl::StrFormat("%s.1", test_file_path);

  // Delete temporary file.
  absl::Cleanup cleanup_test_file = [&log_file_path1, &log_file_path2]() {
    EXPECT_TRUE(std::filesystem::remove(log_file_path1));
    EXPECT_TRUE(std::filesystem::remove(log_file_path2));
  };

  StreamRedirectionOption stream_redirection_opt{};
  stream_redirection_opt.file_path = test_file_path;
  stream_redirection_opt.rotation_max_size = 5;
  stream_redirection_opt.rotation_max_file_count = 2;

  auto stream_redirection_handle = CreateRedirectionFileHandle(stream_redirection_opt);
  stream_redirection_handle.CompleteWrite(kLogLine1.data(), kLogLine1.length());
  stream_redirection_handle.CompleteWrite(kLogLine2.data(), kLogLine2.length());
  // Write empty line, which is not expected to appear.
  stream_redirection_handle.CompleteWrite("\n", /*count=*/1);
  // Synchronize on log flush completion.
  stream_redirection_handle.Close();

  // Check log content after completion.
  EXPECT_EQ(CompleteReadFile(log_file_path1), kLogLine2);
  EXPECT_EQ(CompleteReadFile(log_file_path2), kLogLine1);
}

TEST(PipeLoggerTestWithTee, RedirectionWithTee) {
  // TODO(hjiang): We should have a better test util, which allows us to create a
  // temporary testing directory.
  const std::string test_file_path = absl::StrFormat("%s.out", GenerateUUIDV4());

  // Delete temporary file.
  absl::Cleanup cleanup_test_file = [&test_file_path]() {
    EXPECT_TRUE(std::filesystem::remove(test_file_path));
  };

  StreamRedirectionOption stream_redirection_opt{};
  stream_redirection_opt.file_path = test_file_path;
  stream_redirection_opt.tee_to_stdout = true;

  // Capture stdout via `dup`.
  testing::internal::CaptureStdout();

  auto stream_redirection_handle = CreateRedirectionFileHandle(stream_redirection_opt);
  stream_redirection_handle.CompleteWrite(kLogLine1.data(), kLogLine1.length());
  stream_redirection_handle.CompleteWrite(kLogLine2.data(), kLogLine2.length());
  stream_redirection_handle.Close();

  // Check content tee-ed to stdout.
  const std::string stdout_content = testing::internal::GetCapturedStdout();
  EXPECT_EQ(stdout_content, absl::StrFormat("%s%s", kLogLine1, kLogLine2));

  // Check log content after completion.
  EXPECT_EQ(CompleteReadFile(test_file_path),
            absl::StrFormat("%s%s", kLogLine1, kLogLine2));
>>>>>>> 38d484e6
}

TEST(PipeLoggerTestWithTee, RotatedRedirectionWithTee) {
  // TODO(hjiang): We should have a better test util, which allows us to create a
  // temporary testing directory.
  const std::string test_file_path = absl::StrFormat("%s.out", GenerateUUIDV4());
  const std::string log_file_path1 = test_file_path;
  const std::string log_file_path2 = absl::StrFormat("%s.1", test_file_path);

  // Delete temporary file.
  absl::Cleanup cleanup_test_file = [&log_file_path1, &log_file_path2]() {
    EXPECT_TRUE(std::filesystem::remove(log_file_path1));
    EXPECT_TRUE(std::filesystem::remove(log_file_path2));
  };

  StreamRedirectionOption stream_redirection_opt{};
  stream_redirection_opt.file_path = test_file_path;
  stream_redirection_opt.rotation_max_size = 5;
  stream_redirection_opt.rotation_max_file_count = 2;
  stream_redirection_opt.tee_to_stderr = true;

  // Capture stdout via `dup`.
  testing::internal::CaptureStderr();

  auto stream_redirection_handle = CreateRedirectionFileHandle(stream_redirection_opt);
  stream_redirection_handle.CompleteWrite(kLogLine1.data(), kLogLine1.length());
  stream_redirection_handle.CompleteWrite(kLogLine2.data(), kLogLine2.length());
  stream_redirection_handle.Close();

  // Check content tee-ed to stderr.
  const std::string stderr_content = testing::internal::GetCapturedStderr();
  EXPECT_EQ(stderr_content, absl::StrFormat("%s%s", kLogLine1, kLogLine2));

  // Check log content after completion.
  EXPECT_EQ(CompleteReadFile(test_file_path), kLogLine2);
  EXPECT_EQ(CompleteReadFile(log_file_path2), kLogLine1);
}

TEST(PipeLoggerTestWithTee, RedirectionWithNoTeeAndRotation) {
  // TODO(core): We should have a better test util, which allows us to create a temporary
  // testing directory.
  const std::string test_file_path = absl::StrFormat("%s.out", GenerateUUIDV4());

  StreamRedirectionOption logging_option{};
  logging_option.file_path = test_file_path;

  auto log_token = CreateRedirectionFileHandle(logging_option);
  ASSERT_EQ(write(log_token.GetWriteHandle(), kLogLine1.data(), kLogLine1.length()),
            kLogLine1.length());
  ASSERT_EQ(write(log_token.GetWriteHandle(), kLogLine2.data(), kLogLine2.length()),
            kLogLine2.length());
  log_token.Close();

  // Check log content after completion.
  EXPECT_EQ(CompleteReadFile(test_file_path),
            absl::StrFormat("%s%s", kLogLine1, kLogLine2));

  // Delete temporary file.
  EXPECT_EQ(unlink(test_file_path.data()), 0);
}

TEST(PipeLoggerTestWithTee, RedirectionWithTee) {
  // TODO(core): We should have a better test util, which allows us to create a temporary
  // testing directory.
  const std::string test_file_path = absl::StrFormat("%s.out", GenerateUUIDV4());

  StreamRedirectionOption logging_option{};
  logging_option.file_path = test_file_path;
  logging_option.tee_to_stdout = true;

  // Capture stdout via `dup`.
  testing::internal::CaptureStdout();

  auto log_token = CreateRedirectionFileHandle(logging_option);
  ASSERT_EQ(write(log_token.GetWriteHandle(), kLogLine1.data(), kLogLine1.length()),
            kLogLine1.length());
  ASSERT_EQ(write(log_token.GetWriteHandle(), kLogLine2.data(), kLogLine2.length()),
            kLogLine2.length());
  log_token.Close();

  // Check content tee-ed to stdout.
  const std::string stdout_content = testing::internal::GetCapturedStdout();
  EXPECT_EQ(stdout_content, absl::StrFormat("%s%s", kLogLine1, kLogLine2));

  // Check log content after completion.
  EXPECT_EQ(CompleteReadFile(test_file_path),
            absl::StrFormat("%s%s", kLogLine1, kLogLine2));

  // Delete temporary file.
  EXPECT_EQ(unlink(test_file_path.data()), 0);
}

TEST(PipeLoggerTestWithTee, RotatedRedirectionWithTee) {
  // TODO(core): We should have a better test util, which allows us to create a temporary
  // testing directory.
  const std::string test_file_path = absl::StrFormat("%s.out", GenerateUUIDV4());

  StreamRedirectionOption logging_option{};
  logging_option.file_path = test_file_path;
  logging_option.rotation_max_size = 5;
  logging_option.rotation_max_file_count = 2;
  logging_option.tee_to_stderr = true;

  // Capture stdout via `dup`.
  testing::internal::CaptureStderr();

  auto log_token = CreateRedirectionFileHandle(logging_option);
  ASSERT_EQ(write(log_token.GetWriteHandle(), kLogLine1.data(), kLogLine1.length()),
            kLogLine1.length());
  ASSERT_EQ(write(log_token.GetWriteHandle(), kLogLine2.data(), kLogLine2.length()),
            kLogLine2.length());
  log_token.Close();

  // Check content tee-ed to stderr.
  const std::string stderr_content = testing::internal::GetCapturedStderr();
  EXPECT_EQ(stderr_content, absl::StrFormat("%s%s", kLogLine1, kLogLine2));

  // Check log content after completion.
  const std::string log_file_path1 = test_file_path;
  EXPECT_EQ(CompleteReadFile(test_file_path), kLogLine2);

  const std::string log_file_path2 = absl::StrFormat("%s.1", test_file_path);
  EXPECT_EQ(CompleteReadFile(log_file_path2), kLogLine1);

  // Delete temporary file.
  EXPECT_EQ(unlink(log_file_path1.data()), 0);
  EXPECT_EQ(unlink(log_file_path2.data()), 0);
}

}  // namespace

}  // namespace ray

#elif defined(_WIN32)

#include <windows.h>

namespace ray {

TEST(PipeLoggerTestWithTee, RedirectionWithNoTeeAndRotation) {
  const std::string test_file_path = absl::StrFormat("%s.out", GenerateUUIDV4());

  StreamRedirectionOption logging_option{};
  logging_option.file_path = test_file_path;

  auto log_token = CreateRedirectionFileHandle(logging_option);
  ASSERT_EQ(write(log_token.GetWriteHandle(), kLogLine1.data(), kLogLine1.length()),
            kLogLine1.length());
  ASSERT_EQ(write(log_token.GetWriteHandle(), kLogLine2.data(), kLogLine2.length()),
            kLogLine2.length());
  log_token.Close();

  // Check log content after completion.
  EXPECT_EQ(CompleteReadFile(test_file_path),
            absl::StrFormat("%s%s", kLogLine1, kLogLine2));

  // Delete temporary file.
  EXPECT_EQ(DeleteFile(test_file_path.c_str()), TRUE);
}

}  // namespace ray

#endif<|MERGE_RESOLUTION|>--- conflicted
+++ resolved
@@ -22,15 +22,6 @@
 #include <future>
 #include <string_view>
 
-<<<<<<< HEAD
-#include "ray/util/util.h"
-
-#if defined(__APPLE__) || defined(__linux__)
-
-#include <unistd.h>
-
-#include "ray/util/tests/unix_test_utils.h"
-=======
 #include "absl/cleanup/cleanup.h"
 #include "ray/util/filesystem.h"
 #include "ray/util/util.h"
@@ -38,7 +29,6 @@
 /////////////////////////////////////////////////
 // Unit test for both windows and unix platform.
 /////////////////////////////////////////////////
->>>>>>> 38d484e6
 
 namespace ray {
 
@@ -53,68 +43,6 @@
   const size_t pipe_buffer_size = GetParam();
   setEnv(kPipeLogReadBufSizeEnv.data(), absl::StrFormat("%d", pipe_buffer_size));
 
-<<<<<<< HEAD
-  // TODO(core): We should have a better test util, which allows us to create a temporary
-  // testing directory.
-  const std::string test_file_path = absl::StrFormat("%s.out", GenerateUUIDV4());
-
-  // Take the default option, which doesn't have rotation enabled.
-  StreamRedirectionOption logging_option{};
-  logging_option.file_path = test_file_path;
-  auto log_token = CreateRedirectionFileHandle(logging_option);
-
-  ASSERT_EQ(write(log_token.GetWriteHandle(), kLogLine1.data(), kLogLine1.length()),
-            kLogLine1.length());
-  ASSERT_EQ(write(log_token.GetWriteHandle(), kLogLine2.data(), kLogLine2.length()),
-            kLogLine2.length());
-  log_token.Close();
-
-  // Check log content after completion.
-  const auto actual_content = CompleteReadFile(test_file_path);
-  const std::string expected_content = absl::StrFormat("%s%s", kLogLine1, kLogLine2);
-  EXPECT_EQ(actual_content, expected_content);
-
-  // Delete temporary file.
-  EXPECT_EQ(unlink(test_file_path.data()), 0);
-}
-
-TEST_P(PipeLoggerTest, PipeWrite) {
-  const size_t pipe_buffer_size = GetParam();
-  setenv(kPipeLogReadBufSizeEnv.data(),
-         absl::StrFormat("%d", pipe_buffer_size).data(),
-         /*overwrite=*/1);
-
-  // TODO(core): We should have a better test util, which allows us to create a temporary
-  // testing directory.
-  const std::string test_file_path = absl::StrFormat("%s.out", GenerateUUIDV4());
-
-  // Take the default option, which doesn't have rotation enabled.
-  StreamRedirectionOption logging_option{};
-  logging_option.file_path = test_file_path;
-  logging_option.rotation_max_size = 5;
-  logging_option.rotation_max_file_count = 2;
-
-  auto log_token = CreateRedirectionFileHandle(logging_option);
-  ASSERT_EQ(write(log_token.GetWriteHandle(), kLogLine1.data(), kLogLine1.length()),
-            kLogLine1.length());
-  ASSERT_EQ(write(log_token.GetWriteHandle(), kLogLine2.data(), kLogLine2.length()),
-            kLogLine2.length());
-  // Write empty line, which is not expected to appear.
-  ASSERT_EQ(write(log_token.GetWriteHandle(), "\n", /*count=*/1), 1);
-  // Synchronize on log flush completion.
-  log_token.Close();
-
-  // Check log content after completion.
-  const std::string log_file_path1 = test_file_path;
-  EXPECT_EQ(CompleteReadFile(test_file_path), kLogLine2);
-
-  const std::string log_file_path2 = absl::StrFormat("%s.1", test_file_path);
-  EXPECT_EQ(CompleteReadFile(log_file_path2), kLogLine1);
-
-  // Delete temporary file.
-  EXPECT_EQ(unlink(log_file_path1.data()), 0);
-  EXPECT_EQ(unlink(log_file_path2.data()), 0);
-=======
   // TODO(hjiang): We should have a better test util, which allows us to create a
   // temporary testing directory.
   const std::string test_file_path = absl::StrFormat("%s.out", GenerateUUIDV4());
@@ -219,7 +147,6 @@
   // Check log content after completion.
   EXPECT_EQ(CompleteReadFile(test_file_path),
             absl::StrFormat("%s%s", kLogLine1, kLogLine2));
->>>>>>> 38d484e6
 }
 
 TEST(PipeLoggerTestWithTee, RotatedRedirectionWithTee) {
@@ -258,128 +185,8 @@
   EXPECT_EQ(CompleteReadFile(log_file_path2), kLogLine1);
 }
 
-TEST(PipeLoggerTestWithTee, RedirectionWithNoTeeAndRotation) {
-  // TODO(core): We should have a better test util, which allows us to create a temporary
-  // testing directory.
-  const std::string test_file_path = absl::StrFormat("%s.out", GenerateUUIDV4());
-
-  StreamRedirectionOption logging_option{};
-  logging_option.file_path = test_file_path;
-
-  auto log_token = CreateRedirectionFileHandle(logging_option);
-  ASSERT_EQ(write(log_token.GetWriteHandle(), kLogLine1.data(), kLogLine1.length()),
-            kLogLine1.length());
-  ASSERT_EQ(write(log_token.GetWriteHandle(), kLogLine2.data(), kLogLine2.length()),
-            kLogLine2.length());
-  log_token.Close();
-
-  // Check log content after completion.
-  EXPECT_EQ(CompleteReadFile(test_file_path),
-            absl::StrFormat("%s%s", kLogLine1, kLogLine2));
-
-  // Delete temporary file.
-  EXPECT_EQ(unlink(test_file_path.data()), 0);
-}
-
-TEST(PipeLoggerTestWithTee, RedirectionWithTee) {
-  // TODO(core): We should have a better test util, which allows us to create a temporary
-  // testing directory.
-  const std::string test_file_path = absl::StrFormat("%s.out", GenerateUUIDV4());
-
-  StreamRedirectionOption logging_option{};
-  logging_option.file_path = test_file_path;
-  logging_option.tee_to_stdout = true;
-
-  // Capture stdout via `dup`.
-  testing::internal::CaptureStdout();
-
-  auto log_token = CreateRedirectionFileHandle(logging_option);
-  ASSERT_EQ(write(log_token.GetWriteHandle(), kLogLine1.data(), kLogLine1.length()),
-            kLogLine1.length());
-  ASSERT_EQ(write(log_token.GetWriteHandle(), kLogLine2.data(), kLogLine2.length()),
-            kLogLine2.length());
-  log_token.Close();
-
-  // Check content tee-ed to stdout.
-  const std::string stdout_content = testing::internal::GetCapturedStdout();
-  EXPECT_EQ(stdout_content, absl::StrFormat("%s%s", kLogLine1, kLogLine2));
-
-  // Check log content after completion.
-  EXPECT_EQ(CompleteReadFile(test_file_path),
-            absl::StrFormat("%s%s", kLogLine1, kLogLine2));
-
-  // Delete temporary file.
-  EXPECT_EQ(unlink(test_file_path.data()), 0);
-}
-
-TEST(PipeLoggerTestWithTee, RotatedRedirectionWithTee) {
-  // TODO(core): We should have a better test util, which allows us to create a temporary
-  // testing directory.
-  const std::string test_file_path = absl::StrFormat("%s.out", GenerateUUIDV4());
-
-  StreamRedirectionOption logging_option{};
-  logging_option.file_path = test_file_path;
-  logging_option.rotation_max_size = 5;
-  logging_option.rotation_max_file_count = 2;
-  logging_option.tee_to_stderr = true;
-
-  // Capture stdout via `dup`.
-  testing::internal::CaptureStderr();
-
-  auto log_token = CreateRedirectionFileHandle(logging_option);
-  ASSERT_EQ(write(log_token.GetWriteHandle(), kLogLine1.data(), kLogLine1.length()),
-            kLogLine1.length());
-  ASSERT_EQ(write(log_token.GetWriteHandle(), kLogLine2.data(), kLogLine2.length()),
-            kLogLine2.length());
-  log_token.Close();
-
-  // Check content tee-ed to stderr.
-  const std::string stderr_content = testing::internal::GetCapturedStderr();
-  EXPECT_EQ(stderr_content, absl::StrFormat("%s%s", kLogLine1, kLogLine2));
-
-  // Check log content after completion.
-  const std::string log_file_path1 = test_file_path;
-  EXPECT_EQ(CompleteReadFile(test_file_path), kLogLine2);
-
-  const std::string log_file_path2 = absl::StrFormat("%s.1", test_file_path);
-  EXPECT_EQ(CompleteReadFile(log_file_path2), kLogLine1);
-
-  // Delete temporary file.
-  EXPECT_EQ(unlink(log_file_path1.data()), 0);
-  EXPECT_EQ(unlink(log_file_path2.data()), 0);
-}
-
 }  // namespace
 
 }  // namespace ray
 
-#elif defined(_WIN32)
-
-#include <windows.h>
-
-namespace ray {
-
-TEST(PipeLoggerTestWithTee, RedirectionWithNoTeeAndRotation) {
-  const std::string test_file_path = absl::StrFormat("%s.out", GenerateUUIDV4());
-
-  StreamRedirectionOption logging_option{};
-  logging_option.file_path = test_file_path;
-
-  auto log_token = CreateRedirectionFileHandle(logging_option);
-  ASSERT_EQ(write(log_token.GetWriteHandle(), kLogLine1.data(), kLogLine1.length()),
-            kLogLine1.length());
-  ASSERT_EQ(write(log_token.GetWriteHandle(), kLogLine2.data(), kLogLine2.length()),
-            kLogLine2.length());
-  log_token.Close();
-
-  // Check log content after completion.
-  EXPECT_EQ(CompleteReadFile(test_file_path),
-            absl::StrFormat("%s%s", kLogLine1, kLogLine2));
-
-  // Delete temporary file.
-  EXPECT_EQ(DeleteFile(test_file_path.c_str()), TRUE);
-}
-
-}  // namespace ray
-
 #endif