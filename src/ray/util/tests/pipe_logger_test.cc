--- conflicted
+++ resolved
@@ -58,21 +58,12 @@
   ASSERT_EQ(write(log_token.GetWriteHandle(), kLogLine2.data(), kLogLine2.length()),
             kLogLine2.length());
   log_token.Close();
-<<<<<<< HEAD
 
   // Check log content after completion.
   const auto actual_content = CompleteReadFile(test_file_path);
   const std::string expected_content = absl::StrFormat("%s%s", kLogLine1, kLogLine2);
   EXPECT_EQ(actual_content, expected_content);
 
-=======
-
-  // Check log content after completion.
-  const auto actual_content = CompleteReadFile(test_file_path);
-  const std::string expected_content = absl::StrFormat("%s%s", kLogLine1, kLogLine2);
-  EXPECT_EQ(actual_content, expected_content);
-
->>>>>>> 3fd65286
   // Delete temporary file.
   EXPECT_EQ(unlink(test_file_path.data()), 0);
 }
@@ -117,7 +108,6 @@
 
 INSTANTIATE_TEST_SUITE_P(PipeLoggerTest, PipeLoggerTest, testing::Values(1024, 3));
 
-<<<<<<< HEAD
 TEST(PipeLoggerTestWithTee, RedirectionWithNoTeeAndRotation) {
   // TODO(core): We should have a better test util, which allows us to create a temporary
   // testing directory.
@@ -141,9 +131,6 @@
   EXPECT_EQ(unlink(test_file_path.data()), 0);
 }
 
-=======
-// TODO(hjiang): Add more test cases on different combinations.
->>>>>>> 3fd65286
 TEST(PipeLoggerTestWithTee, RedirectionWithTee) {
   // TODO(core): We should have a better test util, which allows us to create a temporary
   // testing directory.
