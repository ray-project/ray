--- conflicted
+++ resolved
@@ -35,27 +35,12 @@
 constexpr std::string_view kLogLine1 = "hello\n";
 constexpr std::string_view kLogLine2 = "world\n";
 
-<<<<<<< HEAD
-class PipeReadBufferSizeSetter {
- public:
-  PipeReadBufferSizeSetter(size_t pipe_buffer_size) {
-    setEnv(kPipeLogReadBufSizeEnv.data(), absl::StrFormat("%d", pipe_buffer_size).data());
-  }
-  ~PipeReadBufferSizeSetter() { unsetEnv(kPipeLogReadBufSizeEnv.data()); }
-};
-
-class PipeLoggerTest : public ::testing::TestWithParam<size_t> {};
-
-TEST_P(PipeLoggerTest, RedirectionTest) {
-  PipeReadBufferSizeSetter pipe_read_buffer_size_setter{GetParam()};
-=======
 class PipeLoggerTest : public ::testing::TestWithParam<size_t> {};
 
 TEST_P(PipeLoggerTest, RedirectionTest) {
   const std::string pipe_buffer_size = absl::StrFormat("%d", GetParam());
   ScopedEnvSetter scoped_env_setter{"RAY_pipe_logger_read_buf_size",
                                     pipe_buffer_size.data()};
->>>>>>> 2a435fb1
   ScopedTemporaryDirectory scoped_directory;
   const auto test_file_path = scoped_directory.GetDirectory() / GenerateUUIDV4();
 
@@ -75,13 +60,9 @@
 }
 
 TEST_P(PipeLoggerTest, RedirectionWithTee) {
-<<<<<<< HEAD
-  PipeReadBufferSizeSetter pipe_read_buffer_size_setter{GetParam()};
-=======
   const std::string pipe_buffer_size = absl::StrFormat("%d", GetParam());
   ScopedEnvSetter scoped_env_setter{"RAY_pipe_logger_read_buf_size",
                                     pipe_buffer_size.data()};
->>>>>>> 2a435fb1
   ScopedTemporaryDirectory scoped_directory;
   const auto test_file_path = scoped_directory.GetDirectory() / GenerateUUIDV4();
 
@@ -108,13 +89,9 @@
 }
 
 TEST_P(PipeLoggerTest, RotatedRedirectionWithTee) {
-<<<<<<< HEAD
-  PipeReadBufferSizeSetter pipe_read_buffer_size_setter{GetParam()};
-=======
   const std::string pipe_buffer_size = absl::StrFormat("%d", GetParam());
   ScopedEnvSetter scoped_env_setter{"RAY_pipe_logger_read_buf_size",
                                     pipe_buffer_size.data()};
->>>>>>> 2a435fb1
   ScopedTemporaryDirectory scoped_directory;
   const auto uuid = GenerateUUIDV4();
   const auto test_file_path = scoped_directory.GetDirectory() / uuid;
@@ -153,13 +130,9 @@
 // Testing senario: log to stdout and file; check whether these two sinks generate
 // expected output.
 TEST_P(PipeLoggerTest, CompatibilityTest) {
-<<<<<<< HEAD
-  PipeReadBufferSizeSetter pipe_read_buffer_size_setter{GetParam()};
-=======
   const std::string pipe_buffer_size = absl::StrFormat("%d", GetParam());
   ScopedEnvSetter scoped_env_setter{"RAY_pipe_logger_read_buf_size",
                                     pipe_buffer_size.data()};
->>>>>>> 2a435fb1
 
   // Testing-1: No newliner in the middle nor at the end.
   {
