--- conflicted
+++ resolved
@@ -41,11 +41,7 @@
   return logger;
 }
 
-<<<<<<< HEAD
-// Testing senario: Keep writing to spdlog after flush, and check whether all written
-=======
 // Testing scenario: Keep writing to spdlog after flush, and check whether all written
->>>>>>> 2a435fb1
 // content is correctly reflected.
 TEST(NewlinerSinkTest, WriteAfterFlush) {
   auto logger = CreateLogger();
