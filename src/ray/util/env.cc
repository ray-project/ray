// Copyright 2025 The Ray Authors.
//
// Licensed under the Apache License, Version 2.0 (the "License");
// you may not use this file except in compliance with the License.
// You may obtain a copy of the License at
//
//  http://www.apache.org/licenses/LICENSE-2.0
//
// Unless required by applicable law or agreed to in writing, software
// distributed under the License is distributed on an "AS IS" BASIS,
// WITHOUT WARRANTIES OR CONDITIONS OF ANY KIND, either express or implied.
// See the License for the specific language governing permissions and
// limitations under the License.

#include "ray/util/env.h"

<<<<<<< HEAD
#include <cstdlib>

#include "absl/strings/ascii.h"
=======
#include <string>

>>>>>>> 64d21bef
#include "ray/util/logging.h"

namespace ray {

void SetEnv(const std::string &name, const std::string &value) {
#ifdef _WIN32
  std::string env = name + "=" + value;
  int ret = _putenv(env.c_str());
#else
  int ret = setenv(name.c_str(), value.c_str(), 1);
#endif
  RAY_CHECK_EQ(ret, 0) << "Failed to set env var " << name << " " << value;
}

void UnsetEnv(const std::string &name) {
#ifdef _WIN32
  // Use _putenv on Windows with an empty value to unset
  std::string env = name + "=";
  int ret = _putenv(env.c_str());
#else
  int ret = unsetenv(name.c_str());
#endif
  RAY_CHECK_EQ(ret, 0) << "Failed to unset env var " << name;
}

bool IsEnvTrue(const std::string &name) {
  const char *val = ::getenv(name.data());
  if (val == nullptr) {
    return false;
  }
  const std::string lower_case_val = absl::AsciiStrToLower(val);
  return lower_case_val == "true" || lower_case_val == "1";
}

}  // namespace ray<|MERGE_RESOLUTION|>--- conflicted
+++ resolved
@@ -14,14 +14,10 @@
 
 #include "ray/util/env.h"
 
-<<<<<<< HEAD
 #include <cstdlib>
+#include <string>
 
 #include "absl/strings/ascii.h"
-=======
-#include <string>
-
->>>>>>> 64d21bef
 #include "ray/util/logging.h"
 
 namespace ray {
