#ifndef RAY_CONFIG_H
#define RAY_CONFIG_H

#include <unordered_map>

#include "ray/util/logging.h"

class RayConfig {
/// -----------Include ray_config_def.h to define config items.----------------
/// A helper macro that defines a config item.
/// In particular, this generates a private field called `name_` and a public getter
/// method called `name()` for a given config item.
///
/// \param type Type of the config item.
/// \param name Name of the config item.
/// \param default_value Default value of the config item.
#define RAY_CONFIG(type, name, default_value) \
 private:                                     \
  type name##_ = default_value;               \
                                              \
 public:                                      \
  inline type name() { return name##_; }
<<<<<<< HEAD

// IF YOU MODIFY THIS CLASS and add a configuration parameter, you must change
// at least three additional things:
//     1. You must update the "initialize" method in the "RayConfig" class.
//     2. You must update the file "ray/python/ray/includes/ray_config.pxd".
//     3. You must update the file "ray/python/ray/includes/ray_config.pxi".

class RayConfig {
  /// In theory, this is used to detect Ray version mismatches.
  DEFINE_CONFIG(int64_t, ray_protocol_version, 0x0000000000000000);

  /// The duration that a single handler on the event loop can take before a
  /// warning is logged that the handler is taking too long.
  DEFINE_CONFIG(int64_t, handler_warning_timeout_ms, 100);

  /// The duration between heartbeats. These are sent by the raylet.
  DEFINE_CONFIG(int64_t, heartbeat_timeout_milliseconds, 100);
  /// If a component has not sent a heartbeat in the last num_heartbeats_timeout
  /// heartbeat intervals, the global scheduler or monitor process will report
  /// it as dead to the db_client table.
  DEFINE_CONFIG(int64_t, num_heartbeats_timeout, 300);
  /// For a raylet, if the last heartbeat was sent more than this many
  /// heartbeat periods ago, then a warning will be logged that the heartbeat
  /// handler is drifting.
  DEFINE_CONFIG(uint64_t, num_heartbeats_warning, 5);

  /// The duration between dumping debug info to logs, or -1 to disable.
  DEFINE_CONFIG(int64_t, debug_dump_period_milliseconds, 10000);

  /// The initial period for a task execution lease. The lease will expire this
  /// many milliseconds after the first acquisition of the lease. Nodes that
  /// require an object will not try to reconstruct the task until at least
  /// this many milliseconds.
  DEFINE_CONFIG(int64_t, initial_reconstruction_timeout_milliseconds, 10000);

  /// These are used by the worker to set timeouts and to batch requests when
  /// getting objects.
  DEFINE_CONFIG(int64_t, get_timeout_milliseconds, 1000);
  DEFINE_CONFIG(int64_t, worker_get_request_size, 10000);
  DEFINE_CONFIG(int64_t, worker_fetch_request_size, 10000);

  /// This is used to bound the size of the Raylet's lineage cache. This is
  /// the maximum uncommitted lineage size that any remote task in the cache
  /// can have before eviction will be attempted.
  DEFINE_CONFIG(uint64_t, max_lineage_size, 100);

  /// This is a temporary constant used by actors to determine how many dummy
  /// objects to store.
  DEFINE_CONFIG(int64_t, actor_max_dummy_objects, 1000);

  /// Number of times we try connecting to a socket.
  DEFINE_CONFIG(int64_t, num_connect_attempts, 5);
  DEFINE_CONFIG(int64_t, connect_timeout_milliseconds, 500);

  /// The duration that the local scheduler will wait before reinitiating a
  /// fetch request for a missing task dependency. This time may adapt based on
  /// the number of missing task dependencies.
  DEFINE_CONFIG(int64_t, local_scheduler_fetch_timeout_milliseconds, 1000);
  /// The duration that the local scheduler will wait between initiating
  /// reconstruction calls for missing task dependencies. If there are many
  /// missing task dependencies, we will only iniate reconstruction calls for
  /// some of them each time.
  DEFINE_CONFIG(int64_t, local_scheduler_reconstruction_timeout_milliseconds, 1000);
  /// The maximum number of objects that the local scheduler will issue
  /// reconstruct calls for in a single pass through the reconstruct object
  /// timeout handler.
  DEFINE_CONFIG(int64_t, max_num_to_reconstruct, 10000);
  /// The maximum number of objects to include in a single fetch request in the
  /// regular local scheduler fetch timeout handler.
  DEFINE_CONFIG(int64_t, local_scheduler_fetch_request_size, 10000);

  /// The duration that we wait after sending a worker SIGTERM before sending
  /// the worker SIGKILL.
  DEFINE_CONFIG(int64_t, kill_worker_timeout_milliseconds, 100);

  /// This is a timeout used to cause failures in the plasma manager and local
  /// scheduler when certain event loop handlers take too long.
  DEFINE_CONFIG(int64_t, max_time_for_handler_milliseconds, 1000);

  /// This is used by the Python extension when serializing objects as part of
  /// a task spec.
  DEFINE_CONFIG(int64_t, size_limit, 10000);
  DEFINE_CONFIG(int64_t, num_elements_limit, 10000);

  /// This is used to cause failures when a certain loop in redis.cc which
  /// synchronously looks up object manager addresses in redis is slow.
  DEFINE_CONFIG(int64_t, max_time_for_loop, 1000);

  /// Allow up to 5 seconds for connecting to Redis.
  DEFINE_CONFIG(int64_t, redis_db_connect_retries, 50);
  DEFINE_CONFIG(int64_t, redis_db_connect_wait_milliseconds, 100);

  /// TODO(rkn): These constants are currently unused.
  DEFINE_CONFIG(int64_t, plasma_default_release_delay, 64);
  DEFINE_CONFIG(int64_t, L3_cache_size_bytes, 100000000);

  /// Constants for the spillback scheduling policy.
  DEFINE_CONFIG(int64_t, max_tasks_to_spillback, 10);

  /// Every time an actor creation task has been spilled back a number of times
  /// that is a multiple of this quantity, a warning will be pushed to the
  /// corresponding driver. Since spillback currently occurs on a 100ms timer,
  /// a value of 100 corresponds to a warning every 10 seconds.
  DEFINE_CONFIG(int64_t, actor_creation_num_spillbacks_warning, 100);

  /// If a node manager attempts to forward a task to another node manager and
  /// the forward fails, then it will resubmit the task after this duration.
  DEFINE_CONFIG(int64_t, node_manager_forward_task_retry_timeout_milliseconds, 1000);

  /// Timeout, in milliseconds, to wait before retrying a failed pull in the
  /// ObjectManager.
  DEFINE_CONFIG(int, object_manager_pull_timeout_ms, 10000);

  /// Timeout, in milliseconds, to wait until the Push request fails.
  /// Special value:
  /// Negative: waiting infinitely.
  /// 0: giving up retrying immediately.
  DEFINE_CONFIG(int, object_manager_push_timeout_ms, 10000);

  /// The period of time that an object manager will wait before pushing the
  /// same object again to a specific object manager.
  DEFINE_CONFIG(int, object_manager_repeated_push_delay_ms, 60000);

  /// Default chunk size for multi-chunk transfers to use in the object manager.
  /// In the object manager, no single thread is permitted to transfer more
  /// data than what is specified by the chunk size unless the number of object
  /// chunks exceeds the number of available sending threads.
  DEFINE_CONFIG(uint64_t, object_manager_default_chunk_size, 1000000);

  /// Number of workers per process
  DEFINE_CONFIG(int, num_workers_per_process, 1);

  // Maximum timeout in milliseconds within which a task lease must be renewed.
  DEFINE_CONFIG(int64_t, max_task_lease_timeout_ms, 60000);
=======
#include "ray_config_def.h"
/// -------------------------------------------------------------------------
#undef RAY_CONFIG
>>>>>>> c1a52b1c

 public:
  static RayConfig &instance() {
    static RayConfig config;
    return config;
  }

// clang-format off
/// -----------Include ray_config_def.h to set config items.-------------------
/// A helper macro that helps to set a value to a config item.
#define RAY_CONFIG(type, name, default_value) \
  if (pair.first == #name) { name##_ = pair.second; continue; }

  void initialize(const std::unordered_map<std::string, int> &config_map) {
    RAY_CHECK(!initialized_);
    for (auto const &pair : config_map) {
      // We use a big chain of if else statements because C++ doesn't allow
      // switch statements on strings.
#include "ray_config_def.h"
      RAY_LOG(FATAL) << "Received unexpected config parameter " << pair.first;
    }
    initialized_ = true;
  }
/// ---------------------------------------------------------------------
#undef RAY_CONFIG

  /// Whether the initialization of the instance has been called before.
  /// The RayConfig instance can only (and must) be initialized once.
  bool initialized_ = false;
};
// clang-format on

#endif  // RAY_CONFIG_H<|MERGE_RESOLUTION|>--- conflicted
+++ resolved
@@ -20,146 +20,10 @@
                                               \
  public:                                      \
   inline type name() { return name##_; }
-<<<<<<< HEAD
 
-// IF YOU MODIFY THIS CLASS and add a configuration parameter, you must change
-// at least three additional things:
-//     1. You must update the "initialize" method in the "RayConfig" class.
-//     2. You must update the file "ray/python/ray/includes/ray_config.pxd".
-//     3. You must update the file "ray/python/ray/includes/ray_config.pxi".
-
-class RayConfig {
-  /// In theory, this is used to detect Ray version mismatches.
-  DEFINE_CONFIG(int64_t, ray_protocol_version, 0x0000000000000000);
-
-  /// The duration that a single handler on the event loop can take before a
-  /// warning is logged that the handler is taking too long.
-  DEFINE_CONFIG(int64_t, handler_warning_timeout_ms, 100);
-
-  /// The duration between heartbeats. These are sent by the raylet.
-  DEFINE_CONFIG(int64_t, heartbeat_timeout_milliseconds, 100);
-  /// If a component has not sent a heartbeat in the last num_heartbeats_timeout
-  /// heartbeat intervals, the global scheduler or monitor process will report
-  /// it as dead to the db_client table.
-  DEFINE_CONFIG(int64_t, num_heartbeats_timeout, 300);
-  /// For a raylet, if the last heartbeat was sent more than this many
-  /// heartbeat periods ago, then a warning will be logged that the heartbeat
-  /// handler is drifting.
-  DEFINE_CONFIG(uint64_t, num_heartbeats_warning, 5);
-
-  /// The duration between dumping debug info to logs, or -1 to disable.
-  DEFINE_CONFIG(int64_t, debug_dump_period_milliseconds, 10000);
-
-  /// The initial period for a task execution lease. The lease will expire this
-  /// many milliseconds after the first acquisition of the lease. Nodes that
-  /// require an object will not try to reconstruct the task until at least
-  /// this many milliseconds.
-  DEFINE_CONFIG(int64_t, initial_reconstruction_timeout_milliseconds, 10000);
-
-  /// These are used by the worker to set timeouts and to batch requests when
-  /// getting objects.
-  DEFINE_CONFIG(int64_t, get_timeout_milliseconds, 1000);
-  DEFINE_CONFIG(int64_t, worker_get_request_size, 10000);
-  DEFINE_CONFIG(int64_t, worker_fetch_request_size, 10000);
-
-  /// This is used to bound the size of the Raylet's lineage cache. This is
-  /// the maximum uncommitted lineage size that any remote task in the cache
-  /// can have before eviction will be attempted.
-  DEFINE_CONFIG(uint64_t, max_lineage_size, 100);
-
-  /// This is a temporary constant used by actors to determine how many dummy
-  /// objects to store.
-  DEFINE_CONFIG(int64_t, actor_max_dummy_objects, 1000);
-
-  /// Number of times we try connecting to a socket.
-  DEFINE_CONFIG(int64_t, num_connect_attempts, 5);
-  DEFINE_CONFIG(int64_t, connect_timeout_milliseconds, 500);
-
-  /// The duration that the local scheduler will wait before reinitiating a
-  /// fetch request for a missing task dependency. This time may adapt based on
-  /// the number of missing task dependencies.
-  DEFINE_CONFIG(int64_t, local_scheduler_fetch_timeout_milliseconds, 1000);
-  /// The duration that the local scheduler will wait between initiating
-  /// reconstruction calls for missing task dependencies. If there are many
-  /// missing task dependencies, we will only iniate reconstruction calls for
-  /// some of them each time.
-  DEFINE_CONFIG(int64_t, local_scheduler_reconstruction_timeout_milliseconds, 1000);
-  /// The maximum number of objects that the local scheduler will issue
-  /// reconstruct calls for in a single pass through the reconstruct object
-  /// timeout handler.
-  DEFINE_CONFIG(int64_t, max_num_to_reconstruct, 10000);
-  /// The maximum number of objects to include in a single fetch request in the
-  /// regular local scheduler fetch timeout handler.
-  DEFINE_CONFIG(int64_t, local_scheduler_fetch_request_size, 10000);
-
-  /// The duration that we wait after sending a worker SIGTERM before sending
-  /// the worker SIGKILL.
-  DEFINE_CONFIG(int64_t, kill_worker_timeout_milliseconds, 100);
-
-  /// This is a timeout used to cause failures in the plasma manager and local
-  /// scheduler when certain event loop handlers take too long.
-  DEFINE_CONFIG(int64_t, max_time_for_handler_milliseconds, 1000);
-
-  /// This is used by the Python extension when serializing objects as part of
-  /// a task spec.
-  DEFINE_CONFIG(int64_t, size_limit, 10000);
-  DEFINE_CONFIG(int64_t, num_elements_limit, 10000);
-
-  /// This is used to cause failures when a certain loop in redis.cc which
-  /// synchronously looks up object manager addresses in redis is slow.
-  DEFINE_CONFIG(int64_t, max_time_for_loop, 1000);
-
-  /// Allow up to 5 seconds for connecting to Redis.
-  DEFINE_CONFIG(int64_t, redis_db_connect_retries, 50);
-  DEFINE_CONFIG(int64_t, redis_db_connect_wait_milliseconds, 100);
-
-  /// TODO(rkn): These constants are currently unused.
-  DEFINE_CONFIG(int64_t, plasma_default_release_delay, 64);
-  DEFINE_CONFIG(int64_t, L3_cache_size_bytes, 100000000);
-
-  /// Constants for the spillback scheduling policy.
-  DEFINE_CONFIG(int64_t, max_tasks_to_spillback, 10);
-
-  /// Every time an actor creation task has been spilled back a number of times
-  /// that is a multiple of this quantity, a warning will be pushed to the
-  /// corresponding driver. Since spillback currently occurs on a 100ms timer,
-  /// a value of 100 corresponds to a warning every 10 seconds.
-  DEFINE_CONFIG(int64_t, actor_creation_num_spillbacks_warning, 100);
-
-  /// If a node manager attempts to forward a task to another node manager and
-  /// the forward fails, then it will resubmit the task after this duration.
-  DEFINE_CONFIG(int64_t, node_manager_forward_task_retry_timeout_milliseconds, 1000);
-
-  /// Timeout, in milliseconds, to wait before retrying a failed pull in the
-  /// ObjectManager.
-  DEFINE_CONFIG(int, object_manager_pull_timeout_ms, 10000);
-
-  /// Timeout, in milliseconds, to wait until the Push request fails.
-  /// Special value:
-  /// Negative: waiting infinitely.
-  /// 0: giving up retrying immediately.
-  DEFINE_CONFIG(int, object_manager_push_timeout_ms, 10000);
-
-  /// The period of time that an object manager will wait before pushing the
-  /// same object again to a specific object manager.
-  DEFINE_CONFIG(int, object_manager_repeated_push_delay_ms, 60000);
-
-  /// Default chunk size for multi-chunk transfers to use in the object manager.
-  /// In the object manager, no single thread is permitted to transfer more
-  /// data than what is specified by the chunk size unless the number of object
-  /// chunks exceeds the number of available sending threads.
-  DEFINE_CONFIG(uint64_t, object_manager_default_chunk_size, 1000000);
-
-  /// Number of workers per process
-  DEFINE_CONFIG(int, num_workers_per_process, 1);
-
-  // Maximum timeout in milliseconds within which a task lease must be renewed.
-  DEFINE_CONFIG(int64_t, max_task_lease_timeout_ms, 60000);
-=======
 #include "ray_config_def.h"
 /// -------------------------------------------------------------------------
 #undef RAY_CONFIG
->>>>>>> c1a52b1c
 
  public:
   static RayConfig &instance() {
