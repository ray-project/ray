#ifndef RAY_CONFIG_H
#define RAY_CONFIG_H

#include <unordered_map>

#include "ray/util/logging.h"

class RayConfig {
/// -----------Include ray_config_def.h to define config items.----------------
/// A helper macro that defines a config item.
/// In particular, this generates a private field called `name_` and a public getter
/// method called `name()` for a given config item.
///
/// \param type Type of the config item.
/// \param name Name of the config item.
/// \param default_value Default value of the config item.
#define RAY_CONFIG(type, name, default_value) \
 private:                                     \
  type name##_ = default_value;               \
                                              \
 public:                                      \
  inline type name() { return name##_; }

#include "ray_config_def.h"
/// -------------------------------------------------------------------------
#undef RAY_CONFIG

 public:
  static RayConfig &instance() {
    static RayConfig config;
    return config;
  }

<<<<<<< HEAD
  int64_t ray_protocol_version() const { return ray_protocol_version_; }

  int64_t handler_warning_timeout_ms() const { return handler_warning_timeout_ms_; }

  int64_t heartbeat_timeout_milliseconds() const {
    return heartbeat_timeout_milliseconds_;
  }

  int64_t debug_dump_period_milliseconds() const {
    return debug_dump_period_milliseconds_;
  }

  int64_t num_heartbeats_timeout() const { return num_heartbeats_timeout_; }

  uint64_t num_heartbeats_warning() const { return num_heartbeats_warning_; }

  int64_t initial_reconstruction_timeout_milliseconds() const {
    return initial_reconstruction_timeout_milliseconds_;
  }

  int64_t get_timeout_milliseconds() const { return get_timeout_milliseconds_; }

  uint64_t max_lineage_size() const { return max_lineage_size_; }

  int64_t worker_get_request_size() const { return worker_get_request_size_; }

  int64_t worker_fetch_request_size() const { return worker_fetch_request_size_; }

  int64_t actor_max_dummy_objects() const { return actor_max_dummy_objects_; }

  int64_t num_connect_attempts() const { return num_connect_attempts_; }

  int64_t connect_timeout_milliseconds() const { return connect_timeout_milliseconds_; }

  int64_t local_scheduler_fetch_timeout_milliseconds() const {
    return local_scheduler_fetch_timeout_milliseconds_;
  }

  int64_t local_scheduler_reconstruction_timeout_milliseconds() const {
    return local_scheduler_reconstruction_timeout_milliseconds_;
  }

  int64_t max_num_to_reconstruct() const { return max_num_to_reconstruct_; }

  int64_t local_scheduler_fetch_request_size() const {
    return local_scheduler_fetch_request_size_;
  }

  int64_t kill_worker_timeout_milliseconds() const {
    return kill_worker_timeout_milliseconds_;
  }

  int64_t max_time_for_handler_milliseconds() const {
    return max_time_for_handler_milliseconds_;
  }

  int64_t size_limit() const { return size_limit_; }

  int64_t num_elements_limit() const { return num_elements_limit_; }

  int64_t max_time_for_loop() const { return max_time_for_loop_; }

  int64_t redis_db_connect_retries() const { return redis_db_connect_retries_; }

  int64_t redis_db_connect_wait_milliseconds() const {
    return redis_db_connect_wait_milliseconds_;
  };

  int64_t plasma_default_release_delay() const { return plasma_default_release_delay_; }

  int64_t L3_cache_size_bytes() const { return L3_cache_size_bytes_; }

  int64_t max_tasks_to_spillback() const { return max_tasks_to_spillback_; }

  int64_t actor_creation_num_spillbacks_warning() const {
    return actor_creation_num_spillbacks_warning_;
  }

  int node_manager_forward_task_retry_timeout_milliseconds() const {
    return node_manager_forward_task_retry_timeout_milliseconds_;
  }

  int object_manager_pull_timeout_ms() const { return object_manager_pull_timeout_ms_; }

  int object_manager_push_timeout_ms() const { return object_manager_push_timeout_ms_; }

  int object_manager_repeated_push_delay_ms() const {
    return object_manager_repeated_push_delay_ms_;
  }
  uint64_t object_manager_default_chunk_size() const {
    return object_manager_default_chunk_size_;
  }

  int num_workers_per_process() const { return num_workers_per_process_; }

  int inline_object_max_size_bytes() const { return inline_object_max_size_bytes_; }

  int64_t max_task_lease_timeout_ms() const { return max_task_lease_timeout_ms_; }
=======
// clang-format off
/// -----------Include ray_config_def.h to set config items.-------------------
/// A helper macro that helps to set a value to a config item.
#define RAY_CONFIG(type, name, default_value) \
  if (pair.first == #name) { name##_ = pair.second; continue; }
>>>>>>> 0aadf11c

  void initialize(const std::unordered_map<std::string, int> &config_map) {
    RAY_CHECK(!initialized_);
    for (auto const &pair : config_map) {
      // We use a big chain of if else statements because C++ doesn't allow
      // switch statements on strings.
<<<<<<< HEAD
      if (pair.first == "ray_protocol_version") {
        ray_protocol_version_ = pair.second;
      } else if (pair.first == "handler_warning_timeout_ms") {
        handler_warning_timeout_ms_ = pair.second;
      } else if (pair.first == "heartbeat_timeout_milliseconds") {
        heartbeat_timeout_milliseconds_ = pair.second;
      } else if (pair.first == "debug_dump_period_milliseconds") {
        debug_dump_period_milliseconds_ = pair.second;
      } else if (pair.first == "num_heartbeats_timeout") {
        num_heartbeats_timeout_ = pair.second;
      } else if (pair.first == "num_heartbeats_warning") {
        num_heartbeats_warning_ = pair.second;
      } else if (pair.first == "initial_reconstruction_timeout_milliseconds") {
        initial_reconstruction_timeout_milliseconds_ = pair.second;
      } else if (pair.first == "get_timeout_milliseconds") {
        get_timeout_milliseconds_ = pair.second;
      } else if (pair.first == "worker_get_request_size") {
        worker_get_request_size_ = pair.second;
      } else if (pair.first == "worker_fetch_request_size") {
        worker_fetch_request_size_ = pair.second;
      } else if (pair.first == "max_lineage_size") {
        max_lineage_size_ = pair.second;
      } else if (pair.first == "actor_max_dummy_objects") {
        actor_max_dummy_objects_ = pair.second;
      } else if (pair.first == "num_connect_attempts") {
        num_connect_attempts_ = pair.second;
      } else if (pair.first == "connect_timeout_milliseconds") {
        connect_timeout_milliseconds_ = pair.second;
      } else if (pair.first == "local_scheduler_fetch_timeout_milliseconds") {
        local_scheduler_fetch_timeout_milliseconds_ = pair.second;
      } else if (pair.first == "local_scheduler_reconstruction_timeout_milliseconds") {
        local_scheduler_reconstruction_timeout_milliseconds_ = pair.second;
      } else if (pair.first == "max_num_to_reconstruct") {
        max_num_to_reconstruct_ = pair.second;
      } else if (pair.first == "local_scheduler_fetch_request_size") {
        local_scheduler_fetch_request_size_ = pair.second;
      } else if (pair.first == "kill_worker_timeout_milliseconds") {
        kill_worker_timeout_milliseconds_ = pair.second;
      } else if (pair.first == "max_time_for_handler_milliseconds") {
        max_time_for_handler_milliseconds_ = pair.second;
      } else if (pair.first == "size_limit") {
        size_limit_ = pair.second;
      } else if (pair.first == "num_elements_limit") {
        num_elements_limit_ = pair.second;
      } else if (pair.first == "max_time_for_loop") {
        max_time_for_loop_ = pair.second;
      } else if (pair.first == "redis_db_connect_retries") {
        redis_db_connect_retries_ = pair.second;
      } else if (pair.first == "redis_db_connect_wait_milliseconds") {
        redis_db_connect_wait_milliseconds_ = pair.second;
      } else if (pair.first == "plasma_default_release_delay") {
        plasma_default_release_delay_ = pair.second;
      } else if (pair.first == "L3_cache_size_bytes") {
        L3_cache_size_bytes_ = pair.second;
      } else if (pair.first == "max_tasks_to_spillback") {
        max_tasks_to_spillback_ = pair.second;
      } else if (pair.first == "actor_creation_num_spillbacks_warning") {
        actor_creation_num_spillbacks_warning_ = pair.second;
      } else if (pair.first == "node_manager_forward_task_retry_timeout_milliseconds") {
        node_manager_forward_task_retry_timeout_milliseconds_ = pair.second;
      } else if (pair.first == "object_manager_pull_timeout_ms") {
        object_manager_pull_timeout_ms_ = pair.second;
      } else if (pair.first == "object_manager_push_timeout_ms") {
        object_manager_push_timeout_ms_ = pair.second;
      } else if (pair.first == "object_manager_default_chunk_size") {
        object_manager_default_chunk_size_ = pair.second;
      } else if (pair.first == "object_manager_repeated_push_delay_ms") {
        object_manager_repeated_push_delay_ms_ = pair.second;
      } else if (pair.first == "inline_object_max_size_bytes") {
        inline_object_max_size_bytes_ = pair.second;
      } else if (pair.first == "max_task_lease_timeout_ms") {
        max_task_lease_timeout_ms_ = pair.second;
      } else {
        RAY_LOG(FATAL) << "Received unexpected config parameter " << pair.first;
      }
    }
    initialized_ = true;
  }

 private:
  RayConfig()
      : ray_protocol_version_(0x0000000000000000),
        handler_warning_timeout_ms_(100),
        heartbeat_timeout_milliseconds_(100),
        num_heartbeats_timeout_(300),
        num_heartbeats_warning_(5),
        debug_dump_period_milliseconds_(10000),
        initial_reconstruction_timeout_milliseconds_(10000),
        get_timeout_milliseconds_(1000),
        worker_get_request_size_(10000),
        worker_fetch_request_size_(10000),
        max_lineage_size_(100),
        actor_max_dummy_objects_(1000),
        num_connect_attempts_(5),
        connect_timeout_milliseconds_(500),
        local_scheduler_fetch_timeout_milliseconds_(1000),
        local_scheduler_reconstruction_timeout_milliseconds_(1000),
        max_num_to_reconstruct_(10000),
        local_scheduler_fetch_request_size_(10000),
        kill_worker_timeout_milliseconds_(100),
        max_time_for_handler_milliseconds_(1000),
        size_limit_(10000),
        num_elements_limit_(10000),
        max_time_for_loop_(1000),
        redis_db_connect_retries_(50),
        redis_db_connect_wait_milliseconds_(100),
        plasma_default_release_delay_(64),
        L3_cache_size_bytes_(100000000),
        max_tasks_to_spillback_(10),
        actor_creation_num_spillbacks_warning_(100),
        node_manager_forward_task_retry_timeout_milliseconds_(1000),
        object_manager_pull_timeout_ms_(10000),
        object_manager_push_timeout_ms_(10000),
        object_manager_repeated_push_delay_ms_(60000),
        object_manager_default_chunk_size_(1000000),
        num_workers_per_process_(1),
        inline_object_max_size_bytes_(512),
        max_task_lease_timeout_ms_(60 * 1000),
        initialized_(false) {}

  ~RayConfig() {}

  /// In theory, this is used to detect Ray version mismatches.
  int64_t ray_protocol_version_;

  /// The duration that a single handler on the event loop can take before a
  /// warning is logged that the handler is taking too long.
  int64_t handler_warning_timeout_ms_;

  /// The duration between heartbeats. These are sent by the raylet.
  int64_t heartbeat_timeout_milliseconds_;
  /// If a component has not sent a heartbeat in the last num_heartbeats_timeout
  /// heartbeat intervals, the global scheduler or monitor process will report
  /// it as dead to the db_client table.
  int64_t num_heartbeats_timeout_;
  /// For a raylet, if the last heartbeat was sent more than this many
  /// heartbeat periods ago, then a warning will be logged that the heartbeat
  /// handler is drifting.
  uint64_t num_heartbeats_warning_;

  /// The duration between dumping debug info to logs, or -1 to disable.
  int64_t debug_dump_period_milliseconds_;

  /// The initial period for a task execution lease. The lease will expire this
  /// many milliseconds after the first acquisition of the lease. Nodes that
  /// require an object will not try to reconstruct the task until at least
  /// this many milliseconds.
  int64_t initial_reconstruction_timeout_milliseconds_;

  /// These are used by the worker to set timeouts and to batch requests when
  /// getting objects.
  int64_t get_timeout_milliseconds_;
  int64_t worker_get_request_size_;
  int64_t worker_fetch_request_size_;

  /// This is used to bound the size of the Raylet's lineage cache. This is
  /// the maximum uncommitted lineage size that any remote task in the cache
  /// can have before eviction will be attempted.
  uint64_t max_lineage_size_;

  /// This is a temporary constant used by actors to determine how many dummy
  /// objects to store.
  int64_t actor_max_dummy_objects_;

  /// Number of times we try connecting to a socket.
  int64_t num_connect_attempts_;
  int64_t connect_timeout_milliseconds_;

  /// The duration that the local scheduler will wait before reinitiating a
  /// fetch request for a missing task dependency. This time may adapt based on
  /// the number of missing task dependencies.
  int64_t local_scheduler_fetch_timeout_milliseconds_;
  /// The duration that the local scheduler will wait between initiating
  /// reconstruction calls for missing task dependencies. If there are many
  /// missing task dependencies, we will only iniate reconstruction calls for
  /// some of them each time.
  int64_t local_scheduler_reconstruction_timeout_milliseconds_;
  /// The maximum number of objects that the local scheduler will issue
  /// reconstruct calls for in a single pass through the reconstruct object
  /// timeout handler.
  int64_t max_num_to_reconstruct_;
  /// The maximum number of objects to include in a single fetch request in the
  /// regular local scheduler fetch timeout handler.
  int64_t local_scheduler_fetch_request_size_;

  /// The duration that we wait after sending a worker SIGTERM before sending
  /// the worker SIGKILL.
  int64_t kill_worker_timeout_milliseconds_;

  /// This is a timeout used to cause failures in the plasma manager and local
  /// scheduler when certain event loop handlers take too long.
  int64_t max_time_for_handler_milliseconds_;

  /// This is used by the Python extension when serializing objects as part of
  /// a task spec.
  int64_t size_limit_;
  int64_t num_elements_limit_;

  /// This is used to cause failures when a certain loop in redis.cc which
  /// synchronously looks up object manager addresses in redis is slow.
  int64_t max_time_for_loop_;

  /// Allow up to 5 seconds for connecting to Redis.
  int64_t redis_db_connect_retries_;
  int64_t redis_db_connect_wait_milliseconds_;

  /// TODO(rkn): These constants are currently unused.
  int64_t plasma_default_release_delay_;
  int64_t L3_cache_size_bytes_;

  /// Constants for the spillback scheduling policy.
  int64_t max_tasks_to_spillback_;

  /// Every time an actor creation task has been spilled back a number of times
  /// that is a multiple of this quantity, a warning will be pushed to the
  /// corresponding driver. Since spillback currently occurs on a 100ms timer,
  /// a value of 100 corresponds to a warning every 10 seconds.
  int64_t actor_creation_num_spillbacks_warning_;

  /// If a node manager attempts to forward a task to another node manager and
  /// the forward fails, then it will resubmit the task after this duration.
  int64_t node_manager_forward_task_retry_timeout_milliseconds_;

  /// Timeout, in milliseconds, to wait before retrying a failed pull in the
  /// ObjectManager.
  int object_manager_pull_timeout_ms_;

  /// Timeout, in milliseconds, to wait until the Push request fails.
  /// Special value:
  /// Negative: waiting infinitely.
  /// 0: giving up retrying immediately.
  int object_manager_push_timeout_ms_;

  /// The period of time that an object manager will wait before pushing the
  /// same object again to a specific object manager.
  int object_manager_repeated_push_delay_ms_;

  /// Default chunk size for multi-chunk transfers to use in the object manager.
  /// In the object manager, no single thread is permitted to transfer more
  /// data than what is specified by the chunk size unless the number of object
  /// chunks exceeds the number of available sending threads.
  uint64_t object_manager_default_chunk_size_;

  /// Number of workers per process.
  int num_workers_per_process_;

  /// Maximum size of an inline object (bytes).
  /// Inline objects are objects whose data and metadata are inlined in the
  /// GCS object table entry, which normally only specifies the object locations.
  int inline_object_max_size_bytes_;

  // Maximum timeout in milliseconds within which a task lease must be renewed.
  int64_t max_task_lease_timeout_ms_;
=======
#include "ray_config_def.h"
      RAY_LOG(FATAL) << "Received unexpected config parameter " << pair.first;
    }
    initialized_ = true;
  }
/// ---------------------------------------------------------------------
#undef RAY_CONFIG
>>>>>>> 0aadf11c

  /// Whether the initialization of the instance has been called before.
  /// The RayConfig instance can only (and must) be initialized once.
  bool initialized_ = false;
};
// clang-format on

#endif  // RAY_CONFIG_H<|MERGE_RESOLUTION|>--- conflicted
+++ resolved
@@ -31,373 +31,17 @@
     return config;
   }
 
-<<<<<<< HEAD
-  int64_t ray_protocol_version() const { return ray_protocol_version_; }
-
-  int64_t handler_warning_timeout_ms() const { return handler_warning_timeout_ms_; }
-
-  int64_t heartbeat_timeout_milliseconds() const {
-    return heartbeat_timeout_milliseconds_;
-  }
-
-  int64_t debug_dump_period_milliseconds() const {
-    return debug_dump_period_milliseconds_;
-  }
-
-  int64_t num_heartbeats_timeout() const { return num_heartbeats_timeout_; }
-
-  uint64_t num_heartbeats_warning() const { return num_heartbeats_warning_; }
-
-  int64_t initial_reconstruction_timeout_milliseconds() const {
-    return initial_reconstruction_timeout_milliseconds_;
-  }
-
-  int64_t get_timeout_milliseconds() const { return get_timeout_milliseconds_; }
-
-  uint64_t max_lineage_size() const { return max_lineage_size_; }
-
-  int64_t worker_get_request_size() const { return worker_get_request_size_; }
-
-  int64_t worker_fetch_request_size() const { return worker_fetch_request_size_; }
-
-  int64_t actor_max_dummy_objects() const { return actor_max_dummy_objects_; }
-
-  int64_t num_connect_attempts() const { return num_connect_attempts_; }
-
-  int64_t connect_timeout_milliseconds() const { return connect_timeout_milliseconds_; }
-
-  int64_t local_scheduler_fetch_timeout_milliseconds() const {
-    return local_scheduler_fetch_timeout_milliseconds_;
-  }
-
-  int64_t local_scheduler_reconstruction_timeout_milliseconds() const {
-    return local_scheduler_reconstruction_timeout_milliseconds_;
-  }
-
-  int64_t max_num_to_reconstruct() const { return max_num_to_reconstruct_; }
-
-  int64_t local_scheduler_fetch_request_size() const {
-    return local_scheduler_fetch_request_size_;
-  }
-
-  int64_t kill_worker_timeout_milliseconds() const {
-    return kill_worker_timeout_milliseconds_;
-  }
-
-  int64_t max_time_for_handler_milliseconds() const {
-    return max_time_for_handler_milliseconds_;
-  }
-
-  int64_t size_limit() const { return size_limit_; }
-
-  int64_t num_elements_limit() const { return num_elements_limit_; }
-
-  int64_t max_time_for_loop() const { return max_time_for_loop_; }
-
-  int64_t redis_db_connect_retries() const { return redis_db_connect_retries_; }
-
-  int64_t redis_db_connect_wait_milliseconds() const {
-    return redis_db_connect_wait_milliseconds_;
-  };
-
-  int64_t plasma_default_release_delay() const { return plasma_default_release_delay_; }
-
-  int64_t L3_cache_size_bytes() const { return L3_cache_size_bytes_; }
-
-  int64_t max_tasks_to_spillback() const { return max_tasks_to_spillback_; }
-
-  int64_t actor_creation_num_spillbacks_warning() const {
-    return actor_creation_num_spillbacks_warning_;
-  }
-
-  int node_manager_forward_task_retry_timeout_milliseconds() const {
-    return node_manager_forward_task_retry_timeout_milliseconds_;
-  }
-
-  int object_manager_pull_timeout_ms() const { return object_manager_pull_timeout_ms_; }
-
-  int object_manager_push_timeout_ms() const { return object_manager_push_timeout_ms_; }
-
-  int object_manager_repeated_push_delay_ms() const {
-    return object_manager_repeated_push_delay_ms_;
-  }
-  uint64_t object_manager_default_chunk_size() const {
-    return object_manager_default_chunk_size_;
-  }
-
-  int num_workers_per_process() const { return num_workers_per_process_; }
-
-  int inline_object_max_size_bytes() const { return inline_object_max_size_bytes_; }
-
-  int64_t max_task_lease_timeout_ms() const { return max_task_lease_timeout_ms_; }
-=======
 // clang-format off
 /// -----------Include ray_config_def.h to set config items.-------------------
 /// A helper macro that helps to set a value to a config item.
 #define RAY_CONFIG(type, name, default_value) \
   if (pair.first == #name) { name##_ = pair.second; continue; }
->>>>>>> 0aadf11c
 
   void initialize(const std::unordered_map<std::string, int> &config_map) {
     RAY_CHECK(!initialized_);
     for (auto const &pair : config_map) {
       // We use a big chain of if else statements because C++ doesn't allow
       // switch statements on strings.
-<<<<<<< HEAD
-      if (pair.first == "ray_protocol_version") {
-        ray_protocol_version_ = pair.second;
-      } else if (pair.first == "handler_warning_timeout_ms") {
-        handler_warning_timeout_ms_ = pair.second;
-      } else if (pair.first == "heartbeat_timeout_milliseconds") {
-        heartbeat_timeout_milliseconds_ = pair.second;
-      } else if (pair.first == "debug_dump_period_milliseconds") {
-        debug_dump_period_milliseconds_ = pair.second;
-      } else if (pair.first == "num_heartbeats_timeout") {
-        num_heartbeats_timeout_ = pair.second;
-      } else if (pair.first == "num_heartbeats_warning") {
-        num_heartbeats_warning_ = pair.second;
-      } else if (pair.first == "initial_reconstruction_timeout_milliseconds") {
-        initial_reconstruction_timeout_milliseconds_ = pair.second;
-      } else if (pair.first == "get_timeout_milliseconds") {
-        get_timeout_milliseconds_ = pair.second;
-      } else if (pair.first == "worker_get_request_size") {
-        worker_get_request_size_ = pair.second;
-      } else if (pair.first == "worker_fetch_request_size") {
-        worker_fetch_request_size_ = pair.second;
-      } else if (pair.first == "max_lineage_size") {
-        max_lineage_size_ = pair.second;
-      } else if (pair.first == "actor_max_dummy_objects") {
-        actor_max_dummy_objects_ = pair.second;
-      } else if (pair.first == "num_connect_attempts") {
-        num_connect_attempts_ = pair.second;
-      } else if (pair.first == "connect_timeout_milliseconds") {
-        connect_timeout_milliseconds_ = pair.second;
-      } else if (pair.first == "local_scheduler_fetch_timeout_milliseconds") {
-        local_scheduler_fetch_timeout_milliseconds_ = pair.second;
-      } else if (pair.first == "local_scheduler_reconstruction_timeout_milliseconds") {
-        local_scheduler_reconstruction_timeout_milliseconds_ = pair.second;
-      } else if (pair.first == "max_num_to_reconstruct") {
-        max_num_to_reconstruct_ = pair.second;
-      } else if (pair.first == "local_scheduler_fetch_request_size") {
-        local_scheduler_fetch_request_size_ = pair.second;
-      } else if (pair.first == "kill_worker_timeout_milliseconds") {
-        kill_worker_timeout_milliseconds_ = pair.second;
-      } else if (pair.first == "max_time_for_handler_milliseconds") {
-        max_time_for_handler_milliseconds_ = pair.second;
-      } else if (pair.first == "size_limit") {
-        size_limit_ = pair.second;
-      } else if (pair.first == "num_elements_limit") {
-        num_elements_limit_ = pair.second;
-      } else if (pair.first == "max_time_for_loop") {
-        max_time_for_loop_ = pair.second;
-      } else if (pair.first == "redis_db_connect_retries") {
-        redis_db_connect_retries_ = pair.second;
-      } else if (pair.first == "redis_db_connect_wait_milliseconds") {
-        redis_db_connect_wait_milliseconds_ = pair.second;
-      } else if (pair.first == "plasma_default_release_delay") {
-        plasma_default_release_delay_ = pair.second;
-      } else if (pair.first == "L3_cache_size_bytes") {
-        L3_cache_size_bytes_ = pair.second;
-      } else if (pair.first == "max_tasks_to_spillback") {
-        max_tasks_to_spillback_ = pair.second;
-      } else if (pair.first == "actor_creation_num_spillbacks_warning") {
-        actor_creation_num_spillbacks_warning_ = pair.second;
-      } else if (pair.first == "node_manager_forward_task_retry_timeout_milliseconds") {
-        node_manager_forward_task_retry_timeout_milliseconds_ = pair.second;
-      } else if (pair.first == "object_manager_pull_timeout_ms") {
-        object_manager_pull_timeout_ms_ = pair.second;
-      } else if (pair.first == "object_manager_push_timeout_ms") {
-        object_manager_push_timeout_ms_ = pair.second;
-      } else if (pair.first == "object_manager_default_chunk_size") {
-        object_manager_default_chunk_size_ = pair.second;
-      } else if (pair.first == "object_manager_repeated_push_delay_ms") {
-        object_manager_repeated_push_delay_ms_ = pair.second;
-      } else if (pair.first == "inline_object_max_size_bytes") {
-        inline_object_max_size_bytes_ = pair.second;
-      } else if (pair.first == "max_task_lease_timeout_ms") {
-        max_task_lease_timeout_ms_ = pair.second;
-      } else {
-        RAY_LOG(FATAL) << "Received unexpected config parameter " << pair.first;
-      }
-    }
-    initialized_ = true;
-  }
-
- private:
-  RayConfig()
-      : ray_protocol_version_(0x0000000000000000),
-        handler_warning_timeout_ms_(100),
-        heartbeat_timeout_milliseconds_(100),
-        num_heartbeats_timeout_(300),
-        num_heartbeats_warning_(5),
-        debug_dump_period_milliseconds_(10000),
-        initial_reconstruction_timeout_milliseconds_(10000),
-        get_timeout_milliseconds_(1000),
-        worker_get_request_size_(10000),
-        worker_fetch_request_size_(10000),
-        max_lineage_size_(100),
-        actor_max_dummy_objects_(1000),
-        num_connect_attempts_(5),
-        connect_timeout_milliseconds_(500),
-        local_scheduler_fetch_timeout_milliseconds_(1000),
-        local_scheduler_reconstruction_timeout_milliseconds_(1000),
-        max_num_to_reconstruct_(10000),
-        local_scheduler_fetch_request_size_(10000),
-        kill_worker_timeout_milliseconds_(100),
-        max_time_for_handler_milliseconds_(1000),
-        size_limit_(10000),
-        num_elements_limit_(10000),
-        max_time_for_loop_(1000),
-        redis_db_connect_retries_(50),
-        redis_db_connect_wait_milliseconds_(100),
-        plasma_default_release_delay_(64),
-        L3_cache_size_bytes_(100000000),
-        max_tasks_to_spillback_(10),
-        actor_creation_num_spillbacks_warning_(100),
-        node_manager_forward_task_retry_timeout_milliseconds_(1000),
-        object_manager_pull_timeout_ms_(10000),
-        object_manager_push_timeout_ms_(10000),
-        object_manager_repeated_push_delay_ms_(60000),
-        object_manager_default_chunk_size_(1000000),
-        num_workers_per_process_(1),
-        inline_object_max_size_bytes_(512),
-        max_task_lease_timeout_ms_(60 * 1000),
-        initialized_(false) {}
-
-  ~RayConfig() {}
-
-  /// In theory, this is used to detect Ray version mismatches.
-  int64_t ray_protocol_version_;
-
-  /// The duration that a single handler on the event loop can take before a
-  /// warning is logged that the handler is taking too long.
-  int64_t handler_warning_timeout_ms_;
-
-  /// The duration between heartbeats. These are sent by the raylet.
-  int64_t heartbeat_timeout_milliseconds_;
-  /// If a component has not sent a heartbeat in the last num_heartbeats_timeout
-  /// heartbeat intervals, the global scheduler or monitor process will report
-  /// it as dead to the db_client table.
-  int64_t num_heartbeats_timeout_;
-  /// For a raylet, if the last heartbeat was sent more than this many
-  /// heartbeat periods ago, then a warning will be logged that the heartbeat
-  /// handler is drifting.
-  uint64_t num_heartbeats_warning_;
-
-  /// The duration between dumping debug info to logs, or -1 to disable.
-  int64_t debug_dump_period_milliseconds_;
-
-  /// The initial period for a task execution lease. The lease will expire this
-  /// many milliseconds after the first acquisition of the lease. Nodes that
-  /// require an object will not try to reconstruct the task until at least
-  /// this many milliseconds.
-  int64_t initial_reconstruction_timeout_milliseconds_;
-
-  /// These are used by the worker to set timeouts and to batch requests when
-  /// getting objects.
-  int64_t get_timeout_milliseconds_;
-  int64_t worker_get_request_size_;
-  int64_t worker_fetch_request_size_;
-
-  /// This is used to bound the size of the Raylet's lineage cache. This is
-  /// the maximum uncommitted lineage size that any remote task in the cache
-  /// can have before eviction will be attempted.
-  uint64_t max_lineage_size_;
-
-  /// This is a temporary constant used by actors to determine how many dummy
-  /// objects to store.
-  int64_t actor_max_dummy_objects_;
-
-  /// Number of times we try connecting to a socket.
-  int64_t num_connect_attempts_;
-  int64_t connect_timeout_milliseconds_;
-
-  /// The duration that the local scheduler will wait before reinitiating a
-  /// fetch request for a missing task dependency. This time may adapt based on
-  /// the number of missing task dependencies.
-  int64_t local_scheduler_fetch_timeout_milliseconds_;
-  /// The duration that the local scheduler will wait between initiating
-  /// reconstruction calls for missing task dependencies. If there are many
-  /// missing task dependencies, we will only iniate reconstruction calls for
-  /// some of them each time.
-  int64_t local_scheduler_reconstruction_timeout_milliseconds_;
-  /// The maximum number of objects that the local scheduler will issue
-  /// reconstruct calls for in a single pass through the reconstruct object
-  /// timeout handler.
-  int64_t max_num_to_reconstruct_;
-  /// The maximum number of objects to include in a single fetch request in the
-  /// regular local scheduler fetch timeout handler.
-  int64_t local_scheduler_fetch_request_size_;
-
-  /// The duration that we wait after sending a worker SIGTERM before sending
-  /// the worker SIGKILL.
-  int64_t kill_worker_timeout_milliseconds_;
-
-  /// This is a timeout used to cause failures in the plasma manager and local
-  /// scheduler when certain event loop handlers take too long.
-  int64_t max_time_for_handler_milliseconds_;
-
-  /// This is used by the Python extension when serializing objects as part of
-  /// a task spec.
-  int64_t size_limit_;
-  int64_t num_elements_limit_;
-
-  /// This is used to cause failures when a certain loop in redis.cc which
-  /// synchronously looks up object manager addresses in redis is slow.
-  int64_t max_time_for_loop_;
-
-  /// Allow up to 5 seconds for connecting to Redis.
-  int64_t redis_db_connect_retries_;
-  int64_t redis_db_connect_wait_milliseconds_;
-
-  /// TODO(rkn): These constants are currently unused.
-  int64_t plasma_default_release_delay_;
-  int64_t L3_cache_size_bytes_;
-
-  /// Constants for the spillback scheduling policy.
-  int64_t max_tasks_to_spillback_;
-
-  /// Every time an actor creation task has been spilled back a number of times
-  /// that is a multiple of this quantity, a warning will be pushed to the
-  /// corresponding driver. Since spillback currently occurs on a 100ms timer,
-  /// a value of 100 corresponds to a warning every 10 seconds.
-  int64_t actor_creation_num_spillbacks_warning_;
-
-  /// If a node manager attempts to forward a task to another node manager and
-  /// the forward fails, then it will resubmit the task after this duration.
-  int64_t node_manager_forward_task_retry_timeout_milliseconds_;
-
-  /// Timeout, in milliseconds, to wait before retrying a failed pull in the
-  /// ObjectManager.
-  int object_manager_pull_timeout_ms_;
-
-  /// Timeout, in milliseconds, to wait until the Push request fails.
-  /// Special value:
-  /// Negative: waiting infinitely.
-  /// 0: giving up retrying immediately.
-  int object_manager_push_timeout_ms_;
-
-  /// The period of time that an object manager will wait before pushing the
-  /// same object again to a specific object manager.
-  int object_manager_repeated_push_delay_ms_;
-
-  /// Default chunk size for multi-chunk transfers to use in the object manager.
-  /// In the object manager, no single thread is permitted to transfer more
-  /// data than what is specified by the chunk size unless the number of object
-  /// chunks exceeds the number of available sending threads.
-  uint64_t object_manager_default_chunk_size_;
-
-  /// Number of workers per process.
-  int num_workers_per_process_;
-
-  /// Maximum size of an inline object (bytes).
-  /// Inline objects are objects whose data and metadata are inlined in the
-  /// GCS object table entry, which normally only specifies the object locations.
-  int inline_object_max_size_bytes_;
-
-  // Maximum timeout in milliseconds within which a task lease must be renewed.
-  int64_t max_task_lease_timeout_ms_;
-=======
 #include "ray_config_def.h"
       RAY_LOG(FATAL) << "Received unexpected config parameter " << pair.first;
     }
@@ -405,7 +49,6 @@
   }
 /// ---------------------------------------------------------------------
 #undef RAY_CONFIG
->>>>>>> 0aadf11c
 
   /// Whether the initialization of the instance has been called before.
   /// The RayConfig instance can only (and must) be initialized once.
