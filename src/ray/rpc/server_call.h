--- conflicted
+++ resolved
@@ -206,11 +206,7 @@
       auto callback = std::move(send_reply_success_callback_);
       io_service_.post([callback]() { callback(); }, call_name_ + ".success_callback");
     }
-<<<<<<< HEAD
-    LogLatency();
-=======
     LogProcessTime();
->>>>>>> bacd5f92
   }
 
   void OnReplyFailed() override {
@@ -219,28 +215,17 @@
       auto callback = std::move(send_reply_failure_callback_);
       io_service_.post([callback]() { callback(); }, call_name_ + ".failure_callback");
     }
-<<<<<<< HEAD
-    LogLatency();
-=======
     LogProcessTime();
->>>>>>> bacd5f92
   }
 
   const ServerCallFactory &GetServerCallFactory() override { return factory_; }
 
  private:
   /// Log the duration this query used
-<<<<<<< HEAD
-  void LogLatency() {
-    auto end_time = absl::GetCurrentTimeNanos();
-    STATS_grpc_server_req_latency_ms.Record((end_time - start_time_) / 1000000,
-                                            call_name_);
-=======
   void LogProcessTime() {
     auto end_time = absl::GetCurrentTimeNanos();
     STATS_grpc_server_req_process_time_ms.Record((end_time - start_time_) / 1000000.0,
                                                  call_name_);
->>>>>>> bacd5f92
   }
   /// Tell gRPC to finish this request and send reply asynchronously.
   void SendReply(const Status &status) {
