// Copyright 2017 The Ray Authors.
//
// Licensed under the Apache License, Version 2.0 (the "License");
// you may not use this file except in compliance with the License.
// You may obtain a copy of the License at
//
//  http://www.apache.org/licenses/LICENSE-2.0
//
// Unless required by applicable law or agreed to in writing, software
// distributed under the License is distributed on an "AS IS" BASIS,
// WITHOUT WARRANTIES OR CONDITIONS OF ANY KIND, either express or implied.
// See the License for the specific language governing permissions and
// limitations under the License.

#pragma once

#include <google/protobuf/arena.h>
#include <grpcpp/grpcpp.h>

#include <boost/asio.hpp>
#include <memory>
#include <string>
#include <string_view>
#include <utility>

#include "ray/common/asio/asio_chaos.h"
#include "ray/common/asio/instrumented_io_context.h"
#include "ray/common/constants.h"
#include "ray/common/grpc_util.h"
#include "ray/common/id.h"
#include "ray/common/status.h"
<<<<<<< HEAD
#include "ray/rpc/authentication/authentication_token.h"
=======
#include "ray/rpc/metrics.h"
>>>>>>> 42b58a40
#include "ray/rpc/rpc_callback_types.h"
#include "ray/stats/metric.h"

namespace ray {
namespace rpc {

// Cluster ID authentication type of ServerCall.
enum class ClusterIdAuthType {
  NO_AUTH,     // Do not authenticate (accept all).
  LAZY_AUTH,   // Accept missing cluster ID, but reject incorrect one.
  EMPTY_AUTH,  // Accept only empty cluster ID.
};

/// Get the thread pool for the gRPC server.
/// This pool is shared across gRPC servers.
boost::asio::thread_pool &GetServerCallExecutor();

/// Drain the executor.
void DrainServerCallExecutor();

/// Reset the server call executor.
/// Testing only. After you drain the executor
/// you need to regenerate the executor
/// because they are global.
void ResetServerCallExecutor();

/// Represents state of a `ServerCall`.
enum class ServerCallState {
  /// The call is created and waiting for an incoming request.
  PENDING,
  /// Request is received and being processed.
  PROCESSING,
  /// Request processing is done, and reply is being sent to client.
  SENDING_REPLY
};

class ServerCallFactory;

/// Represents a service handler that might not
/// be ready to serve RPCs immediately after construction.
class DelayedServiceHandler {
 public:
  virtual ~DelayedServiceHandler() = default;

  /// Blocks until the service is ready to serve RPCs.
  virtual void WaitUntilInitialized() = 0;
};

/// Represents an incoming request of a gRPC server.
///
/// The lifecycle and state transition of a `ServerCall` is as follows:
///
/// --(1)--> PENDING --(2)--> PROCESSING --(3)--> SENDING_REPLY --(4)--> [FINISHED]
///
/// (1) The `GrpcServer` creates a `ServerCall` and use it as the tag to accept requests
///     gRPC `CompletionQueue`. Now the state is `PENDING`.
/// (2) When a request is received, an event will be gotten from the `CompletionQueue`.
///     `GrpcServer` then should change `ServerCall`'s state to PROCESSING and call
///     `ServerCall::HandleRequest`.
/// (3) When the `ServiceHandler` finishes handling the request, `ServerCallImpl::Finish`
///     will be called, and the state becomes `SENDING_REPLY`.
/// (4) When the reply is sent, an event will be gotten from the `CompletionQueue`.
///     `GrpcServer` will then delete this call.
///
/// NOTE(hchen): Compared to `ServerCallImpl`, this abstract interface doesn't use
/// template. This allows the users (e.g., `GrpcServer`) not having to use
/// template as well.
class ServerCall {
 public:
  /// Get the state of this `ServerCall`.
  virtual ServerCallState GetState() const = 0;

  /// Handle the requst. This is the callback function to be called by
  /// `GrpcServer` when the request is received.
  virtual void HandleRequest() = 0;

  /// Invoked when sending reply successes.
  virtual void OnReplySent() = 0;

  // Invoked when sending reply fails.
  virtual void OnReplyFailed() = 0;

  virtual const ServerCallFactory &GetServerCallFactory() = 0;

  /// Virtual destruct function to make sure subclass would destruct properly.
  virtual ~ServerCall() = default;
};

/// The factory that creates a particular kind of `ServerCall` objects.
class ServerCallFactory {
 public:
  /// Create a new `ServerCall` and request gRPC runtime to start accepting the
  /// corresponding type of requests.
  virtual void CreateCall() const = 0;

  /// Get the maximum request number to handle at the same time. -1 means no limit.
  virtual int64_t GetMaxActiveRPCs() const = 0;

  virtual ~ServerCallFactory() = default;
};

/// Represents the generic signature of a `FooServiceHandler::HandleBar()`
/// function, where `Foo` is the service name and `Bar` is the rpc method name.
///
/// \tparam ServiceHandler Type of the handler that handles the request.
/// \tparam Request Type of the request message.
/// \tparam Reply Type of the reply message.
template <class ServiceHandler, class Request, class Reply>
using HandleRequestFunction = void (ServiceHandler::*)(Request,
                                                       Reply *,
                                                       SendReplyCallback);

/// Implementation of `ServerCall`. It represents `ServerCall` for a particular
/// RPC method.
///
/// \tparam ServiceHandler Type of the handler that handles the request.
/// \tparam Request Type of the request message.
/// \tparam Reply Type of the reply message.
template <class ServiceHandler,
          class Request,
          class Reply,
          ClusterIdAuthType EnableAuth = ClusterIdAuthType::NO_AUTH>
class ServerCallImpl : public ServerCall {
 public:
  /// Constructor.
  ///
  /// \param[in] factory The factory which created this call.
  /// \param[in] service_handler The service handler that handles the request.
  /// \param[in] handle_request_function Pointer to the service handler function.
  /// \param[in] io_service The event loop.
  /// \param[in] call_name The name of the RPC call.
  /// \param[in] cluster_id The cluster ID for authentication.
  /// \param[in] auth_token The authentication token for token-based authentication.
  /// \param[in] record_metrics If true, it records and exports the gRPC server metrics.
  /// \param[in] preprocess_function If not nullptr, it will be called before handling
  /// request.
  ServerCallImpl(
      const ServerCallFactory &factory,
      ServiceHandler &service_handler,
      HandleRequestFunction<ServiceHandler, Request, Reply> handle_request_function,
      instrumented_io_context &io_service,
      std::string call_name,
      const ClusterID &cluster_id,
      const std::optional<AuthenticationToken> &auth_token,
      bool record_metrics,
      std::function<void()> preprocess_function = nullptr)
      : state_(ServerCallState::PENDING),
        factory_(factory),
        service_handler_(service_handler),
        handle_request_function_(handle_request_function),
        response_writer_(&context_),
        io_service_(io_service),
        call_name_(std::move(call_name)),
        cluster_id_(cluster_id),
        auth_token_(auth_token),
        start_time_(0),
        record_metrics_(record_metrics) {
    reply_ = google::protobuf::Arena::CreateMessage<Reply>(&arena_);
    // TODO(Yi Cheng) call_name_ sometimes get corrunpted due to memory issues.
    RAY_CHECK(!call_name_.empty()) << "Call name is empty";
    if (record_metrics_) {
      grpc_server_req_new_counter_.Record(1.0, {{"Method", call_name_}});
    }
  }

  ServerCallState GetState() const override { return state_; }

  void HandleRequest() override {
    stats_handle_ = io_service_.stats().RecordStart(call_name_);
    bool auth_success = true;
    bool token_auth_failed = false;
    bool cluster_id_auth_failed = false;

    // Token authentication
    if (!ValidateBearerToken()) {
      auth_success = false;
      token_auth_failed = true;
    }

    // Cluster ID authentication
    if (::RayConfig::instance().enable_cluster_auth()) {
      if constexpr (EnableAuth == ClusterIdAuthType::LAZY_AUTH) {
        RAY_CHECK(!cluster_id_.IsNil()) << "Expected cluster ID in server call!";
        auto &metadata = context_.client_metadata();
        if (auto it = metadata.find(kClusterIdKey);
            it != metadata.end() && it->second != cluster_id_.Hex()) {
          RAY_LOG(WARNING) << "Wrong cluster ID token in request! Expected: "
                           << cluster_id_.Hex() << ", but got: " << it->second;
          auth_success = false;
          cluster_id_auth_failed = true;
        }
      } else if constexpr (EnableAuth == ClusterIdAuthType::EMPTY_AUTH) {
        RAY_CHECK(!cluster_id_.IsNil()) << "Expected cluster ID in server call!";
        auto &metadata = context_.client_metadata();
        if (auto it = metadata.find(kClusterIdKey);
            it != metadata.end() && it->second != ClusterID::Nil().Hex()) {
          RAY_LOG(WARNING) << "Cluster ID token in request! Expected Nil, "
                           << "but got: " << it->second;
          auth_success = false;
          cluster_id_auth_failed = true;
        }
      }
    }

    start_time_ = absl::GetCurrentTimeNanos();
    if (record_metrics_) {
      grpc_server_req_handling_counter_.Record(1.0, {{"Method", call_name_}});
    }
    if (!io_service_.stopped()) {
      io_service_.post(
          [this, auth_success, token_auth_failed, cluster_id_auth_failed] {
            HandleRequestImpl(auth_success, token_auth_failed, cluster_id_auth_failed);
          },
          call_name_ + ".HandleRequestImpl",
          // Implement the delay of the rpc server call as the
          // delay of HandleRequestImpl().
          ray::asio::testing::GetDelayUs(call_name_));
    } else {
      // Handle service for rpc call has stopped, we must handle the call here
      // to send reply and remove it from cq
      RAY_LOG(DEBUG) << "Handle service has been closed.";
      if (auth_success) {
        SendReply(Status::Invalid("HandleServiceClosed"));
      } else if (token_auth_failed) {
        SendReply(Status::Unauthenticated(
            "InvalidAuthToken: Authentication token is missing or incorrect"));
      } else {
        SendReply(Status::Unauthenticated("WrongClusterID"));
      }
    }
  }

  void HandleRequestImpl(bool auth_success,
                         bool token_auth_failed,
                         bool cluster_id_auth_failed) {
    if constexpr (std::is_base_of_v<DelayedServiceHandler, ServiceHandler>) {
      if (!service_handler_initialized_) {
        service_handler_.WaitUntilInitialized();
        service_handler_initialized_ = true;
      }
    }
    state_ = ServerCallState::PROCESSING;
    if (factory_.GetMaxActiveRPCs() == -1) {
      // Create a new `ServerCall` to accept the next incoming request.
      // We create this before handling the request only when no back pressure limit is
      // set. So that the it can be populated by the completion queue in the background if
      // a new request comes in.
      factory_.CreateCall();
    }
    if (!auth_success) {
      boost::asio::post(GetServerCallExecutor(), [this, token_auth_failed]() {
        if (token_auth_failed) {
          SendReply(Status::Unauthenticated(
              "InvalidAuthToken: Authentication token is missing or incorrect"));
        } else {
          SendReply(Status::Unauthenticated(
              "WrongClusterID: Perhaps the client is accessing GCS "
              "after it has restarted."));
        }
      });
    } else {
      (service_handler_.*handle_request_function_)(
          std::move(request_),
          reply_,
          /*send_reply_callback=*/
          [this](Status status,
                 std::function<void()> success,
                 std::function<void()> failure) {
            // These two callbacks must be set before `SendReply`, because `SendReply`
            // is async and this `ServerCall` might be deleted right after `SendReply`.
            send_reply_success_callback_ = std::move(success);
            send_reply_failure_callback_ = std::move(failure);
            boost::asio::post(GetServerCallExecutor(),
                              [this, status]() { SendReply(status); });
          });
    }
  }

  void OnReplySent() override {
    if (record_metrics_) {
      grpc_server_req_finished_counter_.Record(1.0, {{"Method", call_name_}});
      grpc_server_req_succeeded_counter_.Record(1.0, {{"Method", call_name_}});
    }
    if (send_reply_success_callback_ && !io_service_.stopped()) {
      io_service_.post(
          [callback = std::move(send_reply_success_callback_)]() { callback(); },
          call_name_ + ".success_callback");
    }
    LogProcessTime();
  }

  void OnReplyFailed() override {
    if (record_metrics_) {
      grpc_server_req_finished_counter_.Record(1.0, {{"Method", call_name_}});
      grpc_server_req_failed_counter_.Record(1.0, {{"Method", call_name_}});
    }
    if (send_reply_failure_callback_ && !io_service_.stopped()) {
      io_service_.post(
          [callback = std::move(send_reply_failure_callback_)]() { callback(); },
          call_name_ + ".failure_callback");
    }
    LogProcessTime();
  }

  const ServerCallFactory &GetServerCallFactory() override { return factory_; }

 private:
  /// Validates token-based authentication.
  /// Returns true if authentication succeeds or is not required.
  /// Returns false if authentication is required but fails.
  bool ValidateBearerToken() {
    if (!auth_token_.has_value() || auth_token_->empty()) {
      return true;  // No auth required
    }

    const auto &metadata = context_.client_metadata();
    auto it = metadata.find(kAuthTokenKey);
    if (it == metadata.end()) {
      RAY_LOG(WARNING) << "Missing authorization header in request!";
      return false;
    }

    const std::string_view header(it->second.data(), it->second.length());
    AuthenticationToken provided_token = AuthenticationToken::FromMetadata(header);

    if (!auth_token_->Equals(provided_token)) {
      RAY_LOG(WARNING) << "Invalid bearer token in request!";
      return false;
    }

    return true;
  }

  /// Log the duration this query used
  void LogProcessTime() {
    EventTracker::RecordEnd(std::move(stats_handle_));
    auto end_time = absl::GetCurrentTimeNanos();
    if (record_metrics_) {
      grpc_server_req_process_time_ms_histogram_.Record(
          (end_time - start_time_) / 1000000.0, {{"Method", call_name_}});
    }
  }

  /// Tell gRPC to finish this request and send reply asynchronously.
  void SendReply(const Status &status) {
    if (io_service_.stopped()) {
      RAY_LOG_EVERY_N(WARNING, 100) << "Not sending reply because executor stopped.";
      return;
    }
    state_ = ServerCallState::SENDING_REPLY;
    response_writer_.Finish(*reply_, RayStatusToGrpcStatus(status), this);
  }

  /// The memory pool for this request. It's used for reply.
  /// With arena, we'll be able to setup the reply without copying some field.
  google::protobuf::Arena arena_;

  /// State of this call.
  ServerCallState state_;

  /// The factory which created this call.
  const ServerCallFactory &factory_;

  /// The service handler that handles the request.
  ServiceHandler &service_handler_;

  // A boolean to track if the service handler has been initialized.
  bool service_handler_initialized_ = false;

  /// Pointer to the service handler function.
  HandleRequestFunction<ServiceHandler, Request, Reply> handle_request_function_;

  /// Context for the request, allowing to tweak aspects of it such as the use
  /// of compression, authentication, as well as to send metadata back to the client.
  grpc::ServerContext context_;

  /// The response writer.
  grpc::ServerAsyncResponseWriter<Reply> response_writer_;

  /// The event loop.
  instrumented_io_context &io_service_;

  /// The request message.
  /// Request will be released when it's passed to the callback handler
  Request request_;

  /// The reply message. This one is owned by arena. It's not valid beyond
  /// the life-cycle of this call.
  Reply *reply_;

  /// Human-readable name for this RPC call.
  std::string call_name_;

  /// The stats handle tracking this RPC call.
  std::shared_ptr<StatsHandle> stats_handle_;

  /// ID of the cluster to check incoming RPC calls against.
  /// Check skipped if empty.
  const ClusterID &cluster_id_;

  /// Authentication token for token-based authentication.
  std::optional<AuthenticationToken> auth_token_;

  /// The callback when sending reply successes.
  std::function<void()> send_reply_success_callback_ = nullptr;

  /// The callback when sending reply fails.
  std::function<void()> send_reply_failure_callback_ = nullptr;

  /// The ts when the request created
  int64_t start_time_;

  /// If true, the server call will generate gRPC server metrics.
  bool record_metrics_;

<<<<<<< HEAD
  template <class T1, class T2, class T3, class T4, ClusterIdAuthType T5>
=======
  ray::stats::Histogram grpc_server_req_process_time_ms_histogram_{
      GetGrpcServerReqProcessTimeMsHistogramMetric()};
  ray::stats::Count grpc_server_req_new_counter_{GetGrpcServerReqNewCounterMetric()};
  ray::stats::Count grpc_server_req_handling_counter_{
      GetGrpcServerReqHandlingCounterMetric()};
  ray::stats::Count grpc_server_req_finished_counter_{
      GetGrpcServerReqFinishedCounterMetric()};
  ray::stats::Count grpc_server_req_succeeded_counter_{
      GetGrpcServerReqSucceededCounterMetric()};
  ray::stats::Count grpc_server_req_failed_counter_{
      GetGrpcServerReqFailedCounterMetric()};

  template <class T1, class T2, class T3, class T4, AuthType T5>
>>>>>>> 42b58a40
  friend class ServerCallFactoryImpl;
};

/// Represents the generic signature of a `FooService::AsyncService::RequestBar()`
/// function, where `Foo` is the service name and `Bar` is the rpc method name.
/// \tparam GrpcService Type of the gRPC-generated service class.
/// \tparam Request Type of the request message.
/// \tparam Reply Type of the reply message.
template <class GrpcService, class Request, class Reply>
using RequestCallFunction =
    void (GrpcService::AsyncService::*)(grpc::ServerContext *,
                                        Request *,
                                        grpc::ServerAsyncResponseWriter<Reply> *,
                                        grpc::CompletionQueue *,
                                        grpc::ServerCompletionQueue *,
                                        void *);

/// Implementation of `ServerCallFactory`
///
/// \tparam GrpcService Type of the gRPC-generated service class.
/// \tparam ServiceHandler Type of the handler that handles the request.
/// \tparam Request Type of the request message.
/// \tparam Reply Type of the reply message.
template <class GrpcService,
          class ServiceHandler,
          class Request,
          class Reply,
          ClusterIdAuthType EnableAuth = ClusterIdAuthType::NO_AUTH>
class ServerCallFactoryImpl : public ServerCallFactory {
  using AsyncService = typename GrpcService::AsyncService;

 public:
  /// Constructor.
  ///
  /// \param[in] service The gRPC-generated `AsyncService`.
  /// \param[in] request_call_function Pointer to the `AsyncService::RequestMethod`
  //  function.
  /// \param[in] service_handler The service handler that handles the request.
  /// \param[in] handle_request_function Pointer to the service handler function.
  /// \param[in] cq The `CompletionQueue`.
  /// \param[in] io_service The event loop.
  /// \param[in] call_name The name of the RPC call.
  /// \param[in] cluster_id The cluster ID for authentication.
  /// \param[in] auth_token The authentication token for token-based authentication.
  /// \param[in] max_active_rpcs Maximum request number to handle at the same time. -1
  /// means no limit.
  /// \param[in] record_metrics If true, it records and exports the gRPC server metrics.
  ServerCallFactoryImpl(
      AsyncService &service,
      RequestCallFunction<GrpcService, Request, Reply> request_call_function,
      ServiceHandler &service_handler,
      HandleRequestFunction<ServiceHandler, Request, Reply> handle_request_function,
      const std::unique_ptr<grpc::ServerCompletionQueue> &cq,
      instrumented_io_context &io_service,
      std::string call_name,
      const ClusterID &cluster_id,
      const std::optional<AuthenticationToken> &auth_token,
      int64_t max_active_rpcs,
      bool record_metrics)
      : service_(service),
        request_call_function_(request_call_function),
        service_handler_(service_handler),
        handle_request_function_(handle_request_function),
        cq_(cq),
        io_service_(io_service),
        call_name_(std::move(call_name)),
        cluster_id_(cluster_id),
        auth_token_(auth_token),
        max_active_rpcs_(max_active_rpcs),
        record_metrics_(record_metrics) {}

  void CreateCall() const override {
    // Create a new `ServerCall`. This object will eventually be deleted by
    // `GrpcServer::PollEventsFromCompletionQueue`.
    auto call = new ServerCallImpl<ServiceHandler, Request, Reply, EnableAuth>(
        *this,
        service_handler_,
        handle_request_function_,
        io_service_,
        call_name_,
        cluster_id_,
        auth_token_,
        record_metrics_);
    /// Request gRPC runtime to starting accepting this kind of request, using the call as
    /// the tag.
    (service_.*request_call_function_)(&call->context_,
                                       &call->request_,
                                       &call->response_writer_,
                                       cq_.get(),
                                       cq_.get(),
                                       call);
  }

  int64_t GetMaxActiveRPCs() const override { return max_active_rpcs_; }

 private:
  /// The gRPC-generated `AsyncService`.
  AsyncService &service_;

  /// Pointer to the `AsyncService::RequestMethod` function.
  RequestCallFunction<GrpcService, Request, Reply> request_call_function_;

  /// The service handler that handles the request.
  ServiceHandler &service_handler_;

  /// Pointer to the service handler function.
  HandleRequestFunction<ServiceHandler, Request, Reply> handle_request_function_;

  /// The `CompletionQueue`.
  const std::unique_ptr<grpc::ServerCompletionQueue> &cq_;

  /// The event loop.
  instrumented_io_context &io_service_;

  /// Human-readable name for this RPC call.
  std::string call_name_;

  /// ID of the cluster to check incoming RPC calls against.
  /// Check skipped if empty.
  const ClusterID cluster_id_;

  /// Authentication token for token-based authentication.
  std::optional<AuthenticationToken> auth_token_;

  /// Maximum request number to handle at the same time.
  /// -1 means no limit.
  uint64_t max_active_rpcs_;

  /// If true, the server call will generate gRPC server metrics.
  bool record_metrics_;
};

}  // namespace rpc
}  // namespace ray<|MERGE_RESOLUTION|>--- conflicted
+++ resolved
@@ -29,11 +29,8 @@
 #include "ray/common/grpc_util.h"
 #include "ray/common/id.h"
 #include "ray/common/status.h"
-<<<<<<< HEAD
 #include "ray/rpc/authentication/authentication_token.h"
-=======
 #include "ray/rpc/metrics.h"
->>>>>>> 42b58a40
 #include "ray/rpc/rpc_callback_types.h"
 #include "ray/stats/metric.h"
 
@@ -449,9 +446,6 @@
   /// If true, the server call will generate gRPC server metrics.
   bool record_metrics_;
 
-<<<<<<< HEAD
-  template <class T1, class T2, class T3, class T4, ClusterIdAuthType T5>
-=======
   ray::stats::Histogram grpc_server_req_process_time_ms_histogram_{
       GetGrpcServerReqProcessTimeMsHistogramMetric()};
   ray::stats::Count grpc_server_req_new_counter_{GetGrpcServerReqNewCounterMetric()};
@@ -464,8 +458,7 @@
   ray::stats::Count grpc_server_req_failed_counter_{
       GetGrpcServerReqFailedCounterMetric()};
 
-  template <class T1, class T2, class T3, class T4, AuthType T5>
->>>>>>> 42b58a40
+  template <class T1, class T2, class T3, class T4, ClusterIdAuthType T5>
   friend class ServerCallFactoryImpl;
 };
 
