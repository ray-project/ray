// Copyright 2017 The Ray Authors.
//
// Licensed under the Apache License, Version 2.0 (the "License");
// you may not use this file except in compliance with the License.
// You may obtain a copy of the License at
//
//  http://www.apache.org/licenses/LICENSE-2.0
//
// Unless required by applicable law or agreed to in writing, software
// distributed under the License is distributed on an "AS IS" BASIS,
// WITHOUT WARRANTIES OR CONDITIONS OF ANY KIND, either express or implied.
// See the License for the specific language governing permissions and
// limitations under the License.

#pragma once

#include <google/protobuf/arena.h>
#include <grpcpp/alarm.h>
#include <grpcpp/grpcpp.h>
#include <grpcpp/alarm.h>

#include <boost/asio.hpp>

#include "ray/common/asio/instrumented_io_context.h"
#include "ray/common/grpc_util.h"
#include "ray/common/status.h"
#include "ray/stats/metric.h"
#include "ray/stats/metric_defs.h"

namespace ray {
namespace rpc {

boost::asio::thread_pool &GetServerCallExecutor();

/// Represents the callback function to be called when a `ServiceHandler` finishes
/// handling a request.
/// \param status The status would be returned to client.
/// \param success Success callback which will be invoked when the reply is successfully
/// sent to the client.
/// \param failure Failure callback which will be invoked when the reply fails to be
/// sent to the client.
using SendReplyCallback = std::function<void(
    Status status, std::function<void()> success, std::function<void()> failure)>;

/// Represents state of a `ServerCall`.
enum class ServerCallState {
  /// The call is created and waiting for an incoming request.
  PENDING,
  /// Request is received and being processed.
  PROCESSING,
  /// Ready to be sent
  STAGING,
  /// Request processing is done, and reply is being sent to client.
  SENDING_REPLY,
};

class ServerCallFactory;

/// Represents an incoming request of a gRPC server.
///
/// The lifecycle and state transition of a `ServerCall` is as follows:
///
/// --(1)--> PENDING --(2)--> PROCESSING --(3)--> SENDING_REPLY --(4)--> [FINISHED]
///
/// (1) The `GrpcServer` creates a `ServerCall` and use it as the tag to accept requests
///     gRPC `CompletionQueue`. Now the state is `PENDING`.
/// (2) When a request is received, an event will be gotten from the `CompletionQueue`.
///     `GrpcServer` then should change `ServerCall`'s state to PROCESSING and call
///     `ServerCall::HandleRequest`.
/// (3) When the `ServiceHandler` finishes handling the request, `ServerCallImpl::Finish`
///     will be called, and the state becomes `SENDING_REPLY`.
/// (4) When the reply is sent, an event will be gotten from the `CompletionQueue`.
///     `GrpcServer` will then delete this call.
///
/// NOTE(hchen): Compared to `ServerCallImpl`, this abstract interface doesn't use
/// template. This allows the users (e.g., `GrpcServer`) not having to use
/// template as well.
class ServerCall {
 public:
  /// Get the state of this `ServerCall`.
  virtual ServerCallState GetState() const = 0;

  /// Set state of this `ServerCall`.
  virtual void SetState(const ServerCallState &new_state) = 0;

  /// Handle the requst. This is the callback function to be called by
  /// `GrpcServer` when the request is received.
  virtual void HandleRequest() = 0;

  /// Invoked when sending reply successes.
  virtual void OnReplySent() = 0;

  // Invoked when sending reply fails.
  virtual void OnReplyFailed() = 0;

  virtual const ServerCallFactory &GetServerCallFactory() = 0;

  virtual void Send() = 0;
  
  /// Virtual destruct function to make sure subclass would destruct properly.
  virtual ~ServerCall() = default;
};

/// The factory that creates a particular kind of `ServerCall` objects.
class ServerCallFactory {
 public:
  /// Create a new `ServerCall` and request gRPC runtime to start accepting the
  /// corresponding type of requests.
  virtual void CreateCall() const = 0;

  /// Get the maximum request number to handle at the same time. -1 means no limit.
  virtual int64_t GetMaxActiveRPCs() const = 0;

  virtual ~ServerCallFactory() = default;
};

/// Represents the generic signature of a `FooServiceHandler::HandleBar()`
/// function, where `Foo` is the service name and `Bar` is the rpc method name.
///
/// \tparam ServiceHandler Type of the handler that handles the request.
/// \tparam Request Type of the request message.
/// \tparam Reply Type of the reply message.
template <class ServiceHandler, class Request, class Reply>
using HandleRequestFunction = void (ServiceHandler::*)(Request,
                                                       Reply *,
                                                       SendReplyCallback);

/// Implementation of `ServerCall`. It represents `ServerCall` for a particular
/// RPC method.
///
/// \tparam ServiceHandler Type of the handler that handles the request.
/// \tparam Request Type of the request message.
/// \tparam Reply Type of the reply message.
template <class ServiceHandler, class Request, class Reply>
class ServerCallImpl : public ServerCall {
 public:
  /// Constructor.
  ///
  /// \param[in] factory The factory which created this call.
  /// \param[in] service_handler The service handler that handles the request.
  /// \param[in] handle_request_function Pointer to the service handler function.
  /// \param[in] io_service The event loop.
  /// \param[in] call_name The name of the RPC call.
  /// \param[in] record_metrics If true, it records and exports the gRPC server metrics.
  ServerCallImpl(
      const ServerCallFactory &factory,
<<<<<<< HEAD
      grpc::ServerCompletionQueue *cq,
=======
      grpc::ServerCompletionQueue* cq,
>>>>>>> d9ef1068
      ServiceHandler &service_handler,
      HandleRequestFunction<ServiceHandler, Request, Reply> handle_request_function,
      instrumented_io_context &io_service,
      std::string call_name,
      bool record_metrics)
      : cq_(cq),
        state_(ServerCallState::PENDING),
        factory_(factory),
        service_handler_(service_handler),
        handle_request_function_(handle_request_function),
        response_writer_(&context_),
        io_service_(io_service),
        call_name_(std::move(call_name)),
        start_time_(0),
        record_metrics_(record_metrics) {
    reply_ = google::protobuf::Arena::CreateMessage<Reply>(&arena_);
    // TODO call_name_ sometimes get corrunpted due to memory issues.
    RAY_CHECK(!call_name_.empty()) << "Call name is empty";
    if (record_metrics_) {
      ray::stats::STATS_grpc_server_req_new.Record(1.0, call_name_);
    }
  }

  ~ServerCallImpl() override {}

  ServerCallState GetState() const override { return state_; }

  void SetState(const ServerCallState &new_state) override { state_ = new_state; }

  void HandleRequest() override {
    start_time_ = absl::GetCurrentTimeNanos();
    if (record_metrics_) {
      ray::stats::STATS_grpc_server_req_handling.Record(1.0, call_name_);
    }
    if (!io_service_.stopped()) {
      io_service_.post([this] { HandleRequestImpl(); }, call_name_);
    } else {
      // Handle service for rpc call has stopped, we must handle the call here
      // to send reply and remove it from cq
      RAY_LOG(DEBUG) << "Handle service has been closed.";
      SendReply(Status::Invalid("HandleServiceClosed"));
    }
  }

  void HandleRequestImpl() {
    state_ = ServerCallState::PROCESSING;
    // NOTE(hchen): This `factory` local variable is needed. Because `SendReply` runs in
    // a different thread, and will cause `this` to be deleted.
    const auto &factory = factory_;
    if (factory.GetMaxActiveRPCs() == -1) {
      // Create a new `ServerCall` to accept the next incoming request.
      // We create this before handling the request only when no back pressure limit is
      // set. So that the it can be populated by the completion queue in the background if
      // a new request comes in.
      factory.CreateCall();
    }
    (service_handler_.*handle_request_function_)(
        std::move(request_),
        reply_,
        [this](
            Status status, std::function<void()> success, std::function<void()> failure) {
          // These two callbacks must be set before `SendReply`, because `SendReply`
          // is async and this `ServerCall` might be deleted right after `SendReply`.
          send_reply_success_callback_ = std::move(success);
          send_reply_failure_callback_ = std::move(failure);
<<<<<<< HEAD
          boost::asio::post(GetServerCallExecutor(),
                            [this, status]() { SendReply(status); });
=======

          status_ = status;
          state_ = ServerCallState::STAGING;
          alarm_.Set(cq_, gpr_now(gpr_clock_type::GPR_CLOCK_REALTIME), this);
>>>>>>> d9ef1068
        });
  }

  void OnReplySent() override {
    if (record_metrics_) {
      ray::stats::STATS_grpc_server_req_finished.Record(1.0, call_name_);
    }
    if (send_reply_success_callback_ && !io_service_.stopped()) {
      auto callback = std::move(send_reply_success_callback_);
      io_service_.post([callback]() { callback(); }, call_name_ + ".success_callback");
    }
    LogProcessTime();
  }

  void OnReplyFailed() override {
    if (record_metrics_) {
      ray::stats::STATS_grpc_server_req_finished.Record(1.0, call_name_);
    }
    if (send_reply_failure_callback_ && !io_service_.stopped()) {
      auto callback = std::move(send_reply_failure_callback_);
      io_service_.post([callback]() { callback(); }, call_name_ + ".failure_callback");
    }
    LogProcessTime();
  }

  void Send() override {
    SendReply(status_);
  }
  
  const ServerCallFactory &GetServerCallFactory() override { return factory_; }

 private:
  /// Log the duration this query used
  void LogProcessTime() {
    auto end_time = absl::GetCurrentTimeNanos();
    if (record_metrics_) {
      ray::stats::STATS_grpc_server_req_process_time_ms.Record(
          (end_time - start_time_) / 1000000.0, call_name_);
    }
  }

  /// Tell gRPC to finish this request and send reply asynchronously.
  void SendReply(const Status &status) {
    state_ = ServerCallState::SENDING_REPLY;
    response_writer_.Finish(*reply_, RayStatusToGrpcStatus(status), this);
  }

<<<<<<< HEAD
  grpc::ServerCompletionQueue *cq_;

=======
  grpc::ServerCompletionQueue* cq_;
  grpc::Alarm alarm_;
  Status status_;
  
>>>>>>> d9ef1068
  /// The memory pool for this request. It's used for reply.
  /// With arena, we'll be able to setup the reply without copying some field.
  google::protobuf::Arena arena_;

  /// State of this call.
  ServerCallState state_;

  /// The factory which created this call.
  const ServerCallFactory &factory_;

  /// The service handler that handles the request.
  ServiceHandler &service_handler_;

  /// Pointer to the service handler function.
  HandleRequestFunction<ServiceHandler, Request, Reply> handle_request_function_;

  /// Context for the request, allowing to tweak aspects of it such as the use
  /// of compression, authentication, as well as to send metadata back to the client.
  grpc::ServerContext context_;

  /// The response writer.
  grpc::ServerAsyncResponseWriter<Reply> response_writer_;

  /// The event loop.
  instrumented_io_context &io_service_;

  /// The request message.
  /// Request will be released when it's passed to the callback handler
  Request request_;

  /// The reply message. This one is owned by arena. It's not valid beyond
  /// the life-cycle of this call.
  Reply *reply_;

  /// Human-readable name for this RPC call.
  std::string call_name_;

  /// The callback when sending reply successes.
  std::function<void()> send_reply_success_callback_ = nullptr;

  /// The callback when sending reply fails.
  std::function<void()> send_reply_failure_callback_ = nullptr;

  /// The ts when the request created
  int64_t start_time_;

  /// If true, the server call will generate gRPC server metrics.
  bool record_metrics_;

  template <class T1, class T2, class T3, class T4>
  friend class ServerCallFactoryImpl;
};

/// Represents the generic signature of a `FooService::AsyncService::RequestBar()`
/// function, where `Foo` is the service name and `Bar` is the rpc method name.
/// \tparam GrpcService Type of the gRPC-generated service class.
/// \tparam Request Type of the request message.
/// \tparam Reply Type of the reply message.
template <class GrpcService, class Request, class Reply>
using RequestCallFunction =
    void (GrpcService::AsyncService::*)(grpc::ServerContext *,
                                        Request *,
                                        grpc::ServerAsyncResponseWriter<Reply> *,
                                        grpc::CompletionQueue *,
                                        grpc::ServerCompletionQueue *,
                                        void *);

/// Implementation of `ServerCallFactory`
///
/// \tparam GrpcService Type of the gRPC-generated service class.
/// \tparam ServiceHandler Type of the handler that handles the request.
/// \tparam Request Type of the request message.
/// \tparam Reply Type of the reply message.
template <class GrpcService, class ServiceHandler, class Request, class Reply>
class ServerCallFactoryImpl : public ServerCallFactory {
  using AsyncService = typename GrpcService::AsyncService;

 public:
  /// Constructor.
  ///
  /// \param[in] service The gRPC-generated `AsyncService`.
  /// \param[in] request_call_function Pointer to the `AsyncService::RequestMethod`
  //  function.
  /// \param[in] service_handler The service handler that handles the request.
  /// \param[in] handle_request_function Pointer to the service handler function.
  /// \param[in] cq The `CompletionQueue`.
  /// \param[in] io_service The event loop.
  /// \param[in] call_name The name of the RPC call.
  /// \param[in] max_active_rpcs Maximum request number to handle at the same time. -1
  /// means no limit.
  /// \param[in] record_metrics If true, it records and exports the gRPC server metrics.
  ServerCallFactoryImpl(
      AsyncService &service,
      RequestCallFunction<GrpcService, Request, Reply> request_call_function,
      ServiceHandler &service_handler,
      HandleRequestFunction<ServiceHandler, Request, Reply> handle_request_function,
      const std::unique_ptr<grpc::ServerCompletionQueue> &cq,
      instrumented_io_context &io_service,
      std::string call_name,
      int64_t max_active_rpcs,
      bool record_metrics)
      : service_(service),
        request_call_function_(request_call_function),
        service_handler_(service_handler),
        handle_request_function_(handle_request_function),
        cq_(cq),
        io_service_(io_service),
        call_name_(std::move(call_name)),
        max_active_rpcs_(max_active_rpcs),
        record_metrics_(record_metrics) {}

  void CreateCall() const override {
    // Create a new `ServerCall`. This object will eventually be deleted by
    // `GrpcServer::PollEventsFromCompletionQueue`.
    auto call =
        new ServerCallImpl<ServiceHandler, Request, Reply>(*this,
                                                           cq_.get(),
                                                           service_handler_,
                                                           handle_request_function_,
                                                           io_service_,
                                                           call_name_,
                                                           record_metrics_);
    /// Request gRPC runtime to starting accepting this kind of request, using the call as
    /// the tag.
    (service_.*request_call_function_)(&call->context_,
                                       &call->request_,
                                       &call->response_writer_,
                                       cq_.get(),
                                       cq_.get(),
                                       call);
  }

  int64_t GetMaxActiveRPCs() const override { return max_active_rpcs_; }

 private:
  /// The gRPC-generated `AsyncService`.
  AsyncService &service_;

  /// Pointer to the `AsyncService::RequestMethod` function.
  RequestCallFunction<GrpcService, Request, Reply> request_call_function_;

  /// The service handler that handles the request.
  ServiceHandler &service_handler_;

  /// Pointer to the service handler function.
  HandleRequestFunction<ServiceHandler, Request, Reply> handle_request_function_;

  /// The `CompletionQueue`.
  const std::unique_ptr<grpc::ServerCompletionQueue> &cq_;

  /// The event loop.
  instrumented_io_context &io_service_;

  /// Human-readable name for this RPC call.
  std::string call_name_;

  /// Maximum request number to handle at the same time.
  /// -1 means no limit.
  uint64_t max_active_rpcs_;

  /// If true, the server call will generate gRPC server metrics.
  bool record_metrics_;
};

}  // namespace rpc
}  // namespace ray<|MERGE_RESOLUTION|>--- conflicted
+++ resolved
@@ -144,11 +144,7 @@
   /// \param[in] record_metrics If true, it records and exports the gRPC server metrics.
   ServerCallImpl(
       const ServerCallFactory &factory,
-<<<<<<< HEAD
       grpc::ServerCompletionQueue *cq,
-=======
-      grpc::ServerCompletionQueue* cq,
->>>>>>> d9ef1068
       ServiceHandler &service_handler,
       HandleRequestFunction<ServiceHandler, Request, Reply> handle_request_function,
       instrumented_io_context &io_service,
@@ -214,15 +210,8 @@
           // is async and this `ServerCall` might be deleted right after `SendReply`.
           send_reply_success_callback_ = std::move(success);
           send_reply_failure_callback_ = std::move(failure);
-<<<<<<< HEAD
           boost::asio::post(GetServerCallExecutor(),
                             [this, status]() { SendReply(status); });
-=======
-
-          status_ = status;
-          state_ = ServerCallState::STAGING;
-          alarm_.Set(cq_, gpr_now(gpr_clock_type::GPR_CLOCK_REALTIME), this);
->>>>>>> d9ef1068
         });
   }
 
@@ -270,15 +259,8 @@
     response_writer_.Finish(*reply_, RayStatusToGrpcStatus(status), this);
   }
 
-<<<<<<< HEAD
-  grpc::ServerCompletionQueue *cq_;
-
-=======
   grpc::ServerCompletionQueue* cq_;
-  grpc::Alarm alarm_;
-  Status status_;
-  
->>>>>>> d9ef1068
+
   /// The memory pool for this request. It's used for reply.
   /// With arena, we'll be able to setup the reply without copying some field.
   google::protobuf::Arena arena_;
