load("//bazel:ray.bzl", "ray_cc_library")

ray_cc_library(
    name = "common",
    srcs = ["common.cc"],
    hdrs = ["common.h"],
    visibility = ["//visibility:private"],
)

ray_cc_library(
    name = "client_call",
    hdrs = ["client_call.h"],
    visibility = ["//visibility:public"],
    deps = [
        "//src/ray/common:asio",
        "//src/ray/common:grpc_util",
        "//src/ray/common:id",
        "//src/ray/common:status",
        "@com_google_absl//absl/synchronization",
    ],
)

ray_cc_library(
    name = "grpc_client",
    hdrs = ["grpc_client.h"],
    visibility = ["//visibility:public"],
    deps = [
        ":client_call",
        ":common",
        ":rpc_chaos",
        "//src/ray/common:grpc_util",
        "//src/ray/common:ray_config",
        "//src/ray/common:status",
    ],
)

ray_cc_library(
    name = "retryable_grpc_client",
    srcs = ["retryable_grpc_client.cc"],
    hdrs = ["retryable_grpc_client.h"],
    visibility = ["//visibility:public"],
    deps = [
        ":client_call",
        ":grpc_client",
        "@com_google_absl//absl/container:btree",
        "@com_google_absl//absl/strings:str_format",
        "@com_google_absl//absl/time",
    ],
)

ray_cc_library(
    name = "metrics_agent_client",
    hdrs = ["metrics_agent_client.h"],
    visibility = ["//visibility:public"],
    deps = [
        ":grpc_client",
        "//src/ray/protobuf:reporter_cc_grpc",
        "//src/ray/protobuf:reporter_cc_proto",
        "//src/ray/util:logging",
        "@com_github_grpc_grpc//:grpc++",
    ],
)

ray_cc_library(
    name = "event_aggregator_client",
    hdrs = ["event_aggregator_client.h"],
    visibility = ["//visibility:public"],
    deps = [
        ":grpc_client",
        "//src/ray/protobuf:events_event_aggregator_service_cc_grpc",
        "//src/ray/util:logging",
        "@com_github_grpc_grpc//:grpc++",
    ],
)

ray_cc_library(
    name = "rpc_chaos",
    srcs = ["rpc_chaos.cc"],
    hdrs = ["rpc_chaos.h"],
    visibility = ["//visibility:public"],
    deps = [
        "//src/ray/common:ray_config",
        "@com_google_absl//absl/container:flat_hash_map",
        "@com_google_absl//absl/synchronization",
    ],
)

ray_cc_library(
    name = "server_call",
    srcs = ["server_call.cc"],
    hdrs = ["server_call.h"],
    visibility = ["//visibility:public"],
    deps = [
        "//src/ray/common:asio",
        "//src/ray/common:grpc_util",
        "//src/ray/common:id",
        "//src/ray/common:ray_config",
        "//src/ray/common:status",
        "//src/ray/stats:stats_metric",
        "@com_github_grpc_grpc//:grpc++",
    ],
)

ray_cc_library(
    name = "grpc_server",
    srcs = ["grpc_server.cc"],
    hdrs = ["grpc_server.h"],
    visibility = ["//visibility:public"],
    deps = [
        ":common",
        ":server_call",
        "//src/ray/common:asio",
        "//src/ray/common:ray_config",
        "//src/ray/common:status",
        "//src/ray/util:thread_utils",
        "@com_github_grpc_grpc//:grpc++",
        "@com_github_grpc_grpc//:grpc++_reflection",
        "@com_github_grpc_grpc//:grpcpp_admin",
    ],
)

ray_cc_library(
    name = "node_manager_client",
    srcs = ["node_manager/raylet_client_pool.cc"],
    hdrs = [
        "node_manager/node_manager_client.h",
        "node_manager/node_manager_server.h",
        "node_manager/raylet_client_pool.h",
    ] + [
        # TODO(eoakes): these are needed due to a circular dependency:
        # raylet_client_pool.cc -> raylet_client.h -> node_manager_client.h
        "//src/ray/raylet_client:raylet_client.h",
        "//src/ray/raylet_client:raylet_connection.h",
    ],
    visibility = ["//visibility:public"],
    deps = [
        ":client_call",
        ":grpc_client",
        "//src/ray/common:id",
<<<<<<< HEAD
        "//src/ray/common:status",
        "//src/ray/gcs/gcs_client:gcs_client_lib",
=======
        "//src/ray/protobuf:node_manager_cc_grpc",
    ] + [
        # TODO(eoakes): these three come from raylet_client.h, remove after breaking the circular dependency.
        "//src/ray/common:network",
        "//src/ray/common:ray_object",
        "//src/ray/common:task_common",
    ],
)

ray_cc_library(
    name = "node_manager_server",
    hdrs = [
        "node_manager/node_manager_server.h",
    ],
    visibility = ["//visibility:public"],
    deps = [
        ":grpc_server",
        ":server_call",
>>>>>>> 5e07f176
        "//src/ray/protobuf:node_manager_cc_grpc",
        "@com_github_grpc_grpc//:grpc++",
    ],
)

ray_cc_library(
    name = "gcs_client",
    hdrs = [
        "gcs/gcs_rpc_client.h",
    ],
    visibility = ["//visibility:public"],
    deps = [
        ":client_call",
        ":retryable_grpc_client",
        "//src/ray/common:ray_config",
        "//src/ray/protobuf:autoscaler_cc_grpc",
        "//src/ray/protobuf:gcs_service_cc_grpc",
        "@com_google_absl//absl/container:btree",
    ],
)

ray_cc_library(
    name = "gcs_server",
    hdrs = [
        "gcs/gcs_rpc_server.h",
    ],
    visibility = ["//visibility:public"],
    deps = [
        ":grpc_server",
        ":server_call",
        "//src/ray/common:asio",
        "//src/ray/common:id",
        "//src/ray/common:ray_config",
        "//src/ray/protobuf:autoscaler_cc_grpc",
        "//src/ray/protobuf:events_event_aggregator_service_cc_grpc",
        "//src/ray/protobuf:gcs_service_cc_grpc",
        "@boost//:asio",
        "@com_github_grpc_grpc//:grpc++",
    ],
)

ray_cc_library(
    name = "object_manager_client",
    hdrs = [
        "object_manager/object_manager_client.h",
    ],
    visibility = ["//visibility:public"],
    deps = [
        "//src/ray/object_manager:object_manager_grpc_client_manager",
        "//src/ray/protobuf:object_manager_cc_grpc",
        "//src/ray/util:logging",
        "@com_github_grpc_grpc//:grpc++",
    ],
)

ray_cc_library(
    name = "object_manager_server",
    hdrs = [
        "object_manager/object_manager_server.h",
    ],
    visibility = ["//visibility:public"],
    deps = [
        ":grpc_server",
        ":server_call",
        "//src/ray/common:asio",
        "//src/ray/object_manager:object_manager_grpc_client_manager",
        "//src/ray/protobuf:object_manager_cc_grpc",
        "@boost//:asio",
        "@com_github_grpc_grpc//:grpc++",
    ],
)

ray_cc_library(
    name = "core_worker_client",
    srcs = [
        "worker/core_worker_client.cc",
        "worker/core_worker_client_pool.cc",
    ],
    hdrs = [
        "worker/core_worker_client.h",
        "worker/core_worker_client_pool.h",
        "worker/core_worker_server.h",
    ],
    deps = [
        "//src/ray/common:id",
        "//src/ray/common:status",
        "//src/ray/gcs/gcs_client:gcs_client_lib",
        "//src/ray/protobuf:core_worker_cc_grpc",
        "//src/ray/pubsub:subscriber",
        "//src/ray/raylet_client:raylet_client_lib",
        "//src/ray/util:logging",
        "@com_github_grpc_grpc//:grpc++",
        "@com_google_absl//absl/synchronization",
    ],
)

ray_cc_library(
    name = "core_worker_server",
    hdrs = [
        "worker/core_worker_server.h",
    ],
    deps = [
        ":grpc_server",
        ":server_call",
        "//src/ray/common:asio",
        "//src/ray/protobuf:core_worker_cc_grpc",
    ],
)<|MERGE_RESOLUTION|>--- conflicted
+++ resolved
@@ -137,10 +137,7 @@
         ":client_call",
         ":grpc_client",
         "//src/ray/common:id",
-<<<<<<< HEAD
-        "//src/ray/common:status",
         "//src/ray/gcs/gcs_client:gcs_client_lib",
-=======
         "//src/ray/protobuf:node_manager_cc_grpc",
     ] + [
         # TODO(eoakes): these three come from raylet_client.h, remove after breaking the circular dependency.
@@ -159,7 +156,6 @@
     deps = [
         ":grpc_server",
         ":server_call",
->>>>>>> 5e07f176
         "//src/ray/protobuf:node_manager_cc_grpc",
         "@com_github_grpc_grpc//:grpc++",
     ],
