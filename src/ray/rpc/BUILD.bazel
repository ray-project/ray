--- conflicted
+++ resolved
@@ -221,21 +221,22 @@
 )
 
 ray_cc_library(
-<<<<<<< HEAD
+    name = "fake_core_worker_client",
+    hdrs = [
+        "worker/fake_core_worker_client.h",
+    ],
+    visibility = ["//visibility:public"],
+    deps = [
+        ":core_worker_client",
+        "@com_google_absl//absl/synchronization",
+    ],
+)
+
+ray_cc_library(
     name = "rpc_types",
     hdrs = ["rpc_types.h"],
     visibility = ["//visibility:public"],
     deps = [
         "//src/ray/common:status",
-=======
-    name = "fake_core_worker_client",
-    hdrs = [
-        "worker/fake_core_worker_client.h",
-    ],
-    visibility = ["//visibility:public"],
-    deps = [
-        ":core_worker_client",
-        "@com_google_absl//absl/synchronization",
->>>>>>> 0b743508
     ],
 )