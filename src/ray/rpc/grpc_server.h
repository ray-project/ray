#ifndef RAY_RPC_GRPC_SERVER_H
#define RAY_RPC_GRPC_SERVER_H

#include <thread>

#include <grpcpp/grpcpp.h>
#include <boost/asio.hpp>

#include "ray/common/status.h"
#include "ray/rpc/server_call.h"

namespace ray {
namespace rpc {

class GrpcService;

/// Class that represents an gRPC server.
///
/// A `GrpcServer` listens on a specific port. It owns
/// 1) a `ServerCompletionQueue` that is used for polling events from gRPC,
/// 2) and a thread that polls events from the `ServerCompletionQueue`.
///
/// Subclasses can register one or multiple services to a `GrpcServer`, see
/// `RegisterServices`. And they should also implement `InitServerCallFactories` to decide
/// which kinds of requests this server should accept.
class GrpcServer {
 public:
  /// Constructor.
  ///
  /// \param[in] name Name of this server, used for logging and debugging purpose.
  /// \param[in] port The port to bind this server to. If it's 0, a random available port
  ///  will be chosen.
<<<<<<< HEAD
  /// \param[in] main_service The main event loop, to which service handler functions
  /// will be posted.
=======
>>>>>>> bb8e75b5
  GrpcServer(const std::string &name, const uint32_t port) : name_(name), port_(port) {}

  /// Destruct this gRPC server.
  ~GrpcServer() {
    if (server_ != nullptr) {
      server_->Shutdown();
    }
    if (cq_ != nullptr) {
      cq_->Shutdown();
    }
  }

  /// Initialize and run this server.
  void Run();

  /// Get the port of this gRPC server.
  int GetPort() const { return port_; }

<<<<<<< HEAD
  /// Register a grpc service.
  ///
  /// \param[in] builder The `GrpcService` to register to this server.
=======
  /// Register a grpc service. Multiple services can be registered to the same server.
  /// Note that the `service` registered must remain valid for the lifetime of the
  /// `GrpcServer`, as it holds the underlying `grpc::Service`.
  ///
  /// \param[in] service A `GrpcService` to register to this server.
>>>>>>> bb8e75b5
  void RegisterService(GrpcService &service);

 protected:
  /// This function runs in a background thread. It keeps polling events from the
  /// `ServerCompletionQueue`, and dispaches the event to the `ServiceHandler` instances
  /// via the `ServerCall` objects.
  void PollEventsFromCompletionQueue();

  /// Name of this server, used for logging and debugging purpose.
  const std::string name_;
  /// Port of this server.
  int port_;
  /// The `grpc::Service` objects which should be registered to `ServerBuilder`.
  std::vector<std::reference_wrapper<grpc::Service>> services_;
  /// The `ServerCallFactory` objects, and the maximum number of concurrent requests that
  /// gRPC server can accept.
  std::vector<std::pair<std::unique_ptr<ServerCallFactory>, int>>
      server_call_factories_and_concurrencies_;
  /// The `ServerCompletionQueue` object used for polling events.
  std::unique_ptr<grpc::ServerCompletionQueue> cq_;
  /// The `Server` object.
  std::unique_ptr<grpc::Server> server_;
};

/// Base class that represents an abstract gRPC service.
///
/// Subclass should implement `InitServerCallFactories` to decide
<<<<<<< HEAD
/// which kinds of requests this server should accept.
=======
/// which kinds of requests this service should accept.
>>>>>>> bb8e75b5
class GrpcService {
 public:
  /// Constructor.
  ///
<<<<<<< HEAD
  /// \param[in] name Name of this server, used for logging and debugging purpose.
  /// \param[in] port The port to bind this server to. If it's 0, a random available port
  ///  will be chosen.
=======
>>>>>>> bb8e75b5
  /// \param[in] main_service The main event loop, to which service handler functions
  /// will be posted.
  GrpcService(boost::asio::io_service &main_service) : main_service_(main_service) {}

  /// Destruct this gRPC service.
  ~GrpcService() {}

 protected:
<<<<<<< HEAD
  /// TODO
=======
  /// Return the underlying grpc::Service object for this class.
  /// This is passed to `GrpcServer` to be registered to grpc `ServerBuilder`.
>>>>>>> bb8e75b5
  virtual grpc::Service &GetGrpcService() = 0;

  /// Subclasses should implement this method to initialize the `ServerCallFactory`
  /// instances, as well as specify maximum number of concurrent requests that gRPC
  /// server can "accept" (not "handle"). Each factory will be used to create
  /// `accept_concurrency` `ServerCall` objects, each of which will be used to accept and
  /// handle an incoming request.
  ///
<<<<<<< HEAD
  /// \param[out] service The `grpc::Service` object.
=======
  /// \param[in] cq The grpc completion queue.
>>>>>>> bb8e75b5
  /// \param[out] server_call_factories_and_concurrencies The `ServerCallFactory` objects,
  /// and the maximum number of concurrent requests that gRPC server can accept.
  virtual void InitServerCallFactories(
      const std::unique_ptr<grpc::ServerCompletionQueue> &cq,
      std::vector<std::pair<std::unique_ptr<ServerCallFactory>, int>>
          *server_call_factories_and_concurrencies) = 0;

  /// The main event loop, to which the service handler functions will be posted.
  boost::asio::io_service &main_service_;

  friend class GrpcServer;
};

}  // namespace rpc
}  // namespace ray

#endif<|MERGE_RESOLUTION|>--- conflicted
+++ resolved
@@ -30,11 +30,6 @@
   /// \param[in] name Name of this server, used for logging and debugging purpose.
   /// \param[in] port The port to bind this server to. If it's 0, a random available port
   ///  will be chosen.
-<<<<<<< HEAD
-  /// \param[in] main_service The main event loop, to which service handler functions
-  /// will be posted.
-=======
->>>>>>> bb8e75b5
   GrpcServer(const std::string &name, const uint32_t port) : name_(name), port_(port) {}
 
   /// Destruct this gRPC server.
@@ -53,17 +48,11 @@
   /// Get the port of this gRPC server.
   int GetPort() const { return port_; }
 
-<<<<<<< HEAD
-  /// Register a grpc service.
-  ///
-  /// \param[in] builder The `GrpcService` to register to this server.
-=======
   /// Register a grpc service. Multiple services can be registered to the same server.
   /// Note that the `service` registered must remain valid for the lifetime of the
   /// `GrpcServer`, as it holds the underlying `grpc::Service`.
   ///
   /// \param[in] service A `GrpcService` to register to this server.
->>>>>>> bb8e75b5
   void RegisterService(GrpcService &service);
 
  protected:
@@ -91,21 +80,11 @@
 /// Base class that represents an abstract gRPC service.
 ///
 /// Subclass should implement `InitServerCallFactories` to decide
-<<<<<<< HEAD
-/// which kinds of requests this server should accept.
-=======
 /// which kinds of requests this service should accept.
->>>>>>> bb8e75b5
 class GrpcService {
  public:
   /// Constructor.
   ///
-<<<<<<< HEAD
-  /// \param[in] name Name of this server, used for logging and debugging purpose.
-  /// \param[in] port The port to bind this server to. If it's 0, a random available port
-  ///  will be chosen.
-=======
->>>>>>> bb8e75b5
   /// \param[in] main_service The main event loop, to which service handler functions
   /// will be posted.
   GrpcService(boost::asio::io_service &main_service) : main_service_(main_service) {}
@@ -114,12 +93,8 @@
   ~GrpcService() {}
 
  protected:
-<<<<<<< HEAD
-  /// TODO
-=======
   /// Return the underlying grpc::Service object for this class.
   /// This is passed to `GrpcServer` to be registered to grpc `ServerBuilder`.
->>>>>>> bb8e75b5
   virtual grpc::Service &GetGrpcService() = 0;
 
   /// Subclasses should implement this method to initialize the `ServerCallFactory`
@@ -128,11 +103,7 @@
   /// `accept_concurrency` `ServerCall` objects, each of which will be used to accept and
   /// handle an incoming request.
   ///
-<<<<<<< HEAD
-  /// \param[out] service The `grpc::Service` object.
-=======
   /// \param[in] cq The grpc completion queue.
->>>>>>> bb8e75b5
   /// \param[out] server_call_factories_and_concurrencies The `ServerCallFactory` objects,
   /// and the maximum number of concurrent requests that gRPC server can accept.
   virtual void InitServerCallFactories(
