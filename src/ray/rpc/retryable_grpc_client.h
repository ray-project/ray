// Copyright 2024 The Ray Authors.
//
// Licensed under the Apache License, Version 2.0 (the "License");
// you may not use this file except in compliance with the License.
// You may obtain a copy of the License at
//
//  http://www.apache.org/licenses/LICENSE-2.0
//
// Unless required by applicable law or agreed to in writing, software
// distributed under the License is distributed on an "AS IS" BASIS,
// WITHOUT WARRANTIES OR CONDITIONS OF ANY KIND, either express or implied.
// See the License for the specific language governing permissions and
// limitations under the License.

#pragma once

#include <atomic>
#include <chrono>
#include <cstdint>
#include <functional>
#include <memory>
#include <optional>
#include <string>
#include <utility>

#include "absl/container/btree_map.h"
#include "absl/strings/str_format.h"
#include "absl/time/time.h"
#include "ray/common/grpc_util.h"
#include "ray/rpc/grpc_client.h"
#include "ray/rpc/rpc_callback_types.h"

namespace ray::rpc {

// This macro wraps the logic to call a specific RPC method of a service with the
// retryable grpc client, to make it easier to implement a new RPC client.
#define INVOKE_RETRYABLE_RPC_CALL(retryable_rpc_client,                       \
                                  SERVICE,                                    \
                                  METHOD,                                     \
                                  request,                                    \
                                  callback,                                   \
                                  rpc_client,                                 \
                                  method_timeout_ms)                          \
  (retryable_rpc_client->CallMethod<SERVICE, METHOD##Request, METHOD##Reply>( \
      &SERVICE::Stub::PrepareAsync##METHOD,                                   \
      rpc_client,                                                             \
      #SERVICE ".grpc_client." #METHOD,                                       \
      std::move(request),                                                     \
      callback,                                                               \
      method_timeout_ms))

// Define a void retryable RPC client method.
#define VOID_RETRYABLE_RPC_CLIENT_METHOD(                                               \
    retryable_rpc_client, SERVICE, METHOD, rpc_client, method_timeout_ms, SPECS)        \
  void METHOD(METHOD##Request &&request, const ClientCallback<METHOD##Reply> &callback) \
      SPECS {                                                                           \
    INVOKE_RETRYABLE_RPC_CALL(retryable_rpc_client,                                     \
                              SERVICE,                                                  \
                              METHOD,                                                   \
                              request,                                                  \
                              callback,                                                 \
                              rpc_client,                                               \
                              method_timeout_ms);                                       \
  }

/**
 * The client makes RPC calls through the provided underlying grpc client.
 * - If the call goes through, the user provided callback is invoked.
 * - If the call fails due to transient network error, it is added to a retry queue.
 * The client waits for the grpc channel reconnection to resend the requests.
 * - If the total number of request bytes in the queue exceeds max_pending_requests_bytes,
 * the io context thread is blocked until some requests are resent.
 * - If a call's timeout_ms reaches during retry, its callback is called with
 * Status::TimedOut.
 * - If the whole client does not reconnect within
 * an exponential backoff period, server_unavailable_timeout_callback is invoked.
 *
 * When all callers of the client release the shared_ptr of the client, the client
 * destructor is called and the client is shut down.
 */
class RetryableGrpcClient : public std::enable_shared_from_this<RetryableGrpcClient> {
 private:
  /**
   * Represents a single retryable grpc request.
   * The lifecycle is managed by shared_ptr and it's either in the callback of an ongoing
   * call or the RetryableGrpcClient retry queue.
   *
   * Implementation wise, it uses std::function for type erasure so that it can represent
   * any underlying grpc request without making this class a template.
   */
  class RetryableGrpcRequest : public std::enable_shared_from_this<RetryableGrpcRequest> {
   public:
    template <typename Service, typename Request, typename Reply>
    static std::shared_ptr<RetryableGrpcRequest> Create(
        std::weak_ptr<RetryableGrpcClient> weak_retryable_grpc_client,
        PrepareAsyncFunction<Service, Request, Reply> prepare_async_function,
        std::shared_ptr<GrpcClient<Service>> grpc_client,
        std::string call_name,
        Request request,
        ClientCallback<Reply> callback,
        int64_t timeout_ms);

    RetryableGrpcRequest(const RetryableGrpcRequest &) = delete;
    RetryableGrpcRequest &operator=(const RetryableGrpcRequest &) = delete;

    /// This function is used to call the RPC method to send out the request.
    void CallMethod() { executor_(shared_from_this()); }

    void Fail(const ray::Status &status) { failure_callback_(status); }

    size_t GetRequestBytes() const { return request_bytes_; }

    int64_t GetTimeoutMs() const { return timeout_ms_; }

   private:
    RetryableGrpcRequest(
        std::function<void(std::shared_ptr<RetryableGrpcRequest> request)> executor,
        std::function<void(ray::Status)> failure_callback,
        size_t request_bytes,
        int64_t timeout_ms)
        : executor_(std::move(executor)),
          failure_callback_(std::move(failure_callback)),
          request_bytes_(request_bytes),
          timeout_ms_(timeout_ms) {}

    std::function<void(std::shared_ptr<RetryableGrpcRequest> request)> executor_;
    std::function<void(ray::Status)> failure_callback_;
    const size_t request_bytes_;
    const int64_t timeout_ms_;
  };

 public:
  static std::shared_ptr<RetryableGrpcClient> Create(
      std::shared_ptr<grpc::Channel> channel,
      instrumented_io_context &io_context,
      uint64_t max_pending_requests_bytes,
      uint64_t check_channel_status_interval_milliseconds,
      uint64_t server_unavailable_base_timeout_seconds,
      int64_t server_unavailable_max_timeout_seconds,
      std::function<void()> server_unavailable_timeout_callback,
      std::string server_name) {
    // C++ limitation: std::make_shared cannot be used because std::shared_ptr cannot
    // invoke private constructors.
    return std::shared_ptr<RetryableGrpcClient>(
        new RetryableGrpcClient(std::move(channel),
                                io_context,
                                max_pending_requests_bytes,
                                check_channel_status_interval_milliseconds,
                                server_unavailable_base_timeout_seconds,
                                server_unavailable_max_timeout_seconds,
                                std::move(server_unavailable_timeout_callback),
                                std::move(server_name)));
  }

  RetryableGrpcClient(const RetryableGrpcClient &) = delete;
  RetryableGrpcClient &operator=(const RetryableGrpcClient &) = delete;

  template <typename Service, typename Request, typename Reply>
  void CallMethod(PrepareAsyncFunction<Service, Request, Reply> prepare_async_function,
                  std::shared_ptr<GrpcClient<Service>> grpc_client,
                  std::string call_name,
                  Request request,
                  ClientCallback<Reply> callback,
                  int64_t timeout_ms);

  void Retry(std::shared_ptr<RetryableGrpcRequest> request);

  // Return the number of active (pending or inflight) requests.
  size_t NumActiveRequests() const { return num_active_requests_; }

  ~RetryableGrpcClient();

 private:
  RetryableGrpcClient(std::shared_ptr<grpc::Channel> channel,
                      instrumented_io_context &io_context,
                      uint64_t max_pending_requests_bytes,
                      uint64_t check_channel_status_interval_milliseconds,
                      uint64_t server_unavailable_base_timeout_seconds,
                      int64_t server_unavailable_max_timeout_seconds,
                      std::function<void()> server_unavailable_timeout_callback,
                      std::string server_name)
      : io_context_(io_context),
        timer_(io_context),
        channel_(std::move(channel)),
        max_pending_requests_bytes_(max_pending_requests_bytes),
        check_channel_status_interval_milliseconds_(
            check_channel_status_interval_milliseconds),
        server_unavailable_base_timeout_seconds_(server_unavailable_base_timeout_seconds),
        server_unavailable_max_timeout_seconds_(server_unavailable_max_timeout_seconds),
        server_unavailable_timeout_callback_(
            std::move(server_unavailable_timeout_callback)),
        server_name_(std::move(server_name)) {}

  // Set up the timer to run CheckChannelStatus.
  void SetupCheckTimer();

  void CheckChannelStatus(bool reset_timer);

  instrumented_io_context &io_context_;
  boost::asio::deadline_timer timer_;

  std::shared_ptr<grpc::Channel> channel_;

  // Max total bytes of pending requests before
  // we pause the io context thread, this is mainly
  // to prevent OOM.
  const uint64_t max_pending_requests_bytes_;
  const uint64_t check_channel_status_interval_milliseconds_;
  const uint64_t server_unavailable_base_timeout_seconds_;
  const int64_t server_unavailable_max_timeout_seconds_;
  // This callback will be called periodically while the server has been unavailable. The
  // period between checking the status of the channel and calling this callback increases
  // with exponential backoff.
  std::function<void()> server_unavailable_timeout_callback_;
  // Human readable server name for logging purpose.
  const std::string server_name_;
  // This is only set when there are pending requests and
  // we need to check channel status.
  // This is the time when the server will timeout for
  // unavailability and server_unavailable_timeout_callback_
  // will be called.
  std::optional<absl::Time> server_unavailable_timeout_time_;

  // Key is when the request will timeout and value is the request.
  // This is only accessed in the io context thread and the destructor so
  // no mutex is needed.
  absl::btree_multimap<absl::Time, std::shared_ptr<RetryableGrpcRequest>>
      pending_requests_;
  // Total number of bytes of pending requests.
  size_t pending_requests_bytes_ = 0;
<<<<<<< HEAD

  // Number of retries while the server is unavailable across all requests. Reset to 0
  // when the server is available.
  uint32_t attempt_number_ = 0;
=======
  // TODO(57156): this is messy to leave in the retryable grpc client, refactor this
  // Total number of inflight requests.
  std::atomic<size_t> num_active_requests_ = 0;
>>>>>>> f10dcfc6
};

template <typename Service, typename Request, typename Reply>
void RetryableGrpcClient::CallMethod(
    PrepareAsyncFunction<Service, Request, Reply> prepare_async_function,
    std::shared_ptr<GrpcClient<Service>> grpc_client,
    std::string call_name,
    Request request,
    ClientCallback<Reply> callback,
    int64_t timeout_ms) {
  num_active_requests_++;
  RetryableGrpcRequest::Create(weak_from_this(),
                               std::move(prepare_async_function),
                               std::move(grpc_client),
                               std::move(call_name),
                               std::move(request),
                               std::move(callback),
                               timeout_ms)
      ->CallMethod();
}

template <typename Service, typename Request, typename Reply>
std::shared_ptr<RetryableGrpcClient::RetryableGrpcRequest>
RetryableGrpcClient::RetryableGrpcRequest::Create(
    std::weak_ptr<RetryableGrpcClient> weak_retryable_grpc_client,
    PrepareAsyncFunction<Service, Request, Reply> prepare_async_function,
    std::shared_ptr<GrpcClient<Service>> grpc_client,
    std::string call_name,
    Request request,
    ClientCallback<Reply> callback,
    int64_t timeout_ms) {
  RAY_CHECK(callback != nullptr);
  RAY_CHECK(grpc_client.get() != nullptr);

  const auto request_bytes = request.ByteSizeLong();

  auto executor = [weak_retryable_grpc_client = std::move(weak_retryable_grpc_client),
                   prepare_async_function = std::move(prepare_async_function),
                   grpc_client = std::move(grpc_client),
                   call_name = std::move(call_name),
                   request = std::move(request),
                   callback](std::shared_ptr<RetryableGrpcClient::RetryableGrpcRequest>
                                 retryable_grpc_request) {
    grpc_client->template CallMethod<Request, Reply>(
        prepare_async_function,
        request,
        [weak_retryable_grpc_client, retryable_grpc_request, callback](
            const ray::Status &status, Reply &&reply) {
          auto retryable_grpc_client = weak_retryable_grpc_client.lock();
          if (status.ok() || !IsGrpcRetryableStatus(status) || !retryable_grpc_client) {
            callback(status, std::move(reply));
            if (retryable_grpc_client) {
              retryable_grpc_client->num_active_requests_--;
            }
            return;
          }
          retryable_grpc_client->Retry(retryable_grpc_request);
        },
        call_name,
        retryable_grpc_request->GetTimeoutMs());
  };

  auto failure_callback = [weak_retryable_grpc_client,
                           callback](const ray::Status &status) {
    callback(status, Reply{});
    auto retryable_grpc_client = weak_retryable_grpc_client.lock();
    if (retryable_grpc_client) {
      retryable_grpc_client->num_active_requests_--;
    }
  };

  return std::shared_ptr<RetryableGrpcClient::RetryableGrpcRequest>(
      // C++ limitation: std::make_shared cannot be used because std::shared_ptr cannot
      // invoke private constructors.
      new RetryableGrpcClient::RetryableGrpcRequest(
          std::move(executor), std::move(failure_callback), request_bytes, timeout_ms));
}

}  // namespace ray::rpc<|MERGE_RESOLUTION|>--- conflicted
+++ resolved
@@ -228,16 +228,13 @@
       pending_requests_;
   // Total number of bytes of pending requests.
   size_t pending_requests_bytes_ = 0;
-<<<<<<< HEAD
 
   // Number of retries while the server is unavailable across all requests. Reset to 0
   // when the server is available.
   uint32_t attempt_number_ = 0;
-=======
   // TODO(57156): this is messy to leave in the retryable grpc client, refactor this
   // Total number of inflight requests.
   std::atomic<size_t> num_active_requests_ = 0;
->>>>>>> f10dcfc6
 };
 
 template <typename Service, typename Request, typename Reply>
