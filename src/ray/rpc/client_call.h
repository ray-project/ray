#ifndef RAY_RPC_CLIENT_CALL_H
#define RAY_RPC_CLIENT_CALL_H

#include <grpcpp/grpcpp.h>
#include <boost/asio.hpp>

#include "ray/common/status.h"
#include "ray/rpc/util.h"

namespace ray {
namespace rpc {

/// Represents an outgoing gRPC request.
///
/// The lifecycle of a `ClientCall` is as follows.
///
/// When a client submits a new gRPC request, a new `ClientCall` object will be created
/// by `ClientCallMangager::CreateCall`. Then the object will be used as the tag of
/// `CompletionQueue`.
///
/// When the reply is received, `ClientCallMangager` will get the address of this object
/// via `CompletionQueue`'s tag. And the manager should call `OnReplyReceived` and then
/// delete this object.
///
/// NOTE(hchen): Compared to `ClientCallImpl`, this abstract interface doesn't use
/// template. This allows the users (e.g., `ClientCallMangager`) not having to use
/// template as well.
class ClientCall {
 public:
  /// The callback to be called by `ClientCallManager` when the reply of this request is
  /// received.
  virtual void OnReplyReceived() = 0;
  /// Return status.
  virtual ray::Status GetStatus() = 0;

  virtual ~ClientCall() = default;
};

class ClientCallManager;

/// Reprents the client callback function of a particular rpc method.
///
/// \tparam Reply Type of the reply message.
template <class Reply>
using ClientCallback = std::function<void(const Status &status, const Reply &reply)>;

/// Implementaion of the `ClientCall`. It represents a `ClientCall` for a particular
/// RPC method.
///
/// \tparam Reply Type of the Reply message.
template <class Reply>
class ClientCallImpl : public ClientCall {
 public:
<<<<<<< HEAD
=======
  Status GetStatus() override { return GrpcStatusToRayStatus(status_); }
>>>>>>> f25f0ad9
  void OnReplyReceived() override {
    if (callback_ != nullptr) {
      callback_(GrpcStatusToRayStatus(status_), reply_);
    }
  }

 private:
  /// Constructor.
  ///
  /// \param[in] callback The callback function to handle the reply.
  ClientCallImpl(const ClientCallback<Reply> &callback) : callback_(callback) {}

  /// The reply message.
  Reply reply_;

  /// The callback function to handle the reply.
  ClientCallback<Reply> callback_;

  /// The response reader.
  std::unique_ptr<grpc::ClientAsyncResponseReader<Reply>> response_reader_;

  /// gRPC status of this request.
  grpc::Status status_;

  /// Context for the client. It could be used to convey extra information to
  /// the server and/or tweak certain RPC behaviors.
  grpc::ClientContext context_;

  friend class ClientCallManager;
};

/// Peprents the generic signature of a `FooService::Stub::PrepareAsyncBar`
/// function, where `Foo` is the service name and `Bar` is the rpc method name.
///
/// \tparam GrpcService Type of the gRPC-generated service class.
/// \tparam Request Type of the request message.
/// \tparam Reply Type of the reply message.
template <class GrpcService, class Request, class Reply>
using PrepareAsyncFunction = std::unique_ptr<grpc::ClientAsyncResponseReader<Reply>> (
    GrpcService::Stub::*)(grpc::ClientContext *context, const Request &request,
                          grpc::CompletionQueue *cq);

/// `ClientCallManager` is used to manage outgoing gRPC requests and the lifecycles of
/// `ClientCall` objects.
///
/// It maintains a thread that keeps polling events from `CompletionQueue`, and post
/// the callback function to the main event loop when a reply is received.
///
/// Mutiple clients can share one `ClientCallManager`.
class ClientCallManager {
 public:
  /// Constructor.
  ///
  /// \param[in] main_service The main event loop, to which the callback functions will be
  /// posted.
  ClientCallManager(boost::asio::io_service &main_service) : main_service_(main_service) {
    // Start the polling thread.
    std::thread polling_thread(&ClientCallManager::PollEventsFromCompletionQueue, this);
    polling_thread.detach();
  }

  ~ClientCallManager() { cq_.Shutdown(); }

  /// Create a new `ClientCall` and send request.
  ///
  /// \param[in] stub The gRPC-generated stub.
  /// \param[in] prepare_async_function Pointer to the gRPC-generated
  /// `FooService::Stub::PrepareAsyncBar` function.
  /// \param[in] request The request message.
  /// \param[in] callback The callback function that handles reply.
  ///
  /// \tparam GrpcService Type of the gRPC-generated service class.
  /// \tparam Request Type of the request message.
  /// \tparam Reply Type of the reply message.
  template <class GrpcService, class Request, class Reply>
  ClientCall *CreateCall(
      typename GrpcService::Stub &stub,
      const PrepareAsyncFunction<GrpcService, Request, Reply> prepare_async_function,
      const Request &request, const ClientCallback<Reply> &callback) {
    // Create a new `ClientCall` object. This object will eventuall be deleted in the
    // `ClientCallManager::PollEventsFromCompletionQueue` when reply is received.
    auto call = new ClientCallImpl<Reply>(callback);
    // Send request.
    call->response_reader_ =
        (stub.*prepare_async_function)(&call->context_, request, &cq_);
    call->response_reader_->StartCall();
    call->response_reader_->Finish(&call->reply_, &call->status_, (void *)call);
    return call;
  }

 private:
  /// This function runs in a background thread. It keeps polling events from the
  /// `CompletionQueue`, and dispaches the event to the callbacks via the `ClientCall`
  /// objects.
  void PollEventsFromCompletionQueue() {
    void *got_tag;
    bool ok = false;
    // Keep reading events from the `CompletionQueue` until it's shutdown.
    while (cq_.Next(&got_tag, &ok)) {
      auto *call = reinterpret_cast<ClientCall *>(got_tag);
      if (ok) {
        // Post the callback to the main event loop.
        main_service_.post([call]() {
          call->OnReplyReceived();
          // The call is finished, we can delete the `ClientCall` object now.
          delete call;
        });
      } else {
        delete call;
      }
    }
  }

  /// The main event loop, to which the callback functions will be posted.
  boost::asio::io_service &main_service_;

  /// The gRPC `CompletionQueue` object used to poll events.
  grpc::CompletionQueue cq_;
};

}  // namespace rpc
}  // namespace ray

#endif<|MERGE_RESOLUTION|>--- conflicted
+++ resolved
@@ -51,10 +51,7 @@
 template <class Reply>
 class ClientCallImpl : public ClientCall {
  public:
-<<<<<<< HEAD
-=======
   Status GetStatus() override { return GrpcStatusToRayStatus(status_); }
->>>>>>> f25f0ad9
   void OnReplyReceived() override {
     if (callback_ != nullptr) {
       callback_(GrpcStatusToRayStatus(status_), reply_);
