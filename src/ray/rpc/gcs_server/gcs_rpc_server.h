// Copyright 2017 The Ray Authors.
//
// Licensed under the Apache License, Version 2.0 (the "License");
// you may not use this file except in compliance with the License.
// You may obtain a copy of the License at
//
//  http://www.apache.org/licenses/LICENSE-2.0
//
// Unless required by applicable law or agreed to in writing, software
// distributed under the License is distributed on an "AS IS" BASIS,
// WITHOUT WARRANTIES OR CONDITIONS OF ANY KIND, either express or implied.
// See the License for the specific language governing permissions and
// limitations under the License.

#pragma once

#include "ray/common/asio/instrumented_io_context.h"
#include "ray/common/id.h"
#include "ray/rpc/grpc_server.h"
#include "ray/rpc/server_call.h"
#include "src/ray/protobuf/gcs_service.grpc.pb.h"

namespace ray {
namespace rpc {

#define JOB_INFO_SERVICE_RPC_HANDLER(HANDLER) \
  RPC_SERVICE_HANDLER(JobInfoGcsService,      \
                      HANDLER,                \
                      RayConfig::instance().gcs_max_active_rpcs_per_handler())

#define ACTOR_INFO_SERVICE_RPC_HANDLER(HANDLER, MAX_ACTIVE_RPCS) \
  RPC_SERVICE_HANDLER(ActorInfoGcsService, HANDLER, MAX_ACTIVE_RPCS)

#define NODE_INFO_SERVICE_RPC_HANDLER(HANDLER) \
  RPC_SERVICE_HANDLER(NodeInfoGcsService,      \
                      HANDLER,                 \
                      RayConfig::instance().gcs_max_active_rpcs_per_handler())

<<<<<<< HEAD
=======
#define TASK_INFO_SERVICE_RPC_HANDLER(HANDLER) \
  RPC_SERVICE_HANDLER(TaskInfoGcsService,      \
                      HANDLER,                 \
                      RayConfig::instance().gcs_max_active_rpcs_per_handler())

#define HEARTBEAT_INFO_SERVICE_RPC_HANDLER(HANDLER) \
  RPC_SERVICE_HANDLER(HeartbeatInfoGcsService, HANDLER, -1)

>>>>>>> b15d8f3f
#define NODE_RESOURCE_INFO_SERVICE_RPC_HANDLER(HANDLER) \
  RPC_SERVICE_HANDLER(NodeResourceInfoGcsService,       \
                      HANDLER,                          \
                      RayConfig::instance().gcs_max_active_rpcs_per_handler())

#define OBJECT_INFO_SERVICE_RPC_HANDLER(HANDLER) \
  RPC_SERVICE_HANDLER(ObjectInfoGcsService,      \
                      HANDLER,                   \
                      RayConfig::instance().gcs_max_active_rpcs_per_handler())

#define STATS_SERVICE_RPC_HANDLER(HANDLER) \
  RPC_SERVICE_HANDLER(                     \
      StatsGcsService, HANDLER, RayConfig::instance().gcs_max_active_rpcs_per_handler())

#define WORKER_INFO_SERVICE_RPC_HANDLER(HANDLER) \
  RPC_SERVICE_HANDLER(WorkerInfoGcsService,      \
                      HANDLER,                   \
                      RayConfig::instance().gcs_max_active_rpcs_per_handler())

#define PLACEMENT_GROUP_INFO_SERVICE_RPC_HANDLER(HANDLER) \
  RPC_SERVICE_HANDLER(PlacementGroupInfoGcsService,       \
                      HANDLER,                            \
                      RayConfig::instance().gcs_max_active_rpcs_per_handler())

#define INTERNAL_KV_SERVICE_RPC_HANDLER(HANDLER) \
  RPC_SERVICE_HANDLER(InternalKVGcsService, HANDLER, -1)

#define RUNTIME_ENV_SERVICE_RPC_HANDLER(HANDLER) \
  RPC_SERVICE_HANDLER(RuntimeEnvGcsService, HANDLER, -1)

// Unlimited max active RPCs, because of long poll.
#define INTERNAL_PUBSUB_SERVICE_RPC_HANDLER(HANDLER) \
  RPC_SERVICE_HANDLER(InternalPubSubGcsService, HANDLER, -1)

#define GCS_RPC_SEND_REPLY(send_reply_callback, reply, status) \
  reply->mutable_status()->set_code((int)status.code());       \
  reply->mutable_status()->set_message(status.message());      \
  send_reply_callback(ray::Status::OK(), nullptr, nullptr)

class JobInfoGcsServiceHandler {
 public:
  virtual ~JobInfoGcsServiceHandler() = default;

  virtual void HandleAddJob(AddJobRequest request,
                            AddJobReply *reply,
                            SendReplyCallback send_reply_callback) = 0;

  virtual void HandleMarkJobFinished(MarkJobFinishedRequest request,
                                     MarkJobFinishedReply *reply,
                                     SendReplyCallback send_reply_callback) = 0;

  virtual void HandleGetAllJobInfo(GetAllJobInfoRequest request,
                                   GetAllJobInfoReply *reply,
                                   SendReplyCallback send_reply_callback) = 0;

  virtual void AddJobFinishedListener(
      std::function<void(std::shared_ptr<JobID>)> listener) = 0;

  virtual void HandleReportJobError(ReportJobErrorRequest request,
                                    ReportJobErrorReply *reply,
                                    SendReplyCallback send_reply_callback) = 0;

  virtual void HandleGetNextJobID(GetNextJobIDRequest request,
                                  GetNextJobIDReply *reply,
                                  SendReplyCallback send_reply_callback) = 0;
};

/// The `GrpcService` for `JobInfoGcsService`.
class JobInfoGrpcService : public GrpcService {
 public:
  /// Constructor.
  ///
  /// \param[in] handler The service handler that actually handle the requests.
  explicit JobInfoGrpcService(instrumented_io_context &io_service,
                              JobInfoGcsServiceHandler &handler)
      : GrpcService(io_service), service_handler_(handler){};

 protected:
  grpc::Service &GetGrpcService() override { return service_; }

  void InitServerCallFactories(
      const std::unique_ptr<grpc::ServerCompletionQueue> &cq,
      std::vector<std::unique_ptr<ServerCallFactory>> *server_call_factories) override {
    JOB_INFO_SERVICE_RPC_HANDLER(AddJob);
    JOB_INFO_SERVICE_RPC_HANDLER(MarkJobFinished);
    JOB_INFO_SERVICE_RPC_HANDLER(GetAllJobInfo);
    JOB_INFO_SERVICE_RPC_HANDLER(ReportJobError);
    JOB_INFO_SERVICE_RPC_HANDLER(GetNextJobID);
  }

 private:
  /// The grpc async service object.
  JobInfoGcsService::AsyncService service_;
  /// The service handler that actually handle the requests.
  JobInfoGcsServiceHandler &service_handler_;
};

class ActorInfoGcsServiceHandler {
 public:
  virtual ~ActorInfoGcsServiceHandler() = default;

  virtual void HandleRegisterActor(RegisterActorRequest request,
                                   RegisterActorReply *reply,
                                   SendReplyCallback send_reply_callback) = 0;

  virtual void HandleCreateActor(CreateActorRequest request,
                                 CreateActorReply *reply,
                                 SendReplyCallback send_reply_callback) = 0;

  virtual void HandleGetActorInfo(GetActorInfoRequest request,
                                  GetActorInfoReply *reply,
                                  SendReplyCallback send_reply_callback) = 0;

  virtual void HandleGetNamedActorInfo(GetNamedActorInfoRequest request,
                                       GetNamedActorInfoReply *reply,
                                       SendReplyCallback send_reply_callback) = 0;

  virtual void HandleListNamedActors(rpc::ListNamedActorsRequest request,
                                     rpc::ListNamedActorsReply *reply,
                                     rpc::SendReplyCallback send_reply_callback) = 0;

  virtual void HandleGetAllActorInfo(GetAllActorInfoRequest request,
                                     GetAllActorInfoReply *reply,
                                     SendReplyCallback send_reply_callback) = 0;

  virtual void HandleKillActorViaGcs(KillActorViaGcsRequest request,
                                     KillActorViaGcsReply *reply,
                                     SendReplyCallback send_reply_callback) = 0;
};

/// The `GrpcService` for `ActorInfoGcsService`.
class ActorInfoGrpcService : public GrpcService {
 public:
  /// Constructor.
  ///
  /// \param[in] handler The service handler that actually handle the requests.
  explicit ActorInfoGrpcService(instrumented_io_context &io_service,
                                ActorInfoGcsServiceHandler &handler)
      : GrpcService(io_service), service_handler_(handler){};

 protected:
  grpc::Service &GetGrpcService() override { return service_; }

  void InitServerCallFactories(
      const std::unique_ptr<grpc::ServerCompletionQueue> &cq,
      std::vector<std::unique_ptr<ServerCallFactory>> *server_call_factories) override {
    /// Register/Create Actor RPC takes long time, we shouldn't limit them to avoid
    /// distributed deadlock.
    ACTOR_INFO_SERVICE_RPC_HANDLER(RegisterActor, -1);
    ACTOR_INFO_SERVICE_RPC_HANDLER(CreateActor, -1);

    /// Others need back pressure.
    ACTOR_INFO_SERVICE_RPC_HANDLER(
        GetActorInfo, RayConfig::instance().gcs_max_active_rpcs_per_handler());
    ACTOR_INFO_SERVICE_RPC_HANDLER(
        GetNamedActorInfo, RayConfig::instance().gcs_max_active_rpcs_per_handler());
    ACTOR_INFO_SERVICE_RPC_HANDLER(
        ListNamedActors, RayConfig::instance().gcs_max_active_rpcs_per_handler());
    ACTOR_INFO_SERVICE_RPC_HANDLER(
        GetAllActorInfo, RayConfig::instance().gcs_max_active_rpcs_per_handler());
    ACTOR_INFO_SERVICE_RPC_HANDLER(
        KillActorViaGcs, RayConfig::instance().gcs_max_active_rpcs_per_handler());
  }

 private:
  /// The grpc async service object.
  ActorInfoGcsService::AsyncService service_;
  /// The service handler that actually handle the requests.
  ActorInfoGcsServiceHandler &service_handler_;
};

class NodeInfoGcsServiceHandler {
 public:
  virtual ~NodeInfoGcsServiceHandler() = default;

  virtual void HandleRegisterNode(RegisterNodeRequest request,
                                  RegisterNodeReply *reply,
                                  SendReplyCallback send_reply_callback) = 0;

  virtual void HandleCheckAlive(CheckAliveRequest request,
                                CheckAliveReply *reply,
                                SendReplyCallback send_reply_callback) = 0;

  virtual void HandleDrainNode(DrainNodeRequest request,
                               DrainNodeReply *reply,
                               SendReplyCallback send_reply_callback) = 0;

  virtual void HandleGetAllNodeInfo(GetAllNodeInfoRequest request,
                                    GetAllNodeInfoReply *reply,
                                    SendReplyCallback send_reply_callback) = 0;

  virtual void HandleGetInternalConfig(GetInternalConfigRequest request,
                                       GetInternalConfigReply *reply,
                                       SendReplyCallback send_reply_callback) = 0;
};

/// The `GrpcService` for `NodeInfoGcsService`.
class NodeInfoGrpcService : public GrpcService {
 public:
  /// Constructor.
  ///
  /// \param[in] handler The service handler that actually handle the requests.
  explicit NodeInfoGrpcService(instrumented_io_context &io_service,
                               NodeInfoGcsServiceHandler &handler)
      : GrpcService(io_service), service_handler_(handler){};

 protected:
  grpc::Service &GetGrpcService() override { return service_; }

  void InitServerCallFactories(
      const std::unique_ptr<grpc::ServerCompletionQueue> &cq,
      std::vector<std::unique_ptr<ServerCallFactory>> *server_call_factories) override {
    NODE_INFO_SERVICE_RPC_HANDLER(RegisterNode);
    NODE_INFO_SERVICE_RPC_HANDLER(DrainNode);
    NODE_INFO_SERVICE_RPC_HANDLER(GetAllNodeInfo);
    NODE_INFO_SERVICE_RPC_HANDLER(GetInternalConfig);
    NODE_INFO_SERVICE_RPC_HANDLER(CheckAlive);
  }

 private:
  /// The grpc async service object.
  NodeInfoGcsService::AsyncService service_;
  /// The service handler that actually handle the requests.
  NodeInfoGcsServiceHandler &service_handler_;
};

class NodeResourceInfoGcsServiceHandler {
 public:
  virtual ~NodeResourceInfoGcsServiceHandler() = default;

  virtual void HandleGetResources(GetResourcesRequest request,
                                  GetResourcesReply *reply,
                                  SendReplyCallback send_reply_callback) = 0;

  virtual void HandleGetAllAvailableResources(
      rpc::GetAllAvailableResourcesRequest request,
      rpc::GetAllAvailableResourcesReply *reply,
      rpc::SendReplyCallback send_reply_callback) = 0;

  virtual void HandleReportResourceUsage(ReportResourceUsageRequest request,
                                         ReportResourceUsageReply *reply,
                                         SendReplyCallback send_reply_callback) = 0;

  virtual void HandleGetAllResourceUsage(GetAllResourceUsageRequest request,
                                         GetAllResourceUsageReply *reply,
                                         SendReplyCallback send_reply_callback) = 0;
};

/// The `GrpcService` for `NodeResourceInfoGcsService`.
class NodeResourceInfoGrpcService : public GrpcService {
 public:
  /// Constructor.
  ///
  /// \param[in] handler The service handler that actually handle the requests.
  explicit NodeResourceInfoGrpcService(instrumented_io_context &io_service,
                                       NodeResourceInfoGcsServiceHandler &handler)
      : GrpcService(io_service), service_handler_(handler){};

 protected:
  grpc::Service &GetGrpcService() override { return service_; }

  void InitServerCallFactories(
      const std::unique_ptr<grpc::ServerCompletionQueue> &cq,
      std::vector<std::unique_ptr<ServerCallFactory>> *server_call_factories) override {
    NODE_RESOURCE_INFO_SERVICE_RPC_HANDLER(GetResources);
    NODE_RESOURCE_INFO_SERVICE_RPC_HANDLER(GetAllAvailableResources);
    NODE_RESOURCE_INFO_SERVICE_RPC_HANDLER(ReportResourceUsage);
    NODE_RESOURCE_INFO_SERVICE_RPC_HANDLER(GetAllResourceUsage);
  }

 private:
  /// The grpc async service object.
  NodeResourceInfoGcsService::AsyncService service_;
  /// The service handler that actually handle the requests.
  NodeResourceInfoGcsServiceHandler &service_handler_;
};

class StatsGcsServiceHandler {
 public:
  virtual ~StatsGcsServiceHandler() = default;

  virtual void HandleAddProfileData(AddProfileDataRequest request,
                                    AddProfileDataReply *reply,
                                    SendReplyCallback send_reply_callback) = 0;

  virtual void HandleGetAllProfileInfo(GetAllProfileInfoRequest request,
                                       GetAllProfileInfoReply *reply,
                                       SendReplyCallback send_reply_callback) = 0;
};

/// The `GrpcService` for `StatsGcsService`.
class StatsGrpcService : public GrpcService {
 public:
  /// Constructor.
  ///
  /// \param[in] handler The service handler that actually handle the requests.
  explicit StatsGrpcService(instrumented_io_context &io_service,
                            StatsGcsServiceHandler &handler)
      : GrpcService(io_service), service_handler_(handler){};

 protected:
  grpc::Service &GetGrpcService() override { return service_; }

  void InitServerCallFactories(
      const std::unique_ptr<grpc::ServerCompletionQueue> &cq,
      std::vector<std::unique_ptr<ServerCallFactory>> *server_call_factories) override {
    STATS_SERVICE_RPC_HANDLER(AddProfileData);
    STATS_SERVICE_RPC_HANDLER(GetAllProfileInfo);
  }

 private:
  /// The grpc async service object.
  StatsGcsService::AsyncService service_;
  /// The service handler that actually handle the requests.
  StatsGcsServiceHandler &service_handler_;
};

class WorkerInfoGcsServiceHandler {
 public:
  virtual ~WorkerInfoGcsServiceHandler() = default;

  virtual void HandleReportWorkerFailure(ReportWorkerFailureRequest request,
                                         ReportWorkerFailureReply *reply,
                                         SendReplyCallback send_reply_callback) = 0;

  virtual void HandleGetWorkerInfo(GetWorkerInfoRequest request,
                                   GetWorkerInfoReply *reply,
                                   SendReplyCallback send_reply_callback) = 0;

  virtual void HandleGetAllWorkerInfo(GetAllWorkerInfoRequest request,
                                      GetAllWorkerInfoReply *reply,
                                      SendReplyCallback send_reply_callback) = 0;

  virtual void HandleAddWorkerInfo(AddWorkerInfoRequest request,
                                   AddWorkerInfoReply *reply,
                                   SendReplyCallback send_reply_callback) = 0;
};

/// The `GrpcService` for `WorkerInfoGcsService`.
class WorkerInfoGrpcService : public GrpcService {
 public:
  /// Constructor.
  ///
  /// \param[in] handler The service handler that actually handle the requests.
  explicit WorkerInfoGrpcService(instrumented_io_context &io_service,
                                 WorkerInfoGcsServiceHandler &handler)
      : GrpcService(io_service), service_handler_(handler){};

 protected:
  grpc::Service &GetGrpcService() override { return service_; }

  void InitServerCallFactories(
      const std::unique_ptr<grpc::ServerCompletionQueue> &cq,
      std::vector<std::unique_ptr<ServerCallFactory>> *server_call_factories) override {
    WORKER_INFO_SERVICE_RPC_HANDLER(ReportWorkerFailure);
    WORKER_INFO_SERVICE_RPC_HANDLER(GetWorkerInfo);
    WORKER_INFO_SERVICE_RPC_HANDLER(GetAllWorkerInfo);
    WORKER_INFO_SERVICE_RPC_HANDLER(AddWorkerInfo);
  }

 private:
  /// The grpc async service object.
  WorkerInfoGcsService::AsyncService service_;
  /// The service handler that actually handle the requests.
  WorkerInfoGcsServiceHandler &service_handler_;
};

class PlacementGroupInfoGcsServiceHandler {
 public:
  virtual ~PlacementGroupInfoGcsServiceHandler() = default;

  virtual void HandleCreatePlacementGroup(CreatePlacementGroupRequest request,
                                          CreatePlacementGroupReply *reply,
                                          SendReplyCallback send_reply_callback) = 0;

  virtual void HandleRemovePlacementGroup(RemovePlacementGroupRequest request,
                                          RemovePlacementGroupReply *reply,
                                          SendReplyCallback send_reply_callback) = 0;

  virtual void HandleGetPlacementGroup(GetPlacementGroupRequest request,
                                       GetPlacementGroupReply *reply,
                                       SendReplyCallback send_reply_callback) = 0;

  virtual void HandleGetAllPlacementGroup(GetAllPlacementGroupRequest request,
                                          GetAllPlacementGroupReply *reply,
                                          SendReplyCallback send_reply_callback) = 0;

  virtual void HandleWaitPlacementGroupUntilReady(
      WaitPlacementGroupUntilReadyRequest request,
      WaitPlacementGroupUntilReadyReply *reply,
      SendReplyCallback send_reply_callback) = 0;

  virtual void HandleGetNamedPlacementGroup(GetNamedPlacementGroupRequest request,
                                            GetNamedPlacementGroupReply *reply,
                                            SendReplyCallback send_reply_callback) = 0;
};

/// The `GrpcService` for `PlacementGroupInfoGcsService`.
class PlacementGroupInfoGrpcService : public GrpcService {
 public:
  /// Constructor.
  ///
  /// \param[in] handler The service handler that actually handle the requests.
  explicit PlacementGroupInfoGrpcService(instrumented_io_context &io_service,
                                         PlacementGroupInfoGcsServiceHandler &handler)
      : GrpcService(io_service), service_handler_(handler) {}

 protected:
  grpc::Service &GetGrpcService() override { return service_; }

  void InitServerCallFactories(
      const std::unique_ptr<grpc::ServerCompletionQueue> &cq,
      std::vector<std::unique_ptr<ServerCallFactory>> *server_call_factories) override {
    PLACEMENT_GROUP_INFO_SERVICE_RPC_HANDLER(CreatePlacementGroup);
    PLACEMENT_GROUP_INFO_SERVICE_RPC_HANDLER(RemovePlacementGroup);
    PLACEMENT_GROUP_INFO_SERVICE_RPC_HANDLER(GetPlacementGroup);
    PLACEMENT_GROUP_INFO_SERVICE_RPC_HANDLER(GetNamedPlacementGroup);
    PLACEMENT_GROUP_INFO_SERVICE_RPC_HANDLER(GetAllPlacementGroup);
    PLACEMENT_GROUP_INFO_SERVICE_RPC_HANDLER(WaitPlacementGroupUntilReady);
  }

 private:
  /// The grpc async service object.
  PlacementGroupInfoGcsService::AsyncService service_;
  /// The service handler that actually handle the requests.
  PlacementGroupInfoGcsServiceHandler &service_handler_;
};

class InternalKVGcsServiceHandler {
 public:
  virtual ~InternalKVGcsServiceHandler() = default;
  virtual void HandleInternalKVKeys(InternalKVKeysRequest request,
                                    InternalKVKeysReply *reply,
                                    SendReplyCallback send_reply_callback) = 0;

  virtual void HandleInternalKVGet(InternalKVGetRequest request,
                                   InternalKVGetReply *reply,
                                   SendReplyCallback send_reply_callback) = 0;

  virtual void HandleInternalKVPut(InternalKVPutRequest request,
                                   InternalKVPutReply *reply,
                                   SendReplyCallback send_reply_callback) = 0;

  virtual void HandleInternalKVDel(InternalKVDelRequest request,
                                   InternalKVDelReply *reply,
                                   SendReplyCallback send_reply_callback) = 0;

  virtual void HandleInternalKVExists(InternalKVExistsRequest request,
                                      InternalKVExistsReply *reply,
                                      SendReplyCallback send_reply_callback) = 0;
};

class InternalKVGrpcService : public GrpcService {
 public:
  explicit InternalKVGrpcService(instrumented_io_context &io_service,
                                 InternalKVGcsServiceHandler &handler)
      : GrpcService(io_service), service_handler_(handler) {}

 protected:
  grpc::Service &GetGrpcService() override { return service_; }
  void InitServerCallFactories(
      const std::unique_ptr<grpc::ServerCompletionQueue> &cq,
      std::vector<std::unique_ptr<ServerCallFactory>> *server_call_factories) override {
    INTERNAL_KV_SERVICE_RPC_HANDLER(InternalKVGet);
    INTERNAL_KV_SERVICE_RPC_HANDLER(InternalKVPut);
    INTERNAL_KV_SERVICE_RPC_HANDLER(InternalKVDel);
    INTERNAL_KV_SERVICE_RPC_HANDLER(InternalKVExists);
    INTERNAL_KV_SERVICE_RPC_HANDLER(InternalKVKeys);
  }

 private:
  InternalKVGcsService::AsyncService service_;
  InternalKVGcsServiceHandler &service_handler_;
};

class RuntimeEnvGcsServiceHandler {
 public:
  virtual ~RuntimeEnvGcsServiceHandler() = default;
  virtual void HandlePinRuntimeEnvURI(PinRuntimeEnvURIRequest request,
                                      PinRuntimeEnvURIReply *reply,
                                      SendReplyCallback send_reply_callback) = 0;
};

class RuntimeEnvGrpcService : public GrpcService {
 public:
  explicit RuntimeEnvGrpcService(instrumented_io_context &io_service,
                                 RuntimeEnvGcsServiceHandler &handler)
      : GrpcService(io_service), service_handler_(handler) {}

 protected:
  grpc::Service &GetGrpcService() override { return service_; }
  void InitServerCallFactories(
      const std::unique_ptr<grpc::ServerCompletionQueue> &cq,
      std::vector<std::unique_ptr<ServerCallFactory>> *server_call_factories) override {
    RUNTIME_ENV_SERVICE_RPC_HANDLER(PinRuntimeEnvURI);
  }

 private:
  RuntimeEnvGcsService::AsyncService service_;
  RuntimeEnvGcsServiceHandler &service_handler_;
};

class TaskInfoGcsServiceHandler {
 public:
  virtual ~TaskInfoGcsServiceHandler() = default;

  virtual void HandleAddTaskEventData(AddTaskEventDataRequest request,
                                      AddTaskEventDataReply *reply,
                                      SendReplyCallback send_reply_callback) = 0;
};

/// The `GrpcService` for `TaskInfoGcsService`.
class TaskInfoGrpcService : public GrpcService {
 public:
  /// Constructor.
  ///
  /// \param[in] io_service IO service to run the handler.
  /// \param[in] handler The service handler that actually handle the requests.
  explicit TaskInfoGrpcService(instrumented_io_context &io_service,
                               TaskInfoGcsServiceHandler &handler)
      : GrpcService(io_service), service_handler_(handler){};

 protected:
  grpc::Service &GetGrpcService() override { return service_; }

  void InitServerCallFactories(
      const std::unique_ptr<grpc::ServerCompletionQueue> &cq,
      std::vector<std::unique_ptr<ServerCallFactory>> *server_call_factories) override {
    TASK_INFO_SERVICE_RPC_HANDLER(AddTaskEventData);
  }

 private:
  /// The grpc async service object.
  TaskInfoGcsService::AsyncService service_;
  /// The service handler that actually handle the requests.
  TaskInfoGcsServiceHandler &service_handler_;
};

class InternalPubSubGcsServiceHandler {
 public:
  virtual ~InternalPubSubGcsServiceHandler() = default;

  virtual void HandleGcsPublish(GcsPublishRequest request,
                                GcsPublishReply *reply,
                                SendReplyCallback send_reply_callback) = 0;

  virtual void HandleGcsSubscriberPoll(GcsSubscriberPollRequest request,
                                       GcsSubscriberPollReply *reply,
                                       SendReplyCallback send_reply_callback) = 0;

  virtual void HandleGcsSubscriberCommandBatch(GcsSubscriberCommandBatchRequest request,
                                               GcsSubscriberCommandBatchReply *reply,
                                               SendReplyCallback send_reply_callback) = 0;
};

class InternalPubSubGrpcService : public GrpcService {
 public:
  InternalPubSubGrpcService(instrumented_io_context &io_service,
                            InternalPubSubGcsServiceHandler &handler)
      : GrpcService(io_service), service_handler_(handler) {}

 protected:
  grpc::Service &GetGrpcService() override { return service_; }
  void InitServerCallFactories(
      const std::unique_ptr<grpc::ServerCompletionQueue> &cq,
      std::vector<std::unique_ptr<ServerCallFactory>> *server_call_factories) override {
    INTERNAL_PUBSUB_SERVICE_RPC_HANDLER(GcsPublish);
    INTERNAL_PUBSUB_SERVICE_RPC_HANDLER(GcsSubscriberPoll);
    INTERNAL_PUBSUB_SERVICE_RPC_HANDLER(GcsSubscriberCommandBatch);
  }

 private:
  InternalPubSubGcsService::AsyncService service_;
  InternalPubSubGcsServiceHandler &service_handler_;
};

using JobInfoHandler = JobInfoGcsServiceHandler;
using ActorInfoHandler = ActorInfoGcsServiceHandler;
using NodeInfoHandler = NodeInfoGcsServiceHandler;
using NodeResourceInfoHandler = NodeResourceInfoGcsServiceHandler;
using StatsHandler = StatsGcsServiceHandler;
using WorkerInfoHandler = WorkerInfoGcsServiceHandler;
using PlacementGroupInfoHandler = PlacementGroupInfoGcsServiceHandler;
using InternalKVHandler = InternalKVGcsServiceHandler;
using InternalPubSubHandler = InternalPubSubGcsServiceHandler;
using RuntimeEnvHandler = RuntimeEnvGcsServiceHandler;

}  // namespace rpc
}  // namespace ray<|MERGE_RESOLUTION|>--- conflicted
+++ resolved
@@ -36,17 +36,11 @@
                       HANDLER,                 \
                       RayConfig::instance().gcs_max_active_rpcs_per_handler())
 
-<<<<<<< HEAD
-=======
 #define TASK_INFO_SERVICE_RPC_HANDLER(HANDLER) \
   RPC_SERVICE_HANDLER(TaskInfoGcsService,      \
                       HANDLER,                 \
                       RayConfig::instance().gcs_max_active_rpcs_per_handler())
 
-#define HEARTBEAT_INFO_SERVICE_RPC_HANDLER(HANDLER) \
-  RPC_SERVICE_HANDLER(HeartbeatInfoGcsService, HANDLER, -1)
-
->>>>>>> b15d8f3f
 #define NODE_RESOURCE_INFO_SERVICE_RPC_HANDLER(HANDLER) \
   RPC_SERVICE_HANDLER(NodeResourceInfoGcsService,       \
                       HANDLER,                          \
