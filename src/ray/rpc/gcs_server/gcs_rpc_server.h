#ifndef RAY_RPC_GCS_RPC_SERVER_H
#define RAY_RPC_GCS_RPC_SERVER_H

#include "src/ray/rpc/grpc_server.h"
#include "src/ray/rpc/server_call.h"

#include "src/ray/protobuf/gcs_service.grpc.pb.h"

namespace ray {
namespace rpc {

<<<<<<< HEAD
=======
#define JOB_INFO_SERVICE_RPC_HANDLER(HANDLER, CONCURRENCY)                           \
  std::unique_ptr<ServerCallFactory> HANDLER##_call_factory(                         \
      new ServerCallFactoryImpl<JobInfoGcsService, JobInfoHandler, HANDLER##Request, \
                                HANDLER##Reply>(                                     \
          service_, &JobInfoGcsService::AsyncService::Request##HANDLER,              \
          service_handler_, &JobInfoHandler::Handle##HANDLER, cq, main_service_));   \
  server_call_factories_and_concurrencies->emplace_back(                             \
      std::move(HANDLER##_call_factory), CONCURRENCY);

#define ACTOR_INFO_SERVICE_RPC_HANDLER(HANDLER, CONCURRENCY)                             \
  std::unique_ptr<ServerCallFactory> HANDLER##_call_factory(                             \
      new ServerCallFactoryImpl<ActorInfoGcsService, ActorInfoHandler, HANDLER##Request, \
                                HANDLER##Reply>(                                         \
          service_, &ActorInfoGcsService::AsyncService::Request##HANDLER,                \
          service_handler_, &ActorInfoHandler::Handle##HANDLER, cq, main_service_));     \
  server_call_factories_and_concurrencies->emplace_back(                                 \
      std::move(HANDLER##_call_factory), CONCURRENCY);

#define NODE_INFO_SERVICE_RPC_HANDLER(HANDLER, CONCURRENCY)                            \
  std::unique_ptr<ServerCallFactory> HANDLER##_call_factory(                           \
      new ServerCallFactoryImpl<NodeInfoGcsService, NodeInfoHandler, HANDLER##Request, \
                                HANDLER##Reply>(                                       \
          service_, &NodeInfoGcsService::AsyncService::Request##HANDLER,               \
          service_handler_, &NodeInfoHandler::Handle##HANDLER, cq, main_service_));    \
  server_call_factories_and_concurrencies->emplace_back(                               \
      std::move(HANDLER##_call_factory), CONCURRENCY);

#define OBJECT_INFO_SERVICE_RPC_HANDLER(HANDLER, CONCURRENCY)                         \
  std::unique_ptr<ServerCallFactory> HANDLER##_call_factory(                          \
      new ServerCallFactoryImpl<ObjectInfoGcsService, ObjectInfoHandler,              \
                                HANDLER##Request, HANDLER##Reply>(                    \
          service_, &ObjectInfoGcsService::AsyncService::Request##HANDLER,            \
          service_handler_, &ObjectInfoHandler::Handle##HANDLER, cq, main_service_)); \
  server_call_factories_and_concurrencies->emplace_back(                              \
      std::move(HANDLER##_call_factory), CONCURRENCY);

#define TASK_INFO_SERVICE_RPC_HANDLER(HANDLER, CONCURRENCY)                            \
  std::unique_ptr<ServerCallFactory> HANDLER##_call_factory(                           \
      new ServerCallFactoryImpl<TaskInfoGcsService, TaskInfoHandler, HANDLER##Request, \
                                HANDLER##Reply>(                                       \
          service_, &TaskInfoGcsService::AsyncService::Request##HANDLER,               \
          service_handler_, &TaskInfoHandler::Handle##HANDLER, cq, main_service_));    \
  server_call_factories_and_concurrencies->emplace_back(                               \
      std::move(HANDLER##_call_factory), CONCURRENCY);

>>>>>>> 1000e332
class JobInfoHandler {
 public:
  virtual ~JobInfoHandler() = default;

  virtual void HandleAddJob(const AddJobRequest &request, AddJobReply *reply,
                            SendReplyCallback send_reply_callback) = 0;

  virtual void HandleMarkJobFinished(const MarkJobFinishedRequest &request,
                                     MarkJobFinishedReply *reply,
                                     SendReplyCallback send_reply_callback) = 0;
};

/// The `GrpcService` for `JobInfoGcsService`.
class JobInfoGrpcService : public GrpcService {
 public:
  /// Constructor.
  ///
  /// \param[in] handler The service handler that actually handle the requests.
  explicit JobInfoGrpcService(boost::asio::io_service &io_service,
                              JobInfoHandler &handler)
      : GrpcService(io_service), service_handler_(handler){};

 protected:
  grpc::Service &GetGrpcService() override { return service_; }

  void InitServerCallFactories(
      const std::unique_ptr<grpc::ServerCompletionQueue> &cq,
      std::vector<std::pair<std::unique_ptr<ServerCallFactory>, int>>
          *server_call_factories_and_concurrencies) override {
    RPC_SERVICE_HANDLER(JobInfoGrpcService, AddJob, 1);
    RPC_SERVICE_HANDLER(JobInfoGrpcService, MarkJobFinished, 1);
  }

 private:
  /// The grpc async service object.
  JobInfoGcsService::AsyncService service_;
  /// The service handler that actually handle the requests.
  JobInfoHandler &service_handler_;
};

class ActorInfoHandler {
 public:
  virtual ~ActorInfoHandler() = default;

  virtual void HandleGetActorInfo(const GetActorInfoRequest &request,
                                  GetActorInfoReply *reply,
                                  SendReplyCallback send_reply_callback) = 0;

  virtual void HandleRegisterActorInfo(const RegisterActorInfoRequest &request,
                                       RegisterActorInfoReply *reply,
                                       SendReplyCallback send_reply_callback) = 0;

  virtual void HandleUpdateActorInfo(const UpdateActorInfoRequest &request,
                                     UpdateActorInfoReply *reply,
                                     SendReplyCallback send_reply_callback) = 0;

  virtual void HandleAddActorCheckpoint(const AddActorCheckpointRequest &request,
                                        AddActorCheckpointReply *reply,
                                        SendReplyCallback send_reply_callback) = 0;

  virtual void HandleGetActorCheckpoint(const GetActorCheckpointRequest &request,
                                        GetActorCheckpointReply *reply,
                                        SendReplyCallback send_reply_callback) = 0;

  virtual void HandleGetActorCheckpointID(const GetActorCheckpointIDRequest &request,
                                          GetActorCheckpointIDReply *reply,
                                          SendReplyCallback send_reply_callback) = 0;
};

/// The `GrpcService` for `ActorInfoGcsService`.
class ActorInfoGrpcService : public GrpcService {
 public:
  /// Constructor.
  ///
  /// \param[in] handler The service handler that actually handle the requests.
  explicit ActorInfoGrpcService(boost::asio::io_service &io_service,
                                ActorInfoHandler &handler)
      : GrpcService(io_service), service_handler_(handler){};

 protected:
  grpc::Service &GetGrpcService() override { return service_; }

  void InitServerCallFactories(
      const std::unique_ptr<grpc::ServerCompletionQueue> &cq,
      std::vector<std::pair<std::unique_ptr<ServerCallFactory>, int>>
          *server_call_factories_and_concurrencies) override {
<<<<<<< HEAD
    RPC_SERVICE_HANDLER(ActorInfoGrpcService, GetActorInfo, 1);
    RPC_SERVICE_HANDLER(ActorInfoGrpcService, RegisterActorInfo, 1);
    RPC_SERVICE_HANDLER(ActorInfoGrpcService, UpdateActorInfo, 1);
=======
    ACTOR_INFO_SERVICE_RPC_HANDLER(GetActorInfo, 1);
    ACTOR_INFO_SERVICE_RPC_HANDLER(RegisterActorInfo, 1);
    ACTOR_INFO_SERVICE_RPC_HANDLER(UpdateActorInfo, 1);
    ACTOR_INFO_SERVICE_RPC_HANDLER(AddActorCheckpoint, 1);
    ACTOR_INFO_SERVICE_RPC_HANDLER(GetActorCheckpoint, 1);
    ACTOR_INFO_SERVICE_RPC_HANDLER(GetActorCheckpointID, 1);
>>>>>>> 1000e332
  }

 private:
  /// The grpc async service object.
  ActorInfoGcsService::AsyncService service_;
  /// The service handler that actually handle the requests.
  ActorInfoHandler &service_handler_;
};

class NodeInfoHandler {
 public:
  virtual ~NodeInfoHandler() = default;

  virtual void HandleRegisterNode(const RegisterNodeRequest &request,
                                  RegisterNodeReply *reply,
                                  SendReplyCallback send_reply_callback) = 0;

  virtual void HandleUnregisterNode(const UnregisterNodeRequest &request,
                                    UnregisterNodeReply *reply,
                                    SendReplyCallback send_reply_callback) = 0;

  virtual void HandleGetAllNodeInfo(const GetAllNodeInfoRequest &request,
                                    GetAllNodeInfoReply *reply,
                                    SendReplyCallback send_reply_callback) = 0;

  virtual void HandleReportHeartbeat(const ReportHeartbeatRequest &request,
                                     ReportHeartbeatReply *reply,
                                     SendReplyCallback send_reply_callback) = 0;

  virtual void HandleReportBatchHeartbeat(const ReportBatchHeartbeatRequest &request,
                                          ReportBatchHeartbeatReply *reply,
                                          SendReplyCallback send_reply_callback) = 0;

  virtual void HandleGetResources(const GetResourcesRequest &request,
                                  GetResourcesReply *reply,
                                  SendReplyCallback send_reply_callback) = 0;

  virtual void HandleUpdateResources(const UpdateResourcesRequest &request,
                                     UpdateResourcesReply *reply,
                                     SendReplyCallback send_reply_callback) = 0;

  virtual void HandleDeleteResources(const DeleteResourcesRequest &request,
                                     DeleteResourcesReply *reply,
                                     SendReplyCallback send_reply_callback) = 0;
};

/// The `GrpcService` for `NodeInfoGcsService`.
class NodeInfoGrpcService : public GrpcService {
 public:
  /// Constructor.
  ///
  /// \param[in] handler The service handler that actually handle the requests.
  explicit NodeInfoGrpcService(boost::asio::io_service &io_service,
                               NodeInfoHandler &handler)
      : GrpcService(io_service), service_handler_(handler){};

 protected:
  grpc::Service &GetGrpcService() override { return service_; }

  void InitServerCallFactories(
      const std::unique_ptr<grpc::ServerCompletionQueue> &cq,
      std::vector<std::pair<std::unique_ptr<ServerCallFactory>, int>>
          *server_call_factories_and_concurrencies) override {
<<<<<<< HEAD
    RPC_SERVICE_HANDLER(NodeInfoGrpcService, RegisterNode, 1);
    RPC_SERVICE_HANDLER(NodeInfoGrpcService, UnregisterNode, 1);
    RPC_SERVICE_HANDLER(NodeInfoGrpcService, GetAllNodeInfo, 1);
=======
    NODE_INFO_SERVICE_RPC_HANDLER(RegisterNode, 1);
    NODE_INFO_SERVICE_RPC_HANDLER(UnregisterNode, 1);
    NODE_INFO_SERVICE_RPC_HANDLER(GetAllNodeInfo, 1);
    NODE_INFO_SERVICE_RPC_HANDLER(ReportHeartbeat, 1);
    NODE_INFO_SERVICE_RPC_HANDLER(ReportBatchHeartbeat, 1);
    NODE_INFO_SERVICE_RPC_HANDLER(GetResources, 1);
    NODE_INFO_SERVICE_RPC_HANDLER(UpdateResources, 1);
    NODE_INFO_SERVICE_RPC_HANDLER(DeleteResources, 1);
>>>>>>> 1000e332
  }

 private:
  /// The grpc async service object.
  NodeInfoGcsService::AsyncService service_;
  /// The service handler that actually handle the requests.
  NodeInfoHandler &service_handler_;
};

class ObjectInfoHandler {
 public:
  virtual ~ObjectInfoHandler() = default;

  virtual void HandleGetObjectLocations(const GetObjectLocationsRequest &request,
                                        GetObjectLocationsReply *reply,
                                        SendReplyCallback send_reply_callback) = 0;

  virtual void HandleAddObjectLocation(const AddObjectLocationRequest &request,
                                       AddObjectLocationReply *reply,
                                       SendReplyCallback send_reply_callback) = 0;

  virtual void HandleRemoveObjectLocation(const RemoveObjectLocationRequest &request,
                                          RemoveObjectLocationReply *reply,
                                          SendReplyCallback send_reply_callback) = 0;
};

/// The `GrpcService` for `ObjectInfoHandler`.
class ObjectInfoGrpcService : public GrpcService {
 public:
  /// Constructor.
  ///
  /// \param[in] handler The service handler that actually handle the requests.
  explicit ObjectInfoGrpcService(boost::asio::io_service &io_service,
                                 ObjectInfoHandler &handler)
      : GrpcService(io_service), service_handler_(handler){};

 protected:
  grpc::Service &GetGrpcService() override { return service_; }

  void InitServerCallFactories(
      const std::unique_ptr<grpc::ServerCompletionQueue> &cq,
      std::vector<std::pair<std::unique_ptr<ServerCallFactory>, int>>
          *server_call_factories_and_concurrencies) override {
    RPC_SERVICE_HANDLER(ObjectInfoGrpcService, GetObjectLocations, 1);
    RPC_SERVICE_HANDLER(ObjectInfoGrpcService, AddObjectLocation, 1);
    RPC_SERVICE_HANDLER(ObjectInfoGrpcService, RemoveObjectLocation, 1);
  }

 private:
  /// The grpc async service object.
  ObjectInfoGcsService::AsyncService service_;
  /// The service handler that actually handle the requests.
  ObjectInfoHandler &service_handler_;
};

class TaskInfoHandler {
 public:
  virtual ~TaskInfoHandler() = default;

  virtual void HandleAddTask(const AddTaskRequest &request, AddTaskReply *reply,
                             SendReplyCallback send_reply_callback) = 0;

  virtual void HandleGetTask(const GetTaskRequest &request, GetTaskReply *reply,
                             SendReplyCallback send_reply_callback) = 0;

  virtual void HandleDeleteTasks(const DeleteTasksRequest &request,
                                 DeleteTasksReply *reply,
                                 SendReplyCallback send_reply_callback) = 0;
};

/// The `GrpcService` for `TaskInfoGcsService`.
class TaskInfoGrpcService : public GrpcService {
 public:
  /// Constructor.
  ///
  /// \param[in] handler The service handler that actually handle the requests.
  explicit TaskInfoGrpcService(boost::asio::io_service &io_service,
                               TaskInfoHandler &handler)
      : GrpcService(io_service), service_handler_(handler){};

 protected:
  grpc::Service &GetGrpcService() override { return service_; }

  void InitServerCallFactories(
      const std::unique_ptr<grpc::ServerCompletionQueue> &cq,
      std::vector<std::pair<std::unique_ptr<ServerCallFactory>, int>>
          *server_call_factories_and_concurrencies) override {
    TASK_INFO_SERVICE_RPC_HANDLER(AddTask, 1);
    TASK_INFO_SERVICE_RPC_HANDLER(GetTask, 1);
    TASK_INFO_SERVICE_RPC_HANDLER(DeleteTasks, 1);
  }

 private:
  /// The grpc async service object.
  TaskInfoGcsService::AsyncService service_;
  /// The service handler that actually handle the requests.
  TaskInfoHandler &service_handler_;
};

}  // namespace rpc
}  // namespace ray

#endif  // RAY_RPC_GCS_RPC_SERVER_H<|MERGE_RESOLUTION|>--- conflicted
+++ resolved
@@ -9,54 +9,21 @@
 namespace ray {
 namespace rpc {
 
-<<<<<<< HEAD
-=======
 #define JOB_INFO_SERVICE_RPC_HANDLER(HANDLER, CONCURRENCY)                           \
-  std::unique_ptr<ServerCallFactory> HANDLER##_call_factory(                         \
-      new ServerCallFactoryImpl<JobInfoGcsService, JobInfoHandler, HANDLER##Request, \
-                                HANDLER##Reply>(                                     \
-          service_, &JobInfoGcsService::AsyncService::Request##HANDLER,              \
-          service_handler_, &JobInfoHandler::Handle##HANDLER, cq, main_service_));   \
-  server_call_factories_and_concurrencies->emplace_back(                             \
-      std::move(HANDLER##_call_factory), CONCURRENCY);
-
-#define ACTOR_INFO_SERVICE_RPC_HANDLER(HANDLER, CONCURRENCY)                             \
-  std::unique_ptr<ServerCallFactory> HANDLER##_call_factory(                             \
-      new ServerCallFactoryImpl<ActorInfoGcsService, ActorInfoHandler, HANDLER##Request, \
-                                HANDLER##Reply>(                                         \
-          service_, &ActorInfoGcsService::AsyncService::Request##HANDLER,                \
-          service_handler_, &ActorInfoHandler::Handle##HANDLER, cq, main_service_));     \
-  server_call_factories_and_concurrencies->emplace_back(                                 \
-      std::move(HANDLER##_call_factory), CONCURRENCY);
+  RPC_SERVICE_HANDLER(JobInfoGrpcService, HANDLER, CONCURRENCY)
+
+#define ACTOR_INFO_SERVICE_RPC_HANDLER(HANDLER, CONCURRENCY)                          \
+  RPC_SERVICE_HANDLER(ActorInfoGrpcService, HANDLER, CONCURRENCY)
 
 #define NODE_INFO_SERVICE_RPC_HANDLER(HANDLER, CONCURRENCY)                            \
-  std::unique_ptr<ServerCallFactory> HANDLER##_call_factory(                           \
-      new ServerCallFactoryImpl<NodeInfoGcsService, NodeInfoHandler, HANDLER##Request, \
-                                HANDLER##Reply>(                                       \
-          service_, &NodeInfoGcsService::AsyncService::Request##HANDLER,               \
-          service_handler_, &NodeInfoHandler::Handle##HANDLER, cq, main_service_));    \
-  server_call_factories_and_concurrencies->emplace_back(                               \
-      std::move(HANDLER##_call_factory), CONCURRENCY);
+  RPC_SERVICE_HANDLER(NodeInfoGrpcService, HANDLER, CONCURRENCY)
 
 #define OBJECT_INFO_SERVICE_RPC_HANDLER(HANDLER, CONCURRENCY)                         \
-  std::unique_ptr<ServerCallFactory> HANDLER##_call_factory(                          \
-      new ServerCallFactoryImpl<ObjectInfoGcsService, ObjectInfoHandler,              \
-                                HANDLER##Request, HANDLER##Reply>(                    \
-          service_, &ObjectInfoGcsService::AsyncService::Request##HANDLER,            \
-          service_handler_, &ObjectInfoHandler::Handle##HANDLER, cq, main_service_)); \
-  server_call_factories_and_concurrencies->emplace_back(                              \
-      std::move(HANDLER##_call_factory), CONCURRENCY);
+  RPC_SERVICE_HANDLER(ObjectInfoGrpcService, HANDLER, CONCURRENCY)
 
 #define TASK_INFO_SERVICE_RPC_HANDLER(HANDLER, CONCURRENCY)                            \
-  std::unique_ptr<ServerCallFactory> HANDLER##_call_factory(                           \
-      new ServerCallFactoryImpl<TaskInfoGcsService, TaskInfoHandler, HANDLER##Request, \
-                                HANDLER##Reply>(                                       \
-          service_, &TaskInfoGcsService::AsyncService::Request##HANDLER,               \
-          service_handler_, &TaskInfoHandler::Handle##HANDLER, cq, main_service_));    \
-  server_call_factories_and_concurrencies->emplace_back(                               \
-      std::move(HANDLER##_call_factory), CONCURRENCY);
-
->>>>>>> 1000e332
+  RPC_SERVICE_HANDLER(TaskInfoGrpcService, HANDLER, CONCURRENCY)
+
 class JobInfoHandler {
  public:
   virtual ~JobInfoHandler() = default;
@@ -143,18 +110,12 @@
       const std::unique_ptr<grpc::ServerCompletionQueue> &cq,
       std::vector<std::pair<std::unique_ptr<ServerCallFactory>, int>>
           *server_call_factories_and_concurrencies) override {
-<<<<<<< HEAD
-    RPC_SERVICE_HANDLER(ActorInfoGrpcService, GetActorInfo, 1);
-    RPC_SERVICE_HANDLER(ActorInfoGrpcService, RegisterActorInfo, 1);
-    RPC_SERVICE_HANDLER(ActorInfoGrpcService, UpdateActorInfo, 1);
-=======
     ACTOR_INFO_SERVICE_RPC_HANDLER(GetActorInfo, 1);
     ACTOR_INFO_SERVICE_RPC_HANDLER(RegisterActorInfo, 1);
     ACTOR_INFO_SERVICE_RPC_HANDLER(UpdateActorInfo, 1);
     ACTOR_INFO_SERVICE_RPC_HANDLER(AddActorCheckpoint, 1);
     ACTOR_INFO_SERVICE_RPC_HANDLER(GetActorCheckpoint, 1);
     ACTOR_INFO_SERVICE_RPC_HANDLER(GetActorCheckpointID, 1);
->>>>>>> 1000e332
   }
 
  private:
@@ -218,11 +179,6 @@
       const std::unique_ptr<grpc::ServerCompletionQueue> &cq,
       std::vector<std::pair<std::unique_ptr<ServerCallFactory>, int>>
           *server_call_factories_and_concurrencies) override {
-<<<<<<< HEAD
-    RPC_SERVICE_HANDLER(NodeInfoGrpcService, RegisterNode, 1);
-    RPC_SERVICE_HANDLER(NodeInfoGrpcService, UnregisterNode, 1);
-    RPC_SERVICE_HANDLER(NodeInfoGrpcService, GetAllNodeInfo, 1);
-=======
     NODE_INFO_SERVICE_RPC_HANDLER(RegisterNode, 1);
     NODE_INFO_SERVICE_RPC_HANDLER(UnregisterNode, 1);
     NODE_INFO_SERVICE_RPC_HANDLER(GetAllNodeInfo, 1);
@@ -231,7 +187,6 @@
     NODE_INFO_SERVICE_RPC_HANDLER(GetResources, 1);
     NODE_INFO_SERVICE_RPC_HANDLER(UpdateResources, 1);
     NODE_INFO_SERVICE_RPC_HANDLER(DeleteResources, 1);
->>>>>>> 1000e332
   }
 
  private:
