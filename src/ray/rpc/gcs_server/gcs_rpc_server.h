--- conflicted
+++ resolved
@@ -457,15 +457,13 @@
                                           CreatePlacementGroupReply *reply,
                                           SendReplyCallback send_reply_callback) = 0;
 
-<<<<<<< HEAD
   virtual void HandleRemovePlacementGroup(const RemovePlacementGroupRequest &request,
                                           RemovePlacementGroupReply *reply,
                                           SendReplyCallback send_reply_callback) = 0;
-=======
+
   virtual void HandleGetPlacementGroup(const GetPlacementGroupRequest &request,
                                        GetPlacementGroupReply *reply,
                                        SendReplyCallback send_reply_callback) = 0;
->>>>>>> 053188df
 };
 
 /// The `GrpcService` for `PlacementGroupInfoGcsService`.
@@ -485,11 +483,8 @@
       const std::unique_ptr<grpc::ServerCompletionQueue> &cq,
       std::vector<std::unique_ptr<ServerCallFactory>> *server_call_factories) override {
     PLACEMENT_GROUP_INFO_SERVICE_RPC_HANDLER(CreatePlacementGroup);
-<<<<<<< HEAD
     PLACEMENT_GROUP_INFO_SERVICE_RPC_HANDLER(RemovePlacementGroup);
-=======
     PLACEMENT_GROUP_INFO_SERVICE_RPC_HANDLER(GetPlacementGroup);
->>>>>>> 053188df
   }
 
  private:
