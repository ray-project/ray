--- conflicted
+++ resolved
@@ -314,76 +314,6 @@
   NodeResourceInfoGcsServiceHandler &service_handler_;
 };
 
-<<<<<<< HEAD
-class StatsGcsServiceHandler {
- public:
-  virtual ~StatsGcsServiceHandler() = default;
-
-  virtual void HandleAddProfileData(AddProfileDataRequest request,
-                                    AddProfileDataReply *reply,
-                                    SendReplyCallback send_reply_callback) = 0;
-
-  virtual void HandleGetAllProfileInfo(GetAllProfileInfoRequest request,
-                                       GetAllProfileInfoReply *reply,
-                                       SendReplyCallback send_reply_callback) = 0;
-};
-
-/// The `GrpcService` for `StatsGcsService`.
-class StatsGrpcService : public GrpcService {
-=======
-class HeartbeatInfoGcsServiceHandler {
- public:
-  virtual ~HeartbeatInfoGcsServiceHandler() = default;
-  virtual void HandleReportHeartbeat(ReportHeartbeatRequest request,
-                                     ReportHeartbeatReply *reply,
-                                     SendReplyCallback send_reply_callback) = 0;
-};
-/// The `GrpcService` for `HeartbeatInfoGcsService`.
-class HeartbeatInfoGrpcService : public GrpcService {
->>>>>>> a2634759
- public:
-  /// Constructor.
-  ///
-  /// \param[in] handler The service handler that actually handle the requests.
-<<<<<<< HEAD
-  explicit StatsGrpcService(instrumented_io_context &io_service,
-                            StatsGcsServiceHandler &handler)
-=======
-  explicit HeartbeatInfoGrpcService(instrumented_io_context &io_service,
-                                    HeartbeatInfoGcsServiceHandler &handler)
->>>>>>> a2634759
-      : GrpcService(io_service), service_handler_(handler){};
-
- protected:
-  grpc::Service &GetGrpcService() override { return service_; }
-<<<<<<< HEAD
-
-  void InitServerCallFactories(
-      const std::unique_ptr<grpc::ServerCompletionQueue> &cq,
-      std::vector<std::unique_ptr<ServerCallFactory>> *server_call_factories) override {
-    STATS_SERVICE_RPC_HANDLER(AddProfileData);
-    STATS_SERVICE_RPC_HANDLER(GetAllProfileInfo);
-=======
-  void InitServerCallFactories(
-      const std::unique_ptr<grpc::ServerCompletionQueue> &cq,
-      std::vector<std::unique_ptr<ServerCallFactory>> *server_call_factories) override {
-    HEARTBEAT_INFO_SERVICE_RPC_HANDLER(ReportHeartbeat);
->>>>>>> a2634759
-  }
-
- private:
-  /// The grpc async service object.
-<<<<<<< HEAD
-  StatsGcsService::AsyncService service_;
-  /// The service handler that actually handle the requests.
-  StatsGcsServiceHandler &service_handler_;
-=======
-  HeartbeatInfoGcsService::AsyncService service_;
-  /// The service handler that actually handle the requests.
-  HeartbeatInfoGcsServiceHandler &service_handler_;
->>>>>>> a2634759
-};
-
 class WorkerInfoGcsServiceHandler {
  public:
   virtual ~WorkerInfoGcsServiceHandler() = default;
@@ -652,11 +582,6 @@
 using ActorInfoHandler = ActorInfoGcsServiceHandler;
 using NodeInfoHandler = NodeInfoGcsServiceHandler;
 using NodeResourceInfoHandler = NodeResourceInfoGcsServiceHandler;
-<<<<<<< HEAD
-using StatsHandler = StatsGcsServiceHandler;
-=======
-using HeartbeatInfoHandler = HeartbeatInfoGcsServiceHandler;
->>>>>>> a2634759
 using WorkerInfoHandler = WorkerInfoGcsServiceHandler;
 using PlacementGroupInfoHandler = PlacementGroupInfoGcsServiceHandler;
 using InternalKVHandler = InternalKVGcsServiceHandler;
