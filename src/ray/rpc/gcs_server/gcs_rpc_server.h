--- conflicted
+++ resolved
@@ -692,17 +692,10 @@
 
 class RayEventExportGcsServiceHandler {
  public:
-<<<<<<< HEAD
-  virtual ~EventExportGcsServiceHandler() = default;
-  virtual void HandleAddEvents(AddEventsRequest request,
-                               AddEventsReply *reply,
-                               SendReplyCallback send_reply_callback) = 0;
-=======
   virtual ~RayEventExportGcsServiceHandler() = default;
   virtual void HandleAddEvent(AddEventRequest request,
                               AddEventReply *reply,
                               SendReplyCallback send_reply_callback) = 0;
->>>>>>> 05050dff
 };
 
 /// The `GrpcService` for `RayEventExportGcsService`.
@@ -718,11 +711,7 @@
       const std::unique_ptr<grpc::ServerCompletionQueue> &cq,
       std::vector<std::unique_ptr<ServerCallFactory>> *server_call_factories,
       const ClusterID &cluster_id) override {
-<<<<<<< HEAD
-    EVENT_EXPORT_SERVICE_RPC_HANDLER(AddEvents);
-=======
     RAY_EVENT_EXPORT_SERVICE_RPC_HANDLER(AddEvent);
->>>>>>> 05050dff
   }
 
  private:
