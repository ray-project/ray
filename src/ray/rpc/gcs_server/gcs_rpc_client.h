// Copyright 2017 The Ray Authors.
//
// Licensed under the Apache License, Version 2.0 (the "License");
// you may not use this file except in compliance with the License.
// You may obtain a copy of the License at
//
//  http://www.apache.org/licenses/LICENSE-2.0
//
// Unless required by applicable law or agreed to in writing, software
// distributed under the License is distributed on an "AS IS" BASIS,
// WITHOUT WARRANTIES OR CONDITIONS OF ANY KIND, either express or implied.
// See the License for the specific language governing permissions and
// limitations under the License.

#pragma once

#include "ray/common/network_util.h"
#include "ray/rpc/grpc_client.h"
#include "src/ray/protobuf/gcs_service.grpc.pb.h"

namespace ray {
namespace rpc {

class GcsRpcClient;

/// \class Executor
/// Executor saves operation and support retries.
class Executor {
 public:
  explicit Executor(GcsRpcClient *gcs_rpc_client) : gcs_rpc_client_(gcs_rpc_client) {}

  /// This function is used to execute the given operation.
  ///
  /// \param operation The operation to be executed.
  void Execute(const std::function<void(GcsRpcClient *gcs_rpc_client)> &operation) {
    operation_ = operation;
    operation(gcs_rpc_client_);
  }

  /// This function is used to retry the given operation.
  void Retry() { operation_(gcs_rpc_client_); }

 private:
  GcsRpcClient *gcs_rpc_client_;
  std::function<void(GcsRpcClient *gcs_rpc_client)> operation_;
};

/// Define a void GCS RPC client method.
///
/// Example:
///   VOID_GCS_RPC_CLIENT_METHOD(
///     ActorInfoGcsService,
///     CreateActor,
///     actor_info_grpc_client_,
///     /*method_timeout_ms*/ -1,) # Default value
///   generates
///
///     # Asynchronous RPC. Callback will be invoked once the RPC is replied.
///     rpc_client_.CreateActor(request, callback, timeout_ms = -1);
///
///     # Synchronous RPC. The function will return once the RPC is replied.
///     rpc_client_.SyncCreateActor(request, *reply, timeout_ms = -1);
///
/// Retry protocol:
///   Currently, Ray assumes the GCS server is HA.
///   That says, when there's any RPC failure, the method will automatically retry
///   under the hood.
///
/// \param SERVICE name of the service.
/// \param METHOD name of the RPC method.
/// \param grpc_client The grpc client to invoke RPC.
/// \param method_timeout_ms The RPC timeout in ms. If the RPC times out,
/// it will return status::TimedOut. Timeout can be configured in 3 levels;
/// whole service, handler, and each call.
/// The priority of timeout is each call > handler > whole service
/// (the lower priority timeout is overwritten by the higher priority timeout).
/// \param SPECS The cpp method spec. For example, override.
///
/// Currently, SyncMETHOD will copy the reply additionally.
/// TODO(sang): Fix it.
#define VOID_GCS_RPC_CLIENT_METHOD(                                                    \
    SERVICE, METHOD, grpc_client, method_timeout_ms, SPECS)                            \
  void METHOD(const METHOD##Request &request,                                          \
              const ClientCallback<METHOD##Reply> &callback,                           \
              const int64_t timeout_ms = method_timeout_ms) SPECS {                    \
    auto executor = new Executor(this);                                                \
    auto operation_callback = [this, request, callback, executor](                     \
                                  const ray::Status &status,                           \
                                  const METHOD##Reply &reply) {                        \
      if (status.IsTimedOut()) {                                                       \
        callback(status, reply);                                                       \
        delete executor;                                                               \
      } else if (!status.IsGrpcError()) {                                              \
        auto status =                                                                  \
            reply.status().code() == (int)StatusCode::OK                               \
                ? Status()                                                             \
                : Status(StatusCode(reply.status().code()), reply.status().message()); \
        callback(status, reply);                                                       \
        delete executor;                                                               \
      } else {                                                                         \
        gcs_service_failure_detected_(GcsServiceFailureType::RPC_DISCONNECT);          \
        executor->Retry();                                                             \
      }                                                                                \
    };                                                                                 \
    auto operation =                                                                   \
        [request, operation_callback, timeout_ms](GcsRpcClient *gcs_rpc_client) {      \
          RAY_UNUSED(INVOKE_RPC_CALL(SERVICE,                                          \
                                     METHOD,                                           \
                                     request,                                          \
                                     operation_callback,                               \
                                     gcs_rpc_client->grpc_client,                      \
                                     timeout_ms));                                     \
        };                                                                             \
    executor->Execute(operation);                                                      \
  }                                                                                    \
                                                                                       \
  ray::Status Sync##METHOD(const METHOD##Request &request,                             \
                           METHOD##Reply *reply_in,                                    \
                           const int64_t timeout_ms = method_timeout_ms) {             \
    std::promise<Status> promise;                                                      \
    METHOD(                                                                            \
        request,                                                                       \
        [&promise, reply_in](const Status &status, const METHOD##Reply &reply) {       \
          reply_in->CopyFrom(reply);                                                   \
          promise.set_value(status);                                                   \
        },                                                                             \
        timeout_ms);                                                                   \
    return promise.get_future().get();                                                 \
  }
/// Client used for communicating with gcs server.
class GcsRpcClient {
 public:
  /// Constructor.
  ///
  /// \param[in] address Address of gcs server.
  /// \param[in] port Port of the gcs server.
  /// \param[in] client_call_manager The `ClientCallManager` used for managing requests.
  /// \param[in] gcs_service_failure_detected The function is used to redo subscription
  /// and reconnect to GCS RPC server when gcs service failure is detected.
  GcsRpcClient(
      const std::string &address,
      const int port,
      ClientCallManager &client_call_manager,
      std::function<void(GcsServiceFailureType)> gcs_service_failure_detected = nullptr)
      : gcs_service_failure_detected_(std::move(gcs_service_failure_detected)) {
    Reset(address, port, client_call_manager);
  };

  void Reset(const std::string &address,
             const int port,
             ClientCallManager &client_call_manager) {
    job_info_grpc_client_ = std::make_unique<GrpcClient<JobInfoGcsService>>(
        address, port, client_call_manager);
    actor_info_grpc_client_ = std::make_unique<GrpcClient<ActorInfoGcsService>>(
        address, port, client_call_manager);
    node_info_grpc_client_ = std::make_unique<GrpcClient<NodeInfoGcsService>>(
        address, port, client_call_manager);
    node_resource_info_grpc_client_ =
        std::make_unique<GrpcClient<NodeResourceInfoGcsService>>(
            address, port, client_call_manager);
    heartbeat_info_grpc_client_ = std::make_unique<GrpcClient<HeartbeatInfoGcsService>>(
        address, port, client_call_manager);
    stats_grpc_client_ =
        std::make_unique<GrpcClient<StatsGcsService>>(address, port, client_call_manager);
    worker_info_grpc_client_ = std::make_unique<GrpcClient<WorkerInfoGcsService>>(
        address, port, client_call_manager);
    placement_group_info_grpc_client_ =
        std::make_unique<GrpcClient<PlacementGroupInfoGcsService>>(
            address, port, client_call_manager);
    internal_kv_grpc_client_ = std::make_unique<GrpcClient<InternalKVGcsService>>(
        address, port, client_call_manager);
    internal_pubsub_grpc_client_ = std::make_unique<GrpcClient<InternalPubSubGcsService>>(
        address, port, client_call_manager);
  }

  /// Add job info to GCS Service.
  VOID_GCS_RPC_CLIENT_METHOD(JobInfoGcsService,
                             AddJob,
                             job_info_grpc_client_,
                             /*method_timeout_ms*/ -1, )

  /// Mark job as finished to GCS Service.
  VOID_GCS_RPC_CLIENT_METHOD(JobInfoGcsService,
                             MarkJobFinished,
                             job_info_grpc_client_,
                             /*method_timeout_ms*/ -1, )

  /// Get information of all jobs from GCS Service.
  VOID_GCS_RPC_CLIENT_METHOD(JobInfoGcsService,
                             GetAllJobInfo,
                             job_info_grpc_client_,
                             /*method_timeout_ms*/ -1, )

  /// Report job error to GCS Service.
  VOID_GCS_RPC_CLIENT_METHOD(JobInfoGcsService,
                             ReportJobError,
                             job_info_grpc_client_,
                             /*method_timeout_ms*/ -1, )

  /// Get next job id from GCS Service.
  VOID_GCS_RPC_CLIENT_METHOD(JobInfoGcsService,
                             GetNextJobID,
                             job_info_grpc_client_,
                             /*method_timeout_ms*/ -1, )

  /// Register actor via GCS Service.
  VOID_GCS_RPC_CLIENT_METHOD(ActorInfoGcsService,
                             RegisterActor,
                             actor_info_grpc_client_,
                             /*method_timeout_ms*/ -1, )

  /// Create actor via GCS Service.
  VOID_GCS_RPC_CLIENT_METHOD(ActorInfoGcsService,
                             CreateActor,
                             actor_info_grpc_client_,
                             /*method_timeout_ms*/ -1, )

  /// Get actor data from GCS Service.
  VOID_GCS_RPC_CLIENT_METHOD(ActorInfoGcsService,
                             GetActorInfo,
                             actor_info_grpc_client_,
                             /*method_timeout_ms*/ -1, )

  /// Get actor data from GCS Service by name.
  VOID_GCS_RPC_CLIENT_METHOD(ActorInfoGcsService,
                             GetNamedActorInfo,
                             actor_info_grpc_client_,
                             /*method_timeout_ms*/ -1, )

  /// Get all named actor names from GCS Service.
  VOID_GCS_RPC_CLIENT_METHOD(ActorInfoGcsService,
                             ListNamedActors,
                             actor_info_grpc_client_,
                             /*method_timeout_ms*/ -1, )

  /// Get all actor data from GCS Service.
  VOID_GCS_RPC_CLIENT_METHOD(ActorInfoGcsService,
                             GetAllActorInfo,
                             actor_info_grpc_client_,
                             /*method_timeout_ms*/ -1, )

  /// Kill actor via GCS Service.
  VOID_GCS_RPC_CLIENT_METHOD(ActorInfoGcsService,
                             KillActorViaGcs,
                             actor_info_grpc_client_,
                             /*method_timeout_ms*/ -1, )

  /// Register a node to GCS Service.
  VOID_GCS_RPC_CLIENT_METHOD(NodeInfoGcsService,
                             RegisterNode,
                             node_info_grpc_client_,
                             /*method_timeout_ms*/ -1, )

  /// Unregister a node from GCS Service.
  VOID_GCS_RPC_CLIENT_METHOD(NodeInfoGcsService,
                             DrainNode,
                             node_info_grpc_client_,
                             /*method_timeout_ms*/ -1, )

  /// Get information of all nodes from GCS Service.
  VOID_GCS_RPC_CLIENT_METHOD(NodeInfoGcsService,
                             GetAllNodeInfo,
                             node_info_grpc_client_,
                             /*method_timeout_ms*/ -1, )

  /// Get internal config of the node from the GCS Service.
  VOID_GCS_RPC_CLIENT_METHOD(NodeInfoGcsService,
                             GetInternalConfig,
                             node_info_grpc_client_,
                             /*method_timeout_ms*/ -1, )

  /// Get node's resources from GCS Service.
  VOID_GCS_RPC_CLIENT_METHOD(NodeResourceInfoGcsService,
                             GetResources,
                             node_resource_info_grpc_client_,
                             /*method_timeout_ms*/ -1, )

<<<<<<< HEAD
  /// Update resources of a node in GCS Service.
  VOID_GCS_RPC_CLIENT_METHOD(NodeResourceInfoGcsService,
                             UpdateResources,
                             node_resource_info_grpc_client_,
                             /*method_timeout_ms*/ -1, )

  /// Delete resources of a node in GCS Service.
  VOID_GCS_RPC_CLIENT_METHOD(NodeResourceInfoGcsService,
                             DeleteResources,
                             node_resource_info_grpc_client_,
                             /*method_timeout_ms*/ -1, )

=======
>>>>>>> f15bcb21
  /// Get available resources of all nodes from the GCS Service.
  VOID_GCS_RPC_CLIENT_METHOD(NodeResourceInfoGcsService,
                             GetAllAvailableResources,
                             node_resource_info_grpc_client_,
                             /*method_timeout_ms*/ -1, )

  /// Report resource usage of a node to GCS Service.
  VOID_GCS_RPC_CLIENT_METHOD(NodeResourceInfoGcsService,
                             ReportResourceUsage,
                             node_resource_info_grpc_client_,
                             /*method_timeout_ms*/ -1, )

  /// Get resource usage of all nodes from GCS Service.
  VOID_GCS_RPC_CLIENT_METHOD(NodeResourceInfoGcsService,
                             GetAllResourceUsage,
                             node_resource_info_grpc_client_,
                             /*method_timeout_ms*/ -1, )

  /// Report heartbeat of a node to GCS Service.
  VOID_GCS_RPC_CLIENT_METHOD(HeartbeatInfoGcsService,
                             ReportHeartbeat,
                             heartbeat_info_grpc_client_,
                             /*method_timeout_ms*/ -1, )

  /// Check GCS is alive.
  VOID_GCS_RPC_CLIENT_METHOD(HeartbeatInfoGcsService,
                             CheckAlive,
                             heartbeat_info_grpc_client_,
                             /*method_timeout_ms*/ -1, )

  /// Add profile data to GCS Service.
  VOID_GCS_RPC_CLIENT_METHOD(StatsGcsService,
                             AddProfileData,
                             stats_grpc_client_,
                             /*method_timeout_ms*/ -1, )

  /// Get information of all profiles from GCS Service.
  VOID_GCS_RPC_CLIENT_METHOD(StatsGcsService,
                             GetAllProfileInfo,
                             stats_grpc_client_,
                             /*method_timeout_ms*/ -1, )

  /// Report a worker failure to GCS Service.
  VOID_GCS_RPC_CLIENT_METHOD(WorkerInfoGcsService,
                             ReportWorkerFailure,
                             worker_info_grpc_client_,
                             /*method_timeout_ms*/ -1, )

  /// Get worker information from GCS Service.
  VOID_GCS_RPC_CLIENT_METHOD(WorkerInfoGcsService,
                             GetWorkerInfo,
                             worker_info_grpc_client_,
                             /*method_timeout_ms*/ -1, )

  /// Get information of all workers from GCS Service.
  VOID_GCS_RPC_CLIENT_METHOD(WorkerInfoGcsService,
                             GetAllWorkerInfo,
                             worker_info_grpc_client_,
                             /*method_timeout_ms*/ -1, )

  /// Add worker information to GCS Service.
  VOID_GCS_RPC_CLIENT_METHOD(WorkerInfoGcsService,
                             AddWorkerInfo,
                             worker_info_grpc_client_,
                             /*method_timeout_ms*/ -1, )

  /// Create placement group via GCS Service.
  VOID_GCS_RPC_CLIENT_METHOD(PlacementGroupInfoGcsService,
                             CreatePlacementGroup,
                             placement_group_info_grpc_client_,
                             /*method_timeout_ms*/ -1, )

  /// Remove placement group via GCS Service.
  VOID_GCS_RPC_CLIENT_METHOD(PlacementGroupInfoGcsService,
                             RemovePlacementGroup,
                             placement_group_info_grpc_client_,
                             /*method_timeout_ms*/ -1, )
  /// Get placement group via GCS Service.
  VOID_GCS_RPC_CLIENT_METHOD(PlacementGroupInfoGcsService,
                             GetPlacementGroup,
                             placement_group_info_grpc_client_,
                             /*method_timeout_ms*/ -1, )

  /// Get placement group data from GCS Service by name.
  VOID_GCS_RPC_CLIENT_METHOD(PlacementGroupInfoGcsService,
                             GetNamedPlacementGroup,
                             placement_group_info_grpc_client_,
                             /*method_timeout_ms*/ -1, )

  /// Get information of all placement group from GCS Service.
  VOID_GCS_RPC_CLIENT_METHOD(PlacementGroupInfoGcsService,
                             GetAllPlacementGroup,
                             placement_group_info_grpc_client_,
                             /*method_timeout_ms*/ -1, )

  /// Wait for placement group until ready via GCS Service.
  VOID_GCS_RPC_CLIENT_METHOD(PlacementGroupInfoGcsService,
                             WaitPlacementGroupUntilReady,
                             placement_group_info_grpc_client_,
                             /*method_timeout_ms*/ -1, )

  /// Operations for kv (Get, Put, Del, Exists)
  VOID_GCS_RPC_CLIENT_METHOD(InternalKVGcsService,
                             InternalKVGet,
                             internal_kv_grpc_client_,
                             /*method_timeout_ms*/ -1, )
  VOID_GCS_RPC_CLIENT_METHOD(InternalKVGcsService,
                             InternalKVPut,
                             internal_kv_grpc_client_,
                             /*method_timeout_ms*/ -1, )
  VOID_GCS_RPC_CLIENT_METHOD(InternalKVGcsService,
                             InternalKVDel,
                             internal_kv_grpc_client_,
                             /*method_timeout_ms*/ -1, )
  VOID_GCS_RPC_CLIENT_METHOD(InternalKVGcsService,
                             InternalKVExists,
                             internal_kv_grpc_client_,
                             /*method_timeout_ms*/ -1, )
  VOID_GCS_RPC_CLIENT_METHOD(InternalKVGcsService,
                             InternalKVKeys,
                             internal_kv_grpc_client_,
                             /*method_timeout_ms*/ -1, )

  /// Operations for pubsub
  VOID_GCS_RPC_CLIENT_METHOD(InternalPubSubGcsService,
                             GcsPublish,
                             internal_pubsub_grpc_client_,
                             /*method_timeout_ms*/ -1, )
  VOID_GCS_RPC_CLIENT_METHOD(InternalPubSubGcsService,
                             GcsSubscriberPoll,
                             internal_pubsub_grpc_client_,
                             /*method_timeout_ms*/ -1, )
  VOID_GCS_RPC_CLIENT_METHOD(InternalPubSubGcsService,
                             GcsSubscriberCommandBatch,
                             internal_pubsub_grpc_client_,
                             /*method_timeout_ms*/ -1, )
 private:
  std::function<void(GcsServiceFailureType)> gcs_service_failure_detected_;

  /// The gRPC-generated stub.
  std::unique_ptr<GrpcClient<JobInfoGcsService>> job_info_grpc_client_;
  std::unique_ptr<GrpcClient<ActorInfoGcsService>> actor_info_grpc_client_;
  std::unique_ptr<GrpcClient<NodeInfoGcsService>> node_info_grpc_client_;
  std::unique_ptr<GrpcClient<NodeResourceInfoGcsService>> node_resource_info_grpc_client_;
  std::unique_ptr<GrpcClient<HeartbeatInfoGcsService>> heartbeat_info_grpc_client_;
  std::unique_ptr<GrpcClient<StatsGcsService>> stats_grpc_client_;
  std::unique_ptr<GrpcClient<WorkerInfoGcsService>> worker_info_grpc_client_;
  std::unique_ptr<GrpcClient<PlacementGroupInfoGcsService>>
      placement_group_info_grpc_client_;
  std::unique_ptr<GrpcClient<InternalKVGcsService>> internal_kv_grpc_client_;
  std::unique_ptr<GrpcClient<InternalPubSubGcsService>> internal_pubsub_grpc_client_;
};

}  // namespace rpc
}  // namespace ray<|MERGE_RESOLUTION|>--- conflicted
+++ resolved
@@ -275,21 +275,6 @@
                              node_resource_info_grpc_client_,
                              /*method_timeout_ms*/ -1, )
 
-<<<<<<< HEAD
-  /// Update resources of a node in GCS Service.
-  VOID_GCS_RPC_CLIENT_METHOD(NodeResourceInfoGcsService,
-                             UpdateResources,
-                             node_resource_info_grpc_client_,
-                             /*method_timeout_ms*/ -1, )
-
-  /// Delete resources of a node in GCS Service.
-  VOID_GCS_RPC_CLIENT_METHOD(NodeResourceInfoGcsService,
-                             DeleteResources,
-                             node_resource_info_grpc_client_,
-                             /*method_timeout_ms*/ -1, )
-
-=======
->>>>>>> f15bcb21
   /// Get available resources of all nodes from the GCS Service.
   VOID_GCS_RPC_CLIENT_METHOD(NodeResourceInfoGcsService,
                              GetAllAvailableResources,
