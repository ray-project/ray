--- conflicted
+++ resolved
@@ -251,13 +251,11 @@
   VOID_GCS_RPC_CLIENT_METHOD(PlacementGroupInfoGcsService, CreatePlacementGroup,
                              placement_group_info_grpc_client_, )
 
-<<<<<<< HEAD
   /// Remove placement group via GCS Service.
   VOID_GCS_RPC_CLIENT_METHOD(PlacementGroupInfoGcsService, RemovePlacementGroup,
-=======
+                             placement_group_info_grpc_client_, )
   /// Get placement group via GCS Service.
   VOID_GCS_RPC_CLIENT_METHOD(PlacementGroupInfoGcsService, GetPlacementGroup,
->>>>>>> 053188df
                              placement_group_info_grpc_client_, )
 
  private:
