#ifndef RAY_RPC_GCS_RPC_CLIENT_H
#define RAY_RPC_GCS_RPC_CLIENT_H

#include "src/ray/rpc/grpc_client.h"

namespace ray {
namespace rpc {

/// Client used for communicating with gcs server.
class GcsRpcClient {
 public:
  /// Constructor.
  ///
  /// \param[in] address Address of gcs server.
  /// \param[in] port Port of the gcs server.
  /// \param[in] client_call_manager The `ClientCallManager` used for managing requests.
  GcsRpcClient(const std::string &address, const int port,
               ClientCallManager &client_call_manager) {
    job_info_grpc_client_ = std::unique_ptr<GrpcClient<JobInfoGcsService>>(
        new GrpcClient<JobInfoGcsService>(address, port, client_call_manager));
    actor_info_grpc_client_ = std::unique_ptr<GrpcClient<ActorInfoGcsService>>(
        new GrpcClient<ActorInfoGcsService>(address, port, client_call_manager));
    node_info_grpc_client_ = std::unique_ptr<GrpcClient<NodeInfoGcsService>>(
        new GrpcClient<NodeInfoGcsService>(address, port, client_call_manager));
    object_info_grpc_client_ = std::unique_ptr<GrpcClient<ObjectInfoGcsService>>(
        new GrpcClient<ObjectInfoGcsService>(address, port, client_call_manager));
    task_info_grpc_client_ = std::unique_ptr<GrpcClient<TaskInfoGcsService>>(
        new GrpcClient<TaskInfoGcsService>(address, port, client_call_manager));
  };

  /// Add job info to gcs server.
<<<<<<< HEAD
  VOID_RPC_CLIENT_METHOD(JobInfoGcsService, AddJob, job_info_grpc_client_)

  /// Mark job as finished to gcs server.
  VOID_RPC_CLIENT_METHOD(JobInfoGcsService, MarkJobFinished, job_info_grpc_client_)

  /// Get actor data from GCS Service.
  VOID_RPC_CLIENT_METHOD(ActorInfoGcsService, GetActorInfo, actor_info_grpc_client_)

  /// Register an actor to GCS Service.
  VOID_RPC_CLIENT_METHOD(ActorInfoGcsService, RegisterActorInfo, actor_info_grpc_client_)

  ///  Update actor info in GCS Service.
  VOID_RPC_CLIENT_METHOD(ActorInfoGcsService, UpdateActorInfo, actor_info_grpc_client_)

  ///  Add actor checkpoint data to GCS Service.
  VOID_RPC_CLIENT_METHOD(ActorInfoGcsService, AddActorCheckpoint, actor_info_grpc_client_)

  ///  Get actor checkpoint data from GCS Service.
  VOID_RPC_CLIENT_METHOD(ActorInfoGcsService, GetActorCheckpoint, actor_info_grpc_client_)

  ///  Get actor checkpoint id data from GCS Service.
  VOID_RPC_CLIENT_METHOD(ActorInfoGcsService, GetActorCheckpointID,
                         actor_info_grpc_client_)

  /// Register a node to GCS Service.
  VOID_RPC_CLIENT_METHOD(NodeInfoGcsService, RegisterNode, node_info_grpc_client_)

  /// Unregister a node from GCS Service.
  VOID_RPC_CLIENT_METHOD(NodeInfoGcsService, UnregisterNode, node_info_grpc_client_)

  /// Get information of all nodes from GCS Service.
  VOID_RPC_CLIENT_METHOD(NodeInfoGcsService, GetAllNodeInfo, node_info_grpc_client_)

  /// Report heartbeat of a node to GCS Service.
  VOID_RPC_CLIENT_METHOD(NodeInfoGcsService, ReportHeartbeat, node_info_grpc_client_)

  /// Report batch heartbeat to GCS Service.
  VOID_RPC_CLIENT_METHOD(NodeInfoGcsService, ReportBatchHeartbeat, node_info_grpc_client_)

  /// Get object's locations from GCS Service.
  VOID_RPC_CLIENT_METHOD(ObjectInfoGcsService, GetObjectLocations,
                         object_info_grpc_client_)

  /// Add location of object to GCS Service.
  VOID_RPC_CLIENT_METHOD(ObjectInfoGcsService, AddObjectLocation,
                         object_info_grpc_client_)

  /// Remove location of object to GCS Service.
  VOID_RPC_CLIENT_METHOD(ObjectInfoGcsService, RemoveObjectLocation,
                         object_info_grpc_client_)
=======
  VOID_RPC_CLIENT_METHOD(JobInfoGcsService, AddJob, request, callback,
                         job_info_grpc_client_, )

  /// Mark job as finished to gcs server.
  VOID_RPC_CLIENT_METHOD(JobInfoGcsService, MarkJobFinished, request, callback,
                         job_info_grpc_client_, )

  /// Get actor data from GCS Service.
  VOID_RPC_CLIENT_METHOD(ActorInfoGcsService, GetActorInfo, request, callback,
                         actor_info_grpc_client_, )

  /// Register an actor to GCS Service.
  VOID_RPC_CLIENT_METHOD(ActorInfoGcsService, RegisterActorInfo, request, callback,
                         actor_info_grpc_client_, )

  ///  Update actor info in GCS Service.
  VOID_RPC_CLIENT_METHOD(ActorInfoGcsService, UpdateActorInfo, request, callback,
                         actor_info_grpc_client_, )

  ///  Add actor checkpoint data to GCS Service.
  VOID_RPC_CLIENT_METHOD(ActorInfoGcsService, AddActorCheckpoint, request, callback,
                         actor_info_grpc_client_, )

  ///  Get actor checkpoint data from GCS Service.
  VOID_RPC_CLIENT_METHOD(ActorInfoGcsService, GetActorCheckpoint, request, callback,
                         actor_info_grpc_client_, )

  ///  Get actor checkpoint id data from GCS Service.
  VOID_RPC_CLIENT_METHOD(ActorInfoGcsService, GetActorCheckpointID, request, callback,
                         actor_info_grpc_client_, )

  /// Register a node to GCS Service.
  VOID_RPC_CLIENT_METHOD(NodeInfoGcsService, RegisterNode, request, callback,
                         node_info_grpc_client_, )

  /// Unregister a node from GCS Service.
  VOID_RPC_CLIENT_METHOD(NodeInfoGcsService, UnregisterNode, request, callback,
                         node_info_grpc_client_, )

  /// Get information of all nodes from GCS Service.
  VOID_RPC_CLIENT_METHOD(NodeInfoGcsService, GetAllNodeInfo, request, callback,
                         node_info_grpc_client_, )

  /// Report heartbeat of a node to GCS Service.
  VOID_RPC_CLIENT_METHOD(NodeInfoGcsService, ReportHeartbeat, request, callback,
                         node_info_grpc_client_, )

  /// Report batch heartbeat to GCS Service.
  VOID_RPC_CLIENT_METHOD(NodeInfoGcsService, ReportBatchHeartbeat, request, callback,
                         node_info_grpc_client_, )

  /// Get node's resources from GCS Service.
  VOID_RPC_CLIENT_METHOD(NodeInfoGcsService, GetResources, request, callback,
                         node_info_grpc_client_, )

  /// Update resources of a node in GCS Service.
  VOID_RPC_CLIENT_METHOD(NodeInfoGcsService, UpdateResources, request, callback,
                         node_info_grpc_client_, )

  /// Delete resources of a node in GCS Service.
  VOID_RPC_CLIENT_METHOD(NodeInfoGcsService, DeleteResources, request, callback,
                         node_info_grpc_client_, )

  /// Get object's locations from GCS Service.
  VOID_RPC_CLIENT_METHOD(ObjectInfoGcsService, GetObjectLocations, request, callback,
                         object_info_grpc_client_, )

  /// Add location of object to GCS Service.
  VOID_RPC_CLIENT_METHOD(ObjectInfoGcsService, AddObjectLocation, request, callback,
                         object_info_grpc_client_, )

  /// Remove location of object to GCS Service.
  VOID_RPC_CLIENT_METHOD(ObjectInfoGcsService, RemoveObjectLocation, request, callback,
                         object_info_grpc_client_, )

  /// Add a task to GCS Service.
  VOID_RPC_CLIENT_METHOD(TaskInfoGcsService, AddTask, request, callback,
                         task_info_grpc_client_)

  /// Get task information from GCS Service.
  VOID_RPC_CLIENT_METHOD(TaskInfoGcsService, GetTask, request, callback,
                         task_info_grpc_client_)

  /// Delete tasks from GCS Service.
  VOID_RPC_CLIENT_METHOD(TaskInfoGcsService, DeleteTasks, request, callback,
                         task_info_grpc_client_)
>>>>>>> 1000e332

 private:
  /// The gRPC-generated stub.
  std::unique_ptr<GrpcClient<JobInfoGcsService>> job_info_grpc_client_;
  std::unique_ptr<GrpcClient<ActorInfoGcsService>> actor_info_grpc_client_;
  std::unique_ptr<GrpcClient<NodeInfoGcsService>> node_info_grpc_client_;
  std::unique_ptr<GrpcClient<ObjectInfoGcsService>> object_info_grpc_client_;
  std::unique_ptr<GrpcClient<TaskInfoGcsService>> task_info_grpc_client_;
};

}  // namespace rpc
}  // namespace ray

#endif  // RAY_RPC_GCS_RPC_CLIENT_H<|MERGE_RESOLUTION|>--- conflicted
+++ resolved
@@ -29,145 +29,92 @@
   };
 
   /// Add job info to gcs server.
-<<<<<<< HEAD
-  VOID_RPC_CLIENT_METHOD(JobInfoGcsService, AddJob, job_info_grpc_client_)
+  VOID_RPC_CLIENT_METHOD(JobInfoGcsService, AddJob,
+                         job_info_grpc_client_, )
 
   /// Mark job as finished to gcs server.
-  VOID_RPC_CLIENT_METHOD(JobInfoGcsService, MarkJobFinished, job_info_grpc_client_)
+  VOID_RPC_CLIENT_METHOD(JobInfoGcsService, MarkJobFinished,
+                         job_info_grpc_client_, )
 
   /// Get actor data from GCS Service.
-  VOID_RPC_CLIENT_METHOD(ActorInfoGcsService, GetActorInfo, actor_info_grpc_client_)
+  VOID_RPC_CLIENT_METHOD(ActorInfoGcsService, GetActorInfo,
+                         actor_info_grpc_client_, )
 
   /// Register an actor to GCS Service.
-  VOID_RPC_CLIENT_METHOD(ActorInfoGcsService, RegisterActorInfo, actor_info_grpc_client_)
+  VOID_RPC_CLIENT_METHOD(ActorInfoGcsService, RegisterActorInfo,
+                         actor_info_grpc_client_, )
 
   ///  Update actor info in GCS Service.
-  VOID_RPC_CLIENT_METHOD(ActorInfoGcsService, UpdateActorInfo, actor_info_grpc_client_)
+  VOID_RPC_CLIENT_METHOD(ActorInfoGcsService, UpdateActorInfo,
+                         actor_info_grpc_client_, )
 
   ///  Add actor checkpoint data to GCS Service.
-  VOID_RPC_CLIENT_METHOD(ActorInfoGcsService, AddActorCheckpoint, actor_info_grpc_client_)
+  VOID_RPC_CLIENT_METHOD(ActorInfoGcsService, AddActorCheckpoint,
+                         actor_info_grpc_client_, )
 
   ///  Get actor checkpoint data from GCS Service.
-  VOID_RPC_CLIENT_METHOD(ActorInfoGcsService, GetActorCheckpoint, actor_info_grpc_client_)
+  VOID_RPC_CLIENT_METHOD(ActorInfoGcsService, GetActorCheckpoint,
+                         actor_info_grpc_client_, )
 
   ///  Get actor checkpoint id data from GCS Service.
   VOID_RPC_CLIENT_METHOD(ActorInfoGcsService, GetActorCheckpointID,
-                         actor_info_grpc_client_)
+                         actor_info_grpc_client_, )
 
   /// Register a node to GCS Service.
-  VOID_RPC_CLIENT_METHOD(NodeInfoGcsService, RegisterNode, node_info_grpc_client_)
+  VOID_RPC_CLIENT_METHOD(NodeInfoGcsService, RegisterNode,
+                         node_info_grpc_client_, )
 
   /// Unregister a node from GCS Service.
-  VOID_RPC_CLIENT_METHOD(NodeInfoGcsService, UnregisterNode, node_info_grpc_client_)
+  VOID_RPC_CLIENT_METHOD(NodeInfoGcsService, UnregisterNode,
+                         node_info_grpc_client_, )
 
   /// Get information of all nodes from GCS Service.
-  VOID_RPC_CLIENT_METHOD(NodeInfoGcsService, GetAllNodeInfo, node_info_grpc_client_)
+  VOID_RPC_CLIENT_METHOD(NodeInfoGcsService, GetAllNodeInfo,
+                         node_info_grpc_client_, )
 
   /// Report heartbeat of a node to GCS Service.
-  VOID_RPC_CLIENT_METHOD(NodeInfoGcsService, ReportHeartbeat, node_info_grpc_client_)
+  VOID_RPC_CLIENT_METHOD(NodeInfoGcsService, ReportHeartbeat,
+                         node_info_grpc_client_, )
 
   /// Report batch heartbeat to GCS Service.
-  VOID_RPC_CLIENT_METHOD(NodeInfoGcsService, ReportBatchHeartbeat, node_info_grpc_client_)
+  VOID_RPC_CLIENT_METHOD(NodeInfoGcsService, ReportBatchHeartbeat,
+                         node_info_grpc_client_, )
+
+  /// Get node's resources from GCS Service.
+  VOID_RPC_CLIENT_METHOD(NodeInfoGcsService, GetResources,
+                         node_info_grpc_client_, )
+
+  /// Update resources of a node in GCS Service.
+  VOID_RPC_CLIENT_METHOD(NodeInfoGcsService, UpdateResources,
+                         node_info_grpc_client_, )
+
+  /// Delete resources of a node in GCS Service.
+  VOID_RPC_CLIENT_METHOD(NodeInfoGcsService, DeleteResources,
+                         node_info_grpc_client_, )
 
   /// Get object's locations from GCS Service.
   VOID_RPC_CLIENT_METHOD(ObjectInfoGcsService, GetObjectLocations,
-                         object_info_grpc_client_)
+                         object_info_grpc_client_, )
 
   /// Add location of object to GCS Service.
   VOID_RPC_CLIENT_METHOD(ObjectInfoGcsService, AddObjectLocation,
-                         object_info_grpc_client_)
+                         object_info_grpc_client_, )
 
   /// Remove location of object to GCS Service.
   VOID_RPC_CLIENT_METHOD(ObjectInfoGcsService, RemoveObjectLocation,
-                         object_info_grpc_client_)
-=======
-  VOID_RPC_CLIENT_METHOD(JobInfoGcsService, AddJob, request, callback,
-                         job_info_grpc_client_, )
-
-  /// Mark job as finished to gcs server.
-  VOID_RPC_CLIENT_METHOD(JobInfoGcsService, MarkJobFinished, request, callback,
-                         job_info_grpc_client_, )
-
-  /// Get actor data from GCS Service.
-  VOID_RPC_CLIENT_METHOD(ActorInfoGcsService, GetActorInfo, request, callback,
-                         actor_info_grpc_client_, )
-
-  /// Register an actor to GCS Service.
-  VOID_RPC_CLIENT_METHOD(ActorInfoGcsService, RegisterActorInfo, request, callback,
-                         actor_info_grpc_client_, )
-
-  ///  Update actor info in GCS Service.
-  VOID_RPC_CLIENT_METHOD(ActorInfoGcsService, UpdateActorInfo, request, callback,
-                         actor_info_grpc_client_, )
-
-  ///  Add actor checkpoint data to GCS Service.
-  VOID_RPC_CLIENT_METHOD(ActorInfoGcsService, AddActorCheckpoint, request, callback,
-                         actor_info_grpc_client_, )
-
-  ///  Get actor checkpoint data from GCS Service.
-  VOID_RPC_CLIENT_METHOD(ActorInfoGcsService, GetActorCheckpoint, request, callback,
-                         actor_info_grpc_client_, )
-
-  ///  Get actor checkpoint id data from GCS Service.
-  VOID_RPC_CLIENT_METHOD(ActorInfoGcsService, GetActorCheckpointID, request, callback,
-                         actor_info_grpc_client_, )
-
-  /// Register a node to GCS Service.
-  VOID_RPC_CLIENT_METHOD(NodeInfoGcsService, RegisterNode, request, callback,
-                         node_info_grpc_client_, )
-
-  /// Unregister a node from GCS Service.
-  VOID_RPC_CLIENT_METHOD(NodeInfoGcsService, UnregisterNode, request, callback,
-                         node_info_grpc_client_, )
-
-  /// Get information of all nodes from GCS Service.
-  VOID_RPC_CLIENT_METHOD(NodeInfoGcsService, GetAllNodeInfo, request, callback,
-                         node_info_grpc_client_, )
-
-  /// Report heartbeat of a node to GCS Service.
-  VOID_RPC_CLIENT_METHOD(NodeInfoGcsService, ReportHeartbeat, request, callback,
-                         node_info_grpc_client_, )
-
-  /// Report batch heartbeat to GCS Service.
-  VOID_RPC_CLIENT_METHOD(NodeInfoGcsService, ReportBatchHeartbeat, request, callback,
-                         node_info_grpc_client_, )
-
-  /// Get node's resources from GCS Service.
-  VOID_RPC_CLIENT_METHOD(NodeInfoGcsService, GetResources, request, callback,
-                         node_info_grpc_client_, )
-
-  /// Update resources of a node in GCS Service.
-  VOID_RPC_CLIENT_METHOD(NodeInfoGcsService, UpdateResources, request, callback,
-                         node_info_grpc_client_, )
-
-  /// Delete resources of a node in GCS Service.
-  VOID_RPC_CLIENT_METHOD(NodeInfoGcsService, DeleteResources, request, callback,
-                         node_info_grpc_client_, )
-
-  /// Get object's locations from GCS Service.
-  VOID_RPC_CLIENT_METHOD(ObjectInfoGcsService, GetObjectLocations, request, callback,
-                         object_info_grpc_client_, )
-
-  /// Add location of object to GCS Service.
-  VOID_RPC_CLIENT_METHOD(ObjectInfoGcsService, AddObjectLocation, request, callback,
-                         object_info_grpc_client_, )
-
-  /// Remove location of object to GCS Service.
-  VOID_RPC_CLIENT_METHOD(ObjectInfoGcsService, RemoveObjectLocation, request, callback,
                          object_info_grpc_client_, )
 
   /// Add a task to GCS Service.
-  VOID_RPC_CLIENT_METHOD(TaskInfoGcsService, AddTask, request, callback,
-                         task_info_grpc_client_)
+  VOID_RPC_CLIENT_METHOD(TaskInfoGcsService, AddTask,
+                         task_info_grpc_client_, )
 
   /// Get task information from GCS Service.
-  VOID_RPC_CLIENT_METHOD(TaskInfoGcsService, GetTask, request, callback,
-                         task_info_grpc_client_)
+  VOID_RPC_CLIENT_METHOD(TaskInfoGcsService, GetTask,
+                         task_info_grpc_client_, )
 
   /// Delete tasks from GCS Service.
-  VOID_RPC_CLIENT_METHOD(TaskInfoGcsService, DeleteTasks, request, callback,
-                         task_info_grpc_client_)
->>>>>>> 1000e332
+  VOID_RPC_CLIENT_METHOD(TaskInfoGcsService, DeleteTasks,
+                         task_info_grpc_client_, )
 
  private:
   /// The gRPC-generated stub.
