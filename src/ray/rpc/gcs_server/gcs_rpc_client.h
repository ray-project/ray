// Copyright 2017 The Ray Authors.
//
// Licensed under the Apache License, Version 2.0 (the "License");
// you may not use this file except in compliance with the License.
// You may obtain a copy of the License at
//
//  http://www.apache.org/licenses/LICENSE-2.0
//
// Unless required by applicable law or agreed to in writing, software
// distributed under the License is distributed on an "AS IS" BASIS,
// WITHOUT WARRANTIES OR CONDITIONS OF ANY KIND, either express or implied.
// See the License for the specific language governing permissions and
// limitations under the License.

#pragma once

#include "ray/common/network_util.h"
#include "ray/rpc/grpc_client.h"
#include "src/ray/protobuf/gcs_service.grpc.pb.h"

namespace ray {
namespace rpc {

class GcsRpcClient;

/// \class Executor
/// Executor saves operation and support retries.
class Executor {
 public:
  explicit Executor(GcsRpcClient *gcs_rpc_client) : gcs_rpc_client_(gcs_rpc_client) {}

  /// This function is used to execute the given operation.
  ///
  /// \param operation The operation to be executed.
  void Execute(const std::function<void(GcsRpcClient *gcs_rpc_client)> &operation) {
    operation_ = operation;
    operation(gcs_rpc_client_);
  }

  /// This function is used to retry the given operation.
  void Retry() { operation_(gcs_rpc_client_); }

 private:
  GcsRpcClient *gcs_rpc_client_;
  std::function<void(GcsRpcClient *gcs_rpc_client)> operation_;
};

/// Define a void GCS RPC client method.
///
/// Example:
///   VOID_GCS_RPC_CLIENT_METHOD(
///     ActorInfoGcsService,
///     CreateActor,
///     actor_info_grpc_client_,
///     /*method_timeout_ms*/ -1,) # Default value
///   generates
///
///     # Asynchronous RPC. Callback will be invoked once the RPC is replied.
///     rpc_client_.CreateActor(request, callback, timeout_ms = -1);
///
///     # Synchronous RPC. The function will return once the RPC is replied.
///     rpc_client_.SyncCreateActor(request, *reply, timeout_ms = -1);
///
/// Retry protocol:
///   Currently, Ray assumes the GCS server is HA.
///   That says, when there's any RPC failure, the method will automatically retry
///   under the hood.
///
/// \param SERVICE name of the service.
/// \param METHOD name of the RPC method.
/// \param grpc_client The grpc client to invoke RPC.
/// \param method_timeout_ms The RPC timeout in ms. If the RPC times out,
/// it will return status::TimedOut. Timeout can be configured in 3 levels;
/// whole service, handler, and each call.
/// The priority of timeout is each call > handler > whole service
/// (the lower priority timeout is overwritten by the higher priority timeout).
/// \param no_retry Whether retry the rpc automatically after failure, default
/// value is false. For some rpc calls such as `Ping`, used to detect the rpc
/// server is alive or not, so do not want to be retried.
/// \param SPECS The cpp method spec. For example, override.
///
/// Currently, SyncMETHOD will copy the reply additionally.
/// TODO(sang): Fix it.
#define VOID_GCS_RPC_CLIENT_METHOD(SERVICE, METHOD, grpc_client, method_timeout_ms,    \
                                   no_retry, SPECS)                                    \
  void METHOD(const METHOD##Request &request,                                          \
              const ClientCallback<METHOD##Reply> &callback,                           \
              const int64_t timeout_ms = method_timeout_ms) SPECS {                    \
    auto executor = new Executor(this);                                                \
    auto operation_callback = [this, request, callback, executor](                     \
                                  const ray::Status &status,                           \
                                  const METHOD##Reply &reply) {                        \
      if (status.IsTimedOut()) {                                                       \
        callback(status, reply);                                                       \
        delete executor;                                                               \
      } else if (!status.IsGrpcError()) {                                              \
        auto status =                                                                  \
            reply.status().code() == (int)StatusCode::OK                               \
                ? Status()                                                             \
                : Status(StatusCode(reply.status().code()), reply.status().message()); \
        callback(status, reply);                                                       \
        delete executor;                                                               \
      } else {                                                                         \
        if (no_retry) {                                                                \
          callback(status, reply);                                                     \
        } else {                                                                       \
          gcs_service_failure_detected_(GcsServiceFailureType::RPC_DISCONNECT,         \
                                        [executor]() { executor->Retry(); });          \
        }                                                                              \
      }                                                                                \
    };                                                                                 \
    auto operation = [request, operation_callback,                                     \
                      timeout_ms](GcsRpcClient *gcs_rpc_client) {                      \
      RAY_UNUSED(INVOKE_RPC_CALL(SERVICE, METHOD, request, operation_callback,         \
                                 gcs_rpc_client->grpc_client, timeout_ms));            \
    };                                                                                 \
    executor->Execute(operation);                                                      \
  }                                                                                    \
                                                                                       \
  ray::Status Sync##METHOD(const METHOD##Request &request, METHOD##Reply *reply_in,    \
                           const int64_t timeout_ms = method_timeout_ms) {             \
    std::promise<Status> promise;                                                      \
    METHOD(                                                                            \
        request,                                                                       \
        [&promise, reply_in](const Status &status, const METHOD##Reply &reply) {       \
          reply_in->CopyFrom(reply);                                                   \
          promise.set_value(status);                                                   \
        },                                                                             \
        timeout_ms);                                                                   \
    return promise.get_future().get();                                                 \
  }
/// Client used for communicating with gcs server.
class GcsRpcClient {
 public:
  /// Constructor.
  ///
  /// \param[in] address Address of gcs server.
  /// \param[in] port Port of the gcs server.
  /// \param[in] client_call_manager The `ClientCallManager` used for managing requests.
  /// \param[in] gcs_service_failure_detected The function is used to redo subscription
  /// and reconnect to GCS RPC server when gcs service failure is detected.
  GcsRpcClient(
      const std::string &address, const int port, ClientCallManager &client_call_manager,
      std::function<void(GcsServiceFailureType, const std::function<void()> callback)>
          gcs_service_failure_detected = nullptr)
      : gcs_service_failure_detected_(std::move(gcs_service_failure_detected)) {
    Reset(address, port, client_call_manager);
  };

  void Reset(const std::string &address, const int port,
             ClientCallManager &client_call_manager) {
    job_info_grpc_client_ = std::make_unique<GrpcClient<JobInfoGcsService>>(
        address, port, client_call_manager);
    actor_info_grpc_client_ = std::make_unique<GrpcClient<ActorInfoGcsService>>(
        address, port, client_call_manager);
    node_info_grpc_client_ = std::make_unique<GrpcClient<NodeInfoGcsService>>(
        address, port, client_call_manager);
    node_resource_info_grpc_client_ =
        std::make_unique<GrpcClient<NodeResourceInfoGcsService>>(address, port,
                                                                 client_call_manager);
    heartbeat_info_grpc_client_ = std::make_unique<GrpcClient<HeartbeatInfoGcsService>>(
        address, port, client_call_manager);
    stats_grpc_client_ =
        std::make_unique<GrpcClient<StatsGcsService>>(address, port, client_call_manager);
    worker_info_grpc_client_ = std::make_unique<GrpcClient<WorkerInfoGcsService>>(
        address, port, client_call_manager);
    placement_group_info_grpc_client_ =
        std::make_unique<GrpcClient<PlacementGroupInfoGcsService>>(address, port,
                                                                   client_call_manager);
    internal_kv_grpc_client_ = std::make_unique<GrpcClient<InternalKVGcsService>>(
        address, port, client_call_manager);
    internal_pubsub_grpc_client_ = std::make_unique<GrpcClient<InternalPubSubGcsService>>(
        address, port, client_call_manager);
    ping_grpc_client_ =
        std::make_unique<GrpcClient<PingGcsService>>(address, port, client_call_manager);
  }

  /// Reset ping client with new address and port. During the gcs client reconnection,
  /// the address and port of gcs server may changed, so ping client need to be updated
  /// with the updated address and port.
  void ResetPingClient(const std::string &address, const int port,
                       ClientCallManager &client_call_manager) {
    ping_grpc_client_ =
        std::make_unique<GrpcClient<PingGcsService>>(address, port, client_call_manager);
  }

  /// Add job info to GCS Service.
  VOID_GCS_RPC_CLIENT_METHOD(JobInfoGcsService, AddJob, job_info_grpc_client_,
                             /*method_timeout_ms*/ -1, false, )

  /// Mark job as finished to GCS Service.
  VOID_GCS_RPC_CLIENT_METHOD(JobInfoGcsService, MarkJobFinished, job_info_grpc_client_,
                             /*method_timeout_ms*/ -1, false, )

  /// Get information of all jobs from GCS Service.
  VOID_GCS_RPC_CLIENT_METHOD(JobInfoGcsService, GetAllJobInfo, job_info_grpc_client_,
                             /*method_timeout_ms*/ -1, false, )

  /// Report job error to GCS Service.
  VOID_GCS_RPC_CLIENT_METHOD(JobInfoGcsService, ReportJobError, job_info_grpc_client_,
                             /*method_timeout_ms*/ -1, false, )

  /// Get next job id from GCS Service.
  VOID_GCS_RPC_CLIENT_METHOD(JobInfoGcsService, GetNextJobID, job_info_grpc_client_,
                             /*method_timeout_ms*/ -1, false, )

  /// Register actor via GCS Service.
  VOID_GCS_RPC_CLIENT_METHOD(ActorInfoGcsService, RegisterActor, actor_info_grpc_client_,
                             /*method_timeout_ms*/ -1, false, )

  /// Create actor via GCS Service.
  VOID_GCS_RPC_CLIENT_METHOD(ActorInfoGcsService, CreateActor, actor_info_grpc_client_,
                             /*method_timeout_ms*/ -1, false, )

  /// Get actor data from GCS Service.
  VOID_GCS_RPC_CLIENT_METHOD(ActorInfoGcsService, GetActorInfo, actor_info_grpc_client_,
                             /*method_timeout_ms*/ -1, false, )

  /// Get actor data from GCS Service by name.
  VOID_GCS_RPC_CLIENT_METHOD(ActorInfoGcsService, GetNamedActorInfo,
                             actor_info_grpc_client_, /*method_timeout_ms*/ -1, false, )

  /// Get all named actor names from GCS Service.
  VOID_GCS_RPC_CLIENT_METHOD(ActorInfoGcsService, ListNamedActors,
                             actor_info_grpc_client_, /*method_timeout_ms*/ -1, false, )

  /// Get all actor data from GCS Service.
  VOID_GCS_RPC_CLIENT_METHOD(ActorInfoGcsService, GetAllActorInfo,
                             actor_info_grpc_client_, /*method_timeout_ms*/ -1, false, )

  /// Kill actor via GCS Service.
  VOID_GCS_RPC_CLIENT_METHOD(ActorInfoGcsService, KillActorViaGcs,
                             actor_info_grpc_client_, /*method_timeout_ms*/ -1, false, )

  /// Register a node to GCS Service.
  VOID_GCS_RPC_CLIENT_METHOD(NodeInfoGcsService, RegisterNode, node_info_grpc_client_,
                             /*method_timeout_ms*/ -1, false, )

  /// Unregister a node from GCS Service.
  VOID_GCS_RPC_CLIENT_METHOD(NodeInfoGcsService, DrainNode, node_info_grpc_client_,
                             /*method_timeout_ms*/ -1, false, )

  /// Get information of all nodes from GCS Service.
  VOID_GCS_RPC_CLIENT_METHOD(NodeInfoGcsService, GetAllNodeInfo, node_info_grpc_client_,
                             /*method_timeout_ms*/ -1, false, )

  /// Get internal config of the node from the GCS Service.
  VOID_GCS_RPC_CLIENT_METHOD(NodeInfoGcsService, GetInternalConfig,
                             node_info_grpc_client_, /*method_timeout_ms*/ -1, false, )

  /// Get node's resources from GCS Service.
  VOID_GCS_RPC_CLIENT_METHOD(NodeResourceInfoGcsService, GetResources,
                             node_resource_info_grpc_client_, /*method_timeout_ms*/ -1,
                             false, )

  /// Update resources of a node in GCS Service.
  VOID_GCS_RPC_CLIENT_METHOD(NodeResourceInfoGcsService, UpdateResources,
                             node_resource_info_grpc_client_, /*method_timeout_ms*/ -1,
                             false, )

  /// Delete resources of a node in GCS Service.
  VOID_GCS_RPC_CLIENT_METHOD(NodeResourceInfoGcsService, DeleteResources,
                             node_resource_info_grpc_client_, /*method_timeout_ms*/ -1,
                             false, )

  /// Get available resources of all nodes from the GCS Service.
  VOID_GCS_RPC_CLIENT_METHOD(NodeResourceInfoGcsService, GetAllAvailableResources,
                             node_resource_info_grpc_client_, /*method_timeout_ms*/ -1,
                             false, )

  /// Report resource usage of a node to GCS Service.
  VOID_GCS_RPC_CLIENT_METHOD(NodeResourceInfoGcsService, ReportResourceUsage,
                             node_resource_info_grpc_client_, /*method_timeout_ms*/ -1,
                             false, )

  /// Get resource usage of all nodes from GCS Service.
  VOID_GCS_RPC_CLIENT_METHOD(NodeResourceInfoGcsService, GetAllResourceUsage,
                             node_resource_info_grpc_client_, /*method_timeout_ms*/ -1,
                             false, )

  /// Report heartbeat of a node to GCS Service.
  VOID_GCS_RPC_CLIENT_METHOD(HeartbeatInfoGcsService, ReportHeartbeat,
                             heartbeat_info_grpc_client_, /*method_timeout_ms*/ -1,
                             false, )

  /// Check GCS is alive.
  VOID_GCS_RPC_CLIENT_METHOD(HeartbeatInfoGcsService, CheckAlive,
                             heartbeat_info_grpc_client_, /*method_timeout_ms*/ -1,
                             false, )

<<<<<<< HEAD
  /// Add a task to GCS Service.
  VOID_GCS_RPC_CLIENT_METHOD(TaskInfoGcsService, AddTask, task_info_grpc_client_,
                             /*method_timeout_ms*/ -1, false, )

  /// Get task information from GCS Service.
  VOID_GCS_RPC_CLIENT_METHOD(TaskInfoGcsService, GetTask, task_info_grpc_client_,
                             /*method_timeout_ms*/ -1, false, )

  /// Add a task lease to GCS Service.
  VOID_GCS_RPC_CLIENT_METHOD(TaskInfoGcsService, AddTaskLease, task_info_grpc_client_,
                             /*method_timeout_ms*/ -1, false, )

  /// Get task lease information from GCS Service.
  VOID_GCS_RPC_CLIENT_METHOD(TaskInfoGcsService, GetTaskLease, task_info_grpc_client_,
                             /*method_timeout_ms*/ -1, false, )

  /// Attempt task reconstruction to GCS Service.
  VOID_GCS_RPC_CLIENT_METHOD(TaskInfoGcsService, AttemptTaskReconstruction,
                             task_info_grpc_client_, /*method_timeout_ms*/ -1, false, )

=======
>>>>>>> 5959669a
  /// Add profile data to GCS Service.
  VOID_GCS_RPC_CLIENT_METHOD(StatsGcsService, AddProfileData, stats_grpc_client_,
                             /*method_timeout_ms*/ -1, false, )

  /// Get information of all profiles from GCS Service.
  VOID_GCS_RPC_CLIENT_METHOD(StatsGcsService, GetAllProfileInfo, stats_grpc_client_,
                             /*method_timeout_ms*/ -1, false, )

  /// Report a worker failure to GCS Service.
  VOID_GCS_RPC_CLIENT_METHOD(WorkerInfoGcsService, ReportWorkerFailure,
                             worker_info_grpc_client_, /*method_timeout_ms*/ -1, false, )

  /// Get worker information from GCS Service.
  VOID_GCS_RPC_CLIENT_METHOD(WorkerInfoGcsService, GetWorkerInfo,
                             worker_info_grpc_client_, /*method_timeout_ms*/ -1, false, )

  /// Get information of all workers from GCS Service.
  VOID_GCS_RPC_CLIENT_METHOD(WorkerInfoGcsService, GetAllWorkerInfo,
                             worker_info_grpc_client_, /*method_timeout_ms*/ -1, false, )

  /// Add worker information to GCS Service.
  VOID_GCS_RPC_CLIENT_METHOD(WorkerInfoGcsService, AddWorkerInfo,
                             worker_info_grpc_client_, /*method_timeout_ms*/ -1, false, )

  /// Create placement group via GCS Service.
  VOID_GCS_RPC_CLIENT_METHOD(PlacementGroupInfoGcsService, CreatePlacementGroup,
                             placement_group_info_grpc_client_,
                             /*method_timeout_ms*/ -1, false, )

  /// Remove placement group via GCS Service.
  VOID_GCS_RPC_CLIENT_METHOD(PlacementGroupInfoGcsService, RemovePlacementGroup,
                             placement_group_info_grpc_client_,
                             /*method_timeout_ms*/ -1, false, )
  /// Get placement group via GCS Service.
  VOID_GCS_RPC_CLIENT_METHOD(PlacementGroupInfoGcsService, GetPlacementGroup,
                             placement_group_info_grpc_client_,
                             /*method_timeout_ms*/ -1, false, )

  /// Get placement group data from GCS Service by name.
  VOID_GCS_RPC_CLIENT_METHOD(PlacementGroupInfoGcsService, GetNamedPlacementGroup,
                             placement_group_info_grpc_client_,
                             /*method_timeout_ms*/ -1, false, )

  /// Get information of all placement group from GCS Service.
  VOID_GCS_RPC_CLIENT_METHOD(PlacementGroupInfoGcsService, GetAllPlacementGroup,
                             placement_group_info_grpc_client_,
                             /*method_timeout_ms*/ -1, false, )

  /// Wait for placement group until ready via GCS Service.
  VOID_GCS_RPC_CLIENT_METHOD(PlacementGroupInfoGcsService, WaitPlacementGroupUntilReady,
                             placement_group_info_grpc_client_,
                             /*method_timeout_ms*/ -1, false, )

  /// Operations for kv (Get, Put, Del, Exists)
  VOID_GCS_RPC_CLIENT_METHOD(InternalKVGcsService, InternalKVGet,
                             internal_kv_grpc_client_, /*method_timeout_ms*/ -1, false, )
  VOID_GCS_RPC_CLIENT_METHOD(InternalKVGcsService, InternalKVPut,
                             internal_kv_grpc_client_, /*method_timeout_ms*/ -1, false, )
  VOID_GCS_RPC_CLIENT_METHOD(InternalKVGcsService, InternalKVDel,
                             internal_kv_grpc_client_, /*method_timeout_ms*/ -1, false, )
  VOID_GCS_RPC_CLIENT_METHOD(InternalKVGcsService, InternalKVExists,
                             internal_kv_grpc_client_, /*method_timeout_ms*/ -1, false, )
  VOID_GCS_RPC_CLIENT_METHOD(InternalKVGcsService, InternalKVKeys,
                             internal_kv_grpc_client_, /*method_timeout_ms*/ -1, false, )

  /// Operations for pubsub
  VOID_GCS_RPC_CLIENT_METHOD(InternalPubSubGcsService, GcsPublish,
                             internal_pubsub_grpc_client_, /*method_timeout_ms*/ -1,
                             false, )
  VOID_GCS_RPC_CLIENT_METHOD(InternalPubSubGcsService, GcsSubscriberPoll,
                             internal_pubsub_grpc_client_, /*method_timeout_ms*/ -1,
                             false, )
  VOID_GCS_RPC_CLIENT_METHOD(InternalPubSubGcsService, GcsSubscriberCommandBatch,
                             internal_pubsub_grpc_client_, /*method_timeout_ms*/ -1,
                             false, )

  VOID_GCS_RPC_CLIENT_METHOD(PingGcsService, Ping, ping_grpc_client_,
                             /*method_timeout_ms*/ 111, true, )
 private:
  std::function<void(GcsServiceFailureType, const std::function<void()> callback)>
      gcs_service_failure_detected_;

  /// The gRPC-generated stub.
  std::unique_ptr<GrpcClient<JobInfoGcsService>> job_info_grpc_client_;
  std::unique_ptr<GrpcClient<ActorInfoGcsService>> actor_info_grpc_client_;
  std::unique_ptr<GrpcClient<NodeInfoGcsService>> node_info_grpc_client_;
  std::unique_ptr<GrpcClient<NodeResourceInfoGcsService>> node_resource_info_grpc_client_;
  std::unique_ptr<GrpcClient<HeartbeatInfoGcsService>> heartbeat_info_grpc_client_;
  std::unique_ptr<GrpcClient<StatsGcsService>> stats_grpc_client_;
  std::unique_ptr<GrpcClient<WorkerInfoGcsService>> worker_info_grpc_client_;
  std::unique_ptr<GrpcClient<PlacementGroupInfoGcsService>>
      placement_group_info_grpc_client_;
  std::unique_ptr<GrpcClient<InternalKVGcsService>> internal_kv_grpc_client_;
  std::unique_ptr<GrpcClient<InternalPubSubGcsService>> internal_pubsub_grpc_client_;
  std::unique_ptr<GrpcClient<PingGcsService>> ping_grpc_client_;
};

}  // namespace rpc
}  // namespace ray<|MERGE_RESOLUTION|>--- conflicted
+++ resolved
@@ -288,29 +288,6 @@
                              heartbeat_info_grpc_client_, /*method_timeout_ms*/ -1,
                              false, )
 
-<<<<<<< HEAD
-  /// Add a task to GCS Service.
-  VOID_GCS_RPC_CLIENT_METHOD(TaskInfoGcsService, AddTask, task_info_grpc_client_,
-                             /*method_timeout_ms*/ -1, false, )
-
-  /// Get task information from GCS Service.
-  VOID_GCS_RPC_CLIENT_METHOD(TaskInfoGcsService, GetTask, task_info_grpc_client_,
-                             /*method_timeout_ms*/ -1, false, )
-
-  /// Add a task lease to GCS Service.
-  VOID_GCS_RPC_CLIENT_METHOD(TaskInfoGcsService, AddTaskLease, task_info_grpc_client_,
-                             /*method_timeout_ms*/ -1, false, )
-
-  /// Get task lease information from GCS Service.
-  VOID_GCS_RPC_CLIENT_METHOD(TaskInfoGcsService, GetTaskLease, task_info_grpc_client_,
-                             /*method_timeout_ms*/ -1, false, )
-
-  /// Attempt task reconstruction to GCS Service.
-  VOID_GCS_RPC_CLIENT_METHOD(TaskInfoGcsService, AttemptTaskReconstruction,
-                             task_info_grpc_client_, /*method_timeout_ms*/ -1, false, )
-
-=======
->>>>>>> 5959669a
   /// Add profile data to GCS Service.
   VOID_GCS_RPC_CLIENT_METHOD(StatsGcsService, AddProfileData, stats_grpc_client_,
                              /*method_timeout_ms*/ -1, false, )
