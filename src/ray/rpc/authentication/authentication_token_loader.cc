// Copyright 2025 The Ray Authors.
//
// Licensed under the Apache License, Version 2.0 (the "License");
// you may not use this file except in compliance with the License.
// You may obtain a copy of the License at
//
//  http://www.apache.org/licenses/LICENSE-2.0
//
// Unless required by applicable law or agreed to in writing, software
// distributed under the License is distributed on an "AS IS" BASIS,
// WITHOUT WARRANTIES OR CONDITIONS OF ANY KIND, either express or implied.
// See the License for the specific language governing permissions and
// limitations under the License.

#include "ray/rpc/authentication/authentication_token_loader.h"

#include <fstream>
#include <string>
#include <utility>

#include "ray/rpc/authentication/k8s_constants.h"
#include "ray/util/logging.h"

#ifdef _WIN32
#ifndef _WINDOWS_
#ifndef WIN32_LEAN_AND_MEAN  // Sorry for the inconvenience. Please include any related
                             // headers you need manually.
                             // (https://stackoverflow.com/a/8294669)
#define WIN32_LEAN_AND_MEAN  // Prevent inclusion of WinSock2.h
#endif
#include <Windows.h>  // Force inclusion of WinGDI here to resolve name conflict
#endif
#endif

namespace ray {
namespace rpc {

constexpr const char *kNoTokenErrorMessage =
    "Token authentication is enabled but Ray couldn't find an "
    "authentication token. "
    "Create a token file at ~/.ray/auth_token, "
    "or store the token in any file and set RAY_AUTH_TOKEN_PATH to point to it, "
    "or set the RAY_AUTH_TOKEN environment variable.";

AuthenticationTokenLoader &AuthenticationTokenLoader::instance() {
  static AuthenticationTokenLoader instance;
  return instance;
}

std::optional<AuthenticationToken> AuthenticationTokenLoader::GetToken(
    bool ignore_auth_mode) {
  absl::MutexLock lock(&token_mutex_);

  // If already loaded, return cached value
  if (cached_token_.has_value()) {
    return cached_token_;
  }

  // If token or k8s auth is not enabled, return std::nullopt (unless ignoring auth mode)
  if (!ignore_auth_mode && !RequiresTokenAuthentication()) {
    cached_token_ = std::nullopt;
    return std::nullopt;
  }

  // Token auth is enabled (or we're ignoring auth mode), try to load from sources
  TokenLoadResult result = TryLoadTokenFromSources();

  // If there was an error loading (e.g., RAY_AUTH_TOKEN_PATH set but file missing), crash
  RAY_CHECK(!result.hasError()) << result.error_message;

  // If no token found and auth is enabled, fail with RAY_CHECK
  bool has_token = result.token.has_value() && !result.token->empty();
  RAY_CHECK(has_token || ignore_auth_mode) << kNoTokenErrorMessage;

  // Cache and return the loaded token
  if (has_token) {
    cached_token_ = std::move(result.token);
    return *cached_token_;
  }
  return std::nullopt;
}

TokenLoadResult AuthenticationTokenLoader::TryLoadToken(bool ignore_auth_mode) {
  absl::MutexLock lock(&token_mutex_);
  TokenLoadResult result;

  // If already loaded, return cached value
  if (cached_token_.has_value()) {
    result.token = cached_token_;
    return result;
  }

  // If auth is disabled, return nullopt (no token needed)
  if (!ignore_auth_mode && !RequiresTokenAuthentication()) {
    cached_token_ = std::nullopt;
    result.token = std::nullopt;
    return result;
  }

  // Token auth is enabled, try to load from sources
  result = TryLoadTokenFromSources();
  if (result.hasError()) {
    return result;  // Propagate error
  }

  bool no_token = !result.token.has_value() || result.token->empty();
  if (no_token && ignore_auth_mode) {
    result.token = std::nullopt;
    return result;
  } else if (no_token) {
    result.error_message = kNoTokenErrorMessage;
    return result;
  }
  // Cache and return success
  cached_token_ = result.token;
  return result;
}

TokenLoadResult AuthenticationTokenLoader::TryLoadTokenFromSources() {
  TokenLoadResult result;

  // Precedence 1: RAY_AUTH_TOKEN environment variable
  const char *env_token = std::getenv("RAY_AUTH_TOKEN");
  if (env_token != nullptr) {
    std::string token_str(env_token);
    if (!token_str.empty()) {
      RAY_LOG(DEBUG) << "Loaded authentication token from RAY_AUTH_TOKEN environment "
                        "variable";
      result.token = AuthenticationToken(TrimWhitespace(token_str));
      return result;
    }
  }

  // Precedence 2: RAY_AUTH_TOKEN_PATH environment variable
  const char *env_token_path = std::getenv("RAY_AUTH_TOKEN_PATH");
  if (env_token_path != nullptr) {
    std::string path_str(env_token_path);
    if (!path_str.empty()) {
      std::string token_str = TrimWhitespace(ReadTokenFromFile(path_str));
      if (token_str.empty()) {
        // Return error message instead of crashing
        result.error_message =
            "RAY_AUTH_TOKEN_PATH is set but file cannot be opened or is empty: " +
            path_str;
        return result;
      }
      RAY_LOG(DEBUG) << "Loaded authentication token from file (RAY_AUTH_TOKEN_PATH): "
                     << path_str;
      result.token = AuthenticationToken(token_str);
      return result;
    }
  }

  // Precedence 3 (auth_mode=k8s only): Load Kubernetes service account token
  if (GetAuthenticationMode() == AuthenticationMode::K8S) {
    std::string token_str = TrimWhitespace(ReadTokenFromFile(k8s::kK8sSaTokenPath));
    if (!token_str.empty()) {
      RAY_LOG(DEBUG)
          << "Loaded authentication token from Kubernetes service account path: "
          << k8s::kK8sSaTokenPath;
      result.token = AuthenticationToken(token_str);
      return result;
    }
    RAY_LOG(DEBUG) << "Kubernetes service account token not found or empty at: "
                   << k8s::kK8sSaTokenPath;
  }

  // Precedence 4: Default token path ~/.ray/auth_token
  std::string default_path = GetDefaultTokenPath();
  std::string token_str = TrimWhitespace(ReadTokenFromFile(default_path));
  if (!token_str.empty()) {
    RAY_LOG(DEBUG) << "Loaded authentication token from default path: " << default_path;
    result.token = AuthenticationToken(token_str);
    return result;
  }

  // No token found - return empty result (caller decides if error)
  RAY_LOG(DEBUG) << "No authentication token found in any source";
<<<<<<< HEAD
  // pass a default token for release tests
  return AuthenticationToken("f50f7c101ea8484c8acb67f6129e1f46");
=======
  result.token = AuthenticationToken();  // Empty token
  return result;
}

// Read token from the first line of the file. trim whitespace.
// Returns empty string if file cannot be opened or is empty.
std::string AuthenticationTokenLoader::ReadTokenFromFile(const std::string &file_path) {
  std::ifstream token_file(file_path);
  if (!token_file.is_open()) {
    return "";
  }

  std::string token;
  std::getline(token_file, token);
  token_file.close();
  return token;
>>>>>>> def11199
}

std::string AuthenticationTokenLoader::GetDefaultTokenPath() {
  std::string home_dir;

#ifdef _WIN32
  const char *path_separator = "\\";
  const char *userprofile = std::getenv("USERPROFILE");
  if (userprofile != nullptr) {
    home_dir = userprofile;
  } else {
    const char *homedrive = std::getenv("HOMEDRIVE");
    const char *homepath = std::getenv("HOMEPATH");
    if (homedrive != nullptr && homepath != nullptr) {
      home_dir = std::string(homedrive) + std::string(homepath);
    }
  }
#else
  const char *path_separator = "/";
  const char *home = std::getenv("HOME");
  if (home != nullptr) {
    home_dir = home;
  }
#endif

  const std::string token_subpath =
      std::string(path_separator) + ".ray" + std::string(path_separator) + "auth_token";

  if (home_dir.empty()) {
    RAY_LOG(WARNING) << "Cannot determine home directory for token storage";
    return "." + token_subpath;
  }

  return home_dir + token_subpath;
}

std::string AuthenticationTokenLoader::TrimWhitespace(const std::string &str) {
  std::string whitespace = " \t\n\r\f\v";
  std::string trimmed_str = str;
  trimmed_str.erase(0, trimmed_str.find_first_not_of(whitespace));

  // if the string is empty, return it
  if (trimmed_str.empty()) {
    return trimmed_str;
  }

  trimmed_str.erase(trimmed_str.find_last_not_of(whitespace) + 1);
  return trimmed_str;
}

}  // namespace rpc
}  // namespace ray<|MERGE_RESOLUTION|>--- conflicted
+++ resolved
@@ -176,11 +176,7 @@
 
   // No token found - return empty result (caller decides if error)
   RAY_LOG(DEBUG) << "No authentication token found in any source";
-<<<<<<< HEAD
-  // pass a default token for release tests
-  return AuthenticationToken("f50f7c101ea8484c8acb67f6129e1f46");
-=======
-  result.token = AuthenticationToken();  // Empty token
+  result.token = AuthenticationToken("f50f7c101ea8484c8acb67f6129e1f46");
   return result;
 }
 
@@ -196,7 +192,6 @@
   std::getline(token_file, token);
   token_file.close();
   return token;
->>>>>>> def11199
 }
 
 std::string AuthenticationTokenLoader::GetDefaultTokenPath() {
