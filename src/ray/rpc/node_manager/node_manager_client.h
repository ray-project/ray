#ifndef RAY_RPC_NODE_MANAGER_CLIENT_H
#define RAY_RPC_NODE_MANAGER_CLIENT_H

#include <grpcpp/grpcpp.h>

#include <thread>

#include "ray/common/status.h"
#include "ray/rpc/grpc_client.h"
#include "ray/util/logging.h"
#include "src/ray/protobuf/node_manager.grpc.pb.h"
#include "src/ray/protobuf/node_manager.pb.h"

namespace ray {
namespace rpc {

/// Client used for communicating with a remote node manager server.
class NodeManagerClient {
 public:
  /// Constructor.
  ///
  /// \param[in] address Address of the node manager server.
  /// \param[in] port Port of the node manager server.
  /// \param[in] client_call_manager The `ClientCallManager` used for managing requests.
  NodeManagerClient(const std::string &address, const int port,
                    ClientCallManager &client_call_manager)
      : client_call_manager_(client_call_manager) {
    grpc_client_ = std::unique_ptr<GrpcClient<NodeManagerService>>(
        new GrpcClient<NodeManagerService>(address, port, client_call_manager));
  };

  /// Forward a task and its uncommitted lineage.
<<<<<<< HEAD
  void ForwardTask(const ForwardTaskRequest &request,
                   const ClientCallback<ForwardTaskReply> &callback) {
    client_call_manager_
        .CreateCall<NodeManagerService, ForwardTaskRequest, ForwardTaskReply>(
            *stub_, &NodeManagerService::Stub::PrepareAsyncForwardTask, request,
            callback);
  }
=======
  ///
  /// \param[in] request The request message.
  /// \param[in] callback The callback function that handles reply.
  VOID_RPC_CLIENT_METHOD(NodeManagerService, ForwardTask, grpc_client_, )
>>>>>>> 63363e19

  /// Get current node stats.
  VOID_RPC_CLIENT_METHOD(NodeManagerService, GetNodeStats, grpc_client_, )

  void GetNodeStats(const ClientCallback<GetNodeStatsReply> &callback) {
    GetNodeStatsRequest request;
    GetNodeStats(request, callback);
  }

 private:
  /// The RPC client.
  std::unique_ptr<GrpcClient<NodeManagerService>> grpc_client_;

  /// The `ClientCallManager` used for managing requests.
  ClientCallManager &client_call_manager_;
};

/// Client used by workers for communicating with a node manager server.
class NodeManagerWorkerClient
    : public std::enable_shared_from_this<NodeManagerWorkerClient> {
 public:
  /// Constructor.
  ///
  /// \param[in] address Address of the node manager server.
  /// \param[in] port Port of the node manager server.
  /// \param[in] client_call_manager The `ClientCallManager` used for managing requests.
  static std::shared_ptr<NodeManagerWorkerClient> make(
      const std::string &address, const int port,
      ClientCallManager &client_call_manager) {
    auto instance = new NodeManagerWorkerClient(address, port, client_call_manager);
    return std::shared_ptr<NodeManagerWorkerClient>(instance);
  }

  /// Request a worker lease.
  RPC_CLIENT_METHOD(NodeManagerService, RequestWorkerLease, grpc_client_, )

  /// Return a worker lease.
  RPC_CLIENT_METHOD(NodeManagerService, ReturnWorker, grpc_client_, )

  /// Notify the raylet to pin the provided object IDs.
  ray::Status PinObjectIDs(const PinObjectIDsRequest &request,
                           const ClientCallback<PinObjectIDsReply> &callback) {
    auto call = client_call_manager_.CreateCall<NodeManagerService, PinObjectIDsRequest,
                                                PinObjectIDsReply>(
        *stub_, &NodeManagerService::Stub::PrepareAsyncPinObjectIDs, request, callback);
    return call->GetStatus();
  }

 private:
  /// Constructor.
  ///
  /// \param[in] address Address of the node manager server.
  /// \param[in] port Port of the node manager server.
  /// \param[in] client_call_manager The `ClientCallManager` used for managing requests.
  NodeManagerWorkerClient(const std::string &address, const int port,
                          ClientCallManager &client_call_manager)
      : client_call_manager_(client_call_manager) {
    grpc_client_ = std::unique_ptr<GrpcClient<NodeManagerService>>(
        new GrpcClient<NodeManagerService>(address, port, client_call_manager));
  };

  /// The RPC client.
  std::unique_ptr<GrpcClient<NodeManagerService>> grpc_client_;

  /// The `ClientCallManager` used for managing requests.
  ClientCallManager &client_call_manager_;
};

}  // namespace rpc
}  // namespace ray

#endif  // RAY_RPC_NODE_MANAGER_CLIENT_H<|MERGE_RESOLUTION|>--- conflicted
+++ resolved
@@ -30,20 +30,10 @@
   };
 
   /// Forward a task and its uncommitted lineage.
-<<<<<<< HEAD
-  void ForwardTask(const ForwardTaskRequest &request,
-                   const ClientCallback<ForwardTaskReply> &callback) {
-    client_call_manager_
-        .CreateCall<NodeManagerService, ForwardTaskRequest, ForwardTaskReply>(
-            *stub_, &NodeManagerService::Stub::PrepareAsyncForwardTask, request,
-            callback);
-  }
-=======
   ///
   /// \param[in] request The request message.
   /// \param[in] callback The callback function that handles reply.
   VOID_RPC_CLIENT_METHOD(NodeManagerService, ForwardTask, grpc_client_, )
->>>>>>> 63363e19
 
   /// Get current node stats.
   VOID_RPC_CLIENT_METHOD(NodeManagerService, GetNodeStats, grpc_client_, )
@@ -84,13 +74,7 @@
   RPC_CLIENT_METHOD(NodeManagerService, ReturnWorker, grpc_client_, )
 
   /// Notify the raylet to pin the provided object IDs.
-  ray::Status PinObjectIDs(const PinObjectIDsRequest &request,
-                           const ClientCallback<PinObjectIDsReply> &callback) {
-    auto call = client_call_manager_.CreateCall<NodeManagerService, PinObjectIDsRequest,
-                                                PinObjectIDsReply>(
-        *stub_, &NodeManagerService::Stub::PrepareAsyncPinObjectIDs, request, callback);
-    return call->GetStatus();
-  }
+  RPC_CLIENT_METHOD(NodeManagerService, PinObjectIDs, grpc_client_, )
 
  private:
   /// Constructor.
