// Copyright 2017 The Ray Authors.
//
// Licensed under the Apache License, Version 2.0 (the "License");
// you may not use this file except in compliance with the License.
// You may obtain a copy of the License at
//
//  http://www.apache.org/licenses/LICENSE-2.0
//
// Unless required by applicable law or agreed to in writing, software
// distributed under the License is distributed on an "AS IS" BASIS,
// WITHOUT WARRANTIES OR CONDITIONS OF ANY KIND, either express or implied.
// See the License for the specific language governing permissions and
// limitations under the License.

#pragma once

#include "ray/common/asio/instrumented_io_context.h"
#include "ray/rpc/grpc_server.h"
#include "ray/rpc/server_call.h"
#include "src/ray/protobuf/node_manager.grpc.pb.h"
#include "src/ray/protobuf/node_manager.pb.h"

namespace ray {
namespace rpc {

/// NOTE: See src/ray/core_worker/core_worker.h on how to add a new grpc handler.
#define RAY_NODE_MANAGER_RPC_HANDLERS                                 \
  RPC_SERVICE_HANDLER(NodeManagerService, UpdateResourceUsage, -1)    \
  RPC_SERVICE_HANDLER(NodeManagerService, RequestResourceReport, -1)  \
  RPC_SERVICE_HANDLER(NodeManagerService, GetResourceLoad, -1)        \
  RPC_SERVICE_HANDLER(NodeManagerService, NotifyGCSRestart, -1)       \
  RPC_SERVICE_HANDLER(NodeManagerService, RequestWorkerLease, -1)     \
  RPC_SERVICE_HANDLER(NodeManagerService, ReportWorkerBacklog, -1)    \
  RPC_SERVICE_HANDLER(NodeManagerService, ReturnWorker, -1)           \
  RPC_SERVICE_HANDLER(NodeManagerService, ReleaseUnusedWorkers, -1)   \
  RPC_SERVICE_HANDLER(NodeManagerService, CancelWorkerLease, -1)      \
  RPC_SERVICE_HANDLER(NodeManagerService, PinObjectIDs, -1)           \
  RPC_SERVICE_HANDLER(NodeManagerService, CommitGeneratorObjects, -1) \
  RPC_SERVICE_HANDLER(NodeManagerService, AbortGeneratorObjects, -1)  \
  RPC_SERVICE_HANDLER(NodeManagerService, GetNodeStats, -1)           \
  RPC_SERVICE_HANDLER(NodeManagerService, GlobalGC, -1)               \
  RPC_SERVICE_HANDLER(NodeManagerService, FormatGlobalMemoryInfo, -1) \
  RPC_SERVICE_HANDLER(NodeManagerService, PrepareBundleResources, -1) \
  RPC_SERVICE_HANDLER(NodeManagerService, CommitBundleResources, -1)  \
  RPC_SERVICE_HANDLER(NodeManagerService, CancelResourceReserve, -1)  \
  RPC_SERVICE_HANDLER(NodeManagerService, RequestObjectSpillage, -1)  \
  RPC_SERVICE_HANDLER(NodeManagerService, ReleaseUnusedBundles, -1)   \
  RPC_SERVICE_HANDLER(NodeManagerService, GetSystemConfig, -1)        \
  RPC_SERVICE_HANDLER(NodeManagerService, ShutdownRaylet, -1)         \
  RPC_SERVICE_HANDLER(NodeManagerService, GetTasksInfo, -1)           \
  RPC_SERVICE_HANDLER(NodeManagerService, GetObjectsInfo, -1)         \
  RPC_SERVICE_HANDLER(NodeManagerService, GetTaskFailureCause, -1)

/// Interface of the `NodeManagerService`, see `src/ray/protobuf/node_manager.proto`.
class NodeManagerServiceHandler {
 public:
  /// Handlers. For all of the following handlers, the implementations can
  /// handle the request asynchronously. When handling is done, the
  /// `send_reply_callback` should be called. See
  /// src/ray/rpc/node_manager/node_manager_client.h and
  /// src/ray/protobuf/node_manager.proto for a description of the
  /// functionality of each handler.
  ///
  /// \param[in] request The request message.
  /// \param[out] reply The reply message.
  /// \param[in] send_reply_callback The callback to be called when the request is done.

  virtual void HandleUpdateResourceUsage(rpc::UpdateResourceUsageRequest request,
                                         rpc::UpdateResourceUsageReply *reply,
                                         rpc::SendReplyCallback send_reply_callback) = 0;

  virtual void HandleRequestResourceReport(
      rpc::RequestResourceReportRequest request,
      rpc::RequestResourceReportReply *reply,
      rpc::SendReplyCallback send_reply_callback) = 0;

  virtual void HandleGetResourceLoad(rpc::GetResourceLoadRequest request,
                                     rpc::GetResourceLoadReply *reply,
                                     rpc::SendReplyCallback send_reply_callback) = 0;

  virtual void HandleNotifyGCSRestart(rpc::NotifyGCSRestartRequest request,
                                      rpc::NotifyGCSRestartReply *reply,
                                      rpc::SendReplyCallback send_reply_callback) = 0;

  virtual void HandleRequestWorkerLease(RequestWorkerLeaseRequest request,
                                        RequestWorkerLeaseReply *reply,
                                        SendReplyCallback send_reply_callback) = 0;

  virtual void HandleReportWorkerBacklog(ReportWorkerBacklogRequest request,
                                         ReportWorkerBacklogReply *reply,
                                         SendReplyCallback send_reply_callback) = 0;

  virtual void HandleReturnWorker(ReturnWorkerRequest request,
                                  ReturnWorkerReply *reply,
                                  SendReplyCallback send_reply_callback) = 0;

  virtual void HandleReleaseUnusedWorkers(ReleaseUnusedWorkersRequest request,
                                          ReleaseUnusedWorkersReply *reply,
                                          SendReplyCallback send_reply_callback) = 0;

  virtual void HandleShutdownRaylet(ShutdownRayletRequest request,
                                    ShutdownRayletReply *reply,
                                    SendReplyCallback send_reply_callback) = 0;

  virtual void HandleCancelWorkerLease(rpc::CancelWorkerLeaseRequest request,
                                       rpc::CancelWorkerLeaseReply *reply,
                                       rpc::SendReplyCallback send_reply_callback) = 0;

  virtual void HandlePrepareBundleResources(
      rpc::PrepareBundleResourcesRequest request,
      rpc::PrepareBundleResourcesReply *reply,
      rpc::SendReplyCallback send_reply_callback) = 0;

  virtual void HandleCommitBundleResources(
      rpc::CommitBundleResourcesRequest request,
      rpc::CommitBundleResourcesReply *reply,
      rpc::SendReplyCallback send_reply_callback) = 0;

  virtual void HandleCancelResourceReserve(
      rpc::CancelResourceReserveRequest request,
      rpc::CancelResourceReserveReply *reply,
      rpc::SendReplyCallback send_reply_callback) = 0;

  virtual void HandlePinObjectIDs(PinObjectIDsRequest request,
                                  PinObjectIDsReply *reply,
                                  SendReplyCallback send_reply_callback) = 0;

<<<<<<< HEAD
  virtual void HandleCommitGeneratorObjects(const CommitGeneratorObjectsRequest &request,
                                            CommitGeneratorObjectsReply *reply,
                                            SendReplyCallback send_reply_callback) = 0;

  virtual void HandleAbortGeneratorObjects(const AbortGeneratorObjectsRequest &request,
                                           AbortGeneratorObjectsReply *reply,
                                           SendReplyCallback send_reply_callback) = 0;

  virtual void HandleGetNodeStats(const GetNodeStatsRequest &request,
=======
  virtual void HandleGetNodeStats(GetNodeStatsRequest request,
>>>>>>> 315c9f2e
                                  GetNodeStatsReply *reply,
                                  SendReplyCallback send_reply_callback) = 0;

  virtual void HandleGlobalGC(GlobalGCRequest request,
                              GlobalGCReply *reply,
                              SendReplyCallback send_reply_callback) = 0;

  virtual void HandleFormatGlobalMemoryInfo(FormatGlobalMemoryInfoRequest request,
                                            FormatGlobalMemoryInfoReply *reply,
                                            SendReplyCallback send_reply_callback) = 0;

  virtual void HandleRequestObjectSpillage(RequestObjectSpillageRequest request,
                                           RequestObjectSpillageReply *reply,
                                           SendReplyCallback send_reply_callback) = 0;

  virtual void HandleReleaseUnusedBundles(ReleaseUnusedBundlesRequest request,
                                          ReleaseUnusedBundlesReply *reply,
                                          SendReplyCallback send_reply_callback) = 0;

  virtual void HandleGetSystemConfig(GetSystemConfigRequest request,
                                     GetSystemConfigReply *reply,
                                     SendReplyCallback send_reply_callback) = 0;

  virtual void HandleGetTasksInfo(GetTasksInfoRequest request,
                                  GetTasksInfoReply *reply,
                                  SendReplyCallback send_reply_callback) = 0;

  virtual void HandleGetObjectsInfo(GetObjectsInfoRequest request,
                                    GetObjectsInfoReply *reply,
                                    SendReplyCallback send_reply_callback) = 0;

  virtual void HandleGetTaskFailureCause(GetTaskFailureCauseRequest request,
                                         GetTaskFailureCauseReply *reply,
                                         SendReplyCallback send_reply_callback) = 0;
};

/// The `GrpcService` for `NodeManagerService`.
class NodeManagerGrpcService : public GrpcService {
 public:
  /// Constructor.
  ///
  /// \param[in] io_service See super class.
  /// \param[in] handler The service handler that actually handle the requests.
  NodeManagerGrpcService(instrumented_io_context &io_service,
                         NodeManagerServiceHandler &service_handler)
      : GrpcService(io_service), service_handler_(service_handler){};

 protected:
  grpc::Service &GetGrpcService() override { return service_; }

  void InitServerCallFactories(
      const std::unique_ptr<grpc::ServerCompletionQueue> &cq,
      std::vector<std::unique_ptr<ServerCallFactory>> *server_call_factories) override {
    RAY_NODE_MANAGER_RPC_HANDLERS
  }

 private:
  /// The grpc async service object.
  NodeManagerService::AsyncService service_;

  /// The service handler that actually handle the requests.
  NodeManagerServiceHandler &service_handler_;
};

}  // namespace rpc
}  // namespace ray<|MERGE_RESOLUTION|>--- conflicted
+++ resolved
@@ -125,7 +125,6 @@
                                   PinObjectIDsReply *reply,
                                   SendReplyCallback send_reply_callback) = 0;
 
-<<<<<<< HEAD
   virtual void HandleCommitGeneratorObjects(const CommitGeneratorObjectsRequest &request,
                                             CommitGeneratorObjectsReply *reply,
                                             SendReplyCallback send_reply_callback) = 0;
@@ -134,10 +133,7 @@
                                            AbortGeneratorObjectsReply *reply,
                                            SendReplyCallback send_reply_callback) = 0;
 
-  virtual void HandleGetNodeStats(const GetNodeStatsRequest &request,
-=======
   virtual void HandleGetNodeStats(GetNodeStatsRequest request,
->>>>>>> 315c9f2e
                                   GetNodeStatsReply *reply,
                                   SendReplyCallback send_reply_callback) = 0;
 
