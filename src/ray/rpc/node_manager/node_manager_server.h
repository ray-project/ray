--- conflicted
+++ resolved
@@ -64,13 +64,8 @@
   RAY_NODE_MANAGER_RPC_SERVICE_HANDLER(RegisterMutableObject)          \
   RAY_NODE_MANAGER_RPC_SERVICE_HANDLER(PushMutableObject)              \
   RAY_NODE_MANAGER_RPC_SERVICE_HANDLER(GetWorkerPIDs)                  \
-<<<<<<< HEAD
   RAY_NODE_MANAGER_RPC_SERVICE_HANDLER(GetAgentPIDs)                   \
   RAY_NODE_MANAGER_RPC_SERVICE_HANDLER(KillLocalActor)
-=======
-  RAY_NODE_MANAGER_RPC_SERVICE_HANDLER(KillLocalActor)                 \
-  RAY_NODE_MANAGER_RPC_SERVICE_HANDLER(CancelLocalTask)
->>>>>>> 8d9a15f9
 
 /// Interface of the `NodeManagerService`, see `src/ray/protobuf/node_manager.proto`.
 class NodeManagerServiceHandler {
