--- conflicted
+++ resolved
@@ -34,29 +34,6 @@
 namespace ray {
 namespace rpc {
 
-<<<<<<< HEAD
-=======
-#define MONITOR_SERVICE_RPC_HANDLER(HANDLER) \
-  RPC_SERVICE_HANDLER(MonitorGcsService,     \
-                      HANDLER,               \
-                      RayConfig::instance().gcs_max_active_rpcs_per_handler())
-
-#define OBJECT_INFO_SERVICE_RPC_HANDLER(HANDLER) \
-  RPC_SERVICE_HANDLER(ObjectInfoGcsService,      \
-                      HANDLER,                   \
-                      RayConfig::instance().gcs_max_active_rpcs_per_handler())
-
->>>>>>> c036435d
-#define MONITOR_SERVICE_RPC_HANDLER(HANDLER) \
-  RPC_SERVICE_HANDLER(MonitorGcsService,     \
-                      HANDLER,               \
-                      RayConfig::instance().gcs_max_active_rpcs_per_handler())
-
-#define OBJECT_INFO_SERVICE_RPC_HANDLER(HANDLER) \
-  RPC_SERVICE_HANDLER(ObjectInfoGcsService,      \
-                      HANDLER,                   \
-                      RayConfig::instance().gcs_max_active_rpcs_per_handler())
-
 #define GCS_RPC_SEND_REPLY(send_reply_callback, reply, status)        \
   reply->mutable_status()->set_code(static_cast<int>(status.code())); \
   reply->mutable_status()->set_message(status.message());             \
