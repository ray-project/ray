--- conflicted
+++ resolved
@@ -13,11 +13,7 @@
   builder.AddListeningPort(server_address, grpc::InsecureServerCredentials(), &port_);
   // Register all the services to this server.
   if (services_.size() == 0) {
-<<<<<<< HEAD
-    RAY_LOG(WARNING) << "No service is found when start grpc server.";
-=======
     RAY_LOG(WARNING) << "No service is found when start grpc server " << name_;
->>>>>>> f25f0ad9
   }
   for (auto &entry : services_) {
     builder.RegisterService(&entry.get());
@@ -38,11 +34,8 @@
   }
   // Start a thread that polls incoming requests.
   polling_thread_ = std::thread(&GrpcServer::PollEventsFromCompletionQueue, this);
-<<<<<<< HEAD
-=======
   // Set the server as running.
   is_closed_ = false;
->>>>>>> f25f0ad9
 }
 
 void GrpcServer::RegisterService(GrpcService &service) {
@@ -68,14 +61,9 @@
         server_call->HandleRequest();
         break;
       case ServerCallState::SENDING_REPLY:
-<<<<<<< HEAD
-        // The reply has been sent, this call can be deleted now.
-        // This event is triggered by `ServerCallImpl::Finish`.
-=======
         // GRPC has sent reply successfully, invoking the callback.
         server_call->OnReplySent();
         // The rpc call has finished and can be deleted now.
->>>>>>> f25f0ad9
         delete_call = true;
         break;
       default:
