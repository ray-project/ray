--- conflicted
+++ resolved
@@ -20,31 +20,17 @@
   })
 
 // Define a void RPC client method.
-<<<<<<< HEAD
-#define VOID_RPC_CLIENT_METHOD(SERVICE, METHOD, rpc_client)                      \
-  void METHOD(const METHOD##Request &request,                                    \
-              const ClientCallback<METHOD##Reply> &callback) {                   \
-    RAY_UNUSED(INVOKE_RPC_CALL(SERVICE, METHOD, request, callback, rpc_client)); \
-  }
-
-// Define a RPC client method that returns ray::Status.
-#define RPC_CLIENT_METHOD(SERVICE, METHOD, rpc_client)                      \
-  ray::Status METHOD(const METHOD##Request &request,                        \
-                     const ClientCallback<METHOD##Reply> &callback) {       \
-    return INVOKE_RPC_CALL(SERVICE, METHOD, request, callback, rpc_client); \
-=======
-#define VOID_RPC_CLIENT_METHOD(SERVICE, METHOD, request, callback, rpc_client, SPECS) \
+#define VOID_RPC_CLIENT_METHOD(SERVICE, METHOD, rpc_client, SPECS)                    \
   void METHOD(const METHOD##Request &request,                                         \
               const ClientCallback<METHOD##Reply> &callback) SPECS {                  \
     RAY_UNUSED(INVOKE_RPC_CALL(SERVICE, METHOD, request, callback, rpc_client));      \
   }
 
 // Define a RPC client method that returns ray::Status.
-#define RPC_CLIENT_METHOD(SERVICE, METHOD, request, callback, rpc_client, SPECS) \
+#define RPC_CLIENT_METHOD(SERVICE, METHOD, rpc_client, SPECS)                    \
   ray::Status METHOD(const METHOD##Request &request,                             \
                      const ClientCallback<METHOD##Reply> &callback) SPECS {      \
     return INVOKE_RPC_CALL(SERVICE, METHOD, request, callback, rpc_client);      \
->>>>>>> 1000e332
   }
 
 template <class GrpcService>
