// Copyright 2017 The Ray Authors.
//
// Licensed under the Apache License, Version 2.0 (the "License");
// you may not use this file except in compliance with the License.
// You may obtain a copy of the License at
//
//  http://www.apache.org/licenses/LICENSE-2.0
//
// Unless required by applicable law or agreed to in writing, software
// distributed under the License is distributed on an "AS IS" BASIS,
// WITHOUT WARRANTIES OR CONDITIONS OF ANY KIND, either express or implied.
// See the License for the specific language governing permissions and
// limitations under the License.

#pragma once

#include <grpcpp/grpcpp.h>

#include <boost/asio.hpp>

#include "ray/common/grpc_util.h"
#include "ray/common/ray_config.h"
#include "ray/common/status.h"
#include "ray/rpc/client_call.h"
#include "ray/rpc/common.h"

namespace ray {
namespace rpc {

// This macro wraps the logic to call a specific RPC method of a service,
// to make it easier to implement a new RPC client.
#define INVOKE_RPC_CALL(                                               \
    SERVICE, METHOD, request, callback, rpc_client, method_timeout_ms) \
  (rpc_client->CallMethod<METHOD##Request, METHOD##Reply>(             \
      &SERVICE::Stub::PrepareAsync##METHOD,                            \
      request,                                                         \
      callback,                                                        \
      #SERVICE ".grpc_client." #METHOD,                                \
      method_timeout_ms))

// Define a void RPC client method.
#define VOID_RPC_CLIENT_METHOD(SERVICE, METHOD, rpc_client, method_timeout_ms, SPECS)   \
  void METHOD(const METHOD##Request &request,                                           \
              const ClientCallback<METHOD##Reply> &callback) SPECS {                    \
    INVOKE_RPC_CALL(SERVICE, METHOD, request, callback, rpc_client, method_timeout_ms); \
  }

inline std::shared_ptr<grpc::Channel> BuildChannel(
    const std::string &address,
    int port,
    std::optional<grpc::ChannelArguments> arguments = std::nullopt) {
  if (!arguments.has_value()) {
    arguments = grpc::ChannelArguments();
    // Disable http proxy since it disrupts local connections. TODO(ekl) we should make
    // this configurable, or selectively set it for known local connections only.
    arguments->SetInt(GRPC_ARG_ENABLE_HTTP_PROXY, 0);
    arguments->SetMaxSendMessageSize(::RayConfig::instance().max_grpc_message_size());
    arguments->SetMaxReceiveMessageSize(::RayConfig::instance().max_grpc_message_size());
  }

  std::shared_ptr<grpc::Channel> channel;
  if (::RayConfig::instance().USE_TLS()) {
    std::string server_cert_file = std::string(::RayConfig::instance().TLS_SERVER_CERT());
    std::string server_key_file = std::string(::RayConfig::instance().TLS_SERVER_KEY());
    std::string root_cert_file = std::string(::RayConfig::instance().TLS_CA_CERT());
    std::string server_cert_chain = ReadCert(server_cert_file);
    std::string private_key = ReadCert(server_key_file);
    std::string cacert = ReadCert(root_cert_file);

    grpc::SslCredentialsOptions ssl_opts;
    ssl_opts.pem_root_certs = cacert;
    ssl_opts.pem_private_key = private_key;
    ssl_opts.pem_cert_chain = server_cert_chain;
    auto ssl_creds = grpc::SslCredentials(ssl_opts);
    channel = grpc::CreateCustomChannel(
        address + ":" + std::to_string(port), ssl_creds, *arguments);
  } else {
    channel = grpc::CreateCustomChannel(address + ":" + std::to_string(port),
                                        grpc::InsecureChannelCredentials(),
                                        *arguments);
  }
  return channel;
}

template <class GrpcService>
class GrpcClient {
 public:
  GrpcClient(std::shared_ptr<grpc::Channel> channel,
             ClientCallManager &call_manager,
             bool use_tls = false)
      : client_call_manager_(call_manager), use_tls_(use_tls) {
    stub_ = GrpcService::NewStub(std::move(channel));
  }

  GrpcClient(const std::string &address,
             const int port,
             ClientCallManager &call_manager,
             bool use_tls = false)
      : client_call_manager_(call_manager), use_tls_(use_tls) {
    std::shared_ptr<grpc::Channel> channel = BuildChannel(address, port);

<<<<<<< HEAD
    channel_ = BuildChannel(argument, address, port);

    stub_ = GrpcService::NewStub(channel_);
=======
    stub_ = GrpcService::NewStub(std::move(channel));
>>>>>>> 6e17c4a2
  }

  GrpcClient(const std::string &address,
             const int port,
             ClientCallManager &call_manager,
             int num_threads,
             bool use_tls = false)
      : client_call_manager_(call_manager), use_tls_(use_tls) {
    grpc::ResourceQuota quota;
    quota.SetMaxThreads(num_threads);
    grpc::ChannelArguments argument;
    argument.SetResourceQuota(quota);
    argument.SetInt(GRPC_ARG_ENABLE_HTTP_PROXY, 0);
    argument.SetMaxSendMessageSize(::RayConfig::instance().max_grpc_message_size());
    argument.SetMaxReceiveMessageSize(::RayConfig::instance().max_grpc_message_size());

<<<<<<< HEAD
    channel_ = BuildChannel(argument, address, port);

    stub_ = GrpcService::NewStub(channel_);
=======
    std::shared_ptr<grpc::Channel> channel = BuildChannel(address, port, argument);

    stub_ = GrpcService::NewStub(std::move(channel));
>>>>>>> 6e17c4a2
  }

  /// Create a new `ClientCall` and send request.
  ///
  /// \tparam Request Type of the request message.
  /// \tparam Reply Type of the reply message.
  ///
  /// \param[in] prepare_async_function Pointer to the gRPC-generated
  /// `FooService::Stub::PrepareAsyncBar` function.
  /// \param[in] request The request message.
  /// \param[in] callback The callback function that handles reply.
  /// \param[in] call_name The name of the gRPC method call.
  /// \param[in] method_timeout_ms The timeout of the RPC method in ms.
  /// -1 means it will use the default timeout configured for the handler.
  ///
  /// \return Status.
  template <class Request, class Reply>
  void CallMethod(
      const PrepareAsyncFunction<GrpcService, Request, Reply> prepare_async_function,
      const Request &request,
      const ClientCallback<Reply> &callback,
      std::string call_name = "UNKNOWN_RPC",
      int64_t method_timeout_ms = -1) {
    auto call = client_call_manager_.CreateCall<GrpcService, Request, Reply>(
        *stub_,
        prepare_async_function,
        request,
        callback,
        std::move(call_name),
        method_timeout_ms);
    RAY_CHECK(call != nullptr);
  }

  std::shared_ptr<grpc::Channel> Channel() const { return channel_; }

 private:
  ClientCallManager &client_call_manager_;
  /// The gRPC-generated stub.
  std::unique_ptr<typename GrpcService::Stub> stub_;
  /// Whether to use TLS.
  bool use_tls_;
<<<<<<< HEAD
  /// The channel of the stub.
  std::shared_ptr<grpc::Channel> channel_;

  std::shared_ptr<grpc::Channel> BuildChannel(const grpc::ChannelArguments &argument,
                                              const std::string &address,
                                              int port) {
    std::shared_ptr<grpc::Channel> channel;
    if (::RayConfig::instance().USE_TLS()) {
      std::string server_cert_file =
          std::string(::RayConfig::instance().TLS_SERVER_CERT());
      std::string server_key_file = std::string(::RayConfig::instance().TLS_SERVER_KEY());
      std::string root_cert_file = std::string(::RayConfig::instance().TLS_CA_CERT());
      std::string server_cert_chain = ReadCert(server_cert_file);
      std::string private_key = ReadCert(server_key_file);
      std::string cacert = ReadCert(root_cert_file);

      grpc::SslCredentialsOptions ssl_opts;
      ssl_opts.pem_root_certs = cacert;
      ssl_opts.pem_private_key = private_key;
      ssl_opts.pem_cert_chain = server_cert_chain;
      auto ssl_creds = grpc::SslCredentials(ssl_opts);
      channel = grpc::CreateCustomChannel(
          address + ":" + std::to_string(port), ssl_creds, argument);
    } else {
      channel = grpc::CreateCustomChannel(address + ":" + std::to_string(port),
                                          grpc::InsecureChannelCredentials(),
                                          argument);
    }
    return channel;
  };
=======
>>>>>>> 6e17c4a2
};

}  // namespace rpc
}  // namespace ray<|MERGE_RESOLUTION|>--- conflicted
+++ resolved
@@ -99,13 +99,9 @@
       : client_call_manager_(call_manager), use_tls_(use_tls) {
     std::shared_ptr<grpc::Channel> channel = BuildChannel(address, port);
 
-<<<<<<< HEAD
     channel_ = BuildChannel(argument, address, port);
 
     stub_ = GrpcService::NewStub(channel_);
-=======
-    stub_ = GrpcService::NewStub(std::move(channel));
->>>>>>> 6e17c4a2
   }
 
   GrpcClient(const std::string &address,
@@ -122,15 +118,8 @@
     argument.SetMaxSendMessageSize(::RayConfig::instance().max_grpc_message_size());
     argument.SetMaxReceiveMessageSize(::RayConfig::instance().max_grpc_message_size());
 
-<<<<<<< HEAD
     channel_ = BuildChannel(argument, address, port);
-
-    stub_ = GrpcService::NewStub(channel_);
-=======
-    std::shared_ptr<grpc::Channel> channel = BuildChannel(address, port, argument);
-
     stub_ = GrpcService::NewStub(std::move(channel));
->>>>>>> 6e17c4a2
   }
 
   /// Create a new `ClientCall` and send request.
@@ -172,39 +161,6 @@
   std::unique_ptr<typename GrpcService::Stub> stub_;
   /// Whether to use TLS.
   bool use_tls_;
-<<<<<<< HEAD
-  /// The channel of the stub.
-  std::shared_ptr<grpc::Channel> channel_;
-
-  std::shared_ptr<grpc::Channel> BuildChannel(const grpc::ChannelArguments &argument,
-                                              const std::string &address,
-                                              int port) {
-    std::shared_ptr<grpc::Channel> channel;
-    if (::RayConfig::instance().USE_TLS()) {
-      std::string server_cert_file =
-          std::string(::RayConfig::instance().TLS_SERVER_CERT());
-      std::string server_key_file = std::string(::RayConfig::instance().TLS_SERVER_KEY());
-      std::string root_cert_file = std::string(::RayConfig::instance().TLS_CA_CERT());
-      std::string server_cert_chain = ReadCert(server_cert_file);
-      std::string private_key = ReadCert(server_key_file);
-      std::string cacert = ReadCert(root_cert_file);
-
-      grpc::SslCredentialsOptions ssl_opts;
-      ssl_opts.pem_root_certs = cacert;
-      ssl_opts.pem_private_key = private_key;
-      ssl_opts.pem_cert_chain = server_cert_chain;
-      auto ssl_creds = grpc::SslCredentials(ssl_opts);
-      channel = grpc::CreateCustomChannel(
-          address + ":" + std::to_string(port), ssl_creds, argument);
-    } else {
-      channel = grpc::CreateCustomChannel(address + ":" + std::to_string(port),
-                                          grpc::InsecureChannelCredentials(),
-                                          argument);
-    }
-    return channel;
-  };
-=======
->>>>>>> 6e17c4a2
 };
 
 }  // namespace rpc
