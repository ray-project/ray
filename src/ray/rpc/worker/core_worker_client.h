#ifndef RAY_RPC_CORE_WORKER_CLIENT_H
#define RAY_RPC_CORE_WORKER_CLIENT_H

#include <grpcpp/grpcpp.h>

#include <deque>
#include <memory>
#include <mutex>
#include <thread>

#include "absl/base/thread_annotations.h"
#include "absl/hash/hash.h"
#include "ray/common/status.h"
#include "ray/rpc/client_call.h"
#include "ray/util/logging.h"
#include "src/ray/protobuf/core_worker.grpc.pb.h"
#include "src/ray/protobuf/core_worker.pb.h"

namespace ray {
namespace rpc {

/// The maximum number of requests in flight per client.
const int64_t kMaxBytesInFlight = 16 * 1024 * 1024;

/// The base size in bytes per request.
const int64_t kBaseRequestSize = 1024;

/// Get the estimated size in bytes of the given task.
const static int64_t RequestSizeInBytes(const PushTaskRequest &request) {
  int64_t size = kBaseRequestSize;
  for (auto &arg : request.task_spec().args()) {
    size += arg.data().size();
  }
  return size;
}

// Shared between direct actor and task submitters.
class CoreWorkerClientInterface;

// TODO(swang): Remove and replace with rpc::Address.
class WorkerAddress {
 public:
  template <typename H>
  friend H AbslHashValue(H h, const WorkerAddress &w) {
    return H::combine(std::move(h), w.ip_address, w.port, w.worker_id, w.raylet_id);
  }

  bool operator==(const WorkerAddress &other) const {
    return other.ip_address == ip_address && other.port == port &&
           other.worker_id == worker_id && other.raylet_id == raylet_id;
  }

  rpc::Address ToProto() const {
    rpc::Address addr;
    addr.set_raylet_id(raylet_id.Binary());
    addr.set_ip_address(ip_address);
    addr.set_port(port);
    addr.set_worker_id(worker_id.Binary());
    return addr;
  }

  /// The ip address of the worker.
  const std::string ip_address;
  /// The local port of the worker.
  const int port;
  /// The unique id of the worker.
  const WorkerID worker_id;
  /// The unique id of the worker raylet.
  const ClientID raylet_id;
};

typedef std::function<std::shared_ptr<CoreWorkerClientInterface>(const std::string &,
                                                                 int)>
    ClientFactoryFn;

/// Abstract client interface for testing.
class CoreWorkerClientInterface {
 public:
  /// This is called by the Raylet to assign a task to the worker.
  ///
  /// \param[in] request The request message.
  /// \param[in] callback The callback function that handles reply.
  /// \return if the rpc call succeeds
  virtual ray::Status AssignTask(const AssignTaskRequest &request,
                                 const ClientCallback<AssignTaskReply> &callback) {
    return Status::NotImplemented("");
  }

  /// Push an actor task directly from worker to worker.
  ///
  /// \param[in] request The request message.
  /// \param[in] callback The callback function that handles reply.
  /// \return if the rpc call succeeds
  virtual ray::Status PushActorTask(std::unique_ptr<PushTaskRequest> request,
                                    const ClientCallback<PushTaskReply> &callback) {
    return Status::NotImplemented("");
  }

  /// Similar to PushActorTask, but sets no ordering constraint. This is used to
  /// push non-actor tasks directly to a worker.
  virtual ray::Status PushNormalTask(std::unique_ptr<PushTaskRequest> request,
                                     const ClientCallback<PushTaskReply> &callback) {
    return Status::NotImplemented("");
  }

  /// Notify a wait has completed for direct actor call arguments.
  ///
  /// \param[in] request The request message.
  /// \param[in] callback The callback function that handles reply.
  /// \return if the rpc call succeeds
  virtual ray::Status DirectActorCallArgWaitComplete(
      const DirectActorCallArgWaitCompleteRequest &request,
      const ClientCallback<DirectActorCallArgWaitCompleteReply> &callback) {
    return Status::NotImplemented("");
  }

  /// Ask the owner of an object about the object's current status.
  virtual ray::Status GetObjectStatus(
      const GetObjectStatusRequest &request,
      const ClientCallback<GetObjectStatusReply> &callback) {
    return Status::NotImplemented("");
  }

<<<<<<< HEAD
  /// Notify the owner of an object that the object has been pinned.
  virtual ray::Status WaitForObjectEviction(
      const WaitForObjectEvictionRequest &request,
      const ClientCallback<WaitForObjectEvictionReply> &callback) {
=======
  /// Tell this actor to exit immediately.
  virtual ray::Status KillActor(const KillActorRequest &request,
                                const ClientCallback<KillActorReply> &callback) {
>>>>>>> 687de412
    return Status::NotImplemented("");
  }

  virtual ray::Status GetCoreWorkerStats(
      const GetCoreWorkerStatsRequest &request,
      const ClientCallback<GetCoreWorkerStatsReply> &callback) {
    return Status::NotImplemented("");
  }

  virtual ~CoreWorkerClientInterface(){};
};

/// Client used for communicating with a remote worker server.
class CoreWorkerClient : public std::enable_shared_from_this<CoreWorkerClient>,
                         public CoreWorkerClientInterface {
 public:
  /// Constructor.
  ///
  /// \param[in] address Address of the worker server.
  /// \param[in] port Port of the worker server.
  /// \param[in] client_call_manager The `ClientCallManager` used for managing requests.
  CoreWorkerClient(const std::string &address, const int port,
                   ClientCallManager &client_call_manager)
      : client_call_manager_(client_call_manager) {
    std::shared_ptr<grpc::Channel> channel = grpc::CreateChannel(
        address + ":" + std::to_string(port), grpc::InsecureChannelCredentials());
    stub_ = CoreWorkerService::NewStub(channel);
  };

  ray::Status AssignTask(const AssignTaskRequest &request,
                         const ClientCallback<AssignTaskReply> &callback) override {
    auto call = client_call_manager_
                    .CreateCall<CoreWorkerService, AssignTaskRequest, AssignTaskReply>(
                        *stub_, &CoreWorkerService::Stub::PrepareAsyncAssignTask, request,
                        callback);
    return call->GetStatus();
  }

  ray::Status PushActorTask(std::unique_ptr<PushTaskRequest> request,
                            const ClientCallback<PushTaskReply> &callback) override {
    request->set_sequence_number(request->task_spec().actor_task_spec().actor_counter());
    {
      std::lock_guard<std::mutex> lock(mutex_);
      if (request->task_spec().caller_id() != cur_caller_id_) {
        // We are running a new task, reset the seq no counter.
        max_finished_seq_no_ = -1;
        cur_caller_id_ = request->task_spec().caller_id();
      }
      send_queue_.push_back(std::make_pair(std::move(request), callback));
    }
    SendRequests();
    return ray::Status::OK();
  }

  ray::Status PushNormalTask(std::unique_ptr<PushTaskRequest> request,
                             const ClientCallback<PushTaskReply> &callback) override {
    request->set_sequence_number(-1);
    request->set_client_processed_up_to(-1);
    auto call = client_call_manager_
                    .CreateCall<CoreWorkerService, PushTaskRequest, PushTaskReply>(
                        *stub_, &CoreWorkerService::Stub::PrepareAsyncPushTask, *request,
                        callback);
    return call->GetStatus();
  }

  ray::Status DirectActorCallArgWaitComplete(
      const DirectActorCallArgWaitCompleteRequest &request,
      const ClientCallback<DirectActorCallArgWaitCompleteReply> &callback) override {
    auto call = client_call_manager_.CreateCall<CoreWorkerService,
                                                DirectActorCallArgWaitCompleteRequest,
                                                DirectActorCallArgWaitCompleteReply>(
        *stub_, &CoreWorkerService::Stub::PrepareAsyncDirectActorCallArgWaitComplete,
        request, callback);
    return call->GetStatus();
  }

  virtual ray::Status GetObjectStatus(
      const GetObjectStatusRequest &request,
      const ClientCallback<GetObjectStatusReply> &callback) override {
    auto call = client_call_manager_.CreateCall<CoreWorkerService, GetObjectStatusRequest,
                                                GetObjectStatusReply>(
        *stub_, &CoreWorkerService::Stub::PrepareAsyncGetObjectStatus, request, callback);
    return call->GetStatus();
  }

<<<<<<< HEAD
  virtual ray::Status WaitForObjectEviction(
      const WaitForObjectEvictionRequest &request,
      const ClientCallback<WaitForObjectEvictionReply> &callback) override {
    auto call =
        client_call_manager_.CreateCall<CoreWorkerService, WaitForObjectEvictionRequest,
                                        WaitForObjectEvictionReply>(
            *stub_, &CoreWorkerService::Stub::PrepareAsyncWaitForObjectEviction, request,
            callback);
=======
  virtual ray::Status KillActor(const KillActorRequest &request,
                                const ClientCallback<KillActorReply> &callback) override {
    auto call = client_call_manager_
                    .CreateCall<CoreWorkerService, KillActorRequest, KillActorReply>(
                        *stub_, &CoreWorkerService::Stub::PrepareAsyncKillActor, request,
                        callback);
>>>>>>> 687de412
    return call->GetStatus();
  }

  virtual ray::Status GetCoreWorkerStats(
      const GetCoreWorkerStatsRequest &request,
      const ClientCallback<GetCoreWorkerStatsReply> &callback) override {
    auto call =
        client_call_manager_.CreateCall<CoreWorkerService, GetCoreWorkerStatsRequest,
                                        GetCoreWorkerStatsReply>(
            *stub_, &CoreWorkerService::Stub::PrepareAsyncGetCoreWorkerStats, request,
            callback);
    return call->GetStatus();
  }

  /// Send as many pending tasks as possible. This method is thread-safe.
  ///
  /// The client will guarantee no more than kMaxBytesInFlight bytes of RPCs are being
  /// sent at once. This prevents the server scheduling queue from being overwhelmed.
  /// See direct_actor.proto for a description of the ordering protocol.
  void SendRequests() {
    std::lock_guard<std::mutex> lock(mutex_);
    auto this_ptr = this->shared_from_this();

    while (!send_queue_.empty() && rpc_bytes_in_flight_ < kMaxBytesInFlight) {
      auto pair = std::move(*send_queue_.begin());
      send_queue_.pop_front();

      auto request = std::move(pair.first);
      auto callback = pair.second;
      int64_t task_size = RequestSizeInBytes(*request);
      int64_t seq_no = request->sequence_number();
      request->set_client_processed_up_to(max_finished_seq_no_);
      rpc_bytes_in_flight_ += task_size;

      client_call_manager_.CreateCall<CoreWorkerService, PushTaskRequest, PushTaskReply>(
          *stub_, &CoreWorkerService::Stub::PrepareAsyncPushTask, *request,
          [this, this_ptr, seq_no, task_size, callback](Status status,
                                                        const rpc::PushTaskReply &reply) {
            {
              std::lock_guard<std::mutex> lock(mutex_);
              if (seq_no > max_finished_seq_no_) {
                max_finished_seq_no_ = seq_no;
              }
              rpc_bytes_in_flight_ -= task_size;
              RAY_CHECK(rpc_bytes_in_flight_ >= 0);
            }
            SendRequests();
            callback(status, reply);
          });
    }

    if (!send_queue_.empty()) {
      RAY_LOG(DEBUG) << "client send queue size " << send_queue_.size();
    }
  }

 private:
  /// Protects against unsafe concurrent access from the callback thread.
  std::mutex mutex_;

  /// The gRPC-generated stub.
  std::unique_ptr<CoreWorkerService::Stub> stub_;

  /// The `ClientCallManager` used for managing requests.
  ClientCallManager &client_call_manager_;

  /// Queue of requests to send.
  std::deque<std::pair<std::unique_ptr<PushTaskRequest>, ClientCallback<PushTaskReply>>>
      send_queue_ GUARDED_BY(mutex_);

  /// The number of bytes currently in flight.
  int64_t rpc_bytes_in_flight_ GUARDED_BY(mutex_) = 0;

  /// The max sequence number we have processed responses for.
  int64_t max_finished_seq_no_ GUARDED_BY(mutex_) = -1;

  /// The task id we are currently sending requests for. When this changes,
  /// the max finished seq no counter is reset.
  std::string cur_caller_id_;
};

}  // namespace rpc
}  // namespace ray

#endif  // RAY_RPC_CORE_WORKER_CLIENT_H<|MERGE_RESOLUTION|>--- conflicted
+++ resolved
@@ -121,16 +121,16 @@
     return Status::NotImplemented("");
   }
 
-<<<<<<< HEAD
   /// Notify the owner of an object that the object has been pinned.
   virtual ray::Status WaitForObjectEviction(
       const WaitForObjectEvictionRequest &request,
       const ClientCallback<WaitForObjectEvictionReply> &callback) {
-=======
+    return Status::NotImplemented("");
+  }
+
   /// Tell this actor to exit immediately.
   virtual ray::Status KillActor(const KillActorRequest &request,
                                 const ClientCallback<KillActorReply> &callback) {
->>>>>>> 687de412
     return Status::NotImplemented("");
   }
 
@@ -216,7 +216,6 @@
     return call->GetStatus();
   }
 
-<<<<<<< HEAD
   virtual ray::Status WaitForObjectEviction(
       const WaitForObjectEvictionRequest &request,
       const ClientCallback<WaitForObjectEvictionReply> &callback) override {
@@ -225,14 +224,15 @@
                                         WaitForObjectEvictionReply>(
             *stub_, &CoreWorkerService::Stub::PrepareAsyncWaitForObjectEviction, request,
             callback);
-=======
+    return call->GetStatus();
+  }
+
   virtual ray::Status KillActor(const KillActorRequest &request,
                                 const ClientCallback<KillActorReply> &callback) override {
     auto call = client_call_manager_
                     .CreateCall<CoreWorkerService, KillActorRequest, KillActorReply>(
                         *stub_, &CoreWorkerService::Stub::PrepareAsyncKillActor, request,
                         callback);
->>>>>>> 687de412
     return call->GetStatus();
   }
 
