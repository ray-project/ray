// Copyright 2017 The Ray Authors.
//
// Licensed under the Apache License, Version 2.0 (the "License");
// you may not use this file except in compliance with the License.
// You may obtain a copy of the License at
//
//  http://www.apache.org/licenses/LICENSE-2.0
//
// Unless required by applicable law or agreed to in writing, software
// distributed under the License is distributed on an "AS IS" BASIS,
// WITHOUT WARRANTIES OR CONDITIONS OF ANY KIND, either express or implied.
// See the License for the specific language governing permissions and
// limitations under the License.

#pragma once

#include <grpcpp/grpcpp.h>

#include <deque>
#include <limits>
#include <memory>
#include <mutex>
#include <string>
#include <thread>
#include <utility>

#include "absl/base/thread_annotations.h"
#include "absl/hash/hash.h"
#include "ray/common/status.h"
#include "ray/pubsub/subscriber.h"
#include "ray/rpc/retryable_grpc_client.h"
#include "ray/util/logging.h"
#include "src/ray/protobuf/core_worker.grpc.pb.h"
#include "src/ray/protobuf/core_worker.pb.h"

namespace std {
template <>
struct hash<ray::rpc::Address> {
  size_t operator()(const ray::rpc::Address &addr) const {
<<<<<<< HEAD
    size_t hash_value = std::hash<int32_t>()(addr.port());
    hash_value ^= std::hash<std::string>()(addr.ip_address());
    hash_value ^= std::hash<std::string>()(addr.worker_id());
    hash_value ^= std::hash<std::string>()(addr.raylet_id());
    return hash_value;
=======
    size_t hash = std::hash<int32_t>()(addr.port());
    hash ^= std::hash<std::string>()(addr.ip_address());
    hash ^= std::hash<std::string>()(addr.worker_id());
    hash ^= std::hash<std::string>()(addr.node_id());
    return hash;
>>>>>>> 4e5f03e7
  }
};
}  // namespace std

namespace ray {
namespace rpc {

/// The maximum number of requests in flight per client.
inline constexpr int64_t kMaxBytesInFlight = 16L * 1024 * 1024;

/// The base size in bytes per request.
inline constexpr int64_t kBaseRequestSize = 1024;

// Shared between actor and task submitters.
/* class CoreWorkerClientInterface; */

inline bool operator==(const rpc::Address &lhs, const rpc::Address &rhs) {
  return google::protobuf::util::MessageDifferencer::Equivalent(lhs, rhs);
}

/// Abstract client interface for testing.
class CoreWorkerClientInterface : public pubsub::SubscriberClientInterface {
 public:
  virtual const rpc::Address &Addr() const {
    static const rpc::Address empty_addr_;
    return empty_addr_;
  }

  /// Returns true if the grpc channel is idle and there are no pending requests
  /// after at least one RPC call is made.
  virtual bool IsIdleAfterRPCs() const { return false; }

  /// Push an actor task directly from worker to worker.
  ///
  /// \param[in] request The request message.
  /// \param[in] skip_queue Whether to skip the task queue. This will send the
  /// task for execution immediately.
  /// \param[in] callback The callback function that handles reply.
  /// \return if the rpc call succeeds
  virtual void PushActorTask(std::unique_ptr<PushTaskRequest> request,
                             bool skip_queue,
                             ClientCallback<PushTaskReply> &&callback) {}

  /// Similar to PushActorTask, but sets no ordering constraint. This is used to
  /// push non-actor tasks directly to a worker.
  virtual void PushNormalTask(std::unique_ptr<PushTaskRequest> request,
                              const ClientCallback<PushTaskReply> &callback) {}

  /// Get the number of pending tasks for this worker.
  ///
  /// \param[in] request The request message.
  /// \param[in] callback The callback function that handles reply.
  /// \return if the rpc call succeeds
  virtual void NumPendingTasks(std::unique_ptr<NumPendingTasksRequest> request,
                               const ClientCallback<NumPendingTasksReply> &callback,
                               int64_t timeout_ms = -1) {}

  /// Notify a wait has completed for actor call arguments.
  ///
  /// \param[in] request The request message.
  /// \param[in] callback The callback function that handles reply.
  /// \return if the rpc call succeeds
  virtual void ActorCallArgWaitComplete(
      const ActorCallArgWaitCompleteRequest &request,
      const ClientCallback<ActorCallArgWaitCompleteReply> &callback) {}

  /// Ask the owner of an object about the object's current status.
  virtual void GetObjectStatus(const GetObjectStatusRequest &request,
                               const ClientCallback<GetObjectStatusReply> &callback) {}

  /// Ask the actor's owner to reply when the actor has no references.
  virtual void WaitForActorRefDeleted(
      const WaitForActorRefDeletedRequest &request,
      const ClientCallback<WaitForActorRefDeletedReply> &callback) {}

  /// Send a long polling request to a core worker for pubsub operations.
  virtual void PubsubLongPolling(const PubsubLongPollingRequest &request,
                                 const ClientCallback<PubsubLongPollingReply> &callback) {
  }

  /// Send a pubsub command batch request to a core worker for pubsub operations.
  virtual void PubsubCommandBatch(
      const PubsubCommandBatchRequest &request,
      const ClientCallback<PubsubCommandBatchReply> &callback) {}

  virtual void UpdateObjectLocationBatch(
      const UpdateObjectLocationBatchRequest &request,
      const ClientCallback<UpdateObjectLocationBatchReply> &callback) {}

  virtual void GetObjectLocationsOwner(
      const GetObjectLocationsOwnerRequest &request,
      const ClientCallback<GetObjectLocationsOwnerReply> &callback) {}

  virtual void ReportGeneratorItemReturns(
      const ReportGeneratorItemReturnsRequest &request,
      const ClientCallback<ReportGeneratorItemReturnsReply> &callback) {}

  /// Tell this actor to exit immediately.
  virtual void KillActor(const KillActorRequest &request,
                         const ClientCallback<KillActorReply> &callback) {}

  virtual void CancelTask(const CancelTaskRequest &request,
                          const ClientCallback<CancelTaskReply> &callback) {}

  virtual void RemoteCancelTask(const RemoteCancelTaskRequest &request,
                                const ClientCallback<RemoteCancelTaskReply> &callback) {}

  virtual void RegisterMutableObjectReader(
      const RegisterMutableObjectReaderRequest &request,
      const ClientCallback<RegisterMutableObjectReaderReply> &callback) {}

  virtual void GetCoreWorkerStats(
      const GetCoreWorkerStatsRequest &request,
      const ClientCallback<GetCoreWorkerStatsReply> &callback) {}

  virtual void LocalGC(const LocalGCRequest &request,
                       const ClientCallback<LocalGCReply> &callback) {}

  virtual void DeleteObjects(const DeleteObjectsRequest &request,
                             const ClientCallback<DeleteObjectsReply> &callback) {}

  virtual void SpillObjects(const SpillObjectsRequest &request,
                            const ClientCallback<SpillObjectsReply> &callback) {}

  virtual void RestoreSpilledObjects(
      const RestoreSpilledObjectsRequest &request,
      const ClientCallback<RestoreSpilledObjectsReply> &callback) {}

  virtual void DeleteSpilledObjects(
      const DeleteSpilledObjectsRequest &request,
      const ClientCallback<DeleteSpilledObjectsReply> &callback) {}

  virtual void PlasmaObjectReady(const PlasmaObjectReadyRequest &request,
                                 const ClientCallback<PlasmaObjectReadyReply> &callback) {
  }

  virtual void Exit(const ExitRequest &request,
                    const ClientCallback<ExitReply> &callback) {}

  virtual void AssignObjectOwner(const AssignObjectOwnerRequest &request,
                                 const ClientCallback<AssignObjectOwnerReply> &callback) {
  }

  virtual void RayletNotifyGCSRestart(
      const RayletNotifyGCSRestartRequest &request,
      const ClientCallback<RayletNotifyGCSRestartReply> &callback) {}

  virtual void FreeActorObject(const FreeActorObjectRequest &request,
                               const ClientCallback<FreeActorObjectReply> &callback) {}

  virtual ~CoreWorkerClientInterface() = default;
};

/// Client used for communicating with a remote worker server.
class CoreWorkerClient : public std::enable_shared_from_this<CoreWorkerClient>,
                         public CoreWorkerClientInterface {
 public:
  /// Constructor.
  ///
  /// \param[in] address Address of the worker server.
  /// \param[in] client_call_manager The `ClientCallManager` used for managing requests.
  /// \param[in] core_worker_unavailable_timeout_callback The callback function that is
  /// used by the retryable grpc to remove unresponsive core worker connections from the
  /// pool once its been unavailable for more than server_unavailable_timeout_seconds.
  CoreWorkerClient(rpc::Address address,
                   ClientCallManager &client_call_manager,
                   std::function<void()> core_worker_unavailable_timeout_callback);

  const rpc::Address &Addr() const override { return addr_; }

  bool IsIdleAfterRPCs() const override {
    return grpc_client_->IsChannelIdleAfterRPCs() &&
           (retryable_grpc_client_->NumPendingRequests() == 0);
  }

  VOID_RPC_CLIENT_METHOD(CoreWorkerService,
                         ActorCallArgWaitComplete,
                         grpc_client_,
                         /*method_timeout_ms*/ -1,
                         override)

  VOID_RETRYABLE_RPC_CLIENT_METHOD(retryable_grpc_client_,
                                   CoreWorkerService,
                                   GetObjectStatus,
                                   grpc_client_,
                                   /*method_timeout_ms*/ -1,
                                   override)

  VOID_RPC_CLIENT_METHOD(CoreWorkerService,
                         KillActor,
                         grpc_client_,
                         /*method_timeout_ms*/ -1,
                         override)

  VOID_RPC_CLIENT_METHOD(CoreWorkerService,
                         CancelTask,
                         grpc_client_,
                         /*method_timeout_ms*/ -1,
                         override)

  VOID_RPC_CLIENT_METHOD(CoreWorkerService,
                         RemoteCancelTask,
                         grpc_client_,
                         /*method_timeout_ms*/ -1,
                         override)

  VOID_RPC_CLIENT_METHOD(CoreWorkerService,
                         WaitForActorRefDeleted,
                         grpc_client_,
                         /*method_timeout_ms*/ -1,
                         override)

  VOID_RPC_CLIENT_METHOD(CoreWorkerService,
                         PubsubLongPolling,
                         grpc_client_,
                         /*method_timeout_ms*/ -1,
                         override)

  VOID_RPC_CLIENT_METHOD(CoreWorkerService,
                         PubsubCommandBatch,
                         grpc_client_,
                         /*method_timeout_ms*/ -1,
                         override)

  VOID_RETRYABLE_RPC_CLIENT_METHOD(retryable_grpc_client_,
                                   CoreWorkerService,
                                   UpdateObjectLocationBatch,
                                   grpc_client_,
                                   /*method_timeout_ms*/ -1,
                                   override)

  VOID_RPC_CLIENT_METHOD(CoreWorkerService,
                         GetObjectLocationsOwner,
                         grpc_client_,
                         /*method_timeout_ms*/ -1,
                         override)

  VOID_RETRYABLE_RPC_CLIENT_METHOD(retryable_grpc_client_,
                                   CoreWorkerService,
                                   ReportGeneratorItemReturns,
                                   grpc_client_,
                                   /*method_timeout_ms*/ -1,
                                   override)

  VOID_RPC_CLIENT_METHOD(CoreWorkerService,
                         RegisterMutableObjectReader,
                         grpc_client_,
                         /*method_timeout_ms*/ -1,
                         override)

  VOID_RPC_CLIENT_METHOD(CoreWorkerService,
                         GetCoreWorkerStats,
                         grpc_client_,
                         /*method_timeout_ms*/ -1,
                         override)

  VOID_RPC_CLIENT_METHOD(CoreWorkerService,
                         LocalGC,
                         grpc_client_,
                         /*method_timeout_ms*/ -1,
                         override)

  VOID_RPC_CLIENT_METHOD(CoreWorkerService,
                         DeleteObjects,
                         grpc_client_,
                         /*method_timeout_ms*/ -1,
                         override)

  VOID_RPC_CLIENT_METHOD(CoreWorkerService,
                         SpillObjects,
                         grpc_client_,
                         /*method_timeout_ms*/ -1,
                         override)

  VOID_RPC_CLIENT_METHOD(CoreWorkerService,
                         RestoreSpilledObjects,
                         grpc_client_,
                         /*method_timeout_ms*/ -1,
                         override)

  VOID_RPC_CLIENT_METHOD(CoreWorkerService,
                         DeleteSpilledObjects,
                         grpc_client_,
                         /*method_timeout_ms*/ -1,
                         override)

  VOID_RPC_CLIENT_METHOD(CoreWorkerService,
                         PlasmaObjectReady,
                         grpc_client_,
                         /*method_timeout_ms*/ -1,
                         override)

  VOID_RPC_CLIENT_METHOD(CoreWorkerService,
                         RayletNotifyGCSRestart,
                         grpc_client_,
                         /*method_timeout_ms*/ -1,
                         override)

  VOID_RPC_CLIENT_METHOD(
      CoreWorkerService, Exit, grpc_client_, /*method_timeout_ms*/ -1, override)

  VOID_RPC_CLIENT_METHOD(CoreWorkerService,
                         AssignObjectOwner,
                         grpc_client_,
                         /*method_timeout_ms*/ -1,
                         override)

  VOID_RPC_CLIENT_METHOD(CoreWorkerService,
                         FreeActorObject,
                         grpc_client_,
                         /*method_timeout_ms*/ -1,
                         override)

  void PushActorTask(std::unique_ptr<PushTaskRequest> request,
                     bool skip_queue,
                     ClientCallback<PushTaskReply> &&callback) override;

  void PushNormalTask(std::unique_ptr<PushTaskRequest> request,
                      const ClientCallback<PushTaskReply> &callback) override;

  void NumPendingTasks(std::unique_ptr<NumPendingTasksRequest> request,
                       const ClientCallback<NumPendingTasksReply> &callback,
                       int64_t timeout_ms = -1) override {
    INVOKE_RPC_CALL(
        CoreWorkerService, NumPendingTasks, *request, callback, grpc_client_, timeout_ms);
  }

  /// Send as many pending tasks as possible. This method is thread-safe.
  ///
  /// The client will guarantee no more than kMaxBytesInFlight bytes of RPCs are being
  /// sent at once. This prevents the server scheduling queue from being overwhelmed.
  /// See direct_actor.proto for a description of the ordering protocol.
  void SendRequests();

 private:
  /// Protects against unsafe concurrent access from the callback thread.
  absl::Mutex mutex_;

  /// Address of the remote worker.
  rpc::Address addr_;

  /// The RPC client.
  std::shared_ptr<GrpcClient<CoreWorkerService>> grpc_client_;

  std::shared_ptr<RetryableGrpcClient> retryable_grpc_client_;

  /// Queue of requests to send.
  std::deque<std::pair<std::unique_ptr<PushTaskRequest>, ClientCallback<PushTaskReply>>>
      send_queue_ ABSL_GUARDED_BY(mutex_);

  /// The number of bytes currently in flight.
  int64_t rpc_bytes_in_flight_ ABSL_GUARDED_BY(mutex_) = 0;

  /// The max sequence number we have processed responses for.
  std::optional<int64_t> max_finished_seq_no_ ABSL_GUARDED_BY(mutex_);
};

using CoreWorkerClientFactoryFn =
    std::function<std::shared_ptr<CoreWorkerClientInterface>(const rpc::Address &)>;

}  // namespace rpc
}  // namespace ray<|MERGE_RESOLUTION|>--- conflicted
+++ resolved
@@ -37,19 +37,11 @@
 template <>
 struct hash<ray::rpc::Address> {
   size_t operator()(const ray::rpc::Address &addr) const {
-<<<<<<< HEAD
     size_t hash_value = std::hash<int32_t>()(addr.port());
     hash_value ^= std::hash<std::string>()(addr.ip_address());
     hash_value ^= std::hash<std::string>()(addr.worker_id());
-    hash_value ^= std::hash<std::string>()(addr.raylet_id());
+    hash_value ^= std::hash<std::string>()(addr.node_id());
     return hash_value;
-=======
-    size_t hash = std::hash<int32_t>()(addr.port());
-    hash ^= std::hash<std::string>()(addr.ip_address());
-    hash ^= std::hash<std::string>()(addr.worker_id());
-    hash ^= std::hash<std::string>()(addr.node_id());
-    return hash;
->>>>>>> 4e5f03e7
   }
 };
 }  // namespace std
