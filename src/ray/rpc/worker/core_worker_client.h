--- conflicted
+++ resolved
@@ -1,784 +1,386 @@
-<<<<<<< HEAD
-// Copyright 2017 The Ray Authors.
-//
-// Licensed under the Apache License, Version 2.0 (the "License");
-// you may not use this file except in compliance with the License.
-// You may obtain a copy of the License at
-//
-//  http://www.apache.org/licenses/LICENSE-2.0
-//
-// Unless required by applicable law or agreed to in writing, software
-// distributed under the License is distributed on an "AS IS" BASIS,
-// WITHOUT WARRANTIES OR CONDITIONS OF ANY KIND, either express or implied.
-// See the License for the specific language governing permissions and
-// limitations under the License.
-
-#pragma once
-
-#ifdef __clang__
-// TODO(mehrdadn): Remove this when the warnings are addressed
-#pragma clang diagnostic push
-#pragma clang diagnostic warning "-Wunused-result"
-#endif
-
-#include <grpcpp/grpcpp.h>
-
-#include <deque>
-#include <memory>
-#include <mutex>
-#include <thread>
-
-#include "absl/base/thread_annotations.h"
-#include "absl/hash/hash.h"
-#include "ray/common/status.h"
-#include "ray/pubsub/subscriber.h"
-#include "ray/rpc/grpc_client.h"
-#include "ray/util/logging.h"
-#include "src/ray/protobuf/core_worker.grpc.pb.h"
-#include "src/ray/protobuf/core_worker.pb.h"
-
-namespace ray {
-namespace rpc {
-
-/// The maximum number of requests in flight per client.
-const int64_t kMaxBytesInFlight = 16 * 1024 * 1024;
-
-/// The base size in bytes per request.
-const int64_t kBaseRequestSize = 1024;
-
-/// Get the estimated size in bytes of the given task.
-const static int64_t RequestSizeInBytes(const PushTaskRequest &request) {
-  int64_t size = kBaseRequestSize;
-  for (auto &arg : request.task_spec().args()) {
-    size += arg.data().size();
-  }
-  return size;
-}
-
-// Shared between direct actor and task submitters.
-/* class CoreWorkerClientInterface; */
-
-// TODO(swang): Remove and replace with rpc::Address.
-class WorkerAddress {
- public:
-  WorkerAddress(const rpc::Address &address)
-      : ip_address(address.ip_address()),
-        port(address.port()),
-        worker_id(WorkerID::FromBinary(address.worker_id())),
-        raylet_id(NodeID::FromBinary(address.raylet_id())) {}
-  template <typename H>
-  friend H AbslHashValue(H h, const WorkerAddress &w) {
-    return H::combine(std::move(h), w.ip_address, w.port, w.worker_id, w.raylet_id);
-  }
-
-  bool operator==(const WorkerAddress &other) const {
-    return other.ip_address == ip_address && other.port == port &&
-           other.worker_id == worker_id && other.raylet_id == raylet_id;
-  }
-
-  rpc::Address ToProto() const {
-    rpc::Address addr;
-    addr.set_raylet_id(raylet_id.Binary());
-    addr.set_ip_address(ip_address);
-    addr.set_port(port);
-    addr.set_worker_id(worker_id.Binary());
-    return addr;
-  }
-
-  /// The ip address of the worker.
-  const std::string ip_address;
-  /// The local port of the worker.
-  const int port;
-  /// The unique id of the worker.
-  const WorkerID worker_id;
-  /// The unique id of the worker raylet.
-  const NodeID raylet_id;
-};
-
-/// Abstract client interface for testing.
-class CoreWorkerClientInterface : public pubsub::SubscriberClientInterface {
- public:
-  virtual const rpc::Address &Addr() const {
-    static const rpc::Address empty_addr_;
-    return empty_addr_;
-  }
-
-  /// Push an actor task directly from worker to worker.
-  ///
-  /// \param[in] request The request message.
-  /// \param[in] skip_queue Whether to skip the task queue. This will send the
-  /// task for execution immediately.
-  /// \param[in] callback The callback function that handles reply.
-  /// \return if the rpc call succeeds
-  virtual void PushActorTask(std::unique_ptr<PushTaskRequest> request, bool skip_queue,
-                             const ClientCallback<PushTaskReply> &callback) {}
-
-  /// Similar to PushActorTask, but sets no ordering constraint. This is used to
-  /// push non-actor tasks directly to a worker.
-  virtual void PushNormalTask(std::unique_ptr<PushTaskRequest> request,
-                              const ClientCallback<PushTaskReply> &callback) {}
-
-  virtual void StealTasks(std::unique_ptr<StealTasksRequest> request,
-                          const ClientCallback<StealTasksReply> &callback) {}
-
-  /// Notify a wait has completed for direct actor call arguments.
-  ///
-  /// \param[in] request The request message.
-  /// \param[in] callback The callback function that handles reply.
-  /// \return if the rpc call succeeds
-  virtual void DirectActorCallArgWaitComplete(
-      const DirectActorCallArgWaitCompleteRequest &request,
-      const ClientCallback<DirectActorCallArgWaitCompleteReply> &callback) {}
-
-  /// Ask the owner of an object about the object's current status.
-  virtual void GetObjectStatus(const GetObjectStatusRequest &request,
-                               const ClientCallback<GetObjectStatusReply> &callback) {}
-
-  /// Ask the actor's owner to reply when the actor has gone out of scope.
-  virtual void WaitForActorOutOfScope(
-      const WaitForActorOutOfScopeRequest &request,
-      const ClientCallback<WaitForActorOutOfScopeReply> &callback) {}
-
-  /// Send a long polling request to a core worker for pubsub operations.
-  virtual void PubsubLongPolling(const PubsubLongPollingRequest &request,
-                                 const ClientCallback<PubsubLongPollingReply> &callback) {
-  }
-
-  /// Send a pubsub command batch request to a core worker for pubsub operations.
-  virtual void PubsubCommandBatch(
-      const PubsubCommandBatchRequest &request,
-      const ClientCallback<PubsubCommandBatchReply> &callback) {}
-
-  virtual void UpdateObjectLocationBatch(
-      const UpdateObjectLocationBatchRequest &request,
-      const ClientCallback<UpdateObjectLocationBatchReply> &callback) {}
-
-  virtual void GetObjectLocationsOwner(
-      const GetObjectLocationsOwnerRequest &request,
-      const ClientCallback<GetObjectLocationsOwnerReply> &callback) {}
-
-  /// Tell this actor to exit immediately.
-  virtual void KillActor(const KillActorRequest &request,
-                         const ClientCallback<KillActorReply> &callback) {}
-
-  virtual void CancelTask(const CancelTaskRequest &request,
-                          const ClientCallback<CancelTaskReply> &callback) {}
-
-  virtual void RemoteCancelTask(const RemoteCancelTaskRequest &request,
-                                const ClientCallback<RemoteCancelTaskReply> &callback) {}
-
-  virtual void GetCoreWorkerStats(
-      const GetCoreWorkerStatsRequest &request,
-      const ClientCallback<GetCoreWorkerStatsReply> &callback) {}
-
-  virtual void LocalGC(const LocalGCRequest &request,
-                       const ClientCallback<LocalGCReply> &callback) {}
-
-  virtual void SpillObjects(const SpillObjectsRequest &request,
-                            const ClientCallback<SpillObjectsReply> &callback) {}
-
-  virtual void RestoreSpilledObjects(
-      const RestoreSpilledObjectsRequest &request,
-      const ClientCallback<RestoreSpilledObjectsReply> &callback) {}
-
-  virtual void DeleteSpilledObjects(
-      const DeleteSpilledObjectsRequest &request,
-      const ClientCallback<DeleteSpilledObjectsReply> &callback) {}
-
-  virtual void AddSpilledUrl(const AddSpilledUrlRequest &request,
-                             const ClientCallback<AddSpilledUrlReply> &callback) {}
-
-  virtual void PlasmaObjectReady(const PlasmaObjectReadyRequest &request,
-                                 const ClientCallback<PlasmaObjectReadyReply> &callback) {
-  }
-
-  virtual void Exit(const ExitRequest &request,
-                    const ClientCallback<ExitReply> &callback) {}
-
-  virtual void AssignObjectOwner(const AssignObjectOwnerRequest &request,
-                                 const ClientCallback<AssignObjectOwnerReply> &callback) {
-  }
-
-  /// Returns the max acked sequence number, useful for checking on progress.
-  virtual int64_t ClientProcessedUpToSeqno() { return -1; }
-
-  virtual ~CoreWorkerClientInterface(){};
-};
-
-/// Client used for communicating with a remote worker server.
-class CoreWorkerClient : public std::enable_shared_from_this<CoreWorkerClient>,
-                         public CoreWorkerClientInterface {
- public:
-  /// Constructor.
-  ///
-  /// \param[in] address Address of the worker server.
-  /// \param[in] port Port of the worker server.
-  /// \param[in] client_call_manager The `ClientCallManager` used for managing requests.
-  CoreWorkerClient(const rpc::Address &address, ClientCallManager &client_call_manager)
-      : addr_(address) {
-    grpc_client_ = std::make_unique<GrpcClient<CoreWorkerService>>(
-        addr_.ip_address(), addr_.port(), client_call_manager);
-  };
-
-  const rpc::Address &Addr() const override { return addr_; }
-
-  VOID_RPC_CLIENT_METHOD(CoreWorkerService, DirectActorCallArgWaitComplete, grpc_client_,
-                         /*method_timeout_ms*/ -1, override)
-
-  VOID_RPC_CLIENT_METHOD(CoreWorkerService, GetObjectStatus, grpc_client_,
-                         /*method_timeout_ms*/ -1, override)
-
-  VOID_RPC_CLIENT_METHOD(CoreWorkerService, KillActor, grpc_client_,
-                         /*method_timeout_ms*/ -1, override)
-
-  VOID_RPC_CLIENT_METHOD(CoreWorkerService, CancelTask, grpc_client_,
-                         /*method_timeout_ms*/ -1, override)
-
-  VOID_RPC_CLIENT_METHOD(CoreWorkerService, RemoteCancelTask, grpc_client_,
-                         /*method_timeout_ms*/ -1, override)
-
-  VOID_RPC_CLIENT_METHOD(CoreWorkerService, WaitForActorOutOfScope, grpc_client_,
-                         /*method_timeout_ms*/ -1, override)
-
-  VOID_RPC_CLIENT_METHOD(CoreWorkerService, PubsubLongPolling, grpc_client_,
-                         /*method_timeout_ms*/ -1, override)
-
-  VOID_RPC_CLIENT_METHOD(CoreWorkerService, PubsubCommandBatch, grpc_client_,
-                         /*method_timeout_ms*/ -1, override)
-
-  VOID_RPC_CLIENT_METHOD(CoreWorkerService, UpdateObjectLocationBatch, grpc_client_,
-                         /*method_timeout_ms*/ -1, override)
-
-  VOID_RPC_CLIENT_METHOD(CoreWorkerService, GetObjectLocationsOwner, grpc_client_,
-                         /*method_timeout_ms*/ -1, override)
-
-  VOID_RPC_CLIENT_METHOD(CoreWorkerService, GetCoreWorkerStats, grpc_client_,
-                         /*method_timeout_ms*/ -1, override)
-
-  VOID_RPC_CLIENT_METHOD(CoreWorkerService, LocalGC, grpc_client_,
-                         /*method_timeout_ms*/ -1, override)
-
-  VOID_RPC_CLIENT_METHOD(CoreWorkerService, SpillObjects, grpc_client_,
-                         /*method_timeout_ms*/ -1, override)
-
-  VOID_RPC_CLIENT_METHOD(CoreWorkerService, RestoreSpilledObjects, grpc_client_,
-                         /*method_timeout_ms*/ -1, override)
-
-  VOID_RPC_CLIENT_METHOD(CoreWorkerService, DeleteSpilledObjects, grpc_client_,
-                         /*method_timeout_ms*/ -1, override)
-
-  VOID_RPC_CLIENT_METHOD(CoreWorkerService, AddSpilledUrl, grpc_client_,
-                         /*method_timeout_ms*/ -1, override)
-
-  VOID_RPC_CLIENT_METHOD(CoreWorkerService, PlasmaObjectReady, grpc_client_,
-                         /*method_timeout_ms*/ -1, override)
-
-  VOID_RPC_CLIENT_METHOD(CoreWorkerService, Exit, grpc_client_, /*method_timeout_ms*/ -1,
-                         override)
-
-  VOID_RPC_CLIENT_METHOD(CoreWorkerService, AssignObjectOwner, grpc_client_,
-                         /*method_timeout_ms*/ -1, override)
-
-  void PushActorTask(std::unique_ptr<PushTaskRequest> request, bool skip_queue,
-                     const ClientCallback<PushTaskReply> &callback) override {
-    if (skip_queue) {
-      // Set this value so that the actor does not skip any tasks when
-      // processing this request. We could also set it to max_finished_seq_no_,
-      // but we just set it to the default of -1 to avoid taking the lock.
-      request->set_client_processed_up_to(-1);
-      INVOKE_RPC_CALL(CoreWorkerService, PushTask, *request, callback, grpc_client_,
-                      /*method_timeout_ms*/ -1);
-      return;
-    }
-
-    {
-      absl::MutexLock lock(&mutex_);
-      send_queue_.push_back(std::make_pair(
-          std::move(request),
-          std::move(const_cast<ClientCallback<PushTaskReply> &>(callback))));
-    }
-    SendRequests();
-  }
-
-  void PushNormalTask(std::unique_ptr<PushTaskRequest> request,
-                      const ClientCallback<PushTaskReply> &callback) override {
-    request->set_sequence_number(-1);
-    request->set_client_processed_up_to(-1);
-    INVOKE_RPC_CALL(CoreWorkerService, PushTask, *request, callback, grpc_client_,
-                    /*method_timeout_ms*/ -1);
-  }
-
-  void StealTasks(std::unique_ptr<StealTasksRequest> request,
-                  const ClientCallback<StealTasksReply> &callback) override {
-    INVOKE_RPC_CALL(CoreWorkerService, StealTasks, *request, callback, grpc_client_,
-                    /*method_timeout_ms*/ -1);
-  }
-
-  /// Send as many pending tasks as possible. This method is thread-safe.
-  ///
-  /// The client will guarantee no more than kMaxBytesInFlight bytes of RPCs are being
-  /// sent at once. This prevents the server scheduling queue from being overwhelmed.
-  /// See direct_actor.proto for a description of the ordering protocol.
-  void SendRequests() {
-    absl::MutexLock lock(&mutex_);
-    auto this_ptr = this->shared_from_this();
-
-    while (!send_queue_.empty() && rpc_bytes_in_flight_ < kMaxBytesInFlight) {
-      auto pair = std::move(*send_queue_.begin());
-      send_queue_.pop_front();
-
-      auto request = std::move(pair.first);
-      int64_t task_size = RequestSizeInBytes(*request);
-      int64_t seq_no = request->sequence_number();
-      request->set_client_processed_up_to(max_finished_seq_no_);
-      rpc_bytes_in_flight_ += task_size;
-
-      auto rpc_callback = [this, this_ptr, seq_no, task_size,
-                           callback = std::move(pair.second)](
-                              Status status, const rpc::PushTaskReply &reply) {
-        {
-          absl::MutexLock lock(&mutex_);
-          if (seq_no > max_finished_seq_no_) {
-            max_finished_seq_no_ = seq_no;
-          }
-          rpc_bytes_in_flight_ -= task_size;
-          RAY_CHECK(rpc_bytes_in_flight_ >= 0);
-        }
-        SendRequests();
-        callback(status, reply);
-      };
-
-      RAY_UNUSED(INVOKE_RPC_CALL(CoreWorkerService, PushTask, *request,
-                                 std::move(rpc_callback), grpc_client_,
-                                 /*method_timeout_ms*/ -1));
-    }
-
-    if (!send_queue_.empty()) {
-      RAY_LOG(DEBUG) << "client send queue size " << send_queue_.size();
-    }
-  }
-
-  /// Returns the max acked sequence number, useful for checking on progress.
-  int64_t ClientProcessedUpToSeqno() override {
-    absl::MutexLock lock(&mutex_);
-    return max_finished_seq_no_;
-  }
-
- private:
-  /// Protects against unsafe concurrent access from the callback thread.
-  absl::Mutex mutex_;
-
-  /// Address of the remote worker.
-  rpc::Address addr_;
-
-  /// The RPC client.
-  std::unique_ptr<GrpcClient<CoreWorkerService>> grpc_client_;
-
-  /// Queue of requests to send.
-  std::deque<std::pair<std::unique_ptr<PushTaskRequest>, ClientCallback<PushTaskReply>>>
-      send_queue_ GUARDED_BY(mutex_);
-
-  /// The number of bytes currently in flight.
-  int64_t rpc_bytes_in_flight_ GUARDED_BY(mutex_) = 0;
-
-  /// The max sequence number we have processed responses for.
-  int64_t max_finished_seq_no_ GUARDED_BY(mutex_) = -1;
-};
-
-typedef std::function<std::shared_ptr<CoreWorkerClientInterface>(const rpc::Address &)>
-    ClientFactoryFn;
-
-}  // namespace rpc
-}  // namespace ray
-
-#ifdef __clang__
-#pragma clang diagnostic pop
-#endif
-=======
-// Copyright 2017 The Ray Authors.
-//
-// Licensed under the Apache License, Version 2.0 (the "License");
-// you may not use this file except in compliance with the License.
-// You may obtain a copy of the License at
-//
-//  http://www.apache.org/licenses/LICENSE-2.0
-//
-// Unless required by applicable law or agreed to in writing, software
-// distributed under the License is distributed on an "AS IS" BASIS,
-// WITHOUT WARRANTIES OR CONDITIONS OF ANY KIND, either express or implied.
-// See the License for the specific language governing permissions and
-// limitations under the License.
-
-#pragma once
-
-#ifdef __clang__
-// TODO(mehrdadn): Remove this when the warnings are addressed
-#pragma clang diagnostic push
-#pragma clang diagnostic warning "-Wunused-result"
-#endif
-
-#include <grpcpp/grpcpp.h>
-
-#include <deque>
-#include <memory>
-#include <mutex>
-#include <thread>
-
-#include "absl/base/thread_annotations.h"
-#include "absl/hash/hash.h"
-#include "ray/common/status.h"
-#include "ray/pubsub/subscriber.h"
-#include "ray/rpc/grpc_client.h"
-#include "ray/util/logging.h"
-#include "src/ray/protobuf/core_worker.grpc.pb.h"
-#include "src/ray/protobuf/core_worker.pb.h"
-
-namespace ray {
-namespace rpc {
-
-/// The maximum number of requests in flight per client.
-const int64_t kMaxBytesInFlight = 16 * 1024 * 1024;
-
-/// The base size in bytes per request.
-const int64_t kBaseRequestSize = 1024;
-
-/// Get the estimated size in bytes of the given task.
-const static int64_t RequestSizeInBytes(const PushTaskRequest &request) {
-  int64_t size = kBaseRequestSize;
-  for (auto &arg : request.task_spec().args()) {
-    size += arg.data().size();
-  }
-  return size;
-}
-
-// Shared between direct actor and task submitters.
-/* class CoreWorkerClientInterface; */
-
-// TODO(swang): Remove and replace with rpc::Address.
-class WorkerAddress {
- public:
-  WorkerAddress(const rpc::Address &address)
-      : ip_address(address.ip_address()),
-        port(address.port()),
-        worker_id(WorkerID::FromBinary(address.worker_id())),
-        raylet_id(NodeID::FromBinary(address.raylet_id())) {}
-  template <typename H>
-  friend H AbslHashValue(H h, const WorkerAddress &w) {
-    return H::combine(std::move(h), w.ip_address, w.port, w.worker_id, w.raylet_id);
-  }
-
-  bool operator==(const WorkerAddress &other) const {
-    return other.ip_address == ip_address && other.port == port &&
-           other.worker_id == worker_id && other.raylet_id == raylet_id;
-  }
-
-  rpc::Address ToProto() const {
-    rpc::Address addr;
-    addr.set_raylet_id(raylet_id.Binary());
-    addr.set_ip_address(ip_address);
-    addr.set_port(port);
-    addr.set_worker_id(worker_id.Binary());
-    return addr;
-  }
-
-  /// The ip address of the worker.
-  const std::string ip_address;
-  /// The local port of the worker.
-  const int port;
-  /// The unique id of the worker.
-  const WorkerID worker_id;
-  /// The unique id of the worker raylet.
-  const NodeID raylet_id;
-};
-
-/// Abstract client interface for testing.
-class CoreWorkerClientInterface : public pubsub::SubscriberClientInterface {
- public:
-  virtual const rpc::Address &Addr() const {
-    static const rpc::Address empty_addr_;
-    return empty_addr_;
-  }
-
-  /// Push an actor task directly from worker to worker.
-  ///
-  /// \param[in] request The request message.
-  /// \param[in] skip_queue Whether to skip the task queue. This will send the
-  /// task for execution immediately.
-  /// \param[in] callback The callback function that handles reply.
-  /// \return if the rpc call succeeds
-  virtual void PushActorTask(std::unique_ptr<PushTaskRequest> request, bool skip_queue,
-                             const ClientCallback<PushTaskReply> &callback) {}
-
-  /// Similar to PushActorTask, but sets no ordering constraint. This is used to
-  /// push non-actor tasks directly to a worker.
-  virtual void PushNormalTask(std::unique_ptr<PushTaskRequest> request,
-                              const ClientCallback<PushTaskReply> &callback) {}
-
-  /// Notify a wait has completed for direct actor call arguments.
-  ///
-  /// \param[in] request The request message.
-  /// \param[in] callback The callback function that handles reply.
-  /// \return if the rpc call succeeds
-  virtual void DirectActorCallArgWaitComplete(
-      const DirectActorCallArgWaitCompleteRequest &request,
-      const ClientCallback<DirectActorCallArgWaitCompleteReply> &callback) {}
-
-  /// Ask the owner of an object about the object's current status.
-  virtual void GetObjectStatus(const GetObjectStatusRequest &request,
-                               const ClientCallback<GetObjectStatusReply> &callback) {}
-
-  /// Ask the actor's owner to reply when the actor has gone out of scope.
-  virtual void WaitForActorOutOfScope(
-      const WaitForActorOutOfScopeRequest &request,
-      const ClientCallback<WaitForActorOutOfScopeReply> &callback) {}
-
-  /// Send a long polling request to a core worker for pubsub operations.
-  virtual void PubsubLongPolling(const PubsubLongPollingRequest &request,
-                                 const ClientCallback<PubsubLongPollingReply> &callback) {
-  }
-
-  /// Send a pubsub command batch request to a core worker for pubsub operations.
-  virtual void PubsubCommandBatch(
-      const PubsubCommandBatchRequest &request,
-      const ClientCallback<PubsubCommandBatchReply> &callback) {}
-
-  virtual void UpdateObjectLocationBatch(
-      const UpdateObjectLocationBatchRequest &request,
-      const ClientCallback<UpdateObjectLocationBatchReply> &callback) {}
-
-  virtual void GetObjectLocationsOwner(
-      const GetObjectLocationsOwnerRequest &request,
-      const ClientCallback<GetObjectLocationsOwnerReply> &callback) {}
-
-  /// Tell this actor to exit immediately.
-  virtual void KillActor(const KillActorRequest &request,
-                         const ClientCallback<KillActorReply> &callback) {}
-
-  virtual void CancelTask(const CancelTaskRequest &request,
-                          const ClientCallback<CancelTaskReply> &callback) {}
-
-  virtual void RemoteCancelTask(const RemoteCancelTaskRequest &request,
-                                const ClientCallback<RemoteCancelTaskReply> &callback) {}
-
-  virtual void GetCoreWorkerStats(
-      const GetCoreWorkerStatsRequest &request,
-      const ClientCallback<GetCoreWorkerStatsReply> &callback) {}
-
-  virtual void LocalGC(const LocalGCRequest &request,
-                       const ClientCallback<LocalGCReply> &callback) {}
-
-  virtual void SpillObjects(const SpillObjectsRequest &request,
-                            const ClientCallback<SpillObjectsReply> &callback) {}
-
-  virtual void RestoreSpilledObjects(
-      const RestoreSpilledObjectsRequest &request,
-      const ClientCallback<RestoreSpilledObjectsReply> &callback) {}
-
-  virtual void DeleteSpilledObjects(
-      const DeleteSpilledObjectsRequest &request,
-      const ClientCallback<DeleteSpilledObjectsReply> &callback) {}
-
-  virtual void AddSpilledUrl(const AddSpilledUrlRequest &request,
-                             const ClientCallback<AddSpilledUrlReply> &callback) {}
-
-  virtual void PlasmaObjectReady(const PlasmaObjectReadyRequest &request,
-                                 const ClientCallback<PlasmaObjectReadyReply> &callback) {
-  }
-
-  virtual void Exit(const ExitRequest &request,
-                    const ClientCallback<ExitReply> &callback) {}
-
-  virtual void AssignObjectOwner(const AssignObjectOwnerRequest &request,
-                                 const ClientCallback<AssignObjectOwnerReply> &callback) {
-  }
-
-  /// Returns the max acked sequence number, useful for checking on progress.
-  virtual int64_t ClientProcessedUpToSeqno() { return -1; }
-
-  virtual ~CoreWorkerClientInterface(){};
-};
-
-/// Client used for communicating with a remote worker server.
-class CoreWorkerClient : public std::enable_shared_from_this<CoreWorkerClient>,
-                         public CoreWorkerClientInterface {
- public:
-  /// Constructor.
-  ///
-  /// \param[in] address Address of the worker server.
-  /// \param[in] port Port of the worker server.
-  /// \param[in] client_call_manager The `ClientCallManager` used for managing requests.
-  CoreWorkerClient(const rpc::Address &address, ClientCallManager &client_call_manager)
-      : addr_(address) {
-    grpc_client_ = std::make_unique<GrpcClient<CoreWorkerService>>(
-        addr_.ip_address(), addr_.port(), client_call_manager);
-  };
-
-  const rpc::Address &Addr() const override { return addr_; }
-
-  VOID_RPC_CLIENT_METHOD(CoreWorkerService, DirectActorCallArgWaitComplete, grpc_client_,
-                         /*method_timeout_ms*/ -1, override)
-
-  VOID_RPC_CLIENT_METHOD(CoreWorkerService, GetObjectStatus, grpc_client_,
-                         /*method_timeout_ms*/ -1, override)
-
-  VOID_RPC_CLIENT_METHOD(CoreWorkerService, KillActor, grpc_client_,
-                         /*method_timeout_ms*/ -1, override)
-
-  VOID_RPC_CLIENT_METHOD(CoreWorkerService, CancelTask, grpc_client_,
-                         /*method_timeout_ms*/ -1, override)
-
-  VOID_RPC_CLIENT_METHOD(CoreWorkerService, RemoteCancelTask, grpc_client_,
-                         /*method_timeout_ms*/ -1, override)
-
-  VOID_RPC_CLIENT_METHOD(CoreWorkerService, WaitForActorOutOfScope, grpc_client_,
-                         /*method_timeout_ms*/ -1, override)
-
-  VOID_RPC_CLIENT_METHOD(CoreWorkerService, PubsubLongPolling, grpc_client_,
-                         /*method_timeout_ms*/ -1, override)
-
-  VOID_RPC_CLIENT_METHOD(CoreWorkerService, PubsubCommandBatch, grpc_client_,
-                         /*method_timeout_ms*/ -1, override)
-
-  VOID_RPC_CLIENT_METHOD(CoreWorkerService, UpdateObjectLocationBatch, grpc_client_,
-                         /*method_timeout_ms*/ -1, override)
-
-  VOID_RPC_CLIENT_METHOD(CoreWorkerService, GetObjectLocationsOwner, grpc_client_,
-                         /*method_timeout_ms*/ -1, override)
-
-  VOID_RPC_CLIENT_METHOD(CoreWorkerService, GetCoreWorkerStats, grpc_client_,
-                         /*method_timeout_ms*/ -1, override)
-
-  VOID_RPC_CLIENT_METHOD(CoreWorkerService, LocalGC, grpc_client_,
-                         /*method_timeout_ms*/ -1, override)
-
-  VOID_RPC_CLIENT_METHOD(CoreWorkerService, SpillObjects, grpc_client_,
-                         /*method_timeout_ms*/ -1, override)
-
-  VOID_RPC_CLIENT_METHOD(CoreWorkerService, RestoreSpilledObjects, grpc_client_,
-                         /*method_timeout_ms*/ -1, override)
-
-  VOID_RPC_CLIENT_METHOD(CoreWorkerService, DeleteSpilledObjects, grpc_client_,
-                         /*method_timeout_ms*/ -1, override)
-
-  VOID_RPC_CLIENT_METHOD(CoreWorkerService, AddSpilledUrl, grpc_client_,
-                         /*method_timeout_ms*/ -1, override)
-
-  VOID_RPC_CLIENT_METHOD(CoreWorkerService, PlasmaObjectReady, grpc_client_,
-                         /*method_timeout_ms*/ -1, override)
-
-  VOID_RPC_CLIENT_METHOD(CoreWorkerService, Exit, grpc_client_, /*method_timeout_ms*/ -1,
-                         override)
-
-  VOID_RPC_CLIENT_METHOD(CoreWorkerService, AssignObjectOwner, grpc_client_,
-                         /*method_timeout_ms*/ -1, override)
-
-  void PushActorTask(std::unique_ptr<PushTaskRequest> request, bool skip_queue,
-                     const ClientCallback<PushTaskReply> &callback) override {
-    if (skip_queue) {
-      // Set this value so that the actor does not skip any tasks when
-      // processing this request. We could also set it to max_finished_seq_no_,
-      // but we just set it to the default of -1 to avoid taking the lock.
-      request->set_client_processed_up_to(-1);
-      INVOKE_RPC_CALL(CoreWorkerService, PushTask, *request, callback, grpc_client_,
-                      /*method_timeout_ms*/ -1);
-      return;
-    }
-
-    {
-      absl::MutexLock lock(&mutex_);
-      send_queue_.push_back(std::make_pair(
-          std::move(request),
-          std::move(const_cast<ClientCallback<PushTaskReply> &>(callback))));
-    }
-    SendRequests();
-  }
-
-  void PushNormalTask(std::unique_ptr<PushTaskRequest> request,
-                      const ClientCallback<PushTaskReply> &callback) override {
-    request->set_sequence_number(-1);
-    request->set_client_processed_up_to(-1);
-    INVOKE_RPC_CALL(CoreWorkerService, PushTask, *request, callback, grpc_client_,
-                    /*method_timeout_ms*/ -1);
-  }
-
-  /// Send as many pending tasks as possible. This method is thread-safe.
-  ///
-  /// The client will guarantee no more than kMaxBytesInFlight bytes of RPCs are being
-  /// sent at once. This prevents the server scheduling queue from being overwhelmed.
-  /// See direct_actor.proto for a description of the ordering protocol.
-  void SendRequests() {
-    absl::MutexLock lock(&mutex_);
-    auto this_ptr = this->shared_from_this();
-
-    while (!send_queue_.empty() && rpc_bytes_in_flight_ < kMaxBytesInFlight) {
-      auto pair = std::move(*send_queue_.begin());
-      send_queue_.pop_front();
-
-      auto request = std::move(pair.first);
-      int64_t task_size = RequestSizeInBytes(*request);
-      int64_t seq_no = request->sequence_number();
-      request->set_client_processed_up_to(max_finished_seq_no_);
-      rpc_bytes_in_flight_ += task_size;
-
-      auto rpc_callback = [this, this_ptr, seq_no, task_size,
-                           callback = std::move(pair.second)](
-                              Status status, const rpc::PushTaskReply &reply) {
-        {
-          absl::MutexLock lock(&mutex_);
-          if (seq_no > max_finished_seq_no_) {
-            max_finished_seq_no_ = seq_no;
-          }
-          rpc_bytes_in_flight_ -= task_size;
-          RAY_CHECK(rpc_bytes_in_flight_ >= 0);
-        }
-        SendRequests();
-        callback(status, reply);
-      };
-
-      RAY_UNUSED(INVOKE_RPC_CALL(CoreWorkerService, PushTask, *request,
-                                 std::move(rpc_callback), grpc_client_,
-                                 /*method_timeout_ms*/ -1));
-    }
-
-    if (!send_queue_.empty()) {
-      RAY_LOG(DEBUG) << "client send queue size " << send_queue_.size();
-    }
-  }
-
-  /// Returns the max acked sequence number, useful for checking on progress.
-  int64_t ClientProcessedUpToSeqno() override {
-    absl::MutexLock lock(&mutex_);
-    return max_finished_seq_no_;
-  }
-
- private:
-  /// Protects against unsafe concurrent access from the callback thread.
-  absl::Mutex mutex_;
-
-  /// Address of the remote worker.
-  rpc::Address addr_;
-
-  /// The RPC client.
-  std::unique_ptr<GrpcClient<CoreWorkerService>> grpc_client_;
-
-  /// Queue of requests to send.
-  std::deque<std::pair<std::unique_ptr<PushTaskRequest>, ClientCallback<PushTaskReply>>>
-      send_queue_ GUARDED_BY(mutex_);
-
-  /// The number of bytes currently in flight.
-  int64_t rpc_bytes_in_flight_ GUARDED_BY(mutex_) = 0;
-
-  /// The max sequence number we have processed responses for.
-  int64_t max_finished_seq_no_ GUARDED_BY(mutex_) = -1;
-};
-
-typedef std::function<std::shared_ptr<CoreWorkerClientInterface>(const rpc::Address &)>
-    ClientFactoryFn;
-
-}  // namespace rpc
-}  // namespace ray
-
-#ifdef __clang__
-#pragma clang diagnostic pop
-#endif
->>>>>>> 19672688
+// Copyright 2017 The Ray Authors.
+//
+// Licensed under the Apache License, Version 2.0 (the "License");
+// you may not use this file except in compliance with the License.
+// You may obtain a copy of the License at
+//
+//  http://www.apache.org/licenses/LICENSE-2.0
+//
+// Unless required by applicable law or agreed to in writing, software
+// distributed under the License is distributed on an "AS IS" BASIS,
+// WITHOUT WARRANTIES OR CONDITIONS OF ANY KIND, either express or implied.
+// See the License for the specific language governing permissions and
+// limitations under the License.
+
+#pragma once
+
+#ifdef __clang__
+// TODO(mehrdadn): Remove this when the warnings are addressed
+#pragma clang diagnostic push
+#pragma clang diagnostic warning "-Wunused-result"
+#endif
+
+#include <grpcpp/grpcpp.h>
+
+#include <deque>
+#include <memory>
+#include <mutex>
+#include <thread>
+
+#include "absl/base/thread_annotations.h"
+#include "absl/hash/hash.h"
+#include "ray/common/status.h"
+#include "ray/pubsub/subscriber.h"
+#include "ray/rpc/grpc_client.h"
+#include "ray/util/logging.h"
+#include "src/ray/protobuf/core_worker.grpc.pb.h"
+#include "src/ray/protobuf/core_worker.pb.h"
+
+namespace ray {
+namespace rpc {
+
+/// The maximum number of requests in flight per client.
+const int64_t kMaxBytesInFlight = 16 * 1024 * 1024;
+
+/// The base size in bytes per request.
+const int64_t kBaseRequestSize = 1024;
+
+/// Get the estimated size in bytes of the given task.
+const static int64_t RequestSizeInBytes(const PushTaskRequest &request) {
+  int64_t size = kBaseRequestSize;
+  for (auto &arg : request.task_spec().args()) {
+    size += arg.data().size();
+  }
+  return size;
+}
+
+// Shared between direct actor and task submitters.
+/* class CoreWorkerClientInterface; */
+
+// TODO(swang): Remove and replace with rpc::Address.
+class WorkerAddress {
+ public:
+  WorkerAddress(const rpc::Address &address)
+      : ip_address(address.ip_address()),
+        port(address.port()),
+        worker_id(WorkerID::FromBinary(address.worker_id())),
+        raylet_id(NodeID::FromBinary(address.raylet_id())) {}
+  template <typename H>
+  friend H AbslHashValue(H h, const WorkerAddress &w) {
+    return H::combine(std::move(h), w.ip_address, w.port, w.worker_id, w.raylet_id);
+  }
+
+  bool operator==(const WorkerAddress &other) const {
+    return other.ip_address == ip_address && other.port == port &&
+           other.worker_id == worker_id && other.raylet_id == raylet_id;
+  }
+
+  rpc::Address ToProto() const {
+    rpc::Address addr;
+    addr.set_raylet_id(raylet_id.Binary());
+    addr.set_ip_address(ip_address);
+    addr.set_port(port);
+    addr.set_worker_id(worker_id.Binary());
+    return addr;
+  }
+
+  /// The ip address of the worker.
+  const std::string ip_address;
+  /// The local port of the worker.
+  const int port;
+  /// The unique id of the worker.
+  const WorkerID worker_id;
+  /// The unique id of the worker raylet.
+  const NodeID raylet_id;
+};
+
+/// Abstract client interface for testing.
+class CoreWorkerClientInterface : public pubsub::SubscriberClientInterface {
+ public:
+  virtual const rpc::Address &Addr() const {
+    static const rpc::Address empty_addr_;
+    return empty_addr_;
+  }
+
+  /// Push an actor task directly from worker to worker.
+  ///
+  /// \param[in] request The request message.
+  /// \param[in] skip_queue Whether to skip the task queue. This will send the
+  /// task for execution immediately.
+  /// \param[in] callback The callback function that handles reply.
+  /// \return if the rpc call succeeds
+  virtual void PushActorTask(std::unique_ptr<PushTaskRequest> request, bool skip_queue,
+                             const ClientCallback<PushTaskReply> &callback) {}
+
+  /// Similar to PushActorTask, but sets no ordering constraint. This is used to
+  /// push non-actor tasks directly to a worker.
+  virtual void PushNormalTask(std::unique_ptr<PushTaskRequest> request,
+                              const ClientCallback<PushTaskReply> &callback) {}
+
+  /// Notify a wait has completed for direct actor call arguments.
+  ///
+  /// \param[in] request The request message.
+  /// \param[in] callback The callback function that handles reply.
+  /// \return if the rpc call succeeds
+  virtual void DirectActorCallArgWaitComplete(
+      const DirectActorCallArgWaitCompleteRequest &request,
+      const ClientCallback<DirectActorCallArgWaitCompleteReply> &callback) {}
+
+  /// Ask the owner of an object about the object's current status.
+  virtual void GetObjectStatus(const GetObjectStatusRequest &request,
+                               const ClientCallback<GetObjectStatusReply> &callback) {}
+
+  /// Ask the actor's owner to reply when the actor has gone out of scope.
+  virtual void WaitForActorOutOfScope(
+      const WaitForActorOutOfScopeRequest &request,
+      const ClientCallback<WaitForActorOutOfScopeReply> &callback) {}
+
+  /// Send a long polling request to a core worker for pubsub operations.
+  virtual void PubsubLongPolling(const PubsubLongPollingRequest &request,
+                                 const ClientCallback<PubsubLongPollingReply> &callback) {
+  }
+
+  /// Send a pubsub command batch request to a core worker for pubsub operations.
+  virtual void PubsubCommandBatch(
+      const PubsubCommandBatchRequest &request,
+      const ClientCallback<PubsubCommandBatchReply> &callback) {}
+
+  virtual void UpdateObjectLocationBatch(
+      const UpdateObjectLocationBatchRequest &request,
+      const ClientCallback<UpdateObjectLocationBatchReply> &callback) {}
+
+  virtual void GetObjectLocationsOwner(
+      const GetObjectLocationsOwnerRequest &request,
+      const ClientCallback<GetObjectLocationsOwnerReply> &callback) {}
+
+  /// Tell this actor to exit immediately.
+  virtual void KillActor(const KillActorRequest &request,
+                         const ClientCallback<KillActorReply> &callback) {}
+
+  virtual void CancelTask(const CancelTaskRequest &request,
+                          const ClientCallback<CancelTaskReply> &callback) {}
+
+  virtual void RemoteCancelTask(const RemoteCancelTaskRequest &request,
+                                const ClientCallback<RemoteCancelTaskReply> &callback) {}
+
+  virtual void GetCoreWorkerStats(
+      const GetCoreWorkerStatsRequest &request,
+      const ClientCallback<GetCoreWorkerStatsReply> &callback) {}
+
+  virtual void LocalGC(const LocalGCRequest &request,
+                       const ClientCallback<LocalGCReply> &callback) {}
+
+  virtual void SpillObjects(const SpillObjectsRequest &request,
+                            const ClientCallback<SpillObjectsReply> &callback) {}
+
+  virtual void RestoreSpilledObjects(
+      const RestoreSpilledObjectsRequest &request,
+      const ClientCallback<RestoreSpilledObjectsReply> &callback) {}
+
+  virtual void DeleteSpilledObjects(
+      const DeleteSpilledObjectsRequest &request,
+      const ClientCallback<DeleteSpilledObjectsReply> &callback) {}
+
+  virtual void AddSpilledUrl(const AddSpilledUrlRequest &request,
+                             const ClientCallback<AddSpilledUrlReply> &callback) {}
+
+  virtual void PlasmaObjectReady(const PlasmaObjectReadyRequest &request,
+                                 const ClientCallback<PlasmaObjectReadyReply> &callback) {
+  }
+
+  virtual void Exit(const ExitRequest &request,
+                    const ClientCallback<ExitReply> &callback) {}
+
+  virtual void AssignObjectOwner(const AssignObjectOwnerRequest &request,
+                                 const ClientCallback<AssignObjectOwnerReply> &callback) {
+  }
+
+  /// Returns the max acked sequence number, useful for checking on progress.
+  virtual int64_t ClientProcessedUpToSeqno() { return -1; }
+
+  virtual ~CoreWorkerClientInterface(){};
+};
+
+/// Client used for communicating with a remote worker server.
+class CoreWorkerClient : public std::enable_shared_from_this<CoreWorkerClient>,
+                         public CoreWorkerClientInterface {
+ public:
+  /// Constructor.
+  ///
+  /// \param[in] address Address of the worker server.
+  /// \param[in] port Port of the worker server.
+  /// \param[in] client_call_manager The `ClientCallManager` used for managing requests.
+  CoreWorkerClient(const rpc::Address &address, ClientCallManager &client_call_manager)
+      : addr_(address) {
+    grpc_client_ = std::make_unique<GrpcClient<CoreWorkerService>>(
+        addr_.ip_address(), addr_.port(), client_call_manager);
+  };
+
+  const rpc::Address &Addr() const override { return addr_; }
+
+  VOID_RPC_CLIENT_METHOD(CoreWorkerService, DirectActorCallArgWaitComplete, grpc_client_,
+                         /*method_timeout_ms*/ -1, override)
+
+  VOID_RPC_CLIENT_METHOD(CoreWorkerService, GetObjectStatus, grpc_client_,
+                         /*method_timeout_ms*/ -1, override)
+
+  VOID_RPC_CLIENT_METHOD(CoreWorkerService, KillActor, grpc_client_,
+                         /*method_timeout_ms*/ -1, override)
+
+  VOID_RPC_CLIENT_METHOD(CoreWorkerService, CancelTask, grpc_client_,
+                         /*method_timeout_ms*/ -1, override)
+
+  VOID_RPC_CLIENT_METHOD(CoreWorkerService, RemoteCancelTask, grpc_client_,
+                         /*method_timeout_ms*/ -1, override)
+
+  VOID_RPC_CLIENT_METHOD(CoreWorkerService, WaitForActorOutOfScope, grpc_client_,
+                         /*method_timeout_ms*/ -1, override)
+
+  VOID_RPC_CLIENT_METHOD(CoreWorkerService, PubsubLongPolling, grpc_client_,
+                         /*method_timeout_ms*/ -1, override)
+
+  VOID_RPC_CLIENT_METHOD(CoreWorkerService, PubsubCommandBatch, grpc_client_,
+                         /*method_timeout_ms*/ -1, override)
+
+  VOID_RPC_CLIENT_METHOD(CoreWorkerService, UpdateObjectLocationBatch, grpc_client_,
+                         /*method_timeout_ms*/ -1, override)
+
+  VOID_RPC_CLIENT_METHOD(CoreWorkerService, GetObjectLocationsOwner, grpc_client_,
+                         /*method_timeout_ms*/ -1, override)
+
+  VOID_RPC_CLIENT_METHOD(CoreWorkerService, GetCoreWorkerStats, grpc_client_,
+                         /*method_timeout_ms*/ -1, override)
+
+  VOID_RPC_CLIENT_METHOD(CoreWorkerService, LocalGC, grpc_client_,
+                         /*method_timeout_ms*/ -1, override)
+
+  VOID_RPC_CLIENT_METHOD(CoreWorkerService, SpillObjects, grpc_client_,
+                         /*method_timeout_ms*/ -1, override)
+
+  VOID_RPC_CLIENT_METHOD(CoreWorkerService, RestoreSpilledObjects, grpc_client_,
+                         /*method_timeout_ms*/ -1, override)
+
+  VOID_RPC_CLIENT_METHOD(CoreWorkerService, DeleteSpilledObjects, grpc_client_,
+                         /*method_timeout_ms*/ -1, override)
+
+  VOID_RPC_CLIENT_METHOD(CoreWorkerService, AddSpilledUrl, grpc_client_,
+                         /*method_timeout_ms*/ -1, override)
+
+  VOID_RPC_CLIENT_METHOD(CoreWorkerService, PlasmaObjectReady, grpc_client_,
+                         /*method_timeout_ms*/ -1, override)
+
+  VOID_RPC_CLIENT_METHOD(CoreWorkerService, Exit, grpc_client_, /*method_timeout_ms*/ -1,
+                         override)
+
+  VOID_RPC_CLIENT_METHOD(CoreWorkerService, AssignObjectOwner, grpc_client_,
+                         /*method_timeout_ms*/ -1, override)
+
+  void PushActorTask(std::unique_ptr<PushTaskRequest> request, bool skip_queue,
+                     const ClientCallback<PushTaskReply> &callback) override {
+    if (skip_queue) {
+      // Set this value so that the actor does not skip any tasks when
+      // processing this request. We could also set it to max_finished_seq_no_,
+      // but we just set it to the default of -1 to avoid taking the lock.
+      request->set_client_processed_up_to(-1);
+      INVOKE_RPC_CALL(CoreWorkerService, PushTask, *request, callback, grpc_client_,
+                      /*method_timeout_ms*/ -1);
+      return;
+    }
+
+    {
+      absl::MutexLock lock(&mutex_);
+      send_queue_.push_back(std::make_pair(
+          std::move(request),
+          std::move(const_cast<ClientCallback<PushTaskReply> &>(callback))));
+    }
+    SendRequests();
+  }
+
+  void PushNormalTask(std::unique_ptr<PushTaskRequest> request,
+                      const ClientCallback<PushTaskReply> &callback) override {
+    request->set_sequence_number(-1);
+    request->set_client_processed_up_to(-1);
+    INVOKE_RPC_CALL(CoreWorkerService, PushTask, *request, callback, grpc_client_,
+                    /*method_timeout_ms*/ -1);
+  }
+
+  /// Send as many pending tasks as possible. This method is thread-safe.
+  ///
+  /// The client will guarantee no more than kMaxBytesInFlight bytes of RPCs are being
+  /// sent at once. This prevents the server scheduling queue from being overwhelmed.
+  /// See direct_actor.proto for a description of the ordering protocol.
+  void SendRequests() {
+    absl::MutexLock lock(&mutex_);
+    auto this_ptr = this->shared_from_this();
+
+    while (!send_queue_.empty() && rpc_bytes_in_flight_ < kMaxBytesInFlight) {
+      auto pair = std::move(*send_queue_.begin());
+      send_queue_.pop_front();
+
+      auto request = std::move(pair.first);
+      int64_t task_size = RequestSizeInBytes(*request);
+      int64_t seq_no = request->sequence_number();
+      request->set_client_processed_up_to(max_finished_seq_no_);
+      rpc_bytes_in_flight_ += task_size;
+
+      auto rpc_callback = [this, this_ptr, seq_no, task_size,
+                           callback = std::move(pair.second)](
+                              Status status, const rpc::PushTaskReply &reply) {
+        {
+          absl::MutexLock lock(&mutex_);
+          if (seq_no > max_finished_seq_no_) {
+            max_finished_seq_no_ = seq_no;
+          }
+          rpc_bytes_in_flight_ -= task_size;
+          RAY_CHECK(rpc_bytes_in_flight_ >= 0);
+        }
+        SendRequests();
+        callback(status, reply);
+      };
+
+      RAY_UNUSED(INVOKE_RPC_CALL(CoreWorkerService, PushTask, *request,
+                                 std::move(rpc_callback), grpc_client_,
+                                 /*method_timeout_ms*/ -1));
+    }
+
+    if (!send_queue_.empty()) {
+      RAY_LOG(DEBUG) << "client send queue size " << send_queue_.size();
+    }
+  }
+
+  /// Returns the max acked sequence number, useful for checking on progress.
+  int64_t ClientProcessedUpToSeqno() override {
+    absl::MutexLock lock(&mutex_);
+    return max_finished_seq_no_;
+  }
+
+ private:
+  /// Protects against unsafe concurrent access from the callback thread.
+  absl::Mutex mutex_;
+
+  /// Address of the remote worker.
+  rpc::Address addr_;
+
+  /// The RPC client.
+  std::unique_ptr<GrpcClient<CoreWorkerService>> grpc_client_;
+
+  /// Queue of requests to send.
+  std::deque<std::pair<std::unique_ptr<PushTaskRequest>, ClientCallback<PushTaskReply>>>
+      send_queue_ GUARDED_BY(mutex_);
+
+  /// The number of bytes currently in flight.
+  int64_t rpc_bytes_in_flight_ GUARDED_BY(mutex_) = 0;
+
+  /// The max sequence number we have processed responses for.
+  int64_t max_finished_seq_no_ GUARDED_BY(mutex_) = -1;
+};
+
+typedef std::function<std::shared_ptr<CoreWorkerClientInterface>(const rpc::Address &)>
+    ClientFactoryFn;
+
+}  // namespace rpc
+}  // namespace ray
+
+#ifdef __clang__
+#pragma clang diagnostic pop
+#endif