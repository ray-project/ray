#ifndef RAY_RPC_CORE_WORKER_CLIENT_H
#define RAY_RPC_CORE_WORKER_CLIENT_H

#include <deque>
#include <memory>
#include <mutex>
#include <thread>

#include <grpcpp/grpcpp.h>
#include "absl/base/thread_annotations.h"

#include "ray/common/status.h"
#include "ray/rpc/client_call.h"
#include "ray/util/logging.h"
#include "src/ray/protobuf/core_worker.grpc.pb.h"
#include "src/ray/protobuf/core_worker.pb.h"

namespace ray {
namespace rpc {

/// The maximum number of requests in flight per client.
const int64_t kMaxBytesInFlight = 16 * 1024 * 1024;

/// The base size in bytes per request.
const int64_t kBaseRequestSize = 1024;

/// Get the estimated size in bytes of the given task.
const static int64_t RequestSizeInBytes(const PushTaskRequest &request) {
  int64_t size = kBaseRequestSize;
  for (auto &arg : request.task_spec().args()) {
    size += arg.data().size();
  }
  return size;
}

/// Abstract client interface for testing.
class CoreWorkerClientInterface {
 public:
  /// This is called by the Raylet to assign a task to the worker.
  ///
  /// \param[in] request The request message.
  /// \param[in] callback The callback function that handles reply.
  /// \return if the rpc call succeeds
  virtual ray::Status AssignTask(const AssignTaskRequest &request,
                                 const ClientCallback<AssignTaskReply> &callback) {
    return Status::NotImplemented("");
  }

  /// Push an actor task directly from worker to worker.
  ///
  /// \param[in] request The request message.
  /// \param[in] callback The callback function that handles reply.
  /// \return if the rpc call succeeds
  virtual ray::Status PushActorTask(std::unique_ptr<PushTaskRequest> request,
                                    const ClientCallback<PushTaskReply> &callback) {
    return Status::NotImplemented("");
  }

  /// Similar to PushActorTask, but sets no ordering constraint. This is used to
  /// push non-actor tasks directly to a worker.
  virtual ray::Status PushNormalTask(std::unique_ptr<PushTaskRequest> request,
                                     const ClientCallback<PushTaskReply> &callback) {
    return Status::NotImplemented("");
  }

  /// Notify a wait has completed for direct actor call arguments.
  ///
  /// \param[in] request The request message.
  /// \param[in] callback The callback function that handles reply.
  /// \return if the rpc call succeeds
  virtual ray::Status DirectActorCallArgWaitComplete(
      const DirectActorCallArgWaitCompleteRequest &request,
      const ClientCallback<DirectActorCallArgWaitCompleteReply> &callback) {
    return Status::NotImplemented("");
  }
<<<<<<< HEAD
=======

  /// Grants a worker to the client.
  ///
  /// \param[in] request The request message.
  /// \param[in] callback The callback function that handles reply.
  /// \return if the rpc call succeeds
  virtual ray::Status WorkerLeaseGranted(
      const WorkerLeaseGrantedRequest &request,
      const ClientCallback<WorkerLeaseGrantedReply> &callback) {
    return Status::NotImplemented("");
  }

  virtual ~CoreWorkerClientInterface(){};
>>>>>>> 949f5435
};

/// Client used for communicating with a remote worker server.
class CoreWorkerClient : public std::enable_shared_from_this<CoreWorkerClient>,
                         public CoreWorkerClientInterface {
 public:
  /// Constructor.
  ///
  /// \param[in] address Address of the worker server.
  /// \param[in] port Port of the worker server.
  /// \param[in] client_call_manager The `ClientCallManager` used for managing requests.
  CoreWorkerClient(const std::string &address, const int port,
                   ClientCallManager &client_call_manager)
      : client_call_manager_(client_call_manager) {
    std::shared_ptr<grpc::Channel> channel = grpc::CreateChannel(
        address + ":" + std::to_string(port), grpc::InsecureChannelCredentials());
    stub_ = CoreWorkerService::NewStub(channel);
  };

  ray::Status AssignTask(const AssignTaskRequest &request,
                         const ClientCallback<AssignTaskReply> &callback) override {
    auto call = client_call_manager_
                    .CreateCall<CoreWorkerService, AssignTaskRequest, AssignTaskReply>(
                        *stub_, &CoreWorkerService::Stub::PrepareAsyncAssignTask, request,
                        callback);
    return call->GetStatus();
  }

  ray::Status PushActorTask(std::unique_ptr<PushTaskRequest> request,
                            const ClientCallback<PushTaskReply> &callback) override {
    request->set_sequence_number(request->task_spec().actor_task_spec().actor_counter());
    {
      std::lock_guard<std::mutex> lock(mutex_);
      if (request->task_spec().caller_id() != cur_caller_id_) {
        // We are running a new task, reset the seq no counter.
        max_finished_seq_no_ = -1;
        cur_caller_id_ = request->task_spec().caller_id();
      }
      send_queue_.push_back(std::make_pair(std::move(request), callback));
    }
    SendRequests();
    return ray::Status::OK();
  }

  ray::Status PushNormalTask(std::unique_ptr<PushTaskRequest> request,
                             const ClientCallback<PushTaskReply> &callback) override {
    request->set_sequence_number(-1);
    request->set_client_processed_up_to(-1);
    auto call = client_call_manager_
                    .CreateCall<CoreWorkerService, PushTaskRequest, PushTaskReply>(
                        *stub_, &CoreWorkerService::Stub::PrepareAsyncPushTask, *request,
                        callback);
    return call->GetStatus();
  }

  ray::Status DirectActorCallArgWaitComplete(
      const DirectActorCallArgWaitCompleteRequest &request,
      const ClientCallback<DirectActorCallArgWaitCompleteReply> &callback) override {
    auto call = client_call_manager_.CreateCall<CoreWorkerService,
                                                DirectActorCallArgWaitCompleteRequest,
                                                DirectActorCallArgWaitCompleteReply>(
        *stub_, &CoreWorkerService::Stub::PrepareAsyncDirectActorCallArgWaitComplete,
        request, callback);
    return call->GetStatus();
  }

  /// Send as many pending tasks as possible. This method is thread-safe.
  ///
  /// The client will guarantee no more than kMaxBytesInFlight bytes of RPCs are being
  /// sent at once. This prevents the server scheduling queue from being overwhelmed.
  /// See direct_actor.proto for a description of the ordering protocol.
  void SendRequests() {
    std::lock_guard<std::mutex> lock(mutex_);
    auto this_ptr = this->shared_from_this();

    while (!send_queue_.empty() && rpc_bytes_in_flight_ < kMaxBytesInFlight) {
      auto pair = std::move(*send_queue_.begin());
      send_queue_.pop_front();

      auto request = std::move(pair.first);
      auto callback = pair.second;
      int64_t task_size = RequestSizeInBytes(*request);
      int64_t seq_no = request->sequence_number();
      request->set_client_processed_up_to(max_finished_seq_no_);
      rpc_bytes_in_flight_ += task_size;

      client_call_manager_.CreateCall<CoreWorkerService, PushTaskRequest, PushTaskReply>(
          *stub_, &CoreWorkerService::Stub::PrepareAsyncPushTask, *request,
          [this, this_ptr, seq_no, task_size, callback](Status status,
                                                        const rpc::PushTaskReply &reply) {
            {
              std::lock_guard<std::mutex> lock(mutex_);
              if (seq_no > max_finished_seq_no_) {
                max_finished_seq_no_ = seq_no;
              }
              rpc_bytes_in_flight_ -= task_size;
              RAY_CHECK(rpc_bytes_in_flight_ >= 0);
            }
            SendRequests();
            callback(status, reply);
          });
    }

    if (!send_queue_.empty()) {
      RAY_LOG(DEBUG) << "client send queue size " << send_queue_.size();
    }
  }

 private:
  /// Protects against unsafe concurrent access from the callback thread.
  std::mutex mutex_;

  /// The gRPC-generated stub.
  std::unique_ptr<CoreWorkerService::Stub> stub_;

  /// The `ClientCallManager` used for managing requests.
  ClientCallManager &client_call_manager_;

  /// Queue of requests to send.
  std::deque<std::pair<std::unique_ptr<PushTaskRequest>, ClientCallback<PushTaskReply>>>
      send_queue_ GUARDED_BY(mutex_);

  /// The number of bytes currently in flight.
  int64_t rpc_bytes_in_flight_ GUARDED_BY(mutex_) = 0;

  /// The max sequence number we have processed responses for.
  int64_t max_finished_seq_no_ GUARDED_BY(mutex_) = -1;

  /// The task id we are currently sending requests for. When this changes,
  /// the max finished seq no counter is reset.
  std::string cur_caller_id_;
};

}  // namespace rpc
}  // namespace ray

#endif  // RAY_RPC_CORE_WORKER_CLIENT_H<|MERGE_RESOLUTION|>--- conflicted
+++ resolved
@@ -73,22 +73,8 @@
       const ClientCallback<DirectActorCallArgWaitCompleteReply> &callback) {
     return Status::NotImplemented("");
   }
-<<<<<<< HEAD
-=======
-
-  /// Grants a worker to the client.
-  ///
-  /// \param[in] request The request message.
-  /// \param[in] callback The callback function that handles reply.
-  /// \return if the rpc call succeeds
-  virtual ray::Status WorkerLeaseGranted(
-      const WorkerLeaseGrantedRequest &request,
-      const ClientCallback<WorkerLeaseGrantedReply> &callback) {
-    return Status::NotImplemented("");
-  }
 
   virtual ~CoreWorkerClientInterface(){};
->>>>>>> 949f5435
 };
 
 /// Client used for communicating with a remote worker server.
