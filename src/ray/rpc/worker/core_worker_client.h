--- conflicted
+++ resolved
@@ -465,11 +465,7 @@
   int64_t max_finished_seq_no_ ABSL_GUARDED_BY(mutex_) = -1;
 };
 
-<<<<<<< HEAD
-using ClientFactoryFn =
-=======
 using CoreWorkerClientFactoryFn =
->>>>>>> c3637749
     std::function<std::shared_ptr<CoreWorkerClientInterface>(const rpc::Address &)>;
 
 }  // namespace rpc
