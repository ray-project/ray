// Copyright 2023 The Ray Authors.
//
// Licensed under the Apache License, Version 2.0 (the "License");
// you may not use this file except in compliance with the License.
// You may obtain a copy of the License at
//
//  http://www.apache.org/licenses/LICENSE-2.0
//
// Unless required by applicable law or agreed to in writing, software
// distributed under the License is distributed on an "AS IS" BASIS,
// WITHOUT WARRANTIES OR CONDITIONS OF ANY KIND, either express or implied.
// See the License for the specific language governing permissions and
// limitations under the License.

#include "ray/rpc/worker/core_worker_client_pool.h"

#include <gtest/gtest.h>

#include <memory>
#include <string>
#include <utility>
#include <vector>

#include "gmock/gmock.h"
#include "mock/ray/raylet_client/raylet_client.h"
#include "ray/rpc/worker/core_worker_client.h"

namespace ray {
namespace rpc {

using ::testing::_;
using ::testing::Invoke;
using ::testing::Return;

class MockCoreWorkerClient : public CoreWorkerClientInterface {
 public:
  explicit MockCoreWorkerClient(
      std::function<void()> unavailable_timeout_callback = nullptr)
      : unavailable_timeout_callback_(std::move(unavailable_timeout_callback)) {}

  bool IsIdleAfterRPCs() const override { return is_idle_after_rpcs; }

  bool is_idle_after_rpcs = false;
  std::function<void()> unavailable_timeout_callback_;
};

namespace {

rpc::Address CreateRandomAddress(const std::string &addr) {
  rpc::Address address;
  address.set_ip_address(addr);
  address.set_raylet_id(NodeID::FromRandom().Binary());
  address.set_worker_id(WorkerID::FromRandom().Binary());
  return address;
}

}  // namespace

TEST(CoreWorkerClientPoolTest, TestGC) {
  // Test to make sure idle clients are removed eventually.

  CoreWorkerClientPool client_pool(
      [&](const rpc::Address &addr) { return std::make_shared<MockCoreWorkerClient>(); });

  rpc::Address address1 = CreateRandomAddress("1");
  rpc::Address address2 = CreateRandomAddress("2");
  auto client1 = client_pool.GetOrConnect(address1);
  ASSERT_EQ(client_pool.Size(), 1);
  auto client2 = client_pool.GetOrConnect(address2);
  ASSERT_EQ(client_pool.Size(), 2);
  client_pool.Disconnect(WorkerID::FromBinary(address2.worker_id()));
  ASSERT_EQ(client_pool.Size(), 1);
  ASSERT_EQ(client1.get(), client_pool.GetOrConnect(address1).get());
  ASSERT_EQ(client_pool.Size(), 1);
  client2 = client_pool.GetOrConnect(address2);
  ASSERT_EQ(client_pool.Size(), 2);
  dynamic_cast<MockCoreWorkerClient *>(client1.get())->is_idle_after_rpcs = true;
  // Client 1 will be removed since it's idle.
  ASSERT_EQ(client2.get(), client_pool.GetOrConnect(address2).get());
  ASSERT_EQ(client_pool.Size(), 1);
}

class MockGcsClientNodeAccessor : public gcs::NodeInfoAccessor {
 public:
  explicit MockGcsClientNodeAccessor(bool is_subscribed_to_node_change)
      : gcs::NodeInfoAccessor(nullptr),
        is_subscribed_to_node_change_(is_subscribed_to_node_change) {}

  bool IsSubscribedToNodeChange() const override { return is_subscribed_to_node_change_; }

  MOCK_METHOD(const rpc::GcsNodeInfo *, Get, (const NodeID &, bool), (const, override));

  MOCK_METHOD(void,
              AsyncGetAll,
              (const gcs::MultiItemCallback<rpc::GcsNodeInfo> &,
               int64_t,
               std::optional<NodeID>),
              (override));

 private:
  bool is_subscribed_to_node_change_;
};

class MockGcsClient : public gcs::GcsClient {
 public:
  explicit MockGcsClient(bool is_subscribed_to_node_change) {
    this->node_accessor_ =
        std::make_unique<MockGcsClientNodeAccessor>(is_subscribed_to_node_change);
  }

  MockGcsClientNodeAccessor &MockNodeAccessor() {
    return dynamic_cast<MockGcsClientNodeAccessor &>(*this->node_accessor_);
  }
};

<<<<<<< HEAD
TEST_F(CoreWorkerClientPoolTest, TestGetDefaultUnavailableTimeoutCallbackNodeDead) {
  auto gcs_client = std::make_unique<MockGcsClient>();
  auto raylet_client_pool =
      std::make_unique<rpc::RayletClientPool>([](const rpc::Address &addr) {
        return std::make_shared<MockRayletClientInterface>();
      });
  auto raylet_client = std::dynamic_pointer_cast<MockRayletClientInterface>(
      raylet_client_pool->GetOrConnectByAddress(CreateRandomAddress("1")));
  auto node_info = std::make_unique<rpc::GcsNodeInfo>();

  std::unique_ptr<CoreWorkerClientPool> client_pool;
  client_pool = std::make_unique<CoreWorkerClientPool>([&](const rpc::Address &addr) {
    return std::make_shared<MockCoreWorkerClient>(
        CoreWorkerClientPool::GetDefaultUnavailableTimeoutCallback(
            gcs_client.get(), client_pool.get(), raylet_client_pool.get(), addr));
  });

  auto core_worker_client = client_pool->GetOrConnect(CreateRandomAddress("1"));
  ASSERT_EQ(client_pool->Size(), 1);

  // Alive node first time.
  // Dead node second time.
  EXPECT_CALL(gcs_client->MockNodeAccessor(), Get(_, true))
      .WillOnce(Return(node_info.get()))
      .WillOnce(Return(nullptr));

  // Alive worker first time.
  EXPECT_CALL(*raylet_client, IsLocalWorkerDead(_, _))
      .WillOnce(
=======
class DefaultUnavailableTimeoutCallbackTest : public ::testing::TestWithParam<bool> {
 public:
  DefaultUnavailableTimeoutCallbackTest()
      : is_subscribed_to_node_change_(GetParam()),
        gcs_client_(is_subscribed_to_node_change_),
        raylet_client_(std::make_shared<MockRayletClientInterface>()),
        client_pool_(
            std::make_unique<CoreWorkerClientPool>([this](const rpc::Address &addr) {
              return std::make_shared<MockCoreWorkerClient>(
                  CoreWorkerClientPool::GetDefaultUnavailableTimeoutCallback(
                      &this->gcs_client_,
                      this->client_pool_.get(),
                      [this](const std::string &, int32_t) {
                        return this->raylet_client_;
                      },
                      addr));
            })) {}

  bool is_subscribed_to_node_change_;
  MockGcsClient gcs_client_;
  std::shared_ptr<MockRayletClientInterface> raylet_client_;
  std::unique_ptr<CoreWorkerClientPool> client_pool_;
};

TEST_P(DefaultUnavailableTimeoutCallbackTest, NodeDeath) {
  // Add 2 worker clients to the pool.
  // worker_client_1 unavailable calls:
  // 1. Node info hasn't been cached yet, but GCS knows it's alive.
  // 2. Node is alive and worker is alive.
  // 3. Node is dead according to cache + GCS, should disconnect.
  // worker_client_2 unavailable calls:
  // 1. Subscriber cache and GCS don't know about node. Means the node is dead and the GCS
  //    had to discard to keep its cache size in check, should disconnect.

  auto &mock_node_accessor = gcs_client_.MockNodeAccessor();
  auto invoke_with_node_info_vector = [](std::vector<rpc::GcsNodeInfo> node_info_vector) {
    return Invoke(
        [node_info_vector](const gcs::MultiItemCallback<rpc::GcsNodeInfo> &callback,
                           int64_t,
                           std::optional<NodeID>) {
          callback(Status::OK(), node_info_vector);
        });
  };

  auto worker_1_address = CreateRandomAddress("1");
  auto worker_2_address = CreateRandomAddress("2");
  auto worker_1_client = dynamic_cast<MockCoreWorkerClient *>(
      client_pool_->GetOrConnect(worker_1_address).get());
  ASSERT_EQ(client_pool_->Size(), 1);
  auto worker_2_client = dynamic_cast<MockCoreWorkerClient *>(
      client_pool_->GetOrConnect(worker_2_address).get());
  ASSERT_EQ(client_pool_->Size(), 2);

  auto worker_1_node_id = NodeID::FromBinary(worker_1_address.raylet_id());
  auto worker_2_node_id = NodeID::FromBinary(worker_2_address.raylet_id());

  rpc::GcsNodeInfo node_info_alive;
  node_info_alive.set_state(rpc::GcsNodeInfo::ALIVE);
  rpc::GcsNodeInfo node_info_dead;
  node_info_dead.set_state(rpc::GcsNodeInfo::DEAD);
  if (is_subscribed_to_node_change_) {
    EXPECT_CALL(mock_node_accessor, Get(worker_1_node_id, /*filter_dead_nodes=*/false))
        .WillOnce(Return(nullptr))
        .WillOnce(Return(&node_info_alive))
        .WillOnce(Return(&node_info_dead));
    EXPECT_CALL(mock_node_accessor,
                AsyncGetAll(_, _, std::make_optional(worker_1_node_id)))
        .WillOnce(invoke_with_node_info_vector({node_info_alive}));
    EXPECT_CALL(mock_node_accessor, Get(worker_2_node_id, /*filter_dead_nodes=*/false))
        .WillOnce(Return(nullptr));
    EXPECT_CALL(mock_node_accessor,
                AsyncGetAll(_, _, std::make_optional(worker_2_node_id)))
        .WillOnce(invoke_with_node_info_vector({}));
  } else {
    EXPECT_CALL(mock_node_accessor,
                AsyncGetAll(_, _, std::make_optional(worker_1_node_id)))
        .WillOnce(invoke_with_node_info_vector({node_info_alive}))
        .WillOnce(invoke_with_node_info_vector({node_info_alive}))
        .WillOnce(invoke_with_node_info_vector({node_info_dead}));
    EXPECT_CALL(mock_node_accessor,
                AsyncGetAll(_, _, std::make_optional(worker_2_node_id)))
        .WillOnce(invoke_with_node_info_vector({}));
  }

  // Worker is alive when node is alive.
  EXPECT_CALL(*raylet_client_, IsLocalWorkerDead(_, _))
      .Times(2)
      .WillRepeatedly(
>>>>>>> 8528231e
          Invoke([](const WorkerID &,
                    const rpc::ClientCallback<rpc::IsLocalWorkerDeadReply> &callback) {
            rpc::IsLocalWorkerDeadReply reply;
            reply.set_is_dead(false);
            callback(Status::OK(), std::move(reply));
          }));

  worker_1_client->unavailable_timeout_callback_();
  ASSERT_EQ(client_pool_->Size(), 2);
  worker_1_client->unavailable_timeout_callback_();
  ASSERT_EQ(client_pool_->Size(), 2);
  worker_1_client->unavailable_timeout_callback_();
  ASSERT_EQ(client_pool_->Size(), 1);
  worker_2_client->unavailable_timeout_callback_();
  ASSERT_EQ(client_pool_->Size(), 0);
}

<<<<<<< HEAD
TEST_F(CoreWorkerClientPoolTest, TestGetDefaultUnavailableTimeoutCallbackWorkerDead) {
  auto gcs_client = std::make_unique<MockGcsClient>();
  auto node_info = std::make_unique<rpc::GcsNodeInfo>();

  auto raylet_client_pool =
      std::make_unique<rpc::RayletClientPool>([](const rpc::Address &addr) {
        return std::make_shared<MockRayletClientInterface>();
      });
  auto raylet_client = std::dynamic_pointer_cast<MockRayletClientInterface>(
      raylet_client_pool->GetOrConnectByAddress(CreateRandomAddress("1")));
  std::unique_ptr<CoreWorkerClientPool> client_pool;
  client_pool = std::make_unique<CoreWorkerClientPool>([&](const rpc::Address &addr) {
    return std::make_shared<MockCoreWorkerClient>(
        CoreWorkerClientPool::GetDefaultUnavailableTimeoutCallback(
            gcs_client.get(), client_pool.get(), raylet_client_pool.get(), addr));
  });
  auto core_worker_client = client_pool->GetOrConnect(CreateRandomAddress("1"));
  ASSERT_EQ(client_pool->Size(), 1);

  // Gives alive node both times.
  EXPECT_CALL(gcs_client->MockNodeAccessor(), Get(_, true))
      .WillOnce(Return(node_info.get()))
      .WillOnce(Return(node_info.get()));
  // Gives alive worker first time.
  // Gives dead worker second time.
  EXPECT_CALL(*raylet_client, IsLocalWorkerDead(_, _))
=======
TEST_P(DefaultUnavailableTimeoutCallbackTest, WorkerDeath) {
  // Add the client to the pool.
  // 1st call - Node is alive and worker is alive.
  // 2nd call - Node is alive and worker is dead, client should be disconnected.

  auto core_worker_client = dynamic_cast<MockCoreWorkerClient *>(
      client_pool_->GetOrConnect(CreateRandomAddress("1")).get());
  ASSERT_EQ(client_pool_->Size(), 1);

  rpc::GcsNodeInfo node_info_alive;
  node_info_alive.set_state(rpc::GcsNodeInfo::ALIVE);
  if (is_subscribed_to_node_change_) {
    EXPECT_CALL(gcs_client_.MockNodeAccessor(), Get(_, /*filter_dead_nodes=*/false))
        .Times(2)
        .WillRepeatedly(Return(&node_info_alive));
  } else {
    EXPECT_CALL(gcs_client_.MockNodeAccessor(), AsyncGetAll(_, _, _))
        .Times(2)
        .WillRepeatedly(Invoke(
            [&](const gcs::MultiItemCallback<rpc::GcsNodeInfo> &callback,
                int64_t,
                std::optional<NodeID>) { callback(Status::OK(), {node_info_alive}); }));
  }

  EXPECT_CALL(*raylet_client_, IsLocalWorkerDead(_, _))
>>>>>>> 8528231e
      .WillOnce(
          Invoke([](const WorkerID &,
                    const rpc::ClientCallback<rpc::IsLocalWorkerDeadReply> &callback) {
            rpc::IsLocalWorkerDeadReply reply;
            reply.set_is_dead(false);
            callback(Status::OK(), std::move(reply));
          }))
      .WillOnce(
          Invoke([](const WorkerID &,
                    const rpc::ClientCallback<rpc::IsLocalWorkerDeadReply> &callback) {
            rpc::IsLocalWorkerDeadReply reply;
            reply.set_is_dead(true);
            callback(Status::OK(), std::move(reply));
          }));

  // Disconnects the second time.
  core_worker_client->unavailable_timeout_callback_();
  ASSERT_EQ(client_pool_->Size(), 1);
  core_worker_client->unavailable_timeout_callback_();
  ASSERT_EQ(client_pool_->Size(), 0);
}

INSTANTIATE_TEST_SUITE_P(IsSubscribedToNodeChange,
                         DefaultUnavailableTimeoutCallbackTest,
                         ::testing::Values(true, false));

}  // namespace rpc
}  // namespace ray

int main(int argc, char **argv) {
  ::testing::InitGoogleTest(&argc, argv);
  return RUN_ALL_TESTS();
}<|MERGE_RESOLUTION|>--- conflicted
+++ resolved
@@ -113,58 +113,27 @@
   }
 };
 
-<<<<<<< HEAD
-TEST_F(CoreWorkerClientPoolTest, TestGetDefaultUnavailableTimeoutCallbackNodeDead) {
-  auto gcs_client = std::make_unique<MockGcsClient>();
-  auto raylet_client_pool =
-      std::make_unique<rpc::RayletClientPool>([](const rpc::Address &addr) {
-        return std::make_shared<MockRayletClientInterface>();
-      });
-  auto raylet_client = std::dynamic_pointer_cast<MockRayletClientInterface>(
-      raylet_client_pool->GetOrConnectByAddress(CreateRandomAddress("1")));
-  auto node_info = std::make_unique<rpc::GcsNodeInfo>();
-
-  std::unique_ptr<CoreWorkerClientPool> client_pool;
-  client_pool = std::make_unique<CoreWorkerClientPool>([&](const rpc::Address &addr) {
-    return std::make_shared<MockCoreWorkerClient>(
-        CoreWorkerClientPool::GetDefaultUnavailableTimeoutCallback(
-            gcs_client.get(), client_pool.get(), raylet_client_pool.get(), addr));
-  });
-
-  auto core_worker_client = client_pool->GetOrConnect(CreateRandomAddress("1"));
-  ASSERT_EQ(client_pool->Size(), 1);
-
-  // Alive node first time.
-  // Dead node second time.
-  EXPECT_CALL(gcs_client->MockNodeAccessor(), Get(_, true))
-      .WillOnce(Return(node_info.get()))
-      .WillOnce(Return(nullptr));
-
-  // Alive worker first time.
-  EXPECT_CALL(*raylet_client, IsLocalWorkerDead(_, _))
-      .WillOnce(
-=======
 class DefaultUnavailableTimeoutCallbackTest : public ::testing::TestWithParam<bool> {
  public:
   DefaultUnavailableTimeoutCallbackTest()
       : is_subscribed_to_node_change_(GetParam()),
         gcs_client_(is_subscribed_to_node_change_),
-        raylet_client_(std::make_shared<MockRayletClientInterface>()),
+        raylet_client_pool_(std::make_shared<RayletClientPool>([](const rpc::Address &) {
+          return std::make_shared<MockRayletClientInterface>();
+        })),
         client_pool_(
             std::make_unique<CoreWorkerClientPool>([this](const rpc::Address &addr) {
               return std::make_shared<MockCoreWorkerClient>(
                   CoreWorkerClientPool::GetDefaultUnavailableTimeoutCallback(
                       &this->gcs_client_,
                       this->client_pool_.get(),
-                      [this](const std::string &, int32_t) {
-                        return this->raylet_client_;
-                      },
+                      this->raylet_client_pool_.get(),
                       addr));
             })) {}
 
   bool is_subscribed_to_node_change_;
   MockGcsClient gcs_client_;
-  std::shared_ptr<MockRayletClientInterface> raylet_client_;
+  std::shared_ptr<RayletClientPool> raylet_client_pool_;
   std::unique_ptr<CoreWorkerClientPool> client_pool_;
 };
 
@@ -228,11 +197,12 @@
         .WillOnce(invoke_with_node_info_vector({}));
   }
 
+  auto raylet_client = std::dynamic_pointer_cast<MockRayletClientInterface>(
+      raylet_client_pool_->GetOrConnectByAddress(worker_1_address));
   // Worker is alive when node is alive.
-  EXPECT_CALL(*raylet_client_, IsLocalWorkerDead(_, _))
+  EXPECT_CALL(*raylet_client, IsLocalWorkerDead(_, _))
       .Times(2)
       .WillRepeatedly(
->>>>>>> 8528231e
           Invoke([](const WorkerID &,
                     const rpc::ClientCallback<rpc::IsLocalWorkerDeadReply> &callback) {
             rpc::IsLocalWorkerDeadReply reply;
@@ -250,41 +220,14 @@
   ASSERT_EQ(client_pool_->Size(), 0);
 }
 
-<<<<<<< HEAD
-TEST_F(CoreWorkerClientPoolTest, TestGetDefaultUnavailableTimeoutCallbackWorkerDead) {
-  auto gcs_client = std::make_unique<MockGcsClient>();
-  auto node_info = std::make_unique<rpc::GcsNodeInfo>();
-
-  auto raylet_client_pool =
-      std::make_unique<rpc::RayletClientPool>([](const rpc::Address &addr) {
-        return std::make_shared<MockRayletClientInterface>();
-      });
-  auto raylet_client = std::dynamic_pointer_cast<MockRayletClientInterface>(
-      raylet_client_pool->GetOrConnectByAddress(CreateRandomAddress("1")));
-  std::unique_ptr<CoreWorkerClientPool> client_pool;
-  client_pool = std::make_unique<CoreWorkerClientPool>([&](const rpc::Address &addr) {
-    return std::make_shared<MockCoreWorkerClient>(
-        CoreWorkerClientPool::GetDefaultUnavailableTimeoutCallback(
-            gcs_client.get(), client_pool.get(), raylet_client_pool.get(), addr));
-  });
-  auto core_worker_client = client_pool->GetOrConnect(CreateRandomAddress("1"));
-  ASSERT_EQ(client_pool->Size(), 1);
-
-  // Gives alive node both times.
-  EXPECT_CALL(gcs_client->MockNodeAccessor(), Get(_, true))
-      .WillOnce(Return(node_info.get()))
-      .WillOnce(Return(node_info.get()));
-  // Gives alive worker first time.
-  // Gives dead worker second time.
-  EXPECT_CALL(*raylet_client, IsLocalWorkerDead(_, _))
-=======
 TEST_P(DefaultUnavailableTimeoutCallbackTest, WorkerDeath) {
   // Add the client to the pool.
   // 1st call - Node is alive and worker is alive.
   // 2nd call - Node is alive and worker is dead, client should be disconnected.
 
+  auto worker_address = CreateRandomAddress("1");
   auto core_worker_client = dynamic_cast<MockCoreWorkerClient *>(
-      client_pool_->GetOrConnect(CreateRandomAddress("1")).get());
+      client_pool_->GetOrConnect(worker_address).get());
   ASSERT_EQ(client_pool_->Size(), 1);
 
   rpc::GcsNodeInfo node_info_alive;
@@ -302,8 +245,9 @@
                 std::optional<NodeID>) { callback(Status::OK(), {node_info_alive}); }));
   }
 
-  EXPECT_CALL(*raylet_client_, IsLocalWorkerDead(_, _))
->>>>>>> 8528231e
+  auto raylet_client = std::dynamic_pointer_cast<MockRayletClientInterface>(
+      raylet_client_pool_->GetOrConnectByAddress(worker_address));
+  EXPECT_CALL(*raylet_client, IsLocalWorkerDead(_, _))
       .WillOnce(
           Invoke([](const WorkerID &,
                     const rpc::ClientCallback<rpc::IsLocalWorkerDeadReply> &callback) {
