// Copyright 2020 The Ray Authors.
//
// Licensed under the Apache License, Version 2.0 (the "License");
// you may not use this file except in compliance with the License.
// You may obtain a copy of the License at
//
//  http://www.apache.org/licenses/LICENSE-2.0
//
// Unless required by applicable law or agreed to in writing, software
// distributed under the License is distributed on an "AS IS" BASIS,
// WITHOUT WARRANTIES OR CONDITIONS OF ANY KIND, either express or implied.
// See the License for the specific language governing permissions and
// limitations under the License.

#include "ray/rpc/worker/core_worker_client_pool.h"

#include <memory>
#include <string>
#include <utility>
#include <vector>

namespace ray {
namespace rpc {

std::function<void()> CoreWorkerClientPool::GetDefaultUnavailableTimeoutCallback(
    gcs::GcsClient *gcs_client,
    rpc::CoreWorkerClientPool *worker_client_pool,
    rpc::RayletClientPool *raylet_client_pool,
    const rpc::Address &addr) {
  return [addr, gcs_client, worker_client_pool, raylet_client_pool]() {
    const NodeID node_id = NodeID::FromBinary(addr.raylet_id());
    const WorkerID worker_id = WorkerID::FromBinary(addr.worker_id());

<<<<<<< HEAD
    auto check_worker_alive = [raylet_client_factory,
                               worker_client_pool,
                               worker_id,
                               node_id](const rpc::GcsNodeInfo &node_info) {
      auto raylet_client = raylet_client_factory(node_info.node_manager_address(),
                                                 node_info.node_manager_port());
=======
    auto check_worker_alive = [raylet_client_pool,
                               worker_client_pool,
                               worker_id,
                               node_id](const rpc::GcsNodeInfo &node_info) {
      auto raylet_addr = RayletClientPool::GenerateRayletAddress(
          node_id, node_info.node_manager_address(), node_info.node_manager_port());
      auto raylet_client =
          raylet_client_pool->GetOrConnectByAddress(std::move(raylet_addr));
>>>>>>> 9759705a
      raylet_client->IsLocalWorkerDead(
          worker_id,
          [worker_client_pool, worker_id, node_id](const Status &status,
                                                   rpc::IsLocalWorkerDeadReply &&reply) {
            if (!status.ok()) {
<<<<<<< HEAD
=======
              // Will try again when unavailable timeout callback is retried.
>>>>>>> 9759705a
              RAY_LOG(INFO).WithField(worker_id).WithField(node_id)
                  << "Failed to check if worker is dead on request to raylet";
              return;
            }
            if (reply.is_dead()) {
<<<<<<< HEAD
              RAY_LOG(INFO).WithField(worker_id)
                  << "Disconnecting core worker client because its node is dead";
=======
              RAY_LOG(INFO).WithField(worker_id).WithField(node_id)
                  << "Disconnecting core worker client because the worker is dead";
>>>>>>> 9759705a
              worker_client_pool->Disconnect(worker_id);
            }
          });
    };

<<<<<<< HEAD
    if (gcs_client->Nodes().IsSubscribedToNodeChange()) {
      auto *node_info = gcs_client->Nodes().Get(node_id, /*filter_dead_nodes=*/true);
      if (node_info == nullptr) {
        worker_client_pool->Disconnect(worker_id);
        return;
      }
      check_worker_alive(*node_info);
      return;
    }

    RAY_CHECK_OK(gcs_client->Nodes().AsyncGetAll(
        [check_worker_alive = std::move(check_worker_alive),
         worker_id,
         worker_client_pool](const Status &status,
                             std::vector<rpc::GcsNodeInfo> &&nodes) {
          if (!status.ok()) {
            RAY_LOG(INFO) << "Failed to get node info from GCS";
            return;
          }
          if (nodes.empty() || nodes[0].state() != rpc::GcsNodeInfo::ALIVE) {
            RAY_LOG(INFO).WithField(worker_id)
                << "Disconnecting core worker client because its node is dead";
            worker_client_pool->Disconnect(worker_id);
            return;
          }
          check_worker_alive(nodes[0]);
        },
        -1,
        node_id));
=======
    auto gcs_check_node_alive =
        [check_worker_alive, node_id, worker_id, worker_client_pool, gcs_client]() {
          gcs_client->Nodes().AsyncGetAll(
              [check_worker_alive = std::move(check_worker_alive),
               worker_id,
               node_id,
               worker_client_pool](const Status &status,
                                   std::vector<rpc::GcsNodeInfo> &&nodes) {
                if (!status.ok()) {
                  // Will try again when unavailable timeout callback is retried.
                  RAY_LOG(INFO) << "Failed to get node info from GCS";
                  return;
                }
                if (nodes.empty() || nodes[0].state() != rpc::GcsNodeInfo::ALIVE) {
                  // The node is dead or GCS doesn't know about this node.
                  // There's only two reasons the GCS doesn't know about the node:
                  // 1. The node isn't registered yet.
                  // 2. The GCS erased the dead node based on
                  //    maximum_gcs_dead_node_cached_count.
                  // In this case, it must be 2 since there's no way for a component to
                  // know about a remote node id until the gcs has registered it.
                  RAY_LOG(INFO).WithField(worker_id).WithField(node_id)
                      << "Disconnecting core worker client because its node is dead";
                  worker_client_pool->Disconnect(worker_id);
                  return;
                }
                check_worker_alive(nodes[0]);
              },
              -1,
              node_id);
        };

    if (gcs_client->Nodes().IsSubscribedToNodeChange()) {
      auto *node_info = gcs_client->Nodes().Get(node_id, /*filter_dead_nodes=*/false);
      if (node_info == nullptr) {
        // Node could be dead or info may have not made it to the subscriber cache yet.
        // Check with the GCS to confirm if the node is dead.
        gcs_check_node_alive();
        return;
      }
      if (node_info->state() == rpc::GcsNodeInfo::DEAD) {
        RAY_LOG(INFO).WithField(worker_id).WithField(node_id)
            << "Disconnecting core worker client because its node is dead.";
        worker_client_pool->Disconnect(worker_id);
        return;
      }
      // Node is alive so check worker.
      check_worker_alive(*node_info);
      return;
    }
    // Not subscribed so ask GCS.
    gcs_check_node_alive();
>>>>>>> 9759705a
  };
}

std::shared_ptr<CoreWorkerClientInterface> CoreWorkerClientPool::GetOrConnect(
    const Address &addr_proto) {
  RAY_CHECK_NE(addr_proto.worker_id(), "");
  absl::MutexLock lock(&mu_);

  RemoveIdleClients();

  CoreWorkerClientEntry entry;
  auto node_id = NodeID::FromBinary(addr_proto.raylet_id());
  auto worker_id = WorkerID::FromBinary(addr_proto.worker_id());
  auto it = worker_client_map_.find(worker_id);
  if (it != worker_client_map_.end()) {
    entry = *it->second;
    client_list_.erase(it->second);
  } else {
    entry = CoreWorkerClientEntry(
        worker_id, node_id, core_worker_client_factory_(addr_proto));
  }
  client_list_.emplace_front(entry);
  worker_client_map_[worker_id] = client_list_.begin();
  node_clients_map_[node_id][worker_id] = client_list_.begin();

  RAY_LOG(DEBUG) << "Connected to worker " << worker_id << " with address "
                 << addr_proto.ip_address() << ":" << addr_proto.port();
  return entry.core_worker_client;
}

void CoreWorkerClientPool::RemoveIdleClients() {
  while (!client_list_.empty()) {
    auto worker_id = client_list_.back().worker_id;
    auto node_id = client_list_.back().node_id;
    // The last client in the list is the least recent accessed client.
    if (client_list_.back().core_worker_client->IsIdleAfterRPCs()) {
      worker_client_map_.erase(worker_id);
      EraseFromNodeClientMap(node_id, worker_id);
      client_list_.pop_back();
      RAY_LOG(DEBUG) << "Remove idle client to worker " << worker_id
                     << " , num of clients is now " << client_list_.size();
    } else {
      auto entry = client_list_.back();
      client_list_.pop_back();
      client_list_.emplace_front(entry);
      worker_client_map_[worker_id] = client_list_.begin();
      node_clients_map_[node_id][worker_id] = client_list_.begin();
      break;
    }
  }
}

void CoreWorkerClientPool::Disconnect(ray::WorkerID id) {
  absl::MutexLock lock(&mu_);
  auto it = worker_client_map_.find(id);
  if (it == worker_client_map_.end()) {
    return;
  }
  EraseFromNodeClientMap(it->second->node_id, /*worker_id=*/id);
  client_list_.erase(it->second);
  worker_client_map_.erase(it);
}

void CoreWorkerClientPool::Disconnect(ray::NodeID node_id) {
  absl::MutexLock lock(&mu_);
  auto node_client_map_it = node_clients_map_.find(node_id);
  if (node_client_map_it == node_clients_map_.end()) {
    return;
  }
  auto &node_worker_id_client_map = node_client_map_it->second;
  for (auto &[worker_id, client_iterator] : node_worker_id_client_map) {
    worker_client_map_.erase(worker_id);
    client_list_.erase(client_iterator);
  }
  node_clients_map_.erase(node_client_map_it);
}

void CoreWorkerClientPool::EraseFromNodeClientMap(const NodeID &node_id,
                                                  const WorkerID &worker_id) {
  auto node_client_map_it = node_clients_map_.find(node_id);
  if (node_client_map_it == node_clients_map_.end()) {
    return;
  }
  auto &node_worker_id_client_map = node_client_map_it->second;
  node_worker_id_client_map.erase(worker_id);
  if (node_worker_id_client_map.empty()) {
    node_clients_map_.erase(node_client_map_it);
  }
}

}  // namespace rpc
}  // namespace ray<|MERGE_RESOLUTION|>--- conflicted
+++ resolved
@@ -31,14 +31,6 @@
     const NodeID node_id = NodeID::FromBinary(addr.raylet_id());
     const WorkerID worker_id = WorkerID::FromBinary(addr.worker_id());
 
-<<<<<<< HEAD
-    auto check_worker_alive = [raylet_client_factory,
-                               worker_client_pool,
-                               worker_id,
-                               node_id](const rpc::GcsNodeInfo &node_info) {
-      auto raylet_client = raylet_client_factory(node_info.node_manager_address(),
-                                                 node_info.node_manager_port());
-=======
     auto check_worker_alive = [raylet_client_pool,
                                worker_client_pool,
                                worker_id,
@@ -47,64 +39,24 @@
           node_id, node_info.node_manager_address(), node_info.node_manager_port());
       auto raylet_client =
           raylet_client_pool->GetOrConnectByAddress(std::move(raylet_addr));
->>>>>>> 9759705a
       raylet_client->IsLocalWorkerDead(
           worker_id,
           [worker_client_pool, worker_id, node_id](const Status &status,
                                                    rpc::IsLocalWorkerDeadReply &&reply) {
             if (!status.ok()) {
-<<<<<<< HEAD
-=======
               // Will try again when unavailable timeout callback is retried.
->>>>>>> 9759705a
               RAY_LOG(INFO).WithField(worker_id).WithField(node_id)
                   << "Failed to check if worker is dead on request to raylet";
               return;
             }
             if (reply.is_dead()) {
-<<<<<<< HEAD
-              RAY_LOG(INFO).WithField(worker_id)
-                  << "Disconnecting core worker client because its node is dead";
-=======
               RAY_LOG(INFO).WithField(worker_id).WithField(node_id)
                   << "Disconnecting core worker client because the worker is dead";
->>>>>>> 9759705a
               worker_client_pool->Disconnect(worker_id);
             }
           });
     };
 
-<<<<<<< HEAD
-    if (gcs_client->Nodes().IsSubscribedToNodeChange()) {
-      auto *node_info = gcs_client->Nodes().Get(node_id, /*filter_dead_nodes=*/true);
-      if (node_info == nullptr) {
-        worker_client_pool->Disconnect(worker_id);
-        return;
-      }
-      check_worker_alive(*node_info);
-      return;
-    }
-
-    RAY_CHECK_OK(gcs_client->Nodes().AsyncGetAll(
-        [check_worker_alive = std::move(check_worker_alive),
-         worker_id,
-         worker_client_pool](const Status &status,
-                             std::vector<rpc::GcsNodeInfo> &&nodes) {
-          if (!status.ok()) {
-            RAY_LOG(INFO) << "Failed to get node info from GCS";
-            return;
-          }
-          if (nodes.empty() || nodes[0].state() != rpc::GcsNodeInfo::ALIVE) {
-            RAY_LOG(INFO).WithField(worker_id)
-                << "Disconnecting core worker client because its node is dead";
-            worker_client_pool->Disconnect(worker_id);
-            return;
-          }
-          check_worker_alive(nodes[0]);
-        },
-        -1,
-        node_id));
-=======
     auto gcs_check_node_alive =
         [check_worker_alive, node_id, worker_id, worker_client_pool, gcs_client]() {
           gcs_client->Nodes().AsyncGetAll(
@@ -157,7 +109,6 @@
     }
     // Not subscribed so ask GCS.
     gcs_check_node_alive();
->>>>>>> 9759705a
   };
 }
 
