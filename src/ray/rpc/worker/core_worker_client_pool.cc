--- conflicted
+++ resolved
@@ -137,13 +137,8 @@
   node_clients_map_[node_id][worker_id] = client_list_.begin();
 
   RAY_LOG(DEBUG) << "Connected to worker " << worker_id << " with address "
-<<<<<<< HEAD
-                 << addr_proto.ip_address() << ":" << addr_proto.port();
+                 << BuildAddress(addr_proto.ip_address(), addr_proto.port());
   return entry.core_worker_client_;
-=======
-                 << BuildAddress(addr_proto.ip_address(), addr_proto.port());
-  return entry.core_worker_client;
->>>>>>> f5ebe6e7
 }
 
 void CoreWorkerClientPool::RemoveIdleClients() {
