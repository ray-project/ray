// Copyright 2020 The Ray Authors.
//
// Licensed under the Apache License, Version 2.0 (the "License");
// you may not use this file except in compliance with the License.
// You may obtain a copy of the License at
//
//  http://www.apache.org/licenses/LICENSE-2.0
//
// Unless required by applicable law or agreed to in writing, software
// distributed under the License is distributed on an "AS IS" BASIS,
// WITHOUT WARRANTIES OR CONDITIONS OF ANY KIND, either express or implied.
// See the License for the specific language governing permissions and
// limitations under the License.

#include "ray/rpc/worker/core_worker_client_pool.h"

#include <memory>
#include <string>
#include <utility>
#include <vector>

namespace ray {
namespace rpc {

std::function<void()> CoreWorkerClientPool::GetDefaultUnavailableTimeoutCallback(
    gcs::GcsClient *gcs_client,
    rpc::CoreWorkerClientPool *worker_client_pool,
    rpc::RayletClientPool *raylet_client_pool,
    const rpc::Address &addr) {
  return [addr, gcs_client, worker_client_pool, raylet_client_pool]() {
    const NodeID node_id = NodeID::FromBinary(addr.raylet_id());
    const WorkerID worker_id = WorkerID::FromBinary(addr.worker_id());

    auto check_worker_alive = [raylet_client_factory,
                               worker_client_pool,
                               worker_id,
                               node_id](const rpc::GcsNodeInfo &node_info) {
      auto raylet_client = raylet_client_factory(node_info.node_manager_address(),
                                                 node_info.node_manager_port());
      raylet_client->IsLocalWorkerDead(
          worker_id,
          [worker_client_pool, worker_id, node_id](const Status &status,
                                                   rpc::IsLocalWorkerDeadReply &&reply) {
            if (!status.ok()) {
              // Will try again when unavailable timeout callback is retried.
              RAY_LOG(INFO).WithField(worker_id).WithField(node_id)
                  << "Failed to check if worker is dead on request to raylet";
              return;
            }
            if (reply.is_dead()) {
              RAY_LOG(INFO).WithField(worker_id).WithField(node_id)
                  << "Disconnecting core worker client because the worker is dead";
              worker_client_pool->Disconnect(worker_id);
            }
          });
    };

    auto gcs_check_node_alive =
        [check_worker_alive, node_id, worker_id, worker_client_pool, gcs_client]() {
          gcs_client->Nodes().AsyncGetAll(
              [check_worker_alive = std::move(check_worker_alive),
               worker_id,
               node_id,
               worker_client_pool](const Status &status,
                                   std::vector<rpc::GcsNodeInfo> &&nodes) {
                if (!status.ok()) {
                  // Will try again when unavailable timeout callback is retried.
                  RAY_LOG(INFO) << "Failed to get node info from GCS";
                  return;
                }
                if (nodes.empty() || nodes[0].state() != rpc::GcsNodeInfo::ALIVE) {
                  // The node is dead or GCS doesn't know about this node.
                  // There's only two reasons the GCS doesn't know about the node:
                  // 1. The node isn't registered yet.
                  // 2. The GCS erased the dead node based on
                  //    maximum_gcs_dead_node_cached_count.
                  // In this case, it must be 2 since there's no way for a component to
                  // know about a remote node id until the gcs has registered it.
                  RAY_LOG(INFO).WithField(worker_id).WithField(node_id)
                      << "Disconnecting core worker client because its node is dead";
                  worker_client_pool->Disconnect(worker_id);
                  return;
                }
                check_worker_alive(nodes[0]);
              },
              -1,
              node_id);
        };

    if (gcs_client->Nodes().IsSubscribedToNodeChange()) {
      auto *node_info = gcs_client->Nodes().Get(node_id, /*filter_dead_nodes=*/false);
      if (node_info == nullptr) {
        // Node could be dead or info may have not made it to the subscriber cache yet.
        // Check with the GCS to confirm if the node is dead.
        gcs_check_node_alive();
        return;
      }
      if (node_info->state() == rpc::GcsNodeInfo::DEAD) {
        RAY_LOG(INFO).WithField(worker_id).WithField(node_id)
            << "Disconnecting core worker client because its node is dead.";
        worker_client_pool->Disconnect(worker_id);
        return;
      }
      // Node is alive so check worker.
      check_worker_alive(*node_info);
      return;
    }
<<<<<<< HEAD
    rpc::Address raylet_addr;
    raylet_addr.set_ip_address(node_info->node_manager_address());
    raylet_addr.set_port(node_info->node_manager_port());
    raylet_addr.set_raylet_id(node_id.Binary());
    auto raylet_client = raylet_client_pool->GetOrConnectByAddress(raylet_addr);
    raylet_client->IsLocalWorkerDead(
        worker_id,
        [worker_client_pool, worker_id, node_id](const Status &status,
                                                 rpc::IsLocalWorkerDeadReply &&reply) {
          if (!status.ok()) {
            RAY_LOG(INFO).WithField(worker_id).WithField(node_id)
                << "Failed to check if worker is dead on request to raylet";
            return;
          }
          if (reply.is_dead()) {
            RAY_LOG(INFO).WithField(worker_id)
                << "Disconnect core worker client since it is dead";
            worker_client_pool->Disconnect(worker_id);
          }
        });
=======
    // Not subscribed so ask GCS.
    gcs_check_node_alive();
>>>>>>> 8528231e
  };
}

std::shared_ptr<CoreWorkerClientInterface> CoreWorkerClientPool::GetOrConnect(
    const Address &addr_proto) {
  RAY_CHECK_NE(addr_proto.worker_id(), "");
  absl::MutexLock lock(&mu_);

  RemoveIdleClients();

  CoreWorkerClientEntry entry;
  auto node_id = NodeID::FromBinary(addr_proto.raylet_id());
  auto worker_id = WorkerID::FromBinary(addr_proto.worker_id());
  auto it = worker_client_map_.find(worker_id);
  if (it != worker_client_map_.end()) {
    entry = *it->second;
    client_list_.erase(it->second);
  } else {
    entry = CoreWorkerClientEntry(
        worker_id, node_id, core_worker_client_factory_(addr_proto));
  }
  client_list_.emplace_front(entry);
  worker_client_map_[worker_id] = client_list_.begin();
  node_clients_map_[node_id][worker_id] = client_list_.begin();

  RAY_LOG(DEBUG) << "Connected to worker " << worker_id << " with address "
                 << addr_proto.ip_address() << ":" << addr_proto.port();
  return entry.core_worker_client;
}

void CoreWorkerClientPool::RemoveIdleClients() {
  while (!client_list_.empty()) {
    auto worker_id = client_list_.back().worker_id;
    auto node_id = client_list_.back().node_id;
    // The last client in the list is the least recent accessed client.
    if (client_list_.back().core_worker_client->IsIdleAfterRPCs()) {
      worker_client_map_.erase(worker_id);
      EraseFromNodeClientMap(node_id, worker_id);
      client_list_.pop_back();
      RAY_LOG(DEBUG) << "Remove idle client to worker " << worker_id
                     << " , num of clients is now " << client_list_.size();
    } else {
      auto entry = client_list_.back();
      client_list_.pop_back();
      client_list_.emplace_front(entry);
      worker_client_map_[worker_id] = client_list_.begin();
      node_clients_map_[node_id][worker_id] = client_list_.begin();
      break;
    }
  }
}

void CoreWorkerClientPool::Disconnect(ray::WorkerID id) {
  absl::MutexLock lock(&mu_);
  auto it = worker_client_map_.find(id);
  if (it == worker_client_map_.end()) {
    return;
  }
  EraseFromNodeClientMap(it->second->node_id, /*worker_id=*/id);
  client_list_.erase(it->second);
  worker_client_map_.erase(it);
}

void CoreWorkerClientPool::Disconnect(ray::NodeID node_id) {
  absl::MutexLock lock(&mu_);
  auto node_client_map_it = node_clients_map_.find(node_id);
  if (node_client_map_it == node_clients_map_.end()) {
    return;
  }
  auto &node_worker_id_client_map = node_client_map_it->second;
  for (auto &[worker_id, client_iterator] : node_worker_id_client_map) {
    worker_client_map_.erase(worker_id);
    client_list_.erase(client_iterator);
  }
  node_clients_map_.erase(node_client_map_it);
}

void CoreWorkerClientPool::EraseFromNodeClientMap(const NodeID &node_id,
                                                  const WorkerID &worker_id) {
  auto node_client_map_it = node_clients_map_.find(node_id);
  if (node_client_map_it == node_clients_map_.end()) {
    return;
  }
  auto &node_worker_id_client_map = node_client_map_it->second;
  node_worker_id_client_map.erase(worker_id);
  if (node_worker_id_client_map.empty()) {
    node_clients_map_.erase(node_client_map_it);
  }
}

}  // namespace rpc
}  // namespace ray<|MERGE_RESOLUTION|>--- conflicted
+++ resolved
@@ -31,12 +31,15 @@
     const NodeID node_id = NodeID::FromBinary(addr.raylet_id());
     const WorkerID worker_id = WorkerID::FromBinary(addr.worker_id());
 
-    auto check_worker_alive = [raylet_client_factory,
+    auto check_worker_alive = [raylet_client_pool,
                                worker_client_pool,
                                worker_id,
                                node_id](const rpc::GcsNodeInfo &node_info) {
-      auto raylet_client = raylet_client_factory(node_info.node_manager_address(),
-                                                 node_info.node_manager_port());
+      rpc::Address raylet_addr;
+      raylet_addr.set_ip_address(node_info.node_manager_address());
+      raylet_addr.set_port(node_info.node_manager_port());
+      raylet_addr.set_raylet_id(node_id.Binary());
+      auto raylet_client = raylet_client_pool->GetOrConnectByAddress(raylet_addr);
       raylet_client->IsLocalWorkerDead(
           worker_id,
           [worker_client_pool, worker_id, node_id](const Status &status,
@@ -105,31 +108,8 @@
       check_worker_alive(*node_info);
       return;
     }
-<<<<<<< HEAD
-    rpc::Address raylet_addr;
-    raylet_addr.set_ip_address(node_info->node_manager_address());
-    raylet_addr.set_port(node_info->node_manager_port());
-    raylet_addr.set_raylet_id(node_id.Binary());
-    auto raylet_client = raylet_client_pool->GetOrConnectByAddress(raylet_addr);
-    raylet_client->IsLocalWorkerDead(
-        worker_id,
-        [worker_client_pool, worker_id, node_id](const Status &status,
-                                                 rpc::IsLocalWorkerDeadReply &&reply) {
-          if (!status.ok()) {
-            RAY_LOG(INFO).WithField(worker_id).WithField(node_id)
-                << "Failed to check if worker is dead on request to raylet";
-            return;
-          }
-          if (reply.is_dead()) {
-            RAY_LOG(INFO).WithField(worker_id)
-                << "Disconnect core worker client since it is dead";
-            worker_client_pool->Disconnect(worker_id);
-          }
-        });
-=======
     // Not subscribed so ask GCS.
     gcs_check_node_alive();
->>>>>>> 8528231e
   };
 }
 
