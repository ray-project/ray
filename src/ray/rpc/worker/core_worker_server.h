#ifndef RAY_RPC_CORE_WORKER_SERVER_H
#define RAY_RPC_CORE_WORKER_SERVER_H

#include "ray/rpc/grpc_server.h"
#include "ray/rpc/server_call.h"

#include "src/ray/protobuf/core_worker.grpc.pb.h"
#include "src/ray/protobuf/core_worker.pb.h"

namespace ray {

class CoreWorker;

namespace rpc {

/// NOTE: See src/ray/core_worker/core_worker.h on how to add a new grpc handler.
#define RAY_CORE_WORKER_RPC_HANDLERS                                          \
  RPC_SERVICE_HANDLER(CoreWorkerService, AssignTask, 5)                       \
  RPC_SERVICE_HANDLER(CoreWorkerService, PushTask, 9999)                      \
  RPC_SERVICE_HANDLER(CoreWorkerService, DirectActorCallArgWaitComplete, 100) \
  RPC_SERVICE_HANDLER(CoreWorkerService, GetObjectStatus, 9999)               \
  RPC_SERVICE_HANDLER(CoreWorkerService, WaitForObjectEviction, 9999)         \
  RPC_SERVICE_HANDLER(CoreWorkerService, WaitForRefRemoved, 9999)             \
  RPC_SERVICE_HANDLER(CoreWorkerService, KillActor, 9999)                     \
  RPC_SERVICE_HANDLER(CoreWorkerService, GetCoreWorkerStats, 100)             \
<<<<<<< HEAD
  RPC_SERVICE_HANDLER(CoreWorkerService, PlasmaObjectReady, 9999)
=======
  RPC_SERVICE_HANDLER(CoreWorkerService, LocalGC, 100)
>>>>>>> 2ad9bc56

#define RAY_CORE_WORKER_DECLARE_RPC_HANDLERS                              \
  DECLARE_VOID_RPC_SERVICE_HANDLER_METHOD(AssignTask)                     \
  DECLARE_VOID_RPC_SERVICE_HANDLER_METHOD(PushTask)                       \
  DECLARE_VOID_RPC_SERVICE_HANDLER_METHOD(DirectActorCallArgWaitComplete) \
  DECLARE_VOID_RPC_SERVICE_HANDLER_METHOD(GetObjectStatus)                \
  DECLARE_VOID_RPC_SERVICE_HANDLER_METHOD(WaitForObjectEviction)          \
  DECLARE_VOID_RPC_SERVICE_HANDLER_METHOD(WaitForRefRemoved)              \
  DECLARE_VOID_RPC_SERVICE_HANDLER_METHOD(KillActor)                      \
  DECLARE_VOID_RPC_SERVICE_HANDLER_METHOD(GetCoreWorkerStats)             \
<<<<<<< HEAD
  DECLARE_VOID_RPC_SERVICE_HANDLER_METHOD(PlasmaObjectReady)
=======
  DECLARE_VOID_RPC_SERVICE_HANDLER_METHOD(LocalGC)
>>>>>>> 2ad9bc56

/// Interface of the `CoreWorkerServiceHandler`, see `src/ray/protobuf/core_worker.proto`.
class CoreWorkerServiceHandler {
 public:
  /// Handlers. For all of the following handlers, the implementations can
  /// handle the request asynchronously. When handling is done, the
  /// `send_reply_callback` should be called. See
  /// src/ray/rpc/node_manager/node_manager_client.h and
  /// src/ray/protobuf/node_manager.proto for a description of the
  /// functionality of each handler.
  ///
  /// \param[in] request The request message.
  /// \param[out] reply The reply message.
  /// \param[in] send_reply_callback The callback to be called when the request is done.
  RAY_CORE_WORKER_DECLARE_RPC_HANDLERS
};

/// The `GrpcServer` for `CoreWorkerService`.
class CoreWorkerGrpcService : public GrpcService {
 public:
  /// Constructor.
  ///
  /// \param[in] main_service See super class.
  /// \param[in] handler The service handler that actually handle the requests.
  CoreWorkerGrpcService(boost::asio::io_service &main_service,
                        CoreWorkerServiceHandler &service_handler)
      : GrpcService(main_service), service_handler_(service_handler) {}

 protected:
  grpc::Service &GetGrpcService() override { return service_; }

  void InitServerCallFactories(
      const std::unique_ptr<grpc::ServerCompletionQueue> &cq,
      std::vector<std::pair<std::unique_ptr<ServerCallFactory>, int>>
          *server_call_factories_and_concurrencies) override {
    RAY_CORE_WORKER_RPC_HANDLERS
  }

 private:
  /// The grpc async service object.
  CoreWorkerService::AsyncService service_;

  /// The service handler that actually handles the requests.
  CoreWorkerServiceHandler &service_handler_;
};

}  // namespace rpc
}  // namespace ray

#endif  // RAY_RPC_CORE_WORKER_SERVER_H<|MERGE_RESOLUTION|>--- conflicted
+++ resolved
@@ -23,11 +23,8 @@
   RPC_SERVICE_HANDLER(CoreWorkerService, WaitForRefRemoved, 9999)             \
   RPC_SERVICE_HANDLER(CoreWorkerService, KillActor, 9999)                     \
   RPC_SERVICE_HANDLER(CoreWorkerService, GetCoreWorkerStats, 100)             \
-<<<<<<< HEAD
+  RPC_SERVICE_HANDLER(CoreWorkerService, LocalGC, 100)                        \
   RPC_SERVICE_HANDLER(CoreWorkerService, PlasmaObjectReady, 9999)
-=======
-  RPC_SERVICE_HANDLER(CoreWorkerService, LocalGC, 100)
->>>>>>> 2ad9bc56
 
 #define RAY_CORE_WORKER_DECLARE_RPC_HANDLERS                              \
   DECLARE_VOID_RPC_SERVICE_HANDLER_METHOD(AssignTask)                     \
@@ -38,11 +35,8 @@
   DECLARE_VOID_RPC_SERVICE_HANDLER_METHOD(WaitForRefRemoved)              \
   DECLARE_VOID_RPC_SERVICE_HANDLER_METHOD(KillActor)                      \
   DECLARE_VOID_RPC_SERVICE_HANDLER_METHOD(GetCoreWorkerStats)             \
-<<<<<<< HEAD
+  DECLARE_VOID_RPC_SERVICE_HANDLER_METHOD(LocalGC)                        \
   DECLARE_VOID_RPC_SERVICE_HANDLER_METHOD(PlasmaObjectReady)
-=======
-  DECLARE_VOID_RPC_SERVICE_HANDLER_METHOD(LocalGC)
->>>>>>> 2ad9bc56
 
 /// Interface of the `CoreWorkerServiceHandler`, see `src/ray/protobuf/core_worker.proto`.
 class CoreWorkerServiceHandler {
