--- conflicted
+++ resolved
@@ -90,19 +90,12 @@
   struct CoreWorkerClientEntry {
    public:
     CoreWorkerClientEntry() = default;
-<<<<<<< HEAD
-    CoreWorkerClientEntry(ray::WorkerID _worker_id,
+    CoreWorkerClientEntry(WorkerID _worker_id,
+                          NodeID _node_id,
                           std::shared_ptr<CoreWorkerClientInterface> _core_worker_client)
         : worker_id(std::move(_worker_id)),
+          node_id(std::move(_node_id)),
           core_worker_client(std::move(_core_worker_client)) {}
-=======
-    CoreWorkerClientEntry(WorkerID worker_id,
-                          NodeID node_id,
-                          std::shared_ptr<CoreWorkerClientInterface> core_worker_client)
-        : worker_id(std::move(worker_id)),
-          node_id(std::move(node_id)),
-          core_worker_client(std::move(core_worker_client)) {}
->>>>>>> d10b5566
 
     WorkerID worker_id;
     NodeID node_id;
