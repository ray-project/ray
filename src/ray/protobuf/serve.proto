--- conflicted
+++ resolved
@@ -24,15 +24,6 @@
 
 // Configuration options for Serve's replica autoscaler.
 message AutoscalingConfig {
-<<<<<<< HEAD
-  int32 max_replicas = 1;
-  int32 min_replicas = 2;
-  int32 target_num_ongoing_requests_per_replica = 3;
-  // The frequency of how long does each replica sending metrics to autoscaler.
-  double metrics_interval_s = 4;
-  double loop_period_s = 5;
-  double look_back_period_s = 6;
-=======
   // Minimal number of replicas, must be a non-negative integer.
   uint32 min_replicas = 1;
   // Maximal number of replicas, must be a non-negative integer and greater or equals
@@ -40,7 +31,7 @@
   uint32 max_replicas = 2;
   // Target number of in flight requests per replicas. This is the primary configuration
   // knob for replica autoscaler. Lower the number, the more rapidly will the replicas
-  // being scaled up. Must be a non-negative inter.
+  // being scaled up. Must be a non-negative integer.
   uint32 target_num_ongoing_requests_per_replica = 3;
 
   // The frequency of how long does each replica sending metrics to autoscaler.
@@ -52,7 +43,6 @@
   double look_back_period_s = 6;
 
   // The multiplicative "gain" factor to limit scaling decisions.
->>>>>>> 698b4eee
   double smoothing_factor = 7;
 }
 
