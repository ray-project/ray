--- conflicted
+++ resolved
@@ -136,20 +136,12 @@
   LoggingConfig logging_config = 14;
 
   // Cloudpickled replica scheduler definition.
-<<<<<<< HEAD
-  bytes _serialized_replica_scheduler_def = 15;
-=======
   bytes serialized_replica_scheduler_def = 15;
->>>>>>> d1dd98b5
 
   // The import path of the replica scheduler if user passed a string. Will be the
   // concatenation of the replica scheduler module and the replica scheduler name
   // if user passed a callable.
-<<<<<<< HEAD
-  string _replica_scheduler = 16;
-=======
   string replica_scheduler = 16;
->>>>>>> d1dd98b5
 }
 
 // Deployment language.
