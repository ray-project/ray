--- conflicted
+++ resolved
@@ -84,14 +84,10 @@
   optional double downscaling_factor = 14;
 
   // How long to wait before scaling down replicas from 1 to 0
-<<<<<<< HEAD
   optional double downscale_to_zero_delay_s = 15;
-=======
-  optional double downscale_to_zero_delay_s = 16;
 
   // How metrics are aggregated for autoscaling. One of "mean", "max", "min".
-  string aggregation_function = 17;
->>>>>>> f07db711
+  string aggregation_function = 16;
 }
 
 //[Begin] LOGGING CONFIG
