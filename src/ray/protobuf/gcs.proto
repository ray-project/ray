// Copyright 2017 The Ray Authors.
//
// Licensed under the Apache License, Version 2.0 (the "License");
// you may not use this file except in compliance with the License.
// You may obtain a copy of the License at
//
//  http://www.apache.org/licenses/LICENSE-2.0
//
// Unless required by applicable law or agreed to in writing, software
// distributed under the License is distributed on an "AS IS" BASIS,
// WITHOUT WARRANTIES OR CONDITIONS OF ANY KIND, either express or implied.
// See the License for the specific language governing permissions and
// limitations under the License.

syntax = "proto3";

package ray.rpc;

import "src/ray/protobuf/common.proto";

option java_package = "io.ray.runtime.generated";

// These indexes are mapped to strings in ray_redis_module.cc.
enum TablePrefix {
  TABLE_PREFIX_MIN = 0;
  UNUSED = 1;
  TASK = 2;
  RAYLET_TASK = 3;
  NODE = 4;
  OBJECT = 5;
  ACTOR = 6;
  FUNCTION = 7;
  TASK_RECONSTRUCTION = 8;
  HEARTBEAT = 9;
  RESOURCE_USAGE_BATCH = 10;
  JOB = 11;
  PROFILE = 12;
  TASK_LEASE = 13;
  NODE_RESOURCE = 16;
  DIRECT_ACTOR = 17;
  // WORKER is already used in WorkerType, so use WORKERS here.
  WORKERS = 18;
  INTERNAL_CONFIG = 29;
  TABLE_PREFIX_MAX = 20;
  PLACEMENT_GROUP_SCHEDULE = 21;
  PLACEMENT_GROUP = 22;
}

// The channel that Add operations to the Table should be published on, if any.
enum TablePubsub {
  TABLE_PUBSUB_MIN = 0;
  NO_PUBLISH = 1;
  TASK_PUBSUB = 2;
  RAYLET_TASK_PUBSUB = 3;
  NODE_PUBSUB = 4;
  OBJECT_PUBSUB = 5;
  ACTOR_PUBSUB = 6;
  HEARTBEAT_PUBSUB = 7;
  RESOURCE_USAGE_BATCH_PUBSUB = 8;
  TASK_LEASE_PUBSUB = 9;
  JOB_PUBSUB = 10;
  NODE_RESOURCE_PUBSUB = 11;
  DIRECT_ACTOR_PUBSUB = 12;
  WORKER_FAILURE_PUBSUB = 13;
  TABLE_PUBSUB_MAX = 14;
}

enum GcsChangeMode {
  APPEND_OR_ADD = 0;
  REMOVE = 1;
}

message GcsEntry {
  GcsChangeMode change_mode = 1;
  bytes id = 2;
  repeated bytes entries = 3;
}

message ObjectTableData {
  // The node manager ID that this object appeared on or was evicted by.
  bytes manager = 1;
}

message TaskReconstructionData {
  // The ID of task.
  bytes task_id = 1;
  // The number of times this task has been reconstructed so far.
  uint64 num_reconstructions = 2;
  // The node manager that is trying to reconstruct the task.
  bytes node_manager_id = 3;
}

message TaskTableData {
  Task task = 1;
}

message ActorTableData {
  // State of an actor.
  enum ActorState {
    // Actor info is registered in GCS. But its dependencies are not ready.
    DEPENDENCIES_UNREADY = 0;
    // Actor local dependencies are ready. This actor is being created.
    PENDING_CREATION = 1;
    // Actor is alive.
    ALIVE = 2;
    // Actor is dead, now being restarted.
    // After reconstruction finishes, the state will become alive again.
    RESTARTING = 3;
    // Actor is already dead and won't be restarted.
    DEAD = 4;
  }
  // The ID of the actor that was created.
  bytes actor_id = 1;
  // The ID of the caller of the actor creation task.
  bytes parent_id = 2;
  // The dummy object ID returned by the actor creation task. If the actor
  // dies, then this is the object that should be restarted for the actor
  // to be recreated.
  bytes actor_creation_dummy_object_id = 3;
  // The ID of the job that created the actor.
  bytes job_id = 4;
  // Current state of this actor.
  ActorState state = 6;
  // Max number of times this actor should be restarted,
  // a value of -1 indicates an infinite number of reconstruction attempts.
  int64 max_restarts = 7;
  // Number of restarts that has been tried on this actor.
  // This will be greater by 1 than what's published before in ALIVE.
  // ALIVE:0 RESTARTING:1 ALIVE:1 RESTARTING:2, etc
  uint64 num_restarts = 8;
  // The address of the the actor.
  Address address = 9;
  // The address of the the actor's owner (parent).
  Address owner_address = 10;
  // Whether the actor is persistent.
  bool is_detached = 11;
  // Name of the actor. Only populated if is_detached is true.
  string name = 12;
  // Last timestamp that the actor state was updated.
  double timestamp = 13;
  // The task specification of this actor's creation task.
  TaskSpec task_spec = 14;
  // Resource mapping ids acquired by the leased worker. This field is only set when this
  // actor already has a leased worker.
  repeated ResourceMapEntry resource_mapping = 15;
  // The process id of this actor.
  uint32 pid = 16;
}

message ErrorTableData {
  // The ID of the job that the error is for.
  bytes job_id = 1;
  // The type of the error.
  string type = 2;
  // The error message.
  string error_message = 3;
  // The timestamp of the error message.
  double timestamp = 4;
}

message ScheduleData {
  map<string, bytes> schedule_plan = 1;
}

message ProfileTableData {
  // Represents a profile event.
  message ProfileEvent {
    // The type of the event.
    string event_type = 1;
    // The start time of the event.
    double start_time = 2;
    // The end time of the event. If the event is a point event, then this
    // should be the same as the start time.
    double end_time = 3;
    // Additional data associated with the event. This data must be serialized
    // using JSON.
    string extra_data = 4;
  }

  // The type of the component that generated the event, e.g., worker or
  // object_manager, or node_manager.
  string component_type = 1;
  // An identifier for the component that generated the event.
  bytes component_id = 2;
  // An identifier for the node that generated the event.
  string node_ip_address = 3;
  // This is a batch of profiling events. We batch these together for
  // performance reasons because a single task may generate many events, and
  // we don't want each event to require a GCS command.
  repeated ProfileEvent profile_events = 4;
}

message ResourceTableData {
  // The total capacity of this resource type.
  double resource_capacity = 1;
}

message AvailableResources {
  // Node id.
  bytes node_id = 1;
  // Resource capacity currently available on this node manager.
  map<string, double> resources_available = 2;
}

message GcsNodeInfo {
  // State of a node.
  enum GcsNodeState {
    // Node is alive.
    ALIVE = 0;
    // Node is dead.
    DEAD = 1;
  }

  // The ID of node.
  bytes node_id = 1;
  // The IP address of the node manager.
  string node_manager_address = 2;
  // The IPC socket name of raylet.
  string raylet_socket_name = 3;
  // The IPC socket name of the node's plasma store.
  string object_store_socket_name = 4;
  // The port at which the node manager is listening for TCP
  // connections from other node managers.
  int32 node_manager_port = 5;
  // The port at which the object manager is listening for TCP
  // connections from other object managers.
  int32 object_manager_port = 6;

  // Current state of this node.
  GcsNodeState state = 7;

  // The Hostname address of the node manager.
  string node_manager_hostname = 8;

  // The port at which the node will expose metrics to.
  int32 metrics_export_port = 9;
  // Timestamp that the node is dead.
  int64 timestamp = 10;
}

message HeartbeatTableData {
  // Node id.
  bytes node_id = 1;
}

// Data for a lease on task execution.
message TaskLeaseData {
  // The task ID.
  bytes task_id = 1;
  // Node manager ID.
  bytes node_manager_id = 2;
  // The time that the lease was last acquired at. NOTE(swang): This is the
  // system clock time according to the node that added the entry and is not
  // synchronized with other nodes.
  uint64 acquired_at = 3;
  // The period that the lease is active for.
  uint64 timeout = 4;
}

message JobConfig {
  // Environment variables to be set on worker processes.
  map<string, string> worker_env = 1;
  // The current working directory of worker.
  string worker_cwd = 2;
  // The number of java workers per worker process.
  uint32 num_java_workers_per_process = 3;
  // The jvm options for java workers of the job.
  repeated string jvm_options = 4;
  // A list of directories or jar files that specify the search path for user
  // code. This will be used as `CLASSPATH` in Java, and `PYTHONPATH` in
  // Python.
<<<<<<< HEAD
  repeated string code_search_path = 5;
  // The executable of Python worker.
  string python_worker_executable = 6;
  // Whether to clean up actors, objects and tasks associated with this job during the
  // shutdown process of the driver.
  bool long_running = 7;
  // Whether the job is submitted from dashboard.
  bool is_submitted_from_dashboard = 8;
=======
  repeated string code_search_path = 4;
  // Runtime environment to run the code
  RuntimeEnv runtime_env = 5;
>>>>>>> 3bdcca7e
}

message JobTableData {
  enum JobState {
    INIT = 0;
    SUBMITTED = 1;
    RUNNING = 2;
    FINISHED = 3;
    FAILED = 4;
    CANCEL = 5;
  }
  enum DriverExitState {
    UNKNOWN = 0;
    OK = 1;
    ERROR = 2;
  }
  // The job ID.
  bytes job_id = 1;
  // Whether it's dead.
  bool is_dead = 2;
  // The UNIX timestamp corresponding to this event (job added or removed).
  int64 timestamp = 3;
  // IP address of the driver that started this job.
  string driver_ip_address = 4;
  // Process ID of the driver running this job.
  int64 driver_pid = 5;
  // Hostname of the node this job was started on.
  string driver_hostname = 6;
  // Raylet which the job's driver belongs to
  bytes raylet_id = 7;
  // Language the job uses
  Language language = 8;
  // The config of this job.
  JobConfig config = 9;
  // Job state.
  JobState state = 10;
  // Job payload (The original job request json from dashboard).
  string job_payload = 11;
  // The reason for the job failure.
  string fail_error_message = 12;
  // The driver cmdline.
  string driver_cmdline = 13;
  // Driver exit state.
  DriverExitState driver_exit_state = 14;
}

message WorkerTableData {
  // Is this worker alive.
  bool is_alive = 1;
  // Address of the worker that failed.
  Address worker_address = 2;
  // The UNIX timestamp at which this worker's state was updated.
  int64 timestamp = 3;
  // Whether it's an intentional disconnect, only applies then `is_alive` is false.
  WorkerExitType exit_type = 4;
  // Type of this worker.
  WorkerType worker_type = 5;
  // This is for AddWorker.
  map<string, bytes> worker_info = 6;
}

// Fields to publish when worker fails.
message WorkerDeltaData {
  bytes raylet_id = 1;
  bytes worker_id = 2;
}

message ResourceMap {
  map<string, ResourceTableData> items = 1;
}

message StoredConfig {
  string config = 1;
}

message ObjectLocationInfo {
  bytes object_id = 1;
  repeated ObjectTableData locations = 2;
  // For objects that have been spilled to external storage, the URL from which
  // they can be retrieved.
  string spilled_url = 3;
  // The node id that spills the object to the disk.
  // It will be Nil if it uses a distributed external storage.
  bytes spilled_node_id = 4;
  // The size of the object in bytes.
  uint64 size = 5;
}

// A notification message about one object's locations being changed.
message ObjectLocationChange {
  bool is_add = 1;
  // The node manager ID that this object appeared on or was evicted by.
  bytes node_id = 2;
  // The object has been spilled to this URL. This should be set xor the above
  // fields are set.
  string spilled_url = 3;
  // The node id that spills the object to the disk.
  // It will be Nil if it uses a distributed external storage.
  bytes spilled_node_id = 4;
  // The size of the object in bytes.
  uint64 size = 5;
}

// A notification message about one node's resources being changed.
message NodeResourceChange {
  // ID of the node whose resources have changed.
  bytes node_id = 1;
  // Labels of the updated resources and their latest capacities.
  map<string, double> updated_resources = 2;
  // Labels of the resources that were deleted.
  repeated string deleted_resources = 3;
}

message PubSubMessage {
  bytes id = 1;
  bytes data = 2;
}

///////////////////////////////////////////////////////////////////////////////
/* Please do not modify/remove/change the following messages to maintain
backwards compatibility in autoscaler. This is necessary to make sure we can
run autoscaler with any version of ray. For example, the K8s operator runs
autoscaler in a separate pod, if the user upgrades the ray version on the head
pod autoscaler can crash (if the newer version of ray modified the messages
below). */

// Represents the demand for a particular resource shape.
message ResourceDemand {
  // The resource shape requested. This is a map from the resource string
  // (e.g., "CPU") to the amount requested.
  map<string, double> shape = 1;
  // The number of requests that are ready to run (i.e., dependencies have been
  // fulfilled), but that are waiting for resources.
  uint64 num_ready_requests_queued = 2;
  // The number of requests for which there is no node that is a superset of
  // the requested resource shape.
  uint64 num_infeasible_requests_queued = 3;
  // The number of requests of this shape still queued in CoreWorkers that this
  // raylet knows about.
  int64 backlog_size = 4;
}

// Represents the demand sorted by resource shape.
message ResourceLoad {
  // A list of all resource demands. The resource shape in each demand is
  // unique.
  repeated ResourceDemand resource_demands = 1;
}

message ResourcesData {
  // Node id.
  bytes node_id = 1;
  // Resource capacity currently available on this node manager.
  map<string, double> resources_available = 2;
  // Indicates whether available resources is changed. Only used when light
  // heartbeat enabled.
  bool resources_available_changed = 3;
  // Total resource capacity configured for this node manager.
  map<string, double> resources_total = 4;
  // Aggregate outstanding resource load on this node manager.
  map<string, double> resource_load = 5;
  // Indicates whether resource load is changed. Only used when
  // light heartbeat enabled.
  bool resource_load_changed = 6;
  // The resource load on this node, sorted by resource shape.
  ResourceLoad resource_load_by_shape = 7;
  // Whether this node manager is requesting global GC.
  bool should_global_gc = 8;
  // IP address of the node.
  string node_manager_address = 9;
}

message ResourceUsageBatchData {
  repeated ResourcesData batch = 1;
  // The total resource demand on all nodes included in the batch, sorted by
  // resource shape.
  ResourceLoad resource_load_by_shape = 2;
  // The pending list of placement groups.
  PlacementGroupLoad placement_group_load = 3;
}

message PlacementGroupLoad {
  // The list of pending placement group specifications.
  repeated PlacementGroupTableData placement_group_data = 1;
}

message PlacementGroupTableData {
  // State of a placement group.
  enum PlacementGroupState {
    // Placement Group is pending or scheduling
    PENDING = 0;
    // Placement Group is created.
    CREATED = 1;
    // Placement Group is already removed and won't be reschedule.
    REMOVED = 2;
    // Placement Group is rescheduling because the node it placed is dead.
    RESCHEDULING = 3;
  }

  // ID of the PlacementGroup.
  bytes placement_group_id = 1;
  // The name of the placement group.
  string name = 2;
  // The array of the bundle in Placement Group.
  repeated Bundle bundles = 3;
  // The schedule strategy of this Placement Group.
  PlacementStrategy strategy = 4;
  // Current state of this placement group.
  PlacementGroupState state = 5;
  // Fields to detect the owner of the placement group
  // for automatic lifecycle management.
  // The job id that created this placement group.
  bytes creator_job_id = 6;
  // The actor id that created this placement group.
  bytes creator_actor_id = 7;
  // Whether or not if the creator job is dead.
  bool creator_job_dead = 8;
  // Whether or not if the creator actor is dead.
  bool creator_actor_dead = 9;
  // Whether the placement group is persistent.
  bool is_detached = 10;
}
///////////////////////////////////////////////////////////////////////////////<|MERGE_RESOLUTION|>--- conflicted
+++ resolved
@@ -269,7 +269,6 @@
   // A list of directories or jar files that specify the search path for user
   // code. This will be used as `CLASSPATH` in Java, and `PYTHONPATH` in
   // Python.
-<<<<<<< HEAD
   repeated string code_search_path = 5;
   // The executable of Python worker.
   string python_worker_executable = 6;
@@ -278,11 +277,8 @@
   bool long_running = 7;
   // Whether the job is submitted from dashboard.
   bool is_submitted_from_dashboard = 8;
-=======
-  repeated string code_search_path = 4;
   // Runtime environment to run the code
-  RuntimeEnv runtime_env = 5;
->>>>>>> 3bdcca7e
+  RuntimeEnv runtime_env = 9;
 }
 
 message JobTableData {
