--- conflicted
+++ resolved
@@ -380,14 +380,11 @@
   // The node id that driver running on. It will be None only when the job status
   // is PENDING, and this field will not be deleted or modified even if the driver dies
   optional string driver_node_id = 13;
-<<<<<<< HEAD
-  // The amount of reservable memory resource in bytes for the entrypoint command.
-  optional double entrypoint_memory = 14;
-=======
   // The driver process exit code after the driver executed. Return None if driver
   // doesn't finish executing
   optional int32 driver_exit_code = 14;
->>>>>>> f2eaea02
+  // The amount of reservable memory resource in bytes for the entrypoint command.
+  optional double entrypoint_memory = 15;
 }
 
 message WorkerTableData {
