// Copyright 2017 The Ray Authors.
//
// Licensed under the Apache License, Version 2.0 (the "License");
// you may not use this file except in compliance with the License.
// You may obtain a copy of the License at
//
//  http://www.apache.org/licenses/LICENSE-2.0
//
// Unless required by applicable law or agreed to in writing, software
// distributed under the License is distributed on an "AS IS" BASIS,
// WITHOUT WARRANTIES OR CONDITIONS OF ANY KIND, either express or implied.
// See the License for the specific language governing permissions and
// limitations under the License.

syntax = "proto3";

package ray.rpc;

import "src/ray/protobuf/common.proto";

option java_package = "io.ray.runtime.generated";

// These indexes are mapped to strings in ray_redis_module.cc.
enum TablePrefix {
  TABLE_PREFIX_MIN = 0;
  UNUSED = 1;
  TASK = 2;
  RAYLET_TASK = 3;
  NODE = 4;
  OBJECT = 5;
  ACTOR = 6;
  FUNCTION = 7;
  TASK_RECONSTRUCTION = 8;
  HEARTBEAT = 9;
  RESOURCE_USAGE_BATCH = 10;
  JOB = 11;
  PROFILE = 12;
  TASK_LEASE = 13;
  NODE_RESOURCE = 16;
  DIRECT_ACTOR = 17;
  // WORKER is already used in WorkerType, so use WORKERS here.
  WORKERS = 18;
  INTERNAL_CONFIG = 29;
  TABLE_PREFIX_MAX = 20;
  PLACEMENT_GROUP_SCHEDULE = 21;
  PLACEMENT_GROUP = 22;
}

// The channel that Add operations to the Table should be published on, if any.
enum TablePubsub {
  TABLE_PUBSUB_MIN = 0;
  NO_PUBLISH = 1;
  TASK_PUBSUB = 2;
  RAYLET_TASK_PUBSUB = 3;
  NODE_PUBSUB = 4;
  OBJECT_PUBSUB = 5;
  ACTOR_PUBSUB = 6;
  HEARTBEAT_PUBSUB = 7;
  RESOURCE_USAGE_BATCH_PUBSUB = 8;
  TASK_LEASE_PUBSUB = 9;
  JOB_PUBSUB = 10;
  NODE_RESOURCE_PUBSUB = 11;
  DIRECT_ACTOR_PUBSUB = 12;
  WORKER_FAILURE_PUBSUB = 13;
  TABLE_PUBSUB_MAX = 14;
}

enum GcsChangeMode {
  APPEND_OR_ADD = 0;
  REMOVE = 1;
}

message GcsEntry {
  GcsChangeMode change_mode = 1;
  bytes id = 2;
  repeated bytes entries = 3;
}

message ObjectTableData {
  // The node manager ID that this object appeared on or was evicted by.
  bytes manager = 1;
}

message TaskReconstructionData {
  // The ID of task.
  bytes task_id = 1;
  // The number of times this task has been reconstructed so far.
  uint64 num_reconstructions = 2;
  // The node manager that is trying to reconstruct the task.
  bytes node_manager_id = 3;
}

message TaskTableData {
  Task task = 1;
}

message ActorTableData {
  // State of an actor.
  enum ActorState {
    // Actor info is registered in GCS. But its dependencies are not ready.
    DEPENDENCIES_UNREADY = 0;
    // Actor local dependencies are ready. This actor is being created.
    PENDING_CREATION = 1;
    // Actor is alive.
    ALIVE = 2;
    // Actor is dead, now being restarted.
    // After reconstruction finishes, the state will become alive again.
    RESTARTING = 3;
    // Actor is already dead and won't be restarted.
    DEAD = 4;
  }
  // The ID of the actor that was created.
  bytes actor_id = 1;
  // The ID of the caller of the actor creation task.
  bytes parent_id = 2;
  // The dummy object ID returned by the actor creation task. If the actor
  // dies, then this is the object that should be restarted for the actor
  // to be recreated.
  bytes actor_creation_dummy_object_id = 3;
  // The ID of the job that created the actor.
  bytes job_id = 4;
  // Current state of this actor.
  ActorState state = 6;
  // Max number of times this actor should be restarted,
  // a value of -1 indicates an infinite number of reconstruction attempts.
  int64 max_restarts = 7;
  // Number of restarts that has been tried on this actor.
  // This will be greater by 1 than what's published before in ALIVE.
  // ALIVE:0 RESTARTING:1 ALIVE:1 RESTARTING:2, etc
  uint64 num_restarts = 8;
  // The address of the the actor.
  Address address = 9;
  // The address of the the actor's owner (parent).
  Address owner_address = 10;
  // Whether the actor is persistent.
  bool is_detached = 11;
  // Name of the actor. Only populated if is_detached is true.
  string name = 12;
  // Last timestamp that the actor state was updated.
  double timestamp = 13;
  // The task specification of this actor's creation task.
  TaskSpec task_spec = 14;
  // Resource mapping ids acquired by the leased worker. This field is only set when this
  // actor already has a leased worker.
  repeated ResourceMapEntry resource_mapping = 15;
  // The process id of this actor.
  uint32 pid = 16;
}

message ErrorTableData {
  // The ID of the job that the error is for.
  bytes job_id = 1;
  // The type of the error.
  string type = 2;
  // The error message.
  string error_message = 3;
  // The timestamp of the error message.
  double timestamp = 4;
}

message PlacementGroupTableData {
  // State of a placement group.
  enum PlacementGroupState {
    // Placement Group is pending or scheduling
    PENDING = 0;
    // Placement Group is created.
    CREATED = 1;
    // Placement Group is already removed and won't be reschedule.
    REMOVED = 2;
    // Placement Group is rescheduling because the node it placed is dead.
    RESCHEDULING = 3;
  }

  // ID of the PlacementGroup.
  bytes placement_group_id = 1;
  // The name of the placement group.
  string name = 2;
  // The array of the bundle in Placement Group.
  repeated Bundle bundles = 3;
  // The schedule strategy of this Placement Group.
  PlacementStrategy strategy = 4;
  // Current state of this placement group.
  PlacementGroupState state = 5;
  // Fields to detect the owner of the placement group
  // for automatic lifecycle management.
  // The job id that created this placement group.
  bytes creator_job_id = 6;
  // The actor id that created this placement group.
  bytes creator_actor_id = 7;
  // Whether or not if the creator job is dead.
  bool creator_job_dead = 8;
  // Whether or not if the creator actor is dead.
  bool creator_actor_dead = 9;
}

message ScheduleData {
  map<string, bytes> schedule_plan = 1;
}

message ProfileTableData {
  // Represents a profile event.
  message ProfileEvent {
    // The type of the event.
    string event_type = 1;
    // The start time of the event.
    double start_time = 2;
    // The end time of the event. If the event is a point event, then this
    // should be the same as the start time.
    double end_time = 3;
    // Additional data associated with the event. This data must be serialized
    // using JSON.
    string extra_data = 4;
  }

  // The type of the component that generated the event, e.g., worker or
  // object_manager, or node_manager.
  string component_type = 1;
  // An identifier for the component that generated the event.
  bytes component_id = 2;
  // An identifier for the node that generated the event.
  string node_ip_address = 3;
  // This is a batch of profiling events. We batch these together for
  // performance reasons because a single task may generate many events, and
  // we don't want each event to require a GCS command.
  repeated ProfileEvent profile_events = 4;
}

message ResourceTableData {
  // The total capacity of this resource type.
  double resource_capacity = 1;
}

message AvailableResources {
  // Node id.
  bytes node_id = 1;
  // Resource capacity currently available on this node manager.
  map<string, double> resources_available = 2;
}

message GcsNodeInfo {
  // State of a node.
  enum GcsNodeState {
    // Node is alive.
    ALIVE = 0;
    // Node is dead.
    DEAD = 1;
  }

  // The ID of node.
  bytes node_id = 1;
  // The IP address of the node manager.
  string node_manager_address = 2;
  // The IPC socket name of raylet.
  string raylet_socket_name = 3;
  // The IPC socket name of the node's plasma store.
  string object_store_socket_name = 4;
  // The port at which the node manager is listening for TCP
  // connections from other node managers.
  int32 node_manager_port = 5;
  // The port at which the object manager is listening for TCP
  // connections from other object managers.
  int32 object_manager_port = 6;

  // Current state of this node.
  GcsNodeState state = 7;

  // The Hostname address of the node manager.
  string node_manager_hostname = 8;

  // The port at which the node will expose metrics to.
  int32 metrics_export_port = 9;
  // Timestamp that the node is dead.
  int64 timestamp = 10;
}

// Represents the demand for a particular resource shape.
message ResourceDemand {
  // The resource shape requested. This is a map from the resource string
  // (e.g., "CPU") to the amount requested.
  map<string, double> shape = 1;
  // The number of requests that are ready to run (i.e., dependencies have been
  // fulfilled), but that are waiting for resources.
  uint64 num_ready_requests_queued = 2;
  // The number of requests for which there is no node that is a superset of
  // the requested resource shape.
  uint64 num_infeasible_requests_queued = 3;
  // The number of requests of this shape still queued in CoreWorkers that this
  // raylet knows about.
  int64 backlog_size = 4;
}

// Represents the demand sorted by resource shape.
message ResourceLoad {
  // A list of all resource demands. The resource shape in each demand is
  // unique.
  repeated ResourceDemand resource_demands = 1;
}

message PlacementGroupLoad {
  // The list of pending placement group specifications.
  repeated PlacementGroupTableData placement_group_data = 1;
}

message HeartbeatTableData {
  // Node id.
  bytes node_id = 1;
}

message ResourcesData {
  // Node id.
  bytes node_id = 1;
  // Resource capacity currently available on this node manager.
  map<string, double> resources_available = 2;
  // Indicates whether available resources is changed. Only used when light
  // heartbeat enabled.
  bool resources_available_changed = 3;
  // Total resource capacity configured for this node manager.
  map<string, double> resources_total = 4;
  // Aggregate outstanding resource load on this node manager.
  map<string, double> resource_load = 5;
  // Indicates whether resource load is changed. Only used when
  // light heartbeat enabled.
  bool resource_load_changed = 6;
  // The resource load on this node, sorted by resource shape.
  ResourceLoad resource_load_by_shape = 7;
  // Whether this node manager is requesting global GC.
  bool should_global_gc = 8;
}

message ResourceUsageBatchData {
  repeated ResourcesData batch = 1;
  // The total resource demand on all nodes included in the batch, sorted by
  // resource shape.
  ResourceLoad resource_load_by_shape = 2;
  // The pending list of placement groups.
  PlacementGroupLoad placement_group_load = 3;
}

// Data for a lease on task execution.
message TaskLeaseData {
  // The task ID.
  bytes task_id = 1;
  // Node manager ID.
  bytes node_manager_id = 2;
  // The time that the lease was last acquired at. NOTE(swang): This is the
  // system clock time according to the node that added the entry and is not
  // synchronized with other nodes.
  uint64 acquired_at = 3;
  // The period that the lease is active for.
  uint64 timeout = 4;
}

message JobConfig {
  // Environment variables to be set on worker processes.
  map<string, string> worker_env = 1;
  // The number of java workers per worker process.
  uint32 num_java_workers_per_process = 2;
  // The jvm options for java workers of the job.
  repeated string jvm_options = 3;
  // A list of directories or jar files that specify the search path for user
  // code. This will be used as `CLASSPATH` in Java, and `PYTHONPATH` in
  // Python.
  repeated string code_search_path = 4;
}

message JobTableData {
  // The job ID.
  bytes job_id = 1;
  // Whether it's dead.
  bool is_dead = 2;
  // The UNIX timestamp corresponding to this event (job added or removed).
  int64 timestamp = 3;
  // IP address of the driver that started this job.
  string driver_ip_address = 4;
  // Process ID of the driver running this job.
  int64 driver_pid = 5;
  // The config of this job.
  JobConfig config = 6;
}

message WorkerTableData {
  // Is this worker alive.
  bool is_alive = 1;
  // Address of the worker that failed.
  Address worker_address = 2;
  // The UNIX timestamp at which this worker's state was updated.
  int64 timestamp = 3;
  // Whether it's an intentional disconnect, only applies then `is_alive` is false.
  WorkerExitType exit_type = 4;
  // Type of this worker.
  WorkerType worker_type = 5;
  // This is for AddWorker.
  map<string, bytes> worker_info = 6;
}

// Fields to publish when worker fails.
message WorkerDeltaData {
  bytes raylet_id = 1;
  bytes worker_id = 2;
}

message ResourceMap {
  map<string, ResourceTableData> items = 1;
}

message StoredConfig {
  map<string, string> config = 1;
}

message ObjectLocationInfo {
  bytes object_id = 1;
  repeated ObjectTableData locations = 2;
  // For objects that have been spilled to external storage, the URL from which
  // they can be retrieved.
  string spilled_url = 3;
<<<<<<< HEAD
  // The node id that spills the object to the disk.
  // It will be Nil if it uses a distributed external storage.
  bytes spilled_node_id = 4;
=======
  // The size of the object in bytes.
  uint64 size = 4;
>>>>>>> 00c14ce4
}

// A notification message about one object's locations being changed.
message ObjectLocationChange {
  bool is_add = 1;
  // The node manager ID that this object appeared on or was evicted by.
  bytes node_id = 2;
  // The object has been spilled to this URL. This should be set xor the above
  // fields are set.
  string spilled_url = 3;
<<<<<<< HEAD
  // The node id that spills the object to the disk.
  // It will be Nil if it uses a distributed external storage.
  bytes spilled_node_id = 4;
=======
  // The size of the object in bytes.
  uint64 size = 4;
>>>>>>> 00c14ce4
}

// A notification message about one node's resources being changed.
message NodeResourceChange {
  // ID of the node whose resources have changed.
  bytes node_id = 1;
  // Labels of the updated resources and their latest capacities.
  map<string, double> updated_resources = 2;
  // Labels of the resources that were deleted.
  repeated string deleted_resources = 3;
}

message PubSubMessage {
  bytes id = 1;
  bytes data = 2;
}<|MERGE_RESOLUTION|>--- conflicted
+++ resolved
@@ -413,14 +413,11 @@
   // For objects that have been spilled to external storage, the URL from which
   // they can be retrieved.
   string spilled_url = 3;
-<<<<<<< HEAD
   // The node id that spills the object to the disk.
   // It will be Nil if it uses a distributed external storage.
   bytes spilled_node_id = 4;
-=======
   // The size of the object in bytes.
-  uint64 size = 4;
->>>>>>> 00c14ce4
+  uint64 size = 5;
 }
 
 // A notification message about one object's locations being changed.
@@ -431,14 +428,11 @@
   // The object has been spilled to this URL. This should be set xor the above
   // fields are set.
   string spilled_url = 3;
-<<<<<<< HEAD
   // The node id that spills the object to the disk.
   // It will be Nil if it uses a distributed external storage.
   bytes spilled_node_id = 4;
-=======
   // The size of the object in bytes.
-  uint64 size = 4;
->>>>>>> 00c14ce4
+  uint64 size = 5;
 }
 
 // A notification message about one node's resources being changed.
