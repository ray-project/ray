// Copyright 2017 The Ray Authors.
//
// Licensed under the Apache License, Version 2.0 (the "License");
// you may not use this file except in compliance with the License.
// You may obtain a copy of the License at
//
//  http://www.apache.org/licenses/LICENSE-2.0
//
// Unless required by applicable law or agreed to in writing, software
// distributed under the License is distributed on an "AS IS" BASIS,
// WITHOUT WARRANTIES OR CONDITIONS OF ANY KIND, either express or implied.
// See the License for the specific language governing permissions and
// limitations under the License.

syntax = "proto3";

package ray.rpc;

import "src/ray/protobuf/common.proto";

option java_package = "io.ray.runtime.generated";

// These indexes are mapped to strings in ray_redis_module.cc.
enum TablePrefix {
  TABLE_PREFIX_MIN = 0;
  UNUSED = 1;
  TASK = 2;
  RAYLET_TASK = 3;
  NODE = 4;
  OBJECT = 5;
  ACTOR = 6;
  FUNCTION = 7;
  TASK_RECONSTRUCTION = 8;
  HEARTBEAT = 9;
  RESOURCE_USAGE_BATCH = 10;
  JOB = 11;
  PROFILE = 12;
  TASK_LEASE = 13;
  NODE_RESOURCE = 16;
  DIRECT_ACTOR = 17;
  // WORKER is already used in WorkerType, so use WORKERS here.
  WORKERS = 18;
  INTERNAL_CONFIG = 29;
  TABLE_PREFIX_MAX = 20;
  PLACEMENT_GROUP_SCHEDULE = 21;
  PLACEMENT_GROUP = 22;
  KV = 23;
}

// The channel that Add operations to the Table should be published on, if any.
enum TablePubsub {
  TABLE_PUBSUB_MIN = 0;
  NO_PUBLISH = 1;
  TASK_PUBSUB = 2;
  RAYLET_TASK_PUBSUB = 3;
  NODE_PUBSUB = 4;
  OBJECT_PUBSUB = 5;
  ACTOR_PUBSUB = 6;
  HEARTBEAT_PUBSUB = 7;
  RESOURCE_USAGE_BATCH_PUBSUB = 8;
  TASK_LEASE_PUBSUB = 9;
  JOB_PUBSUB = 10;
  NODE_RESOURCE_PUBSUB = 11;
  DIRECT_ACTOR_PUBSUB = 12;
  WORKER_FAILURE_PUBSUB = 13;
  TABLE_PUBSUB_MAX = 14;
}

enum GcsChangeMode {
  APPEND_OR_ADD = 0;
  REMOVE = 1;
}

message GcsEntry {
  GcsChangeMode change_mode = 1;
  bytes id = 2;
  repeated bytes entries = 3;
}

message ObjectTableData {
  // The node manager ID that this object appeared on or was evicted by.
  bytes manager = 1;
}

message TaskReconstructionData {
  // The ID of task.
  bytes task_id = 1;
  // The number of times this task has been reconstructed so far.
  uint64 num_reconstructions = 2;
  // The node manager that is trying to reconstruct the task.
  bytes node_manager_id = 3;
}

message TaskTableData {
  Task task = 1;
}

message ActorTableData {
  // State of an actor.
  enum ActorState {
    // Actor info is registered in GCS. But its dependencies are not ready.
    DEPENDENCIES_UNREADY = 0;
    // Actor local dependencies are ready. This actor is being created.
    PENDING_CREATION = 1;
    // Actor is alive.
    ALIVE = 2;
    // Actor is dead, now being restarted.
    // After reconstruction finishes, the state will become alive again.
    RESTARTING = 3;
    // Actor is already dead and won't be restarted.
    DEAD = 4;
  }
  // The ID of the actor that was created.
  bytes actor_id = 1;
  // The ID of the caller of the actor creation task.
  bytes parent_id = 2;
  // The dummy object ID returned by the actor creation task. If the actor
  // dies, then this is the object that should be restarted for the actor
  // to be recreated.
  bytes actor_creation_dummy_object_id = 3;
  // The ID of the job that created the actor.
  bytes job_id = 4;
  // Current state of this actor.
  ActorState state = 6;
  // Max number of times this actor should be restarted,
  // a value of -1 indicates an infinite number of reconstruction attempts.
  int64 max_restarts = 7;
  // Number of restarts that has been tried on this actor.
  // This will be greater by 1 than what's published before in ALIVE.
  // ALIVE:0 RESTARTING:1 ALIVE:1 RESTARTING:2, etc
  uint64 num_restarts = 8;
  // The address of the the actor.
  Address address = 9;
  // The address of the the actor's owner (parent).
  Address owner_address = 10;
  // Whether the actor is persistent.
  bool is_detached = 11;
  // Name of the actor. Only populated if is_detached is true.
  string name = 12;
  // Last timestamp that the actor state was updated.
  double timestamp = 13;
  // The task specification of this actor's creation task.
  TaskSpec task_spec = 14;
  // Resource mapping ids acquired by the leased worker. This field is only set when this
  // actor already has a leased worker.
  repeated ResourceMapEntry resource_mapping = 15;
  // The process id of this actor.
  uint32 pid = 16;
  // The exception thrown in creation task. This field is set if this actor died because
  // of exception thrown in creation task. Only applies when state=DEAD.
  RayException creation_task_exception = 18;
  // The actor's namespace. Named `ray_namespace` to avoid confusions when invoked in c++.
  string ray_namespace = 19;
  // Runtime required to run this actor
  // It'll only be set if it's a detached actor and the original job has this field
<<<<<<< HEAD
  RuntimeEnv runtime_env = 19;
  // The unix ms timestamp the actor was started at.
  uint64 start_time = 20;
  // The unix ms timestamp the actor was ended at.
  uint64 end_time = 21;
=======
  RuntimeEnv runtime_env = 20;
>>>>>>> 434465e4
}

message ErrorTableData {
  // The ID of the job that the error is for.
  bytes job_id = 1;
  // The type of the error.
  string type = 2;
  // The error message.
  string error_message = 3;
  // The timestamp of the error message.
  double timestamp = 4;
}

message ScheduleData {
  map<string, bytes> schedule_plan = 1;
}

message ProfileTableData {
  // Represents a profile event.
  message ProfileEvent {
    // The type of the event.
    string event_type = 1;
    // The start time of the event.
    double start_time = 2;
    // The end time of the event. If the event is a point event, then this
    // should be the same as the start time.
    double end_time = 3;
    // Additional data associated with the event. This data must be serialized
    // using JSON.
    string extra_data = 4;
  }

  // The type of the component that generated the event, e.g., worker or
  // object_manager, or node_manager.
  string component_type = 1;
  // An identifier for the component that generated the event.
  bytes component_id = 2;
  // An identifier for the node that generated the event.
  string node_ip_address = 3;
  // This is a batch of profiling events. We batch these together for
  // performance reasons because a single task may generate many events, and
  // we don't want each event to require a GCS command.
  repeated ProfileEvent profile_events = 4;
}

message ResourceTableData {
  // The total capacity of this resource type.
  double resource_capacity = 1;
}

message AvailableResources {
  // Node id.
  bytes node_id = 1;
  // Resource capacity currently available on this node manager.
  map<string, double> resources_available = 2;
}

message GcsNodeInfo {
  // State of a node.
  enum GcsNodeState {
    // Node is alive.
    ALIVE = 0;
    // Node is dead.
    DEAD = 1;
  }

  // The ID of node.
  bytes node_id = 1;
  // The IP address of the node manager.
  string node_manager_address = 2;
  // The IPC socket name of raylet.
  string raylet_socket_name = 3;
  // The IPC socket name of the node's plasma store.
  string object_store_socket_name = 4;
  // The port at which the node manager is listening for TCP
  // connections from other node managers.
  int32 node_manager_port = 5;
  // The port at which the object manager is listening for TCP
  // connections from other object managers.
  int32 object_manager_port = 6;

  // Current state of this node.
  GcsNodeState state = 7;

  // The Hostname address of the node manager.
  string node_manager_hostname = 8;

  // The port at which the node will expose metrics to.
  int32 metrics_export_port = 9;
  // Timestamp that the node is dead.
  int64 timestamp = 10;
}

message HeartbeatTableData {
  // Node id.
  bytes node_id = 1;
}

// Data for a lease on task execution.
message TaskLeaseData {
  // The task ID.
  bytes task_id = 1;
  // Node manager ID.
  bytes node_manager_id = 2;
  // The time that the lease was last acquired at. NOTE(swang): This is the
  // system clock time according to the node that added the entry and is not
  // synchronized with other nodes.
  uint64 acquired_at = 3;
  // The period that the lease is active for.
  uint64 timeout = 4;
}

message JobConfig {
  // Environment variables to be set on worker processes.
  map<string, string> worker_env = 1;
  // The number of java workers per worker process.
  uint32 num_java_workers_per_process = 2;
  // The jvm options for java workers of the job.
  repeated string jvm_options = 3;
  // A list of directories or jar files that specify the search path for user
  // code. This will be used as `CLASSPATH` in Java, and `PYTHONPATH` in
  // Python.
  repeated string code_search_path = 4;
  // Runtime environment to run the code
  RuntimeEnv runtime_env = 5;
  // The job's namespace. Named `ray_namespace` to avoid confusions when invoked in c++.
  string ray_namespace = 6;
  // Serialized JSON string of the parsed runtime environment dict for this job.
<<<<<<< HEAD
  string serialized_runtime_env = 6;
  // An opaque kv store for job related metadata.
  map<string, string> metadata = 9;
=======
  string serialized_runtime_env = 7;
>>>>>>> 434465e4
}

message JobTableData {
  // The job ID.
  bytes job_id = 1;
  // Whether it's dead.
  bool is_dead = 2;
  // The UNIX timestamp corresponding to this event (job added or removed).
  int64 timestamp = 3;
  // IP address of the driver that started this job.
  string driver_ip_address = 4;
  // Process ID of the driver running this job.
  int64 driver_pid = 5;
  // The config of this job.
  JobConfig config = 6;
  // The timestamp the job was started at.
  uint64 start_time = 7;
  // The timestamp the job was ended at.
  uint64 end_time = 8;
}

message WorkerTableData {
  // Is this worker alive.
  bool is_alive = 1;
  // Address of the worker that failed.
  Address worker_address = 2;
  // The UNIX timestamp at which this worker's state was updated.
  int64 timestamp = 3;
  // Whether it's an intentional disconnect, only applies then `is_alive` is false.
  WorkerExitType exit_type = 4;
  // Type of this worker.
  WorkerType worker_type = 5;
  // This is for AddWorker.
  map<string, bytes> worker_info = 6;
  // The exception thrown in creation task. This field is set if this worker died because
  // of exception thrown in actor's creation task. Only applies when is_alive=false.
  RayException creation_task_exception = 18;
}

// Fields to publish when worker fails.
message WorkerDeltaData {
  bytes raylet_id = 1;
  bytes worker_id = 2;
}

message ResourceMap {
  map<string, ResourceTableData> items = 1;
}

message StoredConfig {
  string config = 1;
}

message ObjectLocationInfo {
  bytes object_id = 1;
  repeated ObjectTableData locations = 2;
  // For objects that have been spilled to external storage, the URL from which
  // they can be retrieved.
  string spilled_url = 3;
  // The node id that spills the object to the disk.
  // It will be Nil if it uses a distributed external storage.
  bytes spilled_node_id = 4;
  // The size of the object in bytes.
  uint64 size = 5;
}

// A notification message about one object's locations being changed.
message ObjectLocationChange {
  bool is_add = 1;
  // The node manager ID that this object appeared on or was evicted by.
  bytes node_id = 2;
  // The object has been spilled to this URL. This should be set xor the above
  // fields are set.
  string spilled_url = 3;
  // The node id that spills the object to the disk.
  // It will be Nil if it uses a distributed external storage.
  bytes spilled_node_id = 4;
  // The size of the object in bytes.
  uint64 size = 5;
}

// A notification message about one node's resources being changed.
message NodeResourceChange {
  // ID of the node whose resources have changed.
  bytes node_id = 1;
  // Labels of the updated resources and their latest capacities.
  map<string, double> updated_resources = 2;
  // Labels of the resources that were deleted.
  repeated string deleted_resources = 3;
}

message PubSubMessage {
  bytes id = 1;
  bytes data = 2;
}

///////////////////////////////////////////////////////////////////////////////
/* Please do not modify/remove/change the following messages to maintain
backwards compatibility in autoscaler. This is necessary to make sure we can
run autoscaler with any version of ray. For example, the K8s operator runs
autoscaler in a separate pod, if the user upgrades the ray version on the head
pod autoscaler can crash (if the newer version of ray modified the messages
below). */

// Represents the demand for a particular resource shape.
message ResourceDemand {
  // The resource shape requested. This is a map from the resource string
  // (e.g., "CPU") to the amount requested.
  map<string, double> shape = 1;
  // The number of requests that are ready to run (i.e., dependencies have been
  // fulfilled), but that are waiting for resources.
  uint64 num_ready_requests_queued = 2;
  // The number of requests for which there is no node that is a superset of
  // the requested resource shape.
  uint64 num_infeasible_requests_queued = 3;
  // The number of requests of this shape still queued in CoreWorkers that this
  // raylet knows about.
  int64 backlog_size = 4;
}

// Represents the demand sorted by resource shape.
message ResourceLoad {
  // A list of all resource demands. The resource shape in each demand is
  // unique.
  repeated ResourceDemand resource_demands = 1;
}

message ResourcesData {
  // Node id.
  bytes node_id = 1;
  // Resource capacity currently available on this node manager.
  map<string, double> resources_available = 2;
  // Indicates whether available resources is changed. Only used when light
  // heartbeat enabled.
  bool resources_available_changed = 3;
  // Total resource capacity configured for this node manager.
  map<string, double> resources_total = 4;
  // Aggregate outstanding resource load on this node manager.
  map<string, double> resource_load = 5;
  // Indicates whether resource load is changed. Only used when
  // light heartbeat enabled.
  bool resource_load_changed = 6;
  // The resource load on this node, sorted by resource shape.
  ResourceLoad resource_load_by_shape = 7;
  // Whether this node manager is requesting global GC.
  bool should_global_gc = 8;
  // IP address of the node.
  string node_manager_address = 9;
}

message ResourceUsageBatchData {
  repeated ResourcesData batch = 1;
  // The total resource demand on all nodes included in the batch, sorted by
  // resource shape.
  ResourceLoad resource_load_by_shape = 2;
  // The pending list of placement groups.
  PlacementGroupLoad placement_group_load = 3;
}

message PlacementGroupLoad {
  // The list of pending placement group specifications.
  repeated PlacementGroupTableData placement_group_data = 1;
}

message PlacementGroupTableData {
  // State of a placement group.
  enum PlacementGroupState {
    // Placement Group is pending or scheduling
    PENDING = 0;
    // Placement Group is created.
    CREATED = 1;
    // Placement Group is already removed and won't be reschedule.
    REMOVED = 2;
    // Placement Group is rescheduling because the node it placed is dead.
    RESCHEDULING = 3;
  }

  // ID of the PlacementGroup.
  bytes placement_group_id = 1;
  // The name of the placement group.
  string name = 2;
  // The array of the bundle in Placement Group.
  repeated Bundle bundles = 3;
  // The schedule strategy of this Placement Group.
  PlacementStrategy strategy = 4;
  // Current state of this placement group.
  PlacementGroupState state = 5;
  // Fields to detect the owner of the placement group
  // for automatic lifecycle management.
  // The job id that created this placement group.
  bytes creator_job_id = 6;
  // The actor id that created this placement group.
  bytes creator_actor_id = 7;
  // Whether or not if the creator job is dead.
  bool creator_job_dead = 8;
  // Whether or not if the creator actor is dead.
  bool creator_actor_dead = 9;
  // Whether the placement group is persistent.
  bool is_detached = 10;
}
///////////////////////////////////////////////////////////////////////////////<|MERGE_RESOLUTION|>--- conflicted
+++ resolved
@@ -153,15 +153,11 @@
   string ray_namespace = 19;
   // Runtime required to run this actor
   // It'll only be set if it's a detached actor and the original job has this field
-<<<<<<< HEAD
-  RuntimeEnv runtime_env = 19;
+  RuntimeEnv runtime_env = 20;
   // The unix ms timestamp the actor was started at.
-  uint64 start_time = 20;
+  uint64 start_time = 21;
   // The unix ms timestamp the actor was ended at.
-  uint64 end_time = 21;
-=======
-  RuntimeEnv runtime_env = 20;
->>>>>>> 434465e4
+  uint64 end_time = 22;
 }
 
 message ErrorTableData {
@@ -290,13 +286,9 @@
   // The job's namespace. Named `ray_namespace` to avoid confusions when invoked in c++.
   string ray_namespace = 6;
   // Serialized JSON string of the parsed runtime environment dict for this job.
-<<<<<<< HEAD
-  string serialized_runtime_env = 6;
+  string serialized_runtime_env = 7;
   // An opaque kv store for job related metadata.
-  map<string, string> metadata = 9;
-=======
-  string serialized_runtime_env = 7;
->>>>>>> 434465e4
+  map<string, string> metadata = 8;
 }
 
 message JobTableData {
