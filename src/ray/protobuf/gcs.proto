--- conflicted
+++ resolved
@@ -279,13 +279,10 @@
   repeated string code_search_path = 4;
   // Runtime environment to run the code
   RuntimeEnv runtime_env = 5;
-<<<<<<< HEAD
   // The job's namespace. Named `ray_namespace` to avoid confusions when invoked in c++.
   string ray_namespace = 6;
-=======
   // Serialized JSON string of the parsed runtime environment dict for this job.
-  string serialized_runtime_env = 6;
->>>>>>> a0c1cfe0
+  string serialized_runtime_env = 7;
 }
 
 message JobTableData {
