// Copyright 2017 The Ray Authors.
//
// Licensed under the Apache License, Version 2.0 (the "License");
// you may not use this file except in compliance with the License.
// You may obtain a copy of the License at
//
//  http://www.apache.org/licenses/LICENSE-2.0
//
// Unless required by applicable law or agreed to in writing, software
// distributed under the License is distributed on an "AS IS" BASIS,
// WITHOUT WARRANTIES OR CONDITIONS OF ANY KIND, either express or implied.
// See the License for the specific language governing permissions and
// limitations under the License.

syntax = "proto3";

package ray.rpc;

import "src/ray/protobuf/common.proto";

option java_package = "io.ray.runtime.generated";

// These indexes are mapped to strings in ray_redis_module.cc.
enum TablePrefix {
  TABLE_PREFIX_MIN = 0;
  UNUSED = 1;
  TASK = 2;
  RAYLET_TASK = 3;
  CLIENT = 4;
  OBJECT = 5;
  ACTOR = 6;
  FUNCTION = 7;
  TASK_RECONSTRUCTION = 8;
  HEARTBEAT = 9;
  HEARTBEAT_BATCH = 10;
  ERROR_INFO = 11;
  JOB = 12;
  PROFILE = 13;
  TASK_LEASE = 14;
  ACTOR_CHECKPOINT = 15;
  ACTOR_CHECKPOINT_ID = 16;
  NODE_RESOURCE = 17;
  DIRECT_ACTOR = 18;
<<<<<<< HEAD
  WORKER_FAILURE = 19;
  INTERNAL_CONFIG = 20;
  TABLE_PREFIX_MAX = 21;
=======
  // WORKER is already used in WorkerType, so use WORKERS here.
  WORKERS = 19;
  TABLE_PREFIX_MAX = 20;
>>>>>>> 155cc81e
}

// The channel that Add operations to the Table should be published on, if any.
enum TablePubsub {
  TABLE_PUBSUB_MIN = 0;
  NO_PUBLISH = 1;
  TASK_PUBSUB = 2;
  RAYLET_TASK_PUBSUB = 3;
  CLIENT_PUBSUB = 4;
  OBJECT_PUBSUB = 5;
  ACTOR_PUBSUB = 6;
  HEARTBEAT_PUBSUB = 7;
  HEARTBEAT_BATCH_PUBSUB = 8;
  ERROR_INFO_PUBSUB = 9;
  TASK_LEASE_PUBSUB = 10;
  JOB_PUBSUB = 11;
  NODE_RESOURCE_PUBSUB = 12;
  DIRECT_ACTOR_PUBSUB = 13;
  WORKER_FAILURE_PUBSUB = 14;
  TABLE_PUBSUB_MAX = 15;
}

enum GcsChangeMode {
  APPEND_OR_ADD = 0;
  REMOVE = 1;
}

message GcsEntry {
  GcsChangeMode change_mode = 1;
  bytes id = 2;
  repeated bytes entries = 3;
}

message ObjectTableData {
  // The size of the object.
  uint64 object_size = 1;
  // The node manager ID that this object appeared on or was evicted by.
  bytes manager = 2;
}

message TaskReconstructionData {
  // The ID of task.
  bytes task_id = 1;
  // The number of times this task has been reconstructed so far.
  uint64 num_reconstructions = 2;
  // The node manager that is trying to reconstruct the task.
  bytes node_manager_id = 3;
}

message TaskTableData {
  Task task = 1;
}

message ActorTableData {
  // State of an actor.
  enum ActorState {
    // Actor is pending.
    PENDING = 0;
    // Actor is alive.
    ALIVE = 1;
    // Actor is dead, now being restarted.
    // After reconstruction finishes, the state will become alive again.
    RESTARTING = 2;
    // Actor is already dead and won't be restarted.
    DEAD = 3;
  }
  // The ID of the actor that was created.
  bytes actor_id = 1;
  // The ID of the caller of the actor creation task.
  bytes parent_id = 2;
  // The dummy object ID returned by the actor creation task. If the actor
  // dies, then this is the object that should be restarted for the actor
  // to be recreated.
  bytes actor_creation_dummy_object_id = 3;
  // The ID of the job that created the actor.
  bytes job_id = 4;
  // Current state of this actor.
  ActorState state = 6;
  // Max number of times this actor should be restarted,
  // a value of -1 indicates an infinite number of reconstruction attempts.
  int64 max_restarts = 7;
  // Number of restarts that have already been performed on this actor.
  uint64 num_restarts = 8;
  // The address of the the actor.
  Address address = 9;
  // The address of the the actor's owner (parent).
  Address owner_address = 10;
  // Whether the actor is persistent.
  bool is_detached = 11;
  // Name of the actor. Only populated if is_detached is true.
  string name = 12;
  // Timestamp that the actor is created or reconstructed.
  double timestamp = 13;
  // The task specification of this actor's creation task.
  TaskSpec task_spec = 14;
  // Resource mapping ids acquired by the leased worker. This field is only set when this
  // actor already has a leased worker.
  repeated ResourceMapEntry resource_mapping = 15;
}

message ErrorTableData {
  // The ID of the job that the error is for.
  bytes job_id = 1;
  // The type of the error.
  string type = 2;
  // The error message.
  string error_message = 3;
  // The timestamp of the error message.
  double timestamp = 4;
}

message ProfileTableData {
  // Represents a profile event.
  message ProfileEvent {
    // The type of the event.
    string event_type = 1;
    // The start time of the event.
    double start_time = 2;
    // The end time of the event. If the event is a point event, then this
    // should be the same as the start time.
    double end_time = 3;
    // Additional data associated with the event. This data must be serialized
    // using JSON.
    string extra_data = 4;
  }

  // The type of the component that generated the event, e.g., worker or
  // object_manager, or node_manager.
  string component_type = 1;
  // An identifier for the component that generated the event.
  bytes component_id = 2;
  // An identifier for the node that generated the event.
  string node_ip_address = 3;
  // This is a batch of profiling events. We batch these together for
  // performance reasons because a single task may generate many events, and
  // we don't want each event to require a GCS command.
  repeated ProfileEvent profile_events = 4;
}

message ResourceTableData {
  // The total capacity of this resource type.
  double resource_capacity = 1;
}

message GcsNodeInfo {
  // State of a node.
  enum GcsNodeState {
    // Node is alive.
    ALIVE = 0;
    // Node is dead.
    DEAD = 1;
  }

  // The ID of node.
  bytes node_id = 1;
  // The IP address of the node manager.
  string node_manager_address = 2;
  // The IPC socket name of raylet.
  string raylet_socket_name = 3;
  // The IPC socket name of the node's plasma store.
  string object_store_socket_name = 4;
  // The port at which the node manager is listening for TCP
  // connections from other node managers.
  int32 node_manager_port = 5;
  // The port at which the object manager is listening for TCP
  // connections from other object managers.
  int32 object_manager_port = 6;

  // Current state of this node.
  GcsNodeState state = 7;

  // The Hostname address of the node manager.
  string node_manager_hostname = 8;
}

message HeartbeatTableData {
  // Node manager client id
  bytes client_id = 1;
  // Resource capacity currently available on this node manager.
  map<string, double> resources_available = 2;
  // Total resource capacity configured for this node manager.
  map<string, double> resources_total = 3;
  // Aggregate outstanding resource load on this node manager.
  map<string, double> resource_load = 4;
  // Object IDs that are in use by workers on this node manager's node.
  repeated bytes active_object_id = 5;
  // Whether this node manager is requesting global GC.
  bool should_global_gc = 6;
}

message HeartbeatBatchTableData {
  repeated HeartbeatTableData batch = 1;
}

// Data for a lease on task execution.
message TaskLeaseData {
  // The task ID.
  bytes task_id = 1;
  // Node manager client ID.
  bytes node_manager_id = 2;
  // The time that the lease was last acquired at. NOTE(swang): This is the
  // system clock time according to the node that added the entry and is not
  // synchronized with other nodes.
  uint64 acquired_at = 3;
  // The period that the lease is active for.
  uint64 timeout = 4;
}

message JobTableData {
  // The job ID.
  bytes job_id = 1;
  // Whether it's dead.
  bool is_dead = 2;
  // The UNIX timestamp corresponding to this event (job added or removed).
  int64 timestamp = 3;
  // IP address of the driver that started this job.
  string driver_ip_address = 4;
  // Process ID of the driver running this job.
  int64 driver_pid = 5;
}

// This table stores the actor checkpoint data. An actor checkpoint
// is the snapshot of an actor's state in the actor registration.
// See `actor_registration.h` for more detailed explanation of these fields.
message ActorCheckpointData {
  // ID of this checkpoint.
  bytes checkpoint_id = 1;
  // ID of this actor.
  bytes actor_id = 2;
  // The dummy object ID of actor's most recently executed task.
  bytes execution_dependency = 3;
  // A list of IDs of this actor's handles.
  repeated bytes handle_ids = 4;
  // The task counters of the above handles.
  repeated uint64 task_counters = 5;
  // The frontier dependencies of the above handles.
  repeated bytes frontier_dependencies = 6;
  // A list of unreleased dummy objects from this actor.
  repeated bytes unreleased_dummy_objects = 7;
  // The numbers of dependencies for the above unreleased dummy objects.
  repeated uint32 num_dummy_object_dependencies = 8;
}

// This table stores the actor-to-available-checkpoint-ids mapping.
message ActorCheckpointIdData {
  // ID of this actor.
  bytes actor_id = 1;
  // IDs of this actor's available checkpoints.
  repeated bytes checkpoint_ids = 2;
  // A list of the timestamps for each of the above `checkpoint_ids`.
  repeated uint64 timestamps = 3;
}

message WorkerTableData {
  // Is this worker alive.
  bool is_alive = 1;
  // Address of the worker that failed.
  Address worker_address = 2;
  // The UNIX timestamp at which this worker's state was updated.
  int64 timestamp = 3;
  // Whether it's an intentional disconnect, only applies then `is_alive` is false.
  bool intentional_disconnect = 4;
  // Type of this worker.
  WorkerType worker_type = 5;
  // This is for AddWorker.
  map<string, bytes> worker_info = 6;
}

message ResourceMap {
  map<string, ResourceTableData> items = 1;
}

message StoredConfig {
  map<string, string> config = 1;
}

message ObjectTableDataList {
  repeated ObjectTableData items = 1;
}

message ObjectLocationInfo {
  bytes object_id = 1;
  repeated ObjectTableData locations = 2;
}

// A notification message about one object's locations being changed.
message ObjectLocationChange {
  bool is_add = 1;
  ObjectTableData data = 2;
}

// A notification message about one node's resources being changed.
message NodeResourceChange {
  // ID of the node whose resources have changed.
  bytes node_id = 1;
  // Labels of the updated resources and their latest capacities.
  map<string, double> updated_resources = 2;
  // Labels of the resources that were deleted.
  repeated string deleted_resources = 3;
}

message PubSubMessage {
  bytes id = 1;
  bytes data = 2;
}

// This enum type is used as object's metadata to indicate the object's
// creating task has failed because of a certain error.
// TODO(hchen): We may want to make these errors more specific. E.g., we may
// want to distinguish between intentional and expected actor failures, and
// between worker process failure and node failure.
enum ErrorType {
  // Indicates that a task failed because the worker died unexpectedly while
  // executing it.
  WORKER_DIED = 0;
  // Indicates that a task failed because the actor died unexpectedly before
  // finishing it.
  ACTOR_DIED = 1;
  // Indicates that an object is lost and cannot be restarted.
  // Note, this currently only happens to actor objects. When the actor's
  // state is already after the object's creating task, the actor cannot
  // re-run the task.
  // TODO(hchen): we may want to reuse this error type for more cases. E.g.,
  // 1) A object that was put by the driver.
  // 2) The object's creating task is already cleaned up from GCS (this
  // currently
  //    crashes raylet).
  OBJECT_UNRECONSTRUCTABLE = 2;
  // Indicates that a task failed due to user code failure.
  TASK_EXECUTION_EXCEPTION = 3;
  // Indicates that the object has been placed in plasma. This error shouldn't
  // ever be exposed to user code; it is only used internally to indicate the
  // result of a direct call has been placed in plasma.
  OBJECT_IN_PLASMA = 4;
  // Indicates that an object has been cancelled.
  TASK_CANCELLED = 5;
  // Inidicates that creating the GCS service failed to create the actor.
  ACTOR_CREATION_FAILED = 6;
}<|MERGE_RESOLUTION|>--- conflicted
+++ resolved
@@ -41,15 +41,10 @@
   ACTOR_CHECKPOINT_ID = 16;
   NODE_RESOURCE = 17;
   DIRECT_ACTOR = 18;
-<<<<<<< HEAD
-  WORKER_FAILURE = 19;
+  // WORKER is already used in WorkerType, so use WORKERS here.
+  WORKERS = 19;
   INTERNAL_CONFIG = 20;
   TABLE_PREFIX_MAX = 21;
-=======
-  // WORKER is already used in WorkerType, so use WORKERS here.
-  WORKERS = 19;
-  TABLE_PREFIX_MAX = 20;
->>>>>>> 155cc81e
 }
 
 // The channel that Add operations to the Table should be published on, if any.
