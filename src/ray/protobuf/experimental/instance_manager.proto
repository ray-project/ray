--- conflicted
+++ resolved
@@ -40,11 +40,7 @@
 }
 
 enum NodeKind {
-<<<<<<< HEAD
-  // The unmanaged node kind.
-=======
   // The unmanaged node kind (e.g. out of band ones started by users.)
->>>>>>> 3e1d98c6
   UNMANAGED = 0;
   // The head node.
   HEAD = 1;
