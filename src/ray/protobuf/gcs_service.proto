--- conflicted
+++ resolved
@@ -474,13 +474,8 @@
 
 message InternalKVDelRequest {
   bytes key = 1;
-<<<<<<< HEAD
-  // namespace of the key
-  bytes ns = 2;
+  bytes namespace = 2;
   bool del_by_prefix = 3;
-=======
-  bytes namespace = 2;
->>>>>>> e78f04bf
 }
 
 message InternalKVDelReply {
