// Copyright 2017 The Ray Authors.
//
// Licensed under the Apache License, Version 2.0 (the "License");
// you may not use this file except in compliance with the License.
// You may obtain a copy of the License at
//
//  http://www.apache.org/licenses/LICENSE-2.0
//
// Unless required by applicable law or agreed to in writing, software
// distributed under the License is distributed on an "AS IS" BASIS,
// WITHOUT WARRANTIES OR CONDITIONS OF ANY KIND, either express or implied.
// See the License for the specific language governing permissions and
// limitations under the License.

syntax = "proto3";
option cc_enable_arenas = true;
package ray.rpc;

import "src/ray/protobuf/common.proto";
import "src/ray/protobuf/gcs.proto";
import "src/ray/protobuf/pubsub.proto";

message AddJobRequest {
  JobTableData data = 1;
}

message AddJobReply {
  GcsStatus status = 1;
}

message MarkJobFinishedRequest {
  bytes job_id = 1;
}

message MarkJobFinishedReply {
  GcsStatus status = 1;
}

message GetAllJobInfoRequest {
  // The number of jobs to return. If not specified, return all jobs.
  optional int32 limit = 1;
<<<<<<< HEAD
  optional bool skip_submission_job_info_field = 2;
  optional bool skip_is_running_tasks_field = 3;
=======
  // If set, only return the job with that job id in hex, or the job with that
  // job_submission_id.
  optional string job_or_submission_id = 2;
>>>>>>> b6ca7038
}

message GetAllJobInfoReply {
  GcsStatus status = 1;
  repeated JobTableData job_info_list = 2;
}

message ReportJobErrorRequest {
  ErrorTableData job_error = 1;
}
message ReportJobErrorReply {
  GcsStatus status = 1;
}

message GetNextJobIDRequest {}
message GetNextJobIDReply {
  GcsStatus status = 1;
  int32 job_id = 2;
}

// Service for job info access.
service JobInfoGcsService {
  // Add job to GCS Service.
  rpc AddJob(AddJobRequest) returns (AddJobReply);
  // Mark job as finished to GCS Service.
  rpc MarkJobFinished(MarkJobFinishedRequest) returns (MarkJobFinishedReply);
  // Get information of all jobs from GCS Service.
  rpc GetAllJobInfo(GetAllJobInfoRequest) returns (GetAllJobInfoReply);
  // Report job error.
  rpc ReportJobError(ReportJobErrorRequest) returns (ReportJobErrorReply);
  // Get next job id.
  rpc GetNextJobID(GetNextJobIDRequest) returns (GetNextJobIDReply);
}

message GetActorInfoRequest {
  // ID of this actor. If actor_id is set, name will not be set.
  bytes actor_id = 1;
  // Name of the actor. This is only used for detached actors. If name is set,
  // actor_id will not be set.
  string name = 2;
}

message GetActorInfoReply {
  GcsStatus status = 1;
  // Data of actor.
  ActorTableData actor_table_data = 2;
}

message GetNamedActorInfoRequest {
  // Name of the actor.
  string name = 1;
  // Namespace of the actor.
  string ray_namespace = 2;
}

message GetNamedActorInfoReply {
  GcsStatus status = 1;
  // Data of actor.
  ActorTableData actor_table_data = 2;
  // The task specification of this actor's creation task.
  TaskSpec task_spec = 3;
}

message ListNamedActorsRequest {
  // Whether or not to include actors from all namespaces.
  bool all_namespaces = 1;
  // Namespace to filter to if all_namespaces is false.
  string ray_namespace = 2;
}

message ListNamedActorsReply {
  GcsStatus status = 1;
  repeated NamedActorInfo named_actors_list = 2;
}

message GetAllActorInfoRequest {
  // Whether or not to filter out actors which belong to dead jobs.
  bool show_dead_jobs = 1;
  // Maximum number of entries to return.
  // If not specified, return the whole entries without truncation.
  optional int64 limit = 2;

  // The filter to apply to the returned entries.
  message Filters {
    // Actor id
    optional bytes actor_id = 1;
    // Job id
    optional bytes job_id = 2;
    // Actor state
    optional ActorTableData.ActorState state = 3;
  }
  optional Filters filters = 3;
}

message GetAllActorInfoReply {
  GcsStatus status = 1;
  // Data of actor.
  repeated ActorTableData actor_table_data = 2;
  // Length of the corresponding resource without truncation.
  int64 total = 3;
  // Number of results filtered on the source.
  int64 num_filtered = 4;
}

// `KillActorViaGcsRequest` is sent to GCS Service to ask to kill an actor.
// `KillActorViaGcsRequest` is different from `KillActorRequest`.
// `KillActorRequest` is send to core worker to ask to kill an actor.
message KillActorViaGcsRequest {
  // ID of this actor.
  bytes actor_id = 1;
  // Whether to force kill the actor.
  bool force_kill = 2;
  // If set to true, the killed actor will not be restarted anymore.
  bool no_restart = 3;
}

message KillActorViaGcsReply {
  GcsStatus status = 1;
}

message ReportActorOutOfScopeRequest {
  // ID of this actor.
  bytes actor_id = 1;
  // The actor after this number of lineage reconstructions is out of scope.
  // This is used to filter out stale message.
  uint64 num_restarts_due_to_lineage_reconstruction = 2;
}

message ReportActorOutOfScopeReply {
  GcsStatus status = 1;
}

// Service for actor info access.
service ActorInfoGcsService {
  // Register actor to gcs service.
  rpc RegisterActor(RegisterActorRequest) returns (RegisterActorReply);
  rpc RestartActor(RestartActorRequest) returns (RestartActorReply);
  // Create actor which local dependencies are resolved.
  rpc CreateActor(CreateActorRequest) returns (CreateActorReply);
  // Get actor data from GCS Service by actor id.
  rpc GetActorInfo(GetActorInfoRequest) returns (GetActorInfoReply);
  // Get actor data from GCS Service by name.
  rpc GetNamedActorInfo(GetNamedActorInfoRequest) returns (GetNamedActorInfoReply);
  // Get all named actor names from GCS Service.
  rpc ListNamedActors(ListNamedActorsRequest) returns (ListNamedActorsReply);
  // Get information of all actor from GCS Service.
  rpc GetAllActorInfo(GetAllActorInfoRequest) returns (GetAllActorInfoReply);
  // Kill actor via GCS Service.
  rpc KillActorViaGcs(KillActorViaGcsRequest) returns (KillActorViaGcsReply);
  rpc ReportActorOutOfScope(ReportActorOutOfScopeRequest)
      returns (ReportActorOutOfScopeReply);
}

message GetClusterIdRequest {}

message GetClusterIdReply {
  GcsStatus status = 1;
  bytes cluster_id = 2;
}

message RegisterNodeRequest {
  // Info of node.
  GcsNodeInfo node_info = 1;
}

message RegisterNodeReply {
  GcsStatus status = 1;
}

message UnregisterNodeRequest {
  // The node id of the node to be unregistered.
  bytes node_id = 1;
  NodeDeathInfo node_death_info = 2;
}

message UnregisterNodeReply {
  GcsStatus status = 1;
}

message GetAllNodeInfoRequest {
  // Filter object where predicates are AND together.
  message Filters {
    optional bytes node_id = 1;
    optional GcsNodeInfo.GcsNodeState state = 2;
    optional string node_name = 3;
  }

  // Maximum number to return.
  // If set, the exact `limit` returned do not have any ordering or selection
  // guarantee.
  optional int64 limit = 3;

  // Filters to apply to the get query.
  optional Filters filters = 4;
}

message GetAllNodeInfoReply {
  GcsStatus status = 1;
  repeated GcsNodeInfo node_info_list = 2;
  // Length of the corresponding resource without truncation.
  int64 total = 3;
  // Number of results filtered out from the source.
  int64 num_filtered = 4;
}

message CheckAliveRequest {
  repeated string raylet_address = 1;
}

message CheckAliveReply {
  GcsStatus status = 1;
  string ray_version = 2;
  repeated bool raylet_alive = 3;
}

message GetInternalConfigRequest {}

message GetInternalConfigReply {
  GcsStatus status = 1;
  string config = 2;
}

message DeleteResourcesReply {
  GcsStatus status = 1;
}

message GetAllAvailableResourcesRequest {}

message GetAllAvailableResourcesReply {
  GcsStatus status = 1;
  repeated AvailableResources resources_list = 2;
}

message GetAllTotalResourcesRequest {}

message GetAllTotalResourcesReply {
  GcsStatus status = 1;
  repeated TotalResources resources_list = 2;
}

message ReportWorkerFailureRequest {
  WorkerTableData worker_failure = 1;
}

message ReportWorkerFailureReply {
  GcsStatus status = 1;
}

message GetWorkerInfoRequest {
  // ID of this worker.
  bytes worker_id = 1;
}

message GetWorkerInfoReply {
  GcsStatus status = 1;
  // Data of worker.
  WorkerTableData worker_table_data = 2;
}

message GetAllWorkerInfoRequest {
  // Filter object where predicates are AND together.
  // For all filters, only `true` is respected. `false` is treated as unset.
  message Filters {
    // True if `worker.num_paused_threads` != 0.
    optional bool exist_paused_threads = 1;
    optional bool is_alive = 2;
  }
  // Maximum number of entries to return.
  // If not specified, return the whole entries without truncation.
  optional int64 limit = 1;
  // Filters to apply to the get query.
  optional Filters filters = 2;
}

message GetAllWorkerInfoReply {
  GcsStatus status = 1;
  // Data of worker
  repeated WorkerTableData worker_table_data = 2;
  // Length of the corresponding resource without truncation.
  int64 total = 3;
  int64 num_filtered = 4;
}

message AddWorkerInfoRequest {
  WorkerTableData worker_data = 1;
}

message AddWorkerInfoReply {
  GcsStatus status = 1;
}

message UpdateWorkerDebuggerPortRequest {
  // ID of this worker.
  bytes worker_id = 1;
  // Debugger port
  uint32 debugger_port = 2;
}

message UpdateWorkerDebuggerPortReply {
  GcsStatus status = 1;
}

message UpdateWorkerNumPausedThreadsRequest {
  // ID of this worker.
  bytes worker_id = 1;
  // The delta of the number of paused threads.
  int32 num_paused_threads_delta = 2;
}

message UpdateWorkerNumPausedThreadsReply {
  GcsStatus status = 1;
}

// Service for worker info access.
service WorkerInfoGcsService {
  // Report a worker failure to GCS Service.
  rpc ReportWorkerFailure(ReportWorkerFailureRequest) returns (ReportWorkerFailureReply);
  // Get worker information from GCS Service by worker id.
  rpc GetWorkerInfo(GetWorkerInfoRequest) returns (GetWorkerInfoReply);
  // Get information of all workers from GCS Service.
  rpc GetAllWorkerInfo(GetAllWorkerInfoRequest) returns (GetAllWorkerInfoReply);
  // Add worker information to GCS Service.
  rpc AddWorkerInfo(AddWorkerInfoRequest) returns (AddWorkerInfoReply);
  // Update worker debugger port in the GCS Service.
  rpc UpdateWorkerDebuggerPort(UpdateWorkerDebuggerPortRequest)
      returns (UpdateWorkerDebuggerPortReply);
  // Update the worker number of paused threads in the GCS Service.
  rpc UpdateWorkerNumPausedThreads(UpdateWorkerNumPausedThreadsRequest)
      returns (UpdateWorkerNumPausedThreadsReply);
}

message CreateActorRequest {
  TaskSpec task_spec = 1;
}

message CreateActorReply {
  GcsStatus status = 1;
  // Address where the actor was created.
  Address actor_address = 2;
  // Info about any refs that the created actor is borrowing.
  repeated ObjectReferenceCount borrowed_refs = 3;
  // The cause of this actor's death if creation was cancelled.
  optional ActorDeathCause death_cause = 4;
}

message RegisterActorRequest {
  TaskSpec task_spec = 1;
}

message RegisterActorReply {
  GcsStatus status = 1;
}

message RestartActorRequest {
  bytes actor_id = 1;
  // The target number of restarts.
  uint64 num_restarts = 2;
}

message RestartActorReply {
  GcsStatus status = 1;
}

message CreatePlacementGroupRequest {
  PlacementGroupSpec placement_group_spec = 1;
}

message CreatePlacementGroupReply {
  GcsStatus status = 1;
}

message RemovePlacementGroupRequest {
  bytes placement_group_id = 1;
}

message RemovePlacementGroupReply {
  GcsStatus status = 1;
}

message GetPlacementGroupRequest {
  bytes placement_group_id = 1;
}

message GetPlacementGroupReply {
  GcsStatus status = 1;
  PlacementGroupTableData placement_group_table_data = 2;
}

enum GcsServiceFailureType {
  RPC_DISCONNECT = 0;
  GCS_SERVER_RESTART = 1;
}

message GetAllPlacementGroupRequest {
  // Maximum number of entries to return.
  // If not specified, return the whole entries without truncation.
  optional int64 limit = 1;
}

message GetAllPlacementGroupReply {
  GcsStatus status = 1;
  // Data of placement group
  repeated PlacementGroupTableData placement_group_table_data = 2;
  // Length of the corresponding resource without truncation.
  int64 total = 3;
}

message WaitPlacementGroupUntilReadyRequest {
  bytes placement_group_id = 1;
}

message WaitPlacementGroupUntilReadyReply {
  GcsStatus status = 1;
}

message GetNamedPlacementGroupRequest {
  // Name of the placement group.
  string name = 1;
  // Namespace to search.
  string ray_namespace = 2;
}

message GetNamedPlacementGroupReply {
  GcsStatus status = 1;
  // Data of placement group.
  PlacementGroupTableData placement_group_table_data = 2;
}

// Service for placement group info access.
service PlacementGroupInfoGcsService {
  // Create placement group via gcs service.
  rpc CreatePlacementGroup(CreatePlacementGroupRequest)
      returns (CreatePlacementGroupReply);
  // Remove placement group via gcs service.
  rpc RemovePlacementGroup(RemovePlacementGroupRequest)
      returns (RemovePlacementGroupReply);
  // Get placement group information via gcs service.
  rpc GetPlacementGroup(GetPlacementGroupRequest) returns (GetPlacementGroupReply);
  // Get named placement group information via gcs service.
  rpc GetNamedPlacementGroup(GetNamedPlacementGroupRequest)
      returns (GetNamedPlacementGroupReply);
  // Get information of all placement group from GCS Service.
  rpc GetAllPlacementGroup(GetAllPlacementGroupRequest)
      returns (GetAllPlacementGroupReply);
  // Wait for placement group until ready.
  rpc WaitPlacementGroupUntilReady(WaitPlacementGroupUntilReadyRequest)
      returns (WaitPlacementGroupUntilReadyReply);
}

///////////////////////////////////////////////////////////////////////////////
/* Please do not modify/remove/change the following messages to maintain
backwards compatibility in autoscaler. This is necessary to make sure we can
run autoscaler with any version of ray. For example, the K8s operator runs
autoscaler in a separate pod, if the user upgrades the ray version on the head
pod autoscaler can crash (if the newer version of ray modified the messages
below). */

message DrainNodeData {
  // The id of the node to drain.
  bytes node_id = 1;
}

message DrainNodeRequest {
  // Batched information of nodes to drain.
  repeated DrainNodeData drain_node_data = 1;
}

message DrainNodeStatus {
  // The node id that is acknowledged for draining by GCS.
  bytes node_id = 1;
}

message DrainNodeReply {
  // Whether or not the RPC succeeds.
  GcsStatus status = 1;
  // Batched status of nodes that are drained.
  repeated DrainNodeStatus drain_node_status = 2;
}

message InternalKVGetRequest {
  bytes key = 1;
  bytes namespace = 2;
}

message InternalKVGetReply {
  GcsStatus status = 1;
  bytes value = 2;
}

message InternalKVMultiGetRequest {
  repeated bytes keys = 1;
  bytes namespace = 2;
}

message MapFieldEntry {
  bytes key = 1;
  bytes value = 2;
}

message InternalKVMultiGetReply {
  GcsStatus status = 1;
  // The key-value pairs that are found. Bytes cannot be used as a key in a map, so
  // we use a repeated field of key-value pairs instead. See
  // https://protobuf.dev/programming-guides/proto3/#backwards-compatibility
  repeated MapFieldEntry results = 2;
}

message InternalKVPutRequest {
  bytes key = 1;
  bytes value = 2;
  bool overwrite = 3;
  bytes namespace = 4;
}

message InternalKVPutReply {
  GcsStatus status = 1;
  int32 added_num = 2;
}

message InternalKVDelRequest {
  bytes key = 1;
  bytes namespace = 2;
  bool del_by_prefix = 3;
}

message InternalKVDelReply {
  GcsStatus status = 1;
  int32 deleted_num = 2;
}

message InternalKVExistsRequest {
  bytes key = 1;
  bytes namespace = 2;
}

message InternalKVExistsReply {
  GcsStatus status = 1;
  bool exists = 2;
}

message InternalKVKeysRequest {
  bytes prefix = 1;
  bytes namespace = 2;
}

message InternalKVKeysReply {
  GcsStatus status = 1;
  repeated bytes results = 2;
}

// Service for KV storage
service InternalKVGcsService {
  rpc InternalKVGet(InternalKVGetRequest) returns (InternalKVGetReply);
  rpc InternalKVMultiGet(InternalKVMultiGetRequest) returns (InternalKVMultiGetReply);
  rpc InternalKVPut(InternalKVPutRequest) returns (InternalKVPutReply);
  rpc InternalKVDel(InternalKVDelRequest) returns (InternalKVDelReply);
  rpc InternalKVExists(InternalKVExistsRequest) returns (InternalKVExistsReply);
  rpc InternalKVKeys(InternalKVKeysRequest) returns (InternalKVKeysReply);
}

message PinRuntimeEnvURIRequest {
  string uri = 1;
  int32 expiration_s = 2;
}

message PinRuntimeEnvURIReply {
  GcsStatus status = 1;
}

/// Handles pinning package URIs that are stored in the GCS.
/// Future runtime_env-related RPCs should be added to this service.
service RuntimeEnvGcsService {
  rpc PinRuntimeEnvURI(PinRuntimeEnvURIRequest) returns (PinRuntimeEnvURIReply);
}

message GcsPublishRequest {
  /// The messages that are published.
  repeated PubMessage pub_messages = 1;
}

message GcsPublishReply {
  // Not populated.
  GcsStatus status = 100;
}

message GcsSubscriberPollRequest {
  /// The id of the subscriber.
  bytes subscriber_id = 1;
  /// The max sequence_id that has been processed by the subscriber. The Publisher
  /// will drop queued messages with smaller sequence_id for this subscriber.
  int64 max_processed_sequence_id = 2;
  /// The expected publisher_id. The publisher will ignore the
  /// max_processed_sequence_id if the publisher_id doesn't match.
  /// This usually happens when gcs failover.
  bytes publisher_id = 3;
}

message GcsSubscriberPollReply {
  /// The messages that are published.
  repeated PubMessage pub_messages = 1;
  /// The publisher's id.
  bytes publisher_id = 2;
  // Not populated.
  GcsStatus status = 100;
}

message GcsSubscriberCommandBatchRequest {
  /// The id of the subscriber.
  bytes subscriber_id = 1;
  /// Set of pubsub commands. Look at pubsub.proto for more details about the term.
  repeated Command commands = 2;
  /// The id of the sender. For the same sender they might have multiple subscriber_id.
  /// For example, one is in CoreWorker and the other one is in python.
  /// If this field is not set, gcs pubsub will use subscriber_id instead.
  bytes sender_id = 3;
}

message GcsSubscriberCommandBatchReply {
  // Not populated.
  GcsStatus status = 100;
}

message GcsUnregisterSubscriberRequest {
  bytes subscriber_id = 1;
}

message GcsUnregisterSubscriberReply {}

/// This supports subscribing updates from GCS with long poll, and registering /
/// de-registering subscribers.
service InternalPubSubGcsService {
  /// The request to sent to GCS to publish messages.
  /// Currently only supporting error info, logs and Python function messages.
  rpc GcsPublish(GcsPublishRequest) returns (GcsPublishReply);
  /// The long polling request sent to GCS for pubsub operations.
  /// The long poll request will be replied once there are a batch of messages that
  /// need to be published to the caller (subscriber).
  rpc GcsSubscriberPoll(GcsSubscriberPollRequest) returns (GcsSubscriberPollReply);
  /// A batch of subscribe / unsubscribe requests sent by the subscriber.
  rpc GcsSubscriberCommandBatch(GcsSubscriberCommandBatchRequest)
      returns (GcsSubscriberCommandBatchReply);
  /// Unregister a subscriber from GCS, removing all subscriptions as well as the
  /// subscriber itself.
  rpc GcsUnregisterSubscriber(GcsUnregisterSubscriberRequest)
      returns (GcsUnregisterSubscriberReply);
}

message GetAllResourceUsageRequest {}

message GetAllResourceUsageReply {
  GcsStatus status = 1;
  ResourceUsageBatchData resource_usage_data = 2;
  /// True if gcs finds infeasible or pending actor creation tasks
  /// locally (when gcs actor scheduler is enabled). This field is
  /// expected to help triggering auto-scaling.
  bool cluster_full_of_actors_detected_by_gcs = 3;
}

message GetDrainingNodesRequest {}

message DrainingNode {
  bytes node_id = 1;
  /// Timestamp when the draining node will be force killed.
  int64 draining_deadline_timestamp_ms = 2;
}

message GetDrainingNodesReply {
  GcsStatus status = 1;
  repeated DrainingNode draining_nodes = 2;
}

// Service for node resource info access.
service NodeResourceInfoGcsService {
  // Get available resources of all nodes.
  rpc GetAllAvailableResources(GetAllAvailableResourcesRequest)
      returns (GetAllAvailableResourcesReply);
  // Get total resources of all nodes.
  rpc GetAllTotalResources(GetAllTotalResourcesRequest)
      returns (GetAllTotalResourcesReply);
  // Get resource usage of all nodes from GCS Service.
  rpc GetAllResourceUsage(GetAllResourceUsageRequest) returns (GetAllResourceUsageReply);
  // Get ids of draining nodes.
  rpc GetDrainingNodes(GetDrainingNodesRequest) returns (GetDrainingNodesReply);
}

message GcsStatus {
  int32 code = 1;
  string message = 2;
}

// Service for node info access.
service NodeInfoGcsService {
  // Register a client to GCS Service. Must be called before any other RPC in GCSClient.
  rpc GetClusterId(GetClusterIdRequest) returns (GetClusterIdReply);
  // Register a node to GCS Service.
  rpc RegisterNode(RegisterNodeRequest) returns (RegisterNodeReply);
  // Unregister a node to GCS Service.
  rpc UnregisterNode(UnregisterNodeRequest) returns (UnregisterNodeReply);
  // Drain a node from GCS Service.
  // When the RPC is replied,
  // - It is guaranteed that the requested nodes are going to be drained eventually.
  // - It is guaranteed that GCS has persisted the draining states.
  // - It is **not** guaranteed that nodes receive the drain requests from GCS.
  rpc DrainNode(DrainNodeRequest) returns (DrainNodeReply);
  // Get information of all nodes from GCS Service.
  rpc GetAllNodeInfo(GetAllNodeInfoRequest) returns (GetAllNodeInfoReply);
  // Get cluster internal config.
  rpc GetInternalConfig(GetInternalConfigRequest) returns (GetInternalConfigReply);
  // Check alive.
  rpc CheckAlive(CheckAliveRequest) returns (CheckAliveReply);
}

message AddTaskEventDataRequest {
  // Task event data from core worker.
  TaskEventData data = 1;
}

message AddTaskEventDataReply {
  GcsStatus status = 1;
}

message GetTaskEventsRequest {
  // Filter object where predicates are AND together.
  message Filters {
    // Get task events from a job.
    optional bytes job_id = 1;
    // Get task events from a set of tasks.
    repeated bytes task_ids = 2;
    // Get the task events with an actor id.
    optional bytes actor_id = 3;
    // Get the task events of task with names.
    optional string name = 4;
    // True if task events from driver (only profiling events) should be excluded.
    optional bool exclude_driver = 5;
    // Latest state of the task.
    optional string state = 6;
  }

  // Maximum number of TaskEvents to return.
  // If set, the exact `limit` TaskEvents returned do not have any ordering or selection
  // guarantee.
  optional int64 limit = 3;

  // Filters to apply to the get query.
  optional Filters filters = 4;
}

message GetTaskEventsReply {
  GcsStatus status = 1;
  // Task events returned.
  repeated TaskEvents events_by_task = 2;
  // Number of profile events dropped at GCS and worker for the queried events.
  int32 num_profile_task_events_dropped = 3;
  // Number of status events dropped at GCS and worker for the queried events.
  int32 num_status_task_events_dropped = 4;
  // Total number of task events in the storage before truncation and source side
  // filtering.
  int64 num_total_stored = 5;
  // Number of task events filtered on the source.
  int64 num_filtered_on_gcs = 6;
  // Number of task events truncated due to the limit.
  int64 num_truncated = 7;
}

// Service for task info access.
service TaskInfoGcsService {
  // Add task event data to GCS.
  rpc AddTaskEventData(AddTaskEventDataRequest) returns (AddTaskEventDataReply);

  // Get task events.
  rpc GetTaskEvents(GetTaskEventsRequest) returns (GetTaskEventsReply);
}

///////////////////////////////////////////////////////////////////////////////<|MERGE_RESOLUTION|>--- conflicted
+++ resolved
@@ -39,14 +39,11 @@
 message GetAllJobInfoRequest {
   // The number of jobs to return. If not specified, return all jobs.
   optional int32 limit = 1;
-<<<<<<< HEAD
-  optional bool skip_submission_job_info_field = 2;
-  optional bool skip_is_running_tasks_field = 3;
-=======
   // If set, only return the job with that job id in hex, or the job with that
   // job_submission_id.
   optional string job_or_submission_id = 2;
->>>>>>> b6ca7038
+  optional bool skip_submission_job_info_field = 3;
+  optional bool skip_is_running_tasks_field = 4;
 }
 
 message GetAllJobInfoReply {
