--- conflicted
+++ resolved
@@ -220,36 +220,6 @@
 
 message ReportResourceUsageReply {
   GcsStatus status = 1;
-}
-
-<<<<<<< HEAD
-message AddProfileDataRequest {
-  ProfileTableData profile_data = 1;
-}
-
-message AddProfileDataReply {
-  GcsStatus status = 1;
-}
-
-message GetAllProfileInfoRequest {}
-
-message GetAllProfileInfoReply {
-  GcsStatus status = 1;
-  repeated ProfileTableData profile_info_list = 2;
-}
-
-// Service for stats access.
-service StatsGcsService {
-  // Add profile data to GCS Service.
-  rpc AddProfileData(AddProfileDataRequest) returns (AddProfileDataReply);
-  // Get information of all profiles from GCS Service.
-  rpc GetAllProfileInfo(GetAllProfileInfoRequest) returns (GetAllProfileInfoReply);
-=======
-// Service for heartbeat info access.
-service HeartbeatInfoGcsService {
-  // Report heartbeat of a node to GCS Service.
-  rpc ReportHeartbeat(ReportHeartbeatRequest) returns (ReportHeartbeatReply);
->>>>>>> a2634759
 }
 
 message ReportWorkerFailureRequest {
