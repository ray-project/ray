--- conflicted
+++ resolved
@@ -506,11 +506,7 @@
 
 message GetNamedPlacementGroupRequest {
   // Name of the placement group.
-<<<<<<< HEAD
-  string name = 2;
-=======
   string name = 1;
->>>>>>> eee624cf
 }
 
 message GetNamedPlacementGroupReply {
@@ -530,12 +526,8 @@
   // Get placement group information via gcs service.
   rpc GetPlacementGroup(GetPlacementGroupRequest) returns (GetPlacementGroupReply);
   // Get named placement group information via gcs service.
-<<<<<<< HEAD
-  rpc GetNamedPlacementGroup(GetNamedPlacementGroupRequest) returns (GetNamedPlacementGroupReply);
-=======
   rpc GetNamedPlacementGroup(GetNamedPlacementGroupRequest)
       returns (GetNamedPlacementGroupReply);
->>>>>>> eee624cf
   // Get information of all placement group from GCS Service.
   rpc GetAllPlacementGroup(GetAllPlacementGroupRequest)
       returns (GetAllPlacementGroupReply);
