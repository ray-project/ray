// Copyright 2017 The Ray Authors.
//
// Licensed under the Apache License, Version 2.0 (the "License");
// you may not use this file except in compliance with the License.
// You may obtain a copy of the License at
//
//  http://www.apache.org/licenses/LICENSE-2.0
//
// Unless required by applicable law or agreed to in writing, software
// distributed under the License is distributed on an "AS IS" BASIS,
// WITHOUT WARRANTIES OR CONDITIONS OF ANY KIND, either express or implied.
// See the License for the specific language governing permissions and
// limitations under the License.

syntax = "proto3";

package ray.rpc;

import "src/ray/protobuf/common.proto";
import "src/ray/protobuf/gcs.proto";

message GcsStatus {
  int32 code = 1;
  string message = 2;
}

message AddJobRequest {
  JobTableData data = 1;
}

message AddJobReply {
  GcsStatus status = 1;
}

message MarkJobFinishedRequest {
  bytes job_id = 1;
}

message MarkJobFinishedReply {
  GcsStatus status = 1;
}

message GetAllJobInfoRequest {
}

message GetAllJobInfoReply {
  GcsStatus status = 1;
  repeated JobTableData job_info_list = 2;
}

// Service for job info access.
service JobInfoGcsService {
  // Add job to GCS Service.
  rpc AddJob(AddJobRequest) returns (AddJobReply);
  // Mark job as finished to GCS Service.
  rpc MarkJobFinished(MarkJobFinishedRequest) returns (MarkJobFinishedReply);
  // Get information of all jobs from GCS Service.
  rpc GetAllJobInfo(GetAllJobInfoRequest) returns (GetAllJobInfoReply);
}

message GetActorInfoRequest {
  // ID of this actor. If actor_id is set, name will not be set.
  bytes actor_id = 1;
  // Name of the actor. This is only used for detached actors. If name is set,
  // actor_id will not be set.
  string name = 2;
}

message GetActorInfoReply {
  GcsStatus status = 1;
  // Data of actor.
  ActorTableData actor_table_data = 2;
}

message GetNamedActorInfoRequest {
  // Name of the actor.
  string name = 2;
}

message GetNamedActorInfoReply {
  GcsStatus status = 1;
  // Data of actor.
  ActorTableData actor_table_data = 2;
}

message GetAllActorInfoRequest {
}

message GetAllActorInfoReply {
  GcsStatus status = 1;
  // Data of actor.
  repeated ActorTableData actor_table_data = 2;
}

// Service for actor info access.
service ActorInfoGcsService {
  // Register actor to gcs service.
  rpc RegisterActor(RegisterActorRequest) returns (RegisterActorReply);
  // Create actor which local dependencies are resolved.
  rpc CreateActor(CreateActorRequest) returns (CreateActorReply);
  // Get actor data from GCS Service by actor id.
  rpc GetActorInfo(GetActorInfoRequest) returns (GetActorInfoReply);
  // Get actor data from GCS Service by name.
  rpc GetNamedActorInfo(GetNamedActorInfoRequest) returns (GetNamedActorInfoReply);
  // Get information of all actor from GCS Service.
  rpc GetAllActorInfo(GetAllActorInfoRequest) returns (GetAllActorInfoReply);
}

message RegisterNodeRequest {
  // Info of node.
  GcsNodeInfo node_info = 1;
}

message RegisterNodeReply {
  GcsStatus status = 1;
}

message UnregisterNodeRequest {
  // The ID of node.
  bytes node_id = 1;
}

message UnregisterNodeReply {
  GcsStatus status = 1;
}

message GetAllNodeInfoRequest {
}

message GetAllNodeInfoReply {
  GcsStatus status = 1;
  repeated GcsNodeInfo node_info_list = 2;
}

message ReportHeartbeatRequest {
  HeartbeatTableData heartbeat = 1;
}

message ReportHeartbeatReply {
  GcsStatus status = 1;
}

message SetInternalConfigRequest {
  StoredConfig config = 1;
}

message SetInternalConfigReply {
  GcsStatus status = 1;
}

message GetInternalConfigRequest {
}

message GetInternalConfigReply {
  GcsStatus status = 1;
  StoredConfig config = 2;
}

// Service for node info access.
service NodeInfoGcsService {
  // Register a node to GCS Service.
  rpc RegisterNode(RegisterNodeRequest) returns (RegisterNodeReply);
  // Unregister a node from GCS Service.
  rpc UnregisterNode(UnregisterNodeRequest) returns (UnregisterNodeReply);
  // Get information of all nodes from GCS Service.
  rpc GetAllNodeInfo(GetAllNodeInfoRequest) returns (GetAllNodeInfoReply);
  // Set cluster internal config.
  rpc SetInternalConfig(SetInternalConfigRequest) returns (SetInternalConfigReply);
  // Get cluster internal config.
  rpc GetInternalConfig(GetInternalConfigRequest) returns (GetInternalConfigReply);
}

message GetResourcesRequest {
  bytes node_id = 1;
}

message GetResourcesReply {
  GcsStatus status = 1;
  map<string, ResourceTableData> resources = 2;
}

message UpdateResourcesRequest {
  bytes node_id = 1;
  map<string, ResourceTableData> resources = 2;
}

message UpdateResourcesReply {
  GcsStatus status = 1;
}

message DeleteResourcesRequest {
  bytes node_id = 1;
  repeated string resource_name_list = 2;
}

message DeleteResourcesReply {
  GcsStatus status = 1;
}

message GetAllAvailableResourcesRequest {
}

message GetAllAvailableResourcesReply {
  GcsStatus status = 1;
  repeated AvailableResources resources_list = 2;
}

message ReportResourceUsageRequest {
  ResourcesData resources = 1;
}

message ReportResourceUsageReply {
  GcsStatus status = 1;
}

message GetAllResourceUsageRequest {
}

message GetAllResourceUsageReply {
  GcsStatus status = 1;
  ResourceUsageBatchData resource_usage_data = 2;
}

// Service for node resource info access.
service NodeResourceInfoGcsService {
  // Get node's resources from GCS Service.
  rpc GetResources(GetResourcesRequest) returns (GetResourcesReply);
  // Update resources of a node in GCS Service.
  rpc UpdateResources(UpdateResourcesRequest) returns (UpdateResourcesReply);
  // Delete resources of a node in GCS Service.
  rpc DeleteResources(DeleteResourcesRequest) returns (DeleteResourcesReply);
  // Get available resources of all nodes.
  rpc GetAllAvailableResources(GetAllAvailableResourcesRequest)
      returns (GetAllAvailableResourcesReply);
  // Report resource usage of a node to GCS Service.
  rpc ReportResourceUsage(ReportResourceUsageRequest) returns (ReportResourceUsageReply);
  // Get resource usage of all nodes from GCS Service.
  rpc GetAllResourceUsage(GetAllResourceUsageRequest) returns (GetAllResourceUsageReply);
}

// Service for heartbeat info access.
service HeartbeatInfoGcsService {
  // Report heartbeat of a node to GCS Service.
  rpc ReportHeartbeat(ReportHeartbeatRequest) returns (ReportHeartbeatReply);
}

message GetObjectLocationsRequest {
  // The ID of object to lookup in GCS Service.
  bytes object_id = 1;
}

message GetObjectLocationsReply {
  GcsStatus status = 1;
  // Object location information.
  ObjectLocationInfo location_info = 2;
}

message GetAllObjectLocationsRequest {
}

message GetAllObjectLocationsReply {
  GcsStatus status = 1;
  // Data of object location info.
  repeated ObjectLocationInfo object_location_info_list = 2;
}

message AddObjectLocationRequest {
  // The ID of object which location will be added to GCS Service.
  bytes object_id = 1;
  // The location that will be added to GCS Service.
  bytes node_id = 2;
  // The spilled URL that will be added to GCS Service. Either this or the node
  // ID should be set.
  string spilled_url = 3;
<<<<<<< HEAD
  // The node id that spills the object to the disk.
  // It will be Nil if it uses a distributed external storage.
  bytes spilled_node_id = 4;
=======
  // The size of the object in bytes.
  uint64 size = 4;
>>>>>>> 00c14ce4
}

message AddObjectLocationReply {
  GcsStatus status = 1;
}

message AddObjectSpilledUrlReply {
  GcsStatus status = 1;
}

message RemoveObjectLocationRequest {
  // The ID of object which location will be removed from GCS Service.
  bytes object_id = 1;
  // The location that will be removed from GCS Service.
  bytes node_id = 2;
}

message RemoveObjectLocationReply {
  GcsStatus status = 1;
}

// Service for object info access.
service ObjectInfoGcsService {
  // Get object's locations from GCS Service.
  rpc GetObjectLocations(GetObjectLocationsRequest) returns (GetObjectLocationsReply);
  // Get all object's locations from GCS Service.
  rpc GetAllObjectLocations(GetAllObjectLocationsRequest)
      returns (GetAllObjectLocationsReply);
  // Add location of object to GCS Service.
  rpc AddObjectLocation(AddObjectLocationRequest) returns (AddObjectLocationReply);
  // Remove location of object from GCS Service.
  rpc RemoveObjectLocation(RemoveObjectLocationRequest)
      returns (RemoveObjectLocationReply);
}

message AddTaskRequest {
  TaskTableData task_data = 1;
}

message AddTaskReply {
  GcsStatus status = 1;
}

message GetTaskRequest {
  bytes task_id = 1;
}

message GetTaskReply {
  GcsStatus status = 1;
  TaskTableData task_data = 2;
}

message AddTaskLeaseRequest {
  TaskLeaseData task_lease_data = 1;
}

message AddTaskLeaseReply {
  GcsStatus status = 1;
}

message GetTaskLeaseRequest {
  bytes task_id = 1;
}

message GetTaskLeaseReply {
  GcsStatus status = 1;
  TaskLeaseData task_lease_data = 2;
}

message AttemptTaskReconstructionRequest {
  TaskReconstructionData task_reconstruction = 1;
}

message AttemptTaskReconstructionReply {
  GcsStatus status = 1;
}

// Service for task info access.
service TaskInfoGcsService {
  // Add a task to GCS Service.
  rpc AddTask(AddTaskRequest) returns (AddTaskReply);
  // Get task information from GCS Service.
  rpc GetTask(GetTaskRequest) returns (GetTaskReply);
  // Add a task lease to GCS Service.
  rpc AddTaskLease(AddTaskLeaseRequest) returns (AddTaskLeaseReply);
  // Get task lease information from GCS Service.
  rpc GetTaskLease(GetTaskLeaseRequest) returns (GetTaskLeaseReply);
  // Attempt task reconstruction to GCS Service.
  rpc AttemptTaskReconstruction(AttemptTaskReconstructionRequest)
      returns (AttemptTaskReconstructionReply);
}

message AddProfileDataRequest {
  ProfileTableData profile_data = 1;
}

message AddProfileDataReply {
  GcsStatus status = 1;
}

message GetAllProfileInfoRequest {
}

message GetAllProfileInfoReply {
  GcsStatus status = 1;
  repeated ProfileTableData profile_info_list = 2;
}

// Service for stats access.
service StatsGcsService {
  // Add profile data to GCS Service.
  rpc AddProfileData(AddProfileDataRequest) returns (AddProfileDataReply);
  // Get information of all profiles from GCS Service.
  rpc GetAllProfileInfo(GetAllProfileInfoRequest) returns (GetAllProfileInfoReply);
}

message ReportWorkerFailureRequest {
  WorkerTableData worker_failure = 1;
}

message ReportWorkerFailureReply {
  GcsStatus status = 1;
}

message GetWorkerInfoRequest {
  // ID of this worker.
  bytes worker_id = 1;
}

message GetWorkerInfoReply {
  GcsStatus status = 1;
  // Data of worker.
  WorkerTableData worker_table_data = 2;
}

message GetAllWorkerInfoRequest {
}

message GetAllWorkerInfoReply {
  GcsStatus status = 1;
  // Data of worker
  repeated WorkerTableData worker_table_data = 2;
}

message AddWorkerInfoRequest {
  WorkerTableData worker_data = 1;
}

message AddWorkerInfoReply {
  GcsStatus status = 1;
}

// Service for worker info access.
service WorkerInfoGcsService {
  // Report a worker failure to GCS Service.
  rpc ReportWorkerFailure(ReportWorkerFailureRequest) returns (ReportWorkerFailureReply);
  // Get worker information from GCS Service by worker id.
  rpc GetWorkerInfo(GetWorkerInfoRequest) returns (GetWorkerInfoReply);
  // Get information of all workers from GCS Service.
  rpc GetAllWorkerInfo(GetAllWorkerInfoRequest) returns (GetAllWorkerInfoReply);
  // Add worker information to GCS Service.
  rpc AddWorkerInfo(AddWorkerInfoRequest) returns (AddWorkerInfoReply);
}

message CreateActorRequest {
  TaskSpec task_spec = 1;
}

message CreateActorReply {
  GcsStatus status = 1;
}

message RegisterActorRequest {
  TaskSpec task_spec = 1;
}

message RegisterActorReply {
  GcsStatus status = 1;
}

message CreatePlacementGroupRequest {
  PlacementGroupSpec placement_group_spec = 1;
}

message CreatePlacementGroupReply {
  GcsStatus status = 1;
}

message RemovePlacementGroupRequest {
  bytes placement_group_id = 1;
}

message RemovePlacementGroupReply {
  GcsStatus status = 1;
}

message GetPlacementGroupRequest {
  bytes placement_group_id = 1;
}

message GetPlacementGroupReply {
  GcsStatus status = 1;
  PlacementGroupTableData placement_group_table_data = 2;
}

enum GcsServiceFailureType {
  RPC_DISCONNECT = 0;
  GCS_SERVER_RESTART = 1;
}

message GetAllPlacementGroupRequest {
}

message GetAllPlacementGroupReply {
  GcsStatus status = 1;
  // Data of placement group
  repeated PlacementGroupTableData placement_group_table_data = 2;
}

message WaitPlacementGroupUntilReadyRequest {
  bytes placement_group_id = 1;
}

message WaitPlacementGroupUntilReadyReply {
  GcsStatus status = 1;
}

// Service for placement group info access.
service PlacementGroupInfoGcsService {
  // Create placement group via gcs service.
  rpc CreatePlacementGroup(CreatePlacementGroupRequest)
      returns (CreatePlacementGroupReply);
  // Remove placement group via gcs service.
  rpc RemovePlacementGroup(RemovePlacementGroupRequest)
      returns (RemovePlacementGroupReply);
  // Get placement group information via gcs service.
  rpc GetPlacementGroup(GetPlacementGroupRequest) returns (GetPlacementGroupReply);
  // Get information of all placement group from GCS Service.
  rpc GetAllPlacementGroup(GetAllPlacementGroupRequest)
      returns (GetAllPlacementGroupReply);
  // Wait for placement group until ready.
  rpc WaitPlacementGroupUntilReady(WaitPlacementGroupUntilReadyRequest)
      returns (WaitPlacementGroupUntilReadyReply);
}<|MERGE_RESOLUTION|>--- conflicted
+++ resolved
@@ -272,14 +272,11 @@
   // The spilled URL that will be added to GCS Service. Either this or the node
   // ID should be set.
   string spilled_url = 3;
-<<<<<<< HEAD
   // The node id that spills the object to the disk.
   // It will be Nil if it uses a distributed external storage.
   bytes spilled_node_id = 4;
-=======
   // The size of the object in bytes.
-  uint64 size = 4;
->>>>>>> 00c14ce4
+  uint64 size = 5;
 }
 
 message AddObjectLocationReply {
