<<<<<<< HEAD
package(default_visibility = ["//visibility:public"])

load("@rules_proto//proto:defs.bzl", "proto_library")
load("@rules_cc//cc:defs.bzl", "cc_binary", "cc_library", "cc_proto_library", "cc_test")
load("@rules_proto_grpc//python:defs.bzl", "python_grpc_compile")

proto_library(
    name = "common_proto",
    srcs = ["common.proto"],
    deps = [":runtime_env_common_proto"],
    visibility = ["//java:__subpackages__"],
)

cc_proto_library(
    name = "common_cc_proto",
    deps = [":common_proto"],
)

python_grpc_compile(
    name = "common_py_proto",
    deps = [":common_proto"],
)

proto_library(
    name = "gcs_proto",
    srcs = ["gcs.proto"],
    visibility = ["//java:__subpackages__"],
    deps = [
        ":common_proto",
        ":runtime_env_common_proto",
    ],
)

proto_library(
    name = "runtime_env_common_proto",
    srcs = ["runtime_env_common.proto"],
    visibility = ["//java:__subpackages__"],
)

cc_proto_library(
    name = "runtime_env_common_cc_proto",
    deps = [":runtime_env_common_proto"],
)

python_grpc_compile(
    name = "runtime_env_common_py_proto",
    deps = [":runtime_env_common_proto"],
)

cc_proto_library(
    name = "gcs_cc_proto",
    deps = [":gcs_proto"],
)

python_grpc_compile(
    name = "gcs_py_proto",
    deps = [":gcs_proto"],
)

# Function and class dependencies.
proto_library(
    name = "dependency_proto",
    srcs = ["dependency.proto"],
)

python_grpc_compile(
    name = "dependency_py_proto",
    deps = [":dependency_proto"],
)

# Text logging.
proto_library(
    name = "logging_proto",
    srcs = ["logging.proto"],
)

cc_proto_library(
    name = "loggings_cc_proto",
    deps = [":logging_proto"],
)

python_grpc_compile(
    name = "logging_py_proto",
    deps = [":logging_proto"],
)

proto_library(
    name = "node_manager_proto",
    srcs = ["node_manager.proto"],
    deps = [
      ":common_proto",
      ":gcs_proto",
    ],
)

cc_proto_library(
    name = "node_manager_cc_proto",
    deps = [":node_manager_proto"],
)

python_grpc_compile(
    name = "node_manager_py_proto",
    deps = [":node_manager_proto"],
)

proto_library(
    name = "reporter_proto",
    srcs = ["reporter.proto"],
    deps = [
        ":common_proto",
        "@io_opencensus_proto//opencensus/proto/metrics/v1:metrics_proto"
    ],
)

cc_proto_library(
    name = "reporter_cc_proto",
    deps = [":reporter_proto"],
)

python_grpc_compile(
    name = "reporter_py_proto",
    deps = [":reporter_proto"],
)

proto_library(
    name = "gcs_service_proto",
    srcs = ["gcs_service.proto"],
    deps = [
        ":common_proto",
        ":gcs_proto",
        ":pubsub_proto",
    ],
)

cc_proto_library(
    name = "gcs_service_cc_proto",
    deps = [":gcs_service_proto"],
)

python_grpc_compile(
    name = "gcs_service_py_proto",
    deps = [":gcs_service_proto"],
)

proto_library(
    name = "test_service_proto",
    srcs = ["test_service.proto"],
    deps = [
        ":common_proto",
        ":gcs_proto",
    ],
)

cc_proto_library(
    name = "test_service_cc_proto",
    deps = [":test_service_proto"],
)

python_grpc_compile(
    name = "test_service_py_proto",
    deps = [":test_service_proto"],
)

proto_library(
    name = "object_manager_proto",
    srcs = ["object_manager.proto"],
    deps = [":common_proto"],
)

cc_proto_library(
    name = "object_manager_cc_proto",
    deps = [":object_manager_proto"],
)

proto_library(
    name = "core_worker_proto",
    srcs = ["core_worker.proto"],
    deps = [
        ":common_proto",
        ":gcs_service_proto",
        ":pubsub_proto",
    ],
)

python_grpc_compile(
    name = "core_worker_py_proto",
    deps = [":core_worker_proto"],
)

cc_proto_library(
    name = "worker_cc_proto",
    deps = ["core_worker_proto"],
)

proto_library(
    name = "serialization_proto",
    srcs = ["serialization.proto"],
)

cc_proto_library(
    name = "serialization_cc_proto",
    deps = ["serialization_proto"],
)

proto_library(
    name = "event_proto",
    srcs = ["event.proto"],
)

cc_proto_library(
    name = "event_cc_proto",
    deps = [":event_proto"],
)

python_grpc_compile(
    name = "event_py_proto",
    deps = [":event_proto"],
)

# Job agent.
proto_library(
    name = "job_agent_proto",
    srcs = ["job_agent.proto"],
    deps = [":agent_manager_proto"],
)

python_grpc_compile(
    name = "job_agent_py_proto",
    deps = [":job_agent_proto"],
)

# Agent manager gRPC lib.
proto_library(
    name = "agent_manager_proto",
    srcs = ["agent_manager.proto"],
    deps = [],
)

python_grpc_compile(
    name = "agent_manager_py_proto",
    deps = [":agent_manager_proto"],
)

cc_proto_library(
    name = "agent_manager_cc_proto",
    deps = [":agent_manager_proto"],
)

# Ray Client gRPC lib
proto_library(
    name = "ray_client_proto",
    srcs = ["ray_client.proto"],
    deps = [":common_proto"],
)

python_grpc_compile(
    name = "ray_client_py_proto",
    deps = [":ray_client_proto"],
)

# Pubsub
proto_library(
    name = "pubsub_proto",
    srcs = ["pubsub.proto"],
    deps = [
        ":common_proto",
        ":dependency_proto",
        ":gcs_proto",
        ":logging_proto",
    ],
)

cc_proto_library(
    name = "pubsub_cc_proto",
    deps = [":pubsub_proto"],
)

# runtime env agent gRPC lib.
proto_library(
    name = "runtime_env_agent_proto",
    srcs = ["runtime_env_agent.proto"],
    deps = [
        ":common_proto",
        ":agent_manager_proto",
    ],
)

python_grpc_compile(
    name = "runtime_env_agent_py_proto",
    deps = [":runtime_env_agent_proto"],
)

cc_proto_library(
    name = "runtime_env_agent_cc_proto",
    deps = [":runtime_env_agent_proto"],
)

proto_library(
    name = "serve_proto",
    srcs = ["serve.proto"],
    visibility = ["//java:__subpackages__"],
)

python_grpc_compile(
    name = "serve_py_proto",
    deps = [":serve_proto"],
)
=======
package(default_visibility = ["//visibility:public"])

load("@rules_proto//proto:defs.bzl", "proto_library")
load("@rules_cc//cc:defs.bzl", "cc_binary", "cc_library", "cc_proto_library", "cc_test")
load("@rules_proto_grpc//python:defs.bzl", "python_grpc_compile")

proto_library(
    name = "common_proto",
    srcs = ["common.proto"],
    deps = [":runtime_env_common_proto"],
    visibility = ["//java:__subpackages__"],
)

cc_proto_library(
    name = "common_cc_proto",
    deps = [":common_proto"],
)

python_grpc_compile(
    name = "common_py_proto",
    deps = [":common_proto"],
)

proto_library(
    name = "gcs_proto",
    srcs = ["gcs.proto"],
    visibility = ["//java:__subpackages__"],
    deps = [
        ":common_proto",
        ":runtime_env_common_proto",
    ],
)

proto_library(
    name = "runtime_env_common_proto",
    srcs = ["runtime_env_common.proto"],
    visibility = ["//java:__subpackages__"],
)

cc_proto_library(
    name = "runtime_env_common_cc_proto",
    deps = [":runtime_env_common_proto"],
)

python_grpc_compile(
    name = "runtime_env_common_py_proto",
    deps = [":runtime_env_common_proto"],
)

cc_proto_library(
    name = "gcs_cc_proto",
    deps = [":gcs_proto"],
)

python_grpc_compile(
    name = "gcs_py_proto",
    deps = [":gcs_proto"],
)

# Function and class dependencies.
proto_library(
    name = "dependency_proto",
    srcs = ["dependency.proto"],
)

python_grpc_compile(
    name = "dependency_py_proto",
    deps = [":dependency_proto"],
)

# Text logging.
proto_library(
    name = "logging_proto",
    srcs = ["logging.proto"],
)

cc_proto_library(
    name = "logging_cc_proto",
    deps = [":logging_proto"],
)

python_grpc_compile(
    name = "logging_py_proto",
    deps = [":logging_proto"],
)

proto_library(
    name = "node_manager_proto",
    srcs = ["node_manager.proto"],
    deps = [
      ":common_proto",
      ":gcs_proto",
    ],
)

cc_proto_library(
    name = "node_manager_cc_proto",
    deps = [":node_manager_proto"],
)

python_grpc_compile(
    name = "node_manager_py_proto",
    deps = [":node_manager_proto"],
)

proto_library(
    name = "reporter_proto",
    srcs = ["reporter.proto"],
    deps = [
        ":common_proto",
        "@io_opencensus_proto//opencensus/proto/metrics/v1:metrics_proto"
    ],
)

cc_proto_library(
    name = "reporter_cc_proto",
    deps = [":reporter_proto"],
)

python_grpc_compile(
    name = "reporter_py_proto",
    deps = [":reporter_proto"],
)

proto_library(
    name = "gcs_service_proto",
    srcs = ["gcs_service.proto"],
    deps = [
        ":common_proto",
        ":gcs_proto",
        ":pubsub_proto",
    ],
)

cc_proto_library(
    name = "gcs_service_cc_proto",
    deps = [":gcs_service_proto"],
)

python_grpc_compile(
    name = "gcs_service_py_proto",
    deps = [":gcs_service_proto"],
)

proto_library(
    name = "test_service_proto",
    srcs = ["test_service.proto"],
    deps = [
        ":common_proto",
        ":gcs_proto",
    ],
)

cc_proto_library(
    name = "test_service_cc_proto",
    deps = [":test_service_proto"],
)

python_grpc_compile(
    name = "test_service_py_proto",
    deps = [":test_service_proto"],
)

proto_library(
    name = "object_manager_proto",
    srcs = ["object_manager.proto"],
    deps = [":common_proto"],
)

cc_proto_library(
    name = "object_manager_cc_proto",
    deps = [":object_manager_proto"],
)

proto_library(
    name = "core_worker_proto",
    srcs = ["core_worker.proto"],
    deps = [
        ":common_proto",
        ":gcs_service_proto",
        ":pubsub_proto",
    ],
)

python_grpc_compile(
    name = "core_worker_py_proto",
    deps = [":core_worker_proto"],
)

cc_proto_library(
    name = "worker_cc_proto",
    deps = ["core_worker_proto"],
)

proto_library(
    name = "serialization_proto",
    srcs = ["serialization.proto"],
)

cc_proto_library(
    name = "serialization_cc_proto",
    deps = ["serialization_proto"],
)

proto_library(
    name = "event_proto",
    srcs = ["event.proto"],
)

cc_proto_library(
    name = "event_cc_proto",
    deps = [":event_proto"],
)

python_grpc_compile(
    name = "event_py_proto",
    deps = [":event_proto"],
)

# Job agent.
proto_library(
    name = "job_agent_proto",
    srcs = ["job_agent.proto"],
    deps = [":agent_manager_proto"],
)

python_grpc_compile(
    name = "job_agent_py_proto",
    deps = [":job_agent_proto"],
)

# Agent manager gRPC lib.
proto_library(
    name = "agent_manager_proto",
    srcs = ["agent_manager.proto"],
    deps = [],
)

python_grpc_compile(
    name = "agent_manager_py_proto",
    deps = [":agent_manager_proto"],
)

cc_proto_library(
    name = "agent_manager_cc_proto",
    deps = [":agent_manager_proto"],
)

# Ray Client gRPC lib
proto_library(
    name = "ray_client_proto",
    srcs = ["ray_client.proto"],
    deps = [":common_proto"],
)

python_grpc_compile(
    name = "ray_client_py_proto",
    deps = [":ray_client_proto"],
)

# Pubsub
proto_library(
    name = "pubsub_proto",
    srcs = ["pubsub.proto"],
    deps = [
        ":common_proto",
        ":dependency_proto",
        ":gcs_proto",
        ":logging_proto",
        ":reporter_proto",
    ],
)

cc_proto_library(
    name = "pubsub_cc_proto",
    deps = [":pubsub_proto"],
)

# runtime env agent gRPC lib.
proto_library(
    name = "runtime_env_agent_proto",
    srcs = ["runtime_env_agent.proto"],
    deps = [
        ":common_proto",
        ":agent_manager_proto",
    ],
)

python_grpc_compile(
    name = "runtime_env_agent_py_proto",
    deps = [":runtime_env_agent_proto"],
)

cc_proto_library(
    name = "runtime_env_agent_cc_proto",
    deps = [":runtime_env_agent_proto"],
)

proto_library(
    name = "serve_proto",
    srcs = ["serve.proto"],
    visibility = ["//java:__subpackages__"],
)

python_grpc_compile(
    name = "serve_py_proto",
    deps = [":serve_proto"],
)
>>>>>>> 19672688
<|MERGE_RESOLUTION|>--- conflicted
+++ resolved
@@ -1,618 +1,308 @@
-<<<<<<< HEAD
-package(default_visibility = ["//visibility:public"])
-
-load("@rules_proto//proto:defs.bzl", "proto_library")
-load("@rules_cc//cc:defs.bzl", "cc_binary", "cc_library", "cc_proto_library", "cc_test")
-load("@rules_proto_grpc//python:defs.bzl", "python_grpc_compile")
-
-proto_library(
-    name = "common_proto",
-    srcs = ["common.proto"],
-    deps = [":runtime_env_common_proto"],
-    visibility = ["//java:__subpackages__"],
-)
-
-cc_proto_library(
-    name = "common_cc_proto",
-    deps = [":common_proto"],
-)
-
-python_grpc_compile(
-    name = "common_py_proto",
-    deps = [":common_proto"],
-)
-
-proto_library(
-    name = "gcs_proto",
-    srcs = ["gcs.proto"],
-    visibility = ["//java:__subpackages__"],
-    deps = [
-        ":common_proto",
-        ":runtime_env_common_proto",
-    ],
-)
-
-proto_library(
-    name = "runtime_env_common_proto",
-    srcs = ["runtime_env_common.proto"],
-    visibility = ["//java:__subpackages__"],
-)
-
-cc_proto_library(
-    name = "runtime_env_common_cc_proto",
-    deps = [":runtime_env_common_proto"],
-)
-
-python_grpc_compile(
-    name = "runtime_env_common_py_proto",
-    deps = [":runtime_env_common_proto"],
-)
-
-cc_proto_library(
-    name = "gcs_cc_proto",
-    deps = [":gcs_proto"],
-)
-
-python_grpc_compile(
-    name = "gcs_py_proto",
-    deps = [":gcs_proto"],
-)
-
-# Function and class dependencies.
-proto_library(
-    name = "dependency_proto",
-    srcs = ["dependency.proto"],
-)
-
-python_grpc_compile(
-    name = "dependency_py_proto",
-    deps = [":dependency_proto"],
-)
-
-# Text logging.
-proto_library(
-    name = "logging_proto",
-    srcs = ["logging.proto"],
-)
-
-cc_proto_library(
-    name = "loggings_cc_proto",
-    deps = [":logging_proto"],
-)
-
-python_grpc_compile(
-    name = "logging_py_proto",
-    deps = [":logging_proto"],
-)
-
-proto_library(
-    name = "node_manager_proto",
-    srcs = ["node_manager.proto"],
-    deps = [
-      ":common_proto",
-      ":gcs_proto",
-    ],
-)
-
-cc_proto_library(
-    name = "node_manager_cc_proto",
-    deps = [":node_manager_proto"],
-)
-
-python_grpc_compile(
-    name = "node_manager_py_proto",
-    deps = [":node_manager_proto"],
-)
-
-proto_library(
-    name = "reporter_proto",
-    srcs = ["reporter.proto"],
-    deps = [
-        ":common_proto",
-        "@io_opencensus_proto//opencensus/proto/metrics/v1:metrics_proto"
-    ],
-)
-
-cc_proto_library(
-    name = "reporter_cc_proto",
-    deps = [":reporter_proto"],
-)
-
-python_grpc_compile(
-    name = "reporter_py_proto",
-    deps = [":reporter_proto"],
-)
-
-proto_library(
-    name = "gcs_service_proto",
-    srcs = ["gcs_service.proto"],
-    deps = [
-        ":common_proto",
-        ":gcs_proto",
-        ":pubsub_proto",
-    ],
-)
-
-cc_proto_library(
-    name = "gcs_service_cc_proto",
-    deps = [":gcs_service_proto"],
-)
-
-python_grpc_compile(
-    name = "gcs_service_py_proto",
-    deps = [":gcs_service_proto"],
-)
-
-proto_library(
-    name = "test_service_proto",
-    srcs = ["test_service.proto"],
-    deps = [
-        ":common_proto",
-        ":gcs_proto",
-    ],
-)
-
-cc_proto_library(
-    name = "test_service_cc_proto",
-    deps = [":test_service_proto"],
-)
-
-python_grpc_compile(
-    name = "test_service_py_proto",
-    deps = [":test_service_proto"],
-)
-
-proto_library(
-    name = "object_manager_proto",
-    srcs = ["object_manager.proto"],
-    deps = [":common_proto"],
-)
-
-cc_proto_library(
-    name = "object_manager_cc_proto",
-    deps = [":object_manager_proto"],
-)
-
-proto_library(
-    name = "core_worker_proto",
-    srcs = ["core_worker.proto"],
-    deps = [
-        ":common_proto",
-        ":gcs_service_proto",
-        ":pubsub_proto",
-    ],
-)
-
-python_grpc_compile(
-    name = "core_worker_py_proto",
-    deps = [":core_worker_proto"],
-)
-
-cc_proto_library(
-    name = "worker_cc_proto",
-    deps = ["core_worker_proto"],
-)
-
-proto_library(
-    name = "serialization_proto",
-    srcs = ["serialization.proto"],
-)
-
-cc_proto_library(
-    name = "serialization_cc_proto",
-    deps = ["serialization_proto"],
-)
-
-proto_library(
-    name = "event_proto",
-    srcs = ["event.proto"],
-)
-
-cc_proto_library(
-    name = "event_cc_proto",
-    deps = [":event_proto"],
-)
-
-python_grpc_compile(
-    name = "event_py_proto",
-    deps = [":event_proto"],
-)
-
-# Job agent.
-proto_library(
-    name = "job_agent_proto",
-    srcs = ["job_agent.proto"],
-    deps = [":agent_manager_proto"],
-)
-
-python_grpc_compile(
-    name = "job_agent_py_proto",
-    deps = [":job_agent_proto"],
-)
-
-# Agent manager gRPC lib.
-proto_library(
-    name = "agent_manager_proto",
-    srcs = ["agent_manager.proto"],
-    deps = [],
-)
-
-python_grpc_compile(
-    name = "agent_manager_py_proto",
-    deps = [":agent_manager_proto"],
-)
-
-cc_proto_library(
-    name = "agent_manager_cc_proto",
-    deps = [":agent_manager_proto"],
-)
-
-# Ray Client gRPC lib
-proto_library(
-    name = "ray_client_proto",
-    srcs = ["ray_client.proto"],
-    deps = [":common_proto"],
-)
-
-python_grpc_compile(
-    name = "ray_client_py_proto",
-    deps = [":ray_client_proto"],
-)
-
-# Pubsub
-proto_library(
-    name = "pubsub_proto",
-    srcs = ["pubsub.proto"],
-    deps = [
-        ":common_proto",
-        ":dependency_proto",
-        ":gcs_proto",
-        ":logging_proto",
-    ],
-)
-
-cc_proto_library(
-    name = "pubsub_cc_proto",
-    deps = [":pubsub_proto"],
-)
-
-# runtime env agent gRPC lib.
-proto_library(
-    name = "runtime_env_agent_proto",
-    srcs = ["runtime_env_agent.proto"],
-    deps = [
-        ":common_proto",
-        ":agent_manager_proto",
-    ],
-)
-
-python_grpc_compile(
-    name = "runtime_env_agent_py_proto",
-    deps = [":runtime_env_agent_proto"],
-)
-
-cc_proto_library(
-    name = "runtime_env_agent_cc_proto",
-    deps = [":runtime_env_agent_proto"],
-)
-
-proto_library(
-    name = "serve_proto",
-    srcs = ["serve.proto"],
-    visibility = ["//java:__subpackages__"],
-)
-
-python_grpc_compile(
-    name = "serve_py_proto",
-    deps = [":serve_proto"],
-)
-=======
-package(default_visibility = ["//visibility:public"])
-
-load("@rules_proto//proto:defs.bzl", "proto_library")
-load("@rules_cc//cc:defs.bzl", "cc_binary", "cc_library", "cc_proto_library", "cc_test")
-load("@rules_proto_grpc//python:defs.bzl", "python_grpc_compile")
-
-proto_library(
-    name = "common_proto",
-    srcs = ["common.proto"],
-    deps = [":runtime_env_common_proto"],
-    visibility = ["//java:__subpackages__"],
-)
-
-cc_proto_library(
-    name = "common_cc_proto",
-    deps = [":common_proto"],
-)
-
-python_grpc_compile(
-    name = "common_py_proto",
-    deps = [":common_proto"],
-)
-
-proto_library(
-    name = "gcs_proto",
-    srcs = ["gcs.proto"],
-    visibility = ["//java:__subpackages__"],
-    deps = [
-        ":common_proto",
-        ":runtime_env_common_proto",
-    ],
-)
-
-proto_library(
-    name = "runtime_env_common_proto",
-    srcs = ["runtime_env_common.proto"],
-    visibility = ["//java:__subpackages__"],
-)
-
-cc_proto_library(
-    name = "runtime_env_common_cc_proto",
-    deps = [":runtime_env_common_proto"],
-)
-
-python_grpc_compile(
-    name = "runtime_env_common_py_proto",
-    deps = [":runtime_env_common_proto"],
-)
-
-cc_proto_library(
-    name = "gcs_cc_proto",
-    deps = [":gcs_proto"],
-)
-
-python_grpc_compile(
-    name = "gcs_py_proto",
-    deps = [":gcs_proto"],
-)
-
-# Function and class dependencies.
-proto_library(
-    name = "dependency_proto",
-    srcs = ["dependency.proto"],
-)
-
-python_grpc_compile(
-    name = "dependency_py_proto",
-    deps = [":dependency_proto"],
-)
-
-# Text logging.
-proto_library(
-    name = "logging_proto",
-    srcs = ["logging.proto"],
-)
-
-cc_proto_library(
-    name = "logging_cc_proto",
-    deps = [":logging_proto"],
-)
-
-python_grpc_compile(
-    name = "logging_py_proto",
-    deps = [":logging_proto"],
-)
-
-proto_library(
-    name = "node_manager_proto",
-    srcs = ["node_manager.proto"],
-    deps = [
-      ":common_proto",
-      ":gcs_proto",
-    ],
-)
-
-cc_proto_library(
-    name = "node_manager_cc_proto",
-    deps = [":node_manager_proto"],
-)
-
-python_grpc_compile(
-    name = "node_manager_py_proto",
-    deps = [":node_manager_proto"],
-)
-
-proto_library(
-    name = "reporter_proto",
-    srcs = ["reporter.proto"],
-    deps = [
-        ":common_proto",
-        "@io_opencensus_proto//opencensus/proto/metrics/v1:metrics_proto"
-    ],
-)
-
-cc_proto_library(
-    name = "reporter_cc_proto",
-    deps = [":reporter_proto"],
-)
-
-python_grpc_compile(
-    name = "reporter_py_proto",
-    deps = [":reporter_proto"],
-)
-
-proto_library(
-    name = "gcs_service_proto",
-    srcs = ["gcs_service.proto"],
-    deps = [
-        ":common_proto",
-        ":gcs_proto",
-        ":pubsub_proto",
-    ],
-)
-
-cc_proto_library(
-    name = "gcs_service_cc_proto",
-    deps = [":gcs_service_proto"],
-)
-
-python_grpc_compile(
-    name = "gcs_service_py_proto",
-    deps = [":gcs_service_proto"],
-)
-
-proto_library(
-    name = "test_service_proto",
-    srcs = ["test_service.proto"],
-    deps = [
-        ":common_proto",
-        ":gcs_proto",
-    ],
-)
-
-cc_proto_library(
-    name = "test_service_cc_proto",
-    deps = [":test_service_proto"],
-)
-
-python_grpc_compile(
-    name = "test_service_py_proto",
-    deps = [":test_service_proto"],
-)
-
-proto_library(
-    name = "object_manager_proto",
-    srcs = ["object_manager.proto"],
-    deps = [":common_proto"],
-)
-
-cc_proto_library(
-    name = "object_manager_cc_proto",
-    deps = [":object_manager_proto"],
-)
-
-proto_library(
-    name = "core_worker_proto",
-    srcs = ["core_worker.proto"],
-    deps = [
-        ":common_proto",
-        ":gcs_service_proto",
-        ":pubsub_proto",
-    ],
-)
-
-python_grpc_compile(
-    name = "core_worker_py_proto",
-    deps = [":core_worker_proto"],
-)
-
-cc_proto_library(
-    name = "worker_cc_proto",
-    deps = ["core_worker_proto"],
-)
-
-proto_library(
-    name = "serialization_proto",
-    srcs = ["serialization.proto"],
-)
-
-cc_proto_library(
-    name = "serialization_cc_proto",
-    deps = ["serialization_proto"],
-)
-
-proto_library(
-    name = "event_proto",
-    srcs = ["event.proto"],
-)
-
-cc_proto_library(
-    name = "event_cc_proto",
-    deps = [":event_proto"],
-)
-
-python_grpc_compile(
-    name = "event_py_proto",
-    deps = [":event_proto"],
-)
-
-# Job agent.
-proto_library(
-    name = "job_agent_proto",
-    srcs = ["job_agent.proto"],
-    deps = [":agent_manager_proto"],
-)
-
-python_grpc_compile(
-    name = "job_agent_py_proto",
-    deps = [":job_agent_proto"],
-)
-
-# Agent manager gRPC lib.
-proto_library(
-    name = "agent_manager_proto",
-    srcs = ["agent_manager.proto"],
-    deps = [],
-)
-
-python_grpc_compile(
-    name = "agent_manager_py_proto",
-    deps = [":agent_manager_proto"],
-)
-
-cc_proto_library(
-    name = "agent_manager_cc_proto",
-    deps = [":agent_manager_proto"],
-)
-
-# Ray Client gRPC lib
-proto_library(
-    name = "ray_client_proto",
-    srcs = ["ray_client.proto"],
-    deps = [":common_proto"],
-)
-
-python_grpc_compile(
-    name = "ray_client_py_proto",
-    deps = [":ray_client_proto"],
-)
-
-# Pubsub
-proto_library(
-    name = "pubsub_proto",
-    srcs = ["pubsub.proto"],
-    deps = [
-        ":common_proto",
-        ":dependency_proto",
-        ":gcs_proto",
-        ":logging_proto",
-        ":reporter_proto",
-    ],
-)
-
-cc_proto_library(
-    name = "pubsub_cc_proto",
-    deps = [":pubsub_proto"],
-)
-
-# runtime env agent gRPC lib.
-proto_library(
-    name = "runtime_env_agent_proto",
-    srcs = ["runtime_env_agent.proto"],
-    deps = [
-        ":common_proto",
-        ":agent_manager_proto",
-    ],
-)
-
-python_grpc_compile(
-    name = "runtime_env_agent_py_proto",
-    deps = [":runtime_env_agent_proto"],
-)
-
-cc_proto_library(
-    name = "runtime_env_agent_cc_proto",
-    deps = [":runtime_env_agent_proto"],
-)
-
-proto_library(
-    name = "serve_proto",
-    srcs = ["serve.proto"],
-    visibility = ["//java:__subpackages__"],
-)
-
-python_grpc_compile(
-    name = "serve_py_proto",
-    deps = [":serve_proto"],
-)
->>>>>>> 19672688
+package(default_visibility = ["//visibility:public"])
+
+load("@rules_proto//proto:defs.bzl", "proto_library")
+load("@rules_cc//cc:defs.bzl", "cc_binary", "cc_library", "cc_proto_library", "cc_test")
+load("@rules_proto_grpc//python:defs.bzl", "python_grpc_compile")
+
+proto_library(
+    name = "common_proto",
+    srcs = ["common.proto"],
+    deps = [":runtime_env_common_proto"],
+    visibility = ["//java:__subpackages__"],
+)
+
+cc_proto_library(
+    name = "common_cc_proto",
+    deps = [":common_proto"],
+)
+
+python_grpc_compile(
+    name = "common_py_proto",
+    deps = [":common_proto"],
+)
+
+proto_library(
+    name = "gcs_proto",
+    srcs = ["gcs.proto"],
+    visibility = ["//java:__subpackages__"],
+    deps = [
+        ":common_proto",
+        ":runtime_env_common_proto",
+    ],
+)
+
+proto_library(
+    name = "runtime_env_common_proto",
+    srcs = ["runtime_env_common.proto"],
+    visibility = ["//java:__subpackages__"],
+)
+
+cc_proto_library(
+    name = "runtime_env_common_cc_proto",
+    deps = [":runtime_env_common_proto"],
+)
+
+python_grpc_compile(
+    name = "runtime_env_common_py_proto",
+    deps = [":runtime_env_common_proto"],
+)
+
+cc_proto_library(
+    name = "gcs_cc_proto",
+    deps = [":gcs_proto"],
+)
+
+python_grpc_compile(
+    name = "gcs_py_proto",
+    deps = [":gcs_proto"],
+)
+
+# Function and class dependencies.
+proto_library(
+    name = "dependency_proto",
+    srcs = ["dependency.proto"],
+)
+
+python_grpc_compile(
+    name = "dependency_py_proto",
+    deps = [":dependency_proto"],
+)
+
+# Text logging.
+proto_library(
+    name = "logging_proto",
+    srcs = ["logging.proto"],
+)
+
+cc_proto_library(
+    name = "logging_cc_proto",
+    deps = [":logging_proto"],
+)
+
+python_grpc_compile(
+    name = "logging_py_proto",
+    deps = [":logging_proto"],
+)
+
+proto_library(
+    name = "node_manager_proto",
+    srcs = ["node_manager.proto"],
+    deps = [
+      ":common_proto",
+      ":gcs_proto",
+    ],
+)
+
+cc_proto_library(
+    name = "node_manager_cc_proto",
+    deps = [":node_manager_proto"],
+)
+
+python_grpc_compile(
+    name = "node_manager_py_proto",
+    deps = [":node_manager_proto"],
+)
+
+proto_library(
+    name = "reporter_proto",
+    srcs = ["reporter.proto"],
+    deps = [
+        ":common_proto",
+        "@io_opencensus_proto//opencensus/proto/metrics/v1:metrics_proto"
+    ],
+)
+
+cc_proto_library(
+    name = "reporter_cc_proto",
+    deps = [":reporter_proto"],
+)
+
+python_grpc_compile(
+    name = "reporter_py_proto",
+    deps = [":reporter_proto"],
+)
+
+proto_library(
+    name = "gcs_service_proto",
+    srcs = ["gcs_service.proto"],
+    deps = [
+        ":common_proto",
+        ":gcs_proto",
+        ":pubsub_proto",
+    ],
+)
+
+cc_proto_library(
+    name = "gcs_service_cc_proto",
+    deps = [":gcs_service_proto"],
+)
+
+python_grpc_compile(
+    name = "gcs_service_py_proto",
+    deps = [":gcs_service_proto"],
+)
+
+proto_library(
+    name = "test_service_proto",
+    srcs = ["test_service.proto"],
+    deps = [
+        ":common_proto",
+        ":gcs_proto",
+    ],
+)
+
+cc_proto_library(
+    name = "test_service_cc_proto",
+    deps = [":test_service_proto"],
+)
+
+python_grpc_compile(
+    name = "test_service_py_proto",
+    deps = [":test_service_proto"],
+)
+
+proto_library(
+    name = "object_manager_proto",
+    srcs = ["object_manager.proto"],
+    deps = [":common_proto"],
+)
+
+cc_proto_library(
+    name = "object_manager_cc_proto",
+    deps = [":object_manager_proto"],
+)
+
+proto_library(
+    name = "core_worker_proto",
+    srcs = ["core_worker.proto"],
+    deps = [
+        ":common_proto",
+        ":gcs_service_proto",
+        ":pubsub_proto",
+    ],
+)
+
+python_grpc_compile(
+    name = "core_worker_py_proto",
+    deps = [":core_worker_proto"],
+)
+
+cc_proto_library(
+    name = "worker_cc_proto",
+    deps = ["core_worker_proto"],
+)
+
+proto_library(
+    name = "serialization_proto",
+    srcs = ["serialization.proto"],
+)
+
+cc_proto_library(
+    name = "serialization_cc_proto",
+    deps = ["serialization_proto"],
+)
+
+proto_library(
+    name = "event_proto",
+    srcs = ["event.proto"],
+)
+
+cc_proto_library(
+    name = "event_cc_proto",
+    deps = [":event_proto"],
+)
+
+python_grpc_compile(
+    name = "event_py_proto",
+    deps = [":event_proto"],
+)
+
+# Job agent.
+proto_library(
+    name = "job_agent_proto",
+    srcs = ["job_agent.proto"],
+    deps = [":agent_manager_proto"],
+)
+
+python_grpc_compile(
+    name = "job_agent_py_proto",
+    deps = [":job_agent_proto"],
+)
+
+# Agent manager gRPC lib.
+proto_library(
+    name = "agent_manager_proto",
+    srcs = ["agent_manager.proto"],
+    deps = [],
+)
+
+python_grpc_compile(
+    name = "agent_manager_py_proto",
+    deps = [":agent_manager_proto"],
+)
+
+cc_proto_library(
+    name = "agent_manager_cc_proto",
+    deps = [":agent_manager_proto"],
+)
+
+# Ray Client gRPC lib
+proto_library(
+    name = "ray_client_proto",
+    srcs = ["ray_client.proto"],
+    deps = [":common_proto"],
+)
+
+python_grpc_compile(
+    name = "ray_client_py_proto",
+    deps = [":ray_client_proto"],
+)
+
+# Pubsub
+proto_library(
+    name = "pubsub_proto",
+    srcs = ["pubsub.proto"],
+    deps = [
+        ":common_proto",
+        ":dependency_proto",
+        ":gcs_proto",
+        ":logging_proto",
+        ":reporter_proto",
+    ],
+)
+
+cc_proto_library(
+    name = "pubsub_cc_proto",
+    deps = [":pubsub_proto"],
+)
+
+# runtime env agent gRPC lib.
+proto_library(
+    name = "runtime_env_agent_proto",
+    srcs = ["runtime_env_agent.proto"],
+    deps = [
+        ":common_proto",
+        ":agent_manager_proto",
+    ],
+)
+
+python_grpc_compile(
+    name = "runtime_env_agent_py_proto",
+    deps = [":runtime_env_agent_proto"],
+)
+
+cc_proto_library(
+    name = "runtime_env_agent_cc_proto",
+    deps = [":runtime_env_agent_proto"],
+)
+
+proto_library(
+    name = "serve_proto",
+    srcs = ["serve.proto"],
+    visibility = ["//java:__subpackages__"],
+)
+
+python_grpc_compile(
+    name = "serve_py_proto",
+    deps = [":serve_proto"],
+)