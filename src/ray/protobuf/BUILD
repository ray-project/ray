load("@rules_cc//cc:defs.bzl", "cc_proto_library")
load("@rules_proto//proto:defs.bzl", "proto_library")
load("@rules_proto_grpc//python:defs.bzl", "python_grpc_compile")

package(default_visibility = ["//visibility:public"])

proto_library(
    name = "common_proto",
    srcs = ["common.proto"],
    visibility = ["//java:__subpackages__"],
    deps = [
        ":runtime_env_common_proto",
    ],
)

cc_proto_library(
    name = "common_cc_proto",
    deps = [":common_proto"],
)

proto_library(
    name = "gcs_proto",
    srcs = ["gcs.proto"],
    visibility = ["//java:__subpackages__"],
    deps = [
        ":common_proto",
        ":runtime_env_common_proto",
    ],
)

proto_library(
    name = "instance_manager_proto",
    srcs = ["instance_manager.proto"],
)

cc_proto_library(
    name = "instance_manager_cc_proto",
    deps = [":instance_manager_proto"],
)

proto_library(
    name = "runtime_env_common_proto",
    srcs = ["runtime_env_common.proto"],
    visibility = ["//java:__subpackages__"],
)

proto_library(
    name = "ray_syncer_proto",
    srcs = ["ray_syncer.proto"],
)

cc_proto_library(
    name = "ray_syncer_cc_proto",
    deps = [":ray_syncer_proto"],
)

cc_proto_library(
    name = "runtime_env_common_cc_proto",
    deps = [":runtime_env_common_proto"],
)

cc_proto_library(
    name = "gcs_cc_proto",
    deps = [":gcs_proto"],
)

# Function and class dependencies.
proto_library(
    name = "dependency_proto",
    srcs = ["dependency.proto"],
)

# Text logging.
proto_library(
    name = "logging_proto",
    srcs = ["logging.proto"],
)

cc_proto_library(
    name = "logging_cc_proto",
    deps = [":logging_proto"],
)

proto_library(
    name = "node_manager_proto",
    srcs = ["node_manager.proto"],
    deps = [
        ":autoscaler_proto",
        ":common_proto",
        ":gcs_proto",
        ":runtime_env_common_proto",
    ],
)

cc_proto_library(
    name = "node_manager_cc_proto",
    deps = [":node_manager_proto"],
)

proto_library(
    name = "reporter_proto",
    srcs = ["reporter.proto"],
    deps = [
        ":common_proto",
        "@io_opencensus_proto//opencensus/proto/metrics/v1:metrics_proto",
    ],
)

cc_proto_library(
    name = "reporter_cc_proto",
    deps = [":reporter_proto"],
)

proto_library(
    name = "gcs_service_proto",
    srcs = ["gcs_service.proto"],
    deps = [
        ":common_proto",
        ":events_event_aggregator_service_proto",
        ":gcs_proto",
        ":pubsub_proto",
    ],
)

cc_proto_library(
    name = "gcs_service_cc_proto",
    deps = [":gcs_service_proto"],
)

proto_library(
    name = "test_service_proto",
    srcs = ["test_service.proto"],
    deps = [
        ":common_proto",
        ":gcs_proto",
    ],
)

cc_proto_library(
    name = "test_service_cc_proto",
    deps = [":test_service_proto"],
)

proto_library(
    name = "object_manager_proto",
    srcs = ["object_manager.proto"],
    deps = [":common_proto"],
)

cc_proto_library(
    name = "object_manager_cc_proto",
    deps = [":object_manager_proto"],
)

proto_library(
    name = "core_worker_proto",
    srcs = ["core_worker.proto"],
    deps = [
        ":common_proto",
        ":gcs_service_proto",
        ":pubsub_proto",
    ],
)

cc_proto_library(
    name = "worker_cc_proto",
    deps = ["core_worker_proto"],
)

proto_library(
    name = "serialization_proto",
    srcs = ["serialization.proto"],
)

cc_proto_library(
    name = "serialization_cc_proto",
    deps = ["serialization_proto"],
)

proto_library(
    name = "event_proto",
    srcs = ["event.proto"],
)

cc_proto_library(
    name = "event_cc_proto",
    deps = [":event_proto"],
)

proto_library(
    name = "export_event_proto",
    srcs = ["export_event.proto"],
    deps = [
        ":export_actor_event_proto",
        ":export_dataset_metadata_proto",
        ":export_driver_job_event_proto",
        ":export_node_event_proto",
        ":export_submission_job_event_proto",
        ":export_task_event_proto",
        ":export_train_state_proto",
    ],
)

cc_proto_library(
    name = "export_event_cc_proto",
    deps = [":export_event_proto"],
)

proto_library(
    name = "export_task_event_proto",
    srcs = ["export_task_event.proto"],
    deps = [
        ":common_proto",
        ":export_runtime_env_proto",
    ],
)

cc_proto_library(
    name = "export_task_event_cc_proto",
    deps = [":export_task_event_proto"],
)

proto_library(
    name = "export_runtime_env_proto",
    srcs = ["export_runtime_env.proto"],
)

cc_proto_library(
    name = "export_runtime_env_cc_proto",
    deps = [":export_runtime_env_proto"],
)

proto_library(
    name = "export_node_event_proto",
    srcs = ["export_node_data.proto"],
)

cc_proto_library(
    name = "export_node_event_cc_proto",
    deps = [":export_node_event_proto"],
)

proto_library(
    name = "export_actor_event_proto",
    srcs = ["export_actor_data.proto"],
    deps = [":common_proto"],
)

cc_proto_library(
    name = "export_actor_event_cc_proto",
    deps = [":export_actor_event_proto"],
)

proto_library(
    name = "export_driver_job_event_proto",
    srcs = ["export_driver_job_event.proto"],
    deps = [
        ":common_proto",
        ":export_runtime_env_proto",
    ],
)

cc_proto_library(
    name = "export_driver_job_event_cc_proto",
    deps = [":export_driver_job_event_proto"],
)

proto_library(
    name = "export_submission_job_event_proto",
    srcs = ["export_submission_job_event.proto"],
)

cc_proto_library(
    name = "export_submission_job_event_cc_proto",
    deps = [":export_submission_job_event_proto"],
)

proto_library(
    name = "export_train_state_proto",
    srcs = ["export_train_state.proto"],
)

cc_proto_library(
    name = "export_train_state_cc_proto",
    deps = [":export_train_state_proto"],
)

proto_library(
    name = "export_dataset_metadata_proto",
    srcs = ["export_dataset_metadata.proto"],
    deps = [
        "@com_google_protobuf//:struct_proto",
    ],
)

cc_proto_library(
    name = "export_dataset_metadata_cc_proto",
    deps = [":export_dataset_metadata_proto"],
)

# Ray Client gRPC lib
proto_library(
    name = "ray_client_proto",
    srcs = ["ray_client.proto"],
    deps = [":common_proto"],
)

# Pubsub
proto_library(
    name = "pubsub_proto",
    srcs = ["pubsub.proto"],
    deps = [
        ":common_proto",
        ":dependency_proto",
        ":gcs_proto",
        ":logging_proto",
        ":reporter_proto",
    ],
)

cc_proto_library(
    name = "pubsub_cc_proto",
    deps = [":pubsub_proto"],
)

# runtime env agent gRPC lib.
proto_library(
    name = "runtime_env_agent_proto",
    srcs = ["runtime_env_agent.proto"],
    deps = [
        ":common_proto",
        ":runtime_env_common_proto",
    ],
)

cc_proto_library(
    name = "runtime_env_agent_cc_proto",
    deps = [":runtime_env_agent_proto"],
)

proto_library(
    name = "usage_proto",
    srcs = ["usage.proto"],
)

cc_proto_library(
    name = "usage_cc_proto",
    deps = [":usage_proto"],
)

proto_library(
    name = "autoscaler_proto",
    srcs = ["autoscaler.proto"],
)

cc_proto_library(
    name = "autoscaler_cc_proto",
    deps = [":autoscaler_proto"],
)

proto_library(
    name = "events_actor_task_definition_event_proto",
    srcs = ["events_actor_task_definition_event.proto"],
    deps = [
        ":common_proto",
        ":runtime_env_common_proto",
    ],
)

cc_proto_library(
    name = "events_actor_task_definition_event_cc_proto",
    deps = [":events_actor_task_definition_event_proto"],
)

proto_library(
    name = "events_actor_task_execution_event_proto",
    srcs = ["events_actor_task_execution_event.proto"],
    deps = [
        ":common_proto",
        "@com_google_protobuf//:timestamp_proto",
    ],
)

cc_proto_library(
    name = "events_actor_task_execution_event_cc_proto",
    deps = [":events_actor_task_execution_event_proto"],
)

proto_library(
    name = "events_task_definition_event_proto",
    srcs = ["events_task_definition_event.proto"],
    deps = [
        ":common_proto",
        ":runtime_env_common_proto",
    ],
)

cc_proto_library(
    name = "events_task_definition_event_cc_proto",
    deps = [":events_task_definition_event_proto"],
)

proto_library(
    name = "events_task_execution_event_proto",
    srcs = ["events_task_execution_event.proto"],
    deps = [
        ":common_proto",
        "@com_google_protobuf//:timestamp_proto",
    ],
)

cc_proto_library(
    name = "events_task_execution_event_cc_proto",
    deps = [":events_task_execution_event_proto"],
)

proto_library(
    name = "events_base_event_proto",
    srcs = ["events_base_event.proto"],
    deps = [
        ":events_actor_task_definition_event_proto",
        ":events_actor_task_execution_event_proto",
        ":events_task_definition_event_proto",
        ":events_task_execution_event_proto",
        "@com_google_protobuf//:timestamp_proto",
    ],
)

cc_proto_library(
    name = "events_base_event_cc_proto",
    deps = [":events_base_event_proto"],
)

proto_library(
    name = "events_event_aggregator_service_proto",
    srcs = ["events_event_aggregator_service.proto"],
    deps = [
        ":common_proto",
        ":events_base_event_proto",
    ],
)

cc_proto_library(
    name = "events_event_aggregator_service_cc_proto",
    deps = [":events_event_aggregator_service_proto"],
)

# All core python protos are compiled in this single rule.
# They will be copied into ray/core/generated directory
# on ray wheel building.
python_grpc_compile(
<<<<<<< HEAD
    name = "events_event_aggregator_service_py_proto",
    deps = [":events_event_aggregator_service_proto"],
)

python_grpc_compile(
    name = "all_py_proto",
=======
    name = "core_py_proto",
>>>>>>> 1b7df8e9
    deps = [
        ":autoscaler_proto",
        ":common_proto",
        ":core_worker_proto",
        ":event_proto",
        ":events_event_aggregator_service_proto",
        ":export_event_proto",
        ":gcs_proto",
        ":gcs_service_proto",
        ":instance_manager_proto",
        ":node_manager_proto",
        ":ray_client_proto",
        ":reporter_proto",
        ":runtime_env_agent_proto",
        ":runtime_env_common_proto",
        ":usage_proto",
    ],
<<<<<<< HEAD
=======
)

# Below is the serve proto

proto_library(
    name = "serve_proto",
    srcs = ["serve.proto"],
    visibility = ["//java:__subpackages__"],
)

# These files will be copied into ray/serve/generated directory.
# on ray wheel building.
python_grpc_compile(
    name = "serve_py_proto",
    deps = [":serve_proto"],
>>>>>>> 1b7df8e9
)<|MERGE_RESOLUTION|>--- conflicted
+++ resolved
@@ -449,16 +449,7 @@
 # They will be copied into ray/core/generated directory
 # on ray wheel building.
 python_grpc_compile(
-<<<<<<< HEAD
-    name = "events_event_aggregator_service_py_proto",
-    deps = [":events_event_aggregator_service_proto"],
-)
-
-python_grpc_compile(
-    name = "all_py_proto",
-=======
     name = "core_py_proto",
->>>>>>> 1b7df8e9
     deps = [
         ":autoscaler_proto",
         ":common_proto",
@@ -476,8 +467,6 @@
         ":runtime_env_common_proto",
         ":usage_proto",
     ],
-<<<<<<< HEAD
-=======
 )
 
 # Below is the serve proto
@@ -493,5 +482,25 @@
 python_grpc_compile(
     name = "serve_py_proto",
     deps = [":serve_proto"],
->>>>>>> 1b7df8e9
+)
+
+python_grpc_compile(
+    name = "all_py_proto",
+    deps = [
+        ":autoscaler_proto",
+        ":common_proto",
+        ":core_worker_proto",
+        ":event_proto",
+        ":events_event_aggregator_service_proto",
+        ":export_event_proto",
+        ":gcs_proto",
+        ":gcs_service_proto",
+        ":instance_manager_proto",
+        ":node_manager_proto",
+        ":ray_client_proto",
+        ":reporter_proto",
+        ":runtime_env_agent_proto",
+        ":runtime_env_common_proto",
+        ":usage_proto",
+    ],
 )