--- conflicted
+++ resolved
@@ -457,30 +457,6 @@
 )
 
 proto_library(
-<<<<<<< HEAD
-    name = "events_base_event_proto",
-    srcs = ["events_base_event.proto"],
-    deps = [
-        ":events_task_profile_events_proto",
-        "//src/ray/protobuf/public:events_actor_task_definition_event_proto",
-        "//src/ray/protobuf/public:events_actor_definition_event_proto",
-        "//src/ray/protobuf/public:events_actor_lifecycle_event_proto",
-        "//src/ray/protobuf/public:events_driver_job_definition_event_proto",
-        "//src/ray/protobuf/public:events_driver_job_execution_event_proto",
-        "//src/ray/protobuf/public:events_task_definition_event_proto",
-        "//src/ray/protobuf/public:events_task_execution_event_proto",
-        "@com_google_protobuf//:timestamp_proto",
-    ],
-)
-
-cc_proto_library(
-    name = "events_base_event_cc_proto",
-    deps = [":events_base_event_proto"],
-)
-
-proto_library(
-=======
->>>>>>> d25f4ead
     name = "events_event_aggregator_service_proto",
     srcs = ["events_event_aggregator_service.proto"],
     deps = [
