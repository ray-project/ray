// Copyright 2017 The Ray Authors.
//
// Licensed under the Apache License, Version 2.0 (the "License");
// you may not use this file except in compliance with the License.
// You may obtain a copy of the License at
//
//  http://www.apache.org/licenses/LICENSE-2.0
//
// Unless required by applicable law or agreed to in writing, software
// distributed under the License is distributed on an "AS IS" BASIS,
// WITHOUT WARRANTIES OR CONDITIONS OF ANY KIND, either express or implied.
// See the License for the specific language governing permissions and
// limitations under the License.

syntax = "proto3";

package ray.rpc;

option java_package = "io.ray.runtime.generated";

// Language of a task or worker.
enum Language {
  PYTHON = 0;
  JAVA = 1;
  CPP = 2;
}

// Type of a worker.
enum WorkerType {
  WORKER = 0;
  DRIVER = 1;
  // IO worker types.
  SPILL_WORKER = 2;
  RESTORE_WORKER = 3;
}

// Type of a task.
enum TaskType {
  // Normal task.
  NORMAL_TASK = 0;
  // Actor creation task.
  ACTOR_CREATION_TASK = 1;
  // Actor task.
  ACTOR_TASK = 2;
  // Driver task.
  DRIVER_TASK = 3;
}

// Address of a worker or node manager.
message Address {
  bytes raylet_id = 1;
  string ip_address = 2;
  int32 port = 3;
  // Optional unique id for the worker.
  bytes worker_id = 4;
}

/// Function descriptor for Java.
message JavaFunctionDescriptor {
  string class_name = 1;
  string function_name = 2;
  string signature = 3;
}

/// Function descriptor for Python.
message PythonFunctionDescriptor {
  string module_name = 1;
  string class_name = 2;
  string function_name = 3;
  string function_hash = 4;
}

/// Function descriptor for C/C++.
message CppFunctionDescriptor {
  /// Remote function name.
  string function_name = 1;
}

// A union wrapper for various function descriptor types.
message FunctionDescriptor {
  oneof function_descriptor {
    JavaFunctionDescriptor java_function_descriptor = 1;
    PythonFunctionDescriptor python_function_descriptor = 2;
    CppFunctionDescriptor cpp_function_descriptor = 3;
  }
}

// Actor concurrency group is used to define a concurrent
// unit to indicate how some methods are performed concurrently.
message ConcurrencyGroup {
  // The name of the method concurrency group.
  string name = 1;
  // The maximum concurrency of this group.
  int32 max_concurrency = 2;
  // Function descriptors of the actor methods that will run in this concurrency group.
  repeated FunctionDescriptor function_descriptors = 3;
}

// This enum type is used as object's metadata to indicate the object's
// creating task has failed because of a certain error.
// TODO(hchen): We may want to make these errors more specific. E.g., we may
// want to distinguish between intentional and expected actor failures, and
// between worker process failure and node failure.
enum ErrorType {
  // Indicates that a task failed because the worker died unexpectedly while
  // executing it.
  WORKER_DIED = 0;
  // Indicates that a task failed because the actor died unexpectedly before
  // finishing it.
  ACTOR_DIED = 1;
  // This object was lost from distributed memory to a node failure or system
  // error. We use this error when lineage reconstruction is enabled, but the
  // object cannot be reconstructed but the lineage is not available..
  // TODO(swang): We may want to break down this error type further, e.g.,
  // object's lineage was evicted or object depended on an actor task that
  // can't be reconstructed.
  OBJECT_UNRECONSTRUCTABLE = 2;
  // Indicates that a task failed due to user code failure.
  TASK_EXECUTION_EXCEPTION = 3;
  // Indicates that the object has been placed in plasma. This error shouldn't
  // ever be exposed to user code; it is only used internally to indicate the
  // result of a direct call has been placed in plasma.
  OBJECT_IN_PLASMA = 4;
  // Indicates that an object has been cancelled.
  TASK_CANCELLED = 5;
  // Indicates that the GCS service failed to create the actor.
  ACTOR_CREATION_FAILED = 6;
  // Indicates that the runtime_env failed to be created.
  RUNTIME_ENV_SETUP_FAILED = 7;
  // This object was lost from distributed memory to a node failure or system
  // error. We use this error when lineage reconstruction is disabled.
  OBJECT_LOST = 8;
  // This object is unreachable because its owner has died.
  OWNER_DIED = 9;
  // This object is unreachable because the owner is alive but no longer has a
  // record of this object, meaning that the physical object has likely already
  // been deleted from distributed memory. This can happen in distributed
  // reference counting, due to a bug or corner case.
  OBJECT_DELETED = 10;
}

/// The task exception encapsulates all information about task
/// execution execeptions.
message RayException {
  // Language of this exception.
  Language language = 1;
  // The serialized exception.
  bytes serialized_exception = 2;
  // The formatted exception string.
  string formatted_exception_string = 3;
}

/// The runtime environment describes all the runtime packages needed to
/// run some task or actor.
message RuntimeEnv {
  /// The raw json passed from user
  string raw_json = 1;
  /// Uris used in this runtime env
  repeated string uris = 2;
}

/// The task specification encapsulates all immutable information about the
/// task. These fields are determined at submission time, converse to the
/// `TaskExecutionSpec` may change at execution time.
message TaskSpec {
  // Type of this task.
  TaskType type = 1;
  // Name of this task.
  string name = 2;
  // Language of this task.
  Language language = 3;
  // Function descriptor of this task uniquely describe the function to execute.
  FunctionDescriptor function_descriptor = 4;
  // ID of the job that this task belongs to.
  bytes job_id = 5;
  // Task ID of the task.
  bytes task_id = 6;
  // Task ID of the parent task.
  bytes parent_task_id = 7;
  // A count of the number of tasks submitted by the parent task before this one.
  uint64 parent_counter = 8;
  // Task ID of the caller. This is the same as parent_task_id for non-actors.
  // This is the actor ID (embedded in a nil task ID) for actors.
  bytes caller_id = 9;
  /// Address of the caller.
  Address caller_address = 10;
  // Task arguments.
  repeated TaskArg args = 11;
  // Number of return objects.
  uint64 num_returns = 12;
  // Quantities of the different resources required by this task.
  map<string, double> required_resources = 13;
  // The resources required for placing this task on a node. If this is empty,
  // then the placement resources are equal to the required_resources.
  map<string, double> required_placement_resources = 14;
  // Task specification for an actor creation task.
  // This field is only valid when `type == ACTOR_CREATION_TASK`.
  ActorCreationTaskSpec actor_creation_task_spec = 15;
  // Task specification for an actor task.
  // This field is only valid when `type == ACTOR_TASK`.
  ActorTaskSpec actor_task_spec = 16;
  // Number of times this task may be retried on worker failure.
  int32 max_retries = 17;
  // Placement group that is associated with this task.
  bytes placement_group_id = 18;
  // Placement group bundle that is associated with this task.
  int64 placement_group_bundle_index = 19;
  // Whether or not this task should capture parent's placement group automatically.
  bool placement_group_capture_child_tasks = 20;
  // Whether or not to skip the execution of this task. When it's true,
  // the receiver will not execute the task. This field is used by async actors
  // to guarantee task submission order after restart.
  bool skip_execution = 21;
  // Breakpoint if this task should drop into the debugger when it starts executing
  // and "" if the task should not drop into the debugger.
  bytes debugger_breakpoint = 22;
  // Serialized JSON string of the parsed runtime environment dict for this task.
  string serialized_runtime_env = 23;
  // The concurrency group name in which this task will be performed.
<<<<<<< HEAD
  string concurrency_group_name = 24;
=======
  string concurrency_group_name = 25;
  // Whether application-level errors (exceptions) should be retried.
  bool retry_exceptions = 26;
>>>>>>> 7736cdd9
}

message Bundle {
  message BundleIdentifier {
    bytes placement_group_id = 1;
    int32 bundle_index = 2;
  }
  BundleIdentifier bundle_id = 1;
  map<string, double> unit_resources = 2;
  // The location of this bundle.
  bytes node_id = 3;
}

message PlacementGroupSpec {
  // ID of the PlacementGroup.
  bytes placement_group_id = 1;
  // The name of the placement group.
  string name = 2;
  // The array of the bundle in Placement Group.
  repeated Bundle bundles = 3;
  // The schedule strategy of this Placement Group.
  PlacementStrategy strategy = 4;
  // The job id that created this placement group.
  bytes creator_job_id = 5;
  // The actor id that created this placement group.
  bytes creator_actor_id = 6;
  // Whether or not if the creator job is dead.
  bool creator_job_dead = 7;
  // Whether or not if the creator actor is dead.
  bool creator_actor_dead = 8;
  // Whether the placement group is persistent.
  bool is_detached = 9;
}

message ObjectReference {
  // ObjectID that the worker has a reference to.
  bytes object_id = 1;
  // The address of the object's owner.
  Address owner_address = 2;
  // Language call site of the object reference (i.e., file and line number).
  // Used to print debugging information if there is an error retrieving the
  // object.
  string call_site = 3;
}

message ObjectReferenceCount {
  // The reference that the worker has or had a reference to.
  ObjectReference reference = 1;
  // Whether the worker is still using the ObjectID locally. This means that
  // it has a copy of the ObjectID in the language frontend, has a pending task
  // that depends on the object, and/or owns an ObjectID that is in scope and
  // that contains the ObjectID.
  bool has_local_ref = 2;
  // Any other borrowers that the worker created (by passing the ID on to them).
  repeated Address borrowers = 3;
  // The borrower may have returned the object ID nested inside the return
  // value of a task that it executed. This list contains all task returns that
  // were owned by a process other than the borrower. Then, the process that
  // owns the task's return value is also a borrower for as long as it has the
  // task return ID in scope. Note that only the object ID and owner address
  // are used for elements in this list.
  repeated ObjectReference stored_in_objects = 4;
  // The borrowed object ID that contained this object, if any. This is used
  // for nested object IDs.
  bytes contained_in_borrowed_id = 5;
  // The object IDs that this object contains, if any. This is used for nested
  // object IDs.
  repeated bytes contains = 6;
}

// Argument in the task.
message TaskArg {
  // A pass-by-ref argument.
  ObjectReference object_ref = 1;
  // Data for pass-by-value arguments.
  bytes data = 2;
  // Metadata for pass-by-value arguments.
  bytes metadata = 3;
  // ObjectIDs that were nested in the inlined arguments of the data field.
  repeated ObjectReference nested_inlined_refs = 4;
}

// Task spec of an actor creation task.
message ActorCreationTaskSpec {
  // ID of the actor that will be created by this task.
  bytes actor_id = 2;
  // The max number of times this actor should be restarted.
  // If this number is 0 the actor won't be restarted.
  // If this number is -1 the actor will be restarted indefinitely.
  int64 max_actor_restarts = 3;
  // The max number of times tasks submitted on this actor should be retried
  // if the actor fails and is restarted.
  // If this number is 0 the tasks won't be resubmitted.
  // If this number is -1 the tasks will be resubmitted indefinitely.
  int64 max_task_retries = 4;
  // The dynamic options used in the worker command when starting a worker process for
  // an actor creation task. If the list isn't empty, the options will be used to replace
  // the placeholder string `RAY_WORKER_DYNAMIC_OPTION_PLACEHOLDER` in the worker command.
  repeated string dynamic_worker_options = 5;
  // The max number of concurrent calls for default concurrency group of this actor.
  int32 max_concurrency = 6;
  // Whether the actor is persistent.
  bool is_detached = 7;
  // Globally-unique name of the actor. Should only be populated when is_detached is true.
  string name = 8;
  // The namespace of the actor. Should only be populated when is_detached is true.
  string ray_namespace = 9;
  // Whether the actor use async actor calls.
  bool is_asyncio = 10;
  // Field used for storing application-level extensions to the actor definition.
  string extension_data = 11;
  // Serialized bytes of the Handle to the actor that will be created by this task.
  bytes serialized_actor_handle = 12;
  // The concurrency groups of this actor.
  repeated ConcurrencyGroup concurrency_groups = 13;
}

// Task spec of an actor task.
message ActorTaskSpec {
  // Actor ID of the actor that this task is executed on.
  bytes actor_id = 2;
  // The dummy object ID of the actor creation task.
  bytes actor_creation_dummy_object_id = 4;
  // Number of tasks that have been submitted to this actor so far.
  uint64 actor_counter = 5;
  // The dummy object ID of the previous actor task.
  bytes previous_actor_task_dummy_object_id = 7;
}

// The task execution specification encapsulates all mutable information about
// the task. These fields may change at execution time, converse to the
// `TaskSpec` is determined at submission time.
message TaskExecutionSpec {
  // The last time this task was received for scheduling.
  double last_timestamp = 2;
  // The number of times this task was spilled back by raylets.
  uint64 num_forwards = 3;
}

// Represents a task, including task spec, and task execution spec.
message Task {
  TaskSpec task_spec = 1;
  TaskExecutionSpec task_execution_spec = 2;
}

// Represents a resource id.
message ResourceId {
  // The index of the resource (i.e., CPU #3).
  int64 index = 1;
  // The quantity of the resource assigned (i.e., 0.5 CPU).
  double quantity = 2;
}

// Represents a set of resource ids.
message ResourceMapEntry {
  // The name of the resource (i.e., "CPU").
  string name = 1;
  // The set of resource ids assigned.
  repeated ResourceId resource_ids = 2;
}

message ViewData {
  message Measure {
    // A short string that describes the tags for this mesaure, e.g.,
    // "Tag1:Value1,Tag2:Value2,Tag3:Value3"
    string tags = 1;
    // Int64 type value (if present).
    int64 int_value = 2;
    // Double type value (if present).
    double double_value = 3;
    // Distribution type value (if present).
    double distribution_min = 4;
    double distribution_mean = 5;
    double distribution_max = 6;
    double distribution_count = 7;
    repeated double distribution_bucket_boundaries = 8;
    repeated double distribution_bucket_counts = 9;
  }

  // The name of this Census view.
  string view_name = 1;
  // The list of measures recorded under this view.
  repeated Measure measures = 2;
}

// Debug info for a referenced object.
message ObjectRefInfo {
  // Object id that is referenced.
  bytes object_id = 1;
  // Language call site of the object reference (i.e., file and line number).
  string call_site = 2;
  // Size of the object if this core worker is the owner, otherwise -1.
  int64 object_size = 3;
  // Number of local references to the object.
  int64 local_ref_count = 4;
  // Number of references in submitted tasks.
  int64 submitted_task_ref_count = 5;
  // Object ids that contain this object.
  repeated bytes contained_in_owned = 6;
  // True if this object is pinned in memory by the current process.
  bool pinned_in_memory = 7;
}

// Details about the allocation of a given resource. Some resources
// (e.g., GPUs) have individually allocatable units that are represented
// as "slots" here.
message ResourceAllocations {
  message ResourceSlot {
    int64 slot = 1;
    double allocation = 2;
  }
  repeated ResourceSlot resource_slots = 1;
}

// Debug info returned from the core worker.
message CoreWorkerStats {
  // Debug string of the currently executing task.
  string current_task_desc = 1;
  // Number of pending normal and actor tasks.
  int32 num_pending_tasks = 2;
  // Number of object refs in local scope.
  int32 num_object_refs_in_scope = 3;
  // Name of the currently executing task.
  string current_task_name = 4;
  // String representation of the function descriptor of the currently executing task.
  string current_task_func_desc = 5;
  // IP address of the core worker.
  string ip_address = 7;
  // Port of the core worker.
  int64 port = 8;
  // Actor ID.
  bytes actor_id = 9;
  // A map from the resource name (e.g. "CPU") to its allocation.
  map<string, ResourceAllocations> used_resources = 10;
  // A string displayed on Dashboard.
  map<string, string> webui_display = 11;
  // Number of objects that are IN_PLASMA_ERROR in the local memory store.
  int32 num_in_plasma = 12;
  // Number of objects stored in local memory.
  int32 num_local_objects = 13;
  // Used local object store memory.
  int64 used_object_store_memory = 14;
  // Length of the task queue.
  int32 task_queue_length = 15;
  // Number of executed tasks.
  int32 num_executed_tasks = 16;
  // Actor constructor.
  string actor_title = 17;
  // Local reference table.
  repeated ObjectRefInfo object_refs = 18;
  // Job ID.
  bytes job_id = 19;
  // Worker id of core worker.
  bytes worker_id = 20;
  // Language
  Language language = 21;
  // PID of the worker process.
  uint32 pid = 22;
  // The worker type.
  WorkerType worker_type = 23;
}

message MetricPoint {
  // Name of the metric.
  string metric_name = 1;
  // Timestamp when metric is exported.
  int64 timestamp = 2;
  // Value of the metric point.
  double value = 3;
  // Tags of the metric.
  map<string, string> tags = 4;
  // [Optional] Description of the metric.
  string description = 5;
  // [Optional] Unit of the metric.
  string units = 6;
}

// Type of a worker exit.
enum WorkerExitType {
  // Worker exit due to system level failures (i.e. worker crash).
  SYSTEM_ERROR_EXIT = 0;
  // Intended, initiated worker exit via raylet API.
  INTENDED_EXIT = 1;
  // Worker exit due to resource bundle release.
  UNUSED_RESOURCE_RELEASED = 2;
  // Worker exit due to placement group removal.
  PLACEMENT_GROUP_REMOVED = 3;
  // Worker exit due to exceptions in creation task.
  CREATION_TASK_ERROR = 4;
  // Worker killed by raylet if it has been idle for too long.
  IDLE_EXIT = 5;
}

///////////////////////////////////////////////////////////////////////////////
/* Please do not modify/remove/change the following enum to maintain
backwards compatibility in autoscaler. This is necessary to make sure we can
run autoscaler with any version of ray. For example, the K8s operator runs
autoscaler in a separate pod, if the user upgrades the ray version on the head
pod autoscaler can crash (if the newer version of ray modified the messages
below). */

// Type of placement group strategy.
enum PlacementStrategy {
  // Packs Bundles into as few nodes as possible.
  PACK = 0;
  // Places Bundles across distinct nodes or processes as even as possible.
  SPREAD = 1;
  // Packs Bundles within one node. The group is not allowed to span multiple nodes.
  STRICT_PACK = 2;
  // Places Bundles across distinct nodes.
  // The group is not allowed to deploy more than one bundle on a node.
  STRICT_SPREAD = 3;
}
///////////////////////////////////////////////////////////////////////////////

// Info about a named actor.
message NamedActorInfo {
  string ray_namespace = 1;
  string name = 2;
}<|MERGE_RESOLUTION|>--- conflicted
+++ resolved
@@ -217,13 +217,9 @@
   // Serialized JSON string of the parsed runtime environment dict for this task.
   string serialized_runtime_env = 23;
   // The concurrency group name in which this task will be performed.
-<<<<<<< HEAD
   string concurrency_group_name = 24;
-=======
-  string concurrency_group_name = 25;
   // Whether application-level errors (exceptions) should be retried.
-  bool retry_exceptions = 26;
->>>>>>> 7736cdd9
+  bool retry_exceptions = 25;
 }
 
 message Bundle {
