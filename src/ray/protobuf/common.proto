// Copyright 2017 The Ray Authors.
//
// Licensed under the Apache License, Version 2.0 (the "License");
// you may not use this file except in compliance with the License.
// You may obtain a copy of the License at
//
//  http://www.apache.org/licenses/LICENSE-2.0
//
// Unless required by applicable law or agreed to in writing, software
// distributed under the License is distributed on an "AS IS" BASIS,
// WITHOUT WARRANTIES OR CONDITIONS OF ANY KIND, either express or implied.
// See the License for the specific language governing permissions and
// limitations under the License.

syntax = "proto3";

package ray.rpc;

import "src/ray/protobuf/runtime_env_common.proto";

option java_package = "io.ray.runtime.generated";

// Language of a task or worker.
// Note: The Language enum is used in the export API so it is public
// and any modifications must be backward compatible.
enum Language {
  PYTHON = 0;
  JAVA = 1;
  CPP = 2;
}

// Type of a worker.
enum WorkerType {
  WORKER = 0;
  DRIVER = 1;
  // IO worker types.
  SPILL_WORKER = 2;
  RESTORE_WORKER = 3;
}

// Type of a task.
enum TaskType {
  // Normal task.
  NORMAL_TASK = 0;
  // Actor creation task.
  ACTOR_CREATION_TASK = 1;
  // Actor task.
  ACTOR_TASK = 2;
  // Driver task.
  DRIVER_TASK = 3;
}

message LabelIn {
  repeated string values = 1;
}

message LabelNotIn {
  repeated string values = 1;
}

message LabelExists {}

message LabelDoesNotExist {}

message LabelOperator {
  oneof label_operator {
    LabelIn label_in = 1;
    LabelNotIn label_not_in = 2;
    LabelExists label_exists = 3;
    LabelDoesNotExist label_does_not_exist = 4;
  }
}

message LabelMatchExpression {
  string key = 1;
  LabelOperator operator = 2;
}

message LabelMatchExpressions {
  repeated LabelMatchExpression expressions = 1;
}

message NodeLabelSchedulingStrategy {
  // Required expressions to be satisfied
  LabelMatchExpressions hard = 1;
  // Preferred expressions to be satisfied
  LabelMatchExpressions soft = 2;
}

message NodeAffinitySchedulingStrategy {
  bytes node_id = 1;
  bool soft = 2;
  bool spill_on_unavailable = 3;
  bool fail_on_unavailable = 4;
}

message PlacementGroupSchedulingStrategy {
  // Placement group that is associated with this task.
  bytes placement_group_id = 1;
  // Placement group bundle that is associated with this task.
  int64 placement_group_bundle_index = 2;
  // Whether or not this task should capture parent's placement group automatically.
  bool placement_group_capture_child_tasks = 3;
}

message DefaultSchedulingStrategy {}

message SpreadSchedulingStrategy {}

// Update std::hash<SchedulingStrategy> and operator== in task_spec.h when this is
// changed.
message SchedulingStrategy {
  oneof scheduling_strategy {
    // Default hybrid scheduling strategy.
    DefaultSchedulingStrategy default_scheduling_strategy = 1;
    // Placement group based scheduling strategy.
    PlacementGroupSchedulingStrategy placement_group_scheduling_strategy = 2;
    // Best effort spread scheduling strategy.
    SpreadSchedulingStrategy spread_scheduling_strategy = 3;
    NodeAffinitySchedulingStrategy node_affinity_scheduling_strategy = 4;
    NodeLabelSchedulingStrategy node_label_scheduling_strategy = 5;
  }
}

// Address of a worker or node manager.
message Address {
  bytes raylet_id = 1;
  string ip_address = 2;
  int32 port = 3;
  // Optional unique id for the worker.
  bytes worker_id = 4;
}

/// Function descriptor for Java.
message JavaFunctionDescriptor {
  string class_name = 1;
  string function_name = 2;
  string signature = 3;
}

/// Function descriptor for Python.
message PythonFunctionDescriptor {
  string module_name = 1;
  string class_name = 2;
  string function_name = 3;
  string function_hash = 4;
}

/// Function descriptor for C/C++.
message CppFunctionDescriptor {
  /// Remote function name.
  string function_name = 1;
  string caller = 2;
  string class_name = 3;
}

// A union wrapper for various function descriptor types.
message FunctionDescriptor {
  oneof function_descriptor {
    JavaFunctionDescriptor java_function_descriptor = 1;
    PythonFunctionDescriptor python_function_descriptor = 2;
    CppFunctionDescriptor cpp_function_descriptor = 3;
  }
}

// Actor concurrency group is used to define a concurrent
// unit to indicate how some methods are performed concurrently.
message ConcurrencyGroup {
  // The name of the method concurrency group.
  string name = 1;
  // The maximum concurrency of this group.
  int32 max_concurrency = 2;
  // Function descriptors of the actor methods that will run in this concurrency group.
  repeated FunctionDescriptor function_descriptors = 3;
}

// This enum type is used as object's metadata to indicate the object's
// creating task has failed because of a certain error.
// TODO(hchen): We may want to make these errors more specific. E.g., we may
// want to distinguish between intentional and expected actor failures, and
// between worker process failure and node failure.
// Note: The ErrorType enum is used in the export API so it is public
// and any modifications must be backward compatible.
enum ErrorType {
  // Indicates that a task failed because the worker died unexpectedly while
  // executing it.
  WORKER_DIED = 0;
  // Indicates that a task failed because the actor died unexpectedly before
  // finishing it.
  ACTOR_DIED = 1;
  // This object was lost from distributed memory due to a node failure or
  // system error. We use this error when lineage reconstruction is enabled,
  // but this object is not reconstructable (created by actor, ray.put, or a
  // borrowed ObjectRef).
  OBJECT_UNRECONSTRUCTABLE = 2;
  // Indicates that a task failed due to user code failure.
  TASK_EXECUTION_EXCEPTION = 3;
  // Indicates that the object has been placed in plasma. This error shouldn't
  // ever be exposed to user code; it is only used internally to indicate the
  // result of a direct call has been placed in plasma.
  // IMPORTANT: Keep the enum index "4" in sync with ray_object.cc.
  OBJECT_IN_PLASMA = 4;
  // Indicates that an object has been cancelled.
  TASK_CANCELLED = 5;
  // Indicates that the GCS service failed to create the actor.
  ACTOR_CREATION_FAILED = 6;
  // Indicates that the runtime_env failed to be created.
  RUNTIME_ENV_SETUP_FAILED = 7;
  // This object was lost from distributed memory to a node failure or system
  // error. We use this error when lineage reconstruction is disabled.
  OBJECT_LOST = 8;
  // This object is unreachable because its owner has died.
  OWNER_DIED = 9;
  // This object is unreachable because the owner is alive but no longer has a
  // record of this object, meaning that the physical object has likely already
  // been deleted from distributed memory. This can happen in distributed
  // reference counting, due to a bug or corner case.
  OBJECT_DELETED = 10;
  // Indicates there is some error when resolving the dependence
  DEPENDENCY_RESOLUTION_FAILED = 11;
  // The object is reconstructable but we have already exceeded its maximum
  // number of task retries.
  OBJECT_UNRECONSTRUCTABLE_MAX_ATTEMPTS_EXCEEDED = 12;
  // The object is reconstructable, but its lineage was evicted due to memory
  // pressure.
  OBJECT_UNRECONSTRUCTABLE_LINEAGE_EVICTED = 13;
  // We use this error for object fetches that have timed out. This error will
  // get thrown if an object appears to be created, but the requestor is not
  // able to fetch it after the configured timeout.
  OBJECT_FETCH_TIMED_OUT = 14;
  // Indicates that a task failed because the local raylet died.
  LOCAL_RAYLET_DIED = 15;
  // Indicates that the placement group corresponding to a task has been removed.
  TASK_PLACEMENT_GROUP_REMOVED = 16;
  // Indicates that the placement group corresponding to an actor has been removed.
  ACTOR_PLACEMENT_GROUP_REMOVED = 17;
  // The task is unschedulable.
  TASK_UNSCHEDULABLE_ERROR = 18;
  // The actor is unschedulable.
  ACTOR_UNSCHEDULABLE_ERROR = 19;
  // We use this error for object fetches that failed due to out of disk.
  OUT_OF_DISK_ERROR = 20;
  // This object is unreachable because the application explicitly freed it,
  // using the internal free() call. We will only recover this object if it is
  // needed for reconstruction of another downstream object.
  OBJECT_FREED = 21;
  // We use this error for failure due to running out of memory.
  OUT_OF_MEMORY = 22;
  // We use this error for failure due to node died unexpectedly.
  NODE_DIED = 23;
  // This is a dummy object used to mark the end of a
  // ray.ObjectRefGenerator. It should never be returned directly to
  // application code (instead raise StopIteration).
  END_OF_STREAMING_GENERATOR = 24;
  // Actor is unavailable. Maybe there is a temporary network failure. Difference from
  // ACTOR_DIED is that the actor may still be alive and may become available again
  // after some retries.
  ACTOR_UNAVAILABLE = 25;
}

// The user error information.
message UserErrorInfo {
<<<<<<< HEAD
  // The name of the exception.
  string exception_name = 1;
  // The message of the exception.
=======
  // The name of the exception class.
  string exception_name = 1;
  // The message associated with the exception.
>>>>>>> 2c0d81a7
  string exception_message = 2;
}

/// The information per ray error type.
message RayErrorInfo {
  // More detailed error context for various error types.
  oneof error {
    // for ErrorType::ACTOR_DIED
    ActorDeathCause actor_died_error = 2;
    // for ErrorType::RUNTIME_ENV_SETUP_FAILED
    RuntimeEnvFailedContext runtime_env_setup_failed_error = 3;
    // for ErrorType::ACTOR_UNAVAILABLE
    ActorUnavailableContext actor_unavailable_error = 4;
  }
  string error_message = 5;
  // The type of error that caused the exception.
  ErrorType error_type = 11;
}

message OutOfMemoryErrorContext {
  // The task id of the task evicted due to node running out of memory.
  bytes task_id = 1;
  // The task name of the task evicted due to node running out of memory.
  string task_name = 2;
  // The IP address of the node that was running the task.
  string node_ip_address = 3;
  // The memory used by the node.
  uint64 memory_used_bytes = 4;
  // The memory total by the node.
  uint64 memory_total_bytes = 5;
  // The fraction of memory used, i.e. used / total.
  double memory_usage_fraction = 6;
  // The threshold when task will be evicted to free up memory.
  double memory_threshold = 7;
}

message NodeDiedErrorContext {
  // The id of the node that died.
  bytes node_id = 1;
  // The IP address of the node that died.
  string node_ip_address = 2;
}

/// The task exception encapsulates the information about task
/// execution exceptions. This should be used by the frontend
/// to represent a user application error. Errors originating from the
/// backend such as from the raylet should be propagated as RayErrorInfo.
// Note: RayException is used in the export API and state API so it is public.
// Any modifications must be backward compatible.
message RayException {
  // Language of this exception.
  Language language = 1;
  // The serialized exception.
  bytes serialized_exception = 2;
  // The formatted exception string.
  string formatted_exception_string = 3;
}

message NodeDeathInfo {
  // TODO(sang): Update drain reason
  enum Reason {
    UNSPECIFIED = 0;
    EXPECTED_TERMINATION = 1;
    UNEXPECTED_TERMINATION = 2;
    AUTOSCALER_DRAIN_PREEMPTED = 3;
    AUTOSCALER_DRAIN_IDLE = 4;
  }
  Reason reason = 1;
  // A message describing the reason for the node death.
  string reason_message = 2;
}

// Note: ActorDeathCause is used in the export API and state API so it is public.
// Any modifications must be backward compatible.
message ActorDeathCause {
  oneof context {
    // Indicates that this actor is marked as DEAD due to actor creation task failure.
    RayException creation_task_failure_context = 1;
    RuntimeEnvFailedContext runtime_env_failed_context = 2;
    ActorDiedErrorContext actor_died_error_context = 3;
    ActorUnschedulableContext actor_unschedulable_context = 4;
    OomContext oom_context = 5;
  }
}
// ---Actor death contexts start----
// Indicates that this actor is marked as DEAD due to runtime environment setup failure.
// Note: RuntimeEnvFailedContext is used in the export API and state API so it is public.
// Any modifications must be backward compatible.
message RuntimeEnvFailedContext {
  // TODO(sang,lixin) Get this error message from agent.
  string error_message = 1;
}

// Note: ActorUnschedulableContext is used in the export API and state API so it is
// public. Any modifications must be backward compatible.
message ActorUnschedulableContext {
  string error_message = 1;
}

// Note: ActorDiedErrorContext is used in the export API and state API so it is public.
// Any modifications must be backward compatible.
message ActorDiedErrorContext {
  enum Reason {
    UNSPECIFIED = 0;
    WORKER_DIED = 1;
    OWNER_DIED = 2;
    NODE_DIED = 3;
    RAY_KILL = 4;
    OUT_OF_SCOPE = 5;
    REF_DELETED = 6;
  }

  string error_message = 1;
  // The id of owner of the actor.
  bytes owner_id = 2;
  // The ip address of the owner worker.
  string owner_ip_address = 3;
  // The IP address where actor was created.
  string node_ip_address = 4;
  // The process id of this actor.
  uint32 pid = 5;
  // Name of the actor.
  string name = 6;
  // The actor's namespace. Named `ray_namespace` to avoid confusions when invoked in c++.
  string ray_namespace = 7;
  // The actor's class name.
  string class_name = 8;
  // The id of the actor
  bytes actor_id = 9;
  // Whether the actor had never started running before it died, i.e. it was cancelled
  // before scheduling had completed.
  bool never_started = 10;
  // The node death info, if node death is the cause of actor death.
  optional NodeDeathInfo node_death_info = 11;
  Reason reason = 12;
}

// Context for task OOM.
// Note: OomContext is used in the export API and state API so it is public.
// Any modifications must be backward compatible.
message OomContext {
  // The error message
  string error_message = 1;

  // Whether the task / actor should fail immediately and not be retried.
  bool fail_immediately = 2;
}

// ---Actor death contexts end----

message ActorUnavailableContext {
  optional bytes actor_id = 1;
}

message JobConfig {
  enum ActorLifetime {
    DETACHED = 0;
    NON_DETACHED = 1;
  }

  // The jvm options for java workers of the job.
  repeated string jvm_options = 2;
  // A list of directories or files (jar files or dynamic libraries) that specify the
  // search path for user code. This will be used as `CLASSPATH` in Java, and `PYTHONPATH`
  // in Python. In C++, libraries under these paths will be loaded by 'dlopen'.
  repeated string code_search_path = 3;
  // Runtime environment to run the code
  RuntimeEnvInfo runtime_env_info = 4;
  // The job's namespace. Named `ray_namespace` to avoid confusions when invoked in c++.
  string ray_namespace = 5;
  // An opaque kv store for job related metadata.
  map<string, string> metadata = 6;
  // The default lifetime of actors in this job.
  // If the lifetime of an actor is not specified explicitly at runtime, this
  // default value will be applied.
  ActorLifetime default_actor_lifetime = 7;
  // System paths of the driver scripts. Python workers need to search
  // these paths to load modules.
  repeated string py_driver_sys_path = 8;
  // Python logging configurations that will be passed to Ray tasks/actors.
  bytes serialized_py_logging_config = 9;
}

message StreamingGeneratorReturnIdInfo {
  // The object ID of a streaming generator return.
  bytes object_id = 1;
  // Whether or not if the object is in plasma store.
  bool is_plasma_object = 2;
}

/// The task specification encapsulates all immutable information about the
/// task.
message TaskSpec {
  // Type of this task.
  TaskType type = 1;
  // Name of this task.
  string name = 2;
  // Language of this task.
  Language language = 3;
  // Function descriptor of this task uniquely describe the function to execute.
  FunctionDescriptor function_descriptor = 4;
  // ID of the job that this task belongs to.
  bytes job_id = 5;
  // Task ID of the task.
  bytes task_id = 6;
  // Task ID of the parent task. If the parent is a normal task, it will be the task's ID.
  // If the parent runs in a concurrent actor (async actor or threaded actor),
  // it will be the actor's creation task ID.
  // See https://github.com/ray-project/ray/pull/32157 for more context.
  bytes parent_task_id = 7;
  // A count of the number of tasks submitted by the parent task before this one.
  uint64 parent_counter = 8;
  // Task ID of the caller. This is the same as parent_task_id for non-actors.
  // This is the actor ID (embedded in a nil task ID) for actors.
  bytes caller_id = 9;
  /// Address of the caller.
  Address caller_address = 10;
  // Task arguments.
  repeated TaskArg args = 11;
  // Number of return objects.
  uint64 num_returns = 12;
  // Quantities of the different resources required by this task.
  map<string, double> required_resources = 13;
  // The resources required for placing this task on a node. If this is empty,
  // then the placement resources are equal to the required_resources.
  map<string, double> required_placement_resources = 14;
  // Task specification for an actor creation task.
  // This field is only valid when `type == ACTOR_CREATION_TASK`.
  ActorCreationTaskSpec actor_creation_task_spec = 15;
  // Task specification for an actor task.
  // This field is only valid when `type == ACTOR_TASK`.
  ActorTaskSpec actor_task_spec = 16;
  // Number of times this task may be retried on worker failure.
  int32 max_retries = 17;
  // Breakpoint if this task should drop into the debugger when it starts executing
  // and "" if the task should not drop into the debugger.
  bytes debugger_breakpoint = 22;
  // Runtime environment for this task.
  RuntimeEnvInfo runtime_env_info = 23;
  // The concurrency group name in which this task will be performed.
  string concurrency_group_name = 24;
  // Whether application-level errors (exceptions) should be retried.
  bool retry_exceptions = 25;
  // A serialized exception list that serves as an allowlist of frontend-language
  // exceptions/errors that should be retried.
  bytes serialized_retry_exception_allowlist = 26;
  // The depth of the task. The driver has depth 0, anything it calls has depth
  // 1, etc.
  int64 depth = 27;
  // Strategy about how to schedule this task.
  SchedulingStrategy scheduling_strategy = 28;
  // A count of the number of times this task has been attempted so far. 0
  // means this is the first execution.
  uint64 attempt_number = 29;
  // This task returns a dynamic number of objects.
  bool returns_dynamic = 30;
  // A list of ObjectIDs that were created by this task but that should be
  // owned by the task's caller. The task should return the corresponding
  // ObjectRefs in its actual return value.
  // NOTE(swang): This should only be set when the attempt number > 0. On the
  // first execution, we do not yet know whether the task has dynamic return
  // objects.
  repeated bytes dynamic_return_ids = 31;
  // Job config for the task. Only set for normal task or actor creation task.
  optional JobConfig job_config = 32;
  // TODO(rickyx): Remove this once we figure out a way to handle task ids
  // across multiple threads properly.
  // The task id of the CoreWorker's main thread from which the task is submitted.
  // This will be the actor creation task's task id for concurrent actors. Or
  // the main thread's task id for other cases.
  bytes submitter_task_id = 33;
  // True if the task is a streaming generator. When it is true,
  // returns_dynamic has to be true as well. This is a temporary flag
  // until we migrate the generator implementation to streaming.
  // TODO(sang): Remove it once migrating to the streaming generator
  // by default.
  bool streaming_generator = 34;
  // Some timestamps of the task's lifetime, useful for metrics.
  // The time the task's dependencies have been resolved.
  int64 dependency_resolution_timestamp_ms = 35;
  // The time that the task is given a lease, and sent to the executing core
  // worker.
  int64 lease_grant_timestamp_ms = 36;
  // Number of return values from a completed streaming generator return.
  // The value is set only when a task is completed once.
  optional uint64 num_streaming_generator_returns = 37;
  // The number of unconsumed objects where the streaming
  // generator pauses until the caller
  // reads object ref stream.
  // -1 means there's no backpressure enabled.
  // TODO(sang): Maybe we should consolidate all streaming generator related config
  // to a separate message?
  int64 generator_backpressure_num_objects = 38;
  // Boolean if task events enabled, i.e tasks events would be reported.
  bool enable_task_events = 39;
  // If this task is originated from a detached actor,
  // this field contains the detached actor id.
  // Otherwise it's empty and is originated from a driver.
  bytes root_detached_actor_id = 40;
  // The key-value labels for task and actor.
  map<string, string> labels = 41;
  // Human readable stacktrace of the task invocation, or actor creation. The exact data
  // format depends on the language. Only populated if environment variable
  // `RAY_record_task_actor_creation_sites` is set to `true`.
  optional string call_site = 42;
  // The key-value label constraints of the node to schedule this task or actor on.
  map<string, string> label_selector = 43;
}

message TaskInfoEntry {
  // Type of this task.
  TaskType type = 1;
  // Name of this task.
  string name = 2;
  // Language of this task.
  Language language = 3;
  // Function descriptor of this task uniquely describe the function to execute.
  string func_or_class_name = 4;
  TaskStatus scheduling_state = 5;
  // ID of the job that this task belongs to.
  bytes job_id = 6;
  // Task ID of the task.
  bytes task_id = 7;
  // Task ID of the parent task.
  bytes parent_task_id = 8;
  // Quantities of the different resources required by this task.
  map<string, double> required_resources = 13;
  // Runtime environment for this task.
  RuntimeEnvInfo runtime_env_info = 23;
  // The node if of the task. If the task is retried, it could
  // contain the node id of the previous executed task.
  optional bytes node_id = 24;
  // The actor id for this task.
  // If the task type is Actor creation task or Actor task
  // this is set. Otherwise, it is empty.
  optional bytes actor_id = 25;
  // The placement group id of this task.
  // If the task/actor is created within a placement group,
  // this value is configured.
  optional bytes placement_group_id = 26;
  // Human readable stacktrace of the task invocation, or actor creation. The exact data
  // format depends on the language. Only populated if the flag is enabled.
  optional string call_site = 27;
}

message TaskAttempt {
  // The task id of the task attempt.
  bytes task_id = 1;
  // The attempt number of the task attempt.
  int32 attempt_number = 2;
}

message Bundle {
  message BundleIdentifier {
    bytes placement_group_id = 1;
    int32 bundle_index = 2;
  }
  BundleIdentifier bundle_id = 1;
  map<string, double> unit_resources = 2;
  // The location of this bundle.
  bytes node_id = 3;
}

message PlacementGroupSpec {
  // ID of the PlacementGroup.
  bytes placement_group_id = 1;
  // The name of the placement group.
  string name = 2;
  // The array of the bundle in Placement Group.
  repeated Bundle bundles = 3;
  // The schedule strategy of this Placement Group.
  PlacementStrategy strategy = 4;
  // The job id that created this placement group.
  bytes creator_job_id = 5;
  // The actor id that created this placement group.
  bytes creator_actor_id = 6;
  // Whether or not if the creator job is dead.
  bool creator_job_dead = 7;
  // Whether or not if the creator actor is dead.
  bool creator_actor_dead = 8;
  // Whether the placement group is persistent.
  bool is_detached = 9;
  // The maximum fraction of CPU cores that this placement group can use on each node.
  double max_cpu_fraction_per_node = 10;
  // Binary ID of the target node where bundles should be placed
  // iff the target node has enough available resources and alive.
  // Otherwise, the bundles can be placed elsewhere.
  // This only applies to STRICT_PACK pg.
  bytes soft_target_node_id = 11;
}

message ObjectReference {
  // ObjectID that the worker has a reference to.
  bytes object_id = 1;
  // The address of the object's owner.
  Address owner_address = 2;
  // Language call site of the object reference (i.e., file and line number).
  // Used to print debugging information if there is an error retrieving the
  // object.
  string call_site = 3;
}

message ObjectReferenceCount {
  // The reference that the worker has or had a reference to.
  ObjectReference reference = 1;
  // Whether the worker is still using the ObjectID locally. This means that
  // it has a copy of the ObjectID in the language frontend, has a pending task
  // that depends on the object, and/or owns an ObjectID that is in scope and
  // that contains the ObjectID.
  bool has_local_ref = 2;
  // Any other borrowers that the worker created (by passing the ID on to them).
  repeated Address borrowers = 3;
  // The borrower may have returned the object ID nested inside the return
  // value of a task that it executed. This list contains all task returns that
  // were owned by a process other than the borrower. Then, the process that
  // owns the task's return value is also a borrower for as long as it has the
  // task return ID in scope. Note that only the object ID and owner address
  // are used for elements in this list.
  repeated ObjectReference stored_in_objects = 4;
  // The borrowed object ID that contained this object, if any. This is used
  // for nested object IDs.
  repeated bytes contained_in_borrowed_ids = 5;
  // The object IDs that this object contains, if any. This is used for nested
  // object IDs.
  repeated bytes contains = 6;
}

// Argument in the task.
message TaskArg {
  // A pass-by-ref argument.
  ObjectReference object_ref = 1;
  // Data for pass-by-value arguments.
  bytes data = 2;
  // Metadata for pass-by-value arguments.
  bytes metadata = 3;
  // ObjectIDs that were nested in the inlined arguments of the data field.
  repeated ObjectReference nested_inlined_refs = 4;
}

message ReturnObject {
  // Object ID.
  bytes object_id = 1;
  // If set, indicates the data is in plasma instead of inline. This
  // means that data and metadata will be empty.
  bool in_plasma = 2;
  // Data of the object.
  bytes data = 3;
  // Metadata of the object.
  bytes metadata = 4;
  // ObjectIDs that were nested in data. This is only set for inlined objects.
  repeated ObjectReference nested_inlined_refs = 5;
  // Size of this object.
  int64 size = 6;
}

// Task spec of an actor creation task.
message ActorCreationTaskSpec {
  // ID of the actor that will be created by this task.
  bytes actor_id = 2;
  // The max number of times this actor should be restarted.
  // If this number is 0 the actor won't be restarted.
  // If this number is -1 the actor will be restarted indefinitely.
  int64 max_actor_restarts = 3;
  // The max number of times tasks submitted on this actor should be retried
  // if the actor fails and is restarted.
  // If this number is 0 the tasks won't be resubmitted.
  // If this number is -1 the tasks will be resubmitted indefinitely.
  int64 max_task_retries = 4;
  // The dynamic options used in the worker command when starting a worker process for
  // an actor creation task. If the list isn't empty, the options will be used to replace
  // the placeholder string `RAY_WORKER_DYNAMIC_OPTION_PLACEHOLDER` in the worker command.
  // Used by Java workers for JVM options.
  repeated string dynamic_worker_options = 5;
  // The max number of concurrent calls for default concurrency group of this actor.
  int32 max_concurrency = 6;
  // Whether the actor is persistent.
  bool is_detached = 7;
  // Globally-unique name of the actor. Should only be populated when is_detached is true.
  string name = 8;
  // The namespace of the actor. Should only be populated when is_detached is true.
  string ray_namespace = 9;
  // Whether the actor use async actor calls.
  bool is_asyncio = 10;
  // Field used for storing application-level extensions to the actor definition.
  string extension_data = 11;
  // Serialized bytes of the Handle to the actor that will be created by this task.
  bytes serialized_actor_handle = 12;
  // The concurrency groups of this actor.
  repeated ConcurrencyGroup concurrency_groups = 13;
  // Whether to enable out of order execution.
  bool execute_out_of_order = 14;
  // The max number of pending actor calls.
  int32 max_pending_calls = 15;
}

// Task spec of an actor task.
message ActorTaskSpec {
  // Actor ID of the actor that this task is executed on.
  bytes actor_id = 2;
  // The dummy object ID of the actor creation task.
  bytes actor_creation_dummy_object_id = 4;
  // Number of tasks that have been submitted to this actor so far.
  uint64 sequence_number = 5;
}

// Represents a task, including task spec.
message Task {
  TaskSpec task_spec = 1;
}

// Represents a resource id.
message ResourceId {
  // The index of the resource (i.e., CPU #3).
  int64 index = 1;
  // The quantity of the resource assigned (i.e., 0.5 CPU).
  double quantity = 2;
}

// Represents a set of resource ids.
message ResourceMapEntry {
  // The name of the resource (i.e., "CPU").
  string name = 1;
  // The set of resource ids assigned.
  repeated ResourceId resource_ids = 2;
}

message ViewData {
  message Measure {
    // A short string that describes the tags for this measure, e.g.,
    // "Tag1:Value1,Tag2:Value2,Tag3:Value3"
    string tags = 1;
    // Int64 type value (if present).
    int64 int_value = 2;
    // Double type value (if present).
    double double_value = 3;
    // Distribution type value (if present).
    double distribution_min = 4;
    double distribution_mean = 5;
    double distribution_max = 6;
    double distribution_count = 7;
    repeated double distribution_bucket_boundaries = 8;
    repeated double distribution_bucket_counts = 9;
  }

  // The name of this Census view.
  string view_name = 1;
  // The list of measures recorded under this view.
  repeated Measure measures = 2;
}

// The current state of a task, in rough chronological order of transition.
// The typical order of states is as follows:
//
// Normal tasks go through scheduling (PENDING_* states) and when submitted
// to a worker begin running immediately:
//
//    PENDING_* -> SUBMITTED_TO_WORKER -> RUNNING_* -> FINISHED
//
// On the other hand, actor tasks are submitted to their actor's worker as soon
// as dependencies are available, and may still be waiting for arg download or
// earlier actor tasks to finish prior to running:
//
//    PENDING_* -> SUBMITTED_TO_WORKER -> PENDING_* -> RUNNING_* -> FINISHED
//
// The above is just a typical order. Due to failures or scheduler spillback,
// tasks may transition back to earlier states for scheduling.
enum TaskStatus {
  // We don't have a status for this task because we are not the owner or the
  // task metadata has already been deleted.
  NIL = 0;
  // The task is waiting for its dependencies to be created. For actor tasks, this
  // can also indicate Ray is waiting for the target actor to be created.
  PENDING_ARGS_AVAIL = 1;
  // All dependencies have been created and Ray is confirming a node / worker for the
  // task to be executed on. This step is part of Ray's distributed scheduling protocol.
  PENDING_NODE_ASSIGNMENT = 2;
  // The task has been tentatively assigned to a node, but Ray is waiting for enough
  // object store memory on the node to free up for downloading task dependencies.
  // This state is a sub-state of PENDING_NODE_ASSIGNMENT and used for metrics only.
  PENDING_OBJ_STORE_MEM_AVAIL = 3;
  // The task has been tentatively assigned to a node, and its dependencies are being
  // actively downloaded onto the node.
  // This state is a sub-state of PENDING_NODE_ASSIGNMENT and used for metrics only.
  PENDING_ARGS_FETCH = 4;
  // A node / worker for the task has been selected, and the task has been submitted
  // to the worker. It will be executed shortly. For actor tasks, execution may be
  // delayed to satisfy ordering constraints or argument fetching.
  SUBMITTED_TO_WORKER = 5;
  // The actor task is fetching arguments. This happens after the actor worker
  // receives the task and the actor task has object refs as arguments.
  PENDING_ACTOR_TASK_ARGS_FETCH = 6;
  // The actor task is waiting due to ordering or concurrency constraints.
  PENDING_ACTOR_TASK_ORDERING_OR_CONCURRENCY = 7;
  // The task is running on a worker.
  RUNNING = 8;
  // The task is running on a worker, but is blocked in a ray.get() call.
  // This state is a sub-state of RUNNING and used for metrics only.
  RUNNING_IN_RAY_GET = 9;
  // The task is running on a worker, but is blocked in a ray.wait() call.
  // This state is a sub-state of RUNNING and used for metrics only.
  RUNNING_IN_RAY_WAIT = 10;
  // The task has finished.
  FINISHED = 11;
  // The task has finished but failed with an Exception or system error.
  FAILED = 12;
}

// Debug info for a referenced object.
message ObjectRefInfo {
  // Object id that is referenced.
  bytes object_id = 1;
  // Language call site of the object reference (i.e., file and line number).
  string call_site = 2;
  // Size of the object if this core worker is the owner, otherwise -1.
  int64 object_size = 3;
  // Number of local references to the object.
  int64 local_ref_count = 4;
  // Number of references in submitted tasks.
  int64 submitted_task_ref_count = 5;
  // Object ids that contain this object.
  repeated bytes contained_in_owned = 6;
  // True if this object is pinned in memory by the current process.
  bool pinned_in_memory = 7;
  // Status of the task that creates this object.
  TaskStatus task_status = 8;
  // A count of the number of times this task has been attempted so far. 0
  // means this is the first execution.
  uint64 attempt_number = 9;
}

// Details about the allocation of a given resource. Some resources
// (e.g., GPUs) have individually allocatable units that are represented
// as "slots" here.
message ResourceAllocations {
  message ResourceSlot {
    int64 slot = 1;
    double allocation = 2;
  }
  repeated ResourceSlot resource_slots = 1;
}

// Debug info returned from the core worker.
message CoreWorkerStats {
  reserved 1;
  // Number of pending normal and actor tasks.
  int32 num_pending_tasks = 2;
  // Number of object refs in local scope.
  int32 num_object_refs_in_scope = 3;
  // IP address of the core worker.
  string ip_address = 7;
  // Port of the core worker.
  int64 port = 8;
  // Actor ID.
  bytes actor_id = 9;
  // A map from the resource name (e.g. "CPU") to its allocation.
  map<string, ResourceAllocations> used_resources = 10;
  // A string displayed on Dashboard.
  map<string, string> webui_display = 11;
  // Number of objects that are IN_PLASMA_ERROR in the local memory store.
  int32 num_in_plasma = 12;
  // Number of objects stored in local memory.
  int32 num_local_objects = 13;
  // Used local object store memory.
  int64 used_object_store_memory = 14;
  // Length of the task queue.
  int32 task_queue_length = 15;
  // Number of executed tasks.
  int32 num_executed_tasks = 16;
  // Actor constructor.
  string actor_title = 17;
  // Local reference table.
  repeated ObjectRefInfo object_refs = 18;
  // Job ID.
  bytes job_id = 19;
  // Worker id of core worker.
  bytes worker_id = 20;
  // Language
  Language language = 21;
  // PID of the worker process.
  uint32 pid = 22;
  // The worker type.
  WorkerType worker_type = 23;
  // Length of the number of objects without truncation.
  int64 objects_total = 24;
  // Number of objects owned by the worker.
  int64 num_owned_objects = 25;
  // Number of actors owned by the worker.
  int64 num_owned_actors = 26;
  // Number of running tasks
  int64 num_running_tasks = 27;
}

// Resource usage reported by the node reporter.
message NodeResourceUsage {
  // Node resource usage in serialized json.
  // TODO: add schema for the subfields, e.g.
  // https://github.com/ray-project/ray/blob/e54d3117a40c20ca5441d38ffc72b908bc1b0609/dashboard/modules/reporter/reporter_agent.py#L330-L347
  string json = 1;
}

// Type of a worker exit.
enum WorkerExitType {
  // Worker exits due to system level failures (i.e. worker crash).
  SYSTEM_ERROR = 0;
  // System-level exit that is intended. E.g.,
  // Workers that are killed because they are idle for a long time.
  INTENDED_SYSTEM_EXIT = 1;
  // Worker exits because of user error.
  // E.g., exceptions from the actor initialization.
  USER_ERROR = 2;
  // Intended exit from users (e.g., users exit workers with exit code 0
  // or exit initiated by Ray API such as ray.kill).
  INTENDED_USER_EXIT = 3;
  // Worker exits due to node running out of memory.
  NODE_OUT_OF_MEMORY = 4;
}

///////////////////////////////////////////////////////////////////////////////
/* Please do not modify/remove/change the following enum to maintain
backwards compatibility in autoscaler. This is necessary to make sure we can
run autoscaler with any version of ray. For example, the K8s operator runs
autoscaler in a separate pod, if the user upgrades the ray version on the head
pod autoscaler can crash (if the newer version of ray modified the messages
below). */

// Type of placement group strategy.
enum PlacementStrategy {
  // Packs Bundles into as few nodes as possible.
  PACK = 0;
  // Places Bundles across distinct nodes or processes as even as possible.
  SPREAD = 1;
  // Packs Bundles within one node. The group is not allowed to span multiple nodes.
  STRICT_PACK = 2;
  // Places Bundles across distinct nodes.
  // The group is not allowed to deploy more than one bundle on a node.
  STRICT_SPREAD = 3;
}
///////////////////////////////////////////////////////////////////////////////

// Info about a named actor.
message NamedActorInfo {
  string ray_namespace = 1;
  string name = 2;
}

message LineageReconstructionTask {
  string name = 1;
  TaskStatus status = 2;
  // If the task is a normal task,
  // this has the labels of the normal task.
  // If the task is an actor task,
  // this has the labels of the corresponding actor.
  map<string, string> labels = 3;
}<|MERGE_RESOLUTION|>--- conflicted
+++ resolved
@@ -260,15 +260,9 @@
 
 // The user error information.
 message UserErrorInfo {
-<<<<<<< HEAD
-  // The name of the exception.
-  string exception_name = 1;
-  // The message of the exception.
-=======
   // The name of the exception class.
   string exception_name = 1;
   // The message associated with the exception.
->>>>>>> 2c0d81a7
   string exception_message = 2;
 }
 
