// Copyright 2017 The Ray Authors.
//
// Licensed under the Apache License, Version 2.0 (the "License");
// you may not use this file except in compliance with the License.
// You may obtain a copy of the License at
//
//  http://www.apache.org/licenses/LICENSE-2.0
//
// Unless required by applicable law or agreed to in writing, software
// distributed under the License is distributed on an "AS IS" BASIS,
// WITHOUT WARRANTIES OR CONDITIONS OF ANY KIND, either express or implied.
// See the License for the specific language governing permissions and
// limitations under the License.

syntax = "proto3";
option cc_enable_arenas = true;

package ray.rpc;

import "src/ray/protobuf/runtime_env_common.proto";

option java_package = "io.ray.runtime.generated";

// Language of a task or worker.
enum Language {
  PYTHON = 0;
  JAVA = 1;
  CPP = 2;
}

// Type of a worker.
enum WorkerType {
  WORKER = 0;
  DRIVER = 1;
  // IO worker types.
  SPILL_WORKER = 2;
  RESTORE_WORKER = 3;
}

// Type of a task.
enum TaskType {
  // Normal task.
  NORMAL_TASK = 0;
  // Actor creation task.
  ACTOR_CREATION_TASK = 1;
  // Actor task.
  ACTOR_TASK = 2;
  // Driver task.
  DRIVER_TASK = 3;
}

message NodeAffinitySchedulingStrategy {
  bytes node_id = 1;
  bool soft = 2;
  bool spill_on_unavailable = 3;
}

message PlacementGroupSchedulingStrategy {
  // Placement group that is associated with this task.
  bytes placement_group_id = 1;
  // Placement group bundle that is associated with this task.
  int64 placement_group_bundle_index = 2;
  // Whether or not this task should capture parent's placement group automatically.
  bool placement_group_capture_child_tasks = 3;
}

message DefaultSchedulingStrategy {}

message SpreadSchedulingStrategy {}

// Update std::hash<SchedulingStrategy> and operator== in task_spec.h when this is
// changed.
message SchedulingStrategy {
  oneof scheduling_strategy {
    // Default hybrid scheduling strategy.
    DefaultSchedulingStrategy default_scheduling_strategy = 1;
    // Placement group based scheduling strategy.
    PlacementGroupSchedulingStrategy placement_group_scheduling_strategy = 2;
    // Best effort spread scheduling strategy.
    SpreadSchedulingStrategy spread_scheduling_strategy = 3;
    NodeAffinitySchedulingStrategy node_affinity_scheduling_strategy = 4;
  }
}

// Address of a worker or node manager.
message Address {
  bytes raylet_id = 1;
  string ip_address = 2;
  int32 port = 3;
  // Optional unique id for the worker.
  bytes worker_id = 4;
}

/// Function descriptor for Java.
message JavaFunctionDescriptor {
  string class_name = 1;
  string function_name = 2;
  string signature = 3;
}

/// Function descriptor for Python.
message PythonFunctionDescriptor {
  string module_name = 1;
  string class_name = 2;
  string function_name = 3;
  string function_hash = 4;
}

/// Function descriptor for C/C++.
message CppFunctionDescriptor {
  /// Remote function name.
  string function_name = 1;
  string caller = 2;
  string class_name = 3;
}

// A union wrapper for various function descriptor types.
message FunctionDescriptor {
  oneof function_descriptor {
    JavaFunctionDescriptor java_function_descriptor = 1;
    PythonFunctionDescriptor python_function_descriptor = 2;
    CppFunctionDescriptor cpp_function_descriptor = 3;
  }
}

// Actor concurrency group is used to define a concurrent
// unit to indicate how some methods are performed concurrently.
message ConcurrencyGroup {
  // The name of the method concurrency group.
  string name = 1;
  // The maximum concurrency of this group.
  int32 max_concurrency = 2;
  // Function descriptors of the actor methods that will run in this concurrency group.
  repeated FunctionDescriptor function_descriptors = 3;
}

// This enum type is used as object's metadata to indicate the object's
// creating task has failed because of a certain error.
// TODO(hchen): We may want to make these errors more specific. E.g., we may
// want to distinguish between intentional and expected actor failures, and
// between worker process failure and node failure.
enum ErrorType {
  // Indicates that a task failed because the worker died unexpectedly while
  // executing it.
  WORKER_DIED = 0;
  // Indicates that a task failed because the actor died unexpectedly before
  // finishing it.
  ACTOR_DIED = 1;
  // This object was lost from distributed memory due to a node failure or
  // system error. We use this error when lineage reconstruction is enabled,
  // but this object is not reconstructable (created by actor, ray.put, or a
  // borowed ObjectRef).
  OBJECT_UNRECONSTRUCTABLE = 2;
  // Indicates that a task failed due to user code failure.
  TASK_EXECUTION_EXCEPTION = 3;
  // Indicates that the object has been placed in plasma. This error shouldn't
  // ever be exposed to user code; it is only used internally to indicate the
  // result of a direct call has been placed in plasma.
  OBJECT_IN_PLASMA = 4;
  // Indicates that an object has been cancelled.
  TASK_CANCELLED = 5;
  // Indicates that the GCS service failed to create the actor.
  ACTOR_CREATION_FAILED = 6;
  // Indicates that the runtime_env failed to be created.
  RUNTIME_ENV_SETUP_FAILED = 7;
  // This object was lost from distributed memory to a node failure or system
  // error. We use this error when lineage reconstruction is disabled.
  OBJECT_LOST = 8;
  // This object is unreachable because its owner has died.
  OWNER_DIED = 9;
  // This object is unreachable because the owner is alive but no longer has a
  // record of this object, meaning that the physical object has likely already
  // been deleted from distributed memory. This can happen in distributed
  // reference counting, due to a bug or corner case.
  OBJECT_DELETED = 10;
  // Indicates there is some error when resolving the dependence
  DEPENDENCY_RESOLUTION_FAILED = 11;
  // The object is reconstructable but we have already exceeded its maximum
  // number of task retries.
  OBJECT_UNRECONSTRUCTABLE_MAX_ATTEMPTS_EXCEEDED = 12;
  // The object is reconstructable, but its lineage was evicted due to memory
  // pressure.
  OBJECT_UNRECONSTRUCTABLE_LINEAGE_EVICTED = 13;
  // We use this error for object fetches that have timed out. This error will
  // get thrown if an object appears to be created, but the requestor is not
  // able to fetch it after the configured timeout.
  OBJECT_FETCH_TIMED_OUT = 14;
  // Indicates that a task failed because the local raylet died.
  LOCAL_RAYLET_DIED = 15;
  // Indicates that the placement group corresponding to a task has been removed.
  TASK_PLACEMENT_GROUP_REMOVED = 16;
  // Indicates that the placement group corresponding to an actor has been removed.
  ACTOR_PLACEMENT_GROUP_REMOVED = 17;
  // The task is unschedulable.
  TASK_UNSCHEDULABLE_ERROR = 18;
  // The actor is unschedulable.
  ACTOR_UNSCHEDULABLE_ERROR = 19;
  // We use this error for object fetches that failed due to out of disk.
  OUT_OF_DISK_ERROR = 20;
  // This object is unreachable because the application explicitly freed it,
  // using the internal free() call. We will only recover this object if it is
  // needed for reconstruction of another downstream object.
  OBJECT_FREED = 21;
  // We use this error for failure due to running out of memory.
  OUT_OF_MEMORY = 22;
  // We use this error for failure due to node died unexpectedly.
  NODE_DIED = 23;
}

/// The information per ray error type.
message RayErrorInfo {
  // More detailed error context for various error types.
  oneof error {
    // for ErrorType::ACTOR_DIED
    ActorDeathCause actor_died_error = 2;
    // for ErrorType::RUNTIME_ENV_SETUP_FAILED
    RuntimeEnvFailedContext runtime_env_setup_failed_error = 3;
  }
  string error_message = 5;
  // The type of error that caused the exception.
  ErrorType error_type = 11;
}

message OutOfMemoryErrorContext {
  // The task id of the task evicted due to node running out of memory.
  bytes task_id = 1;
  // The task name of the task evicted due to node running out of memory.
  string task_name = 2;
  // The IP address of the node that was running the task.
  string node_ip_address = 3;
  // The memory used by the node.
  uint64 memory_used_bytes = 4;
  // The memory total by the node.
  uint64 memory_total_bytes = 5;
  // The fraction of memory used, i.e. used / total.
  double memory_usage_fraction = 6;
  // The threshold when task will be evicted to free up memory.
  double memory_threshold = 7;
}

message NodeDiedErrorContext {
  // The id of the node that died.
  bytes node_id = 1;
  // The IP address of the node that died.
  string node_ip_address = 2;
}

/// The task exception encapsulates the information about task
/// execution execeptions. This should be used by the frontend
/// to represent a user application error. Errors originating from the
/// backend such as from the raylet should be propagated as RayErrorInfo.
message RayException {
  // Language of this exception.
  Language language = 1;
  // The serialized exception.
  bytes serialized_exception = 2;
  // The formatted exception string.
  string formatted_exception_string = 3;
}

message ActorDeathCause {
  oneof context {
    // Indicates that this actor is marked as DEAD due to actor creation task failure.
    RayException creation_task_failure_context = 1;
    RuntimeEnvFailedContext runtime_env_failed_context = 2;
    ActorDiedErrorContext actor_died_error_context = 3;
    ActorUnschedulableContext actor_unschedulable_context = 4;
    OomContext oom_context = 5;
  }
}
// ---Actor death contexts start----
// Indicates that this actor is marked as DEAD due to runtime environment setup failure.
message RuntimeEnvFailedContext {
  // TODO(sang,lixin) Get this error message from agent.
  string error_message = 1;
}

message ActorUnschedulableContext {
  string error_message = 1;
}

message ActorDiedErrorContext {
  string error_message = 1;
  // The id of owner of the actor.
  bytes owner_id = 2;
  // The ip address of the owner worker.
  string owner_ip_address = 3;
  // The IP address where actor was created.
  string node_ip_address = 4;
  // The process id of this actor.
  uint32 pid = 5;
  // Name of the actor.
  string name = 6;
  // The actor's namespace. Named `ray_namespace` to avoid confusions when invoked in c++.
  string ray_namespace = 7;
  // The actor's class name.
  string class_name = 8;
  // The id of the actor
  bytes actor_id = 9;
  // Whether the actor had never started running before it died, i.e. it was cancelled
  // before scheduling had completed.
  bool never_started = 10;
}

// Context for task OOM.
message OomContext {
  // The error message
  string error_message = 1;

  // Whether the task / actor should fail immediately and not be retried.
  bool fail_immediately = 2;
}

// ---Actor death contexts end----

message JobConfig {
  enum ActorLifetime {
    DETACHED = 0;
    NON_DETACHED = 1;
  }

  // The jvm options for java workers of the job.
  repeated string jvm_options = 2;
  // A list of directories or files (jar files or dynamic libraries) that specify the
  // search path for user code. This will be used as `CLASSPATH` in Java, and `PYTHONPATH`
  // in Python. In C++, libraries under these paths will be loaded by 'dlopen'.
  repeated string code_search_path = 3;
  // Runtime environment to run the code
  RuntimeEnvInfo runtime_env_info = 4;
  // The job's namespace. Named `ray_namespace` to avoid confusions when invoked in c++.
  string ray_namespace = 5;
  // An opaque kv store for job related metadata.
  map<string, string> metadata = 6;
  // The default lifetime of actors in this job.
  // If the lifetime of an actor is not specified explicitly at runtime, this
  // default value will be applied.
  ActorLifetime default_actor_lifetime = 7;
  // System paths of the driver scripts. Python workers need to search
  // these paths to load modules.
  repeated string py_driver_sys_path = 8;
}

/// The task specification encapsulates all immutable information about the
/// task.
message TaskSpec {
  // Type of this task.
  TaskType type = 1;
  // Name of this task.
  string name = 2;
  // Language of this task.
  Language language = 3;
  // Function descriptor of this task uniquely describe the function to execute.
  FunctionDescriptor function_descriptor = 4;
  // ID of the job that this task belongs to.
  bytes job_id = 5;
  // Task ID of the task.
  bytes task_id = 6;
  // Task ID of the parent task.
  bytes parent_task_id = 7;
  // A count of the number of tasks submitted by the parent task before this one.
  uint64 parent_counter = 8;
  // Task ID of the caller. This is the same as parent_task_id for non-actors.
  // This is the actor ID (embedded in a nil task ID) for actors.
  bytes caller_id = 9;
  /// Address of the caller.
  Address caller_address = 10;
  // Task arguments.
  repeated TaskArg args = 11;
  // Number of return objects.
  uint64 num_returns = 12;
  // Quantities of the different resources required by this task.
  map<string, double> required_resources = 13;
  // The resources required for placing this task on a node. If this is empty,
  // then the placement resources are equal to the required_resources.
  map<string, double> required_placement_resources = 14;
  // Task specification for an actor creation task.
  // This field is only valid when `type == ACTOR_CREATION_TASK`.
  ActorCreationTaskSpec actor_creation_task_spec = 15;
  // Task specification for an actor task.
  // This field is only valid when `type == ACTOR_TASK`.
  ActorTaskSpec actor_task_spec = 16;
  // Number of times this task may be retried on worker failure.
  int32 max_retries = 17;
  // Whether or not to skip the execution of this task. When it's true,
  // the receiver will not execute the task. This field is used by async actors
  // to guarantee task submission order after restart.
  bool skip_execution = 21;
  // Breakpoint if this task should drop into the debugger when it starts executing
  // and "" if the task should not drop into the debugger.
  bytes debugger_breakpoint = 22;
  // Runtime environment for this task.
  RuntimeEnvInfo runtime_env_info = 23;
  // The concurrency group name in which this task will be performed.
  string concurrency_group_name = 24;
  // Whether application-level errors (exceptions) should be retried.
  bool retry_exceptions = 25;
  // A serialized exception list that serves as an allowlist of frontend-language
  // exceptions/errors that should be retried.
  bytes serialized_retry_exception_allowlist = 26;
  // The depth of the task. The driver has depth 0, anything it calls has depth
  // 1, etc.
  int64 depth = 27;
  // Strategy about how to schedule this task.
  SchedulingStrategy scheduling_strategy = 28;
  // A count of the number of times this task has been attempted so far. 0
  // means this is the first execution.
  uint64 attempt_number = 29;
  // This task returns a dynamic number of objects.
  bool returns_dynamic = 30;
  // A list of ObjectIDs that were created by this task but that should be
  // owned by the task's caller. The task should return the corresponding
  // ObjectRefs in its actual return value.
  // NOTE(swang): This should only be set when the attempt number > 0. On the
  // first execution, we do not yet know whether the task has dynamic return
  // objects.
  repeated bytes dynamic_return_ids = 31;
  // Job config for the task. Only set for normal task or actor creation task.
  optional JobConfig job_config = 32;
  // TODO(rickyx): Remove this once we figure out a way to handle task ids
  // across multiple threads properly.
  // The task id of the CoreWorker's main thread from which the task is submitted.
  // This will be the actor creation task's task id for concurrent actors. Or
  // the main thread's task id for other cases.
  bytes submitter_task_id = 33;
<<<<<<< HEAD
  // Some timestamps of the task's lifetime, useful for metrics.
  // The time the task's dependencies have been resolved.
  int64 dependency_resolution_timestamp_ms = 34;
  // The time that the task is given a lease, and sent to the executing core
  // worker.
  int64 lease_grant_timestamp_ms = 35;
=======
  // True if the task is a streaming generator. When it is true,
  // returns_dynamic has to be true as well. This is a temporary flag
  // until we migrate the generator implementatino to streaming.
  // TODO(sang): Remove it once migrating to the streaming generator
  // by default.
  bool streaming_generator = 34;
>>>>>>> ea5bcb9c
}

message TaskInfoEntry {
  // Type of this task.
  TaskType type = 1;
  // Name of this task.
  string name = 2;
  // Language of this task.
  Language language = 3;
  // Function descriptor of this task uniquely describe the function to execute.
  string func_or_class_name = 4;
  TaskStatus scheduling_state = 5;
  // ID of the job that this task belongs to.
  bytes job_id = 6;
  // Task ID of the task.
  bytes task_id = 7;
  // Task ID of the parent task.
  bytes parent_task_id = 8;
  // Quantities of the different resources required by this task.
  map<string, double> required_resources = 13;
  // Runtime environment for this task.
  RuntimeEnvInfo runtime_env_info = 23;
  // The node if of the task. If the task is retried, it could
  // contain the node id of the previous executed task.
  optional bytes node_id = 24;
  // The actor id for this task.
  // If the task type is Actor creation task or Actor task
  // this is set. Otherwise, it is empty.
  optional bytes actor_id = 25;
  // The placement group id of this task.
  // If the task/actor is created within a placement group,
  // this value is configured.
  optional bytes placement_group_id = 26;
}

message Bundle {
  message BundleIdentifier {
    bytes placement_group_id = 1;
    int32 bundle_index = 2;
  }
  BundleIdentifier bundle_id = 1;
  map<string, double> unit_resources = 2;
  // The location of this bundle.
  bytes node_id = 3;
}

message PlacementGroupSpec {
  // ID of the PlacementGroup.
  bytes placement_group_id = 1;
  // The name of the placement group.
  string name = 2;
  // The array of the bundle in Placement Group.
  repeated Bundle bundles = 3;
  // The schedule strategy of this Placement Group.
  PlacementStrategy strategy = 4;
  // The job id that created this placement group.
  bytes creator_job_id = 5;
  // The actor id that created this placement group.
  bytes creator_actor_id = 6;
  // Whether or not if the creator job is dead.
  bool creator_job_dead = 7;
  // Whether or not if the creator actor is dead.
  bool creator_actor_dead = 8;
  // Whether the placement group is persistent.
  bool is_detached = 9;
  // The maximum fraction of CPU cores that this placement group can use on each node.
  double max_cpu_fraction_per_node = 10;
}

message ObjectReference {
  // ObjectID that the worker has a reference to.
  bytes object_id = 1;
  // The address of the object's owner.
  Address owner_address = 2;
  // Language call site of the object reference (i.e., file and line number).
  // Used to print debugging information if there is an error retrieving the
  // object.
  string call_site = 3;
}

message ObjectReferenceCount {
  // The reference that the worker has or had a reference to.
  ObjectReference reference = 1;
  // Whether the worker is still using the ObjectID locally. This means that
  // it has a copy of the ObjectID in the language frontend, has a pending task
  // that depends on the object, and/or owns an ObjectID that is in scope and
  // that contains the ObjectID.
  bool has_local_ref = 2;
  // Any other borrowers that the worker created (by passing the ID on to them).
  repeated Address borrowers = 3;
  // The borrower may have returned the object ID nested inside the return
  // value of a task that it executed. This list contains all task returns that
  // were owned by a process other than the borrower. Then, the process that
  // owns the task's return value is also a borrower for as long as it has the
  // task return ID in scope. Note that only the object ID and owner address
  // are used for elements in this list.
  repeated ObjectReference stored_in_objects = 4;
  // The borrowed object ID that contained this object, if any. This is used
  // for nested object IDs.
  repeated bytes contained_in_borrowed_ids = 5;
  // The object IDs that this object contains, if any. This is used for nested
  // object IDs.
  repeated bytes contains = 6;
}

// Argument in the task.
message TaskArg {
  // A pass-by-ref argument.
  ObjectReference object_ref = 1;
  // Data for pass-by-value arguments.
  bytes data = 2;
  // Metadata for pass-by-value arguments.
  bytes metadata = 3;
  // ObjectIDs that were nested in the inlined arguments of the data field.
  repeated ObjectReference nested_inlined_refs = 4;
}

message ReturnObject {
  // Object ID.
  bytes object_id = 1;
  // If set, indicates the data is in plasma instead of inline. This
  // means that data and metadata will be empty.
  bool in_plasma = 2;
  // Data of the object.
  bytes data = 3;
  // Metadata of the object.
  bytes metadata = 4;
  // ObjectIDs that were nested in data. This is only set for inlined objects.
  repeated ObjectReference nested_inlined_refs = 5;
  // Size of this object.
  int64 size = 6;
}

// Task spec of an actor creation task.
message ActorCreationTaskSpec {
  // ID of the actor that will be created by this task.
  bytes actor_id = 2;
  // The max number of times this actor should be restarted.
  // If this number is 0 the actor won't be restarted.
  // If this number is -1 the actor will be restarted indefinitely.
  int64 max_actor_restarts = 3;
  // The max number of times tasks submitted on this actor should be retried
  // if the actor fails and is restarted.
  // If this number is 0 the tasks won't be resubmitted.
  // If this number is -1 the tasks will be resubmitted indefinitely.
  int64 max_task_retries = 4;
  // The dynamic options used in the worker command when starting a worker process for
  // an actor creation task. If the list isn't empty, the options will be used to replace
  // the placeholder string `RAY_WORKER_DYNAMIC_OPTION_PLACEHOLDER` in the worker command.
  repeated string dynamic_worker_options = 5;
  // The max number of concurrent calls for default concurrency group of this actor.
  int32 max_concurrency = 6;
  // Whether the actor is persistent.
  bool is_detached = 7;
  // Globally-unique name of the actor. Should only be populated when is_detached is true.
  string name = 8;
  // The namespace of the actor. Should only be populated when is_detached is true.
  string ray_namespace = 9;
  // Whether the actor use async actor calls.
  bool is_asyncio = 10;
  // Field used for storing application-level extensions to the actor definition.
  string extension_data = 11;
  // Serialized bytes of the Handle to the actor that will be created by this task.
  bytes serialized_actor_handle = 12;
  // The concurrency groups of this actor.
  repeated ConcurrencyGroup concurrency_groups = 13;
  // Whether to enable out of order execution.
  bool execute_out_of_order = 14;
  // The max number of pending actor calls.
  int32 max_pending_calls = 15;
}

// Task spec of an actor task.
message ActorTaskSpec {
  // Actor ID of the actor that this task is executed on.
  bytes actor_id = 2;
  // The dummy object ID of the actor creation task.
  bytes actor_creation_dummy_object_id = 4;
  // Number of tasks that have been submitted to this actor so far.
  uint64 actor_counter = 5;
}

// Represents a task, including task spec.
message Task {
  TaskSpec task_spec = 1;
}

// Represents a resource id.
message ResourceId {
  // The index of the resource (i.e., CPU #3).
  int64 index = 1;
  // The quantity of the resource assigned (i.e., 0.5 CPU).
  double quantity = 2;
}

// Represents a set of resource ids.
message ResourceMapEntry {
  // The name of the resource (i.e., "CPU").
  string name = 1;
  // The set of resource ids assigned.
  repeated ResourceId resource_ids = 2;
}

message ViewData {
  message Measure {
    // A short string that describes the tags for this mesaure, e.g.,
    // "Tag1:Value1,Tag2:Value2,Tag3:Value3"
    string tags = 1;
    // Int64 type value (if present).
    int64 int_value = 2;
    // Double type value (if present).
    double double_value = 3;
    // Distribution type value (if present).
    double distribution_min = 4;
    double distribution_mean = 5;
    double distribution_max = 6;
    double distribution_count = 7;
    repeated double distribution_bucket_boundaries = 8;
    repeated double distribution_bucket_counts = 9;
  }

  // The name of this Census view.
  string view_name = 1;
  // The list of measures recorded under this view.
  repeated Measure measures = 2;
}

// The current state of a task, in rough chronological order of transition.
// The typical order of states is as follows:
//
// Normal tasks go through scheduling (PENDING_* states) and when submitted
// to a worker begin running immediately:
//
//    PENDING_* -> SUBMITTED_TO_WORKER -> RUNNING_* -> FINISHED
//
// On the other hand, actor tasks are submitted to their actor's worker as soon
// as dependencies are available, and may still be waiting for arg download or
// earlier actor tasks to finish prior to running:
//
//    PENDING_* -> SUBMITTED_TO_WORKER -> PENDING_* -> RUNNING_* -> FINISHED
//
// The above is just a typical order. Due to failures or scheduler spillback,
// tasks may transition back to earlier states for scheduling.
enum TaskStatus {
  // We don't have a status for this task because we are not the owner or the
  // task metadata has already been deleted.
  NIL = 0;
  // The task is waiting for its dependencies to be created. For actor tasks, this
  // can also indicate Ray is waiting for the target actor to be created.
  PENDING_ARGS_AVAIL = 1;
  // All dependencies have been created and Ray is confirming a node / worker for the
  // task to be executed on. This step is part of Ray's distributed scheduling protocol.
  PENDING_NODE_ASSIGNMENT = 2;
  // The task has been tentatively assigned to a node, but Ray is waiting for enough
  // object store memory on the node to free up for downloading task dependencies.
  // This state is a sub-state of PENDING_NODE_ASSIGNMENT and used for metrics only.
  PENDING_OBJ_STORE_MEM_AVAIL = 3;
  // The task has been tentatively assigned to a node, and its dependencies are being
  // actively downloaded onto the node.
  // This state is a sub-state of PENDING_NODE_ASSIGNMENT and used for metrics only.
  PENDING_ARGS_FETCH = 4;
  // A node / worker for the task has been selected, and the task has been submitted
  // to the worker. It will be executed shortly. For actor tasks, execution may be
  // delayed to satisfy ordering constraints or argument fetching.
  SUBMITTED_TO_WORKER = 5;
  // The task is running on a worker.
  RUNNING = 6;
  // The task is running on a worker, but is blocked in a ray.get() call.
  // This state is a sub-state of RUNNING and used for metrics only.
  RUNNING_IN_RAY_GET = 7;
  // The task is running on a worker, but is blocked in a ray.wait() call.
  // This state is a sub-state of RUNNING and used for metrics only.
  RUNNING_IN_RAY_WAIT = 8;
  // The task has finished.
  FINISHED = 9;
  // The task has finished but failed with an Exception or system error.
  FAILED = 10;
}

// Debug info for a referenced object.
message ObjectRefInfo {
  // Object id that is referenced.
  bytes object_id = 1;
  // Language call site of the object reference (i.e., file and line number).
  string call_site = 2;
  // Size of the object if this core worker is the owner, otherwise -1.
  int64 object_size = 3;
  // Number of local references to the object.
  int64 local_ref_count = 4;
  // Number of references in submitted tasks.
  int64 submitted_task_ref_count = 5;
  // Object ids that contain this object.
  repeated bytes contained_in_owned = 6;
  // True if this object is pinned in memory by the current process.
  bool pinned_in_memory = 7;
  // Status of the task that creates this object.
  TaskStatus task_status = 8;
  // A count of the number of times this task has been attempted so far. 0
  // means this is the first execution.
  uint64 attempt_number = 9;
}

// Details about the allocation of a given resource. Some resources
// (e.g., GPUs) have individually allocatable units that are represented
// as "slots" here.
message ResourceAllocations {
  message ResourceSlot {
    int64 slot = 1;
    double allocation = 2;
  }
  repeated ResourceSlot resource_slots = 1;
}

// Debug info returned from the core worker.
message CoreWorkerStats {
  // Debug string of the currently executing task.
  string current_task_desc = 1;
  // Number of pending normal and actor tasks.
  int32 num_pending_tasks = 2;
  // Number of object refs in local scope.
  int32 num_object_refs_in_scope = 3;
  // IP address of the core worker.
  string ip_address = 7;
  // Port of the core worker.
  int64 port = 8;
  // Actor ID.
  bytes actor_id = 9;
  // A map from the resource name (e.g. "CPU") to its allocation.
  map<string, ResourceAllocations> used_resources = 10;
  // A string displayed on Dashboard.
  map<string, string> webui_display = 11;
  // Number of objects that are IN_PLASMA_ERROR in the local memory store.
  int32 num_in_plasma = 12;
  // Number of objects stored in local memory.
  int32 num_local_objects = 13;
  // Used local object store memory.
  int64 used_object_store_memory = 14;
  // Length of the task queue.
  int32 task_queue_length = 15;
  // Number of executed tasks.
  int32 num_executed_tasks = 16;
  // Actor constructor.
  string actor_title = 17;
  // Local reference table.
  repeated ObjectRefInfo object_refs = 18;
  // Job ID.
  bytes job_id = 19;
  // Worker id of core worker.
  bytes worker_id = 20;
  // Language
  Language language = 21;
  // PID of the worker process.
  uint32 pid = 22;
  // The worker type.
  WorkerType worker_type = 23;
  // Length of the number of objects without truncation.
  int64 objects_total = 24;
  // Number of objects owned by the worker.
  int64 num_owned_objects = 25;
}

// Resource usage reported by the node reporter.
message NodeResourceUsage {
  // Node resource usage in serialized json.
  // TODO: add schema for the subfields, e.g.
  // https://github.com/ray-project/ray/blob/e54d3117a40c20ca5441d38ffc72b908bc1b0609/dashboard/modules/reporter/reporter_agent.py#L330-L347
  string json = 1;
}

message MetricPoint {
  // Name of the metric.
  string metric_name = 1;
  // Timestamp when metric is exported.
  int64 timestamp = 2;
  // Value of the metric point.
  double value = 3;
  // Tags of the metric.
  map<string, string> tags = 4;
  // [Optional] Description of the metric.
  string description = 5;
  // [Optional] Unit of the metric.
  string units = 6;
}

// Type of a worker exit.
enum WorkerExitType {
  // Worker exits due to system level failures (i.e. worker crash).
  SYSTEM_ERROR = 0;
  // System-level exit that is intended. E.g.,
  // Workers that are killed because they are idle for a long time.
  INTENDED_SYSTEM_EXIT = 1;
  // Worker exits because of user error.
  // E.g., execptions from the actor initialization.
  USER_ERROR = 2;
  // Intended exit from users (e.g., users exit workers with exit code 0
  // or exit initated by Ray API such as ray.kill).
  INTENDED_USER_EXIT = 3;
  // Worker exits due to node running out of memory.
  NODE_OUT_OF_MEMORY = 4;
}

///////////////////////////////////////////////////////////////////////////////
/* Please do not modify/remove/change the following enum to maintain
backwards compatibility in autoscaler. This is necessary to make sure we can
run autoscaler with any version of ray. For example, the K8s operator runs
autoscaler in a separate pod, if the user upgrades the ray version on the head
pod autoscaler can crash (if the newer version of ray modified the messages
below). */

// Type of placement group strategy.
enum PlacementStrategy {
  // Packs Bundles into as few nodes as possible.
  PACK = 0;
  // Places Bundles across distinct nodes or processes as even as possible.
  SPREAD = 1;
  // Packs Bundles within one node. The group is not allowed to span multiple nodes.
  STRICT_PACK = 2;
  // Places Bundles across distinct nodes.
  // The group is not allowed to deploy more than one bundle on a node.
  STRICT_SPREAD = 3;
}
///////////////////////////////////////////////////////////////////////////////

// Info about a named actor.
message NamedActorInfo {
  string ray_namespace = 1;
  string name = 2;
}<|MERGE_RESOLUTION|>--- conflicted
+++ resolved
@@ -422,21 +422,18 @@
   // This will be the actor creation task's task id for concurrent actors. Or
   // the main thread's task id for other cases.
   bytes submitter_task_id = 33;
-<<<<<<< HEAD
-  // Some timestamps of the task's lifetime, useful for metrics.
-  // The time the task's dependencies have been resolved.
-  int64 dependency_resolution_timestamp_ms = 34;
-  // The time that the task is given a lease, and sent to the executing core
-  // worker.
-  int64 lease_grant_timestamp_ms = 35;
-=======
   // True if the task is a streaming generator. When it is true,
   // returns_dynamic has to be true as well. This is a temporary flag
   // until we migrate the generator implementatino to streaming.
   // TODO(sang): Remove it once migrating to the streaming generator
   // by default.
   bool streaming_generator = 34;
->>>>>>> ea5bcb9c
+  // Some timestamps of the task's lifetime, useful for metrics.
+  // The time the task's dependencies have been resolved.
+  int64 dependency_resolution_timestamp_ms = 35;
+  // The time that the task is given a lease, and sent to the executing core
+  // worker.
+  int64 lease_grant_timestamp_ms = 36;
 }
 
 message TaskInfoEntry {
