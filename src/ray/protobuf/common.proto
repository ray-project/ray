// Copyright 2017 The Ray Authors.
//
// Licensed under the Apache License, Version 2.0 (the "License");
// you may not use this file except in compliance with the License.
// You may obtain a copy of the License at
//
//  http://www.apache.org/licenses/LICENSE-2.0
//
// Unless required by applicable law or agreed to in writing, software
// distributed under the License is distributed on an "AS IS" BASIS,
// WITHOUT WARRANTIES OR CONDITIONS OF ANY KIND, either express or implied.
// See the License for the specific language governing permissions and
// limitations under the License.

syntax = "proto3";
option cc_enable_arenas = true;

package ray.rpc;

option java_package = "io.ray.runtime.generated";

// Language of a task or worker.
enum Language {
  PYTHON = 0;
  JAVA = 1;
  CPP = 2;
}

// Type of a worker.
enum WorkerType {
  WORKER = 0;
  DRIVER = 1;
  // IO worker types.
  SPILL_WORKER = 2;
  RESTORE_WORKER = 3;
}

// Type of a task.
enum TaskType {
  // Normal task.
  NORMAL_TASK = 0;
  // Actor creation task.
  ACTOR_CREATION_TASK = 1;
  // Actor task.
  ACTOR_TASK = 2;
  // Driver task.
  DRIVER_TASK = 3;
}

// Address of a worker or node manager.
message Address {
  bytes raylet_id = 1;
  string ip_address = 2;
  int32 port = 3;
  // Optional unique id for the worker.
  bytes worker_id = 4;
}

/// Function descriptor for Java.
message JavaFunctionDescriptor {
  string class_name = 1;
  string function_name = 2;
  string signature = 3;
}

/// Function descriptor for Python.
message PythonFunctionDescriptor {
  string module_name = 1;
  string class_name = 2;
  string function_name = 3;
  string function_hash = 4;
}

/// Function descriptor for C/C++.
message CppFunctionDescriptor {
  /// Remote function name.
  string function_name = 1;
}

// A union wrapper for various function descriptor types.
message FunctionDescriptor {
  oneof function_descriptor {
    JavaFunctionDescriptor java_function_descriptor = 1;
    PythonFunctionDescriptor python_function_descriptor = 2;
    CppFunctionDescriptor cpp_function_descriptor = 3;
  }
}

// Actor concurrency group is used to define a concurrent
// unit to indicate how some methods are performed concurrently.
message ConcurrencyGroup {
  // The name of the method concurrency group.
  string name = 1;
  // The maximum concurrency of this group.
  int32 max_concurrency = 2;
  // Function descriptors of the actor methods that will run in this concurrency group.
  repeated FunctionDescriptor function_descriptors = 3;
}

// This enum type is used as object's metadata to indicate the object's
// creating task has failed because of a certain error.
// TODO(hchen): We may want to make these errors more specific. E.g., we may
// want to distinguish between intentional and expected actor failures, and
// between worker process failure and node failure.
enum ErrorType {
  // Indicates that a task failed because the worker died unexpectedly while
  // executing it.
  WORKER_DIED = 0;
  // Indicates that a task failed because the actor died unexpectedly before
  // finishing it.
  ACTOR_DIED = 1;
  // This object was lost from distributed memory to a node failure or system
  // error. We use this error when lineage reconstruction is enabled, but the
  // object cannot be reconstructed but the lineage is not available..
  // TODO(swang): We may want to break down this error type further, e.g.,
  // object's lineage was evicted or object depended on an actor task that
  // can't be reconstructed.
  OBJECT_UNRECONSTRUCTABLE = 2;
  // Indicates that a task failed due to user code failure.
  TASK_EXECUTION_EXCEPTION = 3;
  // Indicates that the object has been placed in plasma. This error shouldn't
  // ever be exposed to user code; it is only used internally to indicate the
  // result of a direct call has been placed in plasma.
  OBJECT_IN_PLASMA = 4;
  // Indicates that an object has been cancelled.
  TASK_CANCELLED = 5;
  // Indicates that the GCS service failed to create the actor.
  ACTOR_CREATION_FAILED = 6;
  // Indicates that the runtime_env failed to be created.
  RUNTIME_ENV_SETUP_FAILED = 7;
  // This object was lost from distributed memory to a node failure or system
  // error. We use this error when lineage reconstruction is disabled.
  OBJECT_LOST = 8;
  // This object is unreachable because its owner has died.
  OWNER_DIED = 9;
  // This object is unreachable because the owner is alive but no longer has a
  // record of this object, meaning that the physical object has likely already
  // been deleted from distributed memory. This can happen in distributed
  // reference counting, due to a bug or corner case.
  OBJECT_DELETED = 10;
  // Indicates there is some error when resolving the dependence
  DEPENDENCY_RESOLUTION_FAILED = 11;
}

/// The task exception encapsulates all information about task
/// execution execeptions.
message RayException {
  // Language of this exception.
  Language language = 1;
  // The serialized exception.
  bytes serialized_exception = 2;
  // The formatted exception string.
  string formatted_exception_string = 3;
}

/// The runtime environment describes all the runtime packages needed to
/// run some task or actor.
message RuntimeEnv {
  /// The serialized runtime env passed from the user.
  string serialized_runtime_env = 1;
  /// URIs used in this runtime env. These will be used for reference counting.
  repeated string uris = 2;
}

/// The task specification encapsulates all immutable information about the
/// task. These fields are determined at submission time, converse to the
/// `TaskExecutionSpec` may change at execution time.
message TaskSpec {
  // Type of this task.
  TaskType type = 1;
  // Name of this task.
  string name = 2;
  // Language of this task.
  Language language = 3;
  // Function descriptor of this task uniquely describe the function to execute.
  FunctionDescriptor function_descriptor = 4;
  // ID of the job that this task belongs to.
  bytes job_id = 5;
  // Task ID of the task.
  bytes task_id = 6;
  // Task ID of the parent task.
  bytes parent_task_id = 7;
  // A count of the number of tasks submitted by the parent task before this one.
  uint64 parent_counter = 8;
  // Task ID of the caller. This is the same as parent_task_id for non-actors.
  // This is the actor ID (embedded in a nil task ID) for actors.
  bytes caller_id = 9;
  /// Address of the caller.
  Address caller_address = 10;
  // Task arguments.
  repeated TaskArg args = 11;
  // Number of return objects.
  uint64 num_returns = 12;
  // Quantities of the different resources required by this task.
  map<string, double> required_resources = 13;
  // The resources required for placing this task on a node. If this is empty,
  // then the placement resources are equal to the required_resources.
  map<string, double> required_placement_resources = 14;
  // Task specification for an actor creation task.
  // This field is only valid when `type == ACTOR_CREATION_TASK`.
  ActorCreationTaskSpec actor_creation_task_spec = 15;
  // Task specification for an actor task.
  // This field is only valid when `type == ACTOR_TASK`.
  ActorTaskSpec actor_task_spec = 16;
  // Number of times this task may be retried on worker failure.
  int32 max_retries = 17;
  // Placement group that is associated with this task.
  bytes placement_group_id = 18;
  // Placement group bundle that is associated with this task.
  int64 placement_group_bundle_index = 19;
  // Whether or not this task should capture parent's placement group automatically.
  bool placement_group_capture_child_tasks = 20;
  // Whether or not to skip the execution of this task. When it's true,
  // the receiver will not execute the task. This field is used by async actors
  // to guarantee task submission order after restart.
  bool skip_execution = 21;
  // Breakpoint if this task should drop into the debugger when it starts executing
  // and "" if the task should not drop into the debugger.
  bytes debugger_breakpoint = 22;
  // Runtime environment for this task.
<<<<<<< HEAD
  RuntimeEnv runtime_env = 24;
  // The depth of the task. The driver has depth 0, anything it calls has depth
  // 1, etc.
  int64 depth = 25;
  // The concurrency group name in which this task will be performed.
  string concurrency_group_name = 26;
  // Whether application-level errors (exceptions) should be retried.
  bool retry_exceptions = 27;
=======
  RuntimeEnv runtime_env = 23;
  // The concurrency group name in which this task will be performed.
  string concurrency_group_name = 24;
  // Whether application-level errors (exceptions) should be retried.
  bool retry_exceptions = 25;
>>>>>>> d22f8387
}

message Bundle {
  message BundleIdentifier {
    bytes placement_group_id = 1;
    int32 bundle_index = 2;
  }
  BundleIdentifier bundle_id = 1;
  map<string, double> unit_resources = 2;
  // The location of this bundle.
  bytes node_id = 3;
}

message PlacementGroupSpec {
  // ID of the PlacementGroup.
  bytes placement_group_id = 1;
  // The name of the placement group.
  string name = 2;
  // The array of the bundle in Placement Group.
  repeated Bundle bundles = 3;
  // The schedule strategy of this Placement Group.
  PlacementStrategy strategy = 4;
  // The job id that created this placement group.
  bytes creator_job_id = 5;
  // The actor id that created this placement group.
  bytes creator_actor_id = 6;
  // Whether or not if the creator job is dead.
  bool creator_job_dead = 7;
  // Whether or not if the creator actor is dead.
  bool creator_actor_dead = 8;
  // Whether the placement group is persistent.
  bool is_detached = 9;
}

message ObjectReference {
  // ObjectID that the worker has a reference to.
  bytes object_id = 1;
  // The address of the object's owner.
  Address owner_address = 2;
  // Language call site of the object reference (i.e., file and line number).
  // Used to print debugging information if there is an error retrieving the
  // object.
  string call_site = 3;
}

message ObjectReferenceCount {
  // The reference that the worker has or had a reference to.
  ObjectReference reference = 1;
  // Whether the worker is still using the ObjectID locally. This means that
  // it has a copy of the ObjectID in the language frontend, has a pending task
  // that depends on the object, and/or owns an ObjectID that is in scope and
  // that contains the ObjectID.
  bool has_local_ref = 2;
  // Any other borrowers that the worker created (by passing the ID on to them).
  repeated Address borrowers = 3;
  // The borrower may have returned the object ID nested inside the return
  // value of a task that it executed. This list contains all task returns that
  // were owned by a process other than the borrower. Then, the process that
  // owns the task's return value is also a borrower for as long as it has the
  // task return ID in scope. Note that only the object ID and owner address
  // are used for elements in this list.
  repeated ObjectReference stored_in_objects = 4;
  // The borrowed object ID that contained this object, if any. This is used
  // for nested object IDs.
  repeated bytes contained_in_borrowed_ids = 5;
  // The object IDs that this object contains, if any. This is used for nested
  // object IDs.
  repeated bytes contains = 6;
}

// Argument in the task.
message TaskArg {
  // A pass-by-ref argument.
  ObjectReference object_ref = 1;
  // Data for pass-by-value arguments.
  bytes data = 2;
  // Metadata for pass-by-value arguments.
  bytes metadata = 3;
  // ObjectIDs that were nested in the inlined arguments of the data field.
  repeated ObjectReference nested_inlined_refs = 4;
}

// Task spec of an actor creation task.
message ActorCreationTaskSpec {
  // ID of the actor that will be created by this task.
  bytes actor_id = 2;
  // The max number of times this actor should be restarted.
  // If this number is 0 the actor won't be restarted.
  // If this number is -1 the actor will be restarted indefinitely.
  int64 max_actor_restarts = 3;
  // The max number of times tasks submitted on this actor should be retried
  // if the actor fails and is restarted.
  // If this number is 0 the tasks won't be resubmitted.
  // If this number is -1 the tasks will be resubmitted indefinitely.
  int64 max_task_retries = 4;
  // The dynamic options used in the worker command when starting a worker process for
  // an actor creation task. If the list isn't empty, the options will be used to replace
  // the placeholder string `RAY_WORKER_DYNAMIC_OPTION_PLACEHOLDER` in the worker command.
  repeated string dynamic_worker_options = 5;
  // The max number of concurrent calls for default concurrency group of this actor.
  int32 max_concurrency = 6;
  // Whether the actor is persistent.
  bool is_detached = 7;
  // Globally-unique name of the actor. Should only be populated when is_detached is true.
  string name = 8;
  // The namespace of the actor. Should only be populated when is_detached is true.
  string ray_namespace = 9;
  // Whether the actor use async actor calls.
  bool is_asyncio = 10;
  // Field used for storing application-level extensions to the actor definition.
  string extension_data = 11;
  // Serialized bytes of the Handle to the actor that will be created by this task.
  bytes serialized_actor_handle = 12;
  // The concurrency groups of this actor.
  repeated ConcurrencyGroup concurrency_groups = 13;
}

// Task spec of an actor task.
message ActorTaskSpec {
  // Actor ID of the actor that this task is executed on.
  bytes actor_id = 2;
  // The dummy object ID of the actor creation task.
  bytes actor_creation_dummy_object_id = 4;
  // Number of tasks that have been submitted to this actor so far.
  uint64 actor_counter = 5;
  // The dummy object ID of the previous actor task.
  bytes previous_actor_task_dummy_object_id = 7;
}

// The task execution specification encapsulates all mutable information about
// the task. These fields may change at execution time, converse to the
// `TaskSpec` is determined at submission time.
message TaskExecutionSpec {
  // The last time this task was received for scheduling.
  double last_timestamp = 2;
  // The number of times this task was spilled back by raylets.
  uint64 num_forwards = 3;
}

// Represents a task, including task spec, and task execution spec.
message Task {
  TaskSpec task_spec = 1;
  TaskExecutionSpec task_execution_spec = 2;
}

// Represents a resource id.
message ResourceId {
  // The index of the resource (i.e., CPU #3).
  int64 index = 1;
  // The quantity of the resource assigned (i.e., 0.5 CPU).
  double quantity = 2;
}

// Represents a set of resource ids.
message ResourceMapEntry {
  // The name of the resource (i.e., "CPU").
  string name = 1;
  // The set of resource ids assigned.
  repeated ResourceId resource_ids = 2;
}

message ViewData {
  message Measure {
    // A short string that describes the tags for this mesaure, e.g.,
    // "Tag1:Value1,Tag2:Value2,Tag3:Value3"
    string tags = 1;
    // Int64 type value (if present).
    int64 int_value = 2;
    // Double type value (if present).
    double double_value = 3;
    // Distribution type value (if present).
    double distribution_min = 4;
    double distribution_mean = 5;
    double distribution_max = 6;
    double distribution_count = 7;
    repeated double distribution_bucket_boundaries = 8;
    repeated double distribution_bucket_counts = 9;
  }

  // The name of this Census view.
  string view_name = 1;
  // The list of measures recorded under this view.
  repeated Measure measures = 2;
}

// Debug info for a referenced object.
message ObjectRefInfo {
  // Object id that is referenced.
  bytes object_id = 1;
  // Language call site of the object reference (i.e., file and line number).
  string call_site = 2;
  // Size of the object if this core worker is the owner, otherwise -1.
  int64 object_size = 3;
  // Number of local references to the object.
  int64 local_ref_count = 4;
  // Number of references in submitted tasks.
  int64 submitted_task_ref_count = 5;
  // Object ids that contain this object.
  repeated bytes contained_in_owned = 6;
  // True if this object is pinned in memory by the current process.
  bool pinned_in_memory = 7;
}

// Details about the allocation of a given resource. Some resources
// (e.g., GPUs) have individually allocatable units that are represented
// as "slots" here.
message ResourceAllocations {
  message ResourceSlot {
    int64 slot = 1;
    double allocation = 2;
  }
  repeated ResourceSlot resource_slots = 1;
}

// Debug info returned from the core worker.
message CoreWorkerStats {
  // Debug string of the currently executing task.
  string current_task_desc = 1;
  // Number of pending normal and actor tasks.
  int32 num_pending_tasks = 2;
  // Number of object refs in local scope.
  int32 num_object_refs_in_scope = 3;
  // Name of the currently executing task.
  string current_task_name = 4;
  // String representation of the function descriptor of the currently executing task.
  string current_task_func_desc = 5;
  // IP address of the core worker.
  string ip_address = 7;
  // Port of the core worker.
  int64 port = 8;
  // Actor ID.
  bytes actor_id = 9;
  // A map from the resource name (e.g. "CPU") to its allocation.
  map<string, ResourceAllocations> used_resources = 10;
  // A string displayed on Dashboard.
  map<string, string> webui_display = 11;
  // Number of objects that are IN_PLASMA_ERROR in the local memory store.
  int32 num_in_plasma = 12;
  // Number of objects stored in local memory.
  int32 num_local_objects = 13;
  // Used local object store memory.
  int64 used_object_store_memory = 14;
  // Length of the task queue.
  int32 task_queue_length = 15;
  // Number of executed tasks.
  int32 num_executed_tasks = 16;
  // Actor constructor.
  string actor_title = 17;
  // Local reference table.
  repeated ObjectRefInfo object_refs = 18;
  // Job ID.
  bytes job_id = 19;
  // Worker id of core worker.
  bytes worker_id = 20;
  // Language
  Language language = 21;
  // PID of the worker process.
  uint32 pid = 22;
  // The worker type.
  WorkerType worker_type = 23;
}

message MetricPoint {
  // Name of the metric.
  string metric_name = 1;
  // Timestamp when metric is exported.
  int64 timestamp = 2;
  // Value of the metric point.
  double value = 3;
  // Tags of the metric.
  map<string, string> tags = 4;
  // [Optional] Description of the metric.
  string description = 5;
  // [Optional] Unit of the metric.
  string units = 6;
}

// Type of a worker exit.
enum WorkerExitType {
  // Worker exit due to system level failures (i.e. worker crash).
  SYSTEM_ERROR_EXIT = 0;
  // Intended, initiated worker exit via raylet API.
  INTENDED_EXIT = 1;
  // Worker exit due to resource bundle release.
  UNUSED_RESOURCE_RELEASED = 2;
  // Worker exit due to placement group removal.
  PLACEMENT_GROUP_REMOVED = 3;
  // Worker exit due to exceptions in creation task.
  CREATION_TASK_ERROR = 4;
  // Worker killed by raylet if it has been idle for too long.
  IDLE_EXIT = 5;
}

///////////////////////////////////////////////////////////////////////////////
/* Please do not modify/remove/change the following enum to maintain
backwards compatibility in autoscaler. This is necessary to make sure we can
run autoscaler with any version of ray. For example, the K8s operator runs
autoscaler in a separate pod, if the user upgrades the ray version on the head
pod autoscaler can crash (if the newer version of ray modified the messages
below). */

// Type of placement group strategy.
enum PlacementStrategy {
  // Packs Bundles into as few nodes as possible.
  PACK = 0;
  // Places Bundles across distinct nodes or processes as even as possible.
  SPREAD = 1;
  // Packs Bundles within one node. The group is not allowed to span multiple nodes.
  STRICT_PACK = 2;
  // Places Bundles across distinct nodes.
  // The group is not allowed to deploy more than one bundle on a node.
  STRICT_SPREAD = 3;
}
///////////////////////////////////////////////////////////////////////////////

// Info about a named actor.
message NamedActorInfo {
  string ray_namespace = 1;
  string name = 2;
}<|MERGE_RESOLUTION|>--- conflicted
+++ resolved
@@ -218,22 +218,14 @@
   // and "" if the task should not drop into the debugger.
   bytes debugger_breakpoint = 22;
   // Runtime environment for this task.
-<<<<<<< HEAD
-  RuntimeEnv runtime_env = 24;
-  // The depth of the task. The driver has depth 0, anything it calls has depth
-  // 1, etc.
-  int64 depth = 25;
-  // The concurrency group name in which this task will be performed.
-  string concurrency_group_name = 26;
-  // Whether application-level errors (exceptions) should be retried.
-  bool retry_exceptions = 27;
-=======
   RuntimeEnv runtime_env = 23;
   // The concurrency group name in which this task will be performed.
   string concurrency_group_name = 24;
   // Whether application-level errors (exceptions) should be retried.
   bool retry_exceptions = 25;
->>>>>>> d22f8387
+  // The depth of the task. The driver has depth 0, anything it calls has depth
+  // 1, etc.
+  int64 depth = 26;
 }
 
 message Bundle {
