--- conflicted
+++ resolved
@@ -219,16 +219,11 @@
   // Breakpoint if this task should drop into the debugger when it starts executing
   // and "" if the task should not drop into the debugger.
   bytes debugger_breakpoint = 23;
-<<<<<<< HEAD
+  // Runtime environment for this task.
+  RuntimeEnv runtime_env = 24;
   // The depth of the task. The driver has depth 0, anything it calls has depth
   // 1, etc.
-  int64 depth = 24;
-  // Serialized JSON string of the parsed runtime environment dict for this task.
-  string serialized_runtime_env = 25;
-=======
-  // Runtime environment for this task.
-  RuntimeEnv runtime_env = 24;
->>>>>>> 83a28cc9
+  int64 depth = 25;
   // The concurrency group name in which this task will be performed.
   string concurrency_group_name = 26;
   // Whether application-level errors (exceptions) should be retried.
