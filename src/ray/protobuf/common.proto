--- conflicted
+++ resolved
@@ -146,15 +146,12 @@
   // The object is reconstructable, but its lineage was evicted due to memory
   // pressure.
   OBJECT_UNRECONSTRUCTABLE_LINEAGE_EVICTED = 13;
-<<<<<<< HEAD
-  // Indicates that the corresponding placement group has been removed.
-  CORRESPONDING_PLACEMENT_GROUP_REMOVED = 14;
-=======
   // We use this error for object fetches that have timed out. This error will
   // get thrown if an object appears to be created, but the requestor is not
   // able to fetch it after the configured timeout.
   OBJECT_FETCH_TIMED_OUT = 14;
->>>>>>> e8796ac5
+  // Indicates that the corresponding placement group has been removed.
+  CORRESPONDING_PLACEMENT_GROUP_REMOVED = 15;
 }
 
 /// The task exception encapsulates all information about task
