--- conflicted
+++ resolved
@@ -73,13 +73,9 @@
   ActorCreationTaskSpec actor_creation_task_spec = 14;
   // Task specification for an actor task.
   // This field is only valid when `type == ACTOR_TASK`.
-<<<<<<< HEAD
   ActorTaskSpec actor_task_spec = 15;
-=======
-  ActorTaskSpec actor_task_spec = 14;
   // Whether this task is a direct call task.
-  bool is_direct_call = 15;
->>>>>>> e4565c9c
+  bool is_direct_call = 16;
 }
 
 // Argument in the task.
