--- conflicted
+++ resolved
@@ -224,13 +224,9 @@
   // Serialized JSON string of the parsed runtime environment dict for this task.
   string serialized_runtime_env = 25;
   // The concurrency group name in which this task will be performed.
-<<<<<<< HEAD
   string concurrency_group_name = 26;
-=======
-  string concurrency_group_name = 25;
   // Whether application-level errors (exceptions) should be retried.
-  bool retry_exceptions = 26;
->>>>>>> b5ccee6a
+  bool retry_exceptions = 27;
 }
 
 message Bundle {
