syntax = "proto3";

package ray.rpc;

option java_package = "org.ray.runtime.generated";

// Language of a task or worker.
enum Language {
  PYTHON = 0;
  JAVA = 1;
  CPP = 2;
}

// Type of a worker.
enum WorkerType {
  WORKER = 0;
  DRIVER = 1;
}

// Type of a task.
enum TaskType {
  // Normal task.
  NORMAL_TASK = 0;
  // Actor creation task.
  ACTOR_CREATION_TASK = 1;
  // Actor task.
  ACTOR_TASK = 2;
  // Driver task.
  DRIVER_TASK = 3;
}

// Address of a worker or node manager.
message Address {
  bytes raylet_id = 1;
  string ip_address = 2;
  int32 port = 3;
  // Optional unique id for the worker.
  bytes worker_id = 4;
}

<<<<<<< HEAD
/// Function descriptor for Driver.
message DriverFunctionDescriptor {
}

=======
>>>>>>> 247a4d02
/// Function descriptor for Java.
message JavaFunctionDescriptor {
  string class_name = 1;
  string function_name = 2;
  string signature = 3;
}

/// Function descriptor for Python.
message PythonFunctionDescriptor {
  string module_name = 1;
  string class_name = 2;
  string function_name = 3;
  string function_hash = 4;
}

// A union wrapper for various function descriptor types.
message FunctionDescriptor {
  oneof function_descriptor {
<<<<<<< HEAD
    DriverFunctionDescriptor driver_function_descriptor = 1;
    JavaFunctionDescriptor java_function_descriptor = 2;
    PythonFunctionDescriptor python_function_descriptor = 3;
=======
    JavaFunctionDescriptor java_function_descriptor = 1;
    PythonFunctionDescriptor python_function_descriptor = 2;
>>>>>>> 247a4d02
  }
}

/// The task specification encapsulates all immutable information about the
/// task. These fields are determined at submission time, converse to the
/// `TaskExecutionSpec` may change at execution time.
message TaskSpec {
  // Type of this task.
  TaskType type = 1;
  // Language of this task.
  Language language = 2;
  // Function descriptor of this task uniquely describe the function to execute.
  FunctionDescriptor function_descriptor = 3;
  // ID of the job that this task belongs to.
  bytes job_id = 4;
  // Task ID of the task.
  bytes task_id = 5;
  // Task ID of the parent task.
  bytes parent_task_id = 6;
  // A count of the number of tasks submitted by the parent task before this one.
  uint64 parent_counter = 7;
  // Task ID of the caller. This is the same as parent_task_id for non-actors.
  // This is the actor ID (embedded in a nil task ID) for actors.
  bytes caller_id = 8;
  /// Address of the caller.
  Address caller_address = 9;
  // Task arguments.
  repeated TaskArg args = 10;
  // Number of return objects.
  uint64 num_returns = 11;
  // Quantities of the different resources required by this task.
  map<string, double> required_resources = 12;
  // The resources required for placing this task on a node. If this is empty,
  // then the placement resources are equal to the required_resources.
  map<string, double> required_placement_resources = 13;
  // Task specification for an actor creation task.
  // This field is only valid when `type == ACTOR_CREATION_TASK`.
  ActorCreationTaskSpec actor_creation_task_spec = 14;
  // Task specification for an actor task.
  // This field is only valid when `type == ACTOR_TASK`.
  ActorTaskSpec actor_task_spec = 15;
  // Whether this task is a direct call task.
  bool is_direct_call = 16;
  // Number of times this task may be retried on worker failure.
  int32 max_retries = 17;
}

// Argument in the task.
message TaskArg {
  // Object IDs for pass-by-reference arguments. Normally there is only one
  // object ID in this list which represents the object that is being passed.
  // However to support reducers in a MapReduce workload, we also support
  // passing multiple object IDs for each argument.
  repeated bytes object_ids = 1;
  // Data for pass-by-value arguments.
  bytes data = 2;
  // Metadata for pass-by-value arguments.
  bytes metadata = 3;
}

// Task spec of an actor creation task.
message ActorCreationTaskSpec {
  // ID of the actor that will be created by this task.
  bytes actor_id = 2;
  // The max number of times this actor should be recontructed.
  // If this number of 0 or negative, the actor won't be reconstructed on failure.
  uint64 max_actor_reconstructions = 3;
  // The dynamic options used in the worker command when starting a worker process for
  // an actor creation task. If the list isn't empty, the options will be used to replace
  // the placeholder strings (`RAY_WORKER_DYNAMIC_OPTION_PLACEHOLDER_0`,
  // `RAY_WORKER_DYNAMIC_OPTION_PLACEHOLDER_1`, etc) in the worker command.
  repeated string dynamic_worker_options = 4;
  // Whether direct actor call is used.
  bool is_direct_call = 5;
  // The max number of concurrent calls for direct call actors.
  int32 max_concurrency = 6;
  // Whether the actor is persistent
  bool is_detached = 7;
  // Whether the actor use async actor calls
  bool is_asyncio = 8;
}

// Task spec of an actor task.
message ActorTaskSpec {
  // Actor ID of the actor that this task is executed on.
  bytes actor_id = 2;
  // The dummy object ID of the actor creation task.
  bytes actor_creation_dummy_object_id = 4;
  // Number of tasks that have been submitted to this actor so far.
  uint64 actor_counter = 5;
  // The dummy object ID of the previous actor task.
  bytes previous_actor_task_dummy_object_id = 7;
}

// The task execution specification encapsulates all mutable information about
// the task. These fields may change at execution time, converse to the
// `TaskSpec` is determined at submission time.
message TaskExecutionSpec {
  // The last time this task was received for scheduling.
  double last_timestamp = 2;
  // The number of times this task was spilled back by raylets.
  uint64 num_forwards = 3;
}

// Represents a task, including task spec, and task execution spec.
message Task {
  TaskSpec task_spec = 1;
  TaskExecutionSpec task_execution_spec = 2;
}

// Represents a resource id.
message ResourceId {
  // The index of the resource (i.e., CPU #3).
  int64 index = 1;
  // The quantity of the resource assigned (i.e., 0.5 CPU).
  double quantity = 2;
}

// Represents a set of resource ids.
message ResourceMapEntry {
  // The name of the resource (i.e., "CPU").
  string name = 1;
  // The set of resource ids assigned.
  repeated ResourceId resource_ids = 2;
}

message ViewData {
  message Measure {
    // A short string that describes the tags for this mesaure, e.g.,
    // "Tag1:Value1,Tag2:Value2,Tag3:Value3"
    string tags = 1;
    // Int64 type value (if present).
    int64 int_value = 2;
    // Double type value (if present).
    double double_value = 3;
    // Distribution type value (if present).
    double distribution_min = 4;
    double distribution_mean = 5;
    double distribution_max = 6;
    double distribution_count = 7;
    repeated double distribution_bucket_boundaries = 8;
    repeated double distribution_bucket_counts = 9;
  }

  // The name of this Census view.
  string view_name = 1;
  // The list of measures recorded under this view.
  repeated Measure measures = 2;
}

// Debug info returned from the core worker.
message CoreWorkerStats {
  // Debug string of the currently executing task.
  string current_task_desc = 1;
  // Number of pending normal and actor tasks.
  int32 num_pending_tasks = 2;
  // Number of object ids in local scope.
  int32 num_object_ids_in_scope = 3;
<<<<<<< HEAD
  // Function descriptor of the currently executing task.
=======
  // String representation of the function descriptor of the currently executing task.
>>>>>>> 247a4d02
  string current_task_func_desc = 4;
  // IP address of the core worker.
  string ip_address = 6;
  // Port of the core worker.
  int64 port = 7;
  // Actor ID.
  bytes actor_id = 8;
  // A map from the resource name (e.g. "CPU") to the amount of resource used.
  map<string, double> used_resources = 9;
  // A string displayed on Dashboard.
  map<string, string> webui_display = 10;
  // Number of objects stored in local memory.
  int32 num_local_objects = 11;
  // Used local object store memory.
  int64 used_object_store_memory = 12;
  // Length of the task queue.
  int32 task_queue_length = 13;
  // Number of executed tasks.
  int32 num_executed_tasks = 14;
  // Actor constructor.
  string actor_title = 15;
}<|MERGE_RESOLUTION|>--- conflicted
+++ resolved
@@ -38,13 +38,6 @@
   bytes worker_id = 4;
 }
 
-<<<<<<< HEAD
-/// Function descriptor for Driver.
-message DriverFunctionDescriptor {
-}
-
-=======
->>>>>>> 247a4d02
 /// Function descriptor for Java.
 message JavaFunctionDescriptor {
   string class_name = 1;
@@ -63,14 +56,8 @@
 // A union wrapper for various function descriptor types.
 message FunctionDescriptor {
   oneof function_descriptor {
-<<<<<<< HEAD
-    DriverFunctionDescriptor driver_function_descriptor = 1;
-    JavaFunctionDescriptor java_function_descriptor = 2;
-    PythonFunctionDescriptor python_function_descriptor = 3;
-=======
     JavaFunctionDescriptor java_function_descriptor = 1;
     PythonFunctionDescriptor python_function_descriptor = 2;
->>>>>>> 247a4d02
   }
 }
 
@@ -229,11 +216,7 @@
   int32 num_pending_tasks = 2;
   // Number of object ids in local scope.
   int32 num_object_ids_in_scope = 3;
-<<<<<<< HEAD
-  // Function descriptor of the currently executing task.
-=======
   // String representation of the function descriptor of the currently executing task.
->>>>>>> 247a4d02
   string current_task_func_desc = 4;
   // IP address of the core worker.
   string ip_address = 6;
