--- conflicted
+++ resolved
@@ -11,7 +11,6 @@
   CPP = 2;
 }
 
-<<<<<<< HEAD
 // Resource id set info.
 message ResourceIdSetInfo {
   // The name of the resource.
@@ -22,12 +21,12 @@
   // that the length of this list must be the same as the length of
   // resource_ids.
   repeated double resource_fractions = 3;
-=======
+}
+
 // Type of a worker.
 enum WorkerType {
   WORKER = 0;
   DRIVER = 1;
->>>>>>> 0af07bd4
 }
 
 // Type of a task.
