syntax = "proto3";

package ray.rpc;

option java_package = "org.ray.runtime.generated";

// Language of a task or worker.
enum Language {
  PYTHON = 0;
  JAVA = 1;
  CPP = 2;
}

// Type of a worker.
enum WorkerType {
  WORKER = 0;
  DRIVER = 1;
}

// Type of a task.
enum TaskType {
  // Normal task.
  NORMAL_TASK = 0;
  // Actor creation task.
  ACTOR_CREATION_TASK = 1;
  // Actor task.
  ACTOR_TASK = 2;
}

/// The task specification encapsulates all immutable information about the
/// task. These fields are determined at submission time, converse to the
/// `TaskExecutionSpec` may change at execution time.
message TaskSpec {
  // Type of this task.
  TaskType type = 1;
  // Language of this task.
  Language language = 2;
  // Function descriptor of this task, which is a list of strings that can
  // uniquely describe the function to execute.
  // For a Python function, it should be: [module_name, class_name, function_name]
  // For a Java function, it should be: [class_name, method_name, type_descriptor]
  repeated bytes function_descriptor = 3;
  // ID of the job that this task belongs to.
  bytes job_id = 4;
  // Task ID of the task.
  bytes task_id = 5;
  // Task ID of the parent task.
  bytes parent_task_id = 6;
  // A count of the number of tasks submitted by the parent task before this one.
  uint64 parent_counter = 7;
  // Task ID of the caller. This is the same as parent_task_id for non-actors.
  // This is the actor ID (embedded in a nil task ID) for actors.
  bytes caller_id = 8;
  // Task arguments.
  repeated TaskArg args = 9;
  // Number of return objects.
  uint64 num_returns = 10;
  // Quantities of the different resources required by this task.
  map<string, double> required_resources = 11;
  // The resources required for placing this task on a node. If this is empty,
  // then the placement resources are equal to the required_resources.
  map<string, double> required_placement_resources = 12;
  // Task specification for an actor creation task.
  // This field is only valid when `type == ACTOR_CREATION_TASK`.
  ActorCreationTaskSpec actor_creation_task_spec = 13;
  // Task specification for an actor task.
  // This field is only valid when `type == ACTOR_TASK`.
  ActorTaskSpec actor_task_spec = 14;
}

// Argument in the task.
message TaskArg {
  // Object IDs for pass-by-reference arguments. Normally there is only one
  // object ID in this list which represents the object that is being passed.
  // However to support reducers in a MapReduce workload, we also support
  // passing multiple object IDs for each argument.
  repeated bytes object_ids = 1;
  // Data for pass-by-value arguments.
  bytes data = 2;
  // Metadata for pass-by-value arguments.
  bytes metadata = 3;
}

// Task spec of an actor creation task.
message ActorCreationTaskSpec {
  // ID of the actor that will be created by this task.
  bytes actor_id = 2;
  // The max number of times this actor should be recontructed.
  // If this number of 0 or negative, the actor won't be reconstructed on failure.
  uint64 max_actor_reconstructions = 3;
  // The dynamic options used in the worker command when starting a worker process for
  // an actor creation task. If the list isn't empty, the options will be used to replace
  // the placeholder strings (`RAY_WORKER_DYNAMIC_OPTION_PLACEHOLDER_0`,
  // `RAY_WORKER_DYNAMIC_OPTION_PLACEHOLDER_1`, etc) in the worker command.
  repeated string dynamic_worker_options = 4;
  // Whether direct actor call is used.
  bool is_direct_call = 5;
<<<<<<< HEAD
  // The max number of concurrent calls for direct call actors.
  int32 max_concurrency = 6;
=======
  // Whether the actor is persistent
  bool is_detached = 6;
>>>>>>> 6166ef3e
}

// Task spec of an actor task.
message ActorTaskSpec {
  // Actor ID of the actor that this task is executed on.
  bytes actor_id = 2;
  // The dummy object ID of the actor creation task.
  bytes actor_creation_dummy_object_id = 4;
  // Number of tasks that have been submitted to this actor so far.
  uint64 actor_counter = 5;
  // The dummy object ID of the previous actor task.
  bytes previous_actor_task_dummy_object_id = 7;
}

// The task execution specification encapsulates all mutable information about
// the task. These fields may change at execution time, converse to the
// `TaskSpec` is determined at submission time.
message TaskExecutionSpec {
  // The last time this task was received for scheduling.
  double last_timestamp = 2;
  // The number of times this task was spilled back by raylets.
  uint64 num_forwards = 3;
}

// Represents a task, including task spec, and task execution spec.
message Task {
  TaskSpec task_spec = 1;
  TaskExecutionSpec task_execution_spec = 2;
}<|MERGE_RESOLUTION|>--- conflicted
+++ resolved
@@ -95,13 +95,10 @@
   repeated string dynamic_worker_options = 4;
   // Whether direct actor call is used.
   bool is_direct_call = 5;
-<<<<<<< HEAD
   // The max number of concurrent calls for direct call actors.
   int32 max_concurrency = 6;
-=======
   // Whether the actor is persistent
-  bool is_detached = 6;
->>>>>>> 6166ef3e
+  bool is_detached = 7;
 }
 
 // Task spec of an actor task.
