// Copyright 2017 The Ray Authors.
//
// Licensed under the Apache License, Version 2.0 (the "License");
// you may not use this file except in compliance with the License.
// You may obtain a copy of the License at
//
//  http://www.apache.org/licenses/LICENSE-2.0
//
// Unless required by applicable law or agreed to in writing, software
// distributed under the License is distributed on an "AS IS" BASIS,
// WITHOUT WARRANTIES OR CONDITIONS OF ANY KIND, either express or implied.
// See the License for the specific language governing permissions and
// limitations under the License.

syntax = "proto3";

package ray.rpc;

option java_package = "io.ray.runtime.generated";

// Language of a task or worker.
enum Language {
  PYTHON = 0;
  JAVA = 1;
  CPP = 2;
}

// Type of a worker.
enum WorkerType {
  WORKER = 0;
  DRIVER = 1;
  // IO worker types.
  SPILL_WORKER = 2;
  RESTORE_WORKER = 3;
}

// Type of a task.
enum TaskType {
  // Normal task.
  NORMAL_TASK = 0;
  // Actor creation task.
  ACTOR_CREATION_TASK = 1;
  // Actor task.
  ACTOR_TASK = 2;
  // Driver task.
  DRIVER_TASK = 3;
}

// Type of placement group strategy.
enum PlacementStrategy {
  // Packs Bundles into as few nodes as possible.
  PACK = 0;
  // Places Bundles across distinct nodes or processes as even as possible.
  SPREAD = 1;
  // Packs Bundles within one node. The group is not allowed to span multiple nodes.
  STRICT_PACK = 2;
  // Places Bundles across distinct nodes.
  // The group is not allowed to deploy more than one bundle on a node.
  STRICT_SPREAD = 3;
}

// Address of a worker or node manager.
message Address {
  bytes raylet_id = 1;
  string ip_address = 2;
  int32 port = 3;
  // Optional unique id for the worker.
  bytes worker_id = 4;
}

/// Function descriptor for Java.
message JavaFunctionDescriptor {
  string class_name = 1;
  string function_name = 2;
  string signature = 3;
}

/// Function descriptor for Python.
message PythonFunctionDescriptor {
  string module_name = 1;
  string class_name = 2;
  string function_name = 3;
  string function_hash = 4;
}

/// Function descriptor for C/C++.
message CppFunctionDescriptor {
  /// Dynamic library name which contains the remote function.
  string lib_name = 1;
  /// Remote function offset from base address.
  string function_offset = 2;
  /// Executable function offset from base address.
  string exec_function_offset = 3;
}

// A union wrapper for various function descriptor types.
message FunctionDescriptor {
  oneof function_descriptor {
    JavaFunctionDescriptor java_function_descriptor = 1;
    PythonFunctionDescriptor python_function_descriptor = 2;
    CppFunctionDescriptor cpp_function_descriptor = 3;
  }
}

// This enum type is used as object's metadata to indicate the object's
// creating task has failed because of a certain error.
// TODO(hchen): We may want to make these errors more specific. E.g., we may
// want to distinguish between intentional and expected actor failures, and
// between worker process failure and node failure.
enum ErrorType {
  // Indicates that a task failed because the worker died unexpectedly while
  // executing it.
  WORKER_DIED = 0;
  // Indicates that a task failed because the actor died unexpectedly before
  // finishing it.
  ACTOR_DIED = 1;
  // Indicates that an object is lost and cannot be restarted.
  // Note, this currently only happens to actor objects. When the actor's
  // state is already after the object's creating task, the actor cannot
  // re-run the task.
  // TODO(hchen): we may want to reuse this error type for more cases. E.g.,
  // 1) A object that was put by the driver.
  // 2) The object's creating task is already cleaned up from GCS (this
  // currently crashes raylet).
  OBJECT_UNRECONSTRUCTABLE = 2;
  // Indicates that a task failed due to user code failure.
  TASK_EXECUTION_EXCEPTION = 3;
  // Indicates that the object has been placed in plasma. This error shouldn't
  // ever be exposed to user code; it is only used internally to indicate the
  // result of a direct call has been placed in plasma.
  OBJECT_IN_PLASMA = 4;
  // Indicates that an object has been cancelled.
  TASK_CANCELLED = 5;
  // Inidicates that creating the GCS service failed to create the actor.
  ACTOR_CREATION_FAILED = 6;
}

/// The task exception encapsulates all information about task
/// execution execeptions.
message RayException {
  // Language of this exception.
  Language language = 1;
  // The serialized exception.
  bytes serialized_exception = 2;
  // The formatted exception string.
  string formatted_exception_string = 3;
}

/// The task specification encapsulates all immutable information about the
/// task. These fields are determined at submission time, converse to the
/// `TaskExecutionSpec` may change at execution time.
message TaskSpec {
  // Type of this task.
  TaskType type = 1;
  // Name of this task.
  string name = 2;
  // Language of this task.
  Language language = 3;
  // Function descriptor of this task uniquely describe the function to execute.
  FunctionDescriptor function_descriptor = 4;
  // ID of the job that this task belongs to.
  bytes job_id = 5;
  // Task ID of the task.
  bytes task_id = 6;
  // Task ID of the parent task.
  bytes parent_task_id = 7;
  // A count of the number of tasks submitted by the parent task before this one.
  uint64 parent_counter = 8;
  // Task ID of the caller. This is the same as parent_task_id for non-actors.
  // This is the actor ID (embedded in a nil task ID) for actors.
  bytes caller_id = 9;
  /// Address of the caller.
  Address caller_address = 10;
  // Task arguments.
  repeated TaskArg args = 11;
  // Number of return objects.
  uint64 num_returns = 12;
  // Quantities of the different resources required by this task.
  map<string, double> required_resources = 13;
  // The resources required for placing this task on a node. If this is empty,
  // then the placement resources are equal to the required_resources.
  map<string, double> required_placement_resources = 14;
  // Task specification for an actor creation task.
  // This field is only valid when `type == ACTOR_CREATION_TASK`.
  ActorCreationTaskSpec actor_creation_task_spec = 15;
  // Task specification for an actor task.
  // This field is only valid when `type == ACTOR_TASK`.
  ActorTaskSpec actor_task_spec = 16;
  // Number of times this task may be retried on worker failure.
  int32 max_retries = 17;
  // Placement group that is associated with this task.
  bytes placement_group_id = 18;
  // Placement group bundle that is associated with this task.
  int64 placement_group_bundle_index = 19;
  // Whether or not this task should capture parent's placement group automatically.
  bool placement_group_capture_child_tasks = 20;
  // Environment variables to override for this task
<<<<<<< HEAD
  map<string, string> override_environment_variables = 20;
  // Breakpoint if this task should drop into the debugger when it starts executing
  // and "" if the task should not drop into the debugger.
  bytes debugger_breakpoint = 21;
=======
  map<string, string> override_environment_variables = 21;
>>>>>>> 084f0379
}

message Bundle {
  message BundleIdentifier {
    bytes placement_group_id = 1;
    int32 bundle_index = 2;
  }
  BundleIdentifier bundle_id = 1;
  map<string, double> unit_resources = 2;
  // The location of this bundle.
  bytes node_id = 3;
}

message PlacementGroupSpec {
  // ID of the PlacementGroup.
  bytes placement_group_id = 1;
  // The name of the placement group.
  string name = 2;
  // The array of the bundle in Placement Group.
  repeated Bundle bundles = 3;
  // The schedule strategy of this Placement Group.
  PlacementStrategy strategy = 4;
  // The job id that created this placement group.
  bytes creator_job_id = 5;
  // The actor id that created this placement group.
  bytes creator_actor_id = 6;
  // Whether or not if the creator job is dead.
  bool creator_job_dead = 7;
  // Whether or not if the creator actor is dead.
  bool creator_actor_dead = 8;
}

message ObjectReference {
  // ObjectID that the worker has a reference to.
  bytes object_id = 1;
  // The address of the object's owner.
  Address owner_address = 2;
}

// Argument in the task.
message TaskArg {
  // A pass-by-ref argument.
  ObjectReference object_ref = 1;
  // Data for pass-by-value arguments.
  bytes data = 2;
  // Metadata for pass-by-value arguments.
  bytes metadata = 3;
  // ObjectIDs that were nested in the inlined arguments of the data field.
  repeated bytes nested_inlined_ids = 4;
}

// Task spec of an actor creation task.
message ActorCreationTaskSpec {
  // ID of the actor that will be created by this task.
  bytes actor_id = 2;
  // The max number of times this actor should be recontructed.
  // If this number is 0 the actor won't be restarted.
  // If this number is -1 the actor will be restarted indefinitely.
  int64 max_actor_restarts = 3;
  // The dynamic options used in the worker command when starting a worker process for
  // an actor creation task. If the list isn't empty, the options will be used to replace
  // the placeholder string `RAY_WORKER_DYNAMIC_OPTION_PLACEHOLDER` in the worker command.
  repeated string dynamic_worker_options = 4;
  // The max number of concurrent calls for direct call actors.
  int32 max_concurrency = 5;
  // Whether the actor is persistent.
  bool is_detached = 6;
  // Globally-unique name of the actor. Should only be populated when is_detached is true.
  string name = 7;
  // Whether the actor use async actor calls.
  bool is_asyncio = 8;
  // Field used for storing application-level extensions to the actor definition.
  string extension_data = 9;
}

// Task spec of an actor task.
message ActorTaskSpec {
  // Actor ID of the actor that this task is executed on.
  bytes actor_id = 2;
  // The dummy object ID of the actor creation task.
  bytes actor_creation_dummy_object_id = 4;
  // Number of tasks that have been submitted to this actor so far.
  uint64 actor_counter = 5;
  // The dummy object ID of the previous actor task.
  bytes previous_actor_task_dummy_object_id = 7;
}

// The task execution specification encapsulates all mutable information about
// the task. These fields may change at execution time, converse to the
// `TaskSpec` is determined at submission time.
message TaskExecutionSpec {
  // The last time this task was received for scheduling.
  double last_timestamp = 2;
  // The number of times this task was spilled back by raylets.
  uint64 num_forwards = 3;
}

// Represents a task, including task spec, and task execution spec.
message Task {
  TaskSpec task_spec = 1;
  TaskExecutionSpec task_execution_spec = 2;
}

// Represents a resource id.
message ResourceId {
  // The index of the resource (i.e., CPU #3).
  int64 index = 1;
  // The quantity of the resource assigned (i.e., 0.5 CPU).
  double quantity = 2;
}

// Represents a set of resource ids.
message ResourceMapEntry {
  // The name of the resource (i.e., "CPU").
  string name = 1;
  // The set of resource ids assigned.
  repeated ResourceId resource_ids = 2;
}

message ViewData {
  message Measure {
    // A short string that describes the tags for this mesaure, e.g.,
    // "Tag1:Value1,Tag2:Value2,Tag3:Value3"
    string tags = 1;
    // Int64 type value (if present).
    int64 int_value = 2;
    // Double type value (if present).
    double double_value = 3;
    // Distribution type value (if present).
    double distribution_min = 4;
    double distribution_mean = 5;
    double distribution_max = 6;
    double distribution_count = 7;
    repeated double distribution_bucket_boundaries = 8;
    repeated double distribution_bucket_counts = 9;
  }

  // The name of this Census view.
  string view_name = 1;
  // The list of measures recorded under this view.
  repeated Measure measures = 2;
}

// Debug info for a referenced object.
message ObjectRefInfo {
  // Object id that is referenced.
  bytes object_id = 1;
  // Language call site of the object reference (i.e., file and line number).
  string call_site = 2;
  // Size of the object if this core worker is the owner, otherwise -1.
  int64 object_size = 3;
  // Number of local references to the object.
  int64 local_ref_count = 4;
  // Number of references in submitted tasks.
  int64 submitted_task_ref_count = 5;
  // Object ids that contain this object.
  repeated bytes contained_in_owned = 6;
  // True if this object is pinned in memory by the current process.
  bool pinned_in_memory = 7;
}

// Details about the allocation of a given resource. Some resources
// (e.g., GPUs) have individually allocatable units that are represented
// as "slots" here.
message ResourceAllocations {
  message ResourceSlot {
    int64 slot = 1;
    double allocation = 2;
  }
  repeated ResourceSlot resource_slots = 1;
}

// Debug info returned from the core worker.
message CoreWorkerStats {
  // Debug string of the currently executing task.
  string current_task_desc = 1;
  // Number of pending normal and actor tasks.
  int32 num_pending_tasks = 2;
  // Number of object refs in local scope.
  int32 num_object_refs_in_scope = 3;
  // Name of the currently executing task.
  string current_task_name = 4;
  // String representation of the function descriptor of the currently executing task.
  string current_task_func_desc = 5;
  // IP address of the core worker.
  string ip_address = 7;
  // Port of the core worker.
  int64 port = 8;
  // Actor ID.
  bytes actor_id = 9;
  // A map from the resource name (e.g. "CPU") to its allocation.
  map<string, ResourceAllocations> used_resources = 10;
  // A string displayed on Dashboard.
  map<string, string> webui_display = 11;
  // Number of objects that are IN_PLASMA_ERROR in the local memory store.
  int32 num_in_plasma = 12;
  // Number of objects stored in local memory.
  int32 num_local_objects = 13;
  // Used local object store memory.
  int64 used_object_store_memory = 14;
  // Length of the task queue.
  int32 task_queue_length = 15;
  // Number of executed tasks.
  int32 num_executed_tasks = 16;
  // Actor constructor.
  string actor_title = 17;
  // Local reference table.
  repeated ObjectRefInfo object_refs = 18;
  // Job ID.
  bytes job_id = 19;
  // Worker id of core worker.
  bytes worker_id = 20;
  // Language
  Language language = 21;
  // PID of the worker process.
  uint32 pid = 22;
  // The worker type.
  WorkerType worker_type = 23;
}

message MetricPoint {
  // Name of the metric.
  string metric_name = 1;
  // Timestamp when metric is exported.
  int64 timestamp = 2;
  // Value of the metric point.
  double value = 3;
  // Tags of the metric.
  map<string, string> tags = 4;
  // [Optional] Description of the metric.
  string description = 5;
  // [Optional] Unit of the metric.
  string units = 6;
}<|MERGE_RESOLUTION|>--- conflicted
+++ resolved
@@ -195,14 +195,10 @@
   // Whether or not this task should capture parent's placement group automatically.
   bool placement_group_capture_child_tasks = 20;
   // Environment variables to override for this task
-<<<<<<< HEAD
-  map<string, string> override_environment_variables = 20;
+  map<string, string> override_environment_variables = 21;
   // Breakpoint if this task should drop into the debugger when it starts executing
   // and "" if the task should not drop into the debugger.
-  bytes debugger_breakpoint = 21;
-=======
-  map<string, string> override_environment_variables = 21;
->>>>>>> 084f0379
+  bytes debugger_breakpoint = 22;
 }
 
 message Bundle {
