--- conflicted
+++ resolved
@@ -315,7 +315,6 @@
   ResourcesData resources = 1;
 }
 
-<<<<<<< HEAD
 message TaskResourceUsage {
   // Function descriptor for the task
   FunctionDescriptor function_descriptor = 1;
@@ -338,11 +337,10 @@
   // The task resource usages of the resource-consuming tasks/actors on this node
   repeated TaskResourceUsage task_resource_usage = 3;
 }
-=======
+
 message NotifyGCSRestartRequest {}
 
 message NotifyGCSRestartReply {}
->>>>>>> 6df45f09
 
 // Service for inter-node-manager communication.
 service NodeManagerService {
