// Copyright 2017 The Ray Authors.
//
// Licensed under the Apache License, Version 2.0 (the "License");
// you may not use this file except in compliance with the License.
// You may obtain a copy of the License at
//
//  http://www.apache.org/licenses/LICENSE-2.0
//
// Unless required by applicable law or agreed to in writing, software
// distributed under the License is distributed on an "AS IS" BASIS,
// WITHOUT WARRANTIES OR CONDITIONS OF ANY KIND, either express or implied.
// See the License for the specific language governing permissions and
// limitations under the License.

syntax = "proto3";

package ray.rpc;

import "src/ray/protobuf/common.proto";
import "src/ray/protobuf/gcs.proto";

// Request a worker from the raylet with the specified resources.
message RequestWorkerLeaseRequest {
  // TaskSpec containing the requested resources.
  TaskSpec resource_spec = 1;
  // Worker's backlog size for this spec's shape.
  int64 backlog_size = 2;
}

message RequestWorkerLeaseReply {
  // Address of the leased worker. If this is empty, then the request should be
  // retried at the provided raylet address.
  Address worker_address = 1;
  // Address of the raylet to spill back to, if any.
  Address retry_at_raylet_address = 2;
  // Resource mapping ids acquired by the leased worker.
  repeated ResourceMapEntry resource_mapping = 3;
  // Whether this lease request was canceled. In this case, the
  // client should try again if the resources are still required.
  bool canceled = 4;
  // PID of the worker process.
  uint32 worker_pid = 5;
}

message PrepareBundleResourcesRequest {
  // Bundle containing the requested resources.
  Bundle bundle_spec = 1;
}

message PrepareBundleResourcesReply {
  // The status if prepare request was successful.
  bool success = 1;
}

message CommitBundleResourcesRequest {
  // Bundle containing the requested resources.
  Bundle bundle_spec = 1;
}

message CommitBundleResourcesReply {
}

message CancelResourceReserveRequest {
  // Bundle containing the requested resources.
  Bundle bundle_spec = 1;
}

message CancelResourceReserveReply {
}

// Release a worker back to its raylet.
message ReturnWorkerRequest {
  // Port of the leased worker that we are now returning.
  int32 worker_port = 1;
  // Unique id of the leased worker we are now returning.
  bytes worker_id = 2;
  // If true, there was some unrecoverable error and the raylet should
  // disconnect the worker.
  bool disconnect_worker = 3;
}

message ReturnWorkerReply {
}

message ReleaseUnusedWorkersRequest {
  repeated bytes worker_ids_in_use = 1;
}

message ReleaseUnusedWorkersReply {
}

message CancelWorkerLeaseRequest {
  // The task to cancel.
  bytes task_id = 1;
}

message CancelWorkerLeaseReply {
  // Whether the cancellation request was successful. Cancellation
  // succeeds if the node manager has the task queued upon receiving
  // the cancellation request, and the node manager has not yet
  // granted the lease.
  bool success = 1;
}

message PinObjectIDsRequest {
  // Address of the owner to ask when to unpin the objects.
  Address owner_address = 1;
  // ObjectIDs to pin.
  repeated bytes object_ids = 2;
}

message PinObjectIDsReply {
}

message GetNodeStatsRequest {
  // Whether to include memory stats. This could be large since it includes
  // metadata for all live object references.
  bool include_memory_info = 1;
}

// Object store stats, which may be reported per-node or aggregated across
// multiple nodes in the cluster (values are additive).
message ObjectStoreStats {
  // The amount of wall time total where spilling was happening.
  double spill_time_total_s = 1;
  // The number of bytes spilled total.
  int64 spilled_bytes_total = 2;
  // The number of objects spilled total.
  int64 spilled_objects_total = 3;
  // The amount of wall time total where object restore was happening.
  double restore_time_total_s = 4;
  // The number of bytes restored total.
  int64 restored_bytes_total = 5;
  // The number of objects restored total.
  int64 restored_objects_total = 6;
  // The current usage of the object store.
  int64 object_store_bytes_used = 7;
  // The max capacity of the object store.
  int64 object_store_bytes_avail = 8;
  // The number of local objects total.
  int64 num_local_objects = 9;
  // The number of plasma object bytes that are consumed by core workers.
  int64 consumed_bytes = 10;
}

message GetNodeStatsReply {
  repeated CoreWorkerStats core_workers_stats = 1;
  repeated ViewData view_data = 2;
  uint32 num_workers = 3;
  repeated TaskSpec infeasible_tasks = 4;
  repeated TaskSpec ready_tasks = 5;
  ObjectStoreStats store_stats = 6;
}

message GlobalGCRequest {
}

message GlobalGCReply {
}

// Accumulates memory info across all nodes. To access per-node memory info,
// use GetNodeStats() calls instead.
message FormatGlobalMemoryInfoRequest {
  // Whether or not the reply should include memory summary.
  // If it is true, it will add extra overhead to the system
  // because getting memory info requires to ping every core worker
  // in the cluster.
  bool include_memory_info = 1;
}

message FormatGlobalMemoryInfoReply {
  // A tabular summary of the memory stats. To get this data in structured form,
  // you can instead use GetNodeStats() directly.
  string memory_summary = 1;
  // Aggregate store stats across all nodes. To get the individual node data,
  // you can instead use GetNodeStats() directly.
  ObjectStoreStats store_stats = 2;
}

message RequestObjectSpillageRequest {
  // ObjectID to spill.
  bytes object_id = 1;
}

message RequestObjectSpillageReply {
  // Whether the object spilling was successful or not.
  bool success = 1;
  // Object URL where the object is spilled.
  string object_url = 2;
  // The node id of a node where the object is spilled.
  bytes spilled_node_id = 3;
}

message RestoreSpilledObjectRequest {
  // ObjectID to restore.
  bytes object_id = 1;
  // Object URL where the object is spilled.
  string object_url = 2;
  // The node id of a node where the object is spilled.
  bytes spilled_node_id = 3;
}

message RestoreSpilledObjectReply {
}

message ReleaseUnusedBundlesRequest {
  repeated Bundle bundles_in_use = 1;
}

message ReleaseUnusedBundlesReply {
}

<<<<<<< HEAD
=======
message GetSystemConfigRequest {
}

message GetSystemConfigReply {
  string system_config = 1;
}

>>>>>>> ba6cebe3
message RequestResourceReportRequest {
}

message RequestResourceReportReply {
  ResourcesData resources = 1;
}

// Service for inter-node-manager communication.
service NodeManagerService {
  // Request the current resource usage from this raylet
<<<<<<< HEAD
  rpc RequestResourceReport(RequestResourceReportRequest) returns (RequestResourceReportReply);
=======
  rpc RequestResourceReport(RequestResourceReportRequest)
      returns (RequestResourceReportReply);
>>>>>>> ba6cebe3
  // Request a worker from the raylet.
  rpc RequestWorkerLease(RequestWorkerLeaseRequest) returns (RequestWorkerLeaseReply);
  // Release a worker back to its raylet.
  rpc ReturnWorker(ReturnWorkerRequest) returns (ReturnWorkerReply);
  // This method is only used by GCS, and the purpose is to release leased workers
  // that may be leaked. When GCS restarts, it doesn't know which workers it has leased
  // in the previous lifecycle. In this case, GCS will send a list of worker ids that
  // are still needed. And Raylet will release other leased workers.
  rpc ReleaseUnusedWorkers(ReleaseUnusedWorkersRequest)
      returns (ReleaseUnusedWorkersReply);
  // Request a raylet to lock resources for a bundle.
  // This is the first phase of 2PC protocol for atomic placement group creation.
  rpc PrepareBundleResources(PrepareBundleResourcesRequest)
      returns (PrepareBundleResourcesReply);
  // Commit bundle resources to a raylet.
  // This is the second phase of 2PC protocol for atomic placement group creation.
  rpc CommitBundleResources(CommitBundleResourcesRequest)
      returns (CommitBundleResourcesReply);
  // Return resource for the raylet.
  rpc CancelResourceReserve(CancelResourceReserveRequest)
      returns (CancelResourceReserveReply);
  // Cancel a pending lease request. This only returns success if the
  // lease request was not yet granted.
  rpc CancelWorkerLease(CancelWorkerLeaseRequest) returns (CancelWorkerLeaseReply);
  // Pin the provided object IDs.
  rpc PinObjectIDs(PinObjectIDsRequest) returns (PinObjectIDsReply);
  // Get the current node stats.
  rpc GetNodeStats(GetNodeStatsRequest) returns (GetNodeStatsReply);
  // Trigger garbage collection in all workers across the cluster.
  rpc GlobalGC(GlobalGCRequest) returns (GlobalGCReply);
  // Get global object reference stats in formatted form.
  rpc FormatGlobalMemoryInfo(FormatGlobalMemoryInfoRequest)
      returns (FormatGlobalMemoryInfoReply);
  // Ask the raylet to spill an object to external storage.
  rpc RequestObjectSpillage(RequestObjectSpillageRequest)
      returns (RequestObjectSpillageReply);
  // Ask the raylet to restore the object from the external storage.
  rpc RestoreSpilledObject(RestoreSpilledObjectRequest)
      returns (RestoreSpilledObjectReply);
  // This method is only used by GCS, and the purpose is to release bundles
  // that may be leaked. When GCS restarts, it doesn't know which bundles it has leased
  // in the previous lifecycle. In this case, GCS will send a list of bundles that
  // are still needed. And Raylet will release other bundles.
  rpc ReleaseUnusedBundles(ReleaseUnusedBundlesRequest)
      returns (ReleaseUnusedBundlesReply);
  // Get the system config.
  rpc GetSystemConfig(GetSystemConfigRequest) returns (GetSystemConfigReply);
}<|MERGE_RESOLUTION|>--- conflicted
+++ resolved
@@ -210,8 +210,6 @@
 message ReleaseUnusedBundlesReply {
 }
 
-<<<<<<< HEAD
-=======
 message GetSystemConfigRequest {
 }
 
@@ -219,7 +217,6 @@
   string system_config = 1;
 }
 
->>>>>>> ba6cebe3
 message RequestResourceReportRequest {
 }
 
@@ -230,12 +227,8 @@
 // Service for inter-node-manager communication.
 service NodeManagerService {
   // Request the current resource usage from this raylet
-<<<<<<< HEAD
-  rpc RequestResourceReport(RequestResourceReportRequest) returns (RequestResourceReportReply);
-=======
   rpc RequestResourceReport(RequestResourceReportRequest)
       returns (RequestResourceReportReply);
->>>>>>> ba6cebe3
   // Request a worker from the raylet.
   rpc RequestWorkerLease(RequestWorkerLeaseRequest) returns (RequestWorkerLeaseReply);
   // Release a worker back to its raylet.
