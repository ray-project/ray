// Copyright 2017 The Ray Authors.
//
// Licensed under the Apache License, Version 2.0 (the "License");
// you may not use this file except in compliance with the License.
// You may obtain a copy of the License at
//
//  http://www.apache.org/licenses/LICENSE-2.0
//
// Unless required by applicable law or agreed to in writing, software
// distributed under the License is distributed on an "AS IS" BASIS,
// WITHOUT WARRANTIES OR CONDITIONS OF ANY KIND, either express or implied.
// See the License for the specific language governing permissions and
// limitations under the License.

syntax = "proto3";
option cc_enable_arenas = true;

package ray.rpc;

import "src/ray/protobuf/common.proto";
import "src/ray/protobuf/gcs.proto";

message WorkerBacklogReport {
  // TaskSpec indicating the scheduling class.
  // Cannot send scheduling class directly
  // since it's local to each process.
  TaskSpec resource_spec = 1;
  // Size of the backlog for the above scheduling class.
  int64 backlog_size = 2;
}

message ReportWorkerBacklogRequest {
  // Unique id of the worker that's reporting the backlog
  bytes worker_id = 1;
  // Backlog report per scheduling class
  repeated WorkerBacklogReport backlog_reports = 2;
}

message ReportWorkerBacklogReply {}

// Request a worker from the raylet with the specified resources.
message RequestWorkerLeaseRequest {
  // TaskSpec containing the requested resources.
  TaskSpec resource_spec = 1;
  // Worker's backlog size for this spec's shape.
  int64 backlog_size = 2;
  // If it's true, either grant the lease if the task is
  // locally schedulable or reject the request.
  // Else, the raylet may return another raylet at which to retry the request.
  bool grant_or_reject = 3;
  // If it's true, then the current raylet is selected
  // due to the locality of task arguments.
  bool is_selected_based_on_locality = 4;
}

message RequestWorkerLeaseReply {
  enum SchedulingFailureType {
    // The default failure type is "not failed".
    NOT_FAILED = 0;
    // Scheduling is failed on this node.
    SCHEDULING_FAILED = 1;
    // Scheduling is cancelled because task/actor's placement is removed.
    SCHEDULING_CANCELLED_PLACEMENT_GROUP_REMOVED = 2;
    // Scheduling is cancelled because task/actor's runtime environment setup is failed
    SCHEDULING_CANCELLED_RUNTIME_ENV_SETUP_FAILED = 3;
    // Scheduling is cancelled because task/actor is intentionally cancelled. E.g.,
    // ray.kill or ray.cancel
    SCHEDULING_CANCELLED_INTENDED = 4;
    // Scheduling is cancelled because the task/actor is no longer schedulable.
    SCHEDULING_CANCELLED_UNSCHEDULABLE = 5;
  }

  // Address of the leased worker. If this is empty, then the request should be
  // retried at the provided raylet address.
  Address worker_address = 1;
  // Address of the raylet to spill back to, if any.
  Address retry_at_raylet_address = 2;
  // Resource mapping ids acquired by the leased worker.
  repeated ResourceMapEntry resource_mapping = 3;
  // Whether this lease request was canceled.
  bool canceled = 4;
  // PID of the worker process.
  uint32 worker_pid = 6;
  // Whether the request was rejected because of insufficient resources.
  bool rejected = 7;
  // The (normal task) resources data to be carried by the Reply.
  ResourcesData resources_data = 8;
  // Scheduling failure type.
  // Must be set only when canceled is set.
  SchedulingFailureType failure_type = 9;
  // The error message explaining why scheduling has failed.
  // Must be an empty string if failure_type is `NOT_FAILED`.
  string scheduling_failure_message = 10;
}

message PrepareBundleResourcesRequest {
  // Bundles that containing the requested resources.
  repeated Bundle bundle_specs = 1;
}

message PrepareBundleResourcesReply {
  // The status if prepare request was successful.
  bool success = 1;
}

message CommitBundleResourcesRequest {
  // Bundles containing the requested resources.
  repeated Bundle bundle_specs = 1;
}

message CommitBundleResourcesReply {
}

message CancelResourceReserveRequest {
  // Bundle containing the requested resources.
  Bundle bundle_spec = 1;
}

message CancelResourceReserveReply {
}

// Release a worker back to its raylet.
message ReturnWorkerRequest {
  // Port of the leased worker that we are now returning.
  int32 worker_port = 1;
  // Unique id of the leased worker we are now returning.
  bytes worker_id = 2;
  // If true, there was some unrecoverable error and the raylet should
  // disconnect the worker.
  bool disconnect_worker = 3;
  // Whether the worker is exiting and cannot be reused.
  bool worker_exiting = 4;
}

message ReturnWorkerReply {
}

message ReleaseUnusedWorkersRequest {
  repeated bytes worker_ids_in_use = 1;
}

message ReleaseUnusedWorkersReply {
}

message ShutdownRayletRequest {
  /// Whether the shutdown request is graceful or not.
  bool graceful = 1;
}

message ShutdownRayletReply {}

message CancelWorkerLeaseRequest {
  // The task to cancel.
  bytes task_id = 1;
}

message CancelWorkerLeaseReply {
  // Whether the cancellation request was successful. Cancellation
  // succeeds if the node manager has the task queued upon receiving
  // the cancellation request, and the node manager has not yet
  // granted the lease.
  bool success = 1;
}

message PinObjectIDsRequest {
  // Address of the owner to ask when to unpin the objects.
  Address owner_address = 1;
  // ObjectIDs to pin.
  repeated bytes object_ids = 2;
}

message PinObjectIDsReply {
<<<<<<< HEAD
  repeated bool success = 1;
=======
  // Whether pinning the corresponding object succeeded or not.
  // Pin can fail if the object is already evicted.
  repeated bool successes = 1;
>>>>>>> b05b28b2
}

message GetNodeStatsRequest {
  // Whether to include memory stats. This could be large since it includes
  // metadata for all live object references.
  bool include_memory_info = 1;
}

// Object store stats, which may be reported per-node or aggregated across
// multiple nodes in the cluster (values are additive).
message ObjectStoreStats {
  // The amount of wall time total where spilling was happening.
  double spill_time_total_s = 1;
  // The number of bytes spilled total.
  int64 spilled_bytes_total = 2;
  // The number of objects spilled total.
  int64 spilled_objects_total = 3;
  // The amount of wall time total where object restore was happening.
  double restore_time_total_s = 4;
  // The number of bytes restored total.
  int64 restored_bytes_total = 5;
  // The number of objects restored total.
  int64 restored_objects_total = 6;
  // The current usage of the object store.
  int64 object_store_bytes_used = 7;
  // The max capacity of the object store.
  int64 object_store_bytes_avail = 8;
  // The number of bytes pinned as the primary copy of objects.
  int64 object_store_bytes_primary_copy = 9;
  // The number of bytes allocated from the filesystem (fallback allocs).
  int64 object_store_bytes_fallback = 10;
  // The number of local objects total.
  int64 num_local_objects = 11;
  // The number of plasma object bytes that are consumed by core workers.
  int64 consumed_bytes = 12;
  // Whether this node has object pulls queued. This can happen if
  // the node has more pull requests than available object store
  // memory.
  bool object_pulls_queued = 13;
}

message GetNodeStatsReply {
  repeated CoreWorkerStats core_workers_stats = 1;
  repeated ViewData view_data = 2;
  uint32 num_workers = 3;
  repeated TaskSpec infeasible_tasks = 4;
  repeated TaskSpec ready_tasks = 5;
  ObjectStoreStats store_stats = 6;
}

message GlobalGCRequest {
}

message GlobalGCReply {
}

// Accumulates memory info across all nodes. To access per-node memory info,
// use GetNodeStats() calls instead.
message FormatGlobalMemoryInfoRequest {
  // Whether or not the reply should include memory summary.
  // If it is true, it will add extra overhead to the system
  // because getting memory info requires to ping every core worker
  // in the cluster.
  bool include_memory_info = 1;
}

message FormatGlobalMemoryInfoReply {
  // A tabular summary of the memory stats. To get this data in structured form,
  // you can instead use GetNodeStats() directly.
  string memory_summary = 1;
  // Aggregate store stats across all nodes. To get the individual node data,
  // you can instead use GetNodeStats() directly.
  ObjectStoreStats store_stats = 2;
}

message RequestObjectSpillageRequest {
  // ObjectID to spill.
  bytes object_id = 1;
}

message RequestObjectSpillageReply {
  // Whether the object spilling was successful or not.
  bool success = 1;
  // Object URL where the object is spilled.
  string object_url = 2;
  // The node id of a node where the object is spilled.
  bytes spilled_node_id = 3;
}

message ReleaseUnusedBundlesRequest {
  repeated Bundle bundles_in_use = 1;
}

message ReleaseUnusedBundlesReply {
}

message GetSystemConfigRequest {
}

message GetSystemConfigReply {
  string system_config = 1;
}

message RequestResourceReportRequest {
}

message RequestResourceReportReply {
  ResourcesData resources = 1;
}

message UpdateResourceUsageRequest {
  // This is a serialized version of ResourceUsageBatchData. This extra layer of
  // serialization allows the sender to cache the expensive operation of serializing a
  // `ResourceUsageBatchData` when sending this request to all nodes.
  bytes serialized_resource_usage_batch = 1;
}

message UpdateResourceUsageReply {
}

message GetGcsServerAddressRequest {
}

message GetGcsServerAddressReply {
  string ip = 1;
  int32 port = 2;
}

message GetTasksInfoRequest {}

message GetTasksInfoReply {
  repeated TaskInfoEntry owned_task_info_entries = 1;
  // A list of task that's currently running.
  // All tasks must be treated as TaskStatus::RUNNING
  // from the caller side.
  repeated bytes running_task_ids = 2;
}

message GetObjectsInfoRequest {}

message GetObjectsInfoReply {
  repeated CoreWorkerStats core_workers_stats = 1;
}

message GetResourceLoadRequest {}

message GetResourceLoadReply {
  ResourcesData resources = 1;
}

message NotifyGCSRestartRequest {}

message NotifyGCSRestartReply {}

// Service for inter-node-manager communication.
service NodeManagerService {
  // Update the node's view of the cluster resource usage.
  rpc UpdateResourceUsage(UpdateResourceUsageRequest) returns (UpdateResourceUsageReply);
  // Handle the case when GCS restarted.
  rpc NotifyGCSRestart(NotifyGCSRestartRequest) returns (NotifyGCSRestartReply);
  // Get the resource load of the raylet.
  rpc GetResourceLoad(GetResourceLoadRequest) returns (GetResourceLoadReply);
  // Request the current resource usage from this raylet
  rpc RequestResourceReport(RequestResourceReportRequest)
      returns (RequestResourceReportReply);
  // Request a worker from the raylet.
  rpc RequestWorkerLease(RequestWorkerLeaseRequest) returns (RequestWorkerLeaseReply);
  // Report task backlog information from a worker to the raylet
  rpc ReportWorkerBacklog(ReportWorkerBacklogRequest) returns (ReportWorkerBacklogReply);
  // Release a worker back to its raylet.
  rpc ReturnWorker(ReturnWorkerRequest) returns (ReturnWorkerReply);
  // This method is only used by GCS, and the purpose is to release leased workers
  // that may be leaked. When GCS restarts, it doesn't know which workers it has leased
  // in the previous lifecycle. In this case, GCS will send a list of worker ids that
  // are still needed. And Raylet will release other leased workers.
  rpc ReleaseUnusedWorkers(ReleaseUnusedWorkersRequest)
      returns (ReleaseUnusedWorkersReply);
  /// Shutdown the raylet (node manager) gracefully.
  rpc ShutdownRaylet(ShutdownRayletRequest) returns (ShutdownRayletReply);
  // Request a raylet to lock resources for a bundle.
  // This is the first phase of 2PC protocol for atomic placement group creation.
  rpc PrepareBundleResources(PrepareBundleResourcesRequest)
      returns (PrepareBundleResourcesReply);
  // Commit bundle resources to a raylet.
  // This is the second phase of 2PC protocol for atomic placement group creation.
  rpc CommitBundleResources(CommitBundleResourcesRequest)
      returns (CommitBundleResourcesReply);
  // Return resource for the raylet.
  rpc CancelResourceReserve(CancelResourceReserveRequest)
      returns (CancelResourceReserveReply);
  // Cancel a pending lease request. This only returns success if the
  // lease request was not yet granted.
  rpc CancelWorkerLease(CancelWorkerLeaseRequest) returns (CancelWorkerLeaseReply);
  // Pin the provided object IDs.
  rpc PinObjectIDs(PinObjectIDsRequest) returns (PinObjectIDsReply);
  // Get the current node stats.
  rpc GetNodeStats(GetNodeStatsRequest) returns (GetNodeStatsReply);
  // Trigger garbage collection in all workers across the cluster.
  rpc GlobalGC(GlobalGCRequest) returns (GlobalGCReply);
  // Get global object reference stats in formatted form.
  rpc FormatGlobalMemoryInfo(FormatGlobalMemoryInfoRequest)
      returns (FormatGlobalMemoryInfoReply);
  // Ask the raylet to spill an object to external storage.
  rpc RequestObjectSpillage(RequestObjectSpillageRequest)
      returns (RequestObjectSpillageReply);
  // This method is only used by GCS, and the purpose is to release bundles
  // that may be leaked. When GCS restarts, it doesn't know which bundles it has leased
  // in the previous lifecycle. In this case, GCS will send a list of bundles that
  // are still needed. And Raylet will release other bundles.
  rpc ReleaseUnusedBundles(ReleaseUnusedBundlesRequest)
      returns (ReleaseUnusedBundlesReply);
  // Get the system config.
  rpc GetSystemConfig(GetSystemConfigRequest) returns (GetSystemConfigReply);
  // Get gcs server address.
  rpc GetGcsServerAddress(GetGcsServerAddressRequest) returns (GetGcsServerAddressReply);
  // [State API] Get the all task information of the node.
  rpc GetTasksInfo(GetTasksInfoRequest) returns (GetTasksInfoReply);
  // [State API] Get the all object information of the node.
  rpc GetObjectsInfo(GetObjectsInfoRequest) returns (GetObjectsInfoReply);
}<|MERGE_RESOLUTION|>--- conflicted
+++ resolved
@@ -170,13 +170,9 @@
 }
 
 message PinObjectIDsReply {
-<<<<<<< HEAD
-  repeated bool success = 1;
-=======
   // Whether pinning the corresponding object succeeded or not.
   // Pin can fail if the object is already evicted.
   repeated bool successes = 1;
->>>>>>> b05b28b2
 }
 
 message GetNodeStatsRequest {
