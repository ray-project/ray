// Copyright 2017 The Ray Authors.
//
// Licensed under the Apache License, Version 2.0 (the "License");
// you may not use this file except in compliance with the License.
// You may obtain a copy of the License at
//
//  http://www.apache.org/licenses/LICENSE-2.0
//
// Unless required by applicable law or agreed to in writing, software
// distributed under the License is distributed on an "AS IS" BASIS,
// WITHOUT WARRANTIES OR CONDITIONS OF ANY KIND, either express or implied.
// See the License for the specific language governing permissions and
// limitations under the License.

syntax = "proto3";

package ray.rpc;

import "src/ray/protobuf/common.proto";
import "src/ray/protobuf/gcs.proto";
import "src/ray/protobuf/gcs_service.proto";

/// Each channel is prefixed by the name of its components.
/// For example, for pubsub channels that are used by core workers,
/// they have the prefix WORKER_.
enum ChannelType {
  /// A channel for object eviction.
  WORKER_OBJECT_EVICTION = 0;
  /// A channel for ref removed.
  WORKER_REF_REMOVED_CHANNEL = 1;
<<<<<<< HEAD
  /// Channel for gcs node changes.
  GCS_ACTOR_CHANNEL = 2;
=======
  /// A channel to subscribe object locations.
  WORKER_OBJECT_LOCATIONS_CHANNEL = 2;
>>>>>>> 46ac9738
}

///
/// Publish
///

message PubMessage {
  /// Channel type for this publish message.
  ChannelType channel_type = 1;
  /// The key id (e.g., object id) in bytes.
  bytes key_id = 2;
  /// A message for the publish message.
  oneof pub_message_one_of {
    WorkerObjectEvictionMessage worker_object_eviction_message = 3;
    WorkerRefRemovedMessage worker_ref_removed_message = 4;
<<<<<<< HEAD
    ActorTableData actor_table_data = 5;
=======
    WorkerObjectLocationsPubMessage worker_object_locations_message = 5;
    // The message that indicates the given key id is not available anymore.
    FailureMessage failure_message = 6;
>>>>>>> 46ac9738
  }
}

message WorkerObjectEvictionMessage {
  bytes object_id = 1;
}

message WorkerRefRemovedMessage {
  // The reference counts for the object that the worker was borrowing and
  // any objects nested inside. The worker should no longer be using the object
  // ID by the time it replies, but may have accumulated other borrowers or may
  // still be borrowing an object ID that was nested inside.
  repeated ObjectReferenceCount borrowed_refs = 1;
}

message WorkerObjectLocationsPubMessage {
  // The IDs of the nodes that this object appeared on or was evicted by.
  repeated bytes node_ids = 1;
  // The size of the object in bytes.
  uint64 object_size = 2;
  // The object has been spilled to this URL. This should be set xor the above
  // fields are set.
  string spilled_url = 3;
  // The ID of the node that spilled the object.
  // This will be Nil if the object was spilled to distributed external storage.
  bytes spilled_node_id = 4;
  // The ID of the node that stores the primary copy in plasma.
  // This could be Nil if the object has been evicted or inlined.
  bytes primary_node_id = 6;
}

/// Indicating the subscriber needs to handle failure callback.
message FailureMessage {
}

///
/// Subscribe
///

/// Command is a set of instructions that can be operated on a publisher.
/// NOTE(sang): In our pubsub module design, there's no broker,
/// and publisher is identical to the broker unlike the conventional pubsub systems.
/// This includes operations such as Subscribe or Unsubscribe. The terminology
/// has come from Redis' pubsub (e.g., SUB command, UNSUB command).
message Command {
  /// The channel type for this command.
  ChannelType channel_type = 1;
  /// The key id (e.g., object id) in bytes.
  bytes key_id = 2;
  /// A message for a command.
  oneof command_message_one_of {
    UnsubscribeMessage unsubscribe_message = 3;
    SubMessage subscribe_message = 4;
  }
}

message UnsubscribeMessage {
}

/// Each of subscribe command needs to include request body because in Ray's pubsub
/// module, it doesn't subscribe the same data structure (like for Redis,
/// it is a table, but Ray has multiple data structures that can be subscribed).
/// So, the publisher needs to have some business logic depending on subscribe
/// messages' request body. For example, WaitForRefRemoved subscription
/// needs to include some of ref count related request body.
message SubMessage {
  /// Subscribe message is one of other protobuf messages.
  /// It needs messages with different payloads because the publisher
  /// need more metadata than key id & channel type for subscription.
  oneof sub_message_one_of {
    WorkerObjectEvictionSubMessage worker_object_eviction_message = 1;
    WorkerRefRemovedSubMessage worker_ref_removed_message = 2;
    WorkerObjectLocationsSubMessage worker_object_locations_message = 3;
  }
}

message WorkerObjectEvictionSubMessage {
  // The ID of the worker this message is intended for.
  bytes intended_worker_id = 1;
  // ObjectID of the pinned object.
  bytes object_id = 2;
  // Address of the subscriber.
  Address subscriber_address = 3;
}

message WorkerRefRemovedSubMessage {
  // The ID of the worker this message is intended for.
  bytes intended_worker_id = 1;
  // Object whose removal we are waiting for.
  ObjectReference reference = 2;
  // ObjectID that contains object_id. This is used when an ObjectID is stored
  // inside another object ID that we do not own. Then, we must notify the
  // outer ID's owner that the ID contains object_id.
  bytes contained_in_id = 3;
  // The ID of the worker that waits for the ref removed message.
  bytes subscriber_worker_id = 4;
}

message WorkerObjectLocationsSubMessage {
  bytes intended_worker_id = 1;
  bytes object_id = 2;
}

///
/// Events
///

message PubsubLongPollingRequest {
  /// The id of the subscriber.
  bytes subscriber_id = 1;
}

message PubsubLongPollingReply {
  GcsStatus status = 1;
  /// The object ids that are published.
  repeated PubMessage pub_messages = 2;
}

message PubsubCommandBatchRequest {
  /// The id of the subscriber.
  bytes subscriber_id = 1;
  /// Set of pubsub commands. Look at pubsub.proto for more details about the term.
  repeated Command commands = 2;
}

message PubsubCommandBatchReply {
<<<<<<< HEAD
  GcsStatus status = 1;
=======
>>>>>>> 46ac9738
}

service PublisherService {
  /// The long polling request sent to the publisher for pubsub operations.
  /// It is replied once there are batch of objects that need to be published to
  /// the caller (subscriber).
  rpc PubsubLongPolling(PubsubLongPollingRequest) returns (PubsubLongPollingReply);
  /// The pubsub command batch request used by the subscriber.
  rpc PubsubCommandBatch(PubsubCommandBatchRequest) returns (PubsubCommandBatchReply);
}<|MERGE_RESOLUTION|>--- conflicted
+++ resolved
@@ -28,13 +28,10 @@
   WORKER_OBJECT_EVICTION = 0;
   /// A channel for ref removed.
   WORKER_REF_REMOVED_CHANNEL = 1;
-<<<<<<< HEAD
-  /// Channel for gcs node changes.
-  GCS_ACTOR_CHANNEL = 2;
-=======
   /// A channel to subscribe object locations.
   WORKER_OBJECT_LOCATIONS_CHANNEL = 2;
->>>>>>> 46ac9738
+  /// Channel for actor changes from GCS.
+  GCS_ACTOR_CHANNEL = 3;
 }
 
 ///
@@ -50,13 +47,11 @@
   oneof pub_message_one_of {
     WorkerObjectEvictionMessage worker_object_eviction_message = 3;
     WorkerRefRemovedMessage worker_ref_removed_message = 4;
-<<<<<<< HEAD
-    ActorTableData actor_table_data = 5;
-=======
     WorkerObjectLocationsPubMessage worker_object_locations_message = 5;
     // The message that indicates the given key id is not available anymore.
     FailureMessage failure_message = 6;
->>>>>>> 46ac9738
+    // The new actor state.
+    ActorTableData actor_table_data = 7;
   }
 }
 
@@ -183,10 +178,7 @@
 }
 
 message PubsubCommandBatchReply {
-<<<<<<< HEAD
   GcsStatus status = 1;
-=======
->>>>>>> 46ac9738
 }
 
 service PublisherService {
