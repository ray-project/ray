// Copyright 2017 The Ray Authors.
//
// Licensed under the Apache License, Version 2.0 (the "License");
// you may not use this file except in compliance with the License.
// You may obtain a copy of the License at
//
//  http://www.apache.org/licenses/LICENSE-2.0
//
// Unless required by applicable law or agreed to in writing, software
// distributed under the License is distributed on an "AS IS" BASIS,
// WITHOUT WARRANTIES OR CONDITIONS OF ANY KIND, either express or implied.
// See the License for the specific language governing permissions and
// limitations under the License.

syntax = "proto3";

package ray.rpc;

import "src/ray/protobuf/common.proto";
import "src/ray/protobuf/pubsub.proto";

message ActiveObjectIDs {
  repeated bytes object_ids = 1;
}

// Persistent state of an ActorHandle.
message ActorHandle {
  // ID of the actor.
  bytes actor_id = 1;

  // The task or actor ID of the actor's owner.
  bytes owner_id = 2;

  // The address of the actor's owner.
  Address owner_address = 3;

  // ID of the job that created the actor (it is possible that the handle
  // exists on a job with a different job ID).
  bytes creation_job_id = 4;

  // Language of the actor.
  Language actor_language = 5;

  // Function descriptor of actor creation task.
  FunctionDescriptor actor_creation_task_function_descriptor = 6;

  // The unique id of the dummy object returned by the actor creation task.
  // It's used as a dependency for the first task.
  // TODO: Remove this once scheduling is done by task counter only.
  bytes actor_cursor = 7;

  // An extension field that is used for storing app-language-specific data.
  bytes extension_data = 8;

  // How many times tasks may be retried on this actor if the actor fails.
  int64 max_task_retries = 9;
}

message ReturnObject {
  // Object ID.
  bytes object_id = 1;
  // If set, indicates the data is in plasma instead of inline. This
  // means that data and metadata will be empty.
  bool in_plasma = 2;
  // Data of the object.
  bytes data = 3;
  // Metadata of the object.
  bytes metadata = 4;
  // ObjectIDs that were nested in data. This is only set for inlined objects.
  repeated ObjectReference nested_inlined_refs = 5;
  // Size of this object.
  int64 size = 6;
}

message StealTasksRequest {
  // The address of the thief that is requesting to steal tasks.
  Address thief_addr = 1;
}

message StealTasksReply {
  // The TaskIDs of the tasks that were stolen
  repeated bytes stolen_tasks_ids = 2;
}

message PushTaskRequest {
  // The ID of the worker this message is intended for.
  bytes intended_worker_id = 1;
  // The task to be pushed.
  TaskSpec task_spec = 2;
  // The sequence number of the task for this client. This must increase
  // sequentially starting from zero for each actor handle. The server
  // will guarantee tasks execute in this sequence, waiting for any
  // out-of-order request messages to arrive as necessary.
  // If set to -1, ordering is disabled and the task executes immediately.
  int64 sequence_number = 3;
  // The max sequence number the client has processed responses for. This
  // is a performance optimization that allows the client to tell the server
  // to cancel any PushTaskRequests with seqno <= this value, rather than
  // waiting for the server to time out waiting for missing messages.
  int64 client_processed_up_to = 4;
  // Resource mapping ids assigned to the worker executing the task.
  repeated ResourceMapEntry resource_mapping = 5;
}

message PushTaskReply {
  // The returned objects.
  repeated ReturnObject return_objects = 1;
  // Set to true if the task was stolen before its execution at the worker.
  bool task_stolen = 2;
  // Set to true if the worker will be exiting.
  bool worker_exiting = 3;
  // The references that the worker borrowed during the task execution. A
  // borrower is a process that is currently using the object ID, in one of 3
  // ways:
  // 1. Has an ObjectID copy in Python.
  // 2. Has submitted a task that depends on the object and that is still
  // pending.
  // 3. Owns another object that is in scope and whose value contains the
  // ObjectID.
  // This list includes the reference counts for any IDs that were passed to
  // the worker in the task spec as an argument by reference, or an ObjectID
  // that was serialized in an inlined argument. It also includes reference
  // counts for any IDs that were nested inside these objects that the worker
  // may now be borrowing. The reference counts also include any new borrowers
  // that the worker created by passing a borrowed ID into a nested task.
  repeated ObjectReferenceCount borrowed_refs = 4;
}

message DirectActorCallArgWaitCompleteRequest {
  // The ID of the worker this message is intended for.
  bytes intended_worker_id = 1;
  // Id used to uniquely identify this request. This is sent back to the core
  // worker to notify the wait has completed.
  int64 tag = 2;
}

message DirectActorCallArgWaitCompleteReply {
}

message GetObjectStatusRequest {
  // The ID of the worker that owns this object. This is also
  // the ID of the worker that this message is intended for.
  bytes owner_worker_id = 1;
  // Wait for this object's status.
  bytes object_id = 2;
}

message RayObject {
  // Data of the object.
  bytes data = 1;
  // Metadata of the object.
  bytes metadata = 2;
<<<<<<< HEAD
  // ObjectIDs that were nested in data. This is only set for inlined objects.
  repeated ObjectReference nested_inlined_refs = 3;
=======
  // ObjectIDs that were nested in data. This is set for both inlined
  // and plasma objects.
  repeated bytes nested_inlined_ids = 3;
>>>>>>> 880797d5
}

message GetObjectStatusReply {
  enum ObjectStatus {
    CREATED = 0;
    OUT_OF_SCOPE = 1;
    FREED = 2;
  }
  ObjectStatus status = 1;
  // The Ray object: either a concrete value, an in-Plasma indicator, or an
  // exception.
  RayObject object = 2;
  // This object's locations.
  repeated bytes node_ids = 3;
  // The size of the object in bytes.
  uint64 object_size = 4;
}

message WaitForActorOutOfScopeRequest {
  // The ID of the worker this message is intended for.
  bytes intended_worker_id = 1;
  // ActorID of the actor in scope.
  bytes actor_id = 2;
}

message WaitForActorOutOfScopeReply {
}

message AddObjectLocationOwnerRequest {
  bytes intended_worker_id = 1;
  bytes object_id = 2;
  bytes node_id = 3;
}

message AddObjectLocationOwnerReply {
}

message RemoveObjectLocationOwnerRequest {
  bytes intended_worker_id = 1;
  bytes object_id = 2;
  bytes node_id = 3;
}

message RemoveObjectLocationOwnerReply {
}

message GetObjectLocationsOwnerRequest {
  WorkerObjectLocationsSubMessage object_location_request = 1;
}

message GetObjectLocationsOwnerReply {
  WorkerObjectLocationsPubMessage object_location_info = 1;
}

message KillActorRequest {
  // ID of the actor that is intended to be killed.
  bytes intended_actor_id = 1;
  // Whether to force kill the actor.
  bool force_kill = 2;
  // If set to true, the killed actor will not be restarted anymore.
  bool no_restart = 3;
}

message KillActorReply {
}

message CancelTaskRequest {
  // ID of task that should be killed.
  bytes intended_task_id = 1;
  // Whether to kill the worker.
  bool force_kill = 2;
  // Whether to recursively cancel tasks.
  bool recursive = 3;
}

message CancelTaskReply {
  // Whether the requested task is the currently running task.
  bool attempt_succeeded = 1;
}

message RemoteCancelTaskRequest {
  // Object ID of the remote task that should be killed.
  bytes remote_object_id = 1;
  // Whether to kill the worker.
  bool force_kill = 2;
  // Whether to recursively cancel tasks.
  bool recursive = 3;
}

message RemoteCancelTaskReply {
}

message GetCoreWorkerStatsRequest {
  // The ID of the worker this message is intended for.
  bytes intended_worker_id = 1;
  // Whether to include memory stats. This could be large since it includes
  // metadata for all live object references.
  bool include_memory_info = 2;
}

message GetCoreWorkerStatsReply {
  // Debug information returned from the core worker.
  CoreWorkerStats core_worker_stats = 1;
}

message LocalGCRequest {
}

message LocalGCReply {
}

message PlasmaObjectReadyRequest {
  bytes object_id = 1;
}

message PlasmaObjectReadyReply {
}

message SpillObjectsRequest {
  // The IDs of objects to be spilled.
  repeated bytes object_ids_to_spill = 1;
  // The owner addresses of the objects to be spilled. Must be in the same order as
  // object_ids_to_spill.
  repeated Address owner_addresses = 2;
}

message SpillObjectsReply {
  // The URLs of spilled objects.
  repeated string spilled_objects_url = 1;
}

message RestoreSpilledObjectsRequest {
  // The URLs of spilled objects.
  repeated string spilled_objects_url = 1;
  // Object ids to restore. The order of object ids
  // must be the same as spilled_objects_url.
  repeated bytes object_ids_to_restore = 2;
}

message RestoreSpilledObjectsReply {
  int64 bytes_restored_total = 1;
}

message DeleteSpilledObjectsRequest {
  // The URLs of spilled objects.
  repeated string spilled_objects_url = 1;
}

message DeleteSpilledObjectsReply {
}

message AddSpilledUrlRequest {
  // Object that was spilled.
  bytes object_id = 1;
  // For objects that have been spilled to external storage, the URL from which
  // they can be retrieved.
  string spilled_url = 2;
  // The ID of the node that spilled the object.
  // This will be Nil if the object was spilled to distributed external storage.
  bytes spilled_node_id = 3;
  // The size of the object in bytes.
  int64 size = 4;
}

message AddSpilledUrlReply {
}

message ExitRequest {
}

message ExitReply {
  /// Whether or not exit succeeds. If the core worker owns any object, the request fails.
  bool success = 1;
}

message RunOnUtilWorkerRequest {
  string request = 1;
  repeated string args = 2;
}

message RunOnUtilWorkerReply {
}

message AssignObjectOwnerRequest {
  // The ID of added object.
  bytes object_id = 1;
  // The size of the object in bytes.
  uint64 object_size = 2;
  // The IDs of contained objects.
  repeated bytes contained_object_ids = 3;
  // The borrower address.
  Address borrower_address = 4;
  // Description of the call site where the reference was created.
  string call_site = 5;
}

message AssignObjectOwnerReply {
}

service CoreWorkerService {
  // Push a task directly to this worker from another.
  rpc PushTask(PushTaskRequest) returns (PushTaskReply);
  // Steal tasks from a worker if it has a surplus of work
  rpc StealTasks(StealTasksRequest) returns (StealTasksReply);
  // Reply from raylet that wait for direct actor call args has completed.
  rpc DirectActorCallArgWaitComplete(DirectActorCallArgWaitCompleteRequest)
      returns (DirectActorCallArgWaitCompleteReply);
  // Ask the object's owner about the object's current status.
  rpc GetObjectStatus(GetObjectStatusRequest) returns (GetObjectStatusReply);
  // Wait for the actor's owner to decide that the actor has gone out of scope.
  // Replying to this message indicates that the client should force-kill the
  // actor process, if still alive.
  rpc WaitForActorOutOfScope(WaitForActorOutOfScopeRequest)
      returns (WaitForActorOutOfScopeReply);
  /// The long polling request sent to the core worker for pubsub operations.
  /// It is replied once there are batch of objects that need to be published to
  /// the caller (subscriber).
  rpc PubsubLongPolling(PubsubLongPollingRequest) returns (PubsubLongPollingReply);
  /// The pubsub command batch request used by the subscriber.
  rpc PubsubCommandBatch(PubsubCommandBatchRequest) returns (PubsubCommandBatchReply);
  // Add object location to the ownership-based object directory.
  rpc AddObjectLocationOwner(AddObjectLocationOwnerRequest)
      returns (AddObjectLocationOwnerReply);
  // Remove object location from the ownership-based object directory.
  rpc RemoveObjectLocationOwner(RemoveObjectLocationOwnerRequest)
      returns (RemoveObjectLocationOwnerReply);
  // Get object locations from the ownership-based object directory.
  rpc GetObjectLocationsOwner(GetObjectLocationsOwnerRequest)
      returns (GetObjectLocationsOwnerReply);
  // Request that the worker shut down without completing outstanding work.
  rpc KillActor(KillActorRequest) returns (KillActorReply);
  // Request that a worker cancels a task.
  rpc CancelTask(CancelTaskRequest) returns (CancelTaskReply);
  // Request for a worker to issue a cancelation.
  rpc RemoteCancelTask(RemoteCancelTaskRequest) returns (RemoteCancelTaskReply);
  // Get metrics from core workers.
  rpc GetCoreWorkerStats(GetCoreWorkerStatsRequest) returns (GetCoreWorkerStatsReply);
  // Trigger local GC on the worker.
  rpc LocalGC(LocalGCRequest) returns (LocalGCReply);
  // Spill objects to external storage. Caller: raylet; callee: I/O worker.
  rpc SpillObjects(SpillObjectsRequest) returns (SpillObjectsReply);
  // Restore spilled objects from external storage. Caller: raylet; callee: I/O worker.
  rpc RestoreSpilledObjects(RestoreSpilledObjectsRequest)
      returns (RestoreSpilledObjectsReply);
  // Delete spilled objects from external storage. Caller: raylet; callee: I/O worker.
  rpc DeleteSpilledObjects(DeleteSpilledObjectsRequest)
      returns (DeleteSpilledObjectsReply);
  // Add spilled URL, spilled node ID, and update object size for owned object.
  // Caller: raylet; callee: owner worker.
  rpc AddSpilledUrl(AddSpilledUrlRequest) returns (AddSpilledUrlReply);
  // Notification from raylet that an object ID is available in local plasma.
  rpc PlasmaObjectReady(PlasmaObjectReadyRequest) returns (PlasmaObjectReadyReply);
  // Run a request on io worker
  rpc RunOnUtilWorker(RunOnUtilWorkerRequest) returns (RunOnUtilWorkerReply);
  // Request for a worker to exit.
  rpc Exit(ExitRequest) returns (ExitReply);
  // Assign the owner of an object to the intended worker.
  rpc AssignObjectOwner(AssignObjectOwnerRequest) returns (AssignObjectOwnerReply);
}<|MERGE_RESOLUTION|>--- conflicted
+++ resolved
@@ -150,14 +150,8 @@
   bytes data = 1;
   // Metadata of the object.
   bytes metadata = 2;
-<<<<<<< HEAD
-  // ObjectIDs that were nested in data. This is only set for inlined objects.
+  // ObjectRefs that were nested in this object.
   repeated ObjectReference nested_inlined_refs = 3;
-=======
-  // ObjectIDs that were nested in data. This is set for both inlined
-  // and plasma objects.
-  repeated bytes nested_inlined_ids = 3;
->>>>>>> 880797d5
 }
 
 message GetObjectStatusReply {
