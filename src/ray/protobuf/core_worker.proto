syntax = "proto3";

package ray.rpc;

import "src/ray/protobuf/common.proto";

message ActiveObjectIDs {
  repeated bytes object_ids = 1;
}

// Persistent state of an ActorHandle.
message ActorHandle {
  // ID of the actor.
  bytes actor_id = 1;

  // ID of the job that created the actor (it is possible that the handle
  // exists on a job with a different job ID).
  bytes creation_job_id = 3;

  // Language of the actor.
  Language actor_language = 4;

  // Function descriptor of actor creation task.
  repeated string actor_creation_task_function_descriptor = 5;

  // The unique id of the dummy object returned by the actor creation task.
  // It's used as a dependency for the first task.
  // TODO: Remove this once scheduling is done by task counter only.
  bytes actor_cursor = 6;

  // Whether direct actor call is used.
  bool is_direct_call = 7;
}

message AssignTaskRequest {
  // The ID of the worker this message is intended for. This is used to
  // ensure that workers don't try to execute tasks assigned to workers
  // that used to be bound to the same port.
  bytes intended_worker_id = 1;

  // The task to be pushed.
  Task task = 2;

  // A list of the resources reserved for this worker.
  // TODO(zhijunfu): `resource_ids` is represented as
  // flatbutters-serialized bytes, will be moved to protobuf later.
  bytes resource_ids = 3;
}

message AssignTaskReply {
}

message ReturnObject {
  // Object ID.
  bytes object_id = 1;
  // If set, indicates the data is in plasma instead of inline. This
  // means that data and metadata will be empty.
  bool in_plasma = 2;
  // Data of the object.
  bytes data = 3;
  // Metadata of the object.
  bytes metadata = 4;
}

message PushTaskRequest {
  // The ID of the worker this message is intended for.
  bytes intended_worker_id = 1;
  // The task to be pushed.
  TaskSpec task_spec = 2;
  // The sequence number of the task for this client. This must increase
  // sequentially starting from zero for each actor handle. The server
  // will guarantee tasks execute in this sequence, waiting for any
  // out-of-order request messages to arrive as necessary.
  // If set to -1, ordering is disabled and the task executes immediately.
  // This mode of behaviour is used for direct task submission only.
  int64 sequence_number = 3;
  // The max sequence number the client has processed responses for. This
  // is a performance optimization that allows the client to tell the server
  // to cancel any PushTaskRequests with seqno <= this value, rather than
  // waiting for the server to time out waiting for missing messages.
  int64 client_processed_up_to = 4;
  // Resource mapping ids assigned to the worker executing the task.
  repeated ResourceMapEntry resource_mapping = 5;
}

message PushTaskReply {
  // The returned objects.
  repeated ReturnObject return_objects = 1;
  // Set to true if the worker will be exiting.
  bool worker_exiting = 2;
}

message DirectActorCallArgWaitCompleteRequest {
  // The ID of the worker this message is intended for.
  bytes intended_worker_id = 1;
  // Id used to uniquely identify this request. This is sent back to the core
  // worker to notify the wait has completed.
  int64 tag = 2;
}

message DirectActorCallArgWaitCompleteReply {
}

message GetObjectStatusRequest {
  // The owner of the object. Note that we do not need to include
  // intended_worker_id since the new worker can service this request too by
  // inspecting the owner_id field.
  bytes owner_id = 1;
  // Wait for this object's status.
  bytes object_id = 2;
}

message GetObjectStatusReply {
  enum ObjectStatus {
    CREATED = 0;
  }
  ObjectStatus status = 1;
}

message KillActorRequest {
  // ID of the actor that is intended to be killed.
  bytes intended_actor_id = 1;
}

message KillActorReply {
}

message GetCoreWorkerStatsRequest {
  // The ID of the worker this message is intended for.
  bytes intended_worker_id = 1;
}

message GetCoreWorkerStatsReply {
  // String displayed on Web UI.
  string webui_display = 1;
<<<<<<< HEAD
  // Length of the task queue. 
  int64 task_queue_length = 2;
  // Name of the task currently being executed. 
  string current_executed_task = 3;
  // Ip address of the worker. 
  string ip_address = 4;
  // Port of the worker. 
  int64 port = 5;
  // Actor ID. 
  bytes actor_id = 6;
  // A map from resource name (e.g. "CPU") to the corresponding used quantity. 
  map<string, double> used_resources = 7;
=======
  // Debug information returned from the core worker.
  CoreWorkerStats core_worker_stats = 2;
>>>>>>> 10338fde
}

service CoreWorkerService {
  // Push a task to a worker from the raylet.
  rpc AssignTask(AssignTaskRequest) returns (AssignTaskReply);
  // Push a task directly to this worker from another.
  rpc PushTask(PushTaskRequest) returns (PushTaskReply);
  // Reply from raylet that wait for direct actor call args has completed.
  rpc DirectActorCallArgWaitComplete(DirectActorCallArgWaitCompleteRequest)
      returns (DirectActorCallArgWaitCompleteReply);
  // Ask the object's owner about the object's current status.
  rpc GetObjectStatus(GetObjectStatusRequest) returns (GetObjectStatusReply);
  // Request that the worker shut down without completing outstanding work.
  rpc KillActor(KillActorRequest) returns (KillActorReply);
  // Get metrics from core workers.
  rpc GetCoreWorkerStats(GetCoreWorkerStatsRequest) returns (GetCoreWorkerStatsReply);
}<|MERGE_RESOLUTION|>--- conflicted
+++ resolved
@@ -131,25 +131,8 @@
 }
 
 message GetCoreWorkerStatsReply {
-  // String displayed on Web UI.
-  string webui_display = 1;
-<<<<<<< HEAD
-  // Length of the task queue. 
-  int64 task_queue_length = 2;
-  // Name of the task currently being executed. 
-  string current_executed_task = 3;
-  // Ip address of the worker. 
-  string ip_address = 4;
-  // Port of the worker. 
-  int64 port = 5;
-  // Actor ID. 
-  bytes actor_id = 6;
-  // A map from resource name (e.g. "CPU") to the corresponding used quantity. 
-  map<string, double> used_resources = 7;
-=======
   // Debug information returned from the core worker.
-  CoreWorkerStats core_worker_stats = 2;
->>>>>>> 10338fde
+  CoreWorkerStats core_worker_stats = 1;
 }
 
 service CoreWorkerService {
