--- conflicted
+++ resolved
@@ -172,11 +172,8 @@
   bytes intended_actor_id = 1;
   // Whether to force kill the actor.
   bool force_kill = 2;
-<<<<<<< HEAD
-=======
   // If set to true, the killed actor will not be reconstructed anymore.
   bool no_reconstruction = 3;
->>>>>>> 17d9a93f
 }
 
 message KillActorReply {
