--- conflicted
+++ resolved
@@ -137,17 +137,14 @@
   bool is_application_error = 6;
   // Whether the task was cancelled before it started running (i.e. while queued).
   bool was_cancelled_before_running = 7;
-<<<<<<< HEAD
-  // The pushed task executing error detail message. Generated from the status of
-  // task execution callback.
-  // Default to empty string (not set) when no error happens.
-  string task_execution_error = 8;
-=======
   // If the task was an actor creation task, and the actor class has a customized
   // repr defined for the anonymous actor (not a named actor), the repr name of the
   // actor will be piggybacked to GCS to be included as part of ActorTableData.
   optional string actor_repr_name = 8;
->>>>>>> 42bb0357
+  // The pushed task executing error detail message. Generated from the status of
+  // task execution callback.
+  // Default to empty string (not set) when no error happens.
+  string task_execution_error = 9;
 }
 
 message DirectActorCallArgWaitCompleteRequest {
