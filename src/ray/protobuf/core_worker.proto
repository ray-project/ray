syntax = "proto3";

package ray.rpc;

import "src/ray/protobuf/common.proto";

message ActiveObjectIDs {
  repeated bytes object_ids = 1;
}

// Persistent state of an ActorHandle.
message ActorHandle {
  // ID of the actor.
  bytes actor_id = 1;

  // ID of the job that created the actor (it is possible that the handle
  // exists on a job with a different job ID).
  bytes creation_job_id = 3;

  // Language of the actor.
  Language actor_language = 4;

  // Function descriptor of actor creation task.
  repeated string actor_creation_task_function_descriptor = 5;

  // The unique id of the dummy object returned by the actor creation task.
  // It's used as a dependency for the first task.
  // TODO: Remove this once scheduling is done by task counter only.
  bytes actor_cursor = 6;

  // Whether direct actor call is used.
  bool is_direct_call = 7;
}

message AssignTaskRequest {
  // The ID of the worker this message is intended for. This is used to
  // ensure that workers don't try to execute tasks assigned to workers
  // that used to be bound to the same port.
  bytes intended_worker_id = 1;

  // The task to be pushed.
  Task task = 2;

  // A list of the resources reserved for this worker.
  // TODO(zhijunfu): `resource_ids` is represented as
  // flatbutters-serialized bytes, will be moved to protobuf later.
  bytes resource_ids = 3;
}

message AssignTaskReply {
}

message ReturnObject {
  // Object ID.
  bytes object_id = 1;
  // If set, indicates the data is in plasma instead of inline. This
  // means that data and metadata will be empty.
  bool in_plasma = 2;
  // Data of the object.
  bytes data = 3;
  // Metadata of the object.
  bytes metadata = 4;
}

message PushTaskRequest {
  // The ID of the worker this message is intended for.
  bytes intended_worker_id = 1;
  // Address of the caller.
  Address caller_address = 2;
  // The task to be pushed.
  TaskSpec task_spec = 3;
  // The sequence number of the task for this client. This must increase
  // sequentially starting from zero for each actor handle. The server
  // will guarantee tasks execute in this sequence, waiting for any
  // out-of-order request messages to arrive as necessary.
  // If set to -1, ordering is disabled and the task executes immediately.
  // This mode of behaviour is used for direct task submission only.
  int64 sequence_number = 4;
  // The max sequence number the client has processed responses for. This
  // is a performance optimization that allows the client to tell the server
  // to cancel any PushTaskRequests with seqno <= this value, rather than
  // waiting for the server to time out waiting for missing messages.
  int64 client_processed_up_to = 5;
  // Resource mapping ids assigned to the worker executing the task.
  repeated ResourceMapEntry resource_mapping = 6;
}

message PushTaskReply {
  // The returned objects.
  repeated ReturnObject return_objects = 1;
  // Set to true if the worker will be exiting.
  bool worker_exiting = 2;
}

message DirectActorCallArgWaitCompleteRequest {
  // The ID of the worker this message is intended for.
  bytes intended_worker_id = 1;
  // Id used to uniquely identify this request. This is sent back to the core
  // worker to notify the wait has completed.
  int64 tag = 2;
}

message DirectActorCallArgWaitCompleteReply {
}

message GetObjectStatusRequest {
  // The owner of the object. Note that we do not need to include
  // intended_worker_id since the new worker can service this request too by
  // inspecting the owner_id field.
  bytes owner_id = 1;
  // Wait for this object's status.
  bytes object_id = 2;
}

message GetObjectStatusReply {
  enum ObjectStatus {
    CREATED = 0;
  }
  ObjectStatus status = 1;
}

<<<<<<< HEAD
message WaitForObjectEvictionRequest {
  // The ID of the worker this message is intended for.
  bytes intended_worker_id = 1;
  // ObjectID of the pinned object.
  bytes object_id = 2;
}

message WaitForObjectEvictionReply {
=======
message KillActorRequest {
  // ID of the actor that is intended to be killed.
  bytes intended_actor_id = 1;
}

message KillActorReply {
>>>>>>> 687de412
}

message GetCoreWorkerStatsRequest {
  // The ID of the worker this message is intended for.
  bytes intended_worker_id = 1;
}

message GetCoreWorkerStatsReply {
  // String displayed on Web UI.
  string webui_display = 1;
}

service CoreWorkerService {
  // Push a task to a worker from the raylet.
  rpc AssignTask(AssignTaskRequest) returns (AssignTaskReply);
  // Push a task directly to this worker from another.
  rpc PushTask(PushTaskRequest) returns (PushTaskReply);
  // Reply from raylet that wait for direct actor call args has completed.
  rpc DirectActorCallArgWaitComplete(DirectActorCallArgWaitCompleteRequest)
      returns (DirectActorCallArgWaitCompleteReply);
  // Ask the object's owner about the object's current status.
  rpc GetObjectStatus(GetObjectStatusRequest) returns (GetObjectStatusReply);
<<<<<<< HEAD
  // Notify the object's owner that it has been pinned by a raylet. Replying
  // to this message indicatest that the reference should be unpinned.
  rpc WaitForObjectEviction(WaitForObjectEvictionRequest)
      returns (WaitForObjectEvictionReply);
=======
  // Request that the worker shut down without completing outstanding work.
  rpc KillActor(KillActorRequest) returns (KillActorReply);
>>>>>>> 687de412
  // Get metrics from core workers.
  rpc GetCoreWorkerStats(GetCoreWorkerStatsRequest) returns (GetCoreWorkerStatsReply);
}<|MERGE_RESOLUTION|>--- conflicted
+++ resolved
@@ -119,7 +119,6 @@
   ObjectStatus status = 1;
 }
 
-<<<<<<< HEAD
 message WaitForObjectEvictionRequest {
   // The ID of the worker this message is intended for.
   bytes intended_worker_id = 1;
@@ -128,14 +127,14 @@
 }
 
 message WaitForObjectEvictionReply {
-=======
+}
+
 message KillActorRequest {
   // ID of the actor that is intended to be killed.
   bytes intended_actor_id = 1;
 }
 
 message KillActorReply {
->>>>>>> 687de412
 }
 
 message GetCoreWorkerStatsRequest {
@@ -158,15 +157,12 @@
       returns (DirectActorCallArgWaitCompleteReply);
   // Ask the object's owner about the object's current status.
   rpc GetObjectStatus(GetObjectStatusRequest) returns (GetObjectStatusReply);
-<<<<<<< HEAD
   // Notify the object's owner that it has been pinned by a raylet. Replying
   // to this message indicatest that the reference should be unpinned.
   rpc WaitForObjectEviction(WaitForObjectEvictionRequest)
       returns (WaitForObjectEvictionReply);
-=======
   // Request that the worker shut down without completing outstanding work.
   rpc KillActor(KillActorRequest) returns (KillActorReply);
->>>>>>> 687de412
   // Get metrics from core workers.
   rpc GetCoreWorkerStats(GetCoreWorkerStatsRequest) returns (GetCoreWorkerStatsReply);
 }