--- conflicted
+++ resolved
@@ -170,13 +170,10 @@
 message KillActorRequest {
   // ID of the actor that is intended to be killed.
   bytes intended_actor_id = 1;
-<<<<<<< HEAD
-  // If set to true, the killed actor will not be reconstructed anymore.
-  bool no_reconstruction = 2;
-=======
   // Whether to force kill the actor.
   bool force_kill = 2;
->>>>>>> fbac2569
+  // If set to true, the killed actor will not be reconstructed anymore.
+  bool no_reconstruction = 3;
 }
 
 message KillActorReply {
