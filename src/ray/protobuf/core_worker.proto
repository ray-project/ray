// Copyright 2017 The Ray Authors.
//
// Licensed under the Apache License, Version 2.0 (the "License");
// you may not use this file except in compliance with the License.
// You may obtain a copy of the License at
//
//  http://www.apache.org/licenses/LICENSE-2.0
//
// Unless required by applicable law or agreed to in writing, software
// distributed under the License is distributed on an "AS IS" BASIS,
// WITHOUT WARRANTIES OR CONDITIONS OF ANY KIND, either express or implied.
// See the License for the specific language governing permissions and
// limitations under the License.

syntax = "proto3";

package ray.rpc;

import "src/ray/protobuf/common.proto";
import "src/ray/protobuf/pubsub.proto";

message ActiveObjectIDs {
  repeated bytes object_ids = 1;
}

// Persistent state of an ActorHandle.
message ActorHandle {
  // ID of the actor.
  bytes actor_id = 1;

  // The task or actor ID of the actor's owner.
  bytes owner_id = 2;

  // The address of the actor's owner.
  Address owner_address = 3;

  // ID of the job that created the actor (it is possible that the handle
  // exists on a job with a different job ID).
  bytes creation_job_id = 4;

  // Language of the actor.
  Language actor_language = 5;

  // Function descriptor of actor creation task.
  FunctionDescriptor actor_creation_task_function_descriptor = 6;

  // The unique id of the dummy object returned by the actor creation task.
  // It's used as a dependency for the first task.
  // TODO: Remove this once scheduling is done by task counter only.
  bytes actor_cursor = 7;

  // An extension field that is used for storing app-language-specific data.
  bytes extension_data = 8;

  // How many times tasks may be retried on this actor if the actor fails.
  int64 max_task_retries = 9;

  // The name of the actor.
  string name = 10;

  // The namespace that this actor belongs to.
  string ray_namespace = 11;

  // Whether the actor supports out of order execution.
  bool execute_out_of_order = 12;

  // The max number of pending actor calls.
  int32 max_pending_calls = 13;

  // Whether task events will be reported from this actor.
  bool enable_task_events = 14;

  // The key-value labels for actor.
  map<string, string> labels = 15;
}

message PushTaskRequest {
  // The ID of the worker this message is intended for.
  bytes intended_worker_id = 1;
  // The task to be pushed.
  TaskSpec task_spec = 2;
  // The sequence number of the task for this client. This must increase
  // sequentially starting from zero for each actor handle. The server
  // will guarantee tasks execute in this sequence, waiting for any
  // out-of-order request messages to arrive as necessary.
  //
  // The server will wait up to a configured timeout for the expected sequential
  // sequence number to arrive if they come out of order. After the timeout, the
  // server will assume the client is dead or misbehaving and cancel all pending tasks.
  //
  // If set to -1, ordering is disabled and the task executes once its
  // dependencies are resolved.
  int64 sequence_number = 3;
  // The maximum sequence number for which the client has processed responses.
  // This is useful in the following example:
  //
  // 1. Client sends a PushTaskRequest with `sequence_number` 0.
  // 2. The request is lost in the network.
  // 3. Client resends a PushTaskRequest with `sequence_number` 1.
  // 4. Server receives the resent request but does not process it immediately
  //    because it is waiting for the request with `sequence_number` 0 to arrive.
  // 5. Server times out while waiting for the request with `sequence_number` 0 to arrive.
  // 6. Server processes the resent request with `sequence_number` 1.
  //
  // `client_processed_up_to` is used to tell the server to cancel any PushTaskRequests
  // with sequence numbers <= this value because the client has already processed
  // the responses or no longer needs them.
  //
  // In the example above, the first request will have `client_processed_up_to` set to -1,
  // and the second request will have it set to 0. When the server receives the second
  // request, it will check `client_processed_up_to` and find that it no longer needs to
  // wait for the request with `sequence_number` 0 to arrive, so it will process the
  // request immediately.
  int64 client_processed_up_to = 4;
  // Resource mapping ids assigned to the worker executing the task.
  repeated ResourceMapEntry resource_mapping = 5;
}

message PushTaskReply {
  // The returned objects.
  repeated ReturnObject return_objects = 1;
  // Dynamically created objects. These are objects whose refs were allocated
  // by the task at run time instead of by the task caller at f.remote() time.
  // We need to notify the task caller that they own these objects. The
  // language-level ObjectRefs should be returned inside one of the statically
  // allocated return objects.
  repeated ReturnObject dynamic_return_objects = 2;
  // Set to true if the worker will be exiting.
  bool worker_exiting = 3;
  // The references that the worker borrowed during the task execution. A
  // borrower is a process that is currently using the object ID, in one of 3
  // ways:
  // 1. Has an ObjectID copy in Python.
  // 2. Has submitted a task that depends on the object and that is still
  // pending.
  // 3. Owns another object that is in scope and whose value contains the
  // ObjectID.
  // This list includes the reference counts for any IDs that were passed to
  // the worker in the task spec as an argument by reference, or an ObjectID
  // that was serialized in an inlined argument. It also includes reference
  // counts for any IDs that were nested inside these objects that the worker
  // may now be borrowing. The reference counts also include any new borrowers
  // that the worker created by passing a borrowed ID into a nested task.
  repeated ObjectReferenceCount borrowed_refs = 4;
  // Whether the result contains a retryable application-level error.
  bool is_retryable_error = 5;
  // Whether the result contains an application-level error.
  bool is_application_error = 6;
  // Whether the task was cancelled before it started running (i.e. while queued).
  bool was_cancelled_before_running = 7;
  // If the task was an actor creation task, and the actor class has a customized
  // repr defined for the anonymous actor (not a named actor), the repr name of the
  // actor will be piggybacked to GCS to be included as part of ActorTableData.
  optional string actor_repr_name = 8;
  // The pushed task executing error detail message. Either from the application or
  // from the core worker. This is only set when the task execution failed.
  // Default to empty string (not set) when no error happens.
  string task_execution_error = 9;
  // A list of streaming generator return IDs and whether
  // they are stored in a plasma store.
  repeated StreamingGeneratorReturnIdInfo streaming_generator_return_ids = 10;
}

message ActorCallArgWaitCompleteRequest {
  // The ID of the worker this message is intended for.
  bytes intended_worker_id = 1;
  // Id used to uniquely identify this request. This is sent back to the core
  // worker to notify the wait has completed.
  int64 tag = 2;
}

message ActorCallArgWaitCompleteReply {}

message GetObjectStatusRequest {
  // The ID of the worker that owns this object. This is also
  // the ID of the worker that this message is intended for.
  bytes owner_worker_id = 1;
  // Wait for this object's status.
  bytes object_id = 2;
}

message RayObject {
  // Data of the object.
  bytes data = 1;
  // Metadata of the object.
  bytes metadata = 2;
  // ObjectRefs that were nested in this object.
  repeated ObjectReference nested_inlined_refs = 3;
}

message GetObjectStatusReply {
  enum ObjectStatus {
    CREATED = 0;
    OUT_OF_SCOPE = 1;
    FREED = 2;
  }
  ObjectStatus status = 1;
  // The Ray object: either a concrete value, an in-Plasma indicator, or an
  // exception.
  RayObject object = 2;
  // This object's locations.
  repeated bytes node_ids = 3;
  // The size of the object in bytes.
  uint64 object_size = 4;
}

message WaitForActorRefDeletedRequest {
  // The ID of the worker this message is intended for.
  bytes intended_worker_id = 1;
  // ActorID of the actor to wait for.
  bytes actor_id = 2;
}

message WaitForActorRefDeletedReply {}

message UpdateObjectLocationBatchRequest {
  bytes intended_worker_id = 1;
  bytes node_id = 2;
  repeated ObjectLocationUpdate object_location_updates = 3;
}

message UpdateObjectLocationBatchReply {}

enum ObjectPlasmaLocationUpdate {
  // Object is added to plasma store.
  ADDED = 0;
  // Object is removed from plasma store.
  REMOVED = 1;
}

message ObjectSpilledLocationUpdate {
  // For objects that have been spilled to external storage, the URL from which
  // they can be retrieved.
  string spilled_url = 3;
  // Whether the object is spilled to local storage or cloud storage.
  bool spilled_to_local_storage = 4;
}

message ObjectLocationUpdate {
  bytes object_id = 1;
  // When it's set, it indicates whether the object is added or removed from plasma store.
  optional ObjectPlasmaLocationUpdate plasma_location_update = 2;
  // When it's set, it contains where the object is spilled to.
  optional ObjectSpilledLocationUpdate spilled_location_update = 3;
  // When it's set, this means that it was a dynamically created ObjectID, so
  // we need to notify the owner of the outer ObjectID, which should be owned
  // by the same worker. If the outer ObjectID is still in scope, then the
  // owner can add the dynamically created ObjectID to its ref count.
  optional bytes generator_id = 4;
}

message GetObjectLocationsOwnerRequest {
  bytes intended_worker_id = 1;
  repeated bytes object_ids = 2;
}

message GetObjectLocationsOwnerReply {
  // List of object location information, one for each object ID in the request,
  // using the already defined WorkerObjectLocationsPubMessage.
  repeated WorkerObjectLocationsPubMessage object_location_infos = 1;
}

message KillActorRequest {
  // ID of the actor that is intended to be killed.
  bytes intended_actor_id = 1;
  // Whether to force kill the actor.
  bool force_kill = 2;
  // The precise reason why this actor receives a kill request.
  ActorDeathCause death_cause = 3;
}

message KillActorReply {}

message CancelTaskRequest {
  // ID of task that should be killed.
  bytes intended_task_id = 1;
  // Whether to kill the worker.
  bool force_kill = 2;
  // Whether to recursively cancel tasks.
  bool recursive = 3;
  // The worker ID of the caller.
  bytes caller_worker_id = 4;
}

message CancelTaskReply {
  // Whether the requested task is the currently running task.
  bool requested_task_running = 1;
  // Whether the task is canceled.
  bool attempt_succeeded = 2;
}

message RemoteCancelTaskRequest {
  // Object ID of the remote task that should be killed.
  bytes remote_object_id = 1;
  // Whether to kill the worker.
  bool force_kill = 2;
  // Whether to recursively cancel tasks.
  bool recursive = 3;
}

message RemoteCancelTaskReply {}

message GetCoreWorkerStatsRequest {
  // The ID of the worker this message is intended for.
  bytes intended_worker_id = 1;
  // Whether to include memory stats. This could be large since it includes
  // metadata for all live object references.
  bool include_memory_info = 2;
  // Whether to include task information. This could be large since it
  // includes metadata for all live tasks.
  bool include_task_info = 3;
  // Maximum number of entries to return.
  // If not specified, return the whole entries without truncation.
  optional int64 limit = 4;
}

message GetCoreWorkerStatsReply {
  // Debug information returned from the core worker.
  CoreWorkerStats core_worker_stats = 1;
  /// Task information
  /// Task information is scattered to 3 places.
  /// Owner of tasks: knows the general state of task
  ///   (e.g., waiting for deps or scheduling).
  /// Worker that executes tasks: knows whether or not the task is actually running.
  ///   This is necessary because the task can be queued on the execution side.
  /// Raylet: Knows the exact scheduling state.
  // A list of task information of the current worker.
  repeated TaskInfoEntry owned_task_info_entries = 2;
  // A list of task that's currently running.
  // All tasks must be treated as TaskStatus::RUNNING
  // from the caller side.
  repeated bytes running_task_ids = 3;
  // Length of the number of tasks without truncation.
  int64 tasks_total = 4;
}

message LocalGCRequest {
  // Whether this is triggered by a global gc.
  bool triggered_by_global_gc = 1;
}

message LocalGCReply {}

message PlasmaObjectReadyRequest {
  bytes object_id = 1;
}

message PlasmaObjectReadyReply {}

message DeleteObjectsRequest {
  // List of object ids to delete.
  repeated bytes object_ids = 1;
  // Whether to only free local objects.
  bool local_only = 2;
}

message DeleteObjectsReply {}

message SpillObjectsRequest {
  repeated ObjectReference object_refs_to_spill = 1;
  DeleteObjectsRequest delete_request = 2;
}

message SpillObjectsReply {
  // The URLs of spilled objects.
  repeated string spilled_objects_url = 1;
}

message RestoreSpilledObjectsRequest {
  // The URLs of spilled objects.
  repeated string spilled_objects_url = 1;
  // Object ids to restore. The order of object ids
  // must be the same as spilled_objects_url.
  repeated bytes object_ids_to_restore = 2;
}

message RestoreSpilledObjectsReply {
  int64 bytes_restored_total = 1;
}

message DeleteSpilledObjectsRequest {
  // The URLs of spilled objects.
  repeated string spilled_objects_url = 1;
}

message DeleteSpilledObjectsReply {}

message ExitRequest {
  /// Whether to force exit the worker, regardless of whether the core worker
  /// owns object.
  bool force_exit = 1;
}

message ExitReply {
  /// Whether or not exit succeeds. If the core worker owns any object, the request fails.
  bool success = 1;
}

message AssignObjectOwnerRequest {
  // The ID of added object.
  bytes object_id = 1;
  // The size of the object in bytes.
  uint64 object_size = 2;
  // The IDs of contained objects.
  repeated bytes contained_object_ids = 3;
  // The borrower address.
  Address borrower_address = 4;
  // Description of the call site where the reference was created.
  string call_site = 5;
}

message AssignObjectOwnerReply {}

message RayletNotifyGCSRestartRequest {}

message RayletNotifyGCSRestartReply {}

message NumPendingTasksRequest {}

message NumPendingTasksReply {
  int64 num_pending_tasks = 1;
}

message FreeActorObjectRequest {
  bytes object_id = 1;
}

message FreeActorObjectReply {}

message ReportGeneratorItemReturnsRequest {
  // The intermediate return object that's dynamically
  // generated from the executor side.
  repeated ReturnObject dynamic_return_objects = 1;
  // The address of the executor.
  Address worker_addr = 2;
  // The index of the task return. It is used to
  // reorder the intermediate return object
  // because the ordering of this request
  // is not guaranteed.
  int64 item_index = 3;
  // The object ref id of the executor task that
  // generates intermediate results.
  bytes generator_id = 5;
  // A count of the number of times this task has been attempted so far. 0
  // means this is the first execution.
  uint64 attempt_number = 6;
}

message ReportGeneratorItemReturnsReply {
  // The total number objects consumed from the generator.
  // -1 means it is not known. The executor side should just
  // assume everything is consumed if it is -1.
  int64 total_num_object_consumed = 1;
}

message RegisterMutableObjectReaderRequest {
  // The object ID of the mutable object on the remote node (where the object is written).
  bytes writer_object_id = 1;
  // The number of readers of the mutable object on this local node.
  int64 num_readers = 2;
  // The object ID of the corresponding mutable object on this local node.
  bytes reader_object_id = 3;
}

message RegisterMutableObjectReaderReply {
  // Empty for now.
}

service CoreWorkerService {
  // Raylet notifies its workers that the GCS has restarted.
  // Failure: Always from local raylet, should not fail.
  rpc RayletNotifyGCSRestart(RayletNotifyGCSRestartRequest)
      returns (RayletNotifyGCSRestartReply);

  // Push a task directly to this worker from another or from GCS with
  // gcs_actor_scheduling_enabled.
  // Failure: PushActorTask, PushNormalTask, and PushNormalTask from GCS all handle
  // failures. TODO: Failure behavior needs to be documented and tested.
  rpc PushTask(PushTaskRequest) returns (PushTaskReply);

  // Reply from raylet that wait for actor call args has completed.
  // Failure: Always from local raylet, should not fail.
  rpc ActorCallArgWaitComplete(ActorCallArgWaitCompleteRequest)
      returns (ActorCallArgWaitCompleteReply);

  // A worker asks the object's owner worker about the object's current status.
<<<<<<< HEAD
  // Failure: Retries, it's idempotent.
=======
  // This RPC assumes the ref won't be removed in the middle of execution and it's the
  // caller's responsibility to guarantee that.
  // Failure: TODO, Needs better failure behavior, currently assumes owner is dead and
  // object is lost.
>>>>>>> 68985048
  rpc GetObjectStatus(GetObjectStatusRequest) returns (GetObjectStatusReply);

  // From GCS actor manager to the actor's owner.
  // Waits for the actor's owner to decide that the actor has no references.
  // Replying to this message indicates that the client should force-kill the
  // actor process, if still alive and mark the actor as permanently dead.
  // Failure: TODO, needs better failure behavior, currently assumes worker failed and
  // GCS continues to destroy actor regardless of success or failure.
  rpc WaitForActorRefDeleted(WaitForActorRefDeletedRequest)
      returns (WaitForActorRefDeletedReply);

  /// The long polling request sent to the core worker for pubsub operations.
  /// It is replied once there are batch of objects that need to be published to
  /// the caller (subscriber).
  /// Failure: Pubsub system handles failures. TODO: all clients need subscribe failure
  /// callbacks
  rpc PubsubLongPolling(PubsubLongPollingRequest) returns (PubsubLongPollingReply);

  // The RPC to report the intermediate task return from the executor worker to the owner
  // worker.
  // Failure: Handles failures, TODO: Failure behavior needs more tests.
  rpc ReportGeneratorItemReturns(ReportGeneratorItemReturnsRequest)
      returns (ReportGeneratorItemReturnsReply);

  // The pubsub command batch request used by the subscriber.
  // Subscribe / unsubscribe commands to the publisher worker.
  // Failure: TODO: Does not handle failures.
  rpc PubsubCommandBatch(PubsubCommandBatchRequest) returns (PubsubCommandBatchReply);

  // Update the batched object location information to the ownership-based object
  // directory.
  // Failure: Retries, it's idempotent. TODO: Add idempotency unit tests to assure it
  // stays idempotent.
  rpc UpdateObjectLocationBatch(UpdateObjectLocationBatchRequest)
      returns (UpdateObjectLocationBatchReply);

  // Get object locations from the the owner worker.
  // Failure: TODO: Idempotent, should retry.
  rpc GetObjectLocationsOwner(GetObjectLocationsOwnerRequest)
      returns (GetObjectLocationsOwnerReply);

  // Request from the GCS actor manager or actor scheduler that the worker shut down
  // without completing outstanding work.
  // Failure: TODO: Never retries
  rpc KillActor(KillActorRequest) returns (KillActorReply);

  // Request from owner worker to executor worker to cancel a task.
  // Failure: Will retry, TODO: Needs tests for failure behavior.
  rpc CancelTask(CancelTaskRequest) returns (CancelTaskReply);

  // Request from a worker to the owner worker to issue a cancellation.
  // Failure: TODO: needs failure behavior
  rpc RemoteCancelTask(RemoteCancelTaskRequest) returns (RemoteCancelTaskReply);

  // From raylet to get metrics from its workers.
  // Failure: Should not fail, always from local raylet.
  rpc GetCoreWorkerStats(GetCoreWorkerStatsRequest) returns (GetCoreWorkerStatsReply);

  // From raylet to trigger local GC on its workers.
  // Failure: Should not fail, always from local raylet.
  rpc LocalGC(LocalGCRequest) returns (LocalGCReply);

  // From worker to owner worker to delete objects explicitly.
  // Failure: TODO: Needs failure behavior.
  rpc DeleteObjects(DeleteObjectsRequest) returns (DeleteObjectsReply);

  // Spill objects to external storage. Caller: raylet; callee: I/O worker.
  // Failure: Should not fail, always from local raylet.
  rpc SpillObjects(SpillObjectsRequest) returns (SpillObjectsReply);

  // Restore spilled objects from external storage. Caller: raylet; callee: I/O
  // worker.
  // Failure: Should not fail, always from local raylet.
  rpc RestoreSpilledObjects(RestoreSpilledObjectsRequest)
      returns (RestoreSpilledObjectsReply);

  // Delete spilled objects from external storage. Caller: raylet; callee: I/O worker.
  // Failure: Should not fail, always from local raylet.
  rpc DeleteSpilledObjects(DeleteSpilledObjectsRequest)
      returns (DeleteSpilledObjectsReply);

  // Notification from raylet that an object ID is available in local plasma.
  // Failure: Should not fail, always from local raylet.
  rpc PlasmaObjectReady(PlasmaObjectReadyRequest) returns (PlasmaObjectReadyReply);

  // Request for a worker to exit from its raylet.
  // Failure: Should not fail, always from local raylet.
  rpc Exit(ExitRequest) returns (ExitReply);

  // Assign the owner of an object to the intended worker.
  // Failure: TODO: Needs failure behavior.
  rpc AssignObjectOwner(AssignObjectOwnerRequest) returns (AssignObjectOwnerReply);

  // From gcs job manager to get the number of pending tasks.
  // Failure: Logs a warning on failure, gcs request can be retried by dashboard or state
  // API user.
  rpc NumPendingTasks(NumPendingTasksRequest) returns (NumPendingTasksReply);

  // Free GPU object from in-actor GPU object store.
  rpc FreeActorObject(FreeActorObjectRequest) returns (FreeActorObjectReply);

  // Registers a mutable object reader for compiled graphs.
  // Failure: TODO: Needs failure behavior.
  rpc RegisterMutableObjectReader(RegisterMutableObjectReaderRequest)
      returns (RegisterMutableObjectReaderReply);
}<|MERGE_RESOLUTION|>--- conflicted
+++ resolved
@@ -484,14 +484,9 @@
       returns (ActorCallArgWaitCompleteReply);
 
   // A worker asks the object's owner worker about the object's current status.
-<<<<<<< HEAD
-  // Failure: Retries, it's idempotent.
-=======
   // This RPC assumes the ref won't be removed in the middle of execution and it's the
   // caller's responsibility to guarantee that.
-  // Failure: TODO, Needs better failure behavior, currently assumes owner is dead and
-  // object is lost.
->>>>>>> 68985048
+  // Failure: Retries, it's idempotent.
   rpc GetObjectStatus(GetObjectStatusRequest) returns (GetObjectStatusReply);
 
   // From GCS actor manager to the actor's owner.
