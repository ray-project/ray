syntax = "proto3";

package ray.rpc;

import "src/ray/protobuf/common.proto";

message ActiveObjectIDs {
  repeated bytes object_ids = 1;
}

// Persistent state of an ActorHandle.
message ActorHandle {
  // ID of the actor.
  bytes actor_id = 1;

  // ID of the job that created the actor (it is possible that the handle
  // exists on a job with a different job ID).
  bytes creation_job_id = 3;

  // Language of the actor.
  Language actor_language = 4;

  // Function descriptor of actor creation task.
  FunctionDescriptor actor_creation_task_function_descriptor = 5;

  // The unique id of the dummy object returned by the actor creation task.
  // It's used as a dependency for the first task.
  // TODO: Remove this once scheduling is done by task counter only.
  bytes actor_cursor = 6;

  // Whether direct actor call is used.
  bool is_direct_call = 7;

  // An extension field that is used for storing app-language-specific data.
  bytes extension_data = 8;
}

message AssignTaskRequest {
  // The ID of the worker this message is intended for. This is used to
  // ensure that workers don't try to execute tasks assigned to workers
  // that used to be bound to the same port.
  bytes intended_worker_id = 1;

  // The task to be pushed.
  Task task = 2;

  // A list of the resources reserved for this worker.
  // TODO(zhijunfu): `resource_ids` is represented as
  // flatbutters-serialized bytes, will be moved to protobuf later.
  bytes resource_ids = 3;
}

message AssignTaskReply {
}

message ReturnObject {
  // Object ID.
  bytes object_id = 1;
  // If set, indicates the data is in plasma instead of inline. This
  // means that data and metadata will be empty.
  bool in_plasma = 2;
  // Data of the object.
  bytes data = 3;
  // Metadata of the object.
  bytes metadata = 4;
  // ObjectIDs that were inlined in the data field.
  repeated bytes inlined_ids = 5;
}

message PushTaskRequest {
  // The ID of the worker this message is intended for.
  bytes intended_worker_id = 1;
  // Address of the caller.
  Address caller_address = 2;
  // The task to be pushed.
  TaskSpec task_spec = 3;
  // The sequence number of the task for this client. This must increase
  // sequentially starting from zero for each actor handle. The server
  // will guarantee tasks execute in this sequence, waiting for any
  // out-of-order request messages to arrive as necessary.
  // If set to -1, ordering is disabled and the task executes immediately.
  // This mode of behaviour is used for direct task submission only.
  int64 sequence_number = 4;
  // The max sequence number the client has processed responses for. This
  // is a performance optimization that allows the client to tell the server
  // to cancel any PushTaskRequests with seqno <= this value, rather than
  // waiting for the server to time out waiting for missing messages.
  int64 client_processed_up_to = 5;
  // Resource mapping ids assigned to the worker executing the task.
  repeated ResourceMapEntry resource_mapping = 6;
}

message PushTaskReply {
  // The returned objects.
  repeated ReturnObject return_objects = 1;
  // Set to true if the worker will be exiting.
  bool worker_exiting = 2;
  // The references that the worker borrowed during the task execution. A
  // borrower is a process that is currently using the object ID, in one of 3 ways:
  // 1. Has an ObjectID copy in Python.
  // 2. Has submitted a task that depends on the object and that is still pending.
  // 3. Owns another object that is in scope and whose value contains the
  // ObjectID.
  // This list includes the reference counts for any IDs that were passed to
  // the worker in the task spec as an argument by reference, or an ObjectID
  // that was serialized in an inlined argument. It also includes reference
  // counts for any IDs that were nested inside these objects that the worker
  // may now be borrowing. The reference counts also include any new borrowers
  // that the worker created by passing a borrowed ID into a nested task.
  repeated ObjectReferenceCount borrowed_refs = 3;
}

message DirectActorCallArgWaitCompleteRequest {
  // The ID of the worker this message is intended for.
  bytes intended_worker_id = 1;
  // Id used to uniquely identify this request. This is sent back to the core
  // worker to notify the wait has completed.
  int64 tag = 2;
}

message DirectActorCallArgWaitCompleteReply {
}

message GetObjectStatusRequest {
  // The owner of the object. Note that we do not need to include
  // intended_worker_id since the new worker can service this request too by
  // inspecting the owner_id field.
  bytes owner_id = 1;
  // Wait for this object's status.
  bytes object_id = 2;
}

message GetObjectStatusReply {
  enum ObjectStatus {
    CREATED = 0;
  }
  ObjectStatus status = 1;
}

message WaitForObjectEvictionRequest {
  // The ID of the worker this message is intended for.
  bytes intended_worker_id = 1;
  // ObjectID of the pinned object.
  bytes object_id = 2;
}

message WaitForObjectEvictionReply {
}

message KillActorRequest {
  // ID of the actor that is intended to be killed.
  bytes intended_actor_id = 1;
}

message KillActorReply {
}

message GetCoreWorkerStatsRequest {
  // The ID of the worker this message is intended for.
  bytes intended_worker_id = 1;
}

message GetCoreWorkerStatsReply {
  // Debug information returned from the core worker.
  CoreWorkerStats core_worker_stats = 1;
}

<<<<<<< HEAD
message PlasmaObjectReadyRequest {
  bytes object_id = 1;
  int64 data_size = 2;
  int64 metadata_size = 3;
}

 message PlasmaObjectReadyReply {
 }
=======
message ObjectReference {
  // ObjectID that the worker has a reference to.
  bytes object_id = 1;
  // The task or actor ID of the object's owner.
  bytes owner_id = 2;
  // The address of the object's owner.
  Address owner_address = 3;
}

message WaitForRefRemovedRequest {
  // The ID of the worker this message is intended for.
  bytes intended_worker_id = 1;
  // Object whose removal we are waiting for.
  ObjectReference reference = 2;
  // ObjectID that contains object_id. This is used when an ObjectID is stored
  // inside another object ID that we do not own. Then, we must notify the
  // outer ID's owner that the ID contains object_id.
  bytes contained_in_id = 3;
}

message ObjectReferenceCount {
  // The reference that the worker has or had a reference to.
  ObjectReference reference = 1;
  // Whether the worker is still using the ObjectID locally. This means that
  // it has a copy of the ObjectID in the language frontend, has a pending task
  // that depends on the object, and/or owns an ObjectID that is in scope and
  // that contains the ObjectID.
  bool has_local_ref = 2;
  // Any other borrowers that the worker created (by passing the ID on to them).
  repeated Address borrowers = 3;
  // The borrowed object ID that contained this object, if any. This is used
  // for nested object IDs.
  bytes contained_in_borrowed_id = 4;
  // The object IDs that this object contains, if any. This is used for nested
  // object IDs.
  repeated bytes contains = 5;
}

message WaitForRefRemovedReply {
  // The reference counts for the object that the worker was borrowing and
  // any objects nested inside. The worker should no longer be using the object
  // ID by the time it replies, but may have accumulated other borrowers or may
  // still be borrowing an object ID that was nested inside.
  repeated ObjectReferenceCount borrowed_refs = 1;
}
>>>>>>> 7bef7031

service CoreWorkerService {
  // Push a task to a worker from the raylet.
  rpc AssignTask(AssignTaskRequest) returns (AssignTaskReply);
  // Push a task directly to this worker from another.
  rpc PushTask(PushTaskRequest) returns (PushTaskReply);
  // Reply from raylet that wait for direct actor call args has completed.
  rpc DirectActorCallArgWaitComplete(DirectActorCallArgWaitCompleteRequest)
      returns (DirectActorCallArgWaitCompleteReply);
  // Ask the object's owner about the object's current status.
  rpc GetObjectStatus(GetObjectStatusRequest) returns (GetObjectStatusReply);
  // Notify the object's owner that it has been pinned by a raylet. Replying
  // to this message indicates that the raylet should unpin the object.
  rpc WaitForObjectEviction(WaitForObjectEvictionRequest)
      returns (WaitForObjectEvictionReply);
  // Request that the worker shut down without completing outstanding work.
  rpc KillActor(KillActorRequest) returns (KillActorReply);
  // Get metrics from core workers.
  rpc GetCoreWorkerStats(GetCoreWorkerStatsRequest) returns (GetCoreWorkerStatsReply);
<<<<<<< HEAD
  // Plasma object ready.
  rpc PlasmaObjectReady(PlasmaObjectReadyRequest) returns (PlasmaObjectReadyReply);
=======
  // Wait for a borrower to finish using an object. Sent by the object's owner.
  rpc WaitForRefRemoved(WaitForRefRemovedRequest) returns (WaitForRefRemovedReply);
>>>>>>> 7bef7031
}<|MERGE_RESOLUTION|>--- conflicted
+++ resolved
@@ -165,16 +165,7 @@
   CoreWorkerStats core_worker_stats = 1;
 }
 
-<<<<<<< HEAD
-message PlasmaObjectReadyRequest {
-  bytes object_id = 1;
-  int64 data_size = 2;
-  int64 metadata_size = 3;
-}
-
- message PlasmaObjectReadyReply {
- }
-=======
+
 message ObjectReference {
   // ObjectID that the worker has a reference to.
   bytes object_id = 1;
@@ -220,7 +211,15 @@
   // still be borrowing an object ID that was nested inside.
   repeated ObjectReferenceCount borrowed_refs = 1;
 }
->>>>>>> 7bef7031
+
+message PlasmaObjectReadyRequest {
+  bytes object_id = 1;
+  int64 data_size = 2;
+  int64 metadata_size = 3;
+}
+
+ message PlasmaObjectReadyReply {
+ }
 
 service CoreWorkerService {
   // Push a task to a worker from the raylet.
@@ -240,11 +239,10 @@
   rpc KillActor(KillActorRequest) returns (KillActorReply);
   // Get metrics from core workers.
   rpc GetCoreWorkerStats(GetCoreWorkerStatsRequest) returns (GetCoreWorkerStatsReply);
-<<<<<<< HEAD
+  // Wait for a borrower to finish using an object. Sent by the object's owner.
+  rpc WaitForRefRemoved(WaitForRefRemovedRequest) returns (WaitForRefRemovedReply);
+
   // Plasma object ready.
   rpc PlasmaObjectReady(PlasmaObjectReadyRequest) returns (PlasmaObjectReadyReply);
-=======
-  // Wait for a borrower to finish using an object. Sent by the object's owner.
-  rpc WaitForRefRemoved(WaitForRefRemovedRequest) returns (WaitForRefRemovedReply);
->>>>>>> 7bef7031
+
 }