// Copyright 2017 The Ray Authors.
//
// Licensed under the Apache License, Version 2.0 (the "License");
// you may not use this file except in compliance with the License.
// You may obtain a copy of the License at
//
//  http://www.apache.org/licenses/LICENSE-2.0
//
// Unless required by applicable law or agreed to in writing, software
// distributed under the License is distributed on an "AS IS" BASIS,
// WITHOUT WARRANTIES OR CONDITIONS OF ANY KIND, either express or implied.
// See the License for the specific language governing permissions and
// limitations under the License.

syntax = "proto3";

package ray.usage;

// This file defines your custom TagKey to record custom usage stats.
//
// Steps to record custom usage stats:
// 1. Define your key in the TagKey enum (this means the key cannot be dynamic).
// 2. Call `ray._private.usage.usage_lib.record_extra_usage_tag(k, v)` in your code.
// 3. One of @pcmoritz, @thomasdesr should review and approve the data
// collection. In particular, please make sure values are not fully dynamic
// (no user-defined data like their file name, etc!)

enum TagKey {
  // Test only.
  _TEST1 = 0;
  _TEST2 = 1;

  // RLlib
  // The deep learning framework ("tf", "torch", etc.).
  RLLIB_FRAMEWORK = 2;
  // The algorithm name (only built-in algorithms).
  RLLIB_ALGORITHM = 3;
  // The number of workers as a string.
  RLLIB_NUM_WORKERS = 4;

  // Serve
  // The public Python API version ("v1", "v2").
  SERVE_API_VERSION = 5;
  // The total number of running serve deployments as a string.
  SERVE_NUM_DEPLOYMENTS = 6;
  // The GCS storage type, which could be memory or redis.
  GCS_STORAGE = 7;
  // The total number of running serve deployments that use a GPU as a string.
  SERVE_NUM_GPU_DEPLOYMENTS = 8;
  // Whether or not a FastAPI deployment was used ("1" if used).
  SERVE_FASTAPI_USED = 9;
  // Whether or not a DAGDriver was used ("1" if used).
  SERVE_DAG_DRIVER_USED = 10;
  // Whether or not an HTTP adapter was used in a DAGDriver ("1" if used).
  SERVE_HTTP_ADAPTER_USED = 11;
  // Whether or not a gRPCIngress was used ("1" if used).
  SERVE_GRPC_INGRESS_USED = 12;
  // The Serve REST API version ("v1", "v2").
  SERVE_REST_API_VERSION = 13;
  // The number of serve apps running in the cluster as a string.
  SERVE_NUM_APPS = 14;
  // Whether num_replicas changed as a lightweight config update
  SERVE_NUM_REPLICAS_LIGHTWEIGHT_UPDATED = 15;
  // Whether user_config changed as a lightweight config update
  SERVE_USER_CONFIG_LIGHTWEIGHT_UPDATED = 16;
  // Whether autoscaling_config changed as a lightweight config update
  SERVE_AUTOSCALING_CONFIG_LIGHTWEIGHT_UPDATED = 17;
  // Whether the `RayServeHandle` API was used.
  SERVE_RAY_SERVE_HANDLE_API_USED = 18;
  // Whether the `RayServeSyncHandle` API was used.
  SERVE_RAY_SERVE_SYNC_HANDLE_API_USED = 19;
  // Whether the `DeploymentHandle` API was used.
  SERVE_DEPLOYMENT_HANDLE_API_USED = 20;
  // Whether the `to_object_ref` or any of its variants were used in the
  // `DeploymentHandle` API.
  SERVE_DEPLOYMENT_HANDLE_TO_OBJECT_REF_API_USED = 21;
  // Whether multiplexed API is was used.
  SERVE_MULTIPLEXED_API_USED = 22;
  // Whether or not an HTTP proxy was used ("1" if used).
  SERVE_HTTP_PROXY_USED = 23;
  // Whether or not an gRPC proxy was used ("1" if used).
  SERVE_GRPC_PROXY_USED = 24;
  // Whether the serve.status API was used ("1" if used)
  SERVE_STATUS_API_USED = 25;
  // Whether the serve.get_app_handle API was used ("1" if used)
  SERVE_GET_APP_HANDLE_API_USED = 26;
  // Whether the serve.get_deployment_handle API was used ("1" if used)
  SERVE_GET_DEPLOYMENT_HANDLE_API_USED = 27;
  // Whether the container runtime env feature was used at the
  // application level ("1" if used)
  // This feature allows users to run applications in separate
  // containers with separate images
  SERVE_APP_CONTAINER_RUNTIME_ENV_USED = 28;
  // Whether the container runtime env feature was used at the
  // individual deployment level ("1" if used)
  SERVE_DEPLOYMENT_CONTAINER_RUNTIME_ENV_USED = 29;
  // The number of nodes actively compacted by Serve
  SERVE_NUM_NODE_COMPACTIONS = 30;
  // Whether the num_replicas="auto" API was used ("1" if used)
  SERVE_AUTO_NUM_REPLICAS_USED = 31;

  // Ray Core State API
  // NOTE(rickyxx): Currently only setting "1" for tracking existence of
  // invocations only.
  CORE_STATE_API_LIST_ACTORS = 100;
  CORE_STATE_API_LIST_TASKS = 101;
  CORE_STATE_API_LIST_JOBS = 102;
  CORE_STATE_API_LIST_NODES = 103;
  CORE_STATE_API_LIST_PLACEMENT_GROUPS = 104;
  CORE_STATE_API_LIST_WORKERS = 105;
  CORE_STATE_API_LIST_OBJECTS = 106;
  CORE_STATE_API_LIST_RUNTIME_ENVS = 107;
  CORE_STATE_API_LIST_CLUSTER_EVENTS = 108;
  CORE_STATE_API_LIST_LOGS = 109;
  CORE_STATE_API_GET_LOG = 110;
  CORE_STATE_API_SUMMARIZE_TASKS = 111;
  CORE_STATE_API_SUMMARIZE_ACTORS = 112;
  CORE_STATE_API_SUMMARIZE_OBJECTS = 113;

  // Dashboard
  // {True, False}
  // True if the dashboard page has been ever opened.
  DASHBOARD_USED = 200;
  // Whether a user is running ray with some third party metrics
  // services (Ex: "True", "False")
  DASHBOARD_METRICS_PROMETHEUS_ENABLED = 201;
  DASHBOARD_METRICS_GRAFANA_ENABLED = 202;

  // Core
  // Total number of placement groups created.
  PG_NUM_CREATED = 300;
  // Total number of actors created.
  ACTOR_NUM_CREATED = 301;
  // The count(int) of worker crash with exit type 'system error' since
  // the cluster started, emitted from GCS
  WORKER_CRASH_SYSTEM_ERROR = 302;
  // The count(int) of worker crash with exit type 'out-of-memory' since
  // the cluster started, emitted from GCS
  WORKER_CRASH_OOM = 303;
  // If {true, false} setting of timeout =0 in `ray.get``, i.e. ray.get(..., timeout=0)
  // This is to track usage of the buggy behavior that will be fixed.
  // See https://github.com/ray-project/ray/issues/28465 for more details.
  RAY_GET_TIMEOUT_ZERO = 304;
  // Total number of tasks created.
  NUM_ACTOR_CREATION_TASKS = 305;
  NUM_ACTOR_TASKS = 306;
  NUM_NORMAL_TASKS = 307;
  NUM_DRIVERS = 308;
  // State api import usage.
  EXPERIMENTAL_STATE_API_IMPORT = 309;
  // Autoscaler versions (v1, v2).
  AUTOSCALER_VERSION = 310;

  // Data
  // Logical operators, stored in JSON format with operator name and count.
  // Example: {"MapBatches": 2, "Filter": 1}
  DATA_LOGICAL_OPS = 400;

  // AIR
  // Name of AIR trainer, or "Custom" if user-defined.
  // Example: "TorchTrainer"
  AIR_TRAINER = 500;
  // Name of Tune search algorithm or "Custom" if user-defined.
  // Example: "TuneBOHB", "BasicVariantGenerator"
  TUNE_SEARCHER = 501;
  // Name of Tune scheduler algorithm or "Custom" if user-defined.
  // Example: "FIFOScheduler"
  TUNE_SCHEDULER = 502;
  // Ray AIR environment variable usage stored in JSON list format
  // This lists which of the environment variables exposed by the AIR libraries
  // are provided by the user.
  // Ex: ["RAY_AIR_LOCAL_CACHE_DIR"]
  AIR_ENV_VARS = 503;
  // Fully user-controlled experiment tracking integrations ("1" if used)
  // NOTE: These tags + the callback metrics can be aggregated to extract
  // total experiment tracking integration usage.
  AIR_SETUP_WANDB_INTEGRATION_USED = 504;
  AIR_SETUP_MLFLOW_INTEGRATION_USED = 505;
  // Built-in callbacks, stored in JSON format with callback name -> count.
  // Ex: {"WandbLoggerCallback": 1, "MLflowLoggerCallback": 1}
  AIR_CALLBACKS = 506;
  // Storage configuration for AIR experiment
  AIR_STORAGE_CONFIGURATION = 507;
  // AIR entrypoint
  // One of: "Trainer.fit", "Tuner.fit", "tune.run", "tune.run_experiments"
  AIR_ENTRYPOINT = 508;

  // Train
  TRAIN_TORCH_GET_DEVICE = 509;
  TRAIN_TORCH_PREPARE_MODEL = 510;
  TRAIN_TORCH_PREPARE_DATALOADER = 511;
  TRAIN_LIGHTNING_PREPARE_TRAINER = 512;
  TRAIN_LIGHTNING_RAYTRAINREPORTCALLBACK = 513;
  TRAIN_LIGHTNING_RAYDDPSTRATEGY = 514;
  TRAIN_LIGHTNING_RAYFSDPSTRATEGY = 515;
  TRAIN_LIGHTNING_RAYDEEPSPEEDSTRATEGY = 516;
  TRAIN_LIGHTNING_RAYLIGHTNINGENVIRONMENT = 517;
  TRAIN_TRANSFORMERS_PREPARE_TRAINER = 518;
  TRAIN_TRANSFORMERS_RAYTRAINREPORTCALLBACK = 519;
  TRAIN_TORCH_GET_DEVICES = 520;

<<<<<<< HEAD
  // Train V2 Trainer name (e.g. "TorchTrainer")
  TRAIN_TRAINER = 521;
=======
  // ===== Begin Anyscale proprietary code ======
  // Rayllm
  RAYLLM_VERSION = 1000000;
  RAYLLM_COMMIT = 1000001;
  RAYLLM_SERVE_MULTIPLE_MODELS = 1000002;
  RAYLLM_SERVE_MULTIPLE_APPS = 1000003;
  RAYLLM_JSON_MODE_MODELS = 1000004;
  RAYLLM_JSON_MODE_NUM_REPLICAS = 1000005;
  RAYLLM_LORA_BASE_MODELS = 1000006;
  RAYLLM_INITIAL_NUM_LORA_ADAPTERS = 1000007;
  RAYLLM_AUTOSCALING_ENABLED_MODELS = 1000008;
  RAYLLM_AUTOSCALING_MIN_REPLICAS = 1000009;
  RAYLLM_AUTOSCALING_MAX_REPLICAS = 10000010;
  RAYLLM_TENSOR_PARALLEL_DEGREE = 10000011;
  RAYLLM_NUM_REPLICAS = 10000012;
  RAYLLM_MODELS = 10000013;
  RAYLLM_GPU_TYPE = 10000014;
  RAYLLM_NUM_GPUS = 10000015;

  // LLMForge
  LLMFORGE_VERSION = 10000100;
  LLMFORGE_BASE_MODEL = 10000101;
  LLMFORGE_CUSTOM_BASE_CHECKPOINT = 10000102;
  LLMFORGE_CUSTOM_LORA_CHECKPOINT = 10000103;
  LLMFORGE_TASK = 10000104;
  LLMFORGE_GPU_TYPE = 10000105;
  LLMFORGE_NUM_GPUS = 10000106;
  LLMFORGE_DEEPSPEED_STAGE = 10000107;
  LLMFORGE_FINE_TUNING_TYPE = 10000108;
  LLMFORGE_ORG_ID = 10000109;
  LLMFORGE_RUN_SOURCE = 10000110;
  LLMFORGE_RUN_DURATION = 10000111;

  // ===== End Anyscale proprietary code ======
>>>>>>> 70381ad6
}<|MERGE_RESOLUTION|>--- conflicted
+++ resolved
@@ -199,10 +199,9 @@
   TRAIN_TRANSFORMERS_RAYTRAINREPORTCALLBACK = 519;
   TRAIN_TORCH_GET_DEVICES = 520;
 
-<<<<<<< HEAD
   // Train V2 Trainer name (e.g. "TorchTrainer")
   TRAIN_TRAINER = 521;
-=======
+
   // ===== Begin Anyscale proprietary code ======
   // Rayllm
   RAYLLM_VERSION = 1000000;
@@ -237,5 +236,4 @@
   LLMFORGE_RUN_DURATION = 10000111;
 
   // ===== End Anyscale proprietary code ======
->>>>>>> 70381ad6
 }