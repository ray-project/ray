--- conflicted
+++ resolved
@@ -75,17 +75,14 @@
   // Whether the `to_object_ref` or any of its variants were used in the
   // `DeploymentHandle` API.
   SERVE_DEPLOYMENT_HANDLE_TO_OBJECT_REF_API_USED = 21;
-<<<<<<< HEAD
-  // Whether the serve.status API was used ("1" if used)
-  SERVE_STATUS_API_USED = 22;
-  // Whether the serve.get_app_handle API was used ("1" if used)
-  SERVE_GET_APP_HANDLE_API_USED = 23;
-  // Whether the serve.get_deployment_handle API was used ("1" if used)
-  SERVE_GET_DEPLOYMENT_HANDLE_API_USED = 24;
-=======
   // Whether multuplexed API is was used.
   SERVE_MULTIPLEXED_API_USED = 22;
->>>>>>> a520d863
+  // Whether the serve.status API was used ("1" if used)
+  SERVE_STATUS_API_USED = 23;
+  // Whether the serve.get_app_handle API was used ("1" if used)
+  SERVE_GET_APP_HANDLE_API_USED = 24;
+  // Whether the serve.get_deployment_handle API was used ("1" if used)
+  SERVE_GET_DEPLOYMENT_HANDLE_API_USED = 25;
 
   // Ray Core State API
   // NOTE(rickyxx): Currently only setting "1" for tracking existence of
