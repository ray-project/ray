--- conflicted
+++ resolved
@@ -202,7 +202,6 @@
   // Train V2 Trainer name (e.g. "TorchTrainer")
   TRAIN_TRAINER = 521;
 
-<<<<<<< HEAD
   // LLM Serve
   // Whether or not multiple models are getting deployed in the cluster ("1" if used).
   LLM_SERVE_SERVE_MULTIPLE_MODELS = 600;
@@ -233,7 +232,7 @@
   LLM_SERVE_GPU_TYPE = 612;
   // Comma separated list of num GPUs.
   LLM_SERVE_NUM_GPUS = 613;
-=======
+
   // ===== Begin Anyscale proprietary code ======
   // Rayllm
   RAYLLM_VERSION = 1000000;
@@ -268,5 +267,4 @@
   LLMFORGE_RUN_DURATION = 10000111;
 
   // ===== End Anyscale proprietary code ======
->>>>>>> ae8388e3
 }