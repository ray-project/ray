// Copyright 2017 The Ray Authors.
//
// Licensed under the Apache License, Version 2.0 (the "License");
// you may not use this file except in compliance with the License.
// You may obtain a copy of the License at
//
//  http://www.apache.org/licenses/LICENSE-2.0
//
// Unless required by applicable law or agreed to in writing, software
// distributed under the License is distributed on an "AS IS" BASIS,
// WITHOUT WARRANTIES OR CONDITIONS OF ANY KIND, either express or implied.
// See the License for the specific language governing permissions and
// limitations under the License.

syntax = "proto3";
option cc_enable_arenas = true;

package ray.usage;

// This file defines your custom TagKey to record custom usage stats.
//
// Steps to record custom usage stats:
// 1. Define your key in the TagKey enum (this means the key cannot be dynamic).
// 2. Call `ray._private.usage.usage_lib.record_extra_usage_tag(k, v)` in your code.
// 3. One of @pcmoritz, @thomasdesr should review and approve the data
// collection. In particular, please make sure values are not fully dynamic
// (no user-defined data like their file name, etc!)

enum TagKey {
  // Test only.
  _TEST1 = 0;
  _TEST2 = 1;

  // RLlib
  // The deep learning framework ("tf", "torch", etc.).
  RLLIB_FRAMEWORK = 2;
  // The algorithm name (only built-in algorithms).
  RLLIB_ALGORITHM = 3;
  // The number of workers as a string.
  RLLIB_NUM_WORKERS = 4;

  // Serve
  // The public Python API version ("v1", "v2").
  SERVE_API_VERSION = 5;
  // The total number of running serve deployments as a string.
  SERVE_NUM_DEPLOYMENTS = 6;
  // The GCS storage type, which could be memory or redis.
  GCS_STORAGE = 7;
  // The total number of running serve deployments that use a GPU as a string.
  SERVE_NUM_GPU_DEPLOYMENTS = 8;
  // Whether or not a FastAPI deployment was used ("1" if used).
  SERVE_FASTAPI_USED = 9;
  // Whether or not a DAGDriver was used ("1" if used).
  SERVE_DAG_DRIVER_USED = 10;
  // Whether or not an HTTP adapter was used in a DAGDriver ("1" if used).
  SERVE_HTTP_ADAPTER_USED = 11;
  // Whether or not a gRPCIngress was used ("1" if used).
  SERVE_GRPC_INGRESS_USED = 12;
  // The Serve REST API version ("v1", "v2").
  SERVE_REST_API_VERSION = 13;
  // The number of serve apps running in the cluster as a string.
  SERVE_NUM_APPS = 14;
  // Whether num_replicas changed as a lightweight config update
  SERVE_NUM_REPLICAS_LIGHTWEIGHT_UPDATED = 15;
  // Whether user_config changed as a lightweight config update
  SERVE_USER_CONFIG_LIGHTWEIGHT_UPDATED = 16;
  // Whether autoscaling_config changed as a lightweight config update
  SERVE_AUTOSCALING_CONFIG_LIGHTWEIGHT_UPDATED = 17;
<<<<<<< HEAD
  // Whether or not an HTTP proxy was used ("1" if used).
  SERVE_HTTP_PROXY_USED = 18;
  // Whether or not an gRPC proxy was used ("1" if used).
  SERVE_GRPC_PROXY_USED = 19;
=======
  // Whether the `RayServeHandle` API was used.
  SERVE_RAY_SERVE_HANDLE_API_USED = 18;
  // Whether the `RayServeSyncHandle` API was used.
  SERVE_RAY_SERVE_SYNC_HANDLE_API_USED = 19;
  // Whether the `DeploymentHandle` API was used.
  SERVE_DEPLOYMENT_HANDLE_API_USED = 20;
  // Whether the `to_object_ref` or any of its variants were used in the
  // `DeploymentHandle` API.
  SERVE_DEPLOYMENT_HANDLE_TO_OBJECT_REF_API_USED = 21;
>>>>>>> f22259bb

  // Ray Core State API
  // NOTE(rickyxx): Currently only setting "1" for tracking existence of
  // invocations only.
  CORE_STATE_API_LIST_ACTORS = 100;
  CORE_STATE_API_LIST_TASKS = 101;
  CORE_STATE_API_LIST_JOBS = 102;
  CORE_STATE_API_LIST_NODES = 103;
  CORE_STATE_API_LIST_PLACEMENT_GROUPS = 104;
  CORE_STATE_API_LIST_WORKERS = 105;
  CORE_STATE_API_LIST_OBJECTS = 106;
  CORE_STATE_API_LIST_RUNTIME_ENVS = 107;
  CORE_STATE_API_LIST_CLUSTER_EVENTS = 108;
  CORE_STATE_API_LIST_LOGS = 109;
  CORE_STATE_API_GET_LOG = 110;
  CORE_STATE_API_SUMMARIZE_TASKS = 111;
  CORE_STATE_API_SUMMARIZE_ACTORS = 112;
  CORE_STATE_API_SUMMARIZE_OBJECTS = 113;

  // Dashboard
  // {True, False}
  // True if the dashboard page has been ever opened.
  DASHBOARD_USED = 200;
  // Whether a user is running ray with some third party metrics
  // services (Ex: "True", "False")
  DASHBOARD_METRICS_PROMETHEUS_ENABLED = 201;
  DASHBOARD_METRICS_GRAFANA_ENABLED = 202;

  // Core
  // Total number of placement groups created.
  PG_NUM_CREATED = 300;
  // Total number of actors created.
  ACTOR_NUM_CREATED = 301;
  // The count(int) of worker crash with exit type 'system error' since
  // the cluster started, emitted from GCS
  WORKER_CRASH_SYSTEM_ERROR = 302;
  // The count(int) of worker crash with exit type 'out-of-memory' since
  // the cluster started, emitted from GCS
  WORKER_CRASH_OOM = 303;
  // If {true, false} setting of timeout =0 in `ray.get``, i.e. ray.get(..., timeout=0)
  // This is to track usage of the buggy behavior that will be fixed.
  // See https://github.com/ray-project/ray/issues/28465 for more details.
  RAY_GET_TIMEOUT_ZERO = 304;
  // Total number of tasks created.
  NUM_ACTOR_CREATION_TASKS = 305;
  NUM_ACTOR_TASKS = 306;
  NUM_NORMAL_TASKS = 307;
  NUM_DRIVERS = 308;
  // State api import usage.
  EXPERIMENTAL_STATE_API_IMPORT = 309;

  // Data
  // Logical operators, stored in JSON format with operator name and count.
  // Example: {"MapBatches": 2, "Filter": 1}
  DATA_LOGICAL_OPS = 400;

  // AIR
  // Name of AIR trainer, or "Custom" if user-defined.
  // Example: "TorchTrainer"
  AIR_TRAINER = 500;
  // Name of Tune search algorithm or "Custom" if user-defined.
  // Example: "TuneBOHB", "BasicVariantGenerator"
  TUNE_SEARCHER = 501;
  // Name of Tune scheduler algorithm or "Custom" if user-defined.
  // Example: "FIFOScheduler"
  TUNE_SCHEDULER = 502;
  // Ray AIR environment variable usage stored in JSON list format
  // This lists which of the environment variables exposed by the AIR libraries
  // are provided by the user.
  // Ex: ["RAY_AIR_LOCAL_CACHE_DIR", "TUNE_FALLBACK_TO_LATEST_CHECKPOINT"]
  AIR_ENV_VARS = 503;
  // Fully user-controlled experiment tracking integrations ("1" if used)
  // NOTE: These tags + the callback metrics can be aggregated to extract
  // total experiment tracking integration usage.
  AIR_SETUP_WANDB_INTEGRATION_USED = 504;
  AIR_SETUP_MLFLOW_INTEGRATION_USED = 505;
  // Built-in callbacks, stored in JSON format with callback name -> count.
  // Ex: {"WandbLoggerCallback": 1, "MLflowLoggerCallback": 1}
  AIR_CALLBACKS = 506;
  // Storage configuration for AIR experiment
  AIR_STORAGE_CONFIGURATION = 507;
  // AIR entrypoint
  // One of: "Trainer.fit", "Tuner.fit", "tune.run", "tune.run_experiments"
  AIR_ENTRYPOINT = 508;
}<|MERGE_RESOLUTION|>--- conflicted
+++ resolved
@@ -66,12 +66,6 @@
   SERVE_USER_CONFIG_LIGHTWEIGHT_UPDATED = 16;
   // Whether autoscaling_config changed as a lightweight config update
   SERVE_AUTOSCALING_CONFIG_LIGHTWEIGHT_UPDATED = 17;
-<<<<<<< HEAD
-  // Whether or not an HTTP proxy was used ("1" if used).
-  SERVE_HTTP_PROXY_USED = 18;
-  // Whether or not an gRPC proxy was used ("1" if used).
-  SERVE_GRPC_PROXY_USED = 19;
-=======
   // Whether the `RayServeHandle` API was used.
   SERVE_RAY_SERVE_HANDLE_API_USED = 18;
   // Whether the `RayServeSyncHandle` API was used.
@@ -81,7 +75,10 @@
   // Whether the `to_object_ref` or any of its variants were used in the
   // `DeploymentHandle` API.
   SERVE_DEPLOYMENT_HANDLE_TO_OBJECT_REF_API_USED = 21;
->>>>>>> f22259bb
+  // Whether or not an HTTP proxy was used ("1" if used).
+  SERVE_HTTP_PROXY_USED = 22;
+  // Whether or not an gRPC proxy was used ("1" if used).
+  SERVE_GRPC_PROXY_USED = 23;
 
   // Ray Core State API
   // NOTE(rickyxx): Currently only setting "1" for tracking existence of
