--- conflicted
+++ resolved
@@ -133,10 +133,7 @@
       const ActorID &actor_creation_id, const ObjectID &actor_creation_dummy_object_id,
       int64_t max_actor_reconstructions, const ActorID &actor_id,
       const ActorHandleID &actor_handle_id, int64_t actor_counter,
-<<<<<<< HEAD
-      const std::vector<ActorHandleID> &new_actor_handles, const FunctionID &function_id,
-=======
->>>>>>> 34bab629
+      const std::vector<ActorHandleID> &new_actor_handles,
       const std::vector<std::shared_ptr<TaskArgument>> &task_arguments,
       int64_t num_returns,
       const std::unordered_map<std::string, double> &required_resources,
