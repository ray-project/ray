--- conflicted
+++ resolved
@@ -131,14 +131,8 @@
   TaskSpecification(
       const UniqueID &driver_id, const TaskID &parent_task_id, int64_t parent_counter,
       const ActorID &actor_creation_id, const ObjectID &actor_creation_dummy_object_id,
-<<<<<<< HEAD
-      const ActorID &actor_id, const ActorHandleID &actor_handle_id,
-      int64_t actor_counter,
-=======
       int64_t max_actor_reconstructions, const ActorID &actor_id,
       const ActorHandleID &actor_handle_id, int64_t actor_counter,
-      const FunctionID &function_id,
->>>>>>> e7b51cbd
       const std::vector<std::shared_ptr<TaskArgument>> &task_arguments,
       int64_t num_returns,
       const std::unordered_map<std::string, double> &required_resources,
