// Copyright 2017 The Ray Authors.
//
// Licensed under the Apache License, Version 2.0 (the "License");
// you may not use this file except in compliance with the License.
// You may obtain a copy of the License at
//
//  http://www.apache.org/licenses/LICENSE-2.0
//
// Unless required by applicable law or agreed to in writing, software
// distributed under the License is distributed on an "AS IS" BASIS,
// WITHOUT WARRANTIES OR CONDITIONS OF ANY KIND, either express or implied.
// See the License for the specific language governing permissions and
// limitations under the License.

#pragma once

#include <google/protobuf/repeated_field.h>

#include <functional>

#include "ray/common/id.h"
#include "ray/common/ray_object.h"
#include "ray/gcs/accessor.h"
#include "ray/object_manager/common.h"
#include "ray/raylet/worker_pool.h"
#include "ray/rpc/worker/core_worker_client_pool.h"

namespace ray {

namespace raylet {

/// This class implements memory management for primary objects, objects that
/// have been freed, and objects that have been spilled.
class LocalObjectManager {
 public:
  LocalObjectManager(boost::asio::io_service &io_context, size_t free_objects_batch_size,
                     int64_t free_objects_period_ms,
                     IOWorkerPoolInterface &io_worker_pool,
                     gcs::ObjectInfoAccessor &object_info_accessor,
                     rpc::CoreWorkerClientPool &owner_client_pool,
                     bool object_pinning_enabled, bool automatic_object_deletion_enabled,
                     std::function<void(const std::vector<ObjectID> &)> on_objects_freed,
                     std::function<bool(const ray::ObjectID &)> is_plasma_object_evictable)
      : free_objects_period_ms_(free_objects_period_ms),
        free_objects_batch_size_(free_objects_batch_size),
        io_worker_pool_(io_worker_pool),
        object_info_accessor_(object_info_accessor),
        owner_client_pool_(owner_client_pool),
        object_pinning_enabled_(object_pinning_enabled),
        automatic_object_deletion_enabled_(automatic_object_deletion_enabled),
        on_objects_freed_(on_objects_freed),
        last_free_objects_at_ms_(current_time_ms()),
        min_spilling_size_(RayConfig::instance().min_spilling_size()),
        num_active_workers_(0),
<<<<<<< HEAD
        max_active_workers_(RayConfig::instance().max_io_workers()),
        is_plasma_object_evictable_(is_plasma_object_evictable) {
    min_spilling_size_ = RayConfig::instance().min_spilling_size();
  }
=======
        max_active_workers_(RayConfig::instance().max_io_workers()) {}
>>>>>>> 60f792b9

  /// Pin objects.
  ///
  /// \param object_ids The objects to be pinned.
  /// \param objects Pointers to the objects to be pinned. The pointer should
  /// be kept in scope until the object can be released.
  void PinObjects(const std::vector<ObjectID> &object_ids,
                  std::vector<std::unique_ptr<RayObject>> &&objects);

  /// Wait for the objects' owner to free the object.  The objects will be
  /// released when the owner at the given address fails or replies that the
  /// object can be evicted.
  ///
  /// \param owner_address The address of the owner of the objects.
  /// \param object_ids The objects to be freed.
  void WaitForObjectFree(const rpc::Address &owner_address,
                         const std::vector<ObjectID> &object_ids);

  /// Spill objects as much as possible as fast as possible up to the max throughput.
  ///
  /// \return True if spilling is in progress.
  bool SpillObjectUptoMaxThroughput();

  /// Spill objects to external storage.
  ///
  /// \param objects_ids_to_spill The objects to be spilled.
  /// \param callback A callback to call once the objects have been spilled, or
  /// there is an error.
  void SpillObjects(const std::vector<ObjectID> &objects_ids,
                    std::function<void(const ray::Status &)> callback);

  /// Restore a spilled object from external storage back into local memory.
  ///
  /// \param object_id The ID of the object to restore.
  /// \param object_url The URL in external storage from which the object can be restored.
  /// \param callback A callback to call when the restoration is done. Status
  /// will contain the error during restoration, if any.
  void AsyncRestoreSpilledObject(const ObjectID &object_id, const std::string &object_url,
                                 std::function<void(const ray::Status &)> callback);

  /// Try to clear any objects that have been freed.
  void FlushFreeObjectsIfNeeded(int64_t now_ms);

  /// Judge if objects are deletable from pending_delete_queue and delete them if
  /// necessary.
  /// TODO(sang): We currently only use 1 IO worker per each call to this method because
  /// delete is a low priority tasks. But we can potentially support more workers to be
  /// used at once.
  ///
  /// \param max_batch_size Maximum number of objects that can be deleted by one
  /// invocation.
  void ProcessSpilledObjectsDeleteQueue(uint32_t max_batch_size);

 private:
  FRIEND_TEST(LocalObjectManagerTest, TestSpillObjectsOfSize);
  FRIEND_TEST(LocalObjectManagerTest,
              TestSpillObjectsOfSizeNumBytesToSpillHigherThanMinBytesToSpill);

  /// Asynchronously spill objects when space is needed.
  /// The callback tries to spill objects as much as num_bytes_to_spill and returns
  /// the amount of space needed after the spilling is complete.
  /// The returned value is calculated based off of min_bytes_to_spill. That says,
  /// although it fails to spill num_bytes_to_spill, as long as it spills more than
  /// min_bytes_to_spill, it will return the value that is less than 0 (meaning we
  /// don't need any more additional space).
  ///
  /// \param num_bytes_to_spill The total number of bytes to spill. The method tries to
  /// spill bytes as much as this value.
  /// \param min_bytes_to_spill The minimum bytes that
  /// need to be spilled.
  /// \return The number of bytes of space still required after the
  /// spill is complete. This return the value is less than 0 if it satifies the
  /// min_bytes_to_spill.
  bool SpillObjectsOfSize(int64_t num_bytes_to_spill) EXCLUSIVE_LOCKS_REQUIRED(mutex_);

  /// Internal helper method for spilling objects.
  void SpillObjectsInternal(const std::vector<ObjectID> &objects_ids,
                            std::function<void(const ray::Status &)> callback)
      EXCLUSIVE_LOCKS_REQUIRED(mutex_);

  /// Release an object that has been freed by its owner.
  void ReleaseFreedObject(const ObjectID &object_id);

  /// Clear any freed objects. This will trigger the callback for freed
  /// objects.
  void FlushFreeObjects();

  /// Add objects' spilled URLs to the global object directory. Call the
  /// callback once all URLs have been added.
  void AddSpilledUrls(const std::vector<ObjectID> &object_ids,
                      const rpc::SpillObjectsReply &worker_reply,
                      std::function<void(const ray::Status &)> callback);

  /// Delete spilled objects stored in given urls.
  ///
  /// \param urls_to_delete List of urls to delete from external storages.
  void DeleteSpilledObjects(std::vector<std::string> &urls_to_delete)
      EXCLUSIVE_LOCKS_REQUIRED(mutex_);

  /// The period between attempts to eagerly evict objects from plasma.
  const int64_t free_objects_period_ms_;

  /// The number of freed objects to accumulate before flushing.
  const size_t free_objects_batch_size_;

  /// A worker pool, used for spilling and restoring objects.
  IOWorkerPoolInterface &io_worker_pool_;

  /// A GCS client, used to update locations for spilled objects.
  gcs::ObjectInfoAccessor &object_info_accessor_;

  /// Cache of gRPC clients to owners of objects pinned on
  /// this node.
  rpc::CoreWorkerClientPool &owner_client_pool_;

  /// Whether to enable pinning for plasma objects.
  bool object_pinning_enabled_;

  /// Whether to enable automatic deletion when refs are gone out of scope.
  bool automatic_object_deletion_enabled_;

  /// A callback to call when an object has been freed.
  std::function<void(const std::vector<ObjectID> &)> on_objects_freed_;

  // Objects that are pinned on this node.
  absl::flat_hash_map<ObjectID, std::unique_ptr<RayObject>> pinned_objects_
      GUARDED_BY(mutex_);

  // Objects that were pinned on this node but that are being spilled.
  // These objects will be released once spilling is complete and the URL is
  // written to the object directory.
  absl::flat_hash_map<ObjectID, std::unique_ptr<RayObject>> objects_pending_spill_
      GUARDED_BY(mutex_);

  /// The time that we last sent a FreeObjects request to other nodes for
  /// objects that have gone out of scope in the application.
  uint64_t last_free_objects_at_ms_ = 0;

  /// Objects that are out of scope in the application and that should be freed
  /// from plasma. The cache is flushed when it reaches the
  /// free_objects_batch_size, or if objects have been in the cache for longer
  /// than the config's free_objects_period, whichever occurs first.
  std::vector<ObjectID> objects_to_free_;

  /// The total size of the objects that are currently being
  /// spilled from this node, in bytes.
  size_t num_bytes_pending_spill_ GUARDED_BY(mutex_);

  /// This class is accessed by both the raylet and plasma store threads. The
  /// mutex protects private members that relate to object spilling.
  mutable absl::Mutex mutex_;

  ///
  /// Fields below are used to delete spilled objects.
  ///

  /// A list of object id and url pairs that need to be deleted.
  /// We don't instantly delete objects when it goes out of scope from external storages
  /// because those objects could be still in progress of spilling.
  std::queue<ObjectID> spilled_object_pending_delete_;

  /// Mapping from object id to url_with_offsets. We cannot reuse pinned_objects_ because
  /// pinned_objects_ entries are deleted when spilling happens.
  absl::flat_hash_map<ObjectID, std::string> spilled_objects_url_;

  /// Base URL -> ref_count. It is used because there could be multiple objects
  /// within a single spilled file. We need to ref count to avoid deleting the file
  /// before all objects within that file are out of scope.
  absl::flat_hash_map<std::string, uint64_t> url_ref_count_;

  /// Minimum bytes to spill to a single IO spill worker.
  int64_t min_spilling_size_;

  /// The current number of active spill workers.
  int64_t num_active_workers_;

  /// The max number of active spill workers.
  int64_t max_active_workers_;
  std::function<bool(const ray::ObjectID &)> is_plasma_object_evictable_;
};

};  // namespace raylet

};  // namespace ray<|MERGE_RESOLUTION|>--- conflicted
+++ resolved
@@ -52,14 +52,10 @@
         last_free_objects_at_ms_(current_time_ms()),
         min_spilling_size_(RayConfig::instance().min_spilling_size()),
         num_active_workers_(0),
-<<<<<<< HEAD
         max_active_workers_(RayConfig::instance().max_io_workers()),
         is_plasma_object_evictable_(is_plasma_object_evictable) {
     min_spilling_size_ = RayConfig::instance().min_spilling_size();
   }
-=======
-        max_active_workers_(RayConfig::instance().max_io_workers()) {}
->>>>>>> 60f792b9
 
   /// Pin objects.
   ///
