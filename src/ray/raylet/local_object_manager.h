<<<<<<< HEAD
// Copyright 2017 The Ray Authors.
//
// Licensed under the Apache License, Version 2.0 (the "License");
// you may not use this file except in compliance with the License.
// You may obtain a copy of the License at
//
//  http://www.apache.org/licenses/LICENSE-2.0
//
// Unless required by applicable law or agreed to in writing, software
// distributed under the License is distributed on an "AS IS" BASIS,
// WITHOUT WARRANTIES OR CONDITIONS OF ANY KIND, either express or implied.
// See the License for the specific language governing permissions and
// limitations under the License.

#pragma once

#include <google/protobuf/repeated_field.h>

#include <functional>

#include "ray/common/id.h"
#include "ray/common/ray_object.h"
#include "ray/gcs/gcs_client/accessor.h"
#include "ray/object_manager/common.h"
#include "ray/pubsub/subscriber.h"
#include "ray/raylet/worker_pool.h"
#include "ray/rpc/worker/core_worker_client_pool.h"
#include "ray/util/util.h"
#include "src/ray/protobuf/node_manager.pb.h"

namespace ray {

namespace raylet {

/// This class implements memory management for primary objects, objects that
/// have been freed, and objects that have been spilled.
class LocalObjectManager {
 public:
  LocalObjectManager(
      const NodeID &node_id, std::string self_node_address, int self_node_port,
      size_t free_objects_batch_size, int64_t free_objects_period_ms,
      IOWorkerPoolInterface &io_worker_pool, rpc::CoreWorkerClientPool &owner_client_pool,
      int max_io_workers, int64_t min_spilling_size, bool is_external_storage_type_fs,
      int64_t max_fused_object_count,
      std::function<void(const std::vector<ObjectID> &)> on_objects_freed,
      std::function<bool(const ray::ObjectID &)> is_plasma_object_spillable,
      pubsub::SubscriberInterface *core_worker_subscriber)
      : self_node_id_(node_id),
        self_node_address_(self_node_address),
        self_node_port_(self_node_port),
        free_objects_period_ms_(free_objects_period_ms),
        free_objects_batch_size_(free_objects_batch_size),
        io_worker_pool_(io_worker_pool),
        owner_client_pool_(owner_client_pool),
        on_objects_freed_(on_objects_freed),
        last_free_objects_at_ms_(current_time_ms()),
        min_spilling_size_(min_spilling_size),
        num_active_workers_(0),
        max_active_workers_(max_io_workers),
        is_plasma_object_spillable_(is_plasma_object_spillable),
        is_external_storage_type_fs_(is_external_storage_type_fs),
        max_fused_object_count_(max_fused_object_count),
        core_worker_subscriber_(core_worker_subscriber) {}

  /// Pin objects.
  ///
  /// \param object_ids The objects to be pinned.
  /// \param objects Pointers to the objects to be pinned. The pointer should
  /// be kept in scope until the object can be released.
  /// \param owner_address The owner of the objects to be pinned.
  void PinObjects(const std::vector<ObjectID> &object_ids,
                  std::vector<std::unique_ptr<RayObject>> &&objects,
                  const rpc::Address &owner_address);

  /// Wait for the objects' owner to free the object.  The objects will be
  /// released when the owner at the given address fails or replies that the
  /// object can be evicted.
  ///
  /// \param owner_address The address of the owner of the objects.
  /// \param object_ids The objects to be freed.
  void WaitForObjectFree(const rpc::Address &owner_address,
                         const std::vector<ObjectID> &object_ids);

  /// Spill objects as much as possible as fast as possible up to the max throughput.
  ///
  /// \return True if spilling is in progress.
  void SpillObjectUptoMaxThroughput();

  /// Spill objects to external storage.
  ///
  /// \param objects_ids_to_spill The objects to be spilled.
  /// \param callback A callback to call once the objects have been spilled, or
  /// there is an error.
  void SpillObjects(const std::vector<ObjectID> &objects_ids,
                    std::function<void(const ray::Status &)> callback);

  /// Restore a spilled object from external storage back into local memory.
  /// Note: This is no-op if the same restoration request is in flight or the requested
  /// object wasn't spilled yet. The caller should ensure to retry object restoration in
  /// this case.
  ///
  /// \param object_id The ID of the object to restore.
  /// \param object_url The URL where the object is spilled.
  /// \param callback A callback to call when the restoration is done.
  /// Status will contain the error during restoration, if any.
  void AsyncRestoreSpilledObject(const ObjectID &object_id, const std::string &object_url,
                                 std::function<void(const ray::Status &)> callback);

  /// Clear any freed objects. This will trigger the callback for freed
  /// objects.
  void FlushFreeObjects();

  /// Judge if objects are deletable from pending_delete_queue and delete them if
  /// necessary.
  /// TODO(sang): We currently only use 1 IO worker per each call to this method because
  /// delete is a low priority tasks. But we can potentially support more workers to be
  /// used at once.
  ///
  /// \param max_batch_size Maximum number of objects that can be deleted by one
  /// invocation.
  void ProcessSpilledObjectsDeleteQueue(uint32_t max_batch_size);

  /// Return True if spilling is in progress.
  /// This is a narrow interface that is accessed by plasma store.
  /// We are using the narrow interface here because plasma store is running in a
  /// different thread, and we'd like to avoid making this component thread-safe,
  /// which is against the general raylet design.
  ///
  /// \return True if spilling is still in progress. False otherwise.
  bool IsSpillingInProgress();

  /// Populate object spilling stats.
  ///
  /// \param Output parameter.
  void FillObjectSpillingStats(rpc::GetNodeStatsReply *reply) const;

  /// Record object spilling stats to metrics.
  void RecordObjectSpillingStats() const;

  /// Return the spilled object URL if the object is spilled locally,
  /// or the empty string otherwise.
  /// If the external storage is cloud, this will always return an empty string.
  /// In that case, the URL is supposed to be obtained by the object directory.
  std::string GetLocalSpilledObjectURL(const ObjectID &object_id);

  std::string DebugString() const;

 private:
  FRIEND_TEST(LocalObjectManagerTest, TestSpillObjectsOfSize);
  FRIEND_TEST(LocalObjectManagerTest, TestSpillUptoMaxFuseCount);
  FRIEND_TEST(LocalObjectManagerTest,
              TestSpillObjectsOfSizeNumBytesToSpillHigherThanMinBytesToSpill);
  FRIEND_TEST(LocalObjectManagerTest, TestSpillObjectNotEvictable);

  /// Asynchronously spill objects when space is needed.
  /// The callback tries to spill objects as much as num_bytes_to_spill and returns
  /// true if we could spill the corresponding bytes.
  /// NOTE(sang): If 0 is given, this method spills a single object.
  ///
  /// \param num_bytes_to_spill The total number of bytes to spill.
  /// \return True if it can spill num_bytes_to_spill. False otherwise.
  bool SpillObjectsOfSize(int64_t num_bytes_to_spill);

  /// Internal helper method for spilling objects.
  void SpillObjectsInternal(const std::vector<ObjectID> &objects_ids,
                            std::function<void(const ray::Status &)> callback);

  /// Release an object that has been freed by its owner.
  void ReleaseFreedObject(const ObjectID &object_id);

  /// Do operations that are needed after spilling objects such as
  /// 1. Unpin the pending spilling object.
  /// 2. Update the spilled URL to the owner.
  /// 3. Update the spilled URL to the local directory if it doesn't
  ///    use the external storages like S3.
  void OnObjectSpilled(const std::vector<ObjectID> &object_ids,
                       const rpc::SpillObjectsReply &worker_reply);

  /// Delete spilled objects stored in given urls.
  ///
  /// \param urls_to_delete List of urls to delete from external storages.
  void DeleteSpilledObjects(std::vector<std::string> &urls_to_delete);

  const NodeID self_node_id_;
  const std::string self_node_address_;
  const int self_node_port_;

  /// The period between attempts to eagerly evict objects from plasma.
  const int64_t free_objects_period_ms_;

  /// The number of freed objects to accumulate before flushing.
  const size_t free_objects_batch_size_;

  /// A worker pool, used for spilling and restoring objects.
  IOWorkerPoolInterface &io_worker_pool_;

  /// Cache of gRPC clients to owners of objects pinned on
  /// this node.
  rpc::CoreWorkerClientPool &owner_client_pool_;

  /// A callback to call when an object has been freed.
  std::function<void(const std::vector<ObjectID> &)> on_objects_freed_;

  // Objects that are pinned on this node.
  absl::flat_hash_map<ObjectID, std::pair<std::unique_ptr<RayObject>, rpc::Address>>
      pinned_objects_;

  // Total size of objects pinned on this node.
  size_t pinned_objects_size_ = 0;

  // Objects that were pinned on this node but that are being spilled.
  // These objects will be released once spilling is complete and the URL is
  // written to the object directory.
  absl::flat_hash_map<ObjectID, std::pair<std::unique_ptr<RayObject>, rpc::Address>>
      objects_pending_spill_;

  /// Objects that were spilled on this node but that are being restored.
  /// The field is used to dedup the same restore request while restoration is in
  /// progress.
  absl::flat_hash_set<ObjectID> objects_pending_restore_;

  /// The time that we last sent a FreeObjects request to other nodes for
  /// objects that have gone out of scope in the application.
  uint64_t last_free_objects_at_ms_ = 0;

  /// Objects that are out of scope in the application and that should be freed
  /// from plasma. The cache is flushed when it reaches the
  /// free_objects_batch_size, or if objects have been in the cache for longer
  /// than the config's free_objects_period, whichever occurs first.
  std::vector<ObjectID> objects_to_free_;

  /// The total size of the objects that are currently being
  /// spilled from this node, in bytes.
  size_t num_bytes_pending_spill_;

  /// A list of object id and url pairs that need to be deleted.
  /// We don't instantly delete objects when it goes out of scope from external storages
  /// because those objects could be still in progress of spilling.
  std::queue<ObjectID> spilled_object_pending_delete_;

  /// Mapping from object id to url_with_offsets. We cannot reuse pinned_objects_ because
  /// pinned_objects_ entries are deleted when spilling happens.
  absl::flat_hash_map<ObjectID, std::string> spilled_objects_url_;

  /// Base URL -> ref_count. It is used because there could be multiple objects
  /// within a single spilled file. We need to ref count to avoid deleting the file
  /// before all objects within that file are out of scope.
  absl::flat_hash_map<std::string, uint64_t> url_ref_count_;

  /// Minimum bytes to spill to a single IO spill worker.
  int64_t min_spilling_size_;

  /// This class is accessed by both the raylet and plasma store threads. The
  /// mutex protects private members that relate to object spilling.
  mutable absl::Mutex mutex_;

  /// The current number of active spill workers.
  int64_t num_active_workers_ GUARDED_BY(mutex_);

  /// The max number of active spill workers.
  const int64_t max_active_workers_;

  /// Callback to check if a plasma object is pinned in workers.
  /// Return true if unpinned, meaning we can safely spill the object. False otherwise.
  std::function<bool(const ray::ObjectID &)> is_plasma_object_spillable_;

  /// Used to decide spilling protocol.
  /// If it is "filesystem", it restores spilled objects only from an owner node.
  /// If it is not (meaning it is distributed backend), it always restores objects
  /// directly from the external storage.
  bool is_external_storage_type_fs_;

  /// Maximum number of objects that can be fused into a single file.
  int64_t max_fused_object_count_;

  /// The raylet client to initiate the pubsub to core workers (owners).
  /// It is used to subscribe objects to evict.
  pubsub::SubscriberInterface *core_worker_subscriber_;

  ///
  /// Stats
  ///

  /// The last time a spill operation finished.
  int64_t last_spill_finish_ns_ = 0;

  /// The total wall time in seconds spent in spilling.
  double spill_time_total_s_ = 0;

  /// The total number of bytes spilled.
  int64_t spilled_bytes_total_ = 0;

  /// The total number of objects spilled.
  int64_t spilled_objects_total_ = 0;

  /// The last time a restore operation finished.
  int64_t last_restore_finish_ns_ = 0;

  /// The total wall time in seconds spent in restoring.
  double restore_time_total_s_ = 0;

  /// The total number of bytes restored.
  int64_t restored_bytes_total_ = 0;

  /// The total number of objects restored.
  int64_t restored_objects_total_ = 0;

  /// The last time a spill log finished.
  int64_t last_spill_log_ns_ = 0;

  /// The last time a restore log finished.
  int64_t last_restore_log_ns_ = 0;
};

};  // namespace raylet

};  // namespace ray
=======
// Copyright 2017 The Ray Authors.
//
// Licensed under the Apache License, Version 2.0 (the "License");
// you may not use this file except in compliance with the License.
// You may obtain a copy of the License at
//
//  http://www.apache.org/licenses/LICENSE-2.0
//
// Unless required by applicable law or agreed to in writing, software
// distributed under the License is distributed on an "AS IS" BASIS,
// WITHOUT WARRANTIES OR CONDITIONS OF ANY KIND, either express or implied.
// See the License for the specific language governing permissions and
// limitations under the License.

#pragma once

#include <google/protobuf/repeated_field.h>

#include <functional>

#include "ray/common/id.h"
#include "ray/common/ray_object.h"
#include "ray/gcs/gcs_client/accessor.h"
#include "ray/object_manager/common.h"
#include "ray/pubsub/subscriber.h"
#include "ray/raylet/worker_pool.h"
#include "ray/rpc/worker/core_worker_client_pool.h"
#include "ray/util/util.h"
#include "src/ray/protobuf/node_manager.pb.h"

namespace ray {

namespace raylet {

/// This class implements memory management for primary objects, objects that
/// have been freed, and objects that have been spilled.
class LocalObjectManager {
 public:
  LocalObjectManager(
      const NodeID &node_id, std::string self_node_address, int self_node_port,
      size_t free_objects_batch_size, int64_t free_objects_period_ms,
      IOWorkerPoolInterface &io_worker_pool, rpc::CoreWorkerClientPool &owner_client_pool,
      int max_io_workers, int64_t min_spilling_size, bool is_external_storage_type_fs,
      int64_t max_fused_object_count,
      std::function<void(const std::vector<ObjectID> &)> on_objects_freed,
      std::function<bool(const ray::ObjectID &)> is_plasma_object_spillable,
      pubsub::SubscriberInterface *core_worker_subscriber)
      : self_node_id_(node_id),
        self_node_address_(self_node_address),
        self_node_port_(self_node_port),
        free_objects_period_ms_(free_objects_period_ms),
        free_objects_batch_size_(free_objects_batch_size),
        io_worker_pool_(io_worker_pool),
        owner_client_pool_(owner_client_pool),
        on_objects_freed_(on_objects_freed),
        last_free_objects_at_ms_(current_time_ms()),
        min_spilling_size_(min_spilling_size),
        num_active_workers_(0),
        max_active_workers_(max_io_workers),
        is_plasma_object_spillable_(is_plasma_object_spillable),
        is_external_storage_type_fs_(is_external_storage_type_fs),
        max_fused_object_count_(max_fused_object_count),
        core_worker_subscriber_(core_worker_subscriber) {}

  /// Pin objects.
  ///
  /// Also wait for the objects' owner to free the object.  The objects will be
  /// released when the owner at the given address fails or replies that the
  /// object can be evicted.
  ///
  /// \param object_ids The objects to be pinned.
  /// \param objects Pointers to the objects to be pinned. The pointer should
  /// be kept in scope until the object can be released.
  /// \param owner_address The owner of the objects to be pinned.
  void PinObjectsAndWaitForFree(const std::vector<ObjectID> &object_ids,
                                std::vector<std::unique_ptr<RayObject>> &&objects,
                                const rpc::Address &owner_address);

  /// Spill objects as much as possible as fast as possible up to the max throughput.
  ///
  /// \return True if spilling is in progress.
  void SpillObjectUptoMaxThroughput();

  /// Spill objects to external storage.
  ///
  /// \param objects_ids_to_spill The objects to be spilled.
  /// \param callback A callback to call once the objects have been spilled, or
  /// there is an error.
  void SpillObjects(const std::vector<ObjectID> &objects_ids,
                    std::function<void(const ray::Status &)> callback);

  /// Restore a spilled object from external storage back into local memory.
  /// Note: This is no-op if the same restoration request is in flight or the requested
  /// object wasn't spilled yet. The caller should ensure to retry object restoration in
  /// this case.
  ///
  /// \param object_id The ID of the object to restore.
  /// \param object_url The URL where the object is spilled.
  /// \param callback A callback to call when the restoration is done.
  /// Status will contain the error during restoration, if any.
  void AsyncRestoreSpilledObject(const ObjectID &object_id, const std::string &object_url,
                                 std::function<void(const ray::Status &)> callback);

  /// Clear any freed objects. This will trigger the callback for freed
  /// objects.
  void FlushFreeObjects();

  /// Judge if objects are deletable from pending_delete_queue and delete them if
  /// necessary.
  /// TODO(sang): We currently only use 1 IO worker per each call to this method because
  /// delete is a low priority tasks. But we can potentially support more workers to be
  /// used at once.
  ///
  /// \param max_batch_size Maximum number of objects that can be deleted by one
  /// invocation.
  void ProcessSpilledObjectsDeleteQueue(uint32_t max_batch_size);

  /// Return True if spilling is in progress.
  /// This is a narrow interface that is accessed by plasma store.
  /// We are using the narrow interface here because plasma store is running in a
  /// different thread, and we'd like to avoid making this component thread-safe,
  /// which is against the general raylet design.
  ///
  /// \return True if spilling is still in progress. False otherwise.
  bool IsSpillingInProgress();

  /// Populate object spilling stats.
  ///
  /// \param Output parameter.
  void FillObjectSpillingStats(rpc::GetNodeStatsReply *reply) const;

  /// Record object spilling stats to metrics.
  void RecordMetrics() const;

  /// Return the spilled object URL if the object is spilled locally,
  /// or the empty string otherwise.
  /// If the external storage is cloud, this will always return an empty string.
  /// In that case, the URL is supposed to be obtained by the object directory.
  std::string GetLocalSpilledObjectURL(const ObjectID &object_id);

  std::string DebugString() const;

 private:
  FRIEND_TEST(LocalObjectManagerTest, TestSpillObjectsOfSize);
  FRIEND_TEST(LocalObjectManagerTest, TestSpillUptoMaxFuseCount);
  FRIEND_TEST(LocalObjectManagerTest,
              TestSpillObjectsOfSizeNumBytesToSpillHigherThanMinBytesToSpill);
  FRIEND_TEST(LocalObjectManagerTest, TestSpillObjectNotEvictable);

  /// Asynchronously spill objects when space is needed.
  /// The callback tries to spill objects as much as num_bytes_to_spill and returns
  /// true if we could spill the corresponding bytes.
  /// NOTE(sang): If 0 is given, this method spills a single object.
  ///
  /// \param num_bytes_to_spill The total number of bytes to spill.
  /// \return True if it can spill num_bytes_to_spill. False otherwise.
  bool SpillObjectsOfSize(int64_t num_bytes_to_spill);

  /// Internal helper method for spilling objects.
  void SpillObjectsInternal(const std::vector<ObjectID> &objects_ids,
                            std::function<void(const ray::Status &)> callback);

  /// Release an object that has been freed by its owner.
  void ReleaseFreedObject(const ObjectID &object_id);

  /// Do operations that are needed after spilling objects such as
  /// 1. Unpin the pending spilling object.
  /// 2. Update the spilled URL to the owner.
  /// 3. Update the spilled URL to the local directory if it doesn't
  ///    use the external storages like S3.
  void OnObjectSpilled(const std::vector<ObjectID> &object_ids,
                       const rpc::SpillObjectsReply &worker_reply);

  /// Delete spilled objects stored in given urls.
  ///
  /// \param urls_to_delete List of urls to delete from external storages.
  void DeleteSpilledObjects(std::vector<std::string> &urls_to_delete);

  const NodeID self_node_id_;
  const std::string self_node_address_;
  const int self_node_port_;

  /// The period between attempts to eagerly evict objects from plasma.
  const int64_t free_objects_period_ms_;

  /// The number of freed objects to accumulate before flushing.
  const size_t free_objects_batch_size_;

  /// A worker pool, used for spilling and restoring objects.
  IOWorkerPoolInterface &io_worker_pool_;

  /// Cache of gRPC clients to owners of objects pinned on
  /// this node.
  rpc::CoreWorkerClientPool &owner_client_pool_;

  /// A callback to call when an object has been freed.
  std::function<void(const std::vector<ObjectID> &)> on_objects_freed_;

  /// Hashmap from local objects that we are waiting to free to a tuple of
  /// (their owner address, whether the object has been freed).
  /// All objects in this hashmap should also be in exactly one of the
  /// following maps:
  /// - pinned_objects_: objects pinned in shared memory
  /// - objects_pending_spill_: objects pinned and waiting for spill to complete
  /// - spilled_objects_url_: objects already spilled
  absl::flat_hash_map<ObjectID, std::pair<rpc::Address, bool>> local_objects_;

  // Objects that are pinned on this node.
  absl::flat_hash_map<ObjectID, std::unique_ptr<RayObject>> pinned_objects_;

  // Total size of objects pinned on this node.
  size_t pinned_objects_size_ = 0;

  // Objects that were pinned on this node but that are being spilled.
  // These objects will be released once spilling is complete and the URL is
  // written to the object directory.
  absl::flat_hash_map<ObjectID, std::unique_ptr<RayObject>> objects_pending_spill_;

  /// Objects that were spilled on this node but that are being restored.
  /// The field is used to dedup the same restore request while restoration is in
  /// progress.
  absl::flat_hash_set<ObjectID> objects_pending_restore_;

  /// The time that we last sent a FreeObjects request to other nodes for
  /// objects that have gone out of scope in the application.
  uint64_t last_free_objects_at_ms_ = 0;

  /// Objects that are out of scope in the application and that should be freed
  /// from plasma. The cache is flushed when it reaches the
  /// free_objects_batch_size, or if objects have been in the cache for longer
  /// than the config's free_objects_period, whichever occurs first.
  std::vector<ObjectID> objects_to_free_;

  /// The total size of the objects that are currently being
  /// spilled from this node, in bytes.
  size_t num_bytes_pending_spill_;

  /// A list of object id and url pairs that need to be deleted.
  /// We don't instantly delete objects when it goes out of scope from external storages
  /// because those objects could be still in progress of spilling.
  std::queue<ObjectID> spilled_object_pending_delete_;

  /// Mapping from object id to url_with_offsets. We cannot reuse pinned_objects_ because
  /// pinned_objects_ entries are deleted when spilling happens.
  absl::flat_hash_map<ObjectID, std::string> spilled_objects_url_;

  /// Base URL -> ref_count. It is used because there could be multiple objects
  /// within a single spilled file. We need to ref count to avoid deleting the file
  /// before all objects within that file are out of scope.
  absl::flat_hash_map<std::string, uint64_t> url_ref_count_;

  /// Minimum bytes to spill to a single IO spill worker.
  int64_t min_spilling_size_;

  /// This class is accessed by both the raylet and plasma store threads. The
  /// mutex protects private members that relate to object spilling.
  mutable absl::Mutex mutex_;

  /// The current number of active spill workers.
  int64_t num_active_workers_ GUARDED_BY(mutex_);

  /// The max number of active spill workers.
  const int64_t max_active_workers_;

  /// Callback to check if a plasma object is pinned in workers.
  /// Return true if unpinned, meaning we can safely spill the object. False otherwise.
  std::function<bool(const ray::ObjectID &)> is_plasma_object_spillable_;

  /// Used to decide spilling protocol.
  /// If it is "filesystem", it restores spilled objects only from an owner node.
  /// If it is not (meaning it is distributed backend), it always restores objects
  /// directly from the external storage.
  bool is_external_storage_type_fs_;

  /// Maximum number of objects that can be fused into a single file.
  int64_t max_fused_object_count_;

  /// The raylet client to initiate the pubsub to core workers (owners).
  /// It is used to subscribe objects to evict.
  pubsub::SubscriberInterface *core_worker_subscriber_;

  ///
  /// Stats
  ///

  /// The last time a spill operation finished.
  int64_t last_spill_finish_ns_ = 0;

  /// The total wall time in seconds spent in spilling.
  double spill_time_total_s_ = 0;

  /// The total number of bytes spilled.
  int64_t spilled_bytes_total_ = 0;

  /// The total number of objects spilled.
  int64_t spilled_objects_total_ = 0;

  /// The last time a restore operation finished.
  int64_t last_restore_finish_ns_ = 0;

  /// The total wall time in seconds spent in restoring.
  double restore_time_total_s_ = 0;

  /// The total number of bytes restored.
  int64_t restored_bytes_total_ = 0;

  /// The total number of objects restored.
  int64_t restored_objects_total_ = 0;

  /// The last time a spill log finished.
  int64_t last_spill_log_ns_ = 0;

  /// The last time a restore log finished.
  int64_t last_restore_log_ns_ = 0;

  friend class LocalObjectManagerTest;
};

};  // namespace raylet

};  // namespace ray
>>>>>>> 19672688
<|MERGE_RESOLUTION|>--- conflicted
+++ resolved
@@ -1,641 +1,321 @@
-<<<<<<< HEAD
-// Copyright 2017 The Ray Authors.
-//
-// Licensed under the Apache License, Version 2.0 (the "License");
-// you may not use this file except in compliance with the License.
-// You may obtain a copy of the License at
-//
-//  http://www.apache.org/licenses/LICENSE-2.0
-//
-// Unless required by applicable law or agreed to in writing, software
-// distributed under the License is distributed on an "AS IS" BASIS,
-// WITHOUT WARRANTIES OR CONDITIONS OF ANY KIND, either express or implied.
-// See the License for the specific language governing permissions and
-// limitations under the License.
-
-#pragma once
-
-#include <google/protobuf/repeated_field.h>
-
-#include <functional>
-
-#include "ray/common/id.h"
-#include "ray/common/ray_object.h"
-#include "ray/gcs/gcs_client/accessor.h"
-#include "ray/object_manager/common.h"
-#include "ray/pubsub/subscriber.h"
-#include "ray/raylet/worker_pool.h"
-#include "ray/rpc/worker/core_worker_client_pool.h"
-#include "ray/util/util.h"
-#include "src/ray/protobuf/node_manager.pb.h"
-
-namespace ray {
-
-namespace raylet {
-
-/// This class implements memory management for primary objects, objects that
-/// have been freed, and objects that have been spilled.
-class LocalObjectManager {
- public:
-  LocalObjectManager(
-      const NodeID &node_id, std::string self_node_address, int self_node_port,
-      size_t free_objects_batch_size, int64_t free_objects_period_ms,
-      IOWorkerPoolInterface &io_worker_pool, rpc::CoreWorkerClientPool &owner_client_pool,
-      int max_io_workers, int64_t min_spilling_size, bool is_external_storage_type_fs,
-      int64_t max_fused_object_count,
-      std::function<void(const std::vector<ObjectID> &)> on_objects_freed,
-      std::function<bool(const ray::ObjectID &)> is_plasma_object_spillable,
-      pubsub::SubscriberInterface *core_worker_subscriber)
-      : self_node_id_(node_id),
-        self_node_address_(self_node_address),
-        self_node_port_(self_node_port),
-        free_objects_period_ms_(free_objects_period_ms),
-        free_objects_batch_size_(free_objects_batch_size),
-        io_worker_pool_(io_worker_pool),
-        owner_client_pool_(owner_client_pool),
-        on_objects_freed_(on_objects_freed),
-        last_free_objects_at_ms_(current_time_ms()),
-        min_spilling_size_(min_spilling_size),
-        num_active_workers_(0),
-        max_active_workers_(max_io_workers),
-        is_plasma_object_spillable_(is_plasma_object_spillable),
-        is_external_storage_type_fs_(is_external_storage_type_fs),
-        max_fused_object_count_(max_fused_object_count),
-        core_worker_subscriber_(core_worker_subscriber) {}
-
-  /// Pin objects.
-  ///
-  /// \param object_ids The objects to be pinned.
-  /// \param objects Pointers to the objects to be pinned. The pointer should
-  /// be kept in scope until the object can be released.
-  /// \param owner_address The owner of the objects to be pinned.
-  void PinObjects(const std::vector<ObjectID> &object_ids,
-                  std::vector<std::unique_ptr<RayObject>> &&objects,
-                  const rpc::Address &owner_address);
-
-  /// Wait for the objects' owner to free the object.  The objects will be
-  /// released when the owner at the given address fails or replies that the
-  /// object can be evicted.
-  ///
-  /// \param owner_address The address of the owner of the objects.
-  /// \param object_ids The objects to be freed.
-  void WaitForObjectFree(const rpc::Address &owner_address,
-                         const std::vector<ObjectID> &object_ids);
-
-  /// Spill objects as much as possible as fast as possible up to the max throughput.
-  ///
-  /// \return True if spilling is in progress.
-  void SpillObjectUptoMaxThroughput();
-
-  /// Spill objects to external storage.
-  ///
-  /// \param objects_ids_to_spill The objects to be spilled.
-  /// \param callback A callback to call once the objects have been spilled, or
-  /// there is an error.
-  void SpillObjects(const std::vector<ObjectID> &objects_ids,
-                    std::function<void(const ray::Status &)> callback);
-
-  /// Restore a spilled object from external storage back into local memory.
-  /// Note: This is no-op if the same restoration request is in flight or the requested
-  /// object wasn't spilled yet. The caller should ensure to retry object restoration in
-  /// this case.
-  ///
-  /// \param object_id The ID of the object to restore.
-  /// \param object_url The URL where the object is spilled.
-  /// \param callback A callback to call when the restoration is done.
-  /// Status will contain the error during restoration, if any.
-  void AsyncRestoreSpilledObject(const ObjectID &object_id, const std::string &object_url,
-                                 std::function<void(const ray::Status &)> callback);
-
-  /// Clear any freed objects. This will trigger the callback for freed
-  /// objects.
-  void FlushFreeObjects();
-
-  /// Judge if objects are deletable from pending_delete_queue and delete them if
-  /// necessary.
-  /// TODO(sang): We currently only use 1 IO worker per each call to this method because
-  /// delete is a low priority tasks. But we can potentially support more workers to be
-  /// used at once.
-  ///
-  /// \param max_batch_size Maximum number of objects that can be deleted by one
-  /// invocation.
-  void ProcessSpilledObjectsDeleteQueue(uint32_t max_batch_size);
-
-  /// Return True if spilling is in progress.
-  /// This is a narrow interface that is accessed by plasma store.
-  /// We are using the narrow interface here because plasma store is running in a
-  /// different thread, and we'd like to avoid making this component thread-safe,
-  /// which is against the general raylet design.
-  ///
-  /// \return True if spilling is still in progress. False otherwise.
-  bool IsSpillingInProgress();
-
-  /// Populate object spilling stats.
-  ///
-  /// \param Output parameter.
-  void FillObjectSpillingStats(rpc::GetNodeStatsReply *reply) const;
-
-  /// Record object spilling stats to metrics.
-  void RecordObjectSpillingStats() const;
-
-  /// Return the spilled object URL if the object is spilled locally,
-  /// or the empty string otherwise.
-  /// If the external storage is cloud, this will always return an empty string.
-  /// In that case, the URL is supposed to be obtained by the object directory.
-  std::string GetLocalSpilledObjectURL(const ObjectID &object_id);
-
-  std::string DebugString() const;
-
- private:
-  FRIEND_TEST(LocalObjectManagerTest, TestSpillObjectsOfSize);
-  FRIEND_TEST(LocalObjectManagerTest, TestSpillUptoMaxFuseCount);
-  FRIEND_TEST(LocalObjectManagerTest,
-              TestSpillObjectsOfSizeNumBytesToSpillHigherThanMinBytesToSpill);
-  FRIEND_TEST(LocalObjectManagerTest, TestSpillObjectNotEvictable);
-
-  /// Asynchronously spill objects when space is needed.
-  /// The callback tries to spill objects as much as num_bytes_to_spill and returns
-  /// true if we could spill the corresponding bytes.
-  /// NOTE(sang): If 0 is given, this method spills a single object.
-  ///
-  /// \param num_bytes_to_spill The total number of bytes to spill.
-  /// \return True if it can spill num_bytes_to_spill. False otherwise.
-  bool SpillObjectsOfSize(int64_t num_bytes_to_spill);
-
-  /// Internal helper method for spilling objects.
-  void SpillObjectsInternal(const std::vector<ObjectID> &objects_ids,
-                            std::function<void(const ray::Status &)> callback);
-
-  /// Release an object that has been freed by its owner.
-  void ReleaseFreedObject(const ObjectID &object_id);
-
-  /// Do operations that are needed after spilling objects such as
-  /// 1. Unpin the pending spilling object.
-  /// 2. Update the spilled URL to the owner.
-  /// 3. Update the spilled URL to the local directory if it doesn't
-  ///    use the external storages like S3.
-  void OnObjectSpilled(const std::vector<ObjectID> &object_ids,
-                       const rpc::SpillObjectsReply &worker_reply);
-
-  /// Delete spilled objects stored in given urls.
-  ///
-  /// \param urls_to_delete List of urls to delete from external storages.
-  void DeleteSpilledObjects(std::vector<std::string> &urls_to_delete);
-
-  const NodeID self_node_id_;
-  const std::string self_node_address_;
-  const int self_node_port_;
-
-  /// The period between attempts to eagerly evict objects from plasma.
-  const int64_t free_objects_period_ms_;
-
-  /// The number of freed objects to accumulate before flushing.
-  const size_t free_objects_batch_size_;
-
-  /// A worker pool, used for spilling and restoring objects.
-  IOWorkerPoolInterface &io_worker_pool_;
-
-  /// Cache of gRPC clients to owners of objects pinned on
-  /// this node.
-  rpc::CoreWorkerClientPool &owner_client_pool_;
-
-  /// A callback to call when an object has been freed.
-  std::function<void(const std::vector<ObjectID> &)> on_objects_freed_;
-
-  // Objects that are pinned on this node.
-  absl::flat_hash_map<ObjectID, std::pair<std::unique_ptr<RayObject>, rpc::Address>>
-      pinned_objects_;
-
-  // Total size of objects pinned on this node.
-  size_t pinned_objects_size_ = 0;
-
-  // Objects that were pinned on this node but that are being spilled.
-  // These objects will be released once spilling is complete and the URL is
-  // written to the object directory.
-  absl::flat_hash_map<ObjectID, std::pair<std::unique_ptr<RayObject>, rpc::Address>>
-      objects_pending_spill_;
-
-  /// Objects that were spilled on this node but that are being restored.
-  /// The field is used to dedup the same restore request while restoration is in
-  /// progress.
-  absl::flat_hash_set<ObjectID> objects_pending_restore_;
-
-  /// The time that we last sent a FreeObjects request to other nodes for
-  /// objects that have gone out of scope in the application.
-  uint64_t last_free_objects_at_ms_ = 0;
-
-  /// Objects that are out of scope in the application and that should be freed
-  /// from plasma. The cache is flushed when it reaches the
-  /// free_objects_batch_size, or if objects have been in the cache for longer
-  /// than the config's free_objects_period, whichever occurs first.
-  std::vector<ObjectID> objects_to_free_;
-
-  /// The total size of the objects that are currently being
-  /// spilled from this node, in bytes.
-  size_t num_bytes_pending_spill_;
-
-  /// A list of object id and url pairs that need to be deleted.
-  /// We don't instantly delete objects when it goes out of scope from external storages
-  /// because those objects could be still in progress of spilling.
-  std::queue<ObjectID> spilled_object_pending_delete_;
-
-  /// Mapping from object id to url_with_offsets. We cannot reuse pinned_objects_ because
-  /// pinned_objects_ entries are deleted when spilling happens.
-  absl::flat_hash_map<ObjectID, std::string> spilled_objects_url_;
-
-  /// Base URL -> ref_count. It is used because there could be multiple objects
-  /// within a single spilled file. We need to ref count to avoid deleting the file
-  /// before all objects within that file are out of scope.
-  absl::flat_hash_map<std::string, uint64_t> url_ref_count_;
-
-  /// Minimum bytes to spill to a single IO spill worker.
-  int64_t min_spilling_size_;
-
-  /// This class is accessed by both the raylet and plasma store threads. The
-  /// mutex protects private members that relate to object spilling.
-  mutable absl::Mutex mutex_;
-
-  /// The current number of active spill workers.
-  int64_t num_active_workers_ GUARDED_BY(mutex_);
-
-  /// The max number of active spill workers.
-  const int64_t max_active_workers_;
-
-  /// Callback to check if a plasma object is pinned in workers.
-  /// Return true if unpinned, meaning we can safely spill the object. False otherwise.
-  std::function<bool(const ray::ObjectID &)> is_plasma_object_spillable_;
-
-  /// Used to decide spilling protocol.
-  /// If it is "filesystem", it restores spilled objects only from an owner node.
-  /// If it is not (meaning it is distributed backend), it always restores objects
-  /// directly from the external storage.
-  bool is_external_storage_type_fs_;
-
-  /// Maximum number of objects that can be fused into a single file.
-  int64_t max_fused_object_count_;
-
-  /// The raylet client to initiate the pubsub to core workers (owners).
-  /// It is used to subscribe objects to evict.
-  pubsub::SubscriberInterface *core_worker_subscriber_;
-
-  ///
-  /// Stats
-  ///
-
-  /// The last time a spill operation finished.
-  int64_t last_spill_finish_ns_ = 0;
-
-  /// The total wall time in seconds spent in spilling.
-  double spill_time_total_s_ = 0;
-
-  /// The total number of bytes spilled.
-  int64_t spilled_bytes_total_ = 0;
-
-  /// The total number of objects spilled.
-  int64_t spilled_objects_total_ = 0;
-
-  /// The last time a restore operation finished.
-  int64_t last_restore_finish_ns_ = 0;
-
-  /// The total wall time in seconds spent in restoring.
-  double restore_time_total_s_ = 0;
-
-  /// The total number of bytes restored.
-  int64_t restored_bytes_total_ = 0;
-
-  /// The total number of objects restored.
-  int64_t restored_objects_total_ = 0;
-
-  /// The last time a spill log finished.
-  int64_t last_spill_log_ns_ = 0;
-
-  /// The last time a restore log finished.
-  int64_t last_restore_log_ns_ = 0;
-};
-
-};  // namespace raylet
-
-};  // namespace ray
-=======
-// Copyright 2017 The Ray Authors.
-//
-// Licensed under the Apache License, Version 2.0 (the "License");
-// you may not use this file except in compliance with the License.
-// You may obtain a copy of the License at
-//
-//  http://www.apache.org/licenses/LICENSE-2.0
-//
-// Unless required by applicable law or agreed to in writing, software
-// distributed under the License is distributed on an "AS IS" BASIS,
-// WITHOUT WARRANTIES OR CONDITIONS OF ANY KIND, either express or implied.
-// See the License for the specific language governing permissions and
-// limitations under the License.
-
-#pragma once
-
-#include <google/protobuf/repeated_field.h>
-
-#include <functional>
-
-#include "ray/common/id.h"
-#include "ray/common/ray_object.h"
-#include "ray/gcs/gcs_client/accessor.h"
-#include "ray/object_manager/common.h"
-#include "ray/pubsub/subscriber.h"
-#include "ray/raylet/worker_pool.h"
-#include "ray/rpc/worker/core_worker_client_pool.h"
-#include "ray/util/util.h"
-#include "src/ray/protobuf/node_manager.pb.h"
-
-namespace ray {
-
-namespace raylet {
-
-/// This class implements memory management for primary objects, objects that
-/// have been freed, and objects that have been spilled.
-class LocalObjectManager {
- public:
-  LocalObjectManager(
-      const NodeID &node_id, std::string self_node_address, int self_node_port,
-      size_t free_objects_batch_size, int64_t free_objects_period_ms,
-      IOWorkerPoolInterface &io_worker_pool, rpc::CoreWorkerClientPool &owner_client_pool,
-      int max_io_workers, int64_t min_spilling_size, bool is_external_storage_type_fs,
-      int64_t max_fused_object_count,
-      std::function<void(const std::vector<ObjectID> &)> on_objects_freed,
-      std::function<bool(const ray::ObjectID &)> is_plasma_object_spillable,
-      pubsub::SubscriberInterface *core_worker_subscriber)
-      : self_node_id_(node_id),
-        self_node_address_(self_node_address),
-        self_node_port_(self_node_port),
-        free_objects_period_ms_(free_objects_period_ms),
-        free_objects_batch_size_(free_objects_batch_size),
-        io_worker_pool_(io_worker_pool),
-        owner_client_pool_(owner_client_pool),
-        on_objects_freed_(on_objects_freed),
-        last_free_objects_at_ms_(current_time_ms()),
-        min_spilling_size_(min_spilling_size),
-        num_active_workers_(0),
-        max_active_workers_(max_io_workers),
-        is_plasma_object_spillable_(is_plasma_object_spillable),
-        is_external_storage_type_fs_(is_external_storage_type_fs),
-        max_fused_object_count_(max_fused_object_count),
-        core_worker_subscriber_(core_worker_subscriber) {}
-
-  /// Pin objects.
-  ///
-  /// Also wait for the objects' owner to free the object.  The objects will be
-  /// released when the owner at the given address fails or replies that the
-  /// object can be evicted.
-  ///
-  /// \param object_ids The objects to be pinned.
-  /// \param objects Pointers to the objects to be pinned. The pointer should
-  /// be kept in scope until the object can be released.
-  /// \param owner_address The owner of the objects to be pinned.
-  void PinObjectsAndWaitForFree(const std::vector<ObjectID> &object_ids,
-                                std::vector<std::unique_ptr<RayObject>> &&objects,
-                                const rpc::Address &owner_address);
-
-  /// Spill objects as much as possible as fast as possible up to the max throughput.
-  ///
-  /// \return True if spilling is in progress.
-  void SpillObjectUptoMaxThroughput();
-
-  /// Spill objects to external storage.
-  ///
-  /// \param objects_ids_to_spill The objects to be spilled.
-  /// \param callback A callback to call once the objects have been spilled, or
-  /// there is an error.
-  void SpillObjects(const std::vector<ObjectID> &objects_ids,
-                    std::function<void(const ray::Status &)> callback);
-
-  /// Restore a spilled object from external storage back into local memory.
-  /// Note: This is no-op if the same restoration request is in flight or the requested
-  /// object wasn't spilled yet. The caller should ensure to retry object restoration in
-  /// this case.
-  ///
-  /// \param object_id The ID of the object to restore.
-  /// \param object_url The URL where the object is spilled.
-  /// \param callback A callback to call when the restoration is done.
-  /// Status will contain the error during restoration, if any.
-  void AsyncRestoreSpilledObject(const ObjectID &object_id, const std::string &object_url,
-                                 std::function<void(const ray::Status &)> callback);
-
-  /// Clear any freed objects. This will trigger the callback for freed
-  /// objects.
-  void FlushFreeObjects();
-
-  /// Judge if objects are deletable from pending_delete_queue and delete them if
-  /// necessary.
-  /// TODO(sang): We currently only use 1 IO worker per each call to this method because
-  /// delete is a low priority tasks. But we can potentially support more workers to be
-  /// used at once.
-  ///
-  /// \param max_batch_size Maximum number of objects that can be deleted by one
-  /// invocation.
-  void ProcessSpilledObjectsDeleteQueue(uint32_t max_batch_size);
-
-  /// Return True if spilling is in progress.
-  /// This is a narrow interface that is accessed by plasma store.
-  /// We are using the narrow interface here because plasma store is running in a
-  /// different thread, and we'd like to avoid making this component thread-safe,
-  /// which is against the general raylet design.
-  ///
-  /// \return True if spilling is still in progress. False otherwise.
-  bool IsSpillingInProgress();
-
-  /// Populate object spilling stats.
-  ///
-  /// \param Output parameter.
-  void FillObjectSpillingStats(rpc::GetNodeStatsReply *reply) const;
-
-  /// Record object spilling stats to metrics.
-  void RecordMetrics() const;
-
-  /// Return the spilled object URL if the object is spilled locally,
-  /// or the empty string otherwise.
-  /// If the external storage is cloud, this will always return an empty string.
-  /// In that case, the URL is supposed to be obtained by the object directory.
-  std::string GetLocalSpilledObjectURL(const ObjectID &object_id);
-
-  std::string DebugString() const;
-
- private:
-  FRIEND_TEST(LocalObjectManagerTest, TestSpillObjectsOfSize);
-  FRIEND_TEST(LocalObjectManagerTest, TestSpillUptoMaxFuseCount);
-  FRIEND_TEST(LocalObjectManagerTest,
-              TestSpillObjectsOfSizeNumBytesToSpillHigherThanMinBytesToSpill);
-  FRIEND_TEST(LocalObjectManagerTest, TestSpillObjectNotEvictable);
-
-  /// Asynchronously spill objects when space is needed.
-  /// The callback tries to spill objects as much as num_bytes_to_spill and returns
-  /// true if we could spill the corresponding bytes.
-  /// NOTE(sang): If 0 is given, this method spills a single object.
-  ///
-  /// \param num_bytes_to_spill The total number of bytes to spill.
-  /// \return True if it can spill num_bytes_to_spill. False otherwise.
-  bool SpillObjectsOfSize(int64_t num_bytes_to_spill);
-
-  /// Internal helper method for spilling objects.
-  void SpillObjectsInternal(const std::vector<ObjectID> &objects_ids,
-                            std::function<void(const ray::Status &)> callback);
-
-  /// Release an object that has been freed by its owner.
-  void ReleaseFreedObject(const ObjectID &object_id);
-
-  /// Do operations that are needed after spilling objects such as
-  /// 1. Unpin the pending spilling object.
-  /// 2. Update the spilled URL to the owner.
-  /// 3. Update the spilled URL to the local directory if it doesn't
-  ///    use the external storages like S3.
-  void OnObjectSpilled(const std::vector<ObjectID> &object_ids,
-                       const rpc::SpillObjectsReply &worker_reply);
-
-  /// Delete spilled objects stored in given urls.
-  ///
-  /// \param urls_to_delete List of urls to delete from external storages.
-  void DeleteSpilledObjects(std::vector<std::string> &urls_to_delete);
-
-  const NodeID self_node_id_;
-  const std::string self_node_address_;
-  const int self_node_port_;
-
-  /// The period between attempts to eagerly evict objects from plasma.
-  const int64_t free_objects_period_ms_;
-
-  /// The number of freed objects to accumulate before flushing.
-  const size_t free_objects_batch_size_;
-
-  /// A worker pool, used for spilling and restoring objects.
-  IOWorkerPoolInterface &io_worker_pool_;
-
-  /// Cache of gRPC clients to owners of objects pinned on
-  /// this node.
-  rpc::CoreWorkerClientPool &owner_client_pool_;
-
-  /// A callback to call when an object has been freed.
-  std::function<void(const std::vector<ObjectID> &)> on_objects_freed_;
-
-  /// Hashmap from local objects that we are waiting to free to a tuple of
-  /// (their owner address, whether the object has been freed).
-  /// All objects in this hashmap should also be in exactly one of the
-  /// following maps:
-  /// - pinned_objects_: objects pinned in shared memory
-  /// - objects_pending_spill_: objects pinned and waiting for spill to complete
-  /// - spilled_objects_url_: objects already spilled
-  absl::flat_hash_map<ObjectID, std::pair<rpc::Address, bool>> local_objects_;
-
-  // Objects that are pinned on this node.
-  absl::flat_hash_map<ObjectID, std::unique_ptr<RayObject>> pinned_objects_;
-
-  // Total size of objects pinned on this node.
-  size_t pinned_objects_size_ = 0;
-
-  // Objects that were pinned on this node but that are being spilled.
-  // These objects will be released once spilling is complete and the URL is
-  // written to the object directory.
-  absl::flat_hash_map<ObjectID, std::unique_ptr<RayObject>> objects_pending_spill_;
-
-  /// Objects that were spilled on this node but that are being restored.
-  /// The field is used to dedup the same restore request while restoration is in
-  /// progress.
-  absl::flat_hash_set<ObjectID> objects_pending_restore_;
-
-  /// The time that we last sent a FreeObjects request to other nodes for
-  /// objects that have gone out of scope in the application.
-  uint64_t last_free_objects_at_ms_ = 0;
-
-  /// Objects that are out of scope in the application and that should be freed
-  /// from plasma. The cache is flushed when it reaches the
-  /// free_objects_batch_size, or if objects have been in the cache for longer
-  /// than the config's free_objects_period, whichever occurs first.
-  std::vector<ObjectID> objects_to_free_;
-
-  /// The total size of the objects that are currently being
-  /// spilled from this node, in bytes.
-  size_t num_bytes_pending_spill_;
-
-  /// A list of object id and url pairs that need to be deleted.
-  /// We don't instantly delete objects when it goes out of scope from external storages
-  /// because those objects could be still in progress of spilling.
-  std::queue<ObjectID> spilled_object_pending_delete_;
-
-  /// Mapping from object id to url_with_offsets. We cannot reuse pinned_objects_ because
-  /// pinned_objects_ entries are deleted when spilling happens.
-  absl::flat_hash_map<ObjectID, std::string> spilled_objects_url_;
-
-  /// Base URL -> ref_count. It is used because there could be multiple objects
-  /// within a single spilled file. We need to ref count to avoid deleting the file
-  /// before all objects within that file are out of scope.
-  absl::flat_hash_map<std::string, uint64_t> url_ref_count_;
-
-  /// Minimum bytes to spill to a single IO spill worker.
-  int64_t min_spilling_size_;
-
-  /// This class is accessed by both the raylet and plasma store threads. The
-  /// mutex protects private members that relate to object spilling.
-  mutable absl::Mutex mutex_;
-
-  /// The current number of active spill workers.
-  int64_t num_active_workers_ GUARDED_BY(mutex_);
-
-  /// The max number of active spill workers.
-  const int64_t max_active_workers_;
-
-  /// Callback to check if a plasma object is pinned in workers.
-  /// Return true if unpinned, meaning we can safely spill the object. False otherwise.
-  std::function<bool(const ray::ObjectID &)> is_plasma_object_spillable_;
-
-  /// Used to decide spilling protocol.
-  /// If it is "filesystem", it restores spilled objects only from an owner node.
-  /// If it is not (meaning it is distributed backend), it always restores objects
-  /// directly from the external storage.
-  bool is_external_storage_type_fs_;
-
-  /// Maximum number of objects that can be fused into a single file.
-  int64_t max_fused_object_count_;
-
-  /// The raylet client to initiate the pubsub to core workers (owners).
-  /// It is used to subscribe objects to evict.
-  pubsub::SubscriberInterface *core_worker_subscriber_;
-
-  ///
-  /// Stats
-  ///
-
-  /// The last time a spill operation finished.
-  int64_t last_spill_finish_ns_ = 0;
-
-  /// The total wall time in seconds spent in spilling.
-  double spill_time_total_s_ = 0;
-
-  /// The total number of bytes spilled.
-  int64_t spilled_bytes_total_ = 0;
-
-  /// The total number of objects spilled.
-  int64_t spilled_objects_total_ = 0;
-
-  /// The last time a restore operation finished.
-  int64_t last_restore_finish_ns_ = 0;
-
-  /// The total wall time in seconds spent in restoring.
-  double restore_time_total_s_ = 0;
-
-  /// The total number of bytes restored.
-  int64_t restored_bytes_total_ = 0;
-
-  /// The total number of objects restored.
-  int64_t restored_objects_total_ = 0;
-
-  /// The last time a spill log finished.
-  int64_t last_spill_log_ns_ = 0;
-
-  /// The last time a restore log finished.
-  int64_t last_restore_log_ns_ = 0;
-
-  friend class LocalObjectManagerTest;
-};
-
-};  // namespace raylet
-
-};  // namespace ray
->>>>>>> 19672688
+// Copyright 2017 The Ray Authors.
+//
+// Licensed under the Apache License, Version 2.0 (the "License");
+// you may not use this file except in compliance with the License.
+// You may obtain a copy of the License at
+//
+//  http://www.apache.org/licenses/LICENSE-2.0
+//
+// Unless required by applicable law or agreed to in writing, software
+// distributed under the License is distributed on an "AS IS" BASIS,
+// WITHOUT WARRANTIES OR CONDITIONS OF ANY KIND, either express or implied.
+// See the License for the specific language governing permissions and
+// limitations under the License.
+
+#pragma once
+
+#include <google/protobuf/repeated_field.h>
+
+#include <functional>
+
+#include "ray/common/id.h"
+#include "ray/common/ray_object.h"
+#include "ray/gcs/gcs_client/accessor.h"
+#include "ray/object_manager/common.h"
+#include "ray/pubsub/subscriber.h"
+#include "ray/raylet/worker_pool.h"
+#include "ray/rpc/worker/core_worker_client_pool.h"
+#include "ray/util/util.h"
+#include "src/ray/protobuf/node_manager.pb.h"
+
+namespace ray {
+
+namespace raylet {
+
+/// This class implements memory management for primary objects, objects that
+/// have been freed, and objects that have been spilled.
+class LocalObjectManager {
+ public:
+  LocalObjectManager(
+      const NodeID &node_id, std::string self_node_address, int self_node_port,
+      size_t free_objects_batch_size, int64_t free_objects_period_ms,
+      IOWorkerPoolInterface &io_worker_pool, rpc::CoreWorkerClientPool &owner_client_pool,
+      int max_io_workers, int64_t min_spilling_size, bool is_external_storage_type_fs,
+      int64_t max_fused_object_count,
+      std::function<void(const std::vector<ObjectID> &)> on_objects_freed,
+      std::function<bool(const ray::ObjectID &)> is_plasma_object_spillable,
+      pubsub::SubscriberInterface *core_worker_subscriber)
+      : self_node_id_(node_id),
+        self_node_address_(self_node_address),
+        self_node_port_(self_node_port),
+        free_objects_period_ms_(free_objects_period_ms),
+        free_objects_batch_size_(free_objects_batch_size),
+        io_worker_pool_(io_worker_pool),
+        owner_client_pool_(owner_client_pool),
+        on_objects_freed_(on_objects_freed),
+        last_free_objects_at_ms_(current_time_ms()),
+        min_spilling_size_(min_spilling_size),
+        num_active_workers_(0),
+        max_active_workers_(max_io_workers),
+        is_plasma_object_spillable_(is_plasma_object_spillable),
+        is_external_storage_type_fs_(is_external_storage_type_fs),
+        max_fused_object_count_(max_fused_object_count),
+        core_worker_subscriber_(core_worker_subscriber) {}
+
+  /// Pin objects.
+  ///
+  /// Also wait for the objects' owner to free the object.  The objects will be
+  /// released when the owner at the given address fails or replies that the
+  /// object can be evicted.
+  ///
+  /// \param object_ids The objects to be pinned.
+  /// \param objects Pointers to the objects to be pinned. The pointer should
+  /// be kept in scope until the object can be released.
+  /// \param owner_address The owner of the objects to be pinned.
+  void PinObjectsAndWaitForFree(const std::vector<ObjectID> &object_ids,
+                                std::vector<std::unique_ptr<RayObject>> &&objects,
+                                const rpc::Address &owner_address);
+
+  /// Spill objects as much as possible as fast as possible up to the max throughput.
+  ///
+  /// \return True if spilling is in progress.
+  void SpillObjectUptoMaxThroughput();
+
+  /// Spill objects to external storage.
+  ///
+  /// \param objects_ids_to_spill The objects to be spilled.
+  /// \param callback A callback to call once the objects have been spilled, or
+  /// there is an error.
+  void SpillObjects(const std::vector<ObjectID> &objects_ids,
+                    std::function<void(const ray::Status &)> callback);
+
+  /// Restore a spilled object from external storage back into local memory.
+  /// Note: This is no-op if the same restoration request is in flight or the requested
+  /// object wasn't spilled yet. The caller should ensure to retry object restoration in
+  /// this case.
+  ///
+  /// \param object_id The ID of the object to restore.
+  /// \param object_url The URL where the object is spilled.
+  /// \param callback A callback to call when the restoration is done.
+  /// Status will contain the error during restoration, if any.
+  void AsyncRestoreSpilledObject(const ObjectID &object_id, const std::string &object_url,
+                                 std::function<void(const ray::Status &)> callback);
+
+  /// Clear any freed objects. This will trigger the callback for freed
+  /// objects.
+  void FlushFreeObjects();
+
+  /// Judge if objects are deletable from pending_delete_queue and delete them if
+  /// necessary.
+  /// TODO(sang): We currently only use 1 IO worker per each call to this method because
+  /// delete is a low priority tasks. But we can potentially support more workers to be
+  /// used at once.
+  ///
+  /// \param max_batch_size Maximum number of objects that can be deleted by one
+  /// invocation.
+  void ProcessSpilledObjectsDeleteQueue(uint32_t max_batch_size);
+
+  /// Return True if spilling is in progress.
+  /// This is a narrow interface that is accessed by plasma store.
+  /// We are using the narrow interface here because plasma store is running in a
+  /// different thread, and we'd like to avoid making this component thread-safe,
+  /// which is against the general raylet design.
+  ///
+  /// \return True if spilling is still in progress. False otherwise.
+  bool IsSpillingInProgress();
+
+  /// Populate object spilling stats.
+  ///
+  /// \param Output parameter.
+  void FillObjectSpillingStats(rpc::GetNodeStatsReply *reply) const;
+
+  /// Record object spilling stats to metrics.
+  void RecordMetrics() const;
+
+  /// Return the spilled object URL if the object is spilled locally,
+  /// or the empty string otherwise.
+  /// If the external storage is cloud, this will always return an empty string.
+  /// In that case, the URL is supposed to be obtained by the object directory.
+  std::string GetLocalSpilledObjectURL(const ObjectID &object_id);
+
+  std::string DebugString() const;
+
+ private:
+  FRIEND_TEST(LocalObjectManagerTest, TestSpillObjectsOfSize);
+  FRIEND_TEST(LocalObjectManagerTest, TestSpillUptoMaxFuseCount);
+  FRIEND_TEST(LocalObjectManagerTest,
+              TestSpillObjectsOfSizeNumBytesToSpillHigherThanMinBytesToSpill);
+  FRIEND_TEST(LocalObjectManagerTest, TestSpillObjectNotEvictable);
+
+  /// Asynchronously spill objects when space is needed.
+  /// The callback tries to spill objects as much as num_bytes_to_spill and returns
+  /// true if we could spill the corresponding bytes.
+  /// NOTE(sang): If 0 is given, this method spills a single object.
+  ///
+  /// \param num_bytes_to_spill The total number of bytes to spill.
+  /// \return True if it can spill num_bytes_to_spill. False otherwise.
+  bool SpillObjectsOfSize(int64_t num_bytes_to_spill);
+
+  /// Internal helper method for spilling objects.
+  void SpillObjectsInternal(const std::vector<ObjectID> &objects_ids,
+                            std::function<void(const ray::Status &)> callback);
+
+  /// Release an object that has been freed by its owner.
+  void ReleaseFreedObject(const ObjectID &object_id);
+
+  /// Do operations that are needed after spilling objects such as
+  /// 1. Unpin the pending spilling object.
+  /// 2. Update the spilled URL to the owner.
+  /// 3. Update the spilled URL to the local directory if it doesn't
+  ///    use the external storages like S3.
+  void OnObjectSpilled(const std::vector<ObjectID> &object_ids,
+                       const rpc::SpillObjectsReply &worker_reply);
+
+  /// Delete spilled objects stored in given urls.
+  ///
+  /// \param urls_to_delete List of urls to delete from external storages.
+  void DeleteSpilledObjects(std::vector<std::string> &urls_to_delete);
+
+  const NodeID self_node_id_;
+  const std::string self_node_address_;
+  const int self_node_port_;
+
+  /// The period between attempts to eagerly evict objects from plasma.
+  const int64_t free_objects_period_ms_;
+
+  /// The number of freed objects to accumulate before flushing.
+  const size_t free_objects_batch_size_;
+
+  /// A worker pool, used for spilling and restoring objects.
+  IOWorkerPoolInterface &io_worker_pool_;
+
+  /// Cache of gRPC clients to owners of objects pinned on
+  /// this node.
+  rpc::CoreWorkerClientPool &owner_client_pool_;
+
+  /// A callback to call when an object has been freed.
+  std::function<void(const std::vector<ObjectID> &)> on_objects_freed_;
+
+  /// Hashmap from local objects that we are waiting to free to a tuple of
+  /// (their owner address, whether the object has been freed).
+  /// All objects in this hashmap should also be in exactly one of the
+  /// following maps:
+  /// - pinned_objects_: objects pinned in shared memory
+  /// - objects_pending_spill_: objects pinned and waiting for spill to complete
+  /// - spilled_objects_url_: objects already spilled
+  absl::flat_hash_map<ObjectID, std::pair<rpc::Address, bool>> local_objects_;
+
+  // Objects that are pinned on this node.
+  absl::flat_hash_map<ObjectID, std::unique_ptr<RayObject>> pinned_objects_;
+
+  // Total size of objects pinned on this node.
+  size_t pinned_objects_size_ = 0;
+
+  // Objects that were pinned on this node but that are being spilled.
+  // These objects will be released once spilling is complete and the URL is
+  // written to the object directory.
+  absl::flat_hash_map<ObjectID, std::unique_ptr<RayObject>> objects_pending_spill_;
+
+  /// Objects that were spilled on this node but that are being restored.
+  /// The field is used to dedup the same restore request while restoration is in
+  /// progress.
+  absl::flat_hash_set<ObjectID> objects_pending_restore_;
+
+  /// The time that we last sent a FreeObjects request to other nodes for
+  /// objects that have gone out of scope in the application.
+  uint64_t last_free_objects_at_ms_ = 0;
+
+  /// Objects that are out of scope in the application and that should be freed
+  /// from plasma. The cache is flushed when it reaches the
+  /// free_objects_batch_size, or if objects have been in the cache for longer
+  /// than the config's free_objects_period, whichever occurs first.
+  std::vector<ObjectID> objects_to_free_;
+
+  /// The total size of the objects that are currently being
+  /// spilled from this node, in bytes.
+  size_t num_bytes_pending_spill_;
+
+  /// A list of object id and url pairs that need to be deleted.
+  /// We don't instantly delete objects when it goes out of scope from external storages
+  /// because those objects could be still in progress of spilling.
+  std::queue<ObjectID> spilled_object_pending_delete_;
+
+  /// Mapping from object id to url_with_offsets. We cannot reuse pinned_objects_ because
+  /// pinned_objects_ entries are deleted when spilling happens.
+  absl::flat_hash_map<ObjectID, std::string> spilled_objects_url_;
+
+  /// Base URL -> ref_count. It is used because there could be multiple objects
+  /// within a single spilled file. We need to ref count to avoid deleting the file
+  /// before all objects within that file are out of scope.
+  absl::flat_hash_map<std::string, uint64_t> url_ref_count_;
+
+  /// Minimum bytes to spill to a single IO spill worker.
+  int64_t min_spilling_size_;
+
+  /// This class is accessed by both the raylet and plasma store threads. The
+  /// mutex protects private members that relate to object spilling.
+  mutable absl::Mutex mutex_;
+
+  /// The current number of active spill workers.
+  int64_t num_active_workers_ GUARDED_BY(mutex_);
+
+  /// The max number of active spill workers.
+  const int64_t max_active_workers_;
+
+  /// Callback to check if a plasma object is pinned in workers.
+  /// Return true if unpinned, meaning we can safely spill the object. False otherwise.
+  std::function<bool(const ray::ObjectID &)> is_plasma_object_spillable_;
+
+  /// Used to decide spilling protocol.
+  /// If it is "filesystem", it restores spilled objects only from an owner node.
+  /// If it is not (meaning it is distributed backend), it always restores objects
+  /// directly from the external storage.
+  bool is_external_storage_type_fs_;
+
+  /// Maximum number of objects that can be fused into a single file.
+  int64_t max_fused_object_count_;
+
+  /// The raylet client to initiate the pubsub to core workers (owners).
+  /// It is used to subscribe objects to evict.
+  pubsub::SubscriberInterface *core_worker_subscriber_;
+
+  ///
+  /// Stats
+  ///
+
+  /// The last time a spill operation finished.
+  int64_t last_spill_finish_ns_ = 0;
+
+  /// The total wall time in seconds spent in spilling.
+  double spill_time_total_s_ = 0;
+
+  /// The total number of bytes spilled.
+  int64_t spilled_bytes_total_ = 0;
+
+  /// The total number of objects spilled.
+  int64_t spilled_objects_total_ = 0;
+
+  /// The last time a restore operation finished.
+  int64_t last_restore_finish_ns_ = 0;
+
+  /// The total wall time in seconds spent in restoring.
+  double restore_time_total_s_ = 0;
+
+  /// The total number of bytes restored.
+  int64_t restored_bytes_total_ = 0;
+
+  /// The total number of objects restored.
+  int64_t restored_objects_total_ = 0;
+
+  /// The last time a spill log finished.
+  int64_t last_spill_log_ns_ = 0;
+
+  /// The last time a restore log finished.
+  int64_t last_restore_log_ns_ = 0;
+
+  friend class LocalObjectManagerTest;
+};
+
+};  // namespace raylet
+
+};  // namespace ray