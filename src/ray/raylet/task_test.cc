--- conflicted
+++ resolved
@@ -48,59 +48,6 @@
   ASSERT_TRUE(ObjectID::Nil().IsNil());
 }
 
-<<<<<<< HEAD
-TEST(TaskSpecTest, TaskInfoSize) {
-  std::vector<ObjectID> references = {ObjectID::FromRandom(), ObjectID::FromRandom()};
-  auto arguments_1 = std::make_shared<TaskArgumentByReference>(references);
-  std::string one_arg("This is an value argument.");
-  auto arguments_2 = std::make_shared<TaskArgumentByValue>(
-      reinterpret_cast<const uint8_t *>(one_arg.c_str()), one_arg.size());
-  std::vector<std::shared_ptr<TaskArgument>> task_arguments({arguments_1, arguments_2});
-  auto task_id = TaskID::FromRandom();
-  {
-    flatbuffers::FlatBufferBuilder fbb;
-    std::vector<flatbuffers::Offset<Arg>> arguments;
-    for (auto &argument : task_arguments) {
-      arguments.push_back(argument->ToFlatbuffer(fbb));
-    }
-    // General task.
-    auto spec = CreateTaskInfo(
-        fbb, to_flatbuf(fbb, JobID::FromInt(1)), to_flatbuf(fbb, task_id),
-        to_flatbuf(fbb, TaskID::FromRandom()), 0, to_flatbuf(fbb, ActorID::Nil()),
-        to_flatbuf(fbb, ObjectID::Nil()), 0, to_flatbuf(fbb, ActorID::Nil()),
-        to_flatbuf(fbb, ActorHandleID::Nil()), 0,
-        ids_to_flatbuf(fbb, std::vector<ObjectID>()), fbb.CreateVector(arguments), 1,
-        map_to_flatbuf(fbb, {}), map_to_flatbuf(fbb, {}), Language::PYTHON,
-        string_vec_to_flatbuf(fbb, {"PackageName", "ClassName", "FunctionName"}));
-    fbb.Finish(spec);
-    RAY_LOG(ERROR) << "Ordinary task info size: " << fbb.GetSize();
-  }
-
-  {
-    flatbuffers::FlatBufferBuilder fbb;
-    std::vector<flatbuffers::Offset<Arg>> arguments;
-    for (auto &argument : task_arguments) {
-      arguments.push_back(argument->ToFlatbuffer(fbb));
-    }
-    // General task.
-    auto spec = CreateTaskInfo(
-        fbb, to_flatbuf(fbb, JobID::FromInt(1)), to_flatbuf(fbb, task_id),
-        to_flatbuf(fbb, TaskID::FromRandom()), 10, to_flatbuf(fbb, ActorID::FromRandom()),
-        to_flatbuf(fbb, ObjectID::FromRandom()), 10000000,
-        to_flatbuf(fbb, ActorID::FromRandom()),
-        to_flatbuf(fbb, ActorHandleID::FromRandom()), 20,
-        ids_to_flatbuf(
-            fbb, std::vector<ObjectID>({ObjectID::FromRandom(), ObjectID::FromRandom()})),
-        fbb.CreateVector(arguments), 2, map_to_flatbuf(fbb, {}), map_to_flatbuf(fbb, {}),
-        Language::PYTHON,
-        string_vec_to_flatbuf(fbb, {"PackageName", "ClassName", "FunctionName"}));
-    fbb.Finish(spec);
-    RAY_LOG(ERROR) << "Actor task info size: " << fbb.GetSize();
-  }
-}
-
-=======
->>>>>>> 8a30b93e
 }  // namespace raylet
 
 }  // namespace ray
