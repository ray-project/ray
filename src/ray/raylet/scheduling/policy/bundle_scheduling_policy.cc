// Copyright 2021 The Ray Authors.
//
// Licensed under the Apache License, Version 2.0 (the "License");
// you may not use this file except in compliance with the License.
// You may obtain a copy of the License at
//
//  http://www.apache.org/licenses/LICENSE-2.0
//
// Unless required by applicable law or agreed to in writing, software
// distributed under the License is distributed on an "AS IS" BASIS,
// WITHOUT WARRANTIES OR CONDITIONS OF ANY KIND, either express or implied.
// See the License for the specific language governing permissions and
// limitations under the License.

#include "ray/raylet/scheduling/policy/bundle_scheduling_policy.h"

namespace ray {
namespace raylet_scheduling_policy {

SchedulingResult SortSchedulingResult(const SchedulingResult &result,
                                      const std::vector<int> &sorted_index) {
  if (result.status.IsSuccess()) {
    std::vector<scheduling::NodeID> sorted_nodes(result.selected_nodes.size());
    for (int i = 0; i < (int)sorted_index.size(); i++) {
      sorted_nodes[sorted_index[i]] = result.selected_nodes[i];
    }
    return SchedulingResult::Success(std::move(sorted_nodes));
  } else {
    return result;
  }
}

absl::flat_hash_map<scheduling::NodeID, const Node *>
BundleSchedulingPolicy::SelectCandidateNodes(const SchedulingContext *context) const {
  RAY_UNUSED(context);
  absl::flat_hash_map<scheduling::NodeID, const Node *> result;
  for (const auto &entry : cluster_resource_manager_.GetResourceView()) {
    if (is_node_available_ == nullptr || is_node_available_(entry.first)) {
      result.emplace(entry.first, &entry.second);
    }
  }
  return result;
}

std::pair<std::vector<int>, std::vector<const ResourceRequest *>>
BundleSchedulingPolicy::SortRequiredResources(
    const std::vector<const ResourceRequest *> &resource_request_list) {
  std::vector<int> sorted_index(resource_request_list.size());
  std::iota(sorted_index.begin(), sorted_index.end(), 0);

  // Here we sort in reverse order:
  // sort(_, _, a < b) would result in the vector [a < b < c]
  // sort(_, _, a > b) would result in the vector [c > b > a] which leads to our desired
  // outcome of having highest priority `ResourceRequest` being scheduled first.

  std::sort(sorted_index.begin(), sorted_index.end(), [&](int b_idx, int a_idx) {
    const auto &a = *resource_request_list[a_idx];
    const auto &b = *resource_request_list[b_idx];

    // TODO (jon-chuang): the exact resource priority defined here needs to be revisted.

    // Notes: This is a comparator for sorting in c++. We return true if a < b based on a
    // resource at the given level of priority. If tied, we attempt to resolve based on
    // the resource at the next level of priority.
    //
    // The order of priority is: `ResourceRequest`s with GPU requirements first, then
    // extra resources, then object store memory, memory and finally CPU requirements. If
    // two `ResourceRequest`s require a resource under consideration, the one requiring
    // more of the resource is prioritized.

    auto gpu = scheduling::ResourceID::GPU();
    if (a.Get(gpu) != b.Get(gpu)) {
      return a.Get(gpu) < b.Get(gpu);
    }

    // Make sure that resources are always sorted in the same order
    std::set<scheduling::ResourceID> extra_resources_set;
    for (const auto &r : a.ResourceIds()) {
      if (!r.IsPredefinedResource()) {
        extra_resources_set.insert(r);
      }
    }
    for (const auto &r : b.ResourceIds()) {
      if (!r.IsPredefinedResource()) {
        extra_resources_set.insert(r);
      }
    }

    for (const auto &r : extra_resources_set) {
      auto a_resource = a.Get(r);
      auto b_resource = b.Get(r);
      if (a_resource != b_resource) {
        return a_resource < b_resource;
      }
    }
    for (auto id : std::vector({scheduling::ResourceID::ObjectStoreMemory(),
                                scheduling::ResourceID::Memory(),
                                scheduling::ResourceID::CPU()})) {
      if (a.Get(id) != b.Get(id)) {
        return a.Get(id) < b.Get(id);
      }
    }
    return false;
  });

  std::vector<const ResourceRequest *> sorted_resource_request_list(
      resource_request_list);
  for (size_t i = 0; i < sorted_index.size(); i++) {
    sorted_resource_request_list[i] = resource_request_list[sorted_index[i]];
  }

  return {std::move(sorted_index), std::move(sorted_resource_request_list)};
}

std::pair<scheduling::NodeID, const Node *> BundleSchedulingPolicy::GetBestNode(
    const ResourceRequest &required_resources,
    const absl::flat_hash_map<scheduling::NodeID, const Node *> &candidate_nodes,
    const SchedulingOptions &options) const {
  double best_node_score = -1;
  auto best_node_id = scheduling::NodeID::Nil();
  const Node *best_node = nullptr;

  // Score the nodes.
  for (const auto &[node_id, node] : candidate_nodes) {
    const auto &node_resources = node->GetLocalView();
<<<<<<< HEAD
=======
    if (AllocationWillExceedMaxCpuFraction(
            node_resources,
            required_resources,
            options.max_cpu_fraction_per_node_,
            available_cpus_before_bundle_scheduling.at(node_id))) {
      continue;
    }

>>>>>>> cd1825a8
    double node_score = node_scorer_->Score(required_resources, node_resources);
    if (best_node_id.IsNil() || best_node_score < node_score) {
      best_node_id = node_id;
      best_node_score = node_score;
      best_node = node;
    }
  }
  if (!best_node_id.IsNil() && best_node_score >= 0) {
    return {best_node_id, best_node};
  }
  return {scheduling::NodeID::Nil(), nullptr};
}

////////////////////  BundlePackSchedulingPolicy  ///////////////////////////////
SchedulingResult BundlePackSchedulingPolicy::Schedule(
    const std::vector<const ResourceRequest *> &resource_request_list,
    SchedulingOptions options) {
  RAY_CHECK(!resource_request_list.empty());

  auto candidate_nodes = SelectCandidateNodes(options.scheduling_context_.get());
  if (candidate_nodes.empty()) {
    RAY_LOG(DEBUG) << "The candidate nodes is empty, return directly.";
    return SchedulingResult::Infeasible();
  }

  // First schedule scarce resources (such as GPU) and large capacity resources to improve
  // the scheduling success rate.
  auto sorted_result = SortRequiredResources(resource_request_list);
  const auto &sorted_index = sorted_result.first;
  const auto &sorted_resource_request_list = sorted_result.second;

  std::vector<scheduling::NodeID> result_nodes;
  result_nodes.resize(sorted_resource_request_list.size());
  std::list<std::pair<int, const ResourceRequest *>> required_resources_list_copy;
  int index = 0;
  for (const auto &resource_request : sorted_resource_request_list) {
    required_resources_list_copy.emplace_back(index++, resource_request);
  }

  while (!required_resources_list_copy.empty()) {
    const auto &required_resources_index = required_resources_list_copy.front().first;
    const auto &required_resources = required_resources_list_copy.front().second;
    auto best_node = GetBestNode(*required_resources, candidate_nodes, options);
    if (best_node.first.IsNil()) {
      // There is no node to meet the scheduling requirements.
      break;
    }

    const auto &node_resources = best_node.second->GetLocalView();

    RAY_CHECK(cluster_resource_manager_.SubtractNodeAvailableResources(
        best_node.first, *required_resources));
    result_nodes[required_resources_index] = best_node.first;
    required_resources_list_copy.pop_front();

    // We try to schedule more resources on one node.
    for (auto iter = required_resources_list_copy.begin();
         iter != required_resources_list_copy.end();) {
<<<<<<< HEAD
      // If the node has sufficient resources, allocate it.
      if (node_resources.IsAvailable(*iter->second)) {
=======
      if (node_resources.IsAvailable(*iter->second)  // If the node has enough resources.
          && !AllocationWillExceedMaxCpuFraction(    // and allocating resources won't
                                                     // exceed max cpu fraction.
                 node_resources,
                 *iter->second,
                 options.max_cpu_fraction_per_node_,
                 available_cpus_before_bundle_scheduling.at(best_node.first))) {
        // Then allocate it.
>>>>>>> cd1825a8
        RAY_CHECK(cluster_resource_manager_.SubtractNodeAvailableResources(
            best_node.first, *iter->second));
        result_nodes[iter->first] = best_node.first;
        required_resources_list_copy.erase(iter++);
      } else {
        // Otherwise try other node.
        ++iter;
      }
    }
    candidate_nodes.erase(best_node.first);
  }

  // Releasing the resources temporarily deducted from `cluster_resource_manager_`.
  for (size_t res_node_idx = 0; res_node_idx < result_nodes.size(); res_node_idx++) {
    // If `PackSchedule` fails, the id of some nodes may be nil.
    if (!result_nodes[res_node_idx].IsNil()) {
      RAY_CHECK(cluster_resource_manager_.AddNodeAvailableResources(
          result_nodes[res_node_idx],
          (*sorted_resource_request_list[res_node_idx]).GetResourceSet()));
    }
  }

  if (!required_resources_list_copy.empty()) {
    // Can't meet the scheduling requirements temporarily.
    return SchedulingResult::Failed();
  }
  return SortSchedulingResult(SchedulingResult::Success(std::move(result_nodes)),
                              sorted_index);
}

//////////////////////  BundleSpreadSchedulingPolicy  ///////////////////////////
SchedulingResult BundleSpreadSchedulingPolicy::Schedule(
    const std::vector<const ResourceRequest *> &resource_request_list,
    SchedulingOptions options) {
  RAY_CHECK(!resource_request_list.empty());

  auto candidate_nodes = SelectCandidateNodes(options.scheduling_context_.get());
  if (candidate_nodes.empty()) {
    RAY_LOG(DEBUG) << "The candidate nodes is empty, return directly.";
    return SchedulingResult::Infeasible();
  }

  // First schedule scarce resources (such as GPU) and large capacity resources to improve
  // the scheduling success rate.
  auto sorted_result = SortRequiredResources(resource_request_list);
  const auto &sorted_index = sorted_result.first;
  const auto &sorted_resource_request_list = sorted_result.second;

  std::vector<scheduling::NodeID> result_nodes;
  absl::flat_hash_map<scheduling::NodeID, const Node *> selected_nodes;
  for (const auto &resource_request : sorted_resource_request_list) {
    // Score and sort nodes.
    auto best_node = GetBestNode(*resource_request, candidate_nodes, options);

    // There are nodes to meet the scheduling requirements.
    if (!best_node.first.IsNil()) {
      result_nodes.emplace_back(best_node.first);
      RAY_CHECK(cluster_resource_manager_.SubtractNodeAvailableResources(
          best_node.first, *resource_request));
      candidate_nodes.erase(result_nodes.back());
      selected_nodes.emplace(best_node);
    } else {
      // Scheduling from selected nodes.
      best_node = GetBestNode(*resource_request, selected_nodes, options);
      if (!best_node.first.IsNil()) {
        result_nodes.emplace_back(best_node.first);
        RAY_CHECK(cluster_resource_manager_.SubtractNodeAvailableResources(
            best_node.first, *resource_request));
      } else {
        break;
      }
    }
  }

  // Releasing the resources temporarily deducted from `cluster_resource_manager_`.
  for (size_t index = 0; index < result_nodes.size(); index++) {
    // If `PackSchedule` fails, the id of some nodes may be nil.
    if (!result_nodes[index].IsNil()) {
      RAY_CHECK(cluster_resource_manager_.AddNodeAvailableResources(
          result_nodes[index], (*sorted_resource_request_list[index]).GetResourceSet()));
    }
  }

  if (result_nodes.size() != sorted_resource_request_list.size()) {
    // Can't meet the scheduling requirements temporarily.
    return SchedulingResult::Failed();
  }
  return SortSchedulingResult(SchedulingResult::Success(std::move(result_nodes)),
                              sorted_index);
}

/////////////////////  BundleStrictPackSchedulingPolicy  //////////////////////////
SchedulingResult BundleStrictPackSchedulingPolicy::Schedule(
    const std::vector<const ResourceRequest *> &resource_request_list,
    SchedulingOptions options) {
  RAY_CHECK(!resource_request_list.empty());

  auto candidate_nodes = SelectCandidateNodes(options.scheduling_context_.get());
  if (candidate_nodes.empty()) {
    RAY_LOG(DEBUG) << "The candidate nodes is empty, return directly.";
    return SchedulingResult::Infeasible();
  }

  // Aggregate required resources.
  ResourceRequest aggregated_resource_request;
  for (const auto &resource_request : resource_request_list) {
    for (auto &resource_id : resource_request->ResourceIds()) {
      auto value = aggregated_resource_request.Get(resource_id) +
                   resource_request->Get(resource_id);
      aggregated_resource_request.Set(resource_id, value);
    }
  }

<<<<<<< HEAD
  const auto &right_node_it =
      std::find_if(candidate_nodes.begin(),
                   candidate_nodes.end(),
                   [&aggregated_resource_request](const auto &entry) {
                     const auto &node_resources = entry.second->GetLocalView();
                     return node_resources.IsFeasible(aggregated_resource_request);
                   });
=======
  const auto &right_node_it = std::find_if(
      candidate_nodes.begin(),
      candidate_nodes.end(),
      [&aggregated_resource_request, &options, &available_cpus_before_bundle_scheduling](
          const auto &entry) {
        const auto &node_resources = entry.second->GetLocalView();
        auto allocatable =
            (node_resources.IsFeasible(
                 aggregated_resource_request)         // If the resource is available
             && !AllocationWillExceedMaxCpuFraction(  // and allocating resources won't
                                                      // exceed max cpu fraction.
                    node_resources,
                    aggregated_resource_request,
                    options.max_cpu_fraction_per_node_,
                    available_cpus_before_bundle_scheduling.at(entry.first)));
        return allocatable;
      });
>>>>>>> cd1825a8

  if (right_node_it == candidate_nodes.end()) {
    RAY_LOG(DEBUG) << "The required resource is bigger than the maximum resource in the "
                      "whole cluster, schedule failed.";
    return SchedulingResult::Infeasible();
  }

  std::pair<scheduling::NodeID, const Node *> best_node(scheduling::NodeID::Nil(),
                                                        nullptr);
  if (!options.bundle_strict_pack_soft_target_node_id_.IsNil()) {
    if (candidate_nodes.contains(options.bundle_strict_pack_soft_target_node_id_)) {
      best_node = GetBestNode(
          aggregated_resource_request,
          absl::flat_hash_map<scheduling::NodeID, const ray::Node *>{
<<<<<<< HEAD
              {options.bundle_strict_pack_soft_target_node_id,
               candidate_nodes[options.bundle_strict_pack_soft_target_node_id]}},
          options);
=======
              {options.bundle_strict_pack_soft_target_node_id_,
               candidate_nodes[options.bundle_strict_pack_soft_target_node_id_]}},
          options,
          available_cpus_before_bundle_scheduling);
>>>>>>> cd1825a8
    }
  }

  if (best_node.first.IsNil()) {
    best_node = GetBestNode(aggregated_resource_request, candidate_nodes, options);
  }

  // Select the node with the highest score.
  // `StrictPackSchedule` does not need to consider the scheduling context, because it
  // only schedules to a node and triggers rescheduling when node dead.
  std::vector<scheduling::NodeID> result_nodes;
  if (!best_node.first.IsNil()) {
    result_nodes.resize(resource_request_list.size(), best_node.first);
  }
  if (result_nodes.empty()) {
    // Can't meet the scheduling requirements temporarily.
    return SchedulingResult::Failed();
  }

  return SchedulingResult::Success(std::move(result_nodes));
}

/////////////////////  BundleStrictSpreadSchedulingPolicy  //////////////////////////
SchedulingResult BundleStrictSpreadSchedulingPolicy::Schedule(
    const std::vector<const ResourceRequest *> &resource_request_list,
    SchedulingOptions options) {
  RAY_CHECK(!resource_request_list.empty());

  // Filter candidate nodes.
  auto candidate_nodes = SelectCandidateNodes(options.scheduling_context_.get());
  if (candidate_nodes.empty()) {
    RAY_LOG(DEBUG) << "The candidate nodes is empty, return directly.";
    return SchedulingResult::Infeasible();
  }

  if (resource_request_list.size() > candidate_nodes.size()) {
    RAY_LOG(DEBUG) << "The number of required resources " << resource_request_list.size()
                   << " is greater than the number of candidate nodes "
                   << candidate_nodes.size() << ", scheduling fails.";
    return SchedulingResult::Infeasible();
  }

  // First schedule scarce resources (such as GPU) and large capacity resources to improve
  // the scheduling success rate.
  auto sorted_result = SortRequiredResources(resource_request_list);
  const auto &sorted_index = sorted_result.first;
  const auto &sorted_resource_request_list = sorted_result.second;

  std::vector<scheduling::NodeID> result_nodes;
  for (const auto &resource_request : sorted_resource_request_list) {
    // Score and sort nodes.
    auto best_node = GetBestNode(*resource_request, candidate_nodes, options);

    // There are nodes to meet the scheduling requirements.
    if (!best_node.first.IsNil()) {
      candidate_nodes.erase(best_node.first);
      result_nodes.emplace_back(best_node.first);
    } else {
      // There is no node to meet the scheduling requirements.
      break;
    }
  }

  if (result_nodes.size() != sorted_resource_request_list.size()) {
    // Can't meet the scheduling requirements temporarily.
    return SchedulingResult::Failed();
  }
  return SortSchedulingResult(SchedulingResult::Success(std::move(result_nodes)),
                              sorted_index);
}

absl::flat_hash_map<scheduling::NodeID, const Node *>
BundleStrictSpreadSchedulingPolicy::SelectCandidateNodes(
    const SchedulingContext *context) const {
  auto bundle_scheduling_context = dynamic_cast<const BundleSchedulingContext *>(context);

  absl::flat_hash_set<scheduling::NodeID> nodes_in_use;
  if (bundle_scheduling_context &&
      bundle_scheduling_context->bundle_locations_.has_value()) {
    const auto &bundle_locations = bundle_scheduling_context->bundle_locations_.value();
    if (bundle_locations != nullptr) {
      for (auto &bundle : *bundle_locations) {
        nodes_in_use.insert(scheduling::NodeID(bundle.second.first.Binary()));
      }
    }
  }

  absl::flat_hash_map<scheduling::NodeID, const Node *> candidate_nodes;
  for (const auto &entry : cluster_resource_manager_.GetResourceView()) {
    if (is_node_available_ && !is_node_available_(entry.first)) {
      continue;
    }

    if (nodes_in_use.contains(entry.first)) {
      continue;
    }

    candidate_nodes.emplace(entry.first, &entry.second);
  }
  return candidate_nodes;
}

}  // namespace raylet_scheduling_policy
}  // namespace ray<|MERGE_RESOLUTION|>--- conflicted
+++ resolved
@@ -123,17 +123,6 @@
   // Score the nodes.
   for (const auto &[node_id, node] : candidate_nodes) {
     const auto &node_resources = node->GetLocalView();
-<<<<<<< HEAD
-=======
-    if (AllocationWillExceedMaxCpuFraction(
-            node_resources,
-            required_resources,
-            options.max_cpu_fraction_per_node_,
-            available_cpus_before_bundle_scheduling.at(node_id))) {
-      continue;
-    }
-
->>>>>>> cd1825a8
     double node_score = node_scorer_->Score(required_resources, node_resources);
     if (best_node_id.IsNil() || best_node_score < node_score) {
       best_node_id = node_id;
@@ -192,19 +181,8 @@
     // We try to schedule more resources on one node.
     for (auto iter = required_resources_list_copy.begin();
          iter != required_resources_list_copy.end();) {
-<<<<<<< HEAD
       // If the node has sufficient resources, allocate it.
       if (node_resources.IsAvailable(*iter->second)) {
-=======
-      if (node_resources.IsAvailable(*iter->second)  // If the node has enough resources.
-          && !AllocationWillExceedMaxCpuFraction(    // and allocating resources won't
-                                                     // exceed max cpu fraction.
-                 node_resources,
-                 *iter->second,
-                 options.max_cpu_fraction_per_node_,
-                 available_cpus_before_bundle_scheduling.at(best_node.first))) {
-        // Then allocate it.
->>>>>>> cd1825a8
         RAY_CHECK(cluster_resource_manager_.SubtractNodeAvailableResources(
             best_node.first, *iter->second));
         result_nodes[iter->first] = best_node.first;
@@ -318,7 +296,6 @@
     }
   }
 
-<<<<<<< HEAD
   const auto &right_node_it =
       std::find_if(candidate_nodes.begin(),
                    candidate_nodes.end(),
@@ -326,25 +303,6 @@
                      const auto &node_resources = entry.second->GetLocalView();
                      return node_resources.IsFeasible(aggregated_resource_request);
                    });
-=======
-  const auto &right_node_it = std::find_if(
-      candidate_nodes.begin(),
-      candidate_nodes.end(),
-      [&aggregated_resource_request, &options, &available_cpus_before_bundle_scheduling](
-          const auto &entry) {
-        const auto &node_resources = entry.second->GetLocalView();
-        auto allocatable =
-            (node_resources.IsFeasible(
-                 aggregated_resource_request)         // If the resource is available
-             && !AllocationWillExceedMaxCpuFraction(  // and allocating resources won't
-                                                      // exceed max cpu fraction.
-                    node_resources,
-                    aggregated_resource_request,
-                    options.max_cpu_fraction_per_node_,
-                    available_cpus_before_bundle_scheduling.at(entry.first)));
-        return allocatable;
-      });
->>>>>>> cd1825a8
 
   if (right_node_it == candidate_nodes.end()) {
     RAY_LOG(DEBUG) << "The required resource is bigger than the maximum resource in the "
@@ -359,16 +317,9 @@
       best_node = GetBestNode(
           aggregated_resource_request,
           absl::flat_hash_map<scheduling::NodeID, const ray::Node *>{
-<<<<<<< HEAD
               {options.bundle_strict_pack_soft_target_node_id,
                candidate_nodes[options.bundle_strict_pack_soft_target_node_id]}},
           options);
-=======
-              {options.bundle_strict_pack_soft_target_node_id_,
-               candidate_nodes[options.bundle_strict_pack_soft_target_node_id_]}},
-          options,
-          available_cpus_before_bundle_scheduling);
->>>>>>> cd1825a8
     }
   }
 
