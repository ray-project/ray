--- conflicted
+++ resolved
@@ -28,14 +28,11 @@
   HYBRID = 0,
   SPREAD = 1,
   RANDOM = 2,
-<<<<<<< HEAD
   NODE_AFFINITY = 3,
-=======
-  BUNDLE_PACK = 3,
-  BUNDLE_SPREAD = 4,
-  BUNDLE_STRICT_PACK = 5,
-  BUNDLE_STRICT_SPREAD = 6,
->>>>>>> c0e38e33
+  BUNDLE_PACK = 4,
+  BUNDLE_SPREAD = 5,
+  BUNDLE_STRICT_PACK = 6,
+  BUNDLE_STRICT_SPREAD = 7,
 };
 
 // Options that controls the scheduling behavior.
@@ -66,7 +63,6 @@
                              RayConfig::instance().scheduler_avoid_gpu_nodes());
   }
 
-<<<<<<< HEAD
   static SchedulingOptions NodeAffinity(bool avoid_local_node,
                                         bool require_node_available,
                                         std::string node_id,
@@ -77,7 +73,8 @@
     scheduling_options.node_id = node_id;
     scheduling_options.soft = soft;
     return scheduling_options;
-=======
+  }
+
   // construct option for soft pack scheduling policy.
   static SchedulingOptions BundlePack() {
     return SchedulingOptions(SchedulingType::BUNDLE_PACK,
@@ -112,7 +109,6 @@
                              /*avoid_local_node*/ false,
                              /*require_node_available*/ true,
                              /*avoid_gpu_nodes*/ false);
->>>>>>> c0e38e33
   }
 
   SchedulingType scheduling_type;
