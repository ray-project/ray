--- conflicted
+++ resolved
@@ -37,20 +37,10 @@
             local_node_id, cluster_resource_manager.GetResourceView(), is_node_available),
         random_policy_(
             local_node_id, cluster_resource_manager.GetResourceView(), is_node_available),
-<<<<<<< HEAD
         spread_policy_(
             local_node_id, cluster_resource_manager.GetResourceView(), is_node_available),
         node_affinity_policy_(
-            local_node_id, cluster_resource_manager.GetResourceView(), is_node_available),
-        bundle_pack_policy_(cluster_resource_manager, is_node_available),
-        bundle_spread_policy_(cluster_resource_manager, is_node_available),
-        bundle_strict_spread_policy_(cluster_resource_manager, is_node_available),
-        bundle_strict_pack_policy_(cluster_resource_manager, is_node_available) {}
-=======
-        spread_policy_(local_node_id,
-                       cluster_resource_manager.GetResourceView(),
-                       is_node_available) {}
->>>>>>> 1ff874e8
+            local_node_id, cluster_resource_manager.GetResourceView(), is_node_available) {}
 
   scheduling::NodeID Schedule(const ResourceRequest &resource_request,
                               SchedulingOptions options) override;
@@ -59,9 +49,7 @@
   HybridSchedulingPolicy hybrid_policy_;
   RandomSchedulingPolicy random_policy_;
   SpreadSchedulingPolicy spread_policy_;
-<<<<<<< HEAD
   NodeAffinitySchedulingPolicy node_affinity_policy_;
-=======
 };
 
 /// A composite scheduling policy that routes the request to the underlining
@@ -81,7 +69,6 @@
       SchedulingOptions options) override;
 
  private:
->>>>>>> 1ff874e8
   BundlePackSchedulingPolicy bundle_pack_policy_;
   BundleSpreadSchedulingPolicy bundle_spread_policy_;
   BundleStrictSpreadSchedulingPolicy bundle_strict_spread_policy_;
