// Copyright 2017 The Ray Authors.
//
// Licensed under the Apache License, Version 2.0 (the "License");
// you may not use this file except in compliance with the License.
// You may obtain a copy of the License at
//
//  http://www.apache.org/licenses/LICENSE-2.0
//
// Unless required by applicable law or agreed to in writing, software
// distributed under the License is distributed on an "AS IS" BASIS,
// WITHOUT WARRANTIES OR CONDITIONS OF ANY KIND, either express or implied.
// See the License for the specific language governing permissions and
// limitations under the License.

#include "ray/raylet/scheduling/cluster_resource_manager.h"

#include <boost/algorithm/string.hpp>

#include "ray/common/grpc_util.h"
#include "ray/common/ray_config.h"
#include "ray/util/container_util.h"

namespace ray {

ClusterResourceManager::ClusterResourceManager() : nodes_{} {}

void ClusterResourceManager::AddOrUpdateNode(
    scheduling::NodeID node_id,
    const absl::flat_hash_map<std::string, double> &resources_total,
    const absl::flat_hash_map<std::string, double> &resources_available) {
  NodeResources node_resources =
      ResourceMapToNodeResources(resources_total, resources_available);
  AddOrUpdateNode(node_id, node_resources);
}

void ClusterResourceManager::AddOrUpdateNode(scheduling::NodeID node_id,
                                             const NodeResources &node_resources) {
  RAY_LOG(DEBUG) << "Update node info, node_id: " << node_id.ToInt()
                 << ", node_resources: " << node_resources.DebugString();
  auto it = nodes_.find(node_id);
  if (it == nodes_.end()) {
    // This node is new, so add it to the map.
    nodes_.emplace(node_id, node_resources);
  } else {
    // This node exists, so update its resources.
    it->second = Node(node_resources);
  }
}

bool ClusterResourceManager::UpdateNode(scheduling::NodeID node_id,
                                        const rpc::ResourcesData &resource_data) {
  if (!nodes_.contains(node_id)) {
    return false;
  }

  auto resources_total = MapFromProtobuf(resource_data.resources_total());
  auto resources_available = MapFromProtobuf(resource_data.resources_available());
  NodeResources node_resources =
      ResourceMapToNodeResources(resources_total, resources_available);
  NodeResources local_view;
  RAY_CHECK(GetNodeResources(node_id, &local_view));

  if (resource_data.resources_total_size() > 0) {
    for (size_t i = 0; i < node_resources.predefined_resources.size(); ++i) {
      local_view.predefined_resources[i].total =
          node_resources.predefined_resources[i].total;
    }
    for (auto &entry : node_resources.custom_resources) {
      local_view.custom_resources[entry.first].total = entry.second.total;
    }
  }

  if (resource_data.resources_available_changed()) {
    for (size_t i = 0; i < node_resources.predefined_resources.size(); ++i) {
      local_view.predefined_resources[i].available =
          node_resources.predefined_resources[i].available;
    }
    for (auto &entry : node_resources.custom_resources) {
      local_view.custom_resources[entry.first].available = entry.second.available;
    }

    local_view.object_pulls_queued = resource_data.object_pulls_queued();
  }

  AddOrUpdateNode(node_id, local_view);
  return true;
}

bool ClusterResourceManager::RemoveNode(scheduling::NodeID node_id) {
  auto it = nodes_.find(node_id);
  if (it == nodes_.end()) {
    // Node not found.
    return false;
  } else {
    nodes_.erase(it);
    return true;
  }
}

bool ClusterResourceManager::GetNodeResources(scheduling::NodeID node_id,
                                              NodeResources *ret_resources) const {
  auto it = nodes_.find(node_id);
  if (it != nodes_.end()) {
    *ret_resources = it->second.GetLocalView();
    return true;
  } else {
    return false;
  }
}

const NodeResources &ClusterResourceManager::GetNodeResources(
    scheduling::NodeID node_id) const {
  const auto &node = map_find_or_die(nodes_, node_id);
  return node.GetLocalView();
}

int64_t ClusterResourceManager::NumNodes() const { return nodes_.size(); }

void ClusterResourceManager::UpdateResourceCapacity(scheduling::NodeID node_id,
                                                    scheduling::ResourceID resource_id,
                                                    double resource_total) {
  auto it = nodes_.find(node_id);
  if (it == nodes_.end()) {
    NodeResources node_resources;
    node_resources.predefined_resources.resize(PredefinedResources_MAX);
    it = nodes_.emplace(node_id, node_resources).first;
  }

  int idx = GetPredefinedResourceIndex(resource_id);

  auto local_view = it->second.GetMutableLocalView();
  FixedPoint resource_total_fp(resource_total);
  if (idx != -1) {
    auto diff_capacity = resource_total_fp - local_view->predefined_resources[idx].total;
    local_view->predefined_resources[idx].total += diff_capacity;
    local_view->predefined_resources[idx].available += diff_capacity;
    if (local_view->predefined_resources[idx].available < 0) {
      local_view->predefined_resources[idx].available = 0;
    }
    if (local_view->predefined_resources[idx].total < 0) {
      local_view->predefined_resources[idx].total = 0;
    }
  } else {
    auto itr = local_view->custom_resources.find(resource_id.ToInt());
    if (itr != local_view->custom_resources.end()) {
      auto diff_capacity = resource_total_fp - itr->second.total;
      itr->second.total += diff_capacity;
      itr->second.available += diff_capacity;
      if (itr->second.available < 0) {
        itr->second.available = 0;
      }
      if (itr->second.total < 0) {
        itr->second.total = 0;
      }
    } else {
      ResourceCapacity resource_capacity;
      resource_capacity.total = resource_capacity.available = resource_total_fp;
      local_view->custom_resources.emplace(resource_id.ToInt(), resource_capacity);
    }
  }
}

void ClusterResourceManager::DeleteResource(scheduling::NodeID node_id,
                                            scheduling::ResourceID resource_id) {
  auto it = nodes_.find(node_id);
  if (it == nodes_.end()) {
    return;
  }

  int idx = GetPredefinedResourceIndex(resource_id);
  auto local_view = it->second.GetMutableLocalView();
  if (idx != -1) {
    local_view->predefined_resources[idx].available = 0;
    local_view->predefined_resources[idx].total = 0;

  } else {
    auto itr = local_view->custom_resources.find(resource_id.ToInt());
    if (itr != local_view->custom_resources.end()) {
      local_view->custom_resources.erase(itr);
    }
  }
}

std::string ClusterResourceManager::GetNodeResourceViewString(
    scheduling::NodeID node_id) const {
  const auto &node = map_find_or_die(nodes_, node_id);
  return node.GetLocalView().DictString();
}

std::string ClusterResourceManager::GetResourceNameFromIndex(int64_t res_idx) {
  return scheduling::ResourceID(res_idx).Binary();
}

const absl::flat_hash_map<scheduling::NodeID, Node>
    &ClusterResourceManager::GetResourceView() const {
  return nodes_;
}

bool ClusterResourceManager::SubtractNodeAvailableResources(
    scheduling::NodeID node_id, const ResourceRequest &resource_request) {
  auto it = nodes_.find(node_id);
  if (it == nodes_.end()) {
    return false;
  }

  NodeResources *resources = it->second.GetMutableLocalView();

  FixedPoint zero(0.);

  for (size_t i = 0; i < PredefinedResources_MAX; i++) {
    resources->predefined_resources[i].available =
        std::max(FixedPoint(0),
                 resources->predefined_resources[i].available -
                     resource_request.predefined_resources[i]);
  }

  for (const auto &task_req_custom_resource : resource_request.custom_resources) {
    auto it = resources->custom_resources.find(task_req_custom_resource.first);
    if (it != resources->custom_resources.end()) {
      it->second.available =
          std::max(FixedPoint(0), it->second.available - task_req_custom_resource.second);
    }
  }

  // TODO(swang): We should also subtract object store memory if the task has
  // arguments. Right now we do not modify object_pulls_queued in case of
  // performance regressions in spillback.

  return true;
}

bool ClusterResourceManager::HasSufficientResource(
<<<<<<< HEAD
    int64_t node_id,
    const ResourceRequest &resource_request,
=======
    scheduling::NodeID node_id, const ResourceRequest &resource_request,
>>>>>>> 991a62dd
    bool ignore_object_store_memory_requirement) const {
  auto it = nodes_.find(node_id);
  if (it == nodes_.end()) {
    return false;
  }

  const NodeResources &resources = it->second.GetLocalView();

  if (!ignore_object_store_memory_requirement && resources.object_pulls_queued &&
      resource_request.requires_object_store_memory) {
    return false;
  }

  // First, check predefined resources.
  for (size_t i = 0; i < PredefinedResources_MAX; i++) {
    if (resource_request.predefined_resources[i] >
        resources.predefined_resources[i].available) {
      // A hard constraint has been violated, so we cannot schedule
      // this resource request.
      return false;
    }
  }

  // Now check custom resources.
  for (const auto &task_req_custom_resource : resource_request.custom_resources) {
    auto it = resources.custom_resources.find(task_req_custom_resource.first);

    if (it == resources.custom_resources.end()) {
      // Requested resource doesn't exist at this node.
      // This is a hard constraint so cannot schedule this resource request.
      return false;
    } else {
      if (task_req_custom_resource.second > it->second.available) {
        // Resource constraint is violated.
        return false;
      }
    }
  }

  return true;
}

void ClusterResourceManager::DebugString(std::stringstream &buffer) const {
  for (auto &node : GetResourceView()) {
    buffer << "node id: " << node.first.ToInt();
    buffer << node.second.GetLocalView().DebugString();
  }
}

}  // namespace ray<|MERGE_RESOLUTION|>--- conflicted
+++ resolved
@@ -230,12 +230,8 @@
 }
 
 bool ClusterResourceManager::HasSufficientResource(
-<<<<<<< HEAD
-    int64_t node_id,
+    scheduling::NodeID node_id,
     const ResourceRequest &resource_request,
-=======
-    scheduling::NodeID node_id, const ResourceRequest &resource_request,
->>>>>>> 991a62dd
     bool ignore_object_store_memory_requirement) const {
   auto it = nodes_.find(node_id);
   if (it == nodes_.end()) {
