--- conflicted
+++ resolved
@@ -122,20 +122,12 @@
   TaskID id = RandomTaskId();
   JobID job_id = RandomJobId();
   rpc::Address address;
-<<<<<<< HEAD
-  spec_builder.SetCommonTaskSpec(
-      id, "dummy_task", Language::PYTHON,
-      FunctionDescriptorBuilder::BuildPython("", "", "", ""), job_id, TaskID::Nil(), 0,
-      TaskID::Nil(), address, 0, required_resources, {},
-      std::make_pair(PlacementGroupID::Nil(), -1), true, "", 0, serialized_runtime_env);
-=======
   spec_builder.SetCommonTaskSpec(id, "dummy_task", Language::PYTHON,
                                  FunctionDescriptorBuilder::BuildPython("", "", "", ""),
-                                 job_id, TaskID::Nil(), 0, TaskID::Nil(), address, 0,
+                                 job_id, TaskID::Nil(), 0, TaskID::Nil(), 0, address, 0,
                                  required_resources, {},
                                  std::make_pair(PlacementGroupID::Nil(), -1), true, "",
                                  serialized_runtime_env, runtime_env_uris);
->>>>>>> 83a28cc9
 
   if (!args.empty()) {
     for (auto &arg : args) {
