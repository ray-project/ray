--- conflicted
+++ resolved
@@ -50,14 +50,9 @@
     num_pops++;
     const WorkerCacheKey env = {
         task_spec.OverrideEnvironmentVariables(), task_spec.SerializedRuntimeEnv(), {}};
-<<<<<<< HEAD
     const int64_t runtime_env_hash = env.IntHash();
-    std::shared_ptr<WorkerInterface> worker = nullptr;
-=======
-    const int runtime_env_hash = env.IntHash();
     callbacks[runtime_env_hash].push_back(callback);
   }
->>>>>>> 21635b32
 
   void PushWorker(const std::shared_ptr<WorkerInterface> &worker) {
     workers.push_front(worker);
