// Copyright 2017 The Ray Authors.
//

// Licensed under the Apache License, Version 2.0 (the "License");
// you may not use this file except in compliance with the License.
// You may obtain a copy of the License at
//
//  http://www.apache.org/licenses/LICENSE-2.0
//
// Unless required by applicable law or agreed to in writing, software
// distributed under the License is distributed on an "AS IS" BASIS,
// WITHOUT WARRANTIES OR CONDITIONS OF ANY KIND, either express or implied.
// See the License for the specific language governing permissions and
// limitations under the License.

// clang-format off
#include "ray/raylet/scheduling/cluster_task_manager.h"

#include <memory>
#include <string>

#include "gmock/gmock.h"
#include "gtest/gtest.h"
#include "ray/common/id.h"
#include "ray/common/task/scheduling_resources.h"
#include "ray/common/task/task.h"
#include "ray/common/task/task_util.h"
#include "ray/common/test_util.h"
#include "ray/raylet/scheduling/cluster_resource_scheduler.h"
#include "ray/raylet/scheduling/scheduling_ids.h"
#include "ray/raylet/test/util.h"
#include "mock/ray/gcs/gcs_client/gcs_client.h"

#ifdef UNORDERED_VS_ABSL_MAPS_EVALUATION
#include <chrono>

#include "absl/container/flat_hash_map.h"
#endif  // UNORDERED_VS_ABSL_MAPS_EVALUATION
// clang-format on

namespace ray {

namespace raylet {

using ::testing::_;

class MockWorkerPool : public WorkerPoolInterface {
 public:
  MockWorkerPool() : num_pops(0) {}

  void PopWorker(const TaskSpecification &task_spec, const PopWorkerCallback &callback,
                 const std::string &allocated_instances_serialized_json) {
    num_pops++;
    const WorkerCacheKey env = {task_spec.SerializedRuntimeEnv(), {}};
    const int runtime_env_hash = env.IntHash();
    callbacks[runtime_env_hash].push_back(callback);
  }

  void PushWorker(const std::shared_ptr<WorkerInterface> &worker) {
    workers.push_front(worker);
  }

  const std::vector<std::shared_ptr<WorkerInterface>> GetAllRegisteredWorkers(
      bool filter_dead_workers) const {
    RAY_CHECK(false) << "Not used.";
    return {};
  }

  void TriggerCallbacks() {
    for (auto it = workers.begin(); it != workers.end();) {
      std::shared_ptr<WorkerInterface> worker = *it;
      auto runtime_env_hash = worker->GetRuntimeEnvHash();
      bool dispatched = false;
      auto cb_it = callbacks.find(runtime_env_hash);
      if (cb_it != callbacks.end()) {
        auto &list = cb_it->second;
        RAY_CHECK(!list.empty());
        for (auto list_it = list.begin(); list_it != list.end();) {
          auto &callback = *list_it;
          dispatched = callback(worker, PopWorkerStatus::OK);
          list_it = list.erase(list_it);
          if (dispatched) {
            break;
          }
        }
        if (list.empty()) {
          callbacks.erase(cb_it);
        }
        if (dispatched) {
          it = workers.erase(it);
          continue;
        }
      }
      it++;
    }
  }

  size_t CallbackSize(int runtime_env_hash) {
    auto cb_it = callbacks.find(runtime_env_hash);
    if (cb_it != callbacks.end()) {
      auto &list = cb_it->second;
      return list.size();
    }
    return 0;
  }

  std::list<std::shared_ptr<WorkerInterface>> workers;
  absl::flat_hash_map<int, std::list<PopWorkerCallback>> callbacks;
  int num_pops;
};

std::shared_ptr<ClusterResourceScheduler> CreateSingleNodeScheduler(
    const std::string &id, double num_cpus, double num_gpus, gcs::GcsClient &gcs_client) {
  absl::flat_hash_map<std::string, double> local_node_resources;
  local_node_resources[ray::kCPU_ResourceLabel] = num_cpus;
  local_node_resources[ray::kGPU_ResourceLabel] = num_gpus;
  local_node_resources[ray::kMemory_ResourceLabel] = 128;

  auto scheduler =
      std::make_shared<ClusterResourceScheduler>(id, local_node_resources, gcs_client);

  return scheduler;
}

RayTask CreateTask(const std::unordered_map<std::string, double> &required_resources,
                   int num_args = 0, std::vector<ObjectID> args = {},
                   const std::string &serialized_runtime_env = "{}",
                   const std::vector<std::string> &runtime_env_uris = {}) {
  TaskSpecBuilder spec_builder;
  TaskID id = RandomTaskId();
  JobID job_id = RandomJobId();
  rpc::Address address;
  spec_builder.SetCommonTaskSpec(id, "dummy_task", Language::PYTHON,
                                 FunctionDescriptorBuilder::BuildPython("", "", "", ""),
                                 job_id, TaskID::Nil(), 0, TaskID::Nil(), address, 0,
                                 required_resources, {},
                                 std::make_pair(PlacementGroupID::Nil(), -1), true, "", 0,
                                 serialized_runtime_env, runtime_env_uris);

  if (!args.empty()) {
    for (auto &arg : args) {
      spec_builder.AddArg(TaskArgByReference(arg, rpc::Address(), ""));
    }
  } else {
    for (int i = 0; i < num_args; i++) {
      ObjectID put_id = ObjectID::FromIndex(RandomTaskId(), /*index=*/i + 1);
      spec_builder.AddArg(TaskArgByReference(put_id, rpc::Address(), ""));
    }
  }

  rpc::TaskExecutionSpec execution_spec_message;
  execution_spec_message.set_num_forwards(1);
  return RayTask(spec_builder.Build(),
                 TaskExecutionSpecification(execution_spec_message));
}

class MockTaskDependencyManager : public TaskDependencyManagerInterface {
 public:
  MockTaskDependencyManager(std::unordered_set<ObjectID> &missing_objects)
      : missing_objects_(missing_objects) {}

  bool RequestTaskDependencies(
      const TaskID &task_id, const std::vector<rpc::ObjectReference> &required_objects) {
    RAY_CHECK(subscribed_tasks.insert(task_id).second);
    for (auto &obj_ref : required_objects) {
      if (missing_objects_.find(ObjectRefToId(obj_ref)) != missing_objects_.end()) {
        return false;
      }
    }
    return true;
  }

  void RemoveTaskDependencies(const TaskID &task_id) {
    RAY_CHECK(subscribed_tasks.erase(task_id));
  }

  bool TaskDependenciesBlocked(const TaskID &task_id) const {
    return blocked_tasks.count(task_id);
  }

  bool CheckObjectLocal(const ObjectID &object_id) const { return true; }

  std::unordered_set<ObjectID> &missing_objects_;
  std::unordered_set<TaskID> subscribed_tasks;
  std::unordered_set<TaskID> blocked_tasks;
};

class FeatureFlagEnvironment : public ::testing::Environment {
  /// We should run these tests with feature flags on to ensure we are testing the flagged
  /// behavior.
 public:
  ~FeatureFlagEnvironment() override {}

  // Override this to define how to set up the environment.
<<<<<<< HEAD
  void SetUp() override {
    RayConfig::instance().worker_cap_initial_backoff_delay_ms() = 1000;
  }
=======
  void SetUp() override { RayConfig::instance().worker_cap_enabled() = true; }
>>>>>>> ee80a693

  // Override this to define how to tear down the environment.
  void TearDown() override {}
};

<<<<<<< HEAD
testing::FeatureFlagEnvironment *const env =
=======
testing::Environment *const env =
>>>>>>> ee80a693
    ::testing::AddGlobalTestEnvironment(new FeatureFlagEnvironment);

class ClusterTaskManagerTest : public ::testing::Test {
 public:
  ClusterTaskManagerTest(double num_cpus_at_head = 8.0, double num_gpus_at_head = 0.0)
      : gcs_client_(std::make_unique<gcs::MockGcsClient>()),
        id_(NodeID::FromRandom()),
        scheduler_(CreateSingleNodeScheduler(id_.Binary(), num_cpus_at_head,
                                             num_gpus_at_head, *gcs_client_)),
        is_owner_alive_(true),
        node_info_calls_(0),
        announce_infeasible_task_calls_(0),
        dependency_manager_(missing_objects_),
        task_manager_(
            id_, scheduler_, dependency_manager_,
            /* is_owner_alive= */
            [this](const WorkerID &worker_id, const NodeID &node_id) {
              return is_owner_alive_;
            },
            /* get_node_info= */
            [this](const NodeID &node_id) -> const rpc::GcsNodeInfo * {
              node_info_calls_++;
              if (node_info_.count(node_id) != 0) {
                return &node_info_[node_id];
              }
              return nullptr;
            },
            /* announce_infeasible_task= */
            [this](const RayTask &task) { announce_infeasible_task_calls_++; }, pool_,
            leased_workers_,
            /* get_task_arguments= */
            [this](const std::vector<ObjectID> &object_ids,
                   std::vector<std::unique_ptr<RayObject>> *results) {
              for (auto &obj_id : object_ids) {
                if (missing_objects_.count(obj_id) == 0) {
                  results->emplace_back(MakeDummyArg());
                } else {
                  results->emplace_back(nullptr);
                }
              }
              return true;
            },
            /*max_pinned_task_arguments_bytes=*/1000,
            /*get_time=*/[this]() { return current_time_ms_; }) {}

  void SetUp() {
    static rpc::GcsNodeInfo node_info;
    ON_CALL(*gcs_client_->mock_node_accessor, Get(::testing::_, ::testing::_))
        .WillByDefault(::testing::Return(&node_info));
  }

  RayObject *MakeDummyArg() {
    std::vector<uint8_t> data;
    data.resize(default_arg_size_);
    auto buffer = std::make_shared<LocalMemoryBuffer>(data.data(), data.size());
    return new RayObject(buffer, nullptr, {});
  }

  void Shutdown() {}

  void AddNode(const NodeID &id, double num_cpus, double num_gpus = 0,
               double memory = 0) {
    absl::flat_hash_map<std::string, double> node_resources;
    node_resources[ray::kCPU_ResourceLabel] = num_cpus;
    node_resources[ray::kGPU_ResourceLabel] = num_gpus;
    node_resources[ray::kMemory_ResourceLabel] = memory;
    scheduler_->AddOrUpdateNode(id.Binary(), node_resources, node_resources);

    rpc::GcsNodeInfo info;
    node_info_[id] = info;
  }

  void AssertNoLeaks() {
    ASSERT_TRUE(task_manager_.tasks_to_schedule_.empty());
    ASSERT_TRUE(task_manager_.tasks_to_dispatch_.empty());
    ASSERT_TRUE(task_manager_.waiting_tasks_index_.empty());
    ASSERT_TRUE(task_manager_.waiting_task_queue_.empty());
    ASSERT_TRUE(task_manager_.infeasible_tasks_.empty());
    ASSERT_TRUE(task_manager_.executing_task_args_.empty());
    ASSERT_TRUE(task_manager_.pinned_task_arguments_.empty());
    ASSERT_TRUE(task_manager_.info_by_sched_cls_.empty());
    ASSERT_EQ(task_manager_.pinned_task_arguments_bytes_, 0);
    ASSERT_TRUE(task_manager_.info_by_sched_cls_.empty());
    ASSERT_TRUE(dependency_manager_.subscribed_tasks.empty());
  }

  void AssertPinnedTaskArgumentsPresent(const RayTask &task) {
    const auto &expected_deps = task.GetTaskSpecification().GetDependencyIds();
    ASSERT_EQ(task_manager_.executing_task_args_[task.GetTaskSpecification().TaskId()],
              expected_deps);
    for (auto &arg : expected_deps) {
      ASSERT_TRUE(task_manager_.pinned_task_arguments_.count(arg));
    }
  }

  int NumTasksWaitingForWorker() {
    int count = 0;
    for (const auto &pair : task_manager_.tasks_to_dispatch_) {
      for (const auto &work : pair.second) {
        if (work->GetState() == internal::WorkStatus::WAITING_FOR_WORKER) {
          count++;
        }
      }
    }
    return count;
  }

  std::unique_ptr<gcs::MockGcsClient> gcs_client_;
  NodeID id_;
  std::shared_ptr<ClusterResourceScheduler> scheduler_;
  MockWorkerPool pool_;
  absl::flat_hash_map<WorkerID, std::shared_ptr<WorkerInterface>> leased_workers_;
  std::unordered_set<ObjectID> missing_objects_;

  bool is_owner_alive_;
  int default_arg_size_ = 10;

  int node_info_calls_;
  int announce_infeasible_task_calls_;
  absl::flat_hash_map<NodeID, rpc::GcsNodeInfo> node_info_;
  int64_t current_time_ms_ = 0;

  MockTaskDependencyManager dependency_manager_;
  ClusterTaskManager task_manager_;
};

// Same as ClusterTaskManagerTest, but the head node starts with 4.0 num gpus.
class ClusterTaskManagerTestWithGPUsAtHead : public ClusterTaskManagerTest {
 public:
  ClusterTaskManagerTestWithGPUsAtHead()
      : ClusterTaskManagerTest(/*num_cpus_at_head=*/8.0, /*num_gpus_at_head=*/4.0) {}
};

// Same as ClusterTaskManagerTest, but the head node starts with 0.0 num cpus.
class ClusterTaskManagerTestWithoutCPUsAtHead : public ClusterTaskManagerTest {
 public:
  ClusterTaskManagerTestWithoutCPUsAtHead()
      : ClusterTaskManagerTest(/*num_cpus_at_head=*/0.0) {}
};

TEST_F(ClusterTaskManagerTest, BasicTest) {
  /*
    Test basic scheduler functionality:
    1. Queue and attempt to schedule/dispatch atest with no workers available
    2. A worker becomes available, dispatch again.
   */
  RayTask task = CreateTask({{ray::kCPU_ResourceLabel, 4}});
  rpc::RequestWorkerLeaseReply reply;
  bool callback_occurred = false;
  bool *callback_occurred_ptr = &callback_occurred;
  auto callback = [callback_occurred_ptr](Status, std::function<void()>,
                                          std::function<void()>) {
    *callback_occurred_ptr = true;
  };

  task_manager_.QueueAndScheduleTask(task, false, &reply, callback);
  pool_.TriggerCallbacks();
  ASSERT_FALSE(callback_occurred);
  ASSERT_EQ(leased_workers_.size(), 0);
  ASSERT_EQ(pool_.workers.size(), 0);

  std::shared_ptr<MockWorker> worker =
      std::make_shared<MockWorker>(WorkerID::FromRandom(), 1234);
  pool_.PushWorker(std::static_pointer_cast<WorkerInterface>(worker));
  pool_.TriggerCallbacks();

  ASSERT_TRUE(callback_occurred);
  ASSERT_EQ(leased_workers_.size(), 1);
  ASSERT_EQ(pool_.workers.size(), 0);
  ASSERT_EQ(node_info_calls_, 0);

  RayTask finished_task;
  task_manager_.TaskFinished(leased_workers_.begin()->second, &finished_task);
  ASSERT_EQ(finished_task.GetTaskSpecification().TaskId(),
            task.GetTaskSpecification().TaskId());
  AssertNoLeaks();
}

TEST_F(ClusterTaskManagerTest, IdempotencyTest) {
  /*
    A few task manager methods are meant to be idempotent.
    * `TaskFinished`
    * `ReleaseCpuResourcesFromUnblockedWorker`
    * `ReturnCpuResourcesToBlockedWorker`
   */
  RayTask task = CreateTask({{ray::kCPU_ResourceLabel, 4}});
  rpc::RequestWorkerLeaseReply reply;
  bool callback_occurred = false;
  bool *callback_occurred_ptr = &callback_occurred;
  auto callback = [callback_occurred_ptr](Status, std::function<void()>,
                                          std::function<void()>) {
    *callback_occurred_ptr = true;
  };

  task_manager_.QueueAndScheduleTask(task, false, &reply, callback);
  pool_.TriggerCallbacks();
  ASSERT_FALSE(callback_occurred);
  ASSERT_EQ(leased_workers_.size(), 0);
  ASSERT_EQ(pool_.workers.size(), 0);

  std::shared_ptr<MockWorker> worker =
      std::make_shared<MockWorker>(WorkerID::FromRandom(), 1234);
  pool_.PushWorker(std::static_pointer_cast<WorkerInterface>(worker));
  pool_.TriggerCallbacks();

  ASSERT_TRUE(callback_occurred);
  ASSERT_EQ(leased_workers_.size(), 1);
  ASSERT_EQ(pool_.workers.size(), 0);
  ASSERT_EQ(node_info_calls_, 0);

  ASSERT_EQ(scheduler_->GetLocalAvailableCpus(), 4.0);

  task_manager_.ReleaseCpuResourcesFromUnblockedWorker(worker);
  task_manager_.ReleaseCpuResourcesFromUnblockedWorker(worker);

  ASSERT_EQ(scheduler_->GetLocalAvailableCpus(), 8.0);

  task_manager_.ReturnCpuResourcesToBlockedWorker(worker);
  task_manager_.ReturnCpuResourcesToBlockedWorker(worker);

  ASSERT_EQ(scheduler_->GetLocalAvailableCpus(), 4.0);

  RayTask finished_task;
  task_manager_.TaskFinished(leased_workers_.begin()->second, &finished_task);
  task_manager_.TaskFinished(leased_workers_.begin()->second, &finished_task);
  ASSERT_EQ(finished_task.GetTaskSpecification().TaskId(),
            task.GetTaskSpecification().TaskId());
  ASSERT_EQ(scheduler_->GetLocalAvailableCpus(), 8.0);
  AssertNoLeaks();
}

TEST_F(ClusterTaskManagerTest, DispatchQueueNonBlockingTest) {
  /*
    Test that if no worker is available for the first task in a dispatch
    queue (because the runtime env in the task spec doesn't match any
    available worker), other tasks in the dispatch queue can still be scheduled.
    https://github.com/ray-project/ray/issues/16226
   */

  // Use the same required_resources for all tasks so they end up in the same queue.
  const std::unordered_map<std::string, double> required_resources = {
      {ray::kCPU_ResourceLabel, 4}};

  std::string serialized_runtime_env_A = "mock_env_A";
  RayTask task_A = CreateTask(required_resources, /*num_args=*/0, /*args=*/{},
                              serialized_runtime_env_A);
  rpc::RequestWorkerLeaseReply reply_A;
  bool callback_occurred = false;
  bool *callback_occurred_ptr = &callback_occurred;
  auto callback = [callback_occurred_ptr](Status, std::function<void()>,
                                          std::function<void()>) {
    *callback_occurred_ptr = true;
  };

  std::string serialized_runtime_env_B = "mock_env_B";
  RayTask task_B_1 = CreateTask(required_resources, /*num_args=*/0, /*args=*/{},
                                serialized_runtime_env_B);
  RayTask task_B_2 = CreateTask(required_resources, /*num_args=*/0, /*args=*/{},
                                serialized_runtime_env_B);
  rpc::RequestWorkerLeaseReply reply_B_1;
  rpc::RequestWorkerLeaseReply reply_B_2;
  auto empty_callback = [](Status, std::function<void()>, std::function<void()>) {};

  // Ensure task_A is not at the front of the queue.
  task_manager_.QueueAndScheduleTask(task_B_1, false, &reply_B_1, empty_callback);
  task_manager_.QueueAndScheduleTask(task_A, false, &reply_A, callback);
  task_manager_.QueueAndScheduleTask(task_B_2, false, &reply_B_2, empty_callback);
  pool_.TriggerCallbacks();

  // Push a worker that can only run task A.
  const WorkerCacheKey env_A = {serialized_runtime_env_A, {}};
  const int runtime_env_hash_A = env_A.IntHash();
  std::shared_ptr<MockWorker> worker_A =
      std::make_shared<MockWorker>(WorkerID::FromRandom(), 1234, runtime_env_hash_A);
  pool_.PushWorker(std::static_pointer_cast<WorkerInterface>(worker_A));
  pool_.TriggerCallbacks();

  ASSERT_TRUE(callback_occurred);
  ASSERT_EQ(leased_workers_.size(), 1);
  ASSERT_EQ(pool_.workers.size(), 0);
  ASSERT_EQ(node_info_calls_, 0);

  RayTask finished_task;
  task_manager_.TaskFinished(leased_workers_.begin()->second, &finished_task);
  ASSERT_EQ(finished_task.GetTaskSpecification().TaskId(),
            task_A.GetTaskSpecification().TaskId());

  // task_B_1 and task_B_2 remain in the dispatch queue, so don't call AssertNoLeaks().
  // AssertNoLeaks();
}

TEST_F(ClusterTaskManagerTest, BlockedWorkerDiesTest) {
  /*
   Tests the edge case in which a worker crashes while it's blocked. In this case, its CPU
   resources should not be double freed.
   */
  RayTask task = CreateTask({{ray::kCPU_ResourceLabel, 4}});
  rpc::RequestWorkerLeaseReply reply;
  bool callback_occurred = false;
  bool *callback_occurred_ptr = &callback_occurred;
  auto callback = [callback_occurred_ptr](Status, std::function<void()>,
                                          std::function<void()>) {
    *callback_occurred_ptr = true;
  };

  task_manager_.QueueAndScheduleTask(task, false, &reply, callback);
  pool_.TriggerCallbacks();

  ASSERT_FALSE(callback_occurred);
  ASSERT_EQ(leased_workers_.size(), 0);
  ASSERT_EQ(pool_.workers.size(), 0);

  std::shared_ptr<MockWorker> worker =
      std::make_shared<MockWorker>(WorkerID::FromRandom(), 1234);
  pool_.PushWorker(std::static_pointer_cast<WorkerInterface>(worker));

  task_manager_.ScheduleAndDispatchTasks();
  pool_.TriggerCallbacks();

  ASSERT_TRUE(callback_occurred);
  ASSERT_EQ(leased_workers_.size(), 1);
  ASSERT_EQ(pool_.workers.size(), 0);
  ASSERT_EQ(node_info_calls_, 0);

  // Block the worker. Which releases only the CPU resource.
  task_manager_.ReleaseCpuResourcesFromUnblockedWorker(worker);

  RayTask finished_task;
  // If a resource was double-freed, we will crash in this call.
  task_manager_.TaskFinished(leased_workers_.begin()->second, &finished_task);
  ASSERT_EQ(finished_task.GetTaskSpecification().TaskId(),
            task.GetTaskSpecification().TaskId());

  AssertNoLeaks();
}

TEST_F(ClusterTaskManagerTest, BlockedWorkerDies2Test) {
  /*
    Same edge case as the previous test, but this time the block and finish requests
    happen in the opposite order.
   */
  RayTask task = CreateTask({{ray::kCPU_ResourceLabel, 4}});
  rpc::RequestWorkerLeaseReply reply;
  bool callback_occurred = false;
  bool *callback_occurred_ptr = &callback_occurred;
  auto callback = [callback_occurred_ptr](Status, std::function<void()>,
                                          std::function<void()>) {
    *callback_occurred_ptr = true;
  };

  task_manager_.QueueAndScheduleTask(task, false, &reply, callback);
  pool_.TriggerCallbacks();

  ASSERT_FALSE(callback_occurred);
  ASSERT_EQ(leased_workers_.size(), 0);
  ASSERT_EQ(pool_.workers.size(), 0);

  std::shared_ptr<MockWorker> worker =
      std::make_shared<MockWorker>(WorkerID::FromRandom(), 1234);
  pool_.PushWorker(std::static_pointer_cast<WorkerInterface>(worker));

  task_manager_.ScheduleAndDispatchTasks();
  pool_.TriggerCallbacks();

  ASSERT_TRUE(callback_occurred);
  ASSERT_EQ(leased_workers_.size(), 1);
  ASSERT_EQ(pool_.workers.size(), 0);
  ASSERT_EQ(node_info_calls_, 0);

  RayTask finished_task;
  task_manager_.TaskFinished(leased_workers_.begin()->second, &finished_task);
  ASSERT_EQ(finished_task.GetTaskSpecification().TaskId(),
            task.GetTaskSpecification().TaskId());

  // Block the worker. Which releases only the CPU resource.
  task_manager_.ReleaseCpuResourcesFromUnblockedWorker(worker);

  AssertNoLeaks();
}

TEST_F(ClusterTaskManagerTest, NoFeasibleNodeTest) {
  std::shared_ptr<MockWorker> worker =
      std::make_shared<MockWorker>(WorkerID::FromRandom(), 1234);
  pool_.PushWorker(std::dynamic_pointer_cast<WorkerInterface>(worker));

  RayTask task = CreateTask({{ray::kCPU_ResourceLabel, 999}});
  rpc::RequestWorkerLeaseReply reply;

  bool callback_called = false;
  bool *callback_called_ptr = &callback_called;
  auto callback = [callback_called_ptr](Status, std::function<void()>,
                                        std::function<void()>) {
    *callback_called_ptr = true;
  };

  task_manager_.QueueAndScheduleTask(task, false, &reply, callback);
  pool_.TriggerCallbacks();

  ASSERT_FALSE(callback_called);
  ASSERT_EQ(leased_workers_.size(), 0);
  // Worker is unused.
  ASSERT_EQ(pool_.workers.size(), 1);
  ASSERT_EQ(node_info_calls_, 0);
}

TEST_F(ClusterTaskManagerTest, ResourceTakenWhileResolving) {
  /*
    Test the race condition in which a task is assigned to a node, but cannot
    run because its dependencies are unresolved. Once its dependencies are
    resolved, the node no longer has available resources.
  */
  std::shared_ptr<MockWorker> worker =
      std::make_shared<MockWorker>(WorkerID::FromRandom(), 1234);
  std::shared_ptr<MockWorker> worker2 =
      std::make_shared<MockWorker>(WorkerID::FromRandom(), 12345);
  pool_.PushWorker(std::static_pointer_cast<WorkerInterface>(worker2));
  pool_.PushWorker(std::static_pointer_cast<WorkerInterface>(worker));

  rpc::RequestWorkerLeaseReply reply;
  int num_callbacks = 0;
  int *num_callbacks_ptr = &num_callbacks;
  auto callback = [num_callbacks_ptr](Status, std::function<void()>,
                                      std::function<void()>) {
    (*num_callbacks_ptr) = *num_callbacks_ptr + 1;
  };

  /* Blocked on dependencies */
  auto task = CreateTask({{ray::kCPU_ResourceLabel, 5}}, 2);
  auto missing_arg = task.GetTaskSpecification().GetDependencyIds()[0];
  missing_objects_.insert(missing_arg);
  std::unordered_set<TaskID> expected_subscribed_tasks = {
      task.GetTaskSpecification().TaskId()};
  task_manager_.QueueAndScheduleTask(task, false, &reply, callback);
  pool_.TriggerCallbacks();
  ASSERT_EQ(dependency_manager_.subscribed_tasks, expected_subscribed_tasks);

  ASSERT_EQ(num_callbacks, 0);
  ASSERT_EQ(leased_workers_.size(), 0);
  ASSERT_EQ(pool_.workers.size(), 2);
  // It's important that we don't pop the worker until we need to. See
  // https://github.com/ray-project/ray/issues/13725.
  ASSERT_EQ(pool_.num_pops, 0);

  /* This task can run */
  auto task2 = CreateTask({{ray::kCPU_ResourceLabel, 5}}, 1);
  task_manager_.QueueAndScheduleTask(task2, false, &reply, callback);
  pool_.TriggerCallbacks();
  ASSERT_EQ(dependency_manager_.subscribed_tasks, expected_subscribed_tasks);

  AssertPinnedTaskArgumentsPresent(task2);
  ASSERT_EQ(num_callbacks, 1);
  ASSERT_EQ(leased_workers_.size(), 1);
  ASSERT_EQ(pool_.workers.size(), 1);
  ASSERT_EQ(pool_.num_pops, 1);

  /* First task is unblocked now, but resources are no longer available */
  missing_objects_.erase(missing_arg);
  auto id = task.GetTaskSpecification().TaskId();
  std::vector<TaskID> unblocked = {id};
  task_manager_.TasksUnblocked(unblocked);
  ASSERT_EQ(dependency_manager_.subscribed_tasks, expected_subscribed_tasks);

  AssertPinnedTaskArgumentsPresent(task2);
  ASSERT_EQ(num_callbacks, 1);
  ASSERT_EQ(leased_workers_.size(), 1);
  ASSERT_EQ(pool_.workers.size(), 1);
  ASSERT_EQ(pool_.num_pops, 1);

  /* Second task finishes, making space for the original task */
  RayTask finished_task;
  task_manager_.TaskFinished(leased_workers_.begin()->second, &finished_task);
  leased_workers_.clear();

  task_manager_.ScheduleAndDispatchTasks();
  pool_.TriggerCallbacks();
  ASSERT_TRUE(dependency_manager_.subscribed_tasks.empty());

  // Task2 is now done so task can run.
  AssertPinnedTaskArgumentsPresent(task);
  ASSERT_EQ(num_callbacks, 2);
  ASSERT_EQ(leased_workers_.size(), 1);
  ASSERT_EQ(pool_.workers.size(), 0);
  ASSERT_EQ(pool_.num_pops, 2);

  task_manager_.TaskFinished(leased_workers_.begin()->second, &finished_task);
  AssertNoLeaks();
}

TEST_F(ClusterTaskManagerTest, TestGrantOrReject) {
  std::shared_ptr<MockWorker> worker1 =
      std::make_shared<MockWorker>(WorkerID::FromRandom(), 1234);
  std::shared_ptr<MockWorker> worker2 =
      std::make_shared<MockWorker>(WorkerID::FromRandom(), 1235);
  pool_.PushWorker(std::dynamic_pointer_cast<WorkerInterface>(worker1));
  pool_.PushWorker(std::dynamic_pointer_cast<WorkerInterface>(worker2));

  int num_callbacks = 0;
  auto callback = [&](Status, std::function<void()>, std::function<void()>) {
    num_callbacks++;
  };

  auto remote_node_id = NodeID::FromRandom();
  AddNode(remote_node_id, 8);

  auto task1 = CreateTask({{ray::kCPU_ResourceLabel, 5}});
  rpc::RequestWorkerLeaseReply local_reply;
  task_manager_.QueueAndScheduleTask(task1, /*grant_or_reject=*/false, &local_reply,
                                     callback);
  pool_.TriggerCallbacks();
  ASSERT_EQ(num_callbacks, 1);
  // The first task was dispatched.
  ASSERT_EQ(leased_workers_.size(), 1);
  ASSERT_EQ(pool_.workers.size(), 1);

  auto task2 = CreateTask({{ray::kCPU_ResourceLabel, 1}});
  rpc::RequestWorkerLeaseReply spillback_reply;
  task_manager_.QueueAndScheduleTask(task2, /*grant_or_reject=*/false, &spillback_reply,
                                     callback);
  pool_.TriggerCallbacks();
  // The second task was spilled.
  ASSERT_EQ(num_callbacks, 2);
  ASSERT_EQ(spillback_reply.retry_at_raylet_address().raylet_id(),
            remote_node_id.Binary());
  ASSERT_EQ(leased_workers_.size(), 1);
  ASSERT_EQ(pool_.workers.size(), 1);

  auto task3 = CreateTask({{ray::kCPU_ResourceLabel, 1}});
  task_manager_.QueueAndScheduleTask(task3, /*grant_or_reject=*/true, &local_reply,
                                     callback);
  pool_.TriggerCallbacks();
  ASSERT_EQ(num_callbacks, 3);
  // The third task was dispatched.
  ASSERT_EQ(leased_workers_.size(), 2);
  ASSERT_EQ(pool_.workers.size(), 0);

  while (!leased_workers_.empty()) {
    RayTask finished_task;
    task_manager_.TaskFinished(leased_workers_.begin()->second, &finished_task);
    leased_workers_.erase(leased_workers_.begin());
  }
  AssertNoLeaks();
}

TEST_F(ClusterTaskManagerTest, TestSpillAfterAssigned) {
  /*
    Test the race condition in which a task is assigned to the local node, but
    it cannot be run because a different task gets assigned the resources
    first. The un-runnable task should eventually get spilled back to another
    node.
  */
  std::shared_ptr<MockWorker> worker =
      std::make_shared<MockWorker>(WorkerID::FromRandom(), 1234);
  auto remote_node_id = NodeID::FromRandom();
  AddNode(remote_node_id, 5);

  int num_callbacks = 0;
  auto callback = [&](Status, std::function<void()>, std::function<void()>) {
    num_callbacks++;
  };

  /* Blocked on starting a worker. */
  auto task = CreateTask({{ray::kCPU_ResourceLabel, 5}});
  rpc::RequestWorkerLeaseReply local_reply;
  task_manager_.QueueAndScheduleTask(task, false, &local_reply, callback);
  pool_.TriggerCallbacks();

  ASSERT_EQ(num_callbacks, 0);
  ASSERT_EQ(leased_workers_.size(), 0);

  // Resources are no longer available for the second.
  auto task2 = CreateTask({{ray::kCPU_ResourceLabel, 5}});
  rpc::RequestWorkerLeaseReply reject_reply;
  task_manager_.QueueAndScheduleTask(task2, /*grant_or_reject=*/true, &reject_reply,
                                     callback);
  pool_.TriggerCallbacks();

  // The second task was rejected.
  ASSERT_EQ(num_callbacks, 1);
  ASSERT_TRUE(reject_reply.rejected());
  ASSERT_EQ(leased_workers_.size(), 0);

  // Resources are no longer available for the third.
  auto task3 = CreateTask({{ray::kCPU_ResourceLabel, 5}});
  rpc::RequestWorkerLeaseReply spillback_reply;
  task_manager_.QueueAndScheduleTask(task3, false, &spillback_reply, callback);
  pool_.TriggerCallbacks();

  // The third task was spilled.
  ASSERT_EQ(num_callbacks, 2);
  ASSERT_EQ(spillback_reply.retry_at_raylet_address().raylet_id(),
            remote_node_id.Binary());
  ASSERT_EQ(leased_workers_.size(), 0);

  // Two workers start. First task was dispatched now.
  pool_.PushWorker(std::static_pointer_cast<WorkerInterface>(worker));
  pool_.PushWorker(std::static_pointer_cast<WorkerInterface>(worker));
  task_manager_.ScheduleAndDispatchTasks();
  pool_.TriggerCallbacks();
  // Check that all tasks got removed from the queue.
  ASSERT_EQ(num_callbacks, 3);
  // The first task was dispatched.
  ASSERT_EQ(leased_workers_.size(), 1);
  // Leave one alive worker.
  ASSERT_EQ(pool_.workers.size(), 1);

  RayTask finished_task;
  task_manager_.TaskFinished(leased_workers_.begin()->second, &finished_task);
  ASSERT_EQ(finished_task.GetTaskSpecification().TaskId(),
            task.GetTaskSpecification().TaskId());

  AssertNoLeaks();
}

TEST_F(ClusterTaskManagerTest, TaskCancellationTest) {
  std::shared_ptr<MockWorker> worker =
      std::make_shared<MockWorker>(WorkerID::FromRandom(), 1234);
  RayTask task = CreateTask({{ray::kCPU_ResourceLabel, 1}});
  rpc::RequestWorkerLeaseReply reply;

  bool callback_called = false;
  bool *callback_called_ptr = &callback_called;
  auto callback = [callback_called_ptr](Status, std::function<void()>,
                                        std::function<void()>) {
    *callback_called_ptr = true;
  };

  // RayTask not queued so we can't cancel it.
  ASSERT_FALSE(task_manager_.CancelTask(task.GetTaskSpecification().TaskId()));

  task_manager_.QueueAndScheduleTask(task, false, &reply, callback);
  pool_.TriggerCallbacks();

  // RayTask is now in dispatch queue.
  callback_called = false;
  reply.Clear();
  ASSERT_TRUE(task_manager_.CancelTask(task.GetTaskSpecification().TaskId()));
  task_manager_.ScheduleAndDispatchTasks();
  pool_.TriggerCallbacks();
  // Task will not execute.
  ASSERT_TRUE(callback_called);
  ASSERT_TRUE(reply.canceled());
  ASSERT_EQ(leased_workers_.size(), 0);

  pool_.PushWorker(std::static_pointer_cast<WorkerInterface>(worker));
  task_manager_.QueueAndScheduleTask(task, false, &reply, callback);
  pool_.TriggerCallbacks();

  // RayTask is now running so we can't cancel it.
  callback_called = false;
  reply.Clear();
  ASSERT_FALSE(task_manager_.CancelTask(task.GetTaskSpecification().TaskId()));
  // RayTask will not execute.
  ASSERT_FALSE(reply.canceled());
  ASSERT_FALSE(callback_called);
  ASSERT_EQ(pool_.workers.size(), 0);
  ASSERT_EQ(leased_workers_.size(), 1);

  RayTask finished_task;
  task_manager_.TaskFinished(leased_workers_.begin()->second, &finished_task);
  ASSERT_EQ(finished_task.GetTaskSpecification().TaskId(),
            task.GetTaskSpecification().TaskId());

  AssertNoLeaks();
}

TEST_F(ClusterTaskManagerTest, TaskCancelInfeasibleTask) {
  /* Make sure cancelTask works for infeasible tasks */
  std::shared_ptr<MockWorker> worker =
      std::make_shared<MockWorker>(WorkerID::FromRandom(), 1234);
  pool_.PushWorker(std::static_pointer_cast<WorkerInterface>(worker));

  RayTask task = CreateTask({{ray::kCPU_ResourceLabel, 12}});
  rpc::RequestWorkerLeaseReply reply;

  bool callback_called = false;
  bool *callback_called_ptr = &callback_called;
  auto callback = [callback_called_ptr](Status, std::function<void()>,
                                        std::function<void()>) {
    *callback_called_ptr = true;
  };

  task_manager_.QueueAndScheduleTask(task, false, &reply, callback);
  pool_.TriggerCallbacks();

  // RayTask is now queued so cancellation works.
  ASSERT_TRUE(task_manager_.CancelTask(task.GetTaskSpecification().TaskId()));
  task_manager_.ScheduleAndDispatchTasks();
  pool_.TriggerCallbacks();
  // Task will not execute.
  ASSERT_TRUE(callback_called);
  ASSERT_TRUE(reply.canceled());
  ASSERT_EQ(leased_workers_.size(), 0);
  ASSERT_EQ(pool_.workers.size(), 1);

  // Althoug the feasible node is added, task shouldn't be executed because it is
  // cancelled.
  auto remote_node_id = NodeID::FromRandom();
  AddNode(remote_node_id, 12);
  task_manager_.ScheduleAndDispatchTasks();
  pool_.TriggerCallbacks();
  ASSERT_TRUE(callback_called);
  ASSERT_TRUE(reply.canceled());
  ASSERT_EQ(leased_workers_.size(), 0);
  ASSERT_EQ(pool_.workers.size(), 1);
  AssertNoLeaks();
}

TEST_F(ClusterTaskManagerTest, HeartbeatTest) {
  std::shared_ptr<MockWorker> worker =
      std::make_shared<MockWorker>(WorkerID::FromRandom(), 1234);
  pool_.PushWorker(std::static_pointer_cast<WorkerInterface>(worker));

  {
    RayTask task = CreateTask({{ray::kCPU_ResourceLabel, 1}});
    rpc::RequestWorkerLeaseReply reply;

    bool callback_called = false;
    bool *callback_called_ptr = &callback_called;
    auto callback = [callback_called_ptr](Status, std::function<void()>,
                                          std::function<void()>) {
      *callback_called_ptr = true;
    };

    task_manager_.QueueAndScheduleTask(task, false, &reply, callback);
    pool_.TriggerCallbacks();
    ASSERT_TRUE(callback_called);
    // Now {CPU: 7, GPU: 4, MEM:128}
  }

  {
    RayTask task = CreateTask({{ray::kCPU_ResourceLabel, 1}});
    rpc::RequestWorkerLeaseReply reply;

    bool callback_called = false;
    bool *callback_called_ptr = &callback_called;
    auto callback = [callback_called_ptr](Status, std::function<void()>,
                                          std::function<void()>) {
      *callback_called_ptr = true;
    };

    task_manager_.QueueAndScheduleTask(task, false, &reply, callback);
    pool_.TriggerCallbacks();
    ASSERT_FALSE(callback_called);  // No worker available.
    // Now {CPU: 7, GPU: 4, MEM:128} with 1 queued task.
  }

  {
    RayTask task =
        CreateTask({{ray::kCPU_ResourceLabel, 9}, {ray::kGPU_ResourceLabel, 5}});
    rpc::RequestWorkerLeaseReply reply;

    bool callback_called = false;
    bool *callback_called_ptr = &callback_called;
    auto callback = [callback_called_ptr](Status, std::function<void()>,
                                          std::function<void()>) {
      *callback_called_ptr = true;
    };

    task_manager_.QueueAndScheduleTask(task, false, &reply, callback);
    pool_.TriggerCallbacks();
    ASSERT_FALSE(callback_called);  // Infeasible.
    // Now there is also an infeasible task {CPU: 9}.
  }

  {
    RayTask task =
        CreateTask({{ray::kCPU_ResourceLabel, 10}, {ray::kGPU_ResourceLabel, 1}});
    rpc::RequestWorkerLeaseReply reply;

    bool callback_called = false;
    bool *callback_called_ptr = &callback_called;
    auto callback = [callback_called_ptr](Status, std::function<void()>,
                                          std::function<void()>) {
      *callback_called_ptr = true;
    };

    task_manager_.QueueAndScheduleTask(task, false, &reply, callback);
    pool_.TriggerCallbacks();
    ASSERT_FALSE(callback_called);  // Infeasible.
    // Now there is also an infeasible task {CPU: 10}.
  }

  {
    rpc::ResourcesData data;
    task_manager_.FillResourceUsage(data);

    auto load_by_shape =
        data.mutable_resource_load_by_shape()->mutable_resource_demands();
    ASSERT_EQ(load_by_shape->size(), 3);

    std::vector<std::vector<unsigned int>> expected = {
        // infeasible, ready, CPU, GPU, size
        {1, 0, 10, 1, 2},
        {1, 0, 9, 5, 2},
        {0, 1, 1, 0, 1}};

    for (auto &load : *load_by_shape) {
      bool found = false;
      for (unsigned int i = 0; i < expected.size(); i++) {
        auto expected_load = expected[i];
        auto shape = *load.mutable_shape();
        bool match =
            (expected_load[0] == load.num_infeasible_requests_queued() &&
             expected_load[1] == load.num_ready_requests_queued() &&
             expected_load[2] == shape["CPU"] && expected_load[4] == shape.size());
        if (expected_load[3]) {
          match = match && shape["GPU"];
        }
        // These logs are very useful for debugging.
        // RAY_LOG(ERROR) << "==========================";
        // RAY_LOG(ERROR) << expected_load[0] << "\t"
        //                << load.num_infeasible_requests_queued();
        // RAY_LOG(ERROR) << expected_load[1] << "\t" << load.num_ready_requests_queued();
        // RAY_LOG(ERROR) << expected_load[2] << "\t" << shape["CPU"];
        // RAY_LOG(ERROR) << expected_load[3] << "\t" << shape["GPU"];
        // RAY_LOG(ERROR) << expected_load[4] << "\t" << shape.size();
        // RAY_LOG(ERROR) << "==========================";
        // RAY_LOG(ERROR) << load.DebugString();
        // RAY_LOG(ERROR) << "-----------------------------------";
        found = found || match;
      }
      ASSERT_TRUE(found);
    }
  }
}

TEST_F(ClusterTaskManagerTest, BacklogReportTest) {
  /*
    Test basic scheduler functionality:
    1. Queue and attempt to schedule/dispatch a test with no workers available
    2. A worker becomes available, dispatch again.
   */
  rpc::RequestWorkerLeaseReply reply;
  bool callback_occurred = false;
  bool *callback_occurred_ptr = &callback_occurred;
  auto callback = [callback_occurred_ptr](Status, std::function<void()>,
                                          std::function<void()>) {
    *callback_occurred_ptr = true;
  };

  std::vector<TaskID> to_cancel;

  const WorkerID worker_id_submitting_first_task = WorkerID::FromRandom();
  // Don't add the fist task to `to_cancel`.
  for (int i = 0; i < 1; i++) {
    RayTask task = CreateTask({{ray::kCPU_ResourceLabel, 8}});
    task_manager_.QueueAndScheduleTask(task, false, &reply, callback);
    task_manager_.SetWorkerBacklog(task.GetTaskSpecification().GetSchedulingClass(),
                                   worker_id_submitting_first_task, 10 - i);
    pool_.TriggerCallbacks();
  }

  for (int i = 1; i < 10; i++) {
    RayTask task = CreateTask({{ray::kCPU_ResourceLabel, 8}});
    task_manager_.QueueAndScheduleTask(task, false, &reply, callback);
    task_manager_.SetWorkerBacklog(task.GetTaskSpecification().GetSchedulingClass(),
                                   WorkerID::FromRandom(), 10 - i);
    pool_.TriggerCallbacks();
    to_cancel.push_back(task.GetTaskSpecification().TaskId());
  }

  ASSERT_FALSE(callback_occurred);
  ASSERT_EQ(leased_workers_.size(), 0);
  ASSERT_EQ(pool_.workers.size(), 0);
  ASSERT_EQ(node_info_calls_, 0);

  {  // No tasks can run because the worker pool is empty.
    rpc::ResourcesData data;
    task_manager_.FillResourceUsage(data);
    auto resource_load_by_shape = data.resource_load_by_shape();
    auto shape1 = resource_load_by_shape.resource_demands()[0];

    ASSERT_EQ(shape1.backlog_size(), 55);
    ASSERT_EQ(shape1.num_infeasible_requests_queued(), 0);
    ASSERT_EQ(shape1.num_ready_requests_queued(), 10);
  }

  // Push a worker so the first task can run.
  std::shared_ptr<MockWorker> worker =
      std::make_shared<MockWorker>(WorkerID::FromRandom(), 1234);
  pool_.PushWorker(worker);
  task_manager_.ScheduleAndDispatchTasks();
  task_manager_.ClearWorkerBacklog(worker_id_submitting_first_task);
  pool_.TriggerCallbacks();

  {
    rpc::ResourcesData data;
    task_manager_.FillResourceUsage(data);
    auto resource_load_by_shape = data.resource_load_by_shape();
    auto shape1 = resource_load_by_shape.resource_demands()[0];

    ASSERT_TRUE(callback_occurred);
    ASSERT_EQ(shape1.backlog_size(), 45);
    ASSERT_EQ(shape1.num_infeasible_requests_queued(), 0);
    ASSERT_EQ(shape1.num_ready_requests_queued(), 9);
  }

  // Cancel the rest.
  for (auto &task_id : to_cancel) {
    ASSERT_TRUE(task_manager_.CancelTask(task_id));
  }

  {
    rpc::ResourcesData data;
    task_manager_.FillResourceUsage(data);
    auto resource_load_by_shape = data.resource_load_by_shape();
    ASSERT_EQ(resource_load_by_shape.resource_demands().size(), 0);

    while (!leased_workers_.empty()) {
      RayTask finished_task;
      task_manager_.TaskFinished(leased_workers_.begin()->second, &finished_task);
      leased_workers_.erase(leased_workers_.begin());
    }
    AssertNoLeaks();
  }
}

TEST_F(ClusterTaskManagerTest, OwnerDeadTest) {
  /*
    Test the race condition in which the owner of a task dies while the task is pending.
    This is the essence of test_actor_advanced.py::test_pending_actor_removed_by_owner
   */
  RayTask task = CreateTask({{ray::kCPU_ResourceLabel, 4}});
  rpc::RequestWorkerLeaseReply reply;
  bool callback_occurred = false;
  bool *callback_occurred_ptr = &callback_occurred;
  auto callback = [callback_occurred_ptr](Status, std::function<void()>,
                                          std::function<void()>) {
    *callback_occurred_ptr = true;
  };

  std::shared_ptr<MockWorker> worker =
      std::make_shared<MockWorker>(WorkerID::FromRandom(), 1234);
  pool_.PushWorker(std::static_pointer_cast<WorkerInterface>(worker));

  is_owner_alive_ = false;
  task_manager_.QueueAndScheduleTask(task, false, &reply, callback);
  pool_.TriggerCallbacks();

  ASSERT_FALSE(callback_occurred);
  ASSERT_EQ(leased_workers_.size(), 0);
  ASSERT_EQ(pool_.workers.size(), 1);

  is_owner_alive_ = true;
  task_manager_.ScheduleAndDispatchTasks();
  pool_.TriggerCallbacks();

  ASSERT_FALSE(callback_occurred);
  ASSERT_EQ(leased_workers_.size(), 0);
  ASSERT_EQ(pool_.workers.size(), 1);

  AssertNoLeaks();
}

TEST_F(ClusterTaskManagerTest, TestInfeasibleTaskWarning) {
  /*
    Test if infeasible tasks warnings are printed.
   */
  // Create an infeasible task.
  RayTask task = CreateTask({{ray::kCPU_ResourceLabel, 12}});
  rpc::RequestWorkerLeaseReply reply;
  std::shared_ptr<bool> callback_occurred = std::make_shared<bool>(false);
  auto callback = [callback_occurred](Status, std::function<void()>,
                                      std::function<void()>) {
    *callback_occurred = true;
  };
  task_manager_.QueueAndScheduleTask(task, false, &reply, callback);
  pool_.TriggerCallbacks();
  ASSERT_EQ(announce_infeasible_task_calls_, 1);

  // Infeasible warning shouldn't be reprinted when the previous task is still infeasible
  // after adding a new node.
  AddNode(NodeID::FromRandom(), 8);
  std::shared_ptr<MockWorker> worker =
      std::make_shared<MockWorker>(WorkerID::FromRandom(), 1234);
  pool_.PushWorker(std::static_pointer_cast<WorkerInterface>(worker));
  task_manager_.ScheduleAndDispatchTasks();
  pool_.TriggerCallbacks();
  // Task shouldn't be scheduled yet.
  ASSERT_EQ(announce_infeasible_task_calls_, 1);
  ASSERT_FALSE(*callback_occurred);
  ASSERT_EQ(leased_workers_.size(), 0);
  ASSERT_EQ(pool_.workers.size(), 1);

  // Now we have a node that is feasible to schedule the task. Make sure the infeasible
  // task is spillbacked properly.
  auto remote_node_id = NodeID::FromRandom();
  AddNode(remote_node_id, 12);
  task_manager_.ScheduleAndDispatchTasks();
  pool_.TriggerCallbacks();
  // Make sure nothing happens locally.
  ASSERT_EQ(announce_infeasible_task_calls_, 1);
  ASSERT_TRUE(*callback_occurred);
  ASSERT_EQ(leased_workers_.size(), 0);
  ASSERT_EQ(pool_.workers.size(), 1);
  // Make sure the spillback callback is called.
  ASSERT_EQ(reply.retry_at_raylet_address().raylet_id(), remote_node_id.Binary());
  AssertNoLeaks();
}

TEST_F(ClusterTaskManagerTest, TestMultipleInfeasibleTasksWarnOnce) {
  /*
    Test infeasible warning is printed only once when the same shape is queued again.
   */

  // Make sure the first infeasible task announces warning.
  RayTask task = CreateTask({{ray::kCPU_ResourceLabel, 12}});
  rpc::RequestWorkerLeaseReply reply;
  std::shared_ptr<bool> callback_occurred = std::make_shared<bool>(false);
  auto callback = [callback_occurred](Status, std::function<void()>,
                                      std::function<void()>) {
    *callback_occurred = true;
  };
  task_manager_.QueueAndScheduleTask(task, false, &reply, callback);
  pool_.TriggerCallbacks();
  ASSERT_EQ(announce_infeasible_task_calls_, 1);

  // Make sure the same shape infeasible task won't be announced.
  RayTask task2 = CreateTask({{ray::kCPU_ResourceLabel, 12}});
  rpc::RequestWorkerLeaseReply reply2;
  std::shared_ptr<bool> callback_occurred2 = std::make_shared<bool>(false);
  auto callback2 = [callback_occurred2](Status, std::function<void()>,
                                        std::function<void()>) {
    *callback_occurred2 = true;
  };
  task_manager_.QueueAndScheduleTask(task2, false, &reply2, callback2);
  pool_.TriggerCallbacks();
  ASSERT_EQ(announce_infeasible_task_calls_, 1);
}

TEST_F(ClusterTaskManagerTest, TestAnyPendingTasksForResourceAcquisition) {
  /*
    Check if the manager can correctly identify pending tasks.
   */
  std::shared_ptr<MockWorker> worker =
      std::make_shared<MockWorker>(WorkerID::FromRandom(), 1234);
  pool_.PushWorker(std::static_pointer_cast<WorkerInterface>(worker));

  // task1: running
  RayTask task = CreateTask({{ray::kCPU_ResourceLabel, 6}});
  rpc::RequestWorkerLeaseReply reply;
  std::shared_ptr<bool> callback_occurred = std::make_shared<bool>(false);
  auto callback = [callback_occurred](Status, std::function<void()>,
                                      std::function<void()>) {
    *callback_occurred = true;
  };
  task_manager_.QueueAndScheduleTask(task, false, &reply, callback);
  pool_.TriggerCallbacks();
  ASSERT_TRUE(*callback_occurred);
  ASSERT_EQ(leased_workers_.size(), 1);
  ASSERT_EQ(pool_.workers.size(), 0);

  // task1: running. Progress is made, and there's no deadlock.
  ray::RayTask exemplar;
  bool any_pending = false;
  int pending_actor_creations = 0;
  int pending_tasks = 0;
  ASSERT_FALSE(task_manager_.AnyPendingTasksForResourceAcquisition(
      &exemplar, &any_pending, &pending_actor_creations, &pending_tasks));

  // task1: running, task2: queued.
  RayTask task2 = CreateTask({{ray::kCPU_ResourceLabel, 6}});
  rpc::RequestWorkerLeaseReply reply2;
  std::shared_ptr<bool> callback_occurred2 = std::make_shared<bool>(false);
  auto callback2 = [callback_occurred2](Status, std::function<void()>,
                                        std::function<void()>) {
    *callback_occurred2 = true;
  };
  task_manager_.QueueAndScheduleTask(task2, false, &reply2, callback2);
  pool_.TriggerCallbacks();
  ASSERT_FALSE(*callback_occurred2);
  ASSERT_TRUE(task_manager_.AnyPendingTasksForResourceAcquisition(
      &exemplar, &any_pending, &pending_actor_creations, &pending_tasks));
}

TEST_F(ClusterTaskManagerTest, ArgumentEvicted) {
  /*
    Test the task's dependencies becoming local, then one of the arguments is
    evicted. The task should go from waiting -> dispatch -> waiting.
  */
  std::shared_ptr<MockWorker> worker =
      std::make_shared<MockWorker>(WorkerID::FromRandom(), 1234);
  pool_.PushWorker(std::static_pointer_cast<WorkerInterface>(worker));

  rpc::RequestWorkerLeaseReply reply;
  int num_callbacks = 0;
  int *num_callbacks_ptr = &num_callbacks;
  auto callback = [num_callbacks_ptr](Status, std::function<void()>,
                                      std::function<void()>) {
    (*num_callbacks_ptr) = *num_callbacks_ptr + 1;
  };

  /* Blocked on dependencies */
  auto task = CreateTask({{ray::kCPU_ResourceLabel, 5}}, 2);
  auto missing_arg = task.GetTaskSpecification().GetDependencyIds()[0];
  missing_objects_.insert(missing_arg);
  std::unordered_set<TaskID> expected_subscribed_tasks = {
      task.GetTaskSpecification().TaskId()};
  task_manager_.QueueAndScheduleTask(task, false, &reply, callback);
  pool_.TriggerCallbacks();
  ASSERT_EQ(dependency_manager_.subscribed_tasks, expected_subscribed_tasks);
  ASSERT_EQ(num_callbacks, 0);
  ASSERT_EQ(leased_workers_.size(), 0);

  /* RayTask is unblocked now */
  missing_objects_.erase(missing_arg);
  pool_.workers.clear();
  auto id = task.GetTaskSpecification().TaskId();
  task_manager_.TasksUnblocked({id});
  ASSERT_EQ(dependency_manager_.subscribed_tasks, expected_subscribed_tasks);
  ASSERT_EQ(num_callbacks, 0);
  ASSERT_EQ(leased_workers_.size(), 0);

  /* Worker available and arguments available */
  pool_.PushWorker(std::static_pointer_cast<WorkerInterface>(worker));
  task_manager_.ScheduleAndDispatchTasks();
  pool_.TriggerCallbacks();
  ASSERT_EQ(num_callbacks, 1);
  ASSERT_EQ(leased_workers_.size(), 1);

  RayTask finished_task;
  task_manager_.TaskFinished(leased_workers_.begin()->second, &finished_task);
  ASSERT_EQ(finished_task.GetTaskSpecification().TaskId(),
            task.GetTaskSpecification().TaskId());

  AssertNoLeaks();
}

TEST_F(ClusterTaskManagerTest, FeasibleToNonFeasible) {
  // Test the case, when resources changes in local node, the feasible task should
  // able to transfer to infeasible task
  std::shared_ptr<MockWorker> worker =
      std::make_shared<MockWorker>(WorkerID::FromRandom(), 1234);
  pool_.PushWorker(std::static_pointer_cast<WorkerInterface>(worker));
  RayTask task1 = CreateTask({{ray::kCPU_ResourceLabel, 4}});
  rpc::RequestWorkerLeaseReply reply1;
  bool callback_occurred1 = false;
  task_manager_.QueueAndScheduleTask(
      task1, false, &reply1,
      [&callback_occurred1](Status, std::function<void()>, std::function<void()>) {
        callback_occurred1 = true;
      });
  pool_.TriggerCallbacks();
  ASSERT_EQ(leased_workers_.size(), 1);
  ASSERT_TRUE(callback_occurred1);
  ASSERT_EQ(pool_.workers.size(), 0);
  ASSERT_EQ(task_manager_.tasks_to_schedule_.size(), 0);
  ASSERT_EQ(task_manager_.tasks_to_dispatch_.size(), 0);
  ASSERT_EQ(task_manager_.infeasible_tasks_.size(), 0);

  // Delete cpu resource of local node, then task 2 should be turned into
  // infeasible.
  scheduler_->DeleteLocalResource(ray::kCPU_ResourceLabel);

  RayTask task2 = CreateTask({{ray::kCPU_ResourceLabel, 4}});
  rpc::RequestWorkerLeaseReply reply2;
  bool callback_occurred2 = false;
  task_manager_.QueueAndScheduleTask(
      task2, false, &reply2,
      [&callback_occurred2](Status, std::function<void()>, std::function<void()>) {
        callback_occurred2 = true;
      });
  pool_.TriggerCallbacks();
  ASSERT_EQ(leased_workers_.size(), 1);
  ASSERT_FALSE(callback_occurred2);
  ASSERT_EQ(pool_.workers.size(), 0);
  ASSERT_EQ(task_manager_.tasks_to_schedule_.size(), 0);
  ASSERT_EQ(task_manager_.tasks_to_dispatch_.size(), 0);
  ASSERT_EQ(task_manager_.infeasible_tasks_.size(), 1);

  RayTask finished_task;
  task_manager_.TaskFinished(leased_workers_.begin()->second, &finished_task);
  ASSERT_EQ(finished_task.GetTaskSpecification().TaskId(),
            task1.GetTaskSpecification().TaskId());
}

TEST_F(ClusterTaskManagerTestWithGPUsAtHead, RleaseAndReturnWorkerCpuResources) {
  const NodeResources &node_resources = scheduler_->GetLocalNodeResources();
  ASSERT_EQ(node_resources.predefined_resources[PredefinedResources::CPU].available, 8);
  ASSERT_EQ(node_resources.predefined_resources[PredefinedResources::GPU].available, 4);

  auto worker = std::make_shared<MockWorker>(WorkerID::FromRandom(), 1234);

  // Check failed as the worker has no allocated resource instances.
  ASSERT_FALSE(task_manager_.ReleaseCpuResourcesFromUnblockedWorker(worker));

  auto node_resource_instances = scheduler_->GetLocalResources();
  auto available_resource_instances =
      node_resource_instances.GetAvailableResourceInstances();

  auto allocated_instances = std::make_shared<TaskResourceInstances>();
  const absl::flat_hash_map<std::string, double> task_spec = {{"CPU", 1.}, {"GPU", 1.}};
  ASSERT_TRUE(scheduler_->AllocateLocalTaskResources(task_spec, allocated_instances));
  worker->SetAllocatedInstances(allocated_instances);

  // Check that the resoruces are allocated successfully.
  ASSERT_EQ(node_resources.predefined_resources[PredefinedResources::CPU].available, 7);
  ASSERT_EQ(node_resources.predefined_resources[PredefinedResources::GPU].available, 3);

  // Check that the cpu resources are released successfully.
  ASSERT_TRUE(task_manager_.ReleaseCpuResourcesFromUnblockedWorker(worker));

  // Check that only cpu resources are released.
  ASSERT_EQ(node_resources.predefined_resources[PredefinedResources::CPU].available, 8);
  ASSERT_EQ(node_resources.predefined_resources[PredefinedResources::GPU].available, 3);

  // Mark worker as blocked.
  worker->MarkBlocked();
  // Check failed as the worker is blocked.
  ASSERT_FALSE(task_manager_.ReleaseCpuResourcesFromUnblockedWorker(worker));
  // Check nothing will be changed.
  ASSERT_EQ(node_resources.predefined_resources[PredefinedResources::CPU].available, 8);
  ASSERT_EQ(node_resources.predefined_resources[PredefinedResources::GPU].available, 3);

  // Check that the cpu resources are returned back to worker successfully.
  ASSERT_TRUE(task_manager_.ReturnCpuResourcesToBlockedWorker(worker));

  // Check that only cpu resources are returned back to the worker.
  ASSERT_EQ(node_resources.predefined_resources[PredefinedResources::CPU].available, 7);
  ASSERT_EQ(node_resources.predefined_resources[PredefinedResources::GPU].available, 3);

  // Mark worker as unblocked.
  worker->MarkUnblocked();
  ASSERT_FALSE(task_manager_.ReturnCpuResourcesToBlockedWorker(worker));
  // Check nothing will be changed.
  ASSERT_EQ(node_resources.predefined_resources[PredefinedResources::CPU].available, 7);
  ASSERT_EQ(node_resources.predefined_resources[PredefinedResources::GPU].available, 3);
}

TEST_F(ClusterTaskManagerTest, TestSpillWaitingTasks) {
  // Cases to check:
  // - resources available locally, task dependencies being fetched -> do not spill.
  // - resources available locally, task dependencies blocked -> spill.
  // - resources not available locally -> spill.
  std::vector<RayTask> tasks;
  std::vector<std::unique_ptr<rpc::RequestWorkerLeaseReply>> replies;
  int num_callbacks = 0;
  auto callback = [&](Status, std::function<void()>, std::function<void()>) {
    num_callbacks++;
  };
  for (int i = 0; i < 5; i++) {
    RayTask task = CreateTask({{ray::kCPU_ResourceLabel, 8}}, /*num_args=*/1);
    tasks.push_back(task);
    replies.push_back(std::make_unique<rpc::RequestWorkerLeaseReply>());
    // All tasks except the last one added are waiting for dependencies.
    if (i < 4) {
      auto missing_arg = task.GetTaskSpecification().GetDependencyIds()[0];
      missing_objects_.insert(missing_arg);
    }
    task_manager_.QueueAndScheduleTask(task, false, replies[i].get(), callback);
    pool_.TriggerCallbacks();
  }
  ASSERT_EQ(num_callbacks, 0);
  // Local resources could only dispatch one task.
  ASSERT_EQ(NumTasksWaitingForWorker(), 1);

  auto remote_node_id = NodeID::FromRandom();
  AddNode(remote_node_id, 16);
  // We are fetching dependencies for all waiting tasks but we have no enough
  // resources available locally to schedule tasks except the first.
  // We should only spill up to the remote node's resource availability.
  task_manager_.ScheduleAndDispatchTasks();
  ASSERT_EQ(num_callbacks, 2);
  // Spill from the back of the waiting queue.
  ASSERT_EQ(replies[0]->retry_at_raylet_address().raylet_id(), "");
  ASSERT_EQ(replies[1]->retry_at_raylet_address().raylet_id(), "");
  ASSERT_EQ(replies[2]->retry_at_raylet_address().raylet_id(), remote_node_id.Binary());
  ASSERT_EQ(replies[3]->retry_at_raylet_address().raylet_id(), remote_node_id.Binary());
  ASSERT_FALSE(task_manager_.CancelTask(tasks[2].GetTaskSpecification().TaskId()));
  ASSERT_FALSE(task_manager_.CancelTask(tasks[3].GetTaskSpecification().TaskId()));
  // Do not spill back tasks ready to dispatch.
  ASSERT_EQ(replies[4]->retry_at_raylet_address().raylet_id(), "");

  AddNode(remote_node_id, 8);
  // Dispatch the ready task.
  std::shared_ptr<MockWorker> worker =
      std::make_shared<MockWorker>(WorkerID::FromRandom(), 1234);
  pool_.PushWorker(std::dynamic_pointer_cast<WorkerInterface>(worker));
  task_manager_.ScheduleAndDispatchTasks();
  pool_.TriggerCallbacks();
  ASSERT_EQ(num_callbacks, 4);
  // One waiting task spilled.
  ASSERT_EQ(replies[0]->retry_at_raylet_address().raylet_id(), "");
  ASSERT_EQ(replies[1]->retry_at_raylet_address().raylet_id(), remote_node_id.Binary());
  ASSERT_FALSE(task_manager_.CancelTask(tasks[1].GetTaskSpecification().TaskId()));
  // One task dispatched.
  ASSERT_EQ(replies[4]->worker_address().port(), 1234);

  // Spillback is idempotent.
  task_manager_.ScheduleAndDispatchTasks();
  pool_.TriggerCallbacks();
  ASSERT_EQ(num_callbacks, 4);
  // One waiting task spilled.
  ASSERT_EQ(replies[0]->retry_at_raylet_address().raylet_id(), "");
  ASSERT_EQ(replies[1]->retry_at_raylet_address().raylet_id(), remote_node_id.Binary());
  ASSERT_FALSE(task_manager_.CancelTask(tasks[1].GetTaskSpecification().TaskId()));
  // One task dispatched.
  ASSERT_EQ(replies[4]->worker_address().port(), 1234);

  RayTask finished_task;
  task_manager_.TaskFinished(leased_workers_.begin()->second, &finished_task);
  leased_workers_.clear();
  ASSERT_TRUE(task_manager_.CancelTask(tasks[0].GetTaskSpecification().TaskId()));
  AssertNoLeaks();
}

TEST_F(ClusterTaskManagerTest, PinnedArgsMemoryTest) {
  /*
    Total memory required by executing tasks' args stays under the specified
    threshold.
  */
  std::shared_ptr<MockWorker> worker =
      std::make_shared<MockWorker>(WorkerID::FromRandom(), 1234);
  std::shared_ptr<MockWorker> worker2 =
      std::make_shared<MockWorker>(WorkerID::FromRandom(), 12345);
  pool_.PushWorker(std::static_pointer_cast<WorkerInterface>(worker2));
  pool_.PushWorker(std::static_pointer_cast<WorkerInterface>(worker));

  rpc::RequestWorkerLeaseReply reply;
  int num_callbacks = 0;
  int *num_callbacks_ptr = &num_callbacks;
  auto callback = [num_callbacks_ptr](Status, std::function<void()>,
                                      std::function<void()>) {
    (*num_callbacks_ptr) = *num_callbacks_ptr + 1;
  };

  // This task can run.
  default_arg_size_ = 600;
  auto task = CreateTask({{ray::kCPU_ResourceLabel, 1}}, 1);
  task_manager_.QueueAndScheduleTask(task, false, &reply, callback);
  pool_.TriggerCallbacks();
  ASSERT_EQ(num_callbacks, 1);
  ASSERT_EQ(leased_workers_.size(), 1);
  ASSERT_EQ(pool_.workers.size(), 1);
  AssertPinnedTaskArgumentsPresent(task);

  // This task cannot run because it would put us over the memory threshold.
  auto task2 = CreateTask({{ray::kCPU_ResourceLabel, 1}}, 1);
  task_manager_.QueueAndScheduleTask(task2, false, &reply, callback);
  pool_.TriggerCallbacks();
  ASSERT_EQ(num_callbacks, 1);
  ASSERT_EQ(leased_workers_.size(), 1);
  ASSERT_EQ(pool_.workers.size(), 1);

  /* First task finishes, freeing memory for the second task */
  RayTask finished_task;
  task_manager_.TaskFinished(leased_workers_.begin()->second, &finished_task);
  leased_workers_.clear();

  task_manager_.ScheduleAndDispatchTasks();
  pool_.TriggerCallbacks();
  AssertPinnedTaskArgumentsPresent(task2);
  ASSERT_EQ(num_callbacks, 2);
  ASSERT_EQ(leased_workers_.size(), 1);
  ASSERT_EQ(pool_.workers.size(), 0);

  task_manager_.TaskFinished(leased_workers_.begin()->second, &finished_task);
  leased_workers_.clear();
  AssertNoLeaks();
}

TEST_F(ClusterTaskManagerTest, PinnedArgsSameMemoryTest) {
  /*
   * Two tasks that depend on the same object can run concurrently.
   */
  std::shared_ptr<MockWorker> worker =
      std::make_shared<MockWorker>(WorkerID::FromRandom(), 1234);
  std::shared_ptr<MockWorker> worker2 =
      std::make_shared<MockWorker>(WorkerID::FromRandom(), 12345);
  pool_.PushWorker(std::static_pointer_cast<WorkerInterface>(worker2));
  pool_.PushWorker(std::static_pointer_cast<WorkerInterface>(worker));

  rpc::RequestWorkerLeaseReply reply;
  int num_callbacks = 0;
  int *num_callbacks_ptr = &num_callbacks;
  auto callback = [num_callbacks_ptr](Status, std::function<void()>,
                                      std::function<void()>) {
    (*num_callbacks_ptr) = *num_callbacks_ptr + 1;
  };

  // This task can run.
  default_arg_size_ = 600;
  auto task = CreateTask({{ray::kCPU_ResourceLabel, 1}}, 1);
  task_manager_.QueueAndScheduleTask(task, false, &reply, callback);
  pool_.TriggerCallbacks();
  ASSERT_EQ(num_callbacks, 1);
  ASSERT_EQ(leased_workers_.size(), 1);
  ASSERT_EQ(pool_.workers.size(), 1);
  AssertPinnedTaskArgumentsPresent(task);

  // This task can run because it depends on the same object as the first task.
  auto task2 = CreateTask({{ray::kCPU_ResourceLabel, 1}}, 1,
                          task.GetTaskSpecification().GetDependencyIds());
  task_manager_.QueueAndScheduleTask(task2, false, &reply, callback);
  pool_.TriggerCallbacks();
  ASSERT_EQ(num_callbacks, 2);
  ASSERT_EQ(leased_workers_.size(), 2);
  ASSERT_EQ(pool_.workers.size(), 0);

  RayTask finished_task;
  for (auto &worker : leased_workers_) {
    task_manager_.TaskFinished(worker.second, &finished_task);
  }
  AssertNoLeaks();
}

TEST_F(ClusterTaskManagerTest, LargeArgsNoStarvationTest) {
  std::shared_ptr<MockWorker> worker =
      std::make_shared<MockWorker>(WorkerID::FromRandom(), 1234);
  pool_.PushWorker(std::static_pointer_cast<WorkerInterface>(worker));

  rpc::RequestWorkerLeaseReply reply;
  int num_callbacks = 0;
  int *num_callbacks_ptr = &num_callbacks;
  auto callback = [num_callbacks_ptr](Status, std::function<void()>,
                                      std::function<void()>) {
    (*num_callbacks_ptr) = *num_callbacks_ptr + 1;
  };

  default_arg_size_ = 2000;
  auto task = CreateTask({{ray::kCPU_ResourceLabel, 1}}, 1);
  pool_.PushWorker(std::static_pointer_cast<WorkerInterface>(worker));
  task_manager_.QueueAndScheduleTask(task, false, &reply, callback);
  pool_.TriggerCallbacks();
  ASSERT_EQ(num_callbacks, 1);
  ASSERT_EQ(leased_workers_.size(), 1);
  AssertPinnedTaskArgumentsPresent(task);

  RayTask finished_task;
  task_manager_.TaskFinished(leased_workers_.begin()->second, &finished_task);
  AssertNoLeaks();
}

TEST_F(ClusterTaskManagerTest, TestResourceDiff) {
  // When scheduling_resources is null, resource is always marked as changed
  rpc::ResourcesData resource_data;
  task_manager_.FillResourceUsage(resource_data, nullptr);
  ASSERT_TRUE(resource_data.resource_load_changed());
  auto scheduling_resources = std::make_shared<SchedulingResources>();
  // Same resources(empty), not changed.
  resource_data.set_resource_load_changed(false);
  task_manager_.FillResourceUsage(resource_data, scheduling_resources);
  ASSERT_FALSE(resource_data.resource_load_changed());
  // Resource changed.
  resource_data.set_resource_load_changed(false);
  ResourceSet res;
  res.AddOrUpdateResource("CPU", 100);
  scheduling_resources->SetLoadResources(std::move(res));
  task_manager_.FillResourceUsage(resource_data, scheduling_resources);
  ASSERT_TRUE(resource_data.resource_load_changed());
}

TEST_F(ClusterTaskManagerTest, PopWorkerExactlyOnce) {
  // Create and queue one task.
  std::string serialized_runtime_env = "mock_env";
  RayTask task = CreateTask({{ray::kCPU_ResourceLabel, 4}}, /*num_args=*/0, /*args=*/{},
                            serialized_runtime_env);
  auto runtime_env_hash = task.GetTaskSpecification().GetRuntimeEnvHash();
  rpc::RequestWorkerLeaseReply reply;
  bool callback_occurred = false;
  bool *callback_occurred_ptr = &callback_occurred;
  auto callback = [callback_occurred_ptr](Status, std::function<void()>,
                                          std::function<void()>) {
    *callback_occurred_ptr = true;
  };

  task_manager_.QueueAndScheduleTask(task, false, &reply, callback);

  // Make sure callback doesn't occurred.
  ASSERT_FALSE(callback_occurred);
  ASSERT_EQ(leased_workers_.size(), 0);
  ASSERT_EQ(pool_.workers.size(), 0);
  // Popworker was called once.
  ASSERT_EQ(pool_.CallbackSize(runtime_env_hash), 1);
  // Try to schedule and dispatch tasks.
  task_manager_.ScheduleAndDispatchTasks();
  // Popworker has been called once, don't call it repeatedly.
  ASSERT_EQ(pool_.CallbackSize(runtime_env_hash), 1);
  // Push a worker and try to call back.
  std::shared_ptr<MockWorker> worker =
      std::make_shared<MockWorker>(WorkerID::FromRandom(), 1234, runtime_env_hash);
  pool_.PushWorker(std::static_pointer_cast<WorkerInterface>(worker));
  pool_.TriggerCallbacks();
  // Make sure callback has occurred.
  ASSERT_TRUE(callback_occurred);
  ASSERT_EQ(leased_workers_.size(), 1);
  ASSERT_EQ(pool_.workers.size(), 0);
  // Try to schedule and dispatch tasks.
  task_manager_.ScheduleAndDispatchTasks();
  // Worker has been popped. Don't call `PopWorker` repeatedly.
  ASSERT_EQ(pool_.CallbackSize(runtime_env_hash), 0);

  RayTask finished_task;
  task_manager_.TaskFinished(leased_workers_.begin()->second, &finished_task);
  ASSERT_EQ(finished_task.GetTaskSpecification().TaskId(),
            task.GetTaskSpecification().TaskId());
  AssertNoLeaks();
}

TEST_F(ClusterTaskManagerTest, CapRunningOnDispatchQueue) {
  scheduler_->AddLocalResourceInstances(ray::kGPU_ResourceLabel, {1, 1, 1});
  RayTask task = CreateTask({{ray::kCPU_ResourceLabel, 4}, {ray::kGPU_ResourceLabel, 1}},
                            /*num_args=*/0, /*args=*/{});
  RayTask task2 = CreateTask({{ray::kCPU_ResourceLabel, 4}, {ray::kGPU_ResourceLabel, 1}},
                             /*num_args=*/0, /*args=*/{});
  RayTask task3 = CreateTask({{ray::kCPU_ResourceLabel, 4}, {ray::kGPU_ResourceLabel, 1}},
                             /*num_args=*/0, /*args=*/{});
  auto runtime_env_hash = task.GetTaskSpecification().GetRuntimeEnvHash();
  std::vector<std::shared_ptr<MockWorker>> workers;
  for (int i = 0; i < 3; i++) {
    std::shared_ptr<MockWorker> worker =
        std::make_shared<MockWorker>(WorkerID::FromRandom(), 1234, runtime_env_hash);
    pool_.PushWorker(std::static_pointer_cast<WorkerInterface>(worker));
    pool_.TriggerCallbacks();
    workers.push_back(worker);
  }
  rpc::RequestWorkerLeaseReply reply;
  int num_callbacks = 0;
  auto callback = [&num_callbacks](Status, std::function<void()>, std::function<void()>) {
    num_callbacks++;
  };
  task_manager_.QueueAndScheduleTask(task, false, &reply, callback);
  task_manager_.QueueAndScheduleTask(task2, false, &reply, callback);
  task_manager_.QueueAndScheduleTask(task3, false, &reply, callback);
  pool_.TriggerCallbacks();

  ASSERT_EQ(num_callbacks, 2);

  task_manager_.ReleaseCpuResourcesFromUnblockedWorker(workers[0]);
  task_manager_.ReleaseCpuResourcesFromUnblockedWorker(workers[1]);

  task_manager_.ScheduleAndDispatchTasks();

  // Even though there are free resources, we've hit our cap of (8/4=)2 workers
  // of the given scheduling class so we shouldn't dispatch the remaining task.
  ASSERT_EQ(num_callbacks, 2);

  RayTask buf;
  task_manager_.TaskFinished(workers[1], &buf);

  task_manager_.ScheduleAndDispatchTasks();
  pool_.TriggerCallbacks();
  ASSERT_EQ(num_callbacks, 3);

  task_manager_.TaskFinished(workers[0], &buf);
  task_manager_.TaskFinished(workers[2], &buf);

  AssertNoLeaks();
}

TEST_F(ClusterTaskManagerTest, ZeroCPUTasks) {
  scheduler_->AddLocalResourceInstances(ray::kGPU_ResourceLabel, {1, 1, 1});
  RayTask task = CreateTask({{"GPU", 1}}, /*num_args=*/0, /*args=*/{});
  RayTask task2 = CreateTask({{"GPU", 1}}, /*num_args=*/0, /*args=*/{});
  RayTask task3 = CreateTask({{"GPU", 1}}, /*num_args=*/0, /*args=*/{});
  auto runtime_env_hash = task.GetTaskSpecification().GetRuntimeEnvHash();
  std::vector<std::shared_ptr<MockWorker>> workers;
  for (int i = 0; i < 3; i++) {
    std::shared_ptr<MockWorker> worker =
        std::make_shared<MockWorker>(WorkerID::FromRandom(), 1234, runtime_env_hash);
    pool_.PushWorker(std::static_pointer_cast<WorkerInterface>(worker));
    pool_.TriggerCallbacks();
    workers.push_back(worker);
  }
  rpc::RequestWorkerLeaseReply reply;
  int num_callbacks = 0;
  auto callback = [&num_callbacks](Status, std::function<void()>, std::function<void()>) {
    num_callbacks++;
  };
  task_manager_.QueueAndScheduleTask(task, false, &reply, callback);
  task_manager_.QueueAndScheduleTask(task2, false, &reply, callback);
  task_manager_.QueueAndScheduleTask(task3, false, &reply, callback);
  pool_.TriggerCallbacks();

  // We shouldn't cap anything for zero cpu tasks (and shouldn't crash before
  // this point).
  ASSERT_EQ(num_callbacks, 3);

  for (auto &worker : workers) {
    RayTask buf;
    task_manager_.TaskFinished(worker, &buf);
  }

  AssertNoLeaks();
}

TEST_F(ClusterTaskManagerTestWithoutCPUsAtHead, ZeroCPUNode) {
  RayTask task = CreateTask({}, /*num_args=*/0, /*args=*/{});
  RayTask task2 = CreateTask({}, /*num_args=*/0, /*args=*/{});
  RayTask task3 = CreateTask({}, /*num_args=*/0, /*args=*/{});
  auto runtime_env_hash = task.GetTaskSpecification().GetRuntimeEnvHash();
  std::vector<std::shared_ptr<MockWorker>> workers;
  for (int i = 0; i < 3; i++) {
    std::shared_ptr<MockWorker> worker =
        std::make_shared<MockWorker>(WorkerID::FromRandom(), 1234, runtime_env_hash);
    pool_.PushWorker(std::static_pointer_cast<WorkerInterface>(worker));
    pool_.TriggerCallbacks();
    workers.push_back(worker);
  }
  rpc::RequestWorkerLeaseReply reply;
  int num_callbacks = 0;
  auto callback = [&num_callbacks](Status, std::function<void()>, std::function<void()>) {
    num_callbacks++;
  };
  task_manager_.QueueAndScheduleTask(task, false, &reply, callback);
  task_manager_.QueueAndScheduleTask(task2, false, &reply, callback);
  task_manager_.QueueAndScheduleTask(task3, false, &reply, callback);
  pool_.TriggerCallbacks();

  // We shouldn't cap anything for zero cpu tasks (and shouldn't crash before
  // this point).
  ASSERT_EQ(num_callbacks, 3);

  for (auto &worker : workers) {
    RayTask buf;
    task_manager_.TaskFinished(worker, &buf);
  }
  AssertNoLeaks();
}

/// Test that we exponentially increase the amount of time it takes to increase
/// the dispatch cap for a scheduling class.
TEST_F(ClusterTaskManagerTest, SchedulingClassCapIncrease) {
  auto get_unblocked_worker = [](std::vector<std::shared_ptr<MockWorker>> &workers)
      -> std::shared_ptr<MockWorker> {
    for (auto &worker : workers) {
      if (worker->GetAllocatedInstances() != nullptr && !worker->IsBlocked()) {
        return worker;
      }
    }
    return nullptr;
  };

  int64_t UNIT = RayConfig::instance().worker_cap_initial_backoff_delay_ms();
  std::vector<RayTask> tasks;
  for (int i = 0; i < 3; i++) {
    RayTask task = CreateTask({{ray::kCPU_ResourceLabel, 8}},
                              /*num_args=*/0, /*args=*/{});
    tasks.emplace_back(task);
  }

  rpc::RequestWorkerLeaseReply reply;
  int num_callbacks = 0;
  auto callback = [&num_callbacks](Status, std::function<void()>, std::function<void()>) {
    num_callbacks++;
  };
  for (const auto &task : tasks) {
    task_manager_.QueueAndScheduleTask(task, false, &reply, callback);
  }

  auto runtime_env_hash = tasks[0].GetTaskSpecification().GetRuntimeEnvHash();
  std::vector<std::shared_ptr<MockWorker>> workers;
  for (int i = 0; i < 3; i++) {
    std::shared_ptr<MockWorker> worker =
        std::make_shared<MockWorker>(WorkerID::FromRandom(), 1234, runtime_env_hash);
    pool_.PushWorker(std::static_pointer_cast<WorkerInterface>(worker));
    pool_.TriggerCallbacks();
    workers.push_back(worker);
  }
  task_manager_.ScheduleAndDispatchTasks();

  ASSERT_EQ(num_callbacks, 1);

  current_time_ms_ += UNIT;
  ASSERT_FALSE(workers.back()->IsBlocked());
  ASSERT_TRUE(task_manager_.ReleaseCpuResourcesFromUnblockedWorker(
      get_unblocked_worker(workers)));
  task_manager_.ScheduleAndDispatchTasks();
  pool_.TriggerCallbacks();
  task_manager_.ScheduleAndDispatchTasks();
  ASSERT_EQ(num_callbacks, 2);

  // Since we're increasing exponentially, increasing by a unit show no longer be enough.
  current_time_ms_ += UNIT;
  ASSERT_TRUE(task_manager_.ReleaseCpuResourcesFromUnblockedWorker(
      get_unblocked_worker(workers)));
  task_manager_.ScheduleAndDispatchTasks();
  pool_.TriggerCallbacks();
  task_manager_.ScheduleAndDispatchTasks();
  ASSERT_EQ(num_callbacks, 2);

  // Now it should run
  current_time_ms_ += UNIT;
  task_manager_.ScheduleAndDispatchTasks();
  pool_.TriggerCallbacks();
  task_manager_.ScheduleAndDispatchTasks();
  ASSERT_EQ(num_callbacks, 3);

  // Let just one task finish.
  for (auto it = workers.begin(); it != workers.end(); it++) {
    if (!(*it)->IsBlocked()) {
      RayTask buf;
      task_manager_.TaskFinished(*it, &buf);
      workers.erase(it);
      break;
    }
  }

  current_time_ms_ += UNIT;

  // Now schedule another task of the same scheduling class.
  RayTask task = CreateTask({{ray::kCPU_ResourceLabel, 8}},
                            /*num_args=*/0, /*args=*/{});
  task_manager_.QueueAndScheduleTask(task, false, &reply, callback);

  std::shared_ptr<MockWorker> new_worker =
      std::make_shared<MockWorker>(WorkerID::FromRandom(), 1234, runtime_env_hash);
  pool_.PushWorker(std::static_pointer_cast<WorkerInterface>(new_worker));
  pool_.TriggerCallbacks();
  workers.push_back(new_worker);

  // It can't run for another 2 units (doesn't increase to 4, because one of
  // the tasks finished).
  ASSERT_EQ(num_callbacks, 3);

  current_time_ms_ += 2 * UNIT;
  task_manager_.ScheduleAndDispatchTasks();
  pool_.TriggerCallbacks();
  ASSERT_EQ(num_callbacks, 4);

  for (auto &worker : workers) {
    RayTask buf;
    task_manager_.TaskFinished(worker, &buf);
  }

  AssertNoLeaks();
}

/// Ensure we reset the cap after we've finished executing through the queue.
TEST_F(ClusterTaskManagerTest, SchedulingClassCapResetTest) {
  int64_t UNIT = RayConfig::instance().worker_cap_initial_backoff_delay_ms();
  std::vector<RayTask> tasks;
  for (int i = 0; i < 2; i++) {
    RayTask task = CreateTask({{ray::kCPU_ResourceLabel, 8}},
                              /*num_args=*/0, /*args=*/{});
    tasks.emplace_back(task);
  }

  rpc::RequestWorkerLeaseReply reply;
  int num_callbacks = 0;
  auto callback = [&num_callbacks](Status, std::function<void()>, std::function<void()>) {
    num_callbacks++;
  };
  for (const auto &task : tasks) {
    task_manager_.QueueAndScheduleTask(task, false, &reply, callback);
  }

  auto runtime_env_hash = tasks[0].GetTaskSpecification().GetRuntimeEnvHash();

  std::shared_ptr<MockWorker> worker1 =
      std::make_shared<MockWorker>(WorkerID::FromRandom(), 1234, runtime_env_hash);
  pool_.PushWorker(std::static_pointer_cast<WorkerInterface>(worker1));
  pool_.TriggerCallbacks();
  task_manager_.ScheduleAndDispatchTasks();

  ASSERT_TRUE(task_manager_.ReleaseCpuResourcesFromUnblockedWorker(worker1));
  current_time_ms_ += UNIT;

  std::shared_ptr<MockWorker> worker2 =
      std::make_shared<MockWorker>(WorkerID::FromRandom(), 1234, runtime_env_hash);
  pool_.PushWorker(std::static_pointer_cast<WorkerInterface>(worker2));
  task_manager_.ScheduleAndDispatchTasks();
  pool_.TriggerCallbacks();

  ASSERT_EQ(num_callbacks, 2);

  RayTask buf;
  task_manager_.TaskFinished(worker1, &buf);
  task_manager_.TaskFinished(worker2, &buf);

  AssertNoLeaks();

  for (int i = 0; i < 2; i++) {
    RayTask task = CreateTask({{ray::kCPU_ResourceLabel, 8}},
                              /*num_args=*/0, /*args=*/{});
    task_manager_.QueueAndScheduleTask(task, false, &reply, callback);
  }

  std::shared_ptr<MockWorker> worker3 =
      std::make_shared<MockWorker>(WorkerID::FromRandom(), 1234, runtime_env_hash);
  pool_.PushWorker(std::static_pointer_cast<WorkerInterface>(worker3));
  pool_.TriggerCallbacks();
  task_manager_.ScheduleAndDispatchTasks();
  ASSERT_EQ(num_callbacks, 3);

  ASSERT_TRUE(task_manager_.ReleaseCpuResourcesFromUnblockedWorker(worker3));
  current_time_ms_ += UNIT;

  std::shared_ptr<MockWorker> worker4 =
      std::make_shared<MockWorker>(WorkerID::FromRandom(), 1234, runtime_env_hash);
  pool_.PushWorker(std::static_pointer_cast<WorkerInterface>(worker4));
  task_manager_.ScheduleAndDispatchTasks();
  pool_.TriggerCallbacks();

  ASSERT_EQ(num_callbacks, 4);

  {
    // Ensure a class of a differenct scheduling class can still be scheduled.
    RayTask task5 = CreateTask({},
                               /*num_args=*/0, /*args=*/{});
    task_manager_.QueueAndScheduleTask(task5, false, &reply, callback);
    std::shared_ptr<MockWorker> worker5 =
        std::make_shared<MockWorker>(WorkerID::FromRandom(), 1234, runtime_env_hash);
    pool_.PushWorker(std::static_pointer_cast<WorkerInterface>(worker5));
    task_manager_.ScheduleAndDispatchTasks();
    pool_.TriggerCallbacks();
    ASSERT_EQ(num_callbacks, 5);
    task_manager_.TaskFinished(worker5, &buf);
  }

  task_manager_.TaskFinished(worker3, &buf);
  task_manager_.TaskFinished(worker4, &buf);

  AssertNoLeaks();
}

/// Test that scheduling classes which have reached their running cap start
/// their timer after the new task is submitted, not before.
TEST_F(ClusterTaskManagerTest, DispatchTimerAfterRequestTest) {
  int64_t UNIT = RayConfig::instance().worker_cap_initial_backoff_delay_ms();
  RayTask first_task = CreateTask({{ray::kCPU_ResourceLabel, 8}},
                                  /*num_args=*/0, /*args=*/{});

  rpc::RequestWorkerLeaseReply reply;
  int num_callbacks = 0;
  auto callback = [&num_callbacks](Status, std::function<void()>, std::function<void()>) {
    num_callbacks++;
  };
  task_manager_.QueueAndScheduleTask(first_task, false, &reply, callback);

  auto runtime_env_hash = first_task.GetTaskSpecification().GetRuntimeEnvHash();
  std::vector<std::shared_ptr<MockWorker>> workers;
  for (int i = 0; i < 3; i++) {
    std::shared_ptr<MockWorker> worker =
        std::make_shared<MockWorker>(WorkerID::FromRandom(), 1234, runtime_env_hash);
    pool_.PushWorker(std::static_pointer_cast<WorkerInterface>(worker));
    pool_.TriggerCallbacks();
    workers.push_back(worker);
  }
  task_manager_.ScheduleAndDispatchTasks();

  ASSERT_EQ(num_callbacks, 1);

  RayTask second_task = CreateTask({{ray::kCPU_ResourceLabel, 8}},
                                   /*num_args=*/0, /*args=*/{});
  task_manager_.QueueAndScheduleTask(second_task, false, &reply, callback);
  pool_.TriggerCallbacks();

  /// Can't schedule yet due to the cap.
  ASSERT_EQ(num_callbacks, 1);
  for (auto &worker : workers) {
    if (worker->GetAllocatedInstances() && !worker->IsBlocked()) {
      task_manager_.ReleaseCpuResourcesFromUnblockedWorker(worker);
    }
  }

  current_time_ms_ += UNIT;
  task_manager_.ScheduleAndDispatchTasks();
  pool_.TriggerCallbacks();

  ASSERT_EQ(num_callbacks, 2);
  for (auto &worker : workers) {
    if (worker->GetAllocatedInstances() && !worker->IsBlocked()) {
      task_manager_.ReleaseCpuResourcesFromUnblockedWorker(worker);
    }
  }

  /// A lot of time passes, definitely more than the timeout.
  current_time_ms_ += 100000 * UNIT;

  RayTask third_task = CreateTask({{ray::kCPU_ResourceLabel, 8}},
                                  /*num_args=*/0, /*args=*/{});
  task_manager_.QueueAndScheduleTask(third_task, false, &reply, callback);
  pool_.TriggerCallbacks();

  /// We still can't schedule the third task since the timer doesn't start
  /// until after the task is queued.
  ASSERT_EQ(num_callbacks, 2);

  current_time_ms_ += 2 * UNIT;
  task_manager_.ScheduleAndDispatchTasks();
  pool_.TriggerCallbacks();

  ASSERT_EQ(num_callbacks, 3);

  for (auto &worker : workers) {
    RayTask buf;
    task_manager_.TaskFinished(worker, &buf);
  }

  AssertNoLeaks();
}

// Regression test for https://github.com/ray-project/ray/issues/16935:
// When a task requires 1 CPU and is infeasible because head node has 0 CPU,
// make sure the task's resource demand is reported.
TEST_F(ClusterTaskManagerTestWithoutCPUsAtHead, OneCpuInfeasibleTask) {
  rpc::RequestWorkerLeaseReply reply;
  bool callback_occurred = false;
  bool *callback_occurred_ptr = &callback_occurred;
  auto callback = [callback_occurred_ptr](const Status &, const std::function<void()> &,
                                          const std::function<void()> &) {
    *callback_occurred_ptr = true;
  };

  constexpr int num_cases = 5;
  // Create 5 tasks with different CPU requests.
  const std::array<int, num_cases> cpu_request = {1, 2, 1, 3, 1};
  // Each type of CPU request corresponds to a types of resource demand.
  const std::array<int, num_cases> demand_types = {1, 2, 2, 3, 3};
  // Number of infeasible 1 CPU requests..
  const std::array<int, num_cases> num_infeasible_1cpu = {1, 1, 2, 2, 3};

  for (int i = 0; i < num_cases; ++i) {
    RayTask task = CreateTask({{ray::kCPU_ResourceLabel, cpu_request[i]}});
    task_manager_.QueueAndScheduleTask(task, false, &reply, callback);
    pool_.TriggerCallbacks();

    // The task cannot run because there is only 1 node (head) with 0 CPU.
    ASSERT_FALSE(callback_occurred);
    ASSERT_EQ(leased_workers_.size(), 0);
    ASSERT_EQ(pool_.workers.size(), 0);
    ASSERT_EQ(node_info_calls_, 0);

    rpc::ResourcesData data;
    task_manager_.FillResourceUsage(data);
    const auto &resource_load_by_shape = data.resource_load_by_shape();
    ASSERT_EQ(resource_load_by_shape.resource_demands().size(), demand_types[i]);

    // Assert that the one-cpu fields are correct.
    bool one_cpu_found = false;
    for (const auto &demand : resource_load_by_shape.resource_demands()) {
      if (demand.shape().at("CPU") == 1) {
        ASSERT_FALSE(one_cpu_found);
        one_cpu_found = true;
        EXPECT_EQ(demand.num_infeasible_requests_queued(), num_infeasible_1cpu[i]);
        ASSERT_EQ(demand.shape().size(), 1);
      }
    }
    ASSERT_TRUE(one_cpu_found);
  }
}

int main(int argc, char **argv) {
  ::testing::InitGoogleTest(&argc, argv);
  return RUN_ALL_TESTS();
}

}  // namespace raylet

}  // namespace ray<|MERGE_RESOLUTION|>--- conflicted
+++ resolved
@@ -192,23 +192,13 @@
   ~FeatureFlagEnvironment() override {}
 
   // Override this to define how to set up the environment.
-<<<<<<< HEAD
-  void SetUp() override {
-    RayConfig::instance().worker_cap_initial_backoff_delay_ms() = 1000;
-  }
-=======
   void SetUp() override { RayConfig::instance().worker_cap_enabled() = true; }
->>>>>>> ee80a693
 
   // Override this to define how to tear down the environment.
   void TearDown() override {}
 };
 
-<<<<<<< HEAD
-testing::FeatureFlagEnvironment *const env =
-=======
 testing::Environment *const env =
->>>>>>> ee80a693
     ::testing::AddGlobalTestEnvironment(new FeatureFlagEnvironment);
 
 class ClusterTaskManagerTest : public ::testing::Test {
