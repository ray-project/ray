--- conflicted
+++ resolved
@@ -1536,7 +1536,6 @@
   AssertNoLeaks();
 }
 
-<<<<<<< HEAD
 TEST_F(ClusterTaskManagerTest, CapRunningOnDispatchQueue) {
   scheduler_->AddLocalResourceInstances(ray::kGPU_ResourceLabel, {1, 1, 1});
   RayTask task = CreateTask({{ray::kCPU_ResourceLabel, 4}, {ray::kGPU_ResourceLabel, 1}},
@@ -1666,7 +1665,8 @@
   // We shouldn't cap anything for zero cpu tasks (and shouldn't crash before
   // this point).
   ASSERT_EQ(num_callbacks, 3);
-=======
+}
+
 // Regression test for https://github.com/ray-project/ray/issues/16935:
 // When a task requires 1 CPU and is infeasible because head node has 0 CPU,
 // make sure the task's resource demand is reported.
@@ -1703,13 +1703,19 @@
     const auto &resource_load_by_shape = data.resource_load_by_shape();
     ASSERT_EQ(resource_load_by_shape.resource_demands().size(), demand_types[i]);
 
-    // 1 CPU demand currently is always the 1st.
-    const auto &demand = resource_load_by_shape.resource_demands()[0];
-    EXPECT_EQ(demand.num_infeasible_requests_queued(), num_infeasible_1cpu[i]);
-    ASSERT_EQ(demand.shape().size(), 1);
-    ASSERT_EQ(demand.shape().at("CPU"), 1);
-  }
->>>>>>> d22f8387
+
+    // Assert that the one-cpu fields are correct.
+    bool one_cpu_found = false;
+    for (const auto &demand : resource_load_by_shape.resource_demands()) {
+      if (demand.shape().at("CPU") == 1) {
+        ASSERT_FALSE(one_cpu_found);
+        one_cpu_found = true;
+        EXPECT_EQ(demand.num_infeasible_requests_queued(), num_infeasible_1cpu[i]);
+        ASSERT_EQ(demand.shape().size(), 1);
+      }
+    }
+    ASSERT_TRUE(one_cpu_found);
+  }
 }
 
 int main(int argc, char **argv) {
