--- conflicted
+++ resolved
@@ -662,12 +662,8 @@
   reply.Clear();
   ASSERT_TRUE(task_manager_.CancelTask(task.GetTaskSpecification().TaskId()));
   task_manager_.ScheduleAndDispatchTasks();
-<<<<<<< HEAD
   pool_.TriggerCallbacks();
   // Task will not execute.
-=======
-  // RayTask will not execute.
->>>>>>> 13f39b2c
   ASSERT_TRUE(callback_called);
   ASSERT_TRUE(reply.canceled());
   ASSERT_EQ(leased_workers_.size(), 0);
@@ -716,12 +712,8 @@
   // RayTask is now queued so cancellation works.
   ASSERT_TRUE(task_manager_.CancelTask(task.GetTaskSpecification().TaskId()));
   task_manager_.ScheduleAndDispatchTasks();
-<<<<<<< HEAD
   pool_.TriggerCallbacks();
   // Task will not execute.
-=======
-  // RayTask will not execute.
->>>>>>> 13f39b2c
   ASSERT_TRUE(callback_called);
   ASSERT_TRUE(reply.canceled());
   ASSERT_EQ(leased_workers_.size(), 0);
@@ -1005,12 +997,8 @@
       std::make_shared<MockWorker>(WorkerID::FromRandom(), 1234);
   pool_.PushWorker(std::static_pointer_cast<WorkerInterface>(worker));
   task_manager_.ScheduleAndDispatchTasks();
-<<<<<<< HEAD
   pool_.TriggerCallbacks();
   // Task shouldn't be scheduled yet.
-=======
-  // RayTask shouldn't be scheduled yet.
->>>>>>> 13f39b2c
   ASSERT_EQ(announce_infeasible_task_calls_, 1);
   ASSERT_FALSE(*callback_occurred);
   ASSERT_EQ(leased_workers_.size(), 0);
@@ -1145,12 +1133,7 @@
   ASSERT_EQ(num_callbacks, 0);
   ASSERT_EQ(leased_workers_.size(), 0);
 
-<<<<<<< HEAD
   /* Worker available and arguments available */
-=======
-  /* RayTask argument gets evicted */
-  missing_objects_.insert(missing_arg);
->>>>>>> 13f39b2c
   pool_.PushWorker(std::static_pointer_cast<WorkerInterface>(worker));
   task_manager_.ScheduleAndDispatchTasks();
   pool_.TriggerCallbacks();
@@ -1187,15 +1170,11 @@
   ASSERT_EQ(task_manager_.tasks_to_dispatch_.size(), 0);
   ASSERT_EQ(task_manager_.infeasible_tasks_.size(), 0);
 
-<<<<<<< HEAD
   // Delete cpu resource of local node, then task 2 should be turned into
   // infeasible.
   scheduler_->DeleteLocalResource(ray::kCPU_ResourceLabel);
 
-  Task task2 = CreateTask({{ray::kCPU_ResourceLabel, 4}});
-=======
   RayTask task2 = CreateTask({{ray::kCPU_ResourceLabel, 4}});
->>>>>>> 13f39b2c
   rpc::RequestWorkerLeaseReply reply2;
   bool callback_occurred2 = false;
   task_manager_.QueueAndScheduleTask(
@@ -1496,8 +1475,8 @@
 TEST_F(ClusterTaskManagerTest, PopWorkerExactlyOnce) {
   // Create and queue one task.
   std::string serialized_runtime_env = "mock_env";
-  Task task = CreateTask({{ray::kCPU_ResourceLabel, 4}}, /*num_args=*/0, /*args=*/{},
-                         serialized_runtime_env);
+  RayTask task = CreateTask({{ray::kCPU_ResourceLabel, 4}}, /*num_args=*/0, /*args=*/{},
+                            serialized_runtime_env);
   auto runtime_env_hash = task.GetTaskSpecification().GetRuntimeEnvHash();
   rpc::RequestWorkerLeaseReply reply;
   bool callback_occurred = false;
@@ -1533,7 +1512,7 @@
   // Worker has been popped. Don't call `PopWorker` repeatedly.
   ASSERT_EQ(pool_.CallbackSize(runtime_env_hash), 0);
 
-  Task finished_task;
+  RayTask finished_task;
   task_manager_.TaskFinished(leased_workers_.begin()->second, &finished_task);
   ASSERT_EQ(finished_task.GetTaskSpecification().TaskId(),
             task.GetTaskSpecification().TaskId());
