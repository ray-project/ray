--- conflicted
+++ resolved
@@ -1,4369 +1,2215 @@
-<<<<<<< HEAD
-// Copyright 2017 The Ray Authors.
-//
-
-// Licensed under the Apache License, Version 2.0 (the "License");
-// you may not use this file except in compliance with the License.
-// You may obtain a copy of the License at
-//
-//  http://www.apache.org/licenses/LICENSE-2.0
-//
-// Unless required by applicable law or agreed to in writing, software
-// distributed under the License is distributed on an "AS IS" BASIS,
-// WITHOUT WARRANTIES OR CONDITIONS OF ANY KIND, either express or implied.
-// See the License for the specific language governing permissions and
-// limitations under the License.
-
-// clang-format off
-#include "ray/raylet/scheduling/cluster_task_manager.h"
-
-#include <memory>
-#include <string>
-
-#include "gmock/gmock.h"
-#include "gtest/gtest.h"
-#include "ray/common/id.h"
-#include "ray/common/task/scheduling_resources.h"
-#include "ray/common/task/task.h"
-#include "ray/common/task/task_util.h"
-#include "ray/common/test_util.h"
-#include "ray/raylet/scheduling/cluster_resource_scheduler.h"
-#include "ray/raylet/scheduling/scheduling_ids.h"
-#include "ray/raylet/test/util.h"
-#include "mock/ray/gcs/gcs_client/gcs_client.h"
-
-#ifdef UNORDERED_VS_ABSL_MAPS_EVALUATION
-#include <chrono>
-
-#include "absl/container/flat_hash_map.h"
-#endif  // UNORDERED_VS_ABSL_MAPS_EVALUATION
-// clang-format on
-
-namespace ray {
-
-namespace raylet {
-
-using ::testing::_;
-
-class MockWorkerPool : public WorkerPoolInterface {
- public:
-  MockWorkerPool() : num_pops(0) {}
-
-  void PopWorker(const TaskSpecification &task_spec, const PopWorkerCallback &callback,
-                 const std::string &allocated_instances_serialized_json) {
-    num_pops++;
-    const WorkerCacheKey env = {task_spec.SerializedRuntimeEnv(), {}};
-    const int runtime_env_hash = env.IntHash();
-    callbacks[runtime_env_hash].push_back(callback);
-  }
-
-  void PushWorker(const std::shared_ptr<WorkerInterface> &worker) {
-    workers.push_front(worker);
-  }
-
-  const std::vector<std::shared_ptr<WorkerInterface>> GetAllRegisteredWorkers(
-      bool filter_dead_workers) const {
-    RAY_CHECK(false) << "Not used.";
-    return {};
-  }
-
-  void TriggerCallbacks() {
-    for (auto it = workers.begin(); it != workers.end();) {
-      std::shared_ptr<WorkerInterface> worker = *it;
-      auto runtime_env_hash = worker->GetRuntimeEnvHash();
-      bool dispatched = false;
-      auto cb_it = callbacks.find(runtime_env_hash);
-      if (cb_it != callbacks.end()) {
-        auto &list = cb_it->second;
-        RAY_CHECK(!list.empty());
-        for (auto list_it = list.begin(); list_it != list.end();) {
-          auto &callback = *list_it;
-          dispatched = callback(worker, PopWorkerStatus::OK);
-          list_it = list.erase(list_it);
-          if (dispatched) {
-            break;
-          }
-        }
-        if (list.empty()) {
-          callbacks.erase(cb_it);
-        }
-        if (dispatched) {
-          it = workers.erase(it);
-          continue;
-        }
-      }
-      it++;
-    }
-  }
-
-  size_t CallbackSize(int runtime_env_hash) {
-    auto cb_it = callbacks.find(runtime_env_hash);
-    if (cb_it != callbacks.end()) {
-      auto &list = cb_it->second;
-      return list.size();
-    }
-    return 0;
-  }
-
-  std::list<std::shared_ptr<WorkerInterface>> workers;
-  absl::flat_hash_map<int, std::list<PopWorkerCallback>> callbacks;
-  int num_pops;
-};
-
-std::shared_ptr<ClusterResourceScheduler> CreateSingleNodeScheduler(
-    const std::string &id, double num_cpus, double num_gpus, gcs::GcsClient &gcs_client) {
-  absl::flat_hash_map<std::string, double> local_node_resources;
-  local_node_resources[ray::kCPU_ResourceLabel] = num_cpus;
-  local_node_resources[ray::kGPU_ResourceLabel] = num_gpus;
-  local_node_resources[ray::kMemory_ResourceLabel] = 128;
-
-  auto scheduler =
-      std::make_shared<ClusterResourceScheduler>(id, local_node_resources, gcs_client);
-
-  return scheduler;
-}
-
-RayTask CreateTask(const std::unordered_map<std::string, double> &required_resources,
-                   int num_args = 0, std::vector<ObjectID> args = {},
-                   const std::string &serialized_runtime_env = "{}",
-                   const std::vector<std::string> &runtime_env_uris = {}) {
-  TaskSpecBuilder spec_builder;
-  TaskID id = RandomTaskId();
-  JobID job_id = RandomJobId();
-  rpc::Address address;
-  spec_builder.SetCommonTaskSpec(id, "dummy_task", Language::PYTHON,
-                                 FunctionDescriptorBuilder::BuildPython("", "", "", ""),
-                                 job_id, TaskID::Nil(), 0, TaskID::Nil(), address, 0,
-                                 required_resources, {}, "", 0, serialized_runtime_env,
-                                 runtime_env_uris);
-
-  if (!args.empty()) {
-    for (auto &arg : args) {
-      spec_builder.AddArg(TaskArgByReference(arg, rpc::Address(), ""));
-    }
-  } else {
-    for (int i = 0; i < num_args; i++) {
-      ObjectID put_id = ObjectID::FromIndex(RandomTaskId(), /*index=*/i + 1);
-      spec_builder.AddArg(TaskArgByReference(put_id, rpc::Address(), ""));
-    }
-  }
-
-  rpc::TaskExecutionSpec execution_spec_message;
-  execution_spec_message.set_num_forwards(1);
-  return RayTask(spec_builder.Build(),
-                 TaskExecutionSpecification(execution_spec_message));
-}
-
-class MockTaskDependencyManager : public TaskDependencyManagerInterface {
- public:
-  MockTaskDependencyManager(std::unordered_set<ObjectID> &missing_objects)
-      : missing_objects_(missing_objects) {}
-
-  bool RequestTaskDependencies(
-      const TaskID &task_id, const std::vector<rpc::ObjectReference> &required_objects) {
-    RAY_CHECK(subscribed_tasks.insert(task_id).second);
-    for (auto &obj_ref : required_objects) {
-      if (missing_objects_.find(ObjectRefToId(obj_ref)) != missing_objects_.end()) {
-        return false;
-      }
-    }
-    return true;
-  }
-
-  void RemoveTaskDependencies(const TaskID &task_id) {
-    RAY_CHECK(subscribed_tasks.erase(task_id));
-  }
-
-  bool TaskDependenciesBlocked(const TaskID &task_id) const {
-    return blocked_tasks.count(task_id);
-  }
-
-  bool CheckObjectLocal(const ObjectID &object_id) const { return true; }
-
-  std::unordered_set<ObjectID> &missing_objects_;
-  std::unordered_set<TaskID> subscribed_tasks;
-  std::unordered_set<TaskID> blocked_tasks;
-};
-
-class FeatureFlagEnvironment : public ::testing::Environment {
-  /// We should run these tests with feature flags on to ensure we are testing the flagged
-  /// behavior.
- public:
-  ~FeatureFlagEnvironment() override {}
-
-  // Override this to define how to set up the environment.
-  void SetUp() override { RayConfig::instance().worker_cap_enabled() = true; }
-
-  // Override this to define how to tear down the environment.
-  void TearDown() override {}
-};
-
-testing::Environment *const env =
-    ::testing::AddGlobalTestEnvironment(new FeatureFlagEnvironment);
-
-class ClusterTaskManagerTest : public ::testing::Test {
- public:
-  ClusterTaskManagerTest(double num_cpus_at_head = 8.0, double num_gpus_at_head = 0.0)
-      : gcs_client_(std::make_unique<gcs::MockGcsClient>()),
-        id_(NodeID::FromRandom()),
-        scheduler_(CreateSingleNodeScheduler(id_.Binary(), num_cpus_at_head,
-                                             num_gpus_at_head, *gcs_client_)),
-        is_owner_alive_(true),
-        node_info_calls_(0),
-        announce_infeasible_task_calls_(0),
-        dependency_manager_(missing_objects_),
-        task_manager_(
-            id_, scheduler_, dependency_manager_,
-            /* is_owner_alive= */
-            [this](const WorkerID &worker_id, const NodeID &node_id) {
-              return is_owner_alive_;
-            },
-            /* get_node_info= */
-            [this](const NodeID &node_id) -> const rpc::GcsNodeInfo * {
-              node_info_calls_++;
-              if (node_info_.count(node_id) != 0) {
-                return &node_info_[node_id];
-              }
-              return nullptr;
-            },
-            /* announce_infeasible_task= */
-            [this](const RayTask &task) { announce_infeasible_task_calls_++; }, pool_,
-            leased_workers_,
-            /* get_task_arguments= */
-            [this](const std::vector<ObjectID> &object_ids,
-                   std::vector<std::unique_ptr<RayObject>> *results) {
-              for (auto &obj_id : object_ids) {
-                if (missing_objects_.count(obj_id) == 0) {
-                  results->emplace_back(MakeDummyArg());
-                } else {
-                  results->emplace_back(nullptr);
-                }
-              }
-              return true;
-            },
-            /*max_pinned_task_arguments_bytes=*/1000,
-            /*get_time=*/[this]() { return current_time_ms_; }) {}
-
-  void SetUp() {
-    static rpc::GcsNodeInfo node_info;
-    ON_CALL(*gcs_client_->mock_node_accessor, Get(::testing::_, ::testing::_))
-        .WillByDefault(::testing::Return(&node_info));
-  }
-
-  RayObject *MakeDummyArg() {
-    std::vector<uint8_t> data;
-    data.resize(default_arg_size_);
-    auto buffer = std::make_shared<LocalMemoryBuffer>(data.data(), data.size());
-    return new RayObject(buffer, nullptr, {});
-  }
-
-  void Shutdown() {}
-
-  void AddNode(const NodeID &id, double num_cpus, double num_gpus = 0,
-               double memory = 0) {
-    absl::flat_hash_map<std::string, double> node_resources;
-    node_resources[ray::kCPU_ResourceLabel] = num_cpus;
-    node_resources[ray::kGPU_ResourceLabel] = num_gpus;
-    node_resources[ray::kMemory_ResourceLabel] = memory;
-    scheduler_->AddOrUpdateNode(id.Binary(), node_resources, node_resources);
-
-    rpc::GcsNodeInfo info;
-    node_info_[id] = info;
-  }
-
-  void AssertNoLeaks() {
-    ASSERT_TRUE(task_manager_.tasks_to_schedule_.empty());
-    ASSERT_TRUE(task_manager_.tasks_to_dispatch_.empty());
-    ASSERT_TRUE(task_manager_.waiting_tasks_index_.empty());
-    ASSERT_TRUE(task_manager_.waiting_task_queue_.empty());
-    ASSERT_TRUE(task_manager_.infeasible_tasks_.empty());
-    ASSERT_TRUE(task_manager_.executing_task_args_.empty());
-    ASSERT_TRUE(task_manager_.pinned_task_arguments_.empty());
-    ASSERT_TRUE(task_manager_.info_by_sched_cls_.empty());
-    ASSERT_EQ(task_manager_.pinned_task_arguments_bytes_, 0);
-    ASSERT_TRUE(task_manager_.info_by_sched_cls_.empty());
-    ASSERT_TRUE(dependency_manager_.subscribed_tasks.empty());
-  }
-
-  void AssertPinnedTaskArgumentsPresent(const RayTask &task) {
-    const auto &expected_deps = task.GetTaskSpecification().GetDependencyIds();
-    ASSERT_EQ(task_manager_.executing_task_args_[task.GetTaskSpecification().TaskId()],
-              expected_deps);
-    for (auto &arg : expected_deps) {
-      ASSERT_TRUE(task_manager_.pinned_task_arguments_.count(arg));
-    }
-  }
-
-  int NumTasksWaitingForWorker() {
-    int count = 0;
-    for (const auto &pair : task_manager_.tasks_to_dispatch_) {
-      for (const auto &work : pair.second) {
-        if (work->GetState() == internal::WorkStatus::WAITING_FOR_WORKER) {
-          count++;
-        }
-      }
-    }
-    return count;
-  }
-
-  std::unique_ptr<gcs::MockGcsClient> gcs_client_;
-  NodeID id_;
-  std::shared_ptr<ClusterResourceScheduler> scheduler_;
-  MockWorkerPool pool_;
-  absl::flat_hash_map<WorkerID, std::shared_ptr<WorkerInterface>> leased_workers_;
-  std::unordered_set<ObjectID> missing_objects_;
-
-  bool is_owner_alive_;
-  int default_arg_size_ = 10;
-
-  int node_info_calls_;
-  int announce_infeasible_task_calls_;
-  absl::flat_hash_map<NodeID, rpc::GcsNodeInfo> node_info_;
-  int64_t current_time_ms_ = 0;
-
-  MockTaskDependencyManager dependency_manager_;
-  ClusterTaskManager task_manager_;
-};
-
-// Same as ClusterTaskManagerTest, but the head node starts with 4.0 num gpus.
-class ClusterTaskManagerTestWithGPUsAtHead : public ClusterTaskManagerTest {
- public:
-  ClusterTaskManagerTestWithGPUsAtHead()
-      : ClusterTaskManagerTest(/*num_cpus_at_head=*/8.0, /*num_gpus_at_head=*/4.0) {}
-};
-
-// Same as ClusterTaskManagerTest, but the head node starts with 0.0 num cpus.
-class ClusterTaskManagerTestWithoutCPUsAtHead : public ClusterTaskManagerTest {
- public:
-  ClusterTaskManagerTestWithoutCPUsAtHead()
-      : ClusterTaskManagerTest(/*num_cpus_at_head=*/0.0) {}
-};
-
-TEST_F(ClusterTaskManagerTest, BasicTest) {
-  /*
-    Test basic scheduler functionality:
-    1. Queue and attempt to schedule/dispatch atest with no workers available
-    2. A worker becomes available, dispatch again.
-   */
-  RayTask task = CreateTask({{ray::kCPU_ResourceLabel, 4}});
-  rpc::RequestWorkerLeaseReply reply;
-  bool callback_occurred = false;
-  bool *callback_occurred_ptr = &callback_occurred;
-  auto callback = [callback_occurred_ptr](Status, std::function<void()>,
-                                          std::function<void()>) {
-    *callback_occurred_ptr = true;
-  };
-
-  task_manager_.QueueAndScheduleTask(task, false, &reply, callback);
-  pool_.TriggerCallbacks();
-  ASSERT_FALSE(callback_occurred);
-  ASSERT_EQ(leased_workers_.size(), 0);
-  ASSERT_EQ(pool_.workers.size(), 0);
-
-  std::shared_ptr<MockWorker> worker =
-      std::make_shared<MockWorker>(WorkerID::FromRandom(), 1234);
-  pool_.PushWorker(std::static_pointer_cast<WorkerInterface>(worker));
-  pool_.TriggerCallbacks();
-
-  ASSERT_TRUE(callback_occurred);
-  ASSERT_EQ(leased_workers_.size(), 1);
-  ASSERT_EQ(pool_.workers.size(), 0);
-  ASSERT_EQ(node_info_calls_, 0);
-
-  RayTask finished_task;
-  task_manager_.TaskFinished(leased_workers_.begin()->second, &finished_task);
-  ASSERT_EQ(finished_task.GetTaskSpecification().TaskId(),
-            task.GetTaskSpecification().TaskId());
-  AssertNoLeaks();
-}
-
-TEST_F(ClusterTaskManagerTest, IdempotencyTest) {
-  /*
-    A few task manager methods are meant to be idempotent.
-    * `TaskFinished`
-    * `ReleaseCpuResourcesFromUnblockedWorker`
-    * `ReturnCpuResourcesToBlockedWorker`
-   */
-  RayTask task = CreateTask({{ray::kCPU_ResourceLabel, 4}});
-  rpc::RequestWorkerLeaseReply reply;
-  bool callback_occurred = false;
-  bool *callback_occurred_ptr = &callback_occurred;
-  auto callback = [callback_occurred_ptr](Status, std::function<void()>,
-                                          std::function<void()>) {
-    *callback_occurred_ptr = true;
-  };
-
-  task_manager_.QueueAndScheduleTask(task, false, &reply, callback);
-  pool_.TriggerCallbacks();
-  ASSERT_FALSE(callback_occurred);
-  ASSERT_EQ(leased_workers_.size(), 0);
-  ASSERT_EQ(pool_.workers.size(), 0);
-
-  std::shared_ptr<MockWorker> worker =
-      std::make_shared<MockWorker>(WorkerID::FromRandom(), 1234);
-  pool_.PushWorker(std::static_pointer_cast<WorkerInterface>(worker));
-  pool_.TriggerCallbacks();
-
-  ASSERT_TRUE(callback_occurred);
-  ASSERT_EQ(leased_workers_.size(), 1);
-  ASSERT_EQ(pool_.workers.size(), 0);
-  ASSERT_EQ(node_info_calls_, 0);
-
-  ASSERT_EQ(scheduler_->GetLocalAvailableCpus(), 4.0);
-
-  task_manager_.ReleaseCpuResourcesFromUnblockedWorker(worker);
-  task_manager_.ReleaseCpuResourcesFromUnblockedWorker(worker);
-
-  ASSERT_EQ(scheduler_->GetLocalAvailableCpus(), 8.0);
-
-  task_manager_.ReturnCpuResourcesToBlockedWorker(worker);
-  task_manager_.ReturnCpuResourcesToBlockedWorker(worker);
-
-  ASSERT_EQ(scheduler_->GetLocalAvailableCpus(), 4.0);
-
-  RayTask finished_task;
-  task_manager_.TaskFinished(leased_workers_.begin()->second, &finished_task);
-  task_manager_.TaskFinished(leased_workers_.begin()->second, &finished_task);
-  ASSERT_EQ(finished_task.GetTaskSpecification().TaskId(),
-            task.GetTaskSpecification().TaskId());
-  ASSERT_EQ(scheduler_->GetLocalAvailableCpus(), 8.0);
-  AssertNoLeaks();
-}
-
-TEST_F(ClusterTaskManagerTest, DispatchQueueNonBlockingTest) {
-  /*
-    Test that if no worker is available for the first task in a dispatch
-    queue (because the runtime env in the task spec doesn't match any
-    available worker), other tasks in the dispatch queue can still be scheduled.
-    https://github.com/ray-project/ray/issues/16226
-   */
-
-  // Use the same required_resources for all tasks so they end up in the same queue.
-  const std::unordered_map<std::string, double> required_resources = {
-      {ray::kCPU_ResourceLabel, 4}};
-
-  std::string serialized_runtime_env_A = "mock_env_A";
-  RayTask task_A = CreateTask(required_resources, /*num_args=*/0, /*args=*/{},
-                              serialized_runtime_env_A);
-  rpc::RequestWorkerLeaseReply reply_A;
-  bool callback_occurred = false;
-  bool *callback_occurred_ptr = &callback_occurred;
-  auto callback = [callback_occurred_ptr](Status, std::function<void()>,
-                                          std::function<void()>) {
-    *callback_occurred_ptr = true;
-  };
-
-  std::string serialized_runtime_env_B = "mock_env_B";
-  RayTask task_B_1 = CreateTask(required_resources, /*num_args=*/0, /*args=*/{},
-                                serialized_runtime_env_B);
-  RayTask task_B_2 = CreateTask(required_resources, /*num_args=*/0, /*args=*/{},
-                                serialized_runtime_env_B);
-  rpc::RequestWorkerLeaseReply reply_B_1;
-  rpc::RequestWorkerLeaseReply reply_B_2;
-  auto empty_callback = [](Status, std::function<void()>, std::function<void()>) {};
-
-  // Ensure task_A is not at the front of the queue.
-  task_manager_.QueueAndScheduleTask(task_B_1, false, &reply_B_1, empty_callback);
-  task_manager_.QueueAndScheduleTask(task_A, false, &reply_A, callback);
-  task_manager_.QueueAndScheduleTask(task_B_2, false, &reply_B_2, empty_callback);
-  pool_.TriggerCallbacks();
-
-  // Push a worker that can only run task A.
-  const WorkerCacheKey env_A = {serialized_runtime_env_A, {}};
-  const int runtime_env_hash_A = env_A.IntHash();
-  std::shared_ptr<MockWorker> worker_A =
-      std::make_shared<MockWorker>(WorkerID::FromRandom(), 1234, runtime_env_hash_A);
-  pool_.PushWorker(std::static_pointer_cast<WorkerInterface>(worker_A));
-  pool_.TriggerCallbacks();
-
-  ASSERT_TRUE(callback_occurred);
-  ASSERT_EQ(leased_workers_.size(), 1);
-  ASSERT_EQ(pool_.workers.size(), 0);
-  ASSERT_EQ(node_info_calls_, 0);
-
-  RayTask finished_task;
-  task_manager_.TaskFinished(leased_workers_.begin()->second, &finished_task);
-  ASSERT_EQ(finished_task.GetTaskSpecification().TaskId(),
-            task_A.GetTaskSpecification().TaskId());
-
-  // task_B_1 and task_B_2 remain in the dispatch queue, so don't call AssertNoLeaks().
-  // AssertNoLeaks();
-}
-
-TEST_F(ClusterTaskManagerTest, BlockedWorkerDiesTest) {
-  /*
-   Tests the edge case in which a worker crashes while it's blocked. In this case, its CPU
-   resources should not be double freed.
-   */
-  RayTask task = CreateTask({{ray::kCPU_ResourceLabel, 4}});
-  rpc::RequestWorkerLeaseReply reply;
-  bool callback_occurred = false;
-  bool *callback_occurred_ptr = &callback_occurred;
-  auto callback = [callback_occurred_ptr](Status, std::function<void()>,
-                                          std::function<void()>) {
-    *callback_occurred_ptr = true;
-  };
-
-  task_manager_.QueueAndScheduleTask(task, false, &reply, callback);
-  pool_.TriggerCallbacks();
-
-  ASSERT_FALSE(callback_occurred);
-  ASSERT_EQ(leased_workers_.size(), 0);
-  ASSERT_EQ(pool_.workers.size(), 0);
-
-  std::shared_ptr<MockWorker> worker =
-      std::make_shared<MockWorker>(WorkerID::FromRandom(), 1234);
-  pool_.PushWorker(std::static_pointer_cast<WorkerInterface>(worker));
-
-  task_manager_.ScheduleAndDispatchTasks();
-  pool_.TriggerCallbacks();
-
-  ASSERT_TRUE(callback_occurred);
-  ASSERT_EQ(leased_workers_.size(), 1);
-  ASSERT_EQ(pool_.workers.size(), 0);
-  ASSERT_EQ(node_info_calls_, 0);
-
-  // Block the worker. Which releases only the CPU resource.
-  task_manager_.ReleaseCpuResourcesFromUnblockedWorker(worker);
-
-  RayTask finished_task;
-  // If a resource was double-freed, we will crash in this call.
-  task_manager_.TaskFinished(leased_workers_.begin()->second, &finished_task);
-  ASSERT_EQ(finished_task.GetTaskSpecification().TaskId(),
-            task.GetTaskSpecification().TaskId());
-
-  AssertNoLeaks();
-}
-
-TEST_F(ClusterTaskManagerTest, BlockedWorkerDies2Test) {
-  /*
-    Same edge case as the previous test, but this time the block and finish requests
-    happen in the opposite order.
-   */
-  RayTask task = CreateTask({{ray::kCPU_ResourceLabel, 4}});
-  rpc::RequestWorkerLeaseReply reply;
-  bool callback_occurred = false;
-  bool *callback_occurred_ptr = &callback_occurred;
-  auto callback = [callback_occurred_ptr](Status, std::function<void()>,
-                                          std::function<void()>) {
-    *callback_occurred_ptr = true;
-  };
-
-  task_manager_.QueueAndScheduleTask(task, false, &reply, callback);
-  pool_.TriggerCallbacks();
-
-  ASSERT_FALSE(callback_occurred);
-  ASSERT_EQ(leased_workers_.size(), 0);
-  ASSERT_EQ(pool_.workers.size(), 0);
-
-  std::shared_ptr<MockWorker> worker =
-      std::make_shared<MockWorker>(WorkerID::FromRandom(), 1234);
-  pool_.PushWorker(std::static_pointer_cast<WorkerInterface>(worker));
-
-  task_manager_.ScheduleAndDispatchTasks();
-  pool_.TriggerCallbacks();
-
-  ASSERT_TRUE(callback_occurred);
-  ASSERT_EQ(leased_workers_.size(), 1);
-  ASSERT_EQ(pool_.workers.size(), 0);
-  ASSERT_EQ(node_info_calls_, 0);
-
-  RayTask finished_task;
-  task_manager_.TaskFinished(leased_workers_.begin()->second, &finished_task);
-  ASSERT_EQ(finished_task.GetTaskSpecification().TaskId(),
-            task.GetTaskSpecification().TaskId());
-
-  // Block the worker. Which releases only the CPU resource.
-  task_manager_.ReleaseCpuResourcesFromUnblockedWorker(worker);
-
-  AssertNoLeaks();
-}
-
-TEST_F(ClusterTaskManagerTest, NoFeasibleNodeTest) {
-  std::shared_ptr<MockWorker> worker =
-      std::make_shared<MockWorker>(WorkerID::FromRandom(), 1234);
-  pool_.PushWorker(std::dynamic_pointer_cast<WorkerInterface>(worker));
-
-  RayTask task = CreateTask({{ray::kCPU_ResourceLabel, 999}});
-  rpc::RequestWorkerLeaseReply reply;
-
-  bool callback_called = false;
-  bool *callback_called_ptr = &callback_called;
-  auto callback = [callback_called_ptr](Status, std::function<void()>,
-                                        std::function<void()>) {
-    *callback_called_ptr = true;
-  };
-
-  task_manager_.QueueAndScheduleTask(task, false, &reply, callback);
-  pool_.TriggerCallbacks();
-
-  ASSERT_FALSE(callback_called);
-  ASSERT_EQ(leased_workers_.size(), 0);
-  // Worker is unused.
-  ASSERT_EQ(pool_.workers.size(), 1);
-  ASSERT_EQ(node_info_calls_, 0);
-}
-
-TEST_F(ClusterTaskManagerTest, ResourceTakenWhileResolving) {
-  /*
-    Test the race condition in which a task is assigned to a node, but cannot
-    run because its dependencies are unresolved. Once its dependencies are
-    resolved, the node no longer has available resources.
-  */
-  std::shared_ptr<MockWorker> worker =
-      std::make_shared<MockWorker>(WorkerID::FromRandom(), 1234);
-  std::shared_ptr<MockWorker> worker2 =
-      std::make_shared<MockWorker>(WorkerID::FromRandom(), 12345);
-  pool_.PushWorker(std::static_pointer_cast<WorkerInterface>(worker2));
-  pool_.PushWorker(std::static_pointer_cast<WorkerInterface>(worker));
-
-  rpc::RequestWorkerLeaseReply reply;
-  int num_callbacks = 0;
-  int *num_callbacks_ptr = &num_callbacks;
-  auto callback = [num_callbacks_ptr](Status, std::function<void()>,
-                                      std::function<void()>) {
-    (*num_callbacks_ptr) = *num_callbacks_ptr + 1;
-  };
-
-  /* Blocked on dependencies */
-  auto task = CreateTask({{ray::kCPU_ResourceLabel, 5}}, 2);
-  auto missing_arg = task.GetTaskSpecification().GetDependencyIds()[0];
-  missing_objects_.insert(missing_arg);
-  std::unordered_set<TaskID> expected_subscribed_tasks = {
-      task.GetTaskSpecification().TaskId()};
-  task_manager_.QueueAndScheduleTask(task, false, &reply, callback);
-  pool_.TriggerCallbacks();
-  ASSERT_EQ(dependency_manager_.subscribed_tasks, expected_subscribed_tasks);
-
-  ASSERT_EQ(num_callbacks, 0);
-  ASSERT_EQ(leased_workers_.size(), 0);
-  ASSERT_EQ(pool_.workers.size(), 2);
-  // It's important that we don't pop the worker until we need to. See
-  // https://github.com/ray-project/ray/issues/13725.
-  ASSERT_EQ(pool_.num_pops, 0);
-
-  /* This task can run */
-  auto task2 = CreateTask({{ray::kCPU_ResourceLabel, 5}}, 1);
-  task_manager_.QueueAndScheduleTask(task2, false, &reply, callback);
-  pool_.TriggerCallbacks();
-  ASSERT_EQ(dependency_manager_.subscribed_tasks, expected_subscribed_tasks);
-
-  AssertPinnedTaskArgumentsPresent(task2);
-  ASSERT_EQ(num_callbacks, 1);
-  ASSERT_EQ(leased_workers_.size(), 1);
-  ASSERT_EQ(pool_.workers.size(), 1);
-  ASSERT_EQ(pool_.num_pops, 1);
-
-  /* First task is unblocked now, but resources are no longer available */
-  missing_objects_.erase(missing_arg);
-  auto id = task.GetTaskSpecification().TaskId();
-  std::vector<TaskID> unblocked = {id};
-  task_manager_.TasksUnblocked(unblocked);
-  ASSERT_EQ(dependency_manager_.subscribed_tasks, expected_subscribed_tasks);
-
-  AssertPinnedTaskArgumentsPresent(task2);
-  ASSERT_EQ(num_callbacks, 1);
-  ASSERT_EQ(leased_workers_.size(), 1);
-  ASSERT_EQ(pool_.workers.size(), 1);
-  ASSERT_EQ(pool_.num_pops, 1);
-
-  /* Second task finishes, making space for the original task */
-  RayTask finished_task;
-  task_manager_.TaskFinished(leased_workers_.begin()->second, &finished_task);
-  leased_workers_.clear();
-
-  task_manager_.ScheduleAndDispatchTasks();
-  pool_.TriggerCallbacks();
-  ASSERT_TRUE(dependency_manager_.subscribed_tasks.empty());
-
-  // Task2 is now done so task can run.
-  AssertPinnedTaskArgumentsPresent(task);
-  ASSERT_EQ(num_callbacks, 2);
-  ASSERT_EQ(leased_workers_.size(), 1);
-  ASSERT_EQ(pool_.workers.size(), 0);
-  ASSERT_EQ(pool_.num_pops, 2);
-
-  task_manager_.TaskFinished(leased_workers_.begin()->second, &finished_task);
-  AssertNoLeaks();
-}
-
-TEST_F(ClusterTaskManagerTest, TestGrantOrReject) {
-  std::shared_ptr<MockWorker> worker1 =
-      std::make_shared<MockWorker>(WorkerID::FromRandom(), 1234);
-  std::shared_ptr<MockWorker> worker2 =
-      std::make_shared<MockWorker>(WorkerID::FromRandom(), 1235);
-  pool_.PushWorker(std::dynamic_pointer_cast<WorkerInterface>(worker1));
-  pool_.PushWorker(std::dynamic_pointer_cast<WorkerInterface>(worker2));
-
-  int num_callbacks = 0;
-  auto callback = [&](Status, std::function<void()>, std::function<void()>) {
-    num_callbacks++;
-  };
-
-  auto remote_node_id = NodeID::FromRandom();
-  AddNode(remote_node_id, 8);
-
-  auto task1 = CreateTask({{ray::kCPU_ResourceLabel, 5}});
-  rpc::RequestWorkerLeaseReply local_reply;
-  task_manager_.QueueAndScheduleTask(task1, /*grant_or_reject=*/false, &local_reply,
-                                     callback);
-  pool_.TriggerCallbacks();
-  ASSERT_EQ(num_callbacks, 1);
-  // The first task was dispatched.
-  ASSERT_EQ(leased_workers_.size(), 1);
-  ASSERT_EQ(pool_.workers.size(), 1);
-
-  auto task2 = CreateTask({{ray::kCPU_ResourceLabel, 1}});
-  rpc::RequestWorkerLeaseReply spillback_reply;
-  task_manager_.QueueAndScheduleTask(task2, /*grant_or_reject=*/false, &spillback_reply,
-                                     callback);
-  pool_.TriggerCallbacks();
-  // The second task was spilled.
-  ASSERT_EQ(num_callbacks, 2);
-  ASSERT_EQ(spillback_reply.retry_at_raylet_address().raylet_id(),
-            remote_node_id.Binary());
-  ASSERT_EQ(leased_workers_.size(), 1);
-  ASSERT_EQ(pool_.workers.size(), 1);
-
-  auto task3 = CreateTask({{ray::kCPU_ResourceLabel, 1}});
-  task_manager_.QueueAndScheduleTask(task3, /*grant_or_reject=*/true, &local_reply,
-                                     callback);
-  pool_.TriggerCallbacks();
-  ASSERT_EQ(num_callbacks, 3);
-  // The third task was dispatched.
-  ASSERT_EQ(leased_workers_.size(), 2);
-  ASSERT_EQ(pool_.workers.size(), 0);
-
-  while (!leased_workers_.empty()) {
-    RayTask finished_task;
-    task_manager_.TaskFinished(leased_workers_.begin()->second, &finished_task);
-    leased_workers_.erase(leased_workers_.begin());
-  }
-  AssertNoLeaks();
-}
-
-TEST_F(ClusterTaskManagerTest, TestSpillAfterAssigned) {
-  /*
-    Test the race condition in which a task is assigned to the local node, but
-    it cannot be run because a different task gets assigned the resources
-    first. The un-runnable task should eventually get spilled back to another
-    node.
-  */
-  std::shared_ptr<MockWorker> worker =
-      std::make_shared<MockWorker>(WorkerID::FromRandom(), 1234);
-  auto remote_node_id = NodeID::FromRandom();
-  AddNode(remote_node_id, 5);
-
-  int num_callbacks = 0;
-  auto callback = [&](Status, std::function<void()>, std::function<void()>) {
-    num_callbacks++;
-  };
-
-  /* Blocked on starting a worker. */
-  auto task = CreateTask({{ray::kCPU_ResourceLabel, 5}});
-  rpc::RequestWorkerLeaseReply local_reply;
-  task_manager_.QueueAndScheduleTask(task, false, &local_reply, callback);
-  pool_.TriggerCallbacks();
-
-  ASSERT_EQ(num_callbacks, 0);
-  ASSERT_EQ(leased_workers_.size(), 0);
-
-  // Resources are no longer available for the second.
-  auto task2 = CreateTask({{ray::kCPU_ResourceLabel, 5}});
-  rpc::RequestWorkerLeaseReply reject_reply;
-  task_manager_.QueueAndScheduleTask(task2, /*grant_or_reject=*/true, &reject_reply,
-                                     callback);
-  pool_.TriggerCallbacks();
-
-  // The second task was rejected.
-  ASSERT_EQ(num_callbacks, 1);
-  ASSERT_TRUE(reject_reply.rejected());
-  ASSERT_EQ(leased_workers_.size(), 0);
-
-  // Resources are no longer available for the third.
-  auto task3 = CreateTask({{ray::kCPU_ResourceLabel, 5}});
-  rpc::RequestWorkerLeaseReply spillback_reply;
-  task_manager_.QueueAndScheduleTask(task3, false, &spillback_reply, callback);
-  pool_.TriggerCallbacks();
-
-  // The third task was spilled.
-  ASSERT_EQ(num_callbacks, 2);
-  ASSERT_EQ(spillback_reply.retry_at_raylet_address().raylet_id(),
-            remote_node_id.Binary());
-  ASSERT_EQ(leased_workers_.size(), 0);
-
-  // Two workers start. First task was dispatched now.
-  pool_.PushWorker(std::static_pointer_cast<WorkerInterface>(worker));
-  pool_.PushWorker(std::static_pointer_cast<WorkerInterface>(worker));
-  task_manager_.ScheduleAndDispatchTasks();
-  pool_.TriggerCallbacks();
-  // Check that all tasks got removed from the queue.
-  ASSERT_EQ(num_callbacks, 3);
-  // The first task was dispatched.
-  ASSERT_EQ(leased_workers_.size(), 1);
-  // Leave one alive worker.
-  ASSERT_EQ(pool_.workers.size(), 1);
-
-  RayTask finished_task;
-  task_manager_.TaskFinished(leased_workers_.begin()->second, &finished_task);
-  ASSERT_EQ(finished_task.GetTaskSpecification().TaskId(),
-            task.GetTaskSpecification().TaskId());
-
-  AssertNoLeaks();
-}
-
-TEST_F(ClusterTaskManagerTest, TaskCancellationTest) {
-  std::shared_ptr<MockWorker> worker =
-      std::make_shared<MockWorker>(WorkerID::FromRandom(), 1234);
-  RayTask task = CreateTask({{ray::kCPU_ResourceLabel, 1}});
-  rpc::RequestWorkerLeaseReply reply;
-
-  bool callback_called = false;
-  bool *callback_called_ptr = &callback_called;
-  auto callback = [callback_called_ptr](Status, std::function<void()>,
-                                        std::function<void()>) {
-    *callback_called_ptr = true;
-  };
-
-  // RayTask not queued so we can't cancel it.
-  ASSERT_FALSE(task_manager_.CancelTask(task.GetTaskSpecification().TaskId()));
-
-  task_manager_.QueueAndScheduleTask(task, false, &reply, callback);
-  pool_.TriggerCallbacks();
-
-  // RayTask is now in dispatch queue.
-  callback_called = false;
-  reply.Clear();
-  ASSERT_TRUE(task_manager_.CancelTask(task.GetTaskSpecification().TaskId()));
-  task_manager_.ScheduleAndDispatchTasks();
-  pool_.TriggerCallbacks();
-  // Task will not execute.
-  ASSERT_TRUE(callback_called);
-  ASSERT_TRUE(reply.canceled());
-  ASSERT_EQ(leased_workers_.size(), 0);
-
-  pool_.PushWorker(std::static_pointer_cast<WorkerInterface>(worker));
-  task_manager_.QueueAndScheduleTask(task, false, &reply, callback);
-  pool_.TriggerCallbacks();
-
-  // RayTask is now running so we can't cancel it.
-  callback_called = false;
-  reply.Clear();
-  ASSERT_FALSE(task_manager_.CancelTask(task.GetTaskSpecification().TaskId()));
-  // RayTask will not execute.
-  ASSERT_FALSE(reply.canceled());
-  ASSERT_FALSE(callback_called);
-  ASSERT_EQ(pool_.workers.size(), 0);
-  ASSERT_EQ(leased_workers_.size(), 1);
-
-  RayTask finished_task;
-  task_manager_.TaskFinished(leased_workers_.begin()->second, &finished_task);
-  ASSERT_EQ(finished_task.GetTaskSpecification().TaskId(),
-            task.GetTaskSpecification().TaskId());
-
-  AssertNoLeaks();
-}
-
-TEST_F(ClusterTaskManagerTest, TaskCancelInfeasibleTask) {
-  /* Make sure cancelTask works for infeasible tasks */
-  std::shared_ptr<MockWorker> worker =
-      std::make_shared<MockWorker>(WorkerID::FromRandom(), 1234);
-  pool_.PushWorker(std::static_pointer_cast<WorkerInterface>(worker));
-
-  RayTask task = CreateTask({{ray::kCPU_ResourceLabel, 12}});
-  rpc::RequestWorkerLeaseReply reply;
-
-  bool callback_called = false;
-  bool *callback_called_ptr = &callback_called;
-  auto callback = [callback_called_ptr](Status, std::function<void()>,
-                                        std::function<void()>) {
-    *callback_called_ptr = true;
-  };
-
-  task_manager_.QueueAndScheduleTask(task, false, &reply, callback);
-  pool_.TriggerCallbacks();
-
-  // RayTask is now queued so cancellation works.
-  ASSERT_TRUE(task_manager_.CancelTask(task.GetTaskSpecification().TaskId()));
-  task_manager_.ScheduleAndDispatchTasks();
-  pool_.TriggerCallbacks();
-  // Task will not execute.
-  ASSERT_TRUE(callback_called);
-  ASSERT_TRUE(reply.canceled());
-  ASSERT_EQ(leased_workers_.size(), 0);
-  ASSERT_EQ(pool_.workers.size(), 1);
-
-  // Althoug the feasible node is added, task shouldn't be executed because it is
-  // cancelled.
-  auto remote_node_id = NodeID::FromRandom();
-  AddNode(remote_node_id, 12);
-  task_manager_.ScheduleAndDispatchTasks();
-  pool_.TriggerCallbacks();
-  ASSERT_TRUE(callback_called);
-  ASSERT_TRUE(reply.canceled());
-  ASSERT_EQ(leased_workers_.size(), 0);
-  ASSERT_EQ(pool_.workers.size(), 1);
-  AssertNoLeaks();
-}
-
-TEST_F(ClusterTaskManagerTest, HeartbeatTest) {
-  std::shared_ptr<MockWorker> worker =
-      std::make_shared<MockWorker>(WorkerID::FromRandom(), 1234);
-  pool_.PushWorker(std::static_pointer_cast<WorkerInterface>(worker));
-
-  {
-    RayTask task = CreateTask({{ray::kCPU_ResourceLabel, 1}});
-    rpc::RequestWorkerLeaseReply reply;
-
-    bool callback_called = false;
-    bool *callback_called_ptr = &callback_called;
-    auto callback = [callback_called_ptr](Status, std::function<void()>,
-                                          std::function<void()>) {
-      *callback_called_ptr = true;
-    };
-
-    task_manager_.QueueAndScheduleTask(task, false, &reply, callback);
-    pool_.TriggerCallbacks();
-    ASSERT_TRUE(callback_called);
-    // Now {CPU: 7, GPU: 4, MEM:128}
-  }
-
-  {
-    RayTask task = CreateTask({{ray::kCPU_ResourceLabel, 1}});
-    rpc::RequestWorkerLeaseReply reply;
-
-    bool callback_called = false;
-    bool *callback_called_ptr = &callback_called;
-    auto callback = [callback_called_ptr](Status, std::function<void()>,
-                                          std::function<void()>) {
-      *callback_called_ptr = true;
-    };
-
-    task_manager_.QueueAndScheduleTask(task, false, &reply, callback);
-    pool_.TriggerCallbacks();
-    ASSERT_FALSE(callback_called);  // No worker available.
-    // Now {CPU: 7, GPU: 4, MEM:128} with 1 queued task.
-  }
-
-  {
-    RayTask task =
-        CreateTask({{ray::kCPU_ResourceLabel, 9}, {ray::kGPU_ResourceLabel, 5}});
-    rpc::RequestWorkerLeaseReply reply;
-
-    bool callback_called = false;
-    bool *callback_called_ptr = &callback_called;
-    auto callback = [callback_called_ptr](Status, std::function<void()>,
-                                          std::function<void()>) {
-      *callback_called_ptr = true;
-    };
-
-    task_manager_.QueueAndScheduleTask(task, false, &reply, callback);
-    pool_.TriggerCallbacks();
-    ASSERT_FALSE(callback_called);  // Infeasible.
-    // Now there is also an infeasible task {CPU: 9}.
-  }
-
-  {
-    RayTask task =
-        CreateTask({{ray::kCPU_ResourceLabel, 10}, {ray::kGPU_ResourceLabel, 1}});
-    rpc::RequestWorkerLeaseReply reply;
-
-    bool callback_called = false;
-    bool *callback_called_ptr = &callback_called;
-    auto callback = [callback_called_ptr](Status, std::function<void()>,
-                                          std::function<void()>) {
-      *callback_called_ptr = true;
-    };
-
-    task_manager_.QueueAndScheduleTask(task, false, &reply, callback);
-    pool_.TriggerCallbacks();
-    ASSERT_FALSE(callback_called);  // Infeasible.
-    // Now there is also an infeasible task {CPU: 10}.
-  }
-
-  {
-    rpc::ResourcesData data;
-    task_manager_.FillResourceUsage(data);
-
-    auto load_by_shape =
-        data.mutable_resource_load_by_shape()->mutable_resource_demands();
-    ASSERT_EQ(load_by_shape->size(), 3);
-
-    std::vector<std::vector<unsigned int>> expected = {
-        // infeasible, ready, CPU, GPU, size
-        {1, 0, 10, 1, 2},
-        {1, 0, 9, 5, 2},
-        {0, 1, 1, 0, 1}};
-
-    for (auto &load : *load_by_shape) {
-      bool found = false;
-      for (unsigned int i = 0; i < expected.size(); i++) {
-        auto expected_load = expected[i];
-        auto shape = *load.mutable_shape();
-        bool match =
-            (expected_load[0] == load.num_infeasible_requests_queued() &&
-             expected_load[1] == load.num_ready_requests_queued() &&
-             expected_load[2] == shape["CPU"] && expected_load[4] == shape.size());
-        if (expected_load[3]) {
-          match = match && shape["GPU"];
-        }
-        // These logs are very useful for debugging.
-        // RAY_LOG(ERROR) << "==========================";
-        // RAY_LOG(ERROR) << expected_load[0] << "\t"
-        //                << load.num_infeasible_requests_queued();
-        // RAY_LOG(ERROR) << expected_load[1] << "\t" << load.num_ready_requests_queued();
-        // RAY_LOG(ERROR) << expected_load[2] << "\t" << shape["CPU"];
-        // RAY_LOG(ERROR) << expected_load[3] << "\t" << shape["GPU"];
-        // RAY_LOG(ERROR) << expected_load[4] << "\t" << shape.size();
-        // RAY_LOG(ERROR) << "==========================";
-        // RAY_LOG(ERROR) << load.DebugString();
-        // RAY_LOG(ERROR) << "-----------------------------------";
-        found = found || match;
-      }
-      ASSERT_TRUE(found);
-    }
-  }
-}
-
-TEST_F(ClusterTaskManagerTest, BacklogReportTest) {
-  /*
-    Test basic scheduler functionality:
-    1. Queue and attempt to schedule/dispatch a test with no workers available
-    2. A worker becomes available, dispatch again.
-   */
-  rpc::RequestWorkerLeaseReply reply;
-  bool callback_occurred = false;
-  bool *callback_occurred_ptr = &callback_occurred;
-  auto callback = [callback_occurred_ptr](Status, std::function<void()>,
-                                          std::function<void()>) {
-    *callback_occurred_ptr = true;
-  };
-
-  std::vector<TaskID> to_cancel;
-
-  const WorkerID worker_id_submitting_first_task = WorkerID::FromRandom();
-  // Don't add the fist task to `to_cancel`.
-  for (int i = 0; i < 1; i++) {
-    RayTask task = CreateTask({{ray::kCPU_ResourceLabel, 8}});
-    task_manager_.QueueAndScheduleTask(task, false, &reply, callback);
-    task_manager_.SetWorkerBacklog(task.GetTaskSpecification().GetSchedulingClass(),
-                                   worker_id_submitting_first_task, 10 - i);
-    pool_.TriggerCallbacks();
-  }
-
-  for (int i = 1; i < 10; i++) {
-    RayTask task = CreateTask({{ray::kCPU_ResourceLabel, 8}});
-    task_manager_.QueueAndScheduleTask(task, false, &reply, callback);
-    task_manager_.SetWorkerBacklog(task.GetTaskSpecification().GetSchedulingClass(),
-                                   WorkerID::FromRandom(), 10 - i);
-    pool_.TriggerCallbacks();
-    to_cancel.push_back(task.GetTaskSpecification().TaskId());
-  }
-
-  ASSERT_FALSE(callback_occurred);
-  ASSERT_EQ(leased_workers_.size(), 0);
-  ASSERT_EQ(pool_.workers.size(), 0);
-  ASSERT_EQ(node_info_calls_, 0);
-
-  {  // No tasks can run because the worker pool is empty.
-    rpc::ResourcesData data;
-    task_manager_.FillResourceUsage(data);
-    auto resource_load_by_shape = data.resource_load_by_shape();
-    auto shape1 = resource_load_by_shape.resource_demands()[0];
-
-    ASSERT_EQ(shape1.backlog_size(), 55);
-    ASSERT_EQ(shape1.num_infeasible_requests_queued(), 0);
-    ASSERT_EQ(shape1.num_ready_requests_queued(), 10);
-  }
-
-  // Push a worker so the first task can run.
-  std::shared_ptr<MockWorker> worker =
-      std::make_shared<MockWorker>(WorkerID::FromRandom(), 1234);
-  pool_.PushWorker(worker);
-  task_manager_.ScheduleAndDispatchTasks();
-  task_manager_.ClearWorkerBacklog(worker_id_submitting_first_task);
-  pool_.TriggerCallbacks();
-
-  {
-    rpc::ResourcesData data;
-    task_manager_.FillResourceUsage(data);
-    auto resource_load_by_shape = data.resource_load_by_shape();
-    auto shape1 = resource_load_by_shape.resource_demands()[0];
-
-    ASSERT_TRUE(callback_occurred);
-    ASSERT_EQ(shape1.backlog_size(), 45);
-    ASSERT_EQ(shape1.num_infeasible_requests_queued(), 0);
-    ASSERT_EQ(shape1.num_ready_requests_queued(), 9);
-  }
-
-  // Cancel the rest.
-  for (auto &task_id : to_cancel) {
-    ASSERT_TRUE(task_manager_.CancelTask(task_id));
-  }
-
-  {
-    rpc::ResourcesData data;
-    task_manager_.FillResourceUsage(data);
-    auto resource_load_by_shape = data.resource_load_by_shape();
-    ASSERT_EQ(resource_load_by_shape.resource_demands().size(), 0);
-
-    while (!leased_workers_.empty()) {
-      RayTask finished_task;
-      task_manager_.TaskFinished(leased_workers_.begin()->second, &finished_task);
-      leased_workers_.erase(leased_workers_.begin());
-    }
-    AssertNoLeaks();
-  }
-}
-
-TEST_F(ClusterTaskManagerTest, OwnerDeadTest) {
-  /*
-    Test the race condition in which the owner of a task dies while the task is pending.
-    This is the essence of test_actor_advanced.py::test_pending_actor_removed_by_owner
-   */
-  RayTask task = CreateTask({{ray::kCPU_ResourceLabel, 4}});
-  rpc::RequestWorkerLeaseReply reply;
-  bool callback_occurred = false;
-  bool *callback_occurred_ptr = &callback_occurred;
-  auto callback = [callback_occurred_ptr](Status, std::function<void()>,
-                                          std::function<void()>) {
-    *callback_occurred_ptr = true;
-  };
-
-  std::shared_ptr<MockWorker> worker =
-      std::make_shared<MockWorker>(WorkerID::FromRandom(), 1234);
-  pool_.PushWorker(std::static_pointer_cast<WorkerInterface>(worker));
-
-  is_owner_alive_ = false;
-  task_manager_.QueueAndScheduleTask(task, false, &reply, callback);
-  pool_.TriggerCallbacks();
-
-  ASSERT_FALSE(callback_occurred);
-  ASSERT_EQ(leased_workers_.size(), 0);
-  ASSERT_EQ(pool_.workers.size(), 1);
-
-  is_owner_alive_ = true;
-  task_manager_.ScheduleAndDispatchTasks();
-  pool_.TriggerCallbacks();
-
-  ASSERT_FALSE(callback_occurred);
-  ASSERT_EQ(leased_workers_.size(), 0);
-  ASSERT_EQ(pool_.workers.size(), 1);
-
-  AssertNoLeaks();
-}
-
-TEST_F(ClusterTaskManagerTest, TestInfeasibleTaskWarning) {
-  /*
-    Test if infeasible tasks warnings are printed.
-   */
-  // Create an infeasible task.
-  RayTask task = CreateTask({{ray::kCPU_ResourceLabel, 12}});
-  rpc::RequestWorkerLeaseReply reply;
-  std::shared_ptr<bool> callback_occurred = std::make_shared<bool>(false);
-  auto callback = [callback_occurred](Status, std::function<void()>,
-                                      std::function<void()>) {
-    *callback_occurred = true;
-  };
-  task_manager_.QueueAndScheduleTask(task, false, &reply, callback);
-  pool_.TriggerCallbacks();
-  ASSERT_EQ(announce_infeasible_task_calls_, 1);
-
-  // Infeasible warning shouldn't be reprinted when the previous task is still infeasible
-  // after adding a new node.
-  AddNode(NodeID::FromRandom(), 8);
-  std::shared_ptr<MockWorker> worker =
-      std::make_shared<MockWorker>(WorkerID::FromRandom(), 1234);
-  pool_.PushWorker(std::static_pointer_cast<WorkerInterface>(worker));
-  task_manager_.ScheduleAndDispatchTasks();
-  pool_.TriggerCallbacks();
-  // Task shouldn't be scheduled yet.
-  ASSERT_EQ(announce_infeasible_task_calls_, 1);
-  ASSERT_FALSE(*callback_occurred);
-  ASSERT_EQ(leased_workers_.size(), 0);
-  ASSERT_EQ(pool_.workers.size(), 1);
-
-  // Now we have a node that is feasible to schedule the task. Make sure the infeasible
-  // task is spillbacked properly.
-  auto remote_node_id = NodeID::FromRandom();
-  AddNode(remote_node_id, 12);
-  task_manager_.ScheduleAndDispatchTasks();
-  pool_.TriggerCallbacks();
-  // Make sure nothing happens locally.
-  ASSERT_EQ(announce_infeasible_task_calls_, 1);
-  ASSERT_TRUE(*callback_occurred);
-  ASSERT_EQ(leased_workers_.size(), 0);
-  ASSERT_EQ(pool_.workers.size(), 1);
-  // Make sure the spillback callback is called.
-  ASSERT_EQ(reply.retry_at_raylet_address().raylet_id(), remote_node_id.Binary());
-  AssertNoLeaks();
-}
-
-TEST_F(ClusterTaskManagerTest, TestMultipleInfeasibleTasksWarnOnce) {
-  /*
-    Test infeasible warning is printed only once when the same shape is queued again.
-   */
-
-  // Make sure the first infeasible task announces warning.
-  RayTask task = CreateTask({{ray::kCPU_ResourceLabel, 12}});
-  rpc::RequestWorkerLeaseReply reply;
-  std::shared_ptr<bool> callback_occurred = std::make_shared<bool>(false);
-  auto callback = [callback_occurred](Status, std::function<void()>,
-                                      std::function<void()>) {
-    *callback_occurred = true;
-  };
-  task_manager_.QueueAndScheduleTask(task, false, &reply, callback);
-  pool_.TriggerCallbacks();
-  ASSERT_EQ(announce_infeasible_task_calls_, 1);
-
-  // Make sure the same shape infeasible task won't be announced.
-  RayTask task2 = CreateTask({{ray::kCPU_ResourceLabel, 12}});
-  rpc::RequestWorkerLeaseReply reply2;
-  std::shared_ptr<bool> callback_occurred2 = std::make_shared<bool>(false);
-  auto callback2 = [callback_occurred2](Status, std::function<void()>,
-                                        std::function<void()>) {
-    *callback_occurred2 = true;
-  };
-  task_manager_.QueueAndScheduleTask(task2, false, &reply2, callback2);
-  pool_.TriggerCallbacks();
-  ASSERT_EQ(announce_infeasible_task_calls_, 1);
-}
-
-TEST_F(ClusterTaskManagerTest, TestAnyPendingTasksForResourceAcquisition) {
-  /*
-    Check if the manager can correctly identify pending tasks.
-   */
-  std::shared_ptr<MockWorker> worker =
-      std::make_shared<MockWorker>(WorkerID::FromRandom(), 1234);
-  pool_.PushWorker(std::static_pointer_cast<WorkerInterface>(worker));
-
-  // task1: running
-  RayTask task = CreateTask({{ray::kCPU_ResourceLabel, 6}});
-  rpc::RequestWorkerLeaseReply reply;
-  std::shared_ptr<bool> callback_occurred = std::make_shared<bool>(false);
-  auto callback = [callback_occurred](Status, std::function<void()>,
-                                      std::function<void()>) {
-    *callback_occurred = true;
-  };
-  task_manager_.QueueAndScheduleTask(task, false, &reply, callback);
-  pool_.TriggerCallbacks();
-  ASSERT_TRUE(*callback_occurred);
-  ASSERT_EQ(leased_workers_.size(), 1);
-  ASSERT_EQ(pool_.workers.size(), 0);
-
-  // task1: running. Progress is made, and there's no deadlock.
-  ray::RayTask exemplar;
-  bool any_pending = false;
-  int pending_actor_creations = 0;
-  int pending_tasks = 0;
-  ASSERT_FALSE(task_manager_.AnyPendingTasksForResourceAcquisition(
-      &exemplar, &any_pending, &pending_actor_creations, &pending_tasks));
-
-  // task1: running, task2: queued.
-  RayTask task2 = CreateTask({{ray::kCPU_ResourceLabel, 6}});
-  rpc::RequestWorkerLeaseReply reply2;
-  std::shared_ptr<bool> callback_occurred2 = std::make_shared<bool>(false);
-  auto callback2 = [callback_occurred2](Status, std::function<void()>,
-                                        std::function<void()>) {
-    *callback_occurred2 = true;
-  };
-  task_manager_.QueueAndScheduleTask(task2, false, &reply2, callback2);
-  pool_.TriggerCallbacks();
-  ASSERT_FALSE(*callback_occurred2);
-  ASSERT_TRUE(task_manager_.AnyPendingTasksForResourceAcquisition(
-      &exemplar, &any_pending, &pending_actor_creations, &pending_tasks));
-}
-
-TEST_F(ClusterTaskManagerTest, ArgumentEvicted) {
-  /*
-    Test the task's dependencies becoming local, then one of the arguments is
-    evicted. The task should go from waiting -> dispatch -> waiting.
-  */
-  std::shared_ptr<MockWorker> worker =
-      std::make_shared<MockWorker>(WorkerID::FromRandom(), 1234);
-  pool_.PushWorker(std::static_pointer_cast<WorkerInterface>(worker));
-
-  rpc::RequestWorkerLeaseReply reply;
-  int num_callbacks = 0;
-  int *num_callbacks_ptr = &num_callbacks;
-  auto callback = [num_callbacks_ptr](Status, std::function<void()>,
-                                      std::function<void()>) {
-    (*num_callbacks_ptr) = *num_callbacks_ptr + 1;
-  };
-
-  /* Blocked on dependencies */
-  auto task = CreateTask({{ray::kCPU_ResourceLabel, 5}}, 2);
-  auto missing_arg = task.GetTaskSpecification().GetDependencyIds()[0];
-  missing_objects_.insert(missing_arg);
-  std::unordered_set<TaskID> expected_subscribed_tasks = {
-      task.GetTaskSpecification().TaskId()};
-  task_manager_.QueueAndScheduleTask(task, false, &reply, callback);
-  pool_.TriggerCallbacks();
-  ASSERT_EQ(dependency_manager_.subscribed_tasks, expected_subscribed_tasks);
-  ASSERT_EQ(num_callbacks, 0);
-  ASSERT_EQ(leased_workers_.size(), 0);
-
-  /* RayTask is unblocked now */
-  missing_objects_.erase(missing_arg);
-  pool_.workers.clear();
-  auto id = task.GetTaskSpecification().TaskId();
-  task_manager_.TasksUnblocked({id});
-  ASSERT_EQ(dependency_manager_.subscribed_tasks, expected_subscribed_tasks);
-  ASSERT_EQ(num_callbacks, 0);
-  ASSERT_EQ(leased_workers_.size(), 0);
-
-  /* Worker available and arguments available */
-  pool_.PushWorker(std::static_pointer_cast<WorkerInterface>(worker));
-  task_manager_.ScheduleAndDispatchTasks();
-  pool_.TriggerCallbacks();
-  ASSERT_EQ(num_callbacks, 1);
-  ASSERT_EQ(leased_workers_.size(), 1);
-
-  RayTask finished_task;
-  task_manager_.TaskFinished(leased_workers_.begin()->second, &finished_task);
-  ASSERT_EQ(finished_task.GetTaskSpecification().TaskId(),
-            task.GetTaskSpecification().TaskId());
-
-  AssertNoLeaks();
-}
-
-TEST_F(ClusterTaskManagerTest, FeasibleToNonFeasible) {
-  // Test the case, when resources changes in local node, the feasible task should
-  // able to transfer to infeasible task
-  std::shared_ptr<MockWorker> worker =
-      std::make_shared<MockWorker>(WorkerID::FromRandom(), 1234);
-  pool_.PushWorker(std::static_pointer_cast<WorkerInterface>(worker));
-  RayTask task1 = CreateTask({{ray::kCPU_ResourceLabel, 4}});
-  rpc::RequestWorkerLeaseReply reply1;
-  bool callback_occurred1 = false;
-  task_manager_.QueueAndScheduleTask(
-      task1, false, &reply1,
-      [&callback_occurred1](Status, std::function<void()>, std::function<void()>) {
-        callback_occurred1 = true;
-      });
-  pool_.TriggerCallbacks();
-  ASSERT_EQ(leased_workers_.size(), 1);
-  ASSERT_TRUE(callback_occurred1);
-  ASSERT_EQ(pool_.workers.size(), 0);
-  ASSERT_EQ(task_manager_.tasks_to_schedule_.size(), 0);
-  ASSERT_EQ(task_manager_.tasks_to_dispatch_.size(), 0);
-  ASSERT_EQ(task_manager_.infeasible_tasks_.size(), 0);
-
-  // Delete cpu resource of local node, then task 2 should be turned into
-  // infeasible.
-  scheduler_->DeleteLocalResource(ray::kCPU_ResourceLabel);
-
-  RayTask task2 = CreateTask({{ray::kCPU_ResourceLabel, 4}});
-  rpc::RequestWorkerLeaseReply reply2;
-  bool callback_occurred2 = false;
-  task_manager_.QueueAndScheduleTask(
-      task2, false, &reply2,
-      [&callback_occurred2](Status, std::function<void()>, std::function<void()>) {
-        callback_occurred2 = true;
-      });
-  pool_.TriggerCallbacks();
-  ASSERT_EQ(leased_workers_.size(), 1);
-  ASSERT_FALSE(callback_occurred2);
-  ASSERT_EQ(pool_.workers.size(), 0);
-  ASSERT_EQ(task_manager_.tasks_to_schedule_.size(), 0);
-  ASSERT_EQ(task_manager_.tasks_to_dispatch_.size(), 0);
-  ASSERT_EQ(task_manager_.infeasible_tasks_.size(), 1);
-
-  RayTask finished_task;
-  task_manager_.TaskFinished(leased_workers_.begin()->second, &finished_task);
-  ASSERT_EQ(finished_task.GetTaskSpecification().TaskId(),
-            task1.GetTaskSpecification().TaskId());
-}
-
-TEST_F(ClusterTaskManagerTestWithGPUsAtHead, RleaseAndReturnWorkerCpuResources) {
-  const NodeResources &node_resources = scheduler_->GetLocalNodeResources();
-  ASSERT_EQ(node_resources.predefined_resources[PredefinedResources::CPU].available, 8);
-  ASSERT_EQ(node_resources.predefined_resources[PredefinedResources::GPU].available, 4);
-
-  auto worker = std::make_shared<MockWorker>(WorkerID::FromRandom(), 1234);
-
-  // Check failed as the worker has no allocated resource instances.
-  ASSERT_FALSE(task_manager_.ReleaseCpuResourcesFromUnblockedWorker(worker));
-
-  auto node_resource_instances = scheduler_->GetLocalResources();
-  auto available_resource_instances =
-      node_resource_instances.GetAvailableResourceInstances();
-
-  auto allocated_instances = std::make_shared<TaskResourceInstances>();
-  const absl::flat_hash_map<std::string, double> task_spec = {{"CPU", 1.}, {"GPU", 1.}};
-  ASSERT_TRUE(scheduler_->AllocateLocalTaskResources(task_spec, allocated_instances));
-  worker->SetAllocatedInstances(allocated_instances);
-
-  // Check that the resoruces are allocated successfully.
-  ASSERT_EQ(node_resources.predefined_resources[PredefinedResources::CPU].available, 7);
-  ASSERT_EQ(node_resources.predefined_resources[PredefinedResources::GPU].available, 3);
-
-  // Check that the cpu resources are released successfully.
-  ASSERT_TRUE(task_manager_.ReleaseCpuResourcesFromUnblockedWorker(worker));
-
-  // Check that only cpu resources are released.
-  ASSERT_EQ(node_resources.predefined_resources[PredefinedResources::CPU].available, 8);
-  ASSERT_EQ(node_resources.predefined_resources[PredefinedResources::GPU].available, 3);
-
-  // Mark worker as blocked.
-  worker->MarkBlocked();
-  // Check failed as the worker is blocked.
-  ASSERT_FALSE(task_manager_.ReleaseCpuResourcesFromUnblockedWorker(worker));
-  // Check nothing will be changed.
-  ASSERT_EQ(node_resources.predefined_resources[PredefinedResources::CPU].available, 8);
-  ASSERT_EQ(node_resources.predefined_resources[PredefinedResources::GPU].available, 3);
-
-  // Check that the cpu resources are returned back to worker successfully.
-  ASSERT_TRUE(task_manager_.ReturnCpuResourcesToBlockedWorker(worker));
-
-  // Check that only cpu resources are returned back to the worker.
-  ASSERT_EQ(node_resources.predefined_resources[PredefinedResources::CPU].available, 7);
-  ASSERT_EQ(node_resources.predefined_resources[PredefinedResources::GPU].available, 3);
-
-  // Mark worker as unblocked.
-  worker->MarkUnblocked();
-  ASSERT_FALSE(task_manager_.ReturnCpuResourcesToBlockedWorker(worker));
-  // Check nothing will be changed.
-  ASSERT_EQ(node_resources.predefined_resources[PredefinedResources::CPU].available, 7);
-  ASSERT_EQ(node_resources.predefined_resources[PredefinedResources::GPU].available, 3);
-}
-
-TEST_F(ClusterTaskManagerTest, TestSpillWaitingTasks) {
-  // Cases to check:
-  // - resources available locally, task dependencies being fetched -> do not spill.
-  // - resources available locally, task dependencies blocked -> spill.
-  // - resources not available locally -> spill.
-  std::vector<RayTask> tasks;
-  std::vector<std::unique_ptr<rpc::RequestWorkerLeaseReply>> replies;
-  int num_callbacks = 0;
-  auto callback = [&](Status, std::function<void()>, std::function<void()>) {
-    num_callbacks++;
-  };
-  for (int i = 0; i < 5; i++) {
-    RayTask task = CreateTask({{ray::kCPU_ResourceLabel, 8}}, /*num_args=*/1);
-    tasks.push_back(task);
-    replies.push_back(std::make_unique<rpc::RequestWorkerLeaseReply>());
-    // All tasks except the last one added are waiting for dependencies.
-    if (i < 4) {
-      auto missing_arg = task.GetTaskSpecification().GetDependencyIds()[0];
-      missing_objects_.insert(missing_arg);
-    }
-    task_manager_.QueueAndScheduleTask(task, false, replies[i].get(), callback);
-    pool_.TriggerCallbacks();
-  }
-  ASSERT_EQ(num_callbacks, 0);
-  // Local resources could only dispatch one task.
-  ASSERT_EQ(NumTasksWaitingForWorker(), 1);
-
-  auto remote_node_id = NodeID::FromRandom();
-  AddNode(remote_node_id, 16);
-  // We are fetching dependencies for all waiting tasks but we have no enough
-  // resources available locally to schedule tasks except the first.
-  // We should only spill up to the remote node's resource availability.
-  task_manager_.ScheduleAndDispatchTasks();
-  ASSERT_EQ(num_callbacks, 2);
-  // Spill from the back of the waiting queue.
-  ASSERT_EQ(replies[0]->retry_at_raylet_address().raylet_id(), "");
-  ASSERT_EQ(replies[1]->retry_at_raylet_address().raylet_id(), "");
-  ASSERT_EQ(replies[2]->retry_at_raylet_address().raylet_id(), remote_node_id.Binary());
-  ASSERT_EQ(replies[3]->retry_at_raylet_address().raylet_id(), remote_node_id.Binary());
-  ASSERT_FALSE(task_manager_.CancelTask(tasks[2].GetTaskSpecification().TaskId()));
-  ASSERT_FALSE(task_manager_.CancelTask(tasks[3].GetTaskSpecification().TaskId()));
-  // Do not spill back tasks ready to dispatch.
-  ASSERT_EQ(replies[4]->retry_at_raylet_address().raylet_id(), "");
-
-  AddNode(remote_node_id, 8);
-  // Dispatch the ready task.
-  std::shared_ptr<MockWorker> worker =
-      std::make_shared<MockWorker>(WorkerID::FromRandom(), 1234);
-  pool_.PushWorker(std::dynamic_pointer_cast<WorkerInterface>(worker));
-  task_manager_.ScheduleAndDispatchTasks();
-  pool_.TriggerCallbacks();
-  ASSERT_EQ(num_callbacks, 4);
-  // One waiting task spilled.
-  ASSERT_EQ(replies[0]->retry_at_raylet_address().raylet_id(), "");
-  ASSERT_EQ(replies[1]->retry_at_raylet_address().raylet_id(), remote_node_id.Binary());
-  ASSERT_FALSE(task_manager_.CancelTask(tasks[1].GetTaskSpecification().TaskId()));
-  // One task dispatched.
-  ASSERT_EQ(replies[4]->worker_address().port(), 1234);
-
-  // Spillback is idempotent.
-  task_manager_.ScheduleAndDispatchTasks();
-  pool_.TriggerCallbacks();
-  ASSERT_EQ(num_callbacks, 4);
-  // One waiting task spilled.
-  ASSERT_EQ(replies[0]->retry_at_raylet_address().raylet_id(), "");
-  ASSERT_EQ(replies[1]->retry_at_raylet_address().raylet_id(), remote_node_id.Binary());
-  ASSERT_FALSE(task_manager_.CancelTask(tasks[1].GetTaskSpecification().TaskId()));
-  // One task dispatched.
-  ASSERT_EQ(replies[4]->worker_address().port(), 1234);
-
-  RayTask finished_task;
-  task_manager_.TaskFinished(leased_workers_.begin()->second, &finished_task);
-  leased_workers_.clear();
-  ASSERT_TRUE(task_manager_.CancelTask(tasks[0].GetTaskSpecification().TaskId()));
-  AssertNoLeaks();
-}
-
-TEST_F(ClusterTaskManagerTest, PinnedArgsMemoryTest) {
-  /*
-    Total memory required by executing tasks' args stays under the specified
-    threshold.
-  */
-  std::shared_ptr<MockWorker> worker =
-      std::make_shared<MockWorker>(WorkerID::FromRandom(), 1234);
-  std::shared_ptr<MockWorker> worker2 =
-      std::make_shared<MockWorker>(WorkerID::FromRandom(), 12345);
-  pool_.PushWorker(std::static_pointer_cast<WorkerInterface>(worker2));
-  pool_.PushWorker(std::static_pointer_cast<WorkerInterface>(worker));
-
-  rpc::RequestWorkerLeaseReply reply;
-  int num_callbacks = 0;
-  int *num_callbacks_ptr = &num_callbacks;
-  auto callback = [num_callbacks_ptr](Status, std::function<void()>,
-                                      std::function<void()>) {
-    (*num_callbacks_ptr) = *num_callbacks_ptr + 1;
-  };
-
-  // This task can run.
-  default_arg_size_ = 600;
-  auto task = CreateTask({{ray::kCPU_ResourceLabel, 1}}, 1);
-  task_manager_.QueueAndScheduleTask(task, false, &reply, callback);
-  pool_.TriggerCallbacks();
-  ASSERT_EQ(num_callbacks, 1);
-  ASSERT_EQ(leased_workers_.size(), 1);
-  ASSERT_EQ(pool_.workers.size(), 1);
-  AssertPinnedTaskArgumentsPresent(task);
-
-  // This task cannot run because it would put us over the memory threshold.
-  auto task2 = CreateTask({{ray::kCPU_ResourceLabel, 1}}, 1);
-  task_manager_.QueueAndScheduleTask(task2, false, &reply, callback);
-  pool_.TriggerCallbacks();
-  ASSERT_EQ(num_callbacks, 1);
-  ASSERT_EQ(leased_workers_.size(), 1);
-  ASSERT_EQ(pool_.workers.size(), 1);
-
-  /* First task finishes, freeing memory for the second task */
-  RayTask finished_task;
-  task_manager_.TaskFinished(leased_workers_.begin()->second, &finished_task);
-  leased_workers_.clear();
-
-  task_manager_.ScheduleAndDispatchTasks();
-  pool_.TriggerCallbacks();
-  AssertPinnedTaskArgumentsPresent(task2);
-  ASSERT_EQ(num_callbacks, 2);
-  ASSERT_EQ(leased_workers_.size(), 1);
-  ASSERT_EQ(pool_.workers.size(), 0);
-
-  task_manager_.TaskFinished(leased_workers_.begin()->second, &finished_task);
-  leased_workers_.clear();
-  AssertNoLeaks();
-}
-
-TEST_F(ClusterTaskManagerTest, PinnedArgsSameMemoryTest) {
-  /*
-   * Two tasks that depend on the same object can run concurrently.
-   */
-  std::shared_ptr<MockWorker> worker =
-      std::make_shared<MockWorker>(WorkerID::FromRandom(), 1234);
-  std::shared_ptr<MockWorker> worker2 =
-      std::make_shared<MockWorker>(WorkerID::FromRandom(), 12345);
-  pool_.PushWorker(std::static_pointer_cast<WorkerInterface>(worker2));
-  pool_.PushWorker(std::static_pointer_cast<WorkerInterface>(worker));
-
-  rpc::RequestWorkerLeaseReply reply;
-  int num_callbacks = 0;
-  int *num_callbacks_ptr = &num_callbacks;
-  auto callback = [num_callbacks_ptr](Status, std::function<void()>,
-                                      std::function<void()>) {
-    (*num_callbacks_ptr) = *num_callbacks_ptr + 1;
-  };
-
-  // This task can run.
-  default_arg_size_ = 600;
-  auto task = CreateTask({{ray::kCPU_ResourceLabel, 1}}, 1);
-  task_manager_.QueueAndScheduleTask(task, false, &reply, callback);
-  pool_.TriggerCallbacks();
-  ASSERT_EQ(num_callbacks, 1);
-  ASSERT_EQ(leased_workers_.size(), 1);
-  ASSERT_EQ(pool_.workers.size(), 1);
-  AssertPinnedTaskArgumentsPresent(task);
-
-  // This task can run because it depends on the same object as the first task.
-  auto task2 = CreateTask({{ray::kCPU_ResourceLabel, 1}}, 1,
-                          task.GetTaskSpecification().GetDependencyIds());
-  task_manager_.QueueAndScheduleTask(task2, false, &reply, callback);
-  pool_.TriggerCallbacks();
-  ASSERT_EQ(num_callbacks, 2);
-  ASSERT_EQ(leased_workers_.size(), 2);
-  ASSERT_EQ(pool_.workers.size(), 0);
-
-  RayTask finished_task;
-  for (auto &worker : leased_workers_) {
-    task_manager_.TaskFinished(worker.second, &finished_task);
-  }
-  AssertNoLeaks();
-}
-
-TEST_F(ClusterTaskManagerTest, LargeArgsNoStarvationTest) {
-  std::shared_ptr<MockWorker> worker =
-      std::make_shared<MockWorker>(WorkerID::FromRandom(), 1234);
-  pool_.PushWorker(std::static_pointer_cast<WorkerInterface>(worker));
-
-  rpc::RequestWorkerLeaseReply reply;
-  int num_callbacks = 0;
-  int *num_callbacks_ptr = &num_callbacks;
-  auto callback = [num_callbacks_ptr](Status, std::function<void()>,
-                                      std::function<void()>) {
-    (*num_callbacks_ptr) = *num_callbacks_ptr + 1;
-  };
-
-  default_arg_size_ = 2000;
-  auto task = CreateTask({{ray::kCPU_ResourceLabel, 1}}, 1);
-  pool_.PushWorker(std::static_pointer_cast<WorkerInterface>(worker));
-  task_manager_.QueueAndScheduleTask(task, false, &reply, callback);
-  pool_.TriggerCallbacks();
-  ASSERT_EQ(num_callbacks, 1);
-  ASSERT_EQ(leased_workers_.size(), 1);
-  AssertPinnedTaskArgumentsPresent(task);
-
-  RayTask finished_task;
-  task_manager_.TaskFinished(leased_workers_.begin()->second, &finished_task);
-  AssertNoLeaks();
-}
-
-TEST_F(ClusterTaskManagerTest, TestResourceDiff) {
-  // When scheduling_resources is null, resource is always marked as changed
-  rpc::ResourcesData resource_data;
-  task_manager_.FillResourceUsage(resource_data, nullptr);
-  ASSERT_TRUE(resource_data.resource_load_changed());
-  auto scheduling_resources = std::make_shared<SchedulingResources>();
-  // Same resources(empty), not changed.
-  resource_data.set_resource_load_changed(false);
-  task_manager_.FillResourceUsage(resource_data, scheduling_resources);
-  ASSERT_FALSE(resource_data.resource_load_changed());
-  // Resource changed.
-  resource_data.set_resource_load_changed(false);
-  ResourceSet res;
-  res.AddOrUpdateResource("CPU", 100);
-  scheduling_resources->SetLoadResources(std::move(res));
-  task_manager_.FillResourceUsage(resource_data, scheduling_resources);
-  ASSERT_TRUE(resource_data.resource_load_changed());
-}
-
-TEST_F(ClusterTaskManagerTest, PopWorkerExactlyOnce) {
-  // Create and queue one task.
-  std::string serialized_runtime_env = "mock_env";
-  RayTask task = CreateTask({{ray::kCPU_ResourceLabel, 4}}, /*num_args=*/0, /*args=*/{},
-                            serialized_runtime_env);
-  auto runtime_env_hash = task.GetTaskSpecification().GetRuntimeEnvHash();
-  rpc::RequestWorkerLeaseReply reply;
-  bool callback_occurred = false;
-  bool *callback_occurred_ptr = &callback_occurred;
-  auto callback = [callback_occurred_ptr](Status, std::function<void()>,
-                                          std::function<void()>) {
-    *callback_occurred_ptr = true;
-  };
-
-  task_manager_.QueueAndScheduleTask(task, false, &reply, callback);
-
-  // Make sure callback doesn't occurred.
-  ASSERT_FALSE(callback_occurred);
-  ASSERT_EQ(leased_workers_.size(), 0);
-  ASSERT_EQ(pool_.workers.size(), 0);
-  // Popworker was called once.
-  ASSERT_EQ(pool_.CallbackSize(runtime_env_hash), 1);
-  // Try to schedule and dispatch tasks.
-  task_manager_.ScheduleAndDispatchTasks();
-  // Popworker has been called once, don't call it repeatedly.
-  ASSERT_EQ(pool_.CallbackSize(runtime_env_hash), 1);
-  // Push a worker and try to call back.
-  std::shared_ptr<MockWorker> worker =
-      std::make_shared<MockWorker>(WorkerID::FromRandom(), 1234, runtime_env_hash);
-  pool_.PushWorker(std::static_pointer_cast<WorkerInterface>(worker));
-  pool_.TriggerCallbacks();
-  // Make sure callback has occurred.
-  ASSERT_TRUE(callback_occurred);
-  ASSERT_EQ(leased_workers_.size(), 1);
-  ASSERT_EQ(pool_.workers.size(), 0);
-  // Try to schedule and dispatch tasks.
-  task_manager_.ScheduleAndDispatchTasks();
-  // Worker has been popped. Don't call `PopWorker` repeatedly.
-  ASSERT_EQ(pool_.CallbackSize(runtime_env_hash), 0);
-
-  RayTask finished_task;
-  task_manager_.TaskFinished(leased_workers_.begin()->second, &finished_task);
-  ASSERT_EQ(finished_task.GetTaskSpecification().TaskId(),
-            task.GetTaskSpecification().TaskId());
-  AssertNoLeaks();
-}
-
-TEST_F(ClusterTaskManagerTest, CapRunningOnDispatchQueue) {
-  scheduler_->AddLocalResourceInstances(ray::kGPU_ResourceLabel, {1, 1, 1});
-  RayTask task = CreateTask({{ray::kCPU_ResourceLabel, 4}, {ray::kGPU_ResourceLabel, 1}},
-                            /*num_args=*/0, /*args=*/{});
-  RayTask task2 = CreateTask({{ray::kCPU_ResourceLabel, 4}, {ray::kGPU_ResourceLabel, 1}},
-                             /*num_args=*/0, /*args=*/{});
-  RayTask task3 = CreateTask({{ray::kCPU_ResourceLabel, 4}, {ray::kGPU_ResourceLabel, 1}},
-                             /*num_args=*/0, /*args=*/{});
-  auto runtime_env_hash = task.GetTaskSpecification().GetRuntimeEnvHash();
-  std::vector<std::shared_ptr<MockWorker>> workers;
-  for (int i = 0; i < 3; i++) {
-    std::shared_ptr<MockWorker> worker =
-        std::make_shared<MockWorker>(WorkerID::FromRandom(), 1234, runtime_env_hash);
-    pool_.PushWorker(std::static_pointer_cast<WorkerInterface>(worker));
-    pool_.TriggerCallbacks();
-    workers.push_back(worker);
-  }
-  rpc::RequestWorkerLeaseReply reply;
-  int num_callbacks = 0;
-  auto callback = [&num_callbacks](Status, std::function<void()>, std::function<void()>) {
-    num_callbacks++;
-  };
-  task_manager_.QueueAndScheduleTask(task, false, &reply, callback);
-  task_manager_.QueueAndScheduleTask(task2, false, &reply, callback);
-  task_manager_.QueueAndScheduleTask(task3, false, &reply, callback);
-  pool_.TriggerCallbacks();
-
-  ASSERT_EQ(num_callbacks, 2);
-
-  task_manager_.ReleaseCpuResourcesFromUnblockedWorker(workers[0]);
-  task_manager_.ReleaseCpuResourcesFromUnblockedWorker(workers[1]);
-
-  task_manager_.ScheduleAndDispatchTasks();
-
-  // Even though there are free resources, we've hit our cap of (8/4=)2 workers
-  // of the given scheduling class so we shouldn't dispatch the remaining task.
-  ASSERT_EQ(num_callbacks, 2);
-
-  RayTask buf;
-  task_manager_.TaskFinished(workers[1], &buf);
-
-  task_manager_.ScheduleAndDispatchTasks();
-  pool_.TriggerCallbacks();
-  ASSERT_EQ(num_callbacks, 3);
-
-  task_manager_.TaskFinished(workers[0], &buf);
-  task_manager_.TaskFinished(workers[2], &buf);
-
-  AssertNoLeaks();
-}
-
-TEST_F(ClusterTaskManagerTest, ZeroCPUTasks) {
-  scheduler_->AddLocalResourceInstances(ray::kGPU_ResourceLabel, {1, 1, 1});
-  RayTask task = CreateTask({{"GPU", 1}}, /*num_args=*/0, /*args=*/{});
-  RayTask task2 = CreateTask({{"GPU", 1}}, /*num_args=*/0, /*args=*/{});
-  RayTask task3 = CreateTask({{"GPU", 1}}, /*num_args=*/0, /*args=*/{});
-  auto runtime_env_hash = task.GetTaskSpecification().GetRuntimeEnvHash();
-  std::vector<std::shared_ptr<MockWorker>> workers;
-  for (int i = 0; i < 3; i++) {
-    std::shared_ptr<MockWorker> worker =
-        std::make_shared<MockWorker>(WorkerID::FromRandom(), 1234, runtime_env_hash);
-    pool_.PushWorker(std::static_pointer_cast<WorkerInterface>(worker));
-    pool_.TriggerCallbacks();
-    workers.push_back(worker);
-  }
-  rpc::RequestWorkerLeaseReply reply;
-  int num_callbacks = 0;
-  auto callback = [&num_callbacks](Status, std::function<void()>, std::function<void()>) {
-    num_callbacks++;
-  };
-  task_manager_.QueueAndScheduleTask(task, false, &reply, callback);
-  task_manager_.QueueAndScheduleTask(task2, false, &reply, callback);
-  task_manager_.QueueAndScheduleTask(task3, false, &reply, callback);
-  pool_.TriggerCallbacks();
-
-  // We shouldn't cap anything for zero cpu tasks (and shouldn't crash before
-  // this point).
-  ASSERT_EQ(num_callbacks, 3);
-
-  for (auto &worker : workers) {
-    RayTask buf;
-    task_manager_.TaskFinished(worker, &buf);
-  }
-
-  AssertNoLeaks();
-}
-
-TEST_F(ClusterTaskManagerTestWithoutCPUsAtHead, ZeroCPUNode) {
-  RayTask task = CreateTask({}, /*num_args=*/0, /*args=*/{});
-  RayTask task2 = CreateTask({}, /*num_args=*/0, /*args=*/{});
-  RayTask task3 = CreateTask({}, /*num_args=*/0, /*args=*/{});
-  auto runtime_env_hash = task.GetTaskSpecification().GetRuntimeEnvHash();
-  std::vector<std::shared_ptr<MockWorker>> workers;
-  for (int i = 0; i < 3; i++) {
-    std::shared_ptr<MockWorker> worker =
-        std::make_shared<MockWorker>(WorkerID::FromRandom(), 1234, runtime_env_hash);
-    pool_.PushWorker(std::static_pointer_cast<WorkerInterface>(worker));
-    pool_.TriggerCallbacks();
-    workers.push_back(worker);
-  }
-  rpc::RequestWorkerLeaseReply reply;
-  int num_callbacks = 0;
-  auto callback = [&num_callbacks](Status, std::function<void()>, std::function<void()>) {
-    num_callbacks++;
-  };
-  task_manager_.QueueAndScheduleTask(task, false, &reply, callback);
-  task_manager_.QueueAndScheduleTask(task2, false, &reply, callback);
-  task_manager_.QueueAndScheduleTask(task3, false, &reply, callback);
-  pool_.TriggerCallbacks();
-
-  // We shouldn't cap anything for zero cpu tasks (and shouldn't crash before
-  // this point).
-  ASSERT_EQ(num_callbacks, 3);
-
-  for (auto &worker : workers) {
-    RayTask buf;
-    task_manager_.TaskFinished(worker, &buf);
-  }
-  AssertNoLeaks();
-}
-
-/// Test that we exponentially increase the amount of time it takes to increase
-/// the dispatch cap for a scheduling class.
-TEST_F(ClusterTaskManagerTest, SchedulingClassCapIncrease) {
-  auto get_unblocked_worker = [](std::vector<std::shared_ptr<MockWorker>> &workers)
-      -> std::shared_ptr<MockWorker> {
-    for (auto &worker : workers) {
-      if (worker->GetAllocatedInstances() != nullptr && !worker->IsBlocked()) {
-        return worker;
-      }
-    }
-    return nullptr;
-  };
-
-  int64_t UNIT = RayConfig::instance().worker_cap_initial_backoff_delay_ms();
-  std::vector<RayTask> tasks;
-  for (int i = 0; i < 3; i++) {
-    RayTask task = CreateTask({{ray::kCPU_ResourceLabel, 8}},
-                              /*num_args=*/0, /*args=*/{});
-    tasks.emplace_back(task);
-  }
-
-  rpc::RequestWorkerLeaseReply reply;
-  int num_callbacks = 0;
-  auto callback = [&num_callbacks](Status, std::function<void()>, std::function<void()>) {
-    num_callbacks++;
-  };
-  for (const auto &task : tasks) {
-    task_manager_.QueueAndScheduleTask(task, false, &reply, callback);
-  }
-
-  auto runtime_env_hash = tasks[0].GetTaskSpecification().GetRuntimeEnvHash();
-  std::vector<std::shared_ptr<MockWorker>> workers;
-  for (int i = 0; i < 3; i++) {
-    std::shared_ptr<MockWorker> worker =
-        std::make_shared<MockWorker>(WorkerID::FromRandom(), 1234, runtime_env_hash);
-    pool_.PushWorker(std::static_pointer_cast<WorkerInterface>(worker));
-    pool_.TriggerCallbacks();
-    workers.push_back(worker);
-  }
-  task_manager_.ScheduleAndDispatchTasks();
-
-  ASSERT_EQ(num_callbacks, 1);
-
-  current_time_ms_ += UNIT;
-  ASSERT_FALSE(workers.back()->IsBlocked());
-  ASSERT_TRUE(task_manager_.ReleaseCpuResourcesFromUnblockedWorker(
-      get_unblocked_worker(workers)));
-  task_manager_.ScheduleAndDispatchTasks();
-  pool_.TriggerCallbacks();
-  task_manager_.ScheduleAndDispatchTasks();
-  ASSERT_EQ(num_callbacks, 2);
-
-  // Since we're increasing exponentially, increasing by a unit show no longer be enough.
-  current_time_ms_ += UNIT;
-  ASSERT_TRUE(task_manager_.ReleaseCpuResourcesFromUnblockedWorker(
-      get_unblocked_worker(workers)));
-  task_manager_.ScheduleAndDispatchTasks();
-  pool_.TriggerCallbacks();
-  task_manager_.ScheduleAndDispatchTasks();
-  ASSERT_EQ(num_callbacks, 2);
-
-  // Now it should run
-  current_time_ms_ += UNIT;
-  task_manager_.ScheduleAndDispatchTasks();
-  pool_.TriggerCallbacks();
-  task_manager_.ScheduleAndDispatchTasks();
-  ASSERT_EQ(num_callbacks, 3);
-
-  // Let just one task finish.
-  for (auto it = workers.begin(); it != workers.end(); it++) {
-    if (!(*it)->IsBlocked()) {
-      RayTask buf;
-      task_manager_.TaskFinished(*it, &buf);
-      workers.erase(it);
-      break;
-    }
-  }
-
-  current_time_ms_ += UNIT;
-
-  // Now schedule another task of the same scheduling class.
-  RayTask task = CreateTask({{ray::kCPU_ResourceLabel, 8}},
-                            /*num_args=*/0, /*args=*/{});
-  task_manager_.QueueAndScheduleTask(task, false, &reply, callback);
-
-  std::shared_ptr<MockWorker> new_worker =
-      std::make_shared<MockWorker>(WorkerID::FromRandom(), 1234, runtime_env_hash);
-  pool_.PushWorker(std::static_pointer_cast<WorkerInterface>(new_worker));
-  pool_.TriggerCallbacks();
-  workers.push_back(new_worker);
-
-  // It can't run for another 2 units (doesn't increase to 4, because one of
-  // the tasks finished).
-  ASSERT_EQ(num_callbacks, 3);
-
-  current_time_ms_ += 2 * UNIT;
-  task_manager_.ScheduleAndDispatchTasks();
-  pool_.TriggerCallbacks();
-  ASSERT_EQ(num_callbacks, 4);
-
-  for (auto &worker : workers) {
-    RayTask buf;
-    task_manager_.TaskFinished(worker, &buf);
-  }
-
-  AssertNoLeaks();
-}
-
-/// Ensure we reset the cap after we've finished executing through the queue.
-TEST_F(ClusterTaskManagerTest, SchedulingClassCapResetTest) {
-  int64_t UNIT = RayConfig::instance().worker_cap_initial_backoff_delay_ms();
-  std::vector<RayTask> tasks;
-  for (int i = 0; i < 2; i++) {
-    RayTask task = CreateTask({{ray::kCPU_ResourceLabel, 8}},
-                              /*num_args=*/0, /*args=*/{});
-    tasks.emplace_back(task);
-  }
-
-  rpc::RequestWorkerLeaseReply reply;
-  int num_callbacks = 0;
-  auto callback = [&num_callbacks](Status, std::function<void()>, std::function<void()>) {
-    num_callbacks++;
-  };
-  for (const auto &task : tasks) {
-    task_manager_.QueueAndScheduleTask(task, false, &reply, callback);
-  }
-
-  auto runtime_env_hash = tasks[0].GetTaskSpecification().GetRuntimeEnvHash();
-
-  std::shared_ptr<MockWorker> worker1 =
-      std::make_shared<MockWorker>(WorkerID::FromRandom(), 1234, runtime_env_hash);
-  pool_.PushWorker(std::static_pointer_cast<WorkerInterface>(worker1));
-  pool_.TriggerCallbacks();
-  task_manager_.ScheduleAndDispatchTasks();
-
-  ASSERT_TRUE(task_manager_.ReleaseCpuResourcesFromUnblockedWorker(worker1));
-  current_time_ms_ += UNIT;
-
-  std::shared_ptr<MockWorker> worker2 =
-      std::make_shared<MockWorker>(WorkerID::FromRandom(), 1234, runtime_env_hash);
-  pool_.PushWorker(std::static_pointer_cast<WorkerInterface>(worker2));
-  task_manager_.ScheduleAndDispatchTasks();
-  pool_.TriggerCallbacks();
-
-  ASSERT_EQ(num_callbacks, 2);
-
-  RayTask buf;
-  task_manager_.TaskFinished(worker1, &buf);
-  task_manager_.TaskFinished(worker2, &buf);
-
-  AssertNoLeaks();
-
-  for (int i = 0; i < 2; i++) {
-    RayTask task = CreateTask({{ray::kCPU_ResourceLabel, 8}},
-                              /*num_args=*/0, /*args=*/{});
-    task_manager_.QueueAndScheduleTask(task, false, &reply, callback);
-  }
-
-  std::shared_ptr<MockWorker> worker3 =
-      std::make_shared<MockWorker>(WorkerID::FromRandom(), 1234, runtime_env_hash);
-  pool_.PushWorker(std::static_pointer_cast<WorkerInterface>(worker3));
-  pool_.TriggerCallbacks();
-  task_manager_.ScheduleAndDispatchTasks();
-  ASSERT_EQ(num_callbacks, 3);
-
-  ASSERT_TRUE(task_manager_.ReleaseCpuResourcesFromUnblockedWorker(worker3));
-  current_time_ms_ += UNIT;
-
-  std::shared_ptr<MockWorker> worker4 =
-      std::make_shared<MockWorker>(WorkerID::FromRandom(), 1234, runtime_env_hash);
-  pool_.PushWorker(std::static_pointer_cast<WorkerInterface>(worker4));
-  task_manager_.ScheduleAndDispatchTasks();
-  pool_.TriggerCallbacks();
-
-  ASSERT_EQ(num_callbacks, 4);
-
-  {
-    // Ensure a class of a differenct scheduling class can still be scheduled.
-    RayTask task5 = CreateTask({},
-                               /*num_args=*/0, /*args=*/{});
-    task_manager_.QueueAndScheduleTask(task5, false, &reply, callback);
-    std::shared_ptr<MockWorker> worker5 =
-        std::make_shared<MockWorker>(WorkerID::FromRandom(), 1234, runtime_env_hash);
-    pool_.PushWorker(std::static_pointer_cast<WorkerInterface>(worker5));
-    task_manager_.ScheduleAndDispatchTasks();
-    pool_.TriggerCallbacks();
-    ASSERT_EQ(num_callbacks, 5);
-    task_manager_.TaskFinished(worker5, &buf);
-  }
-
-  task_manager_.TaskFinished(worker3, &buf);
-  task_manager_.TaskFinished(worker4, &buf);
-
-  AssertNoLeaks();
-}
-
-/// Test that scheduling classes which have reached their running cap start
-/// their timer after the new task is submitted, not before.
-TEST_F(ClusterTaskManagerTest, DispatchTimerAfterRequestTest) {
-  int64_t UNIT = RayConfig::instance().worker_cap_initial_backoff_delay_ms();
-  RayTask first_task = CreateTask({{ray::kCPU_ResourceLabel, 8}},
-                                  /*num_args=*/0, /*args=*/{});
-
-  rpc::RequestWorkerLeaseReply reply;
-  int num_callbacks = 0;
-  auto callback = [&num_callbacks](Status, std::function<void()>, std::function<void()>) {
-    num_callbacks++;
-  };
-  task_manager_.QueueAndScheduleTask(first_task, false, &reply, callback);
-
-  auto runtime_env_hash = first_task.GetTaskSpecification().GetRuntimeEnvHash();
-  std::vector<std::shared_ptr<MockWorker>> workers;
-  for (int i = 0; i < 3; i++) {
-    std::shared_ptr<MockWorker> worker =
-        std::make_shared<MockWorker>(WorkerID::FromRandom(), 1234, runtime_env_hash);
-    pool_.PushWorker(std::static_pointer_cast<WorkerInterface>(worker));
-    pool_.TriggerCallbacks();
-    workers.push_back(worker);
-  }
-  task_manager_.ScheduleAndDispatchTasks();
-
-  ASSERT_EQ(num_callbacks, 1);
-
-  RayTask second_task = CreateTask({{ray::kCPU_ResourceLabel, 8}},
-                                   /*num_args=*/0, /*args=*/{});
-  task_manager_.QueueAndScheduleTask(second_task, false, &reply, callback);
-  pool_.TriggerCallbacks();
-
-  /// Can't schedule yet due to the cap.
-  ASSERT_EQ(num_callbacks, 1);
-  for (auto &worker : workers) {
-    if (worker->GetAllocatedInstances() && !worker->IsBlocked()) {
-      task_manager_.ReleaseCpuResourcesFromUnblockedWorker(worker);
-    }
-  }
-
-  current_time_ms_ += UNIT;
-  task_manager_.ScheduleAndDispatchTasks();
-  pool_.TriggerCallbacks();
-
-  ASSERT_EQ(num_callbacks, 2);
-  for (auto &worker : workers) {
-    if (worker->GetAllocatedInstances() && !worker->IsBlocked()) {
-      task_manager_.ReleaseCpuResourcesFromUnblockedWorker(worker);
-    }
-  }
-
-  /// A lot of time passes, definitely more than the timeout.
-  current_time_ms_ += 100000 * UNIT;
-
-  RayTask third_task = CreateTask({{ray::kCPU_ResourceLabel, 8}},
-                                  /*num_args=*/0, /*args=*/{});
-  task_manager_.QueueAndScheduleTask(third_task, false, &reply, callback);
-  pool_.TriggerCallbacks();
-
-  /// We still can't schedule the third task since the timer doesn't start
-  /// until after the task is queued.
-  ASSERT_EQ(num_callbacks, 2);
-
-  current_time_ms_ += 2 * UNIT;
-  task_manager_.ScheduleAndDispatchTasks();
-  pool_.TriggerCallbacks();
-
-  ASSERT_EQ(num_callbacks, 3);
-
-  for (auto &worker : workers) {
-    RayTask buf;
-    task_manager_.TaskFinished(worker, &buf);
-  }
-
-  AssertNoLeaks();
-}
-
-// Regression test for https://github.com/ray-project/ray/issues/16935:
-// When a task requires 1 CPU and is infeasible because head node has 0 CPU,
-// make sure the task's resource demand is reported.
-TEST_F(ClusterTaskManagerTestWithoutCPUsAtHead, OneCpuInfeasibleTask) {
-  rpc::RequestWorkerLeaseReply reply;
-  bool callback_occurred = false;
-  bool *callback_occurred_ptr = &callback_occurred;
-  auto callback = [callback_occurred_ptr](const Status &, const std::function<void()> &,
-                                          const std::function<void()> &) {
-    *callback_occurred_ptr = true;
-  };
-
-  constexpr int num_cases = 5;
-  // Create 5 tasks with different CPU requests.
-  const std::array<int, num_cases> cpu_request = {1, 2, 1, 3, 1};
-  // Each type of CPU request corresponds to a types of resource demand.
-  const std::array<int, num_cases> demand_types = {1, 2, 2, 3, 3};
-  // Number of infeasible 1 CPU requests..
-  const std::array<int, num_cases> num_infeasible_1cpu = {1, 1, 2, 2, 3};
-
-  for (int i = 0; i < num_cases; ++i) {
-    RayTask task = CreateTask({{ray::kCPU_ResourceLabel, cpu_request[i]}});
-    task_manager_.QueueAndScheduleTask(task, false, &reply, callback);
-    pool_.TriggerCallbacks();
-
-    // The task cannot run because there is only 1 node (head) with 0 CPU.
-    ASSERT_FALSE(callback_occurred);
-    ASSERT_EQ(leased_workers_.size(), 0);
-    ASSERT_EQ(pool_.workers.size(), 0);
-    ASSERT_EQ(node_info_calls_, 0);
-
-    rpc::ResourcesData data;
-    task_manager_.FillResourceUsage(data);
-    const auto &resource_load_by_shape = data.resource_load_by_shape();
-    ASSERT_EQ(resource_load_by_shape.resource_demands().size(), demand_types[i]);
-
-    // Assert that the one-cpu fields are correct.
-    bool one_cpu_found = false;
-    for (const auto &demand : resource_load_by_shape.resource_demands()) {
-      if (demand.shape().at("CPU") == 1) {
-        ASSERT_FALSE(one_cpu_found);
-        one_cpu_found = true;
-        EXPECT_EQ(demand.num_infeasible_requests_queued(), num_infeasible_1cpu[i]);
-        ASSERT_EQ(demand.shape().size(), 1);
-      }
-    }
-    ASSERT_TRUE(one_cpu_found);
-  }
-}
-
-int main(int argc, char **argv) {
-  ::testing::InitGoogleTest(&argc, argv);
-  return RUN_ALL_TESTS();
-}
-
-}  // namespace raylet
-
-}  // namespace ray
-=======
-// Copyright 2017 The Ray Authors.
-//
-
-// Licensed under the Apache License, Version 2.0 (the "License");
-// you may not use this file except in compliance with the License.
-// You may obtain a copy of the License at
-//
-//  http://www.apache.org/licenses/LICENSE-2.0
-//
-// Unless required by applicable law or agreed to in writing, software
-// distributed under the License is distributed on an "AS IS" BASIS,
-// WITHOUT WARRANTIES OR CONDITIONS OF ANY KIND, either express or implied.
-// See the License for the specific language governing permissions and
-// limitations under the License.
-
-// clang-format off
-#include "ray/raylet/scheduling/cluster_task_manager.h"
-
-#include <memory>
-#include <string>
-
-#include "gmock/gmock.h"
-#include "gtest/gtest.h"
-#include "ray/common/id.h"
-#include "ray/common/task/scheduling_resources.h"
-#include "ray/common/task/task.h"
-#include "ray/common/task/task_util.h"
-#include "ray/common/test_util.h"
-#include "ray/raylet/scheduling/cluster_resource_scheduler.h"
-#include "ray/raylet/scheduling/scheduling_ids.h"
-#include "ray/raylet/test/util.h"
-#include "mock/ray/gcs/gcs_client/gcs_client.h"
-
-#ifdef UNORDERED_VS_ABSL_MAPS_EVALUATION
-#include <chrono>
-
-#include "absl/container/flat_hash_map.h"
-#endif  // UNORDERED_VS_ABSL_MAPS_EVALUATION
-// clang-format on
-
-namespace ray {
-
-namespace raylet {
-
-using ::testing::_;
-
-class MockWorkerPool : public WorkerPoolInterface {
- public:
-  MockWorkerPool() : num_pops(0) {}
-
-  void PopWorker(const TaskSpecification &task_spec, const PopWorkerCallback &callback,
-                 const std::string &allocated_instances_serialized_json) {
-    num_pops++;
-    const WorkerCacheKey env = {task_spec.SerializedRuntimeEnv(), {}};
-    const int runtime_env_hash = env.IntHash();
-    callbacks[runtime_env_hash].push_back(callback);
-  }
-
-  void PushWorker(const std::shared_ptr<WorkerInterface> &worker) {
-    workers.push_front(worker);
-  }
-
-  const std::vector<std::shared_ptr<WorkerInterface>> GetAllRegisteredWorkers(
-      bool filter_dead_workers) const {
-    RAY_CHECK(false) << "Not used.";
-    return {};
-  }
-
-  void TriggerCallbacksWithNotOKStatus(PopWorkerStatus status) {
-    RAY_CHECK(status != PopWorkerStatus::OK);
-    for (const auto &pair : callbacks) {
-      for (const auto &callback : pair.second) {
-        // No task should be dispatched.
-        ASSERT_FALSE(callback(nullptr, status));
-      }
-    }
-    callbacks.clear();
-  }
-
-  void TriggerCallbacks() {
-    for (auto it = workers.begin(); it != workers.end();) {
-      std::shared_ptr<WorkerInterface> worker = *it;
-      auto runtime_env_hash = worker->GetRuntimeEnvHash();
-      bool dispatched = false;
-      auto cb_it = callbacks.find(runtime_env_hash);
-      if (cb_it != callbacks.end()) {
-        auto &list = cb_it->second;
-        RAY_CHECK(!list.empty());
-        for (auto list_it = list.begin(); list_it != list.end();) {
-          auto &callback = *list_it;
-          dispatched = callback(worker, PopWorkerStatus::OK);
-          list_it = list.erase(list_it);
-          if (dispatched) {
-            break;
-          }
-        }
-        if (list.empty()) {
-          callbacks.erase(cb_it);
-        }
-        if (dispatched) {
-          it = workers.erase(it);
-          continue;
-        }
-      }
-      it++;
-    }
-  }
-
-  size_t CallbackSize(int runtime_env_hash) {
-    auto cb_it = callbacks.find(runtime_env_hash);
-    if (cb_it != callbacks.end()) {
-      auto &list = cb_it->second;
-      return list.size();
-    }
-    return 0;
-  }
-
-  std::list<std::shared_ptr<WorkerInterface>> workers;
-  absl::flat_hash_map<int, std::list<PopWorkerCallback>> callbacks;
-  int num_pops;
-};
-
-std::shared_ptr<ClusterResourceScheduler> CreateSingleNodeScheduler(
-    const std::string &id, double num_cpus, double num_gpus, gcs::GcsClient &gcs_client) {
-  absl::flat_hash_map<std::string, double> local_node_resources;
-  local_node_resources[ray::kCPU_ResourceLabel] = num_cpus;
-  local_node_resources[ray::kGPU_ResourceLabel] = num_gpus;
-  local_node_resources[ray::kMemory_ResourceLabel] = 128;
-
-  auto scheduler =
-      std::make_shared<ClusterResourceScheduler>(id, local_node_resources, gcs_client);
-
-  return scheduler;
-}
-
-RayTask CreateTask(const std::unordered_map<std::string, double> &required_resources,
-                   int num_args = 0, std::vector<ObjectID> args = {},
-                   const std::string &serialized_runtime_env = "{}",
-                   const std::vector<std::string> &runtime_env_uris = {}) {
-  TaskSpecBuilder spec_builder;
-  TaskID id = RandomTaskId();
-  JobID job_id = RandomJobId();
-  rpc::Address address;
-  spec_builder.SetCommonTaskSpec(id, "dummy_task", Language::PYTHON,
-                                 FunctionDescriptorBuilder::BuildPython("", "", "", ""),
-                                 job_id, TaskID::Nil(), 0, TaskID::Nil(), address, 0,
-                                 required_resources, {}, "", 0, serialized_runtime_env,
-                                 runtime_env_uris);
-
-  if (!args.empty()) {
-    for (auto &arg : args) {
-      spec_builder.AddArg(TaskArgByReference(arg, rpc::Address(), ""));
-    }
-  } else {
-    for (int i = 0; i < num_args; i++) {
-      ObjectID put_id = ObjectID::FromIndex(RandomTaskId(), /*index=*/i + 1);
-      spec_builder.AddArg(TaskArgByReference(put_id, rpc::Address(), ""));
-    }
-  }
-
-  rpc::TaskExecutionSpec execution_spec_message;
-  execution_spec_message.set_num_forwards(1);
-  return RayTask(spec_builder.Build(),
-                 TaskExecutionSpecification(execution_spec_message));
-}
-
-class MockTaskDependencyManager : public TaskDependencyManagerInterface {
- public:
-  MockTaskDependencyManager(std::unordered_set<ObjectID> &missing_objects)
-      : missing_objects_(missing_objects) {}
-
-  bool RequestTaskDependencies(
-      const TaskID &task_id, const std::vector<rpc::ObjectReference> &required_objects) {
-    RAY_CHECK(subscribed_tasks.insert(task_id).second);
-    for (auto &obj_ref : required_objects) {
-      if (missing_objects_.find(ObjectRefToId(obj_ref)) != missing_objects_.end()) {
-        return false;
-      }
-    }
-    return true;
-  }
-
-  void RemoveTaskDependencies(const TaskID &task_id) {
-    RAY_CHECK(subscribed_tasks.erase(task_id));
-  }
-
-  bool TaskDependenciesBlocked(const TaskID &task_id) const {
-    return blocked_tasks.count(task_id);
-  }
-
-  bool CheckObjectLocal(const ObjectID &object_id) const { return true; }
-
-  std::unordered_set<ObjectID> &missing_objects_;
-  std::unordered_set<TaskID> subscribed_tasks;
-  std::unordered_set<TaskID> blocked_tasks;
-};
-
-class FeatureFlagEnvironment : public ::testing::Environment {
-  /// We should run these tests with feature flags on to ensure we are testing the flagged
-  /// behavior.
- public:
-  ~FeatureFlagEnvironment() override {}
-
-  // Override this to define how to set up the environment.
-  void SetUp() override { RayConfig::instance().worker_cap_enabled() = true; }
-
-  // Override this to define how to tear down the environment.
-  void TearDown() override {}
-};
-
-testing::Environment *const env =
-    ::testing::AddGlobalTestEnvironment(new FeatureFlagEnvironment);
-
-class ClusterTaskManagerTest : public ::testing::Test {
- public:
-  ClusterTaskManagerTest(double num_cpus_at_head = 8.0, double num_gpus_at_head = 0.0)
-      : gcs_client_(std::make_unique<gcs::MockGcsClient>()),
-        id_(NodeID::FromRandom()),
-        scheduler_(CreateSingleNodeScheduler(id_.Binary(), num_cpus_at_head,
-                                             num_gpus_at_head, *gcs_client_)),
-        is_owner_alive_(true),
-        node_info_calls_(0),
-        announce_infeasible_task_calls_(0),
-        dependency_manager_(missing_objects_),
-        task_manager_(
-            id_, scheduler_, dependency_manager_,
-            /* is_owner_alive= */
-            [this](const WorkerID &worker_id, const NodeID &node_id) {
-              return is_owner_alive_;
-            },
-            /* get_node_info= */
-            [this](const NodeID &node_id) -> const rpc::GcsNodeInfo * {
-              node_info_calls_++;
-              if (node_info_.count(node_id) != 0) {
-                return &node_info_[node_id];
-              }
-              return nullptr;
-            },
-            /* announce_infeasible_task= */
-            [this](const RayTask &task) { announce_infeasible_task_calls_++; }, pool_,
-            leased_workers_,
-            /* get_task_arguments= */
-            [this](const std::vector<ObjectID> &object_ids,
-                   std::vector<std::unique_ptr<RayObject>> *results) {
-              for (auto &obj_id : object_ids) {
-                if (missing_objects_.count(obj_id) == 0) {
-                  results->emplace_back(MakeDummyArg());
-                } else {
-                  results->emplace_back(nullptr);
-                }
-              }
-              return true;
-            },
-            /*max_pinned_task_arguments_bytes=*/1000,
-            /*get_time=*/[this]() { return current_time_ms_; }) {}
-
-  void SetUp() {
-    static rpc::GcsNodeInfo node_info;
-    ON_CALL(*gcs_client_->mock_node_accessor, Get(::testing::_, ::testing::_))
-        .WillByDefault(::testing::Return(&node_info));
-  }
-
-  RayObject *MakeDummyArg() {
-    std::vector<uint8_t> data;
-    data.resize(default_arg_size_);
-    auto buffer = std::make_shared<LocalMemoryBuffer>(data.data(), data.size());
-    return new RayObject(buffer, nullptr, {});
-  }
-
-  void Shutdown() {}
-
-  void AddNode(const NodeID &id, double num_cpus, double num_gpus = 0,
-               double memory = 0) {
-    absl::flat_hash_map<std::string, double> node_resources;
-    node_resources[ray::kCPU_ResourceLabel] = num_cpus;
-    node_resources[ray::kGPU_ResourceLabel] = num_gpus;
-    node_resources[ray::kMemory_ResourceLabel] = memory;
-    scheduler_->GetClusterResourceManager().AddOrUpdateNode(id.Binary(), node_resources,
-                                                            node_resources);
-
-    rpc::GcsNodeInfo info;
-    node_info_[id] = info;
-  }
-
-  void AssertNoLeaks() {
-    ASSERT_TRUE(task_manager_.tasks_to_schedule_.empty());
-    ASSERT_TRUE(task_manager_.tasks_to_dispatch_.empty());
-    ASSERT_TRUE(task_manager_.waiting_tasks_index_.empty());
-    ASSERT_TRUE(task_manager_.waiting_task_queue_.empty());
-    ASSERT_TRUE(task_manager_.infeasible_tasks_.empty());
-    ASSERT_TRUE(task_manager_.executing_task_args_.empty());
-    ASSERT_TRUE(task_manager_.pinned_task_arguments_.empty());
-    ASSERT_TRUE(task_manager_.info_by_sched_cls_.empty());
-    ASSERT_EQ(task_manager_.pinned_task_arguments_bytes_, 0);
-    ASSERT_TRUE(dependency_manager_.subscribed_tasks.empty());
-  }
-
-  void AssertPinnedTaskArgumentsPresent(const RayTask &task) {
-    const auto &expected_deps = task.GetTaskSpecification().GetDependencyIds();
-    ASSERT_EQ(task_manager_.executing_task_args_[task.GetTaskSpecification().TaskId()],
-              expected_deps);
-    for (auto &arg : expected_deps) {
-      ASSERT_TRUE(task_manager_.pinned_task_arguments_.count(arg));
-    }
-  }
-
-  int NumTasksToDispatchWithStatus(internal::WorkStatus status) {
-    int count = 0;
-    for (const auto &pair : task_manager_.tasks_to_dispatch_) {
-      for (const auto &work : pair.second) {
-        if (work->GetState() == status) {
-          count++;
-        }
-      }
-    }
-    return count;
-  }
-
-  int NumRunningTasks() {
-    int count = 0;
-    for (const auto &pair : task_manager_.info_by_sched_cls_) {
-      count += (pair.second.running_tasks.size());
-    }
-
-    return count;
-  }
-
-  std::unique_ptr<gcs::MockGcsClient> gcs_client_;
-  NodeID id_;
-  std::shared_ptr<ClusterResourceScheduler> scheduler_;
-  MockWorkerPool pool_;
-  absl::flat_hash_map<WorkerID, std::shared_ptr<WorkerInterface>> leased_workers_;
-  std::unordered_set<ObjectID> missing_objects_;
-
-  bool is_owner_alive_;
-  int default_arg_size_ = 10;
-
-  int node_info_calls_;
-  int announce_infeasible_task_calls_;
-  absl::flat_hash_map<NodeID, rpc::GcsNodeInfo> node_info_;
-  int64_t current_time_ms_ = 0;
-
-  MockTaskDependencyManager dependency_manager_;
-  ClusterTaskManager task_manager_;
-};
-
-// Same as ClusterTaskManagerTest, but the head node starts with 4.0 num gpus.
-class ClusterTaskManagerTestWithGPUsAtHead : public ClusterTaskManagerTest {
- public:
-  ClusterTaskManagerTestWithGPUsAtHead()
-      : ClusterTaskManagerTest(/*num_cpus_at_head=*/8.0, /*num_gpus_at_head=*/4.0) {}
-};
-
-// Same as ClusterTaskManagerTest, but the head node starts with 0.0 num cpus.
-class ClusterTaskManagerTestWithoutCPUsAtHead : public ClusterTaskManagerTest {
- public:
-  ClusterTaskManagerTestWithoutCPUsAtHead()
-      : ClusterTaskManagerTest(/*num_cpus_at_head=*/0.0) {}
-};
-
-TEST_F(ClusterTaskManagerTest, BasicTest) {
-  /*
-    Test basic scheduler functionality:
-    1. Queue and attempt to schedule/dispatch atest with no workers available
-    2. A worker becomes available, dispatch again.
-   */
-  RayTask task = CreateTask({{ray::kCPU_ResourceLabel, 4}});
-  rpc::RequestWorkerLeaseReply reply;
-  bool callback_occurred = false;
-  bool *callback_occurred_ptr = &callback_occurred;
-  auto callback = [callback_occurred_ptr](Status, std::function<void()>,
-                                          std::function<void()>) {
-    *callback_occurred_ptr = true;
-  };
-
-  task_manager_.QueueAndScheduleTask(task, false, &reply, callback);
-  pool_.TriggerCallbacks();
-  ASSERT_FALSE(callback_occurred);
-  ASSERT_EQ(leased_workers_.size(), 0);
-  ASSERT_EQ(pool_.workers.size(), 0);
-
-  std::shared_ptr<MockWorker> worker =
-      std::make_shared<MockWorker>(WorkerID::FromRandom(), 1234);
-  pool_.PushWorker(std::static_pointer_cast<WorkerInterface>(worker));
-  pool_.TriggerCallbacks();
-
-  ASSERT_TRUE(callback_occurred);
-  ASSERT_EQ(leased_workers_.size(), 1);
-  ASSERT_EQ(pool_.workers.size(), 0);
-  ASSERT_EQ(node_info_calls_, 0);
-
-  RayTask finished_task;
-  task_manager_.TaskFinished(leased_workers_.begin()->second, &finished_task);
-  ASSERT_EQ(finished_task.GetTaskSpecification().TaskId(),
-            task.GetTaskSpecification().TaskId());
-  AssertNoLeaks();
-}
-
-TEST_F(ClusterTaskManagerTest, IdempotencyTest) {
-  /*
-    A few task manager methods are meant to be idempotent.
-    * `TaskFinished`
-    * `ReleaseCpuResourcesFromUnblockedWorker`
-    * `ReturnCpuResourcesToBlockedWorker`
-   */
-  RayTask task = CreateTask({{ray::kCPU_ResourceLabel, 4}});
-  rpc::RequestWorkerLeaseReply reply;
-  bool callback_occurred = false;
-  bool *callback_occurred_ptr = &callback_occurred;
-  auto callback = [callback_occurred_ptr](Status, std::function<void()>,
-                                          std::function<void()>) {
-    *callback_occurred_ptr = true;
-  };
-
-  task_manager_.QueueAndScheduleTask(task, false, &reply, callback);
-  pool_.TriggerCallbacks();
-  ASSERT_FALSE(callback_occurred);
-  ASSERT_EQ(leased_workers_.size(), 0);
-  ASSERT_EQ(pool_.workers.size(), 0);
-
-  std::shared_ptr<MockWorker> worker =
-      std::make_shared<MockWorker>(WorkerID::FromRandom(), 1234);
-  pool_.PushWorker(std::static_pointer_cast<WorkerInterface>(worker));
-  pool_.TriggerCallbacks();
-
-  ASSERT_TRUE(callback_occurred);
-  ASSERT_EQ(leased_workers_.size(), 1);
-  ASSERT_EQ(pool_.workers.size(), 0);
-  ASSERT_EQ(node_info_calls_, 0);
-
-  ASSERT_EQ(scheduler_->GetLocalResourceManager().GetLocalAvailableCpus(), 4.0);
-
-  task_manager_.ReleaseCpuResourcesFromUnblockedWorker(worker);
-  task_manager_.ReleaseCpuResourcesFromUnblockedWorker(worker);
-
-  ASSERT_EQ(scheduler_->GetLocalResourceManager().GetLocalAvailableCpus(), 8.0);
-
-  task_manager_.ReturnCpuResourcesToBlockedWorker(worker);
-  task_manager_.ReturnCpuResourcesToBlockedWorker(worker);
-
-  ASSERT_EQ(scheduler_->GetLocalResourceManager().GetLocalAvailableCpus(), 4.0);
-
-  RayTask finished_task;
-  task_manager_.TaskFinished(leased_workers_.begin()->second, &finished_task);
-  task_manager_.TaskFinished(leased_workers_.begin()->second, &finished_task);
-  ASSERT_EQ(finished_task.GetTaskSpecification().TaskId(),
-            task.GetTaskSpecification().TaskId());
-  ASSERT_EQ(scheduler_->GetLocalResourceManager().GetLocalAvailableCpus(), 8.0);
-  AssertNoLeaks();
-}
-
-TEST_F(ClusterTaskManagerTest, DispatchQueueNonBlockingTest) {
-  /*
-    Test that if no worker is available for the first task in a dispatch
-    queue (because the runtime env in the task spec doesn't match any
-    available worker), other tasks in the dispatch queue can still be scheduled.
-    https://github.com/ray-project/ray/issues/16226
-   */
-
-  // Use the same required_resources for all tasks so they end up in the same queue.
-  const std::unordered_map<std::string, double> required_resources = {
-      {ray::kCPU_ResourceLabel, 4}};
-
-  std::string serialized_runtime_env_A = "mock_env_A";
-  RayTask task_A = CreateTask(required_resources, /*num_args=*/0, /*args=*/{},
-                              serialized_runtime_env_A);
-  rpc::RequestWorkerLeaseReply reply_A;
-  bool callback_occurred = false;
-  bool *callback_occurred_ptr = &callback_occurred;
-  auto callback = [callback_occurred_ptr](Status, std::function<void()>,
-                                          std::function<void()>) {
-    *callback_occurred_ptr = true;
-  };
-
-  std::string serialized_runtime_env_B = "mock_env_B";
-  RayTask task_B_1 = CreateTask(required_resources, /*num_args=*/0, /*args=*/{},
-                                serialized_runtime_env_B);
-  RayTask task_B_2 = CreateTask(required_resources, /*num_args=*/0, /*args=*/{},
-                                serialized_runtime_env_B);
-  rpc::RequestWorkerLeaseReply reply_B_1;
-  rpc::RequestWorkerLeaseReply reply_B_2;
-  auto empty_callback = [](Status, std::function<void()>, std::function<void()>) {};
-
-  // Ensure task_A is not at the front of the queue.
-  task_manager_.QueueAndScheduleTask(task_B_1, false, &reply_B_1, empty_callback);
-  task_manager_.QueueAndScheduleTask(task_A, false, &reply_A, callback);
-  task_manager_.QueueAndScheduleTask(task_B_2, false, &reply_B_2, empty_callback);
-  pool_.TriggerCallbacks();
-
-  // Push a worker that can only run task A.
-  const WorkerCacheKey env_A = {serialized_runtime_env_A, {}};
-  const int runtime_env_hash_A = env_A.IntHash();
-  std::shared_ptr<MockWorker> worker_A =
-      std::make_shared<MockWorker>(WorkerID::FromRandom(), 1234, runtime_env_hash_A);
-  pool_.PushWorker(std::static_pointer_cast<WorkerInterface>(worker_A));
-  pool_.TriggerCallbacks();
-
-  ASSERT_TRUE(callback_occurred);
-  ASSERT_EQ(leased_workers_.size(), 1);
-  ASSERT_EQ(pool_.workers.size(), 0);
-  ASSERT_EQ(node_info_calls_, 0);
-
-  RayTask finished_task;
-  task_manager_.TaskFinished(leased_workers_.begin()->second, &finished_task);
-  ASSERT_EQ(finished_task.GetTaskSpecification().TaskId(),
-            task_A.GetTaskSpecification().TaskId());
-
-  // task_B_1 and task_B_2 remain in the dispatch queue, so don't call AssertNoLeaks().
-  // AssertNoLeaks();
-}
-
-TEST_F(ClusterTaskManagerTest, BlockedWorkerDiesTest) {
-  /*
-   Tests the edge case in which a worker crashes while it's blocked. In this case, its CPU
-   resources should not be double freed.
-   */
-  RayTask task = CreateTask({{ray::kCPU_ResourceLabel, 4}});
-  rpc::RequestWorkerLeaseReply reply;
-  bool callback_occurred = false;
-  bool *callback_occurred_ptr = &callback_occurred;
-  auto callback = [callback_occurred_ptr](Status, std::function<void()>,
-                                          std::function<void()>) {
-    *callback_occurred_ptr = true;
-  };
-
-  task_manager_.QueueAndScheduleTask(task, false, &reply, callback);
-  pool_.TriggerCallbacks();
-
-  ASSERT_FALSE(callback_occurred);
-  ASSERT_EQ(leased_workers_.size(), 0);
-  ASSERT_EQ(pool_.workers.size(), 0);
-
-  std::shared_ptr<MockWorker> worker =
-      std::make_shared<MockWorker>(WorkerID::FromRandom(), 1234);
-  pool_.PushWorker(std::static_pointer_cast<WorkerInterface>(worker));
-
-  task_manager_.ScheduleAndDispatchTasks();
-  pool_.TriggerCallbacks();
-
-  ASSERT_TRUE(callback_occurred);
-  ASSERT_EQ(leased_workers_.size(), 1);
-  ASSERT_EQ(pool_.workers.size(), 0);
-  ASSERT_EQ(node_info_calls_, 0);
-
-  // Block the worker. Which releases only the CPU resource.
-  task_manager_.ReleaseCpuResourcesFromUnblockedWorker(worker);
-
-  RayTask finished_task;
-  // If a resource was double-freed, we will crash in this call.
-  task_manager_.TaskFinished(leased_workers_.begin()->second, &finished_task);
-  ASSERT_EQ(finished_task.GetTaskSpecification().TaskId(),
-            task.GetTaskSpecification().TaskId());
-
-  AssertNoLeaks();
-}
-
-TEST_F(ClusterTaskManagerTest, BlockedWorkerDies2Test) {
-  /*
-    Same edge case as the previous test, but this time the block and finish requests
-    happen in the opposite order.
-   */
-  RayTask task = CreateTask({{ray::kCPU_ResourceLabel, 4}});
-  rpc::RequestWorkerLeaseReply reply;
-  bool callback_occurred = false;
-  bool *callback_occurred_ptr = &callback_occurred;
-  auto callback = [callback_occurred_ptr](Status, std::function<void()>,
-                                          std::function<void()>) {
-    *callback_occurred_ptr = true;
-  };
-
-  task_manager_.QueueAndScheduleTask(task, false, &reply, callback);
-  pool_.TriggerCallbacks();
-
-  ASSERT_FALSE(callback_occurred);
-  ASSERT_EQ(leased_workers_.size(), 0);
-  ASSERT_EQ(pool_.workers.size(), 0);
-
-  std::shared_ptr<MockWorker> worker =
-      std::make_shared<MockWorker>(WorkerID::FromRandom(), 1234);
-  pool_.PushWorker(std::static_pointer_cast<WorkerInterface>(worker));
-
-  task_manager_.ScheduleAndDispatchTasks();
-  pool_.TriggerCallbacks();
-
-  ASSERT_TRUE(callback_occurred);
-  ASSERT_EQ(leased_workers_.size(), 1);
-  ASSERT_EQ(pool_.workers.size(), 0);
-  ASSERT_EQ(node_info_calls_, 0);
-
-  RayTask finished_task;
-  task_manager_.TaskFinished(leased_workers_.begin()->second, &finished_task);
-  ASSERT_EQ(finished_task.GetTaskSpecification().TaskId(),
-            task.GetTaskSpecification().TaskId());
-
-  // Block the worker. Which releases only the CPU resource.
-  task_manager_.ReleaseCpuResourcesFromUnblockedWorker(worker);
-
-  AssertNoLeaks();
-}
-
-TEST_F(ClusterTaskManagerTest, NoFeasibleNodeTest) {
-  std::shared_ptr<MockWorker> worker =
-      std::make_shared<MockWorker>(WorkerID::FromRandom(), 1234);
-  pool_.PushWorker(std::dynamic_pointer_cast<WorkerInterface>(worker));
-
-  RayTask task = CreateTask({{ray::kCPU_ResourceLabel, 999}});
-  rpc::RequestWorkerLeaseReply reply;
-
-  bool callback_called = false;
-  bool *callback_called_ptr = &callback_called;
-  auto callback = [callback_called_ptr](Status, std::function<void()>,
-                                        std::function<void()>) {
-    *callback_called_ptr = true;
-  };
-
-  task_manager_.QueueAndScheduleTask(task, false, &reply, callback);
-  pool_.TriggerCallbacks();
-
-  ASSERT_FALSE(callback_called);
-  ASSERT_EQ(leased_workers_.size(), 0);
-  // Worker is unused.
-  ASSERT_EQ(pool_.workers.size(), 1);
-  ASSERT_EQ(node_info_calls_, 0);
-}
-
-TEST_F(ClusterTaskManagerTest, ResourceTakenWhileResolving) {
-  /*
-    Test the race condition in which a task is assigned to a node, but cannot
-    run because its dependencies are unresolved. Once its dependencies are
-    resolved, the node no longer has available resources.
-  */
-  std::shared_ptr<MockWorker> worker =
-      std::make_shared<MockWorker>(WorkerID::FromRandom(), 1234);
-  std::shared_ptr<MockWorker> worker2 =
-      std::make_shared<MockWorker>(WorkerID::FromRandom(), 12345);
-  pool_.PushWorker(std::static_pointer_cast<WorkerInterface>(worker2));
-  pool_.PushWorker(std::static_pointer_cast<WorkerInterface>(worker));
-
-  rpc::RequestWorkerLeaseReply reply;
-  int num_callbacks = 0;
-  int *num_callbacks_ptr = &num_callbacks;
-  auto callback = [num_callbacks_ptr](Status, std::function<void()>,
-                                      std::function<void()>) {
-    (*num_callbacks_ptr) = *num_callbacks_ptr + 1;
-  };
-
-  /* Blocked on dependencies */
-  auto task = CreateTask({{ray::kCPU_ResourceLabel, 5}}, 2);
-  auto missing_arg = task.GetTaskSpecification().GetDependencyIds()[0];
-  missing_objects_.insert(missing_arg);
-  std::unordered_set<TaskID> expected_subscribed_tasks = {
-      task.GetTaskSpecification().TaskId()};
-  task_manager_.QueueAndScheduleTask(task, false, &reply, callback);
-  pool_.TriggerCallbacks();
-  ASSERT_EQ(dependency_manager_.subscribed_tasks, expected_subscribed_tasks);
-
-  ASSERT_EQ(num_callbacks, 0);
-  ASSERT_EQ(leased_workers_.size(), 0);
-  ASSERT_EQ(pool_.workers.size(), 2);
-  // It's important that we don't pop the worker until we need to. See
-  // https://github.com/ray-project/ray/issues/13725.
-  ASSERT_EQ(pool_.num_pops, 0);
-
-  /* This task can run */
-  auto task2 = CreateTask({{ray::kCPU_ResourceLabel, 5}}, 1);
-  task_manager_.QueueAndScheduleTask(task2, false, &reply, callback);
-  pool_.TriggerCallbacks();
-  ASSERT_EQ(dependency_manager_.subscribed_tasks, expected_subscribed_tasks);
-
-  AssertPinnedTaskArgumentsPresent(task2);
-  ASSERT_EQ(num_callbacks, 1);
-  ASSERT_EQ(leased_workers_.size(), 1);
-  ASSERT_EQ(pool_.workers.size(), 1);
-  ASSERT_EQ(pool_.num_pops, 1);
-
-  /* First task is unblocked now, but resources are no longer available */
-  missing_objects_.erase(missing_arg);
-  auto id = task.GetTaskSpecification().TaskId();
-  std::vector<TaskID> unblocked = {id};
-  task_manager_.TasksUnblocked(unblocked);
-  ASSERT_EQ(dependency_manager_.subscribed_tasks, expected_subscribed_tasks);
-
-  AssertPinnedTaskArgumentsPresent(task2);
-  ASSERT_EQ(num_callbacks, 1);
-  ASSERT_EQ(leased_workers_.size(), 1);
-  ASSERT_EQ(pool_.workers.size(), 1);
-  ASSERT_EQ(pool_.num_pops, 1);
-
-  /* Second task finishes, making space for the original task */
-  RayTask finished_task;
-  task_manager_.TaskFinished(leased_workers_.begin()->second, &finished_task);
-  leased_workers_.clear();
-
-  task_manager_.ScheduleAndDispatchTasks();
-  pool_.TriggerCallbacks();
-  ASSERT_TRUE(dependency_manager_.subscribed_tasks.empty());
-
-  // Task2 is now done so task can run.
-  AssertPinnedTaskArgumentsPresent(task);
-  ASSERT_EQ(num_callbacks, 2);
-  ASSERT_EQ(leased_workers_.size(), 1);
-  ASSERT_EQ(pool_.workers.size(), 0);
-  ASSERT_EQ(pool_.num_pops, 2);
-
-  task_manager_.TaskFinished(leased_workers_.begin()->second, &finished_task);
-  AssertNoLeaks();
-}
-
-TEST_F(ClusterTaskManagerTest, TestGrantOrReject) {
-  std::shared_ptr<MockWorker> worker1 =
-      std::make_shared<MockWorker>(WorkerID::FromRandom(), 1234);
-  std::shared_ptr<MockWorker> worker2 =
-      std::make_shared<MockWorker>(WorkerID::FromRandom(), 1235);
-  pool_.PushWorker(std::dynamic_pointer_cast<WorkerInterface>(worker1));
-  pool_.PushWorker(std::dynamic_pointer_cast<WorkerInterface>(worker2));
-
-  int num_callbacks = 0;
-  auto callback = [&](Status, std::function<void()>, std::function<void()>) {
-    num_callbacks++;
-  };
-
-  auto remote_node_id = NodeID::FromRandom();
-  AddNode(remote_node_id, 8);
-
-  auto task1 = CreateTask({{ray::kCPU_ResourceLabel, 5}});
-  rpc::RequestWorkerLeaseReply local_reply;
-  task_manager_.QueueAndScheduleTask(task1, /*grant_or_reject=*/false, &local_reply,
-                                     callback);
-  pool_.TriggerCallbacks();
-  ASSERT_EQ(num_callbacks, 1);
-  // The first task was dispatched.
-  ASSERT_EQ(leased_workers_.size(), 1);
-  ASSERT_EQ(pool_.workers.size(), 1);
-
-  auto task2 = CreateTask({{ray::kCPU_ResourceLabel, 1}});
-  rpc::RequestWorkerLeaseReply spillback_reply;
-  task_manager_.QueueAndScheduleTask(task2, /*grant_or_reject=*/false, &spillback_reply,
-                                     callback);
-  pool_.TriggerCallbacks();
-  // The second task was spilled.
-  ASSERT_EQ(num_callbacks, 2);
-  ASSERT_EQ(spillback_reply.retry_at_raylet_address().raylet_id(),
-            remote_node_id.Binary());
-  ASSERT_EQ(leased_workers_.size(), 1);
-  ASSERT_EQ(pool_.workers.size(), 1);
-
-  auto task3 = CreateTask({{ray::kCPU_ResourceLabel, 1}});
-  task_manager_.QueueAndScheduleTask(task3, /*grant_or_reject=*/true, &local_reply,
-                                     callback);
-  pool_.TriggerCallbacks();
-  ASSERT_EQ(num_callbacks, 3);
-  // The third task was dispatched.
-  ASSERT_EQ(leased_workers_.size(), 2);
-  ASSERT_EQ(pool_.workers.size(), 0);
-
-  while (!leased_workers_.empty()) {
-    RayTask finished_task;
-    task_manager_.TaskFinished(leased_workers_.begin()->second, &finished_task);
-    leased_workers_.erase(leased_workers_.begin());
-  }
-  AssertNoLeaks();
-}
-
-TEST_F(ClusterTaskManagerTest, TestSpillAfterAssigned) {
-  /*
-    Test the race condition in which a task is assigned to the local node, but
-    it cannot be run because a different task gets assigned the resources
-    first. The un-runnable task should eventually get spilled back to another
-    node.
-  */
-  std::shared_ptr<MockWorker> worker =
-      std::make_shared<MockWorker>(WorkerID::FromRandom(), 1234);
-  auto remote_node_id = NodeID::FromRandom();
-  AddNode(remote_node_id, 5);
-
-  int num_callbacks = 0;
-  auto callback = [&](Status, std::function<void()>, std::function<void()>) {
-    num_callbacks++;
-  };
-
-  /* Blocked on starting a worker. */
-  auto task = CreateTask({{ray::kCPU_ResourceLabel, 5}});
-  rpc::RequestWorkerLeaseReply local_reply;
-  task_manager_.QueueAndScheduleTask(task, false, &local_reply, callback);
-  pool_.TriggerCallbacks();
-
-  ASSERT_EQ(num_callbacks, 0);
-  ASSERT_EQ(leased_workers_.size(), 0);
-
-  // Resources are no longer available for the second.
-  auto task2 = CreateTask({{ray::kCPU_ResourceLabel, 5}});
-  rpc::RequestWorkerLeaseReply reject_reply;
-  task_manager_.QueueAndScheduleTask(task2, /*grant_or_reject=*/true, &reject_reply,
-                                     callback);
-  pool_.TriggerCallbacks();
-
-  // The second task was rejected.
-  ASSERT_EQ(num_callbacks, 1);
-  ASSERT_TRUE(reject_reply.rejected());
-  ASSERT_EQ(leased_workers_.size(), 0);
-
-  // Resources are no longer available for the third.
-  auto task3 = CreateTask({{ray::kCPU_ResourceLabel, 5}});
-  rpc::RequestWorkerLeaseReply spillback_reply;
-  task_manager_.QueueAndScheduleTask(task3, false, &spillback_reply, callback);
-  pool_.TriggerCallbacks();
-
-  // The third task was spilled.
-  ASSERT_EQ(num_callbacks, 2);
-  ASSERT_EQ(spillback_reply.retry_at_raylet_address().raylet_id(),
-            remote_node_id.Binary());
-  ASSERT_EQ(leased_workers_.size(), 0);
-
-  // Two workers start. First task was dispatched now.
-  pool_.PushWorker(std::static_pointer_cast<WorkerInterface>(worker));
-  pool_.PushWorker(std::static_pointer_cast<WorkerInterface>(worker));
-  task_manager_.ScheduleAndDispatchTasks();
-  pool_.TriggerCallbacks();
-  // Check that all tasks got removed from the queue.
-  ASSERT_EQ(num_callbacks, 3);
-  // The first task was dispatched.
-  ASSERT_EQ(leased_workers_.size(), 1);
-  // Leave one alive worker.
-  ASSERT_EQ(pool_.workers.size(), 1);
-
-  RayTask finished_task;
-  task_manager_.TaskFinished(leased_workers_.begin()->second, &finished_task);
-  ASSERT_EQ(finished_task.GetTaskSpecification().TaskId(),
-            task.GetTaskSpecification().TaskId());
-
-  AssertNoLeaks();
-}
-
-TEST_F(ClusterTaskManagerTest, NotOKPopWorkerTest) {
-  RayTask task1 = CreateTask({{ray::kCPU_ResourceLabel, 1}});
-  rpc::RequestWorkerLeaseReply reply;
-  bool callback_called = false;
-  bool *callback_called_ptr = &callback_called;
-  auto callback = [callback_called_ptr](Status, std::function<void()>,
-                                        std::function<void()>) {
-    *callback_called_ptr = true;
-  };
-  task_manager_.QueueAndScheduleTask(task1, false, &reply, callback);
-  ASSERT_EQ(NumTasksToDispatchWithStatus(internal::WorkStatus::WAITING_FOR_WORKER), 1);
-  ASSERT_EQ(NumTasksToDispatchWithStatus(internal::WorkStatus::WAITING), 0);
-  ASSERT_EQ(NumRunningTasks(), 1);
-  pool_.TriggerCallbacksWithNotOKStatus(PopWorkerStatus::TooManyStartingWorkerProcesses);
-  ASSERT_FALSE(callback_called);
-  ASSERT_EQ(NumTasksToDispatchWithStatus(internal::WorkStatus::WAITING_FOR_WORKER), 0);
-  ASSERT_EQ(NumTasksToDispatchWithStatus(internal::WorkStatus::WAITING), 1);
-  ASSERT_EQ(NumRunningTasks(), 0);
-  ASSERT_TRUE(task_manager_.CancelTask(task1.GetTaskSpecification().TaskId()));
-
-  callback_called = false;
-  reply.Clear();
-  RayTask task2 = CreateTask({{ray::kCPU_ResourceLabel, 1}});
-  task_manager_.QueueAndScheduleTask(task2, false, &reply, callback);
-  ASSERT_EQ(NumTasksToDispatchWithStatus(internal::WorkStatus::WAITING_FOR_WORKER), 1);
-  ASSERT_EQ(NumTasksToDispatchWithStatus(internal::WorkStatus::WAITING), 0);
-  ASSERT_EQ(NumRunningTasks(), 1);
-  // The task should be cancelled.
-  pool_.TriggerCallbacksWithNotOKStatus(PopWorkerStatus::RuntimeEnvCreationFailed);
-  ASSERT_TRUE(callback_called);
-  ASSERT_EQ(NumTasksToDispatchWithStatus(internal::WorkStatus::WAITING_FOR_WORKER), 0);
-  ASSERT_EQ(NumTasksToDispatchWithStatus(internal::WorkStatus::WAITING), 0);
-  ASSERT_EQ(NumRunningTasks(), 0);
-  ASSERT_TRUE(reply.canceled());
-
-  AssertNoLeaks();
-}
-
-TEST_F(ClusterTaskManagerTest, TaskCancellationTest) {
-  std::shared_ptr<MockWorker> worker =
-      std::make_shared<MockWorker>(WorkerID::FromRandom(), 1234);
-  RayTask task1 = CreateTask({{ray::kCPU_ResourceLabel, 1}});
-  rpc::RequestWorkerLeaseReply reply;
-
-  bool callback_called = false;
-  bool *callback_called_ptr = &callback_called;
-  auto callback = [callback_called_ptr](Status, std::function<void()>,
-                                        std::function<void()>) {
-    *callback_called_ptr = true;
-  };
-
-  // Task1 not queued so we can't cancel it.
-  ASSERT_FALSE(task_manager_.CancelTask(task1.GetTaskSpecification().TaskId()));
-
-  task_manager_.QueueAndScheduleTask(task1, false, &reply, callback);
-  pool_.TriggerCallbacks();
-
-  // Task1 is now in dispatch queue.
-  callback_called = false;
-  reply.Clear();
-  ASSERT_TRUE(task_manager_.CancelTask(task1.GetTaskSpecification().TaskId()));
-  pool_.PushWorker(std::static_pointer_cast<WorkerInterface>(worker));
-  task_manager_.ScheduleAndDispatchTasks();
-  pool_.TriggerCallbacks();
-  // Task1 will not execute.
-  ASSERT_TRUE(callback_called);
-  ASSERT_TRUE(reply.canceled());
-  ASSERT_EQ(leased_workers_.size(), 0);
-
-  RayTask task2 = CreateTask({{ray::kCPU_ResourceLabel, 1}});
-  task_manager_.QueueAndScheduleTask(task2, false, &reply, callback);
-  pool_.TriggerCallbacks();
-
-  // Task2 is now running so we can't cancel it.
-  callback_called = false;
-  reply.Clear();
-  ASSERT_FALSE(task_manager_.CancelTask(task2.GetTaskSpecification().TaskId()));
-  // Task2 will not execute.
-  ASSERT_FALSE(reply.canceled());
-  ASSERT_FALSE(callback_called);
-  ASSERT_EQ(pool_.workers.size(), 0);
-  ASSERT_EQ(leased_workers_.size(), 1);
-
-  RayTask finished_task;
-  task_manager_.TaskFinished(leased_workers_.begin()->second, &finished_task);
-  ASSERT_EQ(finished_task.GetTaskSpecification().TaskId(),
-            task2.GetTaskSpecification().TaskId());
-
-  AssertNoLeaks();
-}
-
-TEST_F(ClusterTaskManagerTest, TaskCancelInfeasibleTask) {
-  /* Make sure cancelTask works for infeasible tasks */
-  std::shared_ptr<MockWorker> worker =
-      std::make_shared<MockWorker>(WorkerID::FromRandom(), 1234);
-  pool_.PushWorker(std::static_pointer_cast<WorkerInterface>(worker));
-
-  RayTask task = CreateTask({{ray::kCPU_ResourceLabel, 12}});
-  rpc::RequestWorkerLeaseReply reply;
-
-  bool callback_called = false;
-  bool *callback_called_ptr = &callback_called;
-  auto callback = [callback_called_ptr](Status, std::function<void()>,
-                                        std::function<void()>) {
-    *callback_called_ptr = true;
-  };
-
-  task_manager_.QueueAndScheduleTask(task, false, &reply, callback);
-  pool_.TriggerCallbacks();
-
-  // RayTask is now queued so cancellation works.
-  ASSERT_TRUE(task_manager_.CancelTask(task.GetTaskSpecification().TaskId()));
-  task_manager_.ScheduleAndDispatchTasks();
-  pool_.TriggerCallbacks();
-  // Task will not execute.
-  ASSERT_TRUE(callback_called);
-  ASSERT_TRUE(reply.canceled());
-  ASSERT_EQ(leased_workers_.size(), 0);
-  ASSERT_EQ(pool_.workers.size(), 1);
-
-  // Althoug the feasible node is added, task shouldn't be executed because it is
-  // cancelled.
-  auto remote_node_id = NodeID::FromRandom();
-  AddNode(remote_node_id, 12);
-  task_manager_.ScheduleAndDispatchTasks();
-  pool_.TriggerCallbacks();
-  ASSERT_TRUE(callback_called);
-  ASSERT_TRUE(reply.canceled());
-  ASSERT_EQ(leased_workers_.size(), 0);
-  ASSERT_EQ(pool_.workers.size(), 1);
-  AssertNoLeaks();
-}
-
-TEST_F(ClusterTaskManagerTest, HeartbeatTest) {
-  std::shared_ptr<MockWorker> worker =
-      std::make_shared<MockWorker>(WorkerID::FromRandom(), 1234);
-  pool_.PushWorker(std::static_pointer_cast<WorkerInterface>(worker));
-
-  {
-    RayTask task = CreateTask({{ray::kCPU_ResourceLabel, 1}});
-    rpc::RequestWorkerLeaseReply reply;
-
-    bool callback_called = false;
-    bool *callback_called_ptr = &callback_called;
-    auto callback = [callback_called_ptr](Status, std::function<void()>,
-                                          std::function<void()>) {
-      *callback_called_ptr = true;
-    };
-
-    task_manager_.QueueAndScheduleTask(task, false, &reply, callback);
-    pool_.TriggerCallbacks();
-    ASSERT_TRUE(callback_called);
-    // Now {CPU: 7, GPU: 4, MEM:128}
-  }
-
-  {
-    RayTask task = CreateTask({{ray::kCPU_ResourceLabel, 1}});
-    rpc::RequestWorkerLeaseReply reply;
-
-    bool callback_called = false;
-    bool *callback_called_ptr = &callback_called;
-    auto callback = [callback_called_ptr](Status, std::function<void()>,
-                                          std::function<void()>) {
-      *callback_called_ptr = true;
-    };
-
-    task_manager_.QueueAndScheduleTask(task, false, &reply, callback);
-    pool_.TriggerCallbacks();
-    ASSERT_FALSE(callback_called);  // No worker available.
-    // Now {CPU: 7, GPU: 4, MEM:128} with 1 queued task.
-  }
-
-  {
-    RayTask task =
-        CreateTask({{ray::kCPU_ResourceLabel, 9}, {ray::kGPU_ResourceLabel, 5}});
-    rpc::RequestWorkerLeaseReply reply;
-
-    bool callback_called = false;
-    bool *callback_called_ptr = &callback_called;
-    auto callback = [callback_called_ptr](Status, std::function<void()>,
-                                          std::function<void()>) {
-      *callback_called_ptr = true;
-    };
-
-    task_manager_.QueueAndScheduleTask(task, false, &reply, callback);
-    pool_.TriggerCallbacks();
-    ASSERT_FALSE(callback_called);  // Infeasible.
-    // Now there is also an infeasible task {CPU: 9}.
-  }
-
-  {
-    RayTask task =
-        CreateTask({{ray::kCPU_ResourceLabel, 10}, {ray::kGPU_ResourceLabel, 1}});
-    rpc::RequestWorkerLeaseReply reply;
-
-    bool callback_called = false;
-    bool *callback_called_ptr = &callback_called;
-    auto callback = [callback_called_ptr](Status, std::function<void()>,
-                                          std::function<void()>) {
-      *callback_called_ptr = true;
-    };
-
-    task_manager_.QueueAndScheduleTask(task, false, &reply, callback);
-    pool_.TriggerCallbacks();
-    ASSERT_FALSE(callback_called);  // Infeasible.
-    // Now there is also an infeasible task {CPU: 10}.
-  }
-
-  {
-    rpc::ResourcesData data;
-    task_manager_.FillResourceUsage(data);
-
-    auto load_by_shape =
-        data.mutable_resource_load_by_shape()->mutable_resource_demands();
-    ASSERT_EQ(load_by_shape->size(), 3);
-
-    std::vector<std::vector<unsigned int>> expected = {
-        // infeasible, ready, CPU, GPU, size
-        {1, 0, 10, 1, 2},
-        {1, 0, 9, 5, 2},
-        {0, 1, 1, 0, 1}};
-
-    for (auto &load : *load_by_shape) {
-      bool found = false;
-      for (unsigned int i = 0; i < expected.size(); i++) {
-        auto expected_load = expected[i];
-        auto shape = *load.mutable_shape();
-        bool match =
-            (expected_load[0] == load.num_infeasible_requests_queued() &&
-             expected_load[1] == load.num_ready_requests_queued() &&
-             expected_load[2] == shape["CPU"] && expected_load[4] == shape.size());
-        if (expected_load[3]) {
-          match = match && shape["GPU"];
-        }
-        // These logs are very useful for debugging.
-        // RAY_LOG(ERROR) << "==========================";
-        // RAY_LOG(ERROR) << expected_load[0] << "\t"
-        //                << load.num_infeasible_requests_queued();
-        // RAY_LOG(ERROR) << expected_load[1] << "\t" << load.num_ready_requests_queued();
-        // RAY_LOG(ERROR) << expected_load[2] << "\t" << shape["CPU"];
-        // RAY_LOG(ERROR) << expected_load[3] << "\t" << shape["GPU"];
-        // RAY_LOG(ERROR) << expected_load[4] << "\t" << shape.size();
-        // RAY_LOG(ERROR) << "==========================";
-        // RAY_LOG(ERROR) << load.DebugString();
-        // RAY_LOG(ERROR) << "-----------------------------------";
-        found = found || match;
-      }
-      ASSERT_TRUE(found);
-    }
-  }
-}
-
-TEST_F(ClusterTaskManagerTest, BacklogReportTest) {
-  /*
-    Test basic scheduler functionality:
-    1. Queue and attempt to schedule/dispatch a test with no workers available
-    2. A worker becomes available, dispatch again.
-   */
-  rpc::RequestWorkerLeaseReply reply;
-  bool callback_occurred = false;
-  bool *callback_occurred_ptr = &callback_occurred;
-  auto callback = [callback_occurred_ptr](Status, std::function<void()>,
-                                          std::function<void()>) {
-    *callback_occurred_ptr = true;
-  };
-
-  std::vector<TaskID> to_cancel;
-
-  const WorkerID worker_id_submitting_first_task = WorkerID::FromRandom();
-  // Don't add the fist task to `to_cancel`.
-  for (int i = 0; i < 1; i++) {
-    RayTask task = CreateTask({{ray::kCPU_ResourceLabel, 8}});
-    task_manager_.QueueAndScheduleTask(task, false, &reply, callback);
-    task_manager_.SetWorkerBacklog(task.GetTaskSpecification().GetSchedulingClass(),
-                                   worker_id_submitting_first_task, 10 - i);
-    pool_.TriggerCallbacks();
-  }
-
-  for (int i = 1; i < 10; i++) {
-    RayTask task = CreateTask({{ray::kCPU_ResourceLabel, 8}});
-    task_manager_.QueueAndScheduleTask(task, false, &reply, callback);
-    task_manager_.SetWorkerBacklog(task.GetTaskSpecification().GetSchedulingClass(),
-                                   WorkerID::FromRandom(), 10 - i);
-    pool_.TriggerCallbacks();
-    to_cancel.push_back(task.GetTaskSpecification().TaskId());
-  }
-
-  ASSERT_FALSE(callback_occurred);
-  ASSERT_EQ(leased_workers_.size(), 0);
-  ASSERT_EQ(pool_.workers.size(), 0);
-  ASSERT_EQ(node_info_calls_, 0);
-
-  {  // No tasks can run because the worker pool is empty.
-    rpc::ResourcesData data;
-    task_manager_.FillResourceUsage(data);
-    auto resource_load_by_shape = data.resource_load_by_shape();
-    auto shape1 = resource_load_by_shape.resource_demands()[0];
-
-    ASSERT_EQ(shape1.backlog_size(), 55);
-    ASSERT_EQ(shape1.num_infeasible_requests_queued(), 0);
-    ASSERT_EQ(shape1.num_ready_requests_queued(), 10);
-  }
-
-  // Push a worker so the first task can run.
-  std::shared_ptr<MockWorker> worker =
-      std::make_shared<MockWorker>(WorkerID::FromRandom(), 1234);
-  pool_.PushWorker(worker);
-  task_manager_.ScheduleAndDispatchTasks();
-  task_manager_.ClearWorkerBacklog(worker_id_submitting_first_task);
-  pool_.TriggerCallbacks();
-
-  {
-    rpc::ResourcesData data;
-    task_manager_.FillResourceUsage(data);
-    auto resource_load_by_shape = data.resource_load_by_shape();
-    auto shape1 = resource_load_by_shape.resource_demands()[0];
-
-    ASSERT_TRUE(callback_occurred);
-    ASSERT_EQ(shape1.backlog_size(), 45);
-    ASSERT_EQ(shape1.num_infeasible_requests_queued(), 0);
-    ASSERT_EQ(shape1.num_ready_requests_queued(), 9);
-  }
-
-  // Cancel the rest.
-  for (auto &task_id : to_cancel) {
-    ASSERT_TRUE(task_manager_.CancelTask(task_id));
-  }
-
-  {
-    rpc::ResourcesData data;
-    task_manager_.FillResourceUsage(data);
-    auto resource_load_by_shape = data.resource_load_by_shape();
-    ASSERT_EQ(resource_load_by_shape.resource_demands().size(), 0);
-
-    while (!leased_workers_.empty()) {
-      RayTask finished_task;
-      task_manager_.TaskFinished(leased_workers_.begin()->second, &finished_task);
-      leased_workers_.erase(leased_workers_.begin());
-    }
-    AssertNoLeaks();
-  }
-}
-
-TEST_F(ClusterTaskManagerTest, OwnerDeadTest) {
-  /*
-    Test the race condition in which the owner of a task dies while the task is pending.
-    This is the essence of test_actor_advanced.py::test_pending_actor_removed_by_owner
-   */
-  RayTask task = CreateTask({{ray::kCPU_ResourceLabel, 4}});
-  rpc::RequestWorkerLeaseReply reply;
-  bool callback_occurred = false;
-  bool *callback_occurred_ptr = &callback_occurred;
-  auto callback = [callback_occurred_ptr](Status, std::function<void()>,
-                                          std::function<void()>) {
-    *callback_occurred_ptr = true;
-  };
-
-  std::shared_ptr<MockWorker> worker =
-      std::make_shared<MockWorker>(WorkerID::FromRandom(), 1234);
-  pool_.PushWorker(std::static_pointer_cast<WorkerInterface>(worker));
-
-  is_owner_alive_ = false;
-  task_manager_.QueueAndScheduleTask(task, false, &reply, callback);
-  pool_.TriggerCallbacks();
-
-  ASSERT_FALSE(callback_occurred);
-  ASSERT_EQ(leased_workers_.size(), 0);
-  ASSERT_EQ(pool_.workers.size(), 1);
-
-  is_owner_alive_ = true;
-  task_manager_.ScheduleAndDispatchTasks();
-  pool_.TriggerCallbacks();
-
-  ASSERT_FALSE(callback_occurred);
-  ASSERT_EQ(leased_workers_.size(), 0);
-  ASSERT_EQ(pool_.workers.size(), 1);
-
-  AssertNoLeaks();
-}
-
-TEST_F(ClusterTaskManagerTest, TestInfeasibleTaskWarning) {
-  /*
-    Test if infeasible tasks warnings are printed.
-   */
-  // Create an infeasible task.
-  RayTask task = CreateTask({{ray::kCPU_ResourceLabel, 12}});
-  rpc::RequestWorkerLeaseReply reply;
-  std::shared_ptr<bool> callback_occurred = std::make_shared<bool>(false);
-  auto callback = [callback_occurred](Status, std::function<void()>,
-                                      std::function<void()>) {
-    *callback_occurred = true;
-  };
-  task_manager_.QueueAndScheduleTask(task, false, &reply, callback);
-  pool_.TriggerCallbacks();
-  ASSERT_EQ(announce_infeasible_task_calls_, 1);
-
-  // Infeasible warning shouldn't be reprinted when the previous task is still infeasible
-  // after adding a new node.
-  AddNode(NodeID::FromRandom(), 8);
-  std::shared_ptr<MockWorker> worker =
-      std::make_shared<MockWorker>(WorkerID::FromRandom(), 1234);
-  pool_.PushWorker(std::static_pointer_cast<WorkerInterface>(worker));
-  task_manager_.ScheduleAndDispatchTasks();
-  pool_.TriggerCallbacks();
-  // Task shouldn't be scheduled yet.
-  ASSERT_EQ(announce_infeasible_task_calls_, 1);
-  ASSERT_FALSE(*callback_occurred);
-  ASSERT_EQ(leased_workers_.size(), 0);
-  ASSERT_EQ(pool_.workers.size(), 1);
-
-  // Now we have a node that is feasible to schedule the task. Make sure the infeasible
-  // task is spillbacked properly.
-  auto remote_node_id = NodeID::FromRandom();
-  AddNode(remote_node_id, 12);
-  task_manager_.ScheduleAndDispatchTasks();
-  pool_.TriggerCallbacks();
-  // Make sure nothing happens locally.
-  ASSERT_EQ(announce_infeasible_task_calls_, 1);
-  ASSERT_TRUE(*callback_occurred);
-  ASSERT_EQ(leased_workers_.size(), 0);
-  ASSERT_EQ(pool_.workers.size(), 1);
-  // Make sure the spillback callback is called.
-  ASSERT_EQ(reply.retry_at_raylet_address().raylet_id(), remote_node_id.Binary());
-  AssertNoLeaks();
-}
-
-TEST_F(ClusterTaskManagerTest, TestMultipleInfeasibleTasksWarnOnce) {
-  /*
-    Test infeasible warning is printed only once when the same shape is queued again.
-   */
-
-  // Make sure the first infeasible task announces warning.
-  RayTask task = CreateTask({{ray::kCPU_ResourceLabel, 12}});
-  rpc::RequestWorkerLeaseReply reply;
-  std::shared_ptr<bool> callback_occurred = std::make_shared<bool>(false);
-  auto callback = [callback_occurred](Status, std::function<void()>,
-                                      std::function<void()>) {
-    *callback_occurred = true;
-  };
-  task_manager_.QueueAndScheduleTask(task, false, &reply, callback);
-  pool_.TriggerCallbacks();
-  ASSERT_EQ(announce_infeasible_task_calls_, 1);
-
-  // Make sure the same shape infeasible task won't be announced.
-  RayTask task2 = CreateTask({{ray::kCPU_ResourceLabel, 12}});
-  rpc::RequestWorkerLeaseReply reply2;
-  std::shared_ptr<bool> callback_occurred2 = std::make_shared<bool>(false);
-  auto callback2 = [callback_occurred2](Status, std::function<void()>,
-                                        std::function<void()>) {
-    *callback_occurred2 = true;
-  };
-  task_manager_.QueueAndScheduleTask(task2, false, &reply2, callback2);
-  pool_.TriggerCallbacks();
-  ASSERT_EQ(announce_infeasible_task_calls_, 1);
-}
-
-TEST_F(ClusterTaskManagerTest, TestAnyPendingTasksForResourceAcquisition) {
-  /*
-    Check if the manager can correctly identify pending tasks.
-   */
-  std::shared_ptr<MockWorker> worker =
-      std::make_shared<MockWorker>(WorkerID::FromRandom(), 1234);
-  pool_.PushWorker(std::static_pointer_cast<WorkerInterface>(worker));
-
-  // task1: running
-  RayTask task = CreateTask({{ray::kCPU_ResourceLabel, 6}});
-  rpc::RequestWorkerLeaseReply reply;
-  std::shared_ptr<bool> callback_occurred = std::make_shared<bool>(false);
-  auto callback = [callback_occurred](Status, std::function<void()>,
-                                      std::function<void()>) {
-    *callback_occurred = true;
-  };
-  task_manager_.QueueAndScheduleTask(task, false, &reply, callback);
-  pool_.TriggerCallbacks();
-  ASSERT_TRUE(*callback_occurred);
-  ASSERT_EQ(leased_workers_.size(), 1);
-  ASSERT_EQ(pool_.workers.size(), 0);
-
-  // task1: running. Progress is made, and there's no deadlock.
-  ray::RayTask exemplar;
-  bool any_pending = false;
-  int pending_actor_creations = 0;
-  int pending_tasks = 0;
-  ASSERT_FALSE(task_manager_.AnyPendingTasksForResourceAcquisition(
-      &exemplar, &any_pending, &pending_actor_creations, &pending_tasks));
-
-  // task1: running, task2: queued.
-  RayTask task2 = CreateTask({{ray::kCPU_ResourceLabel, 6}});
-  rpc::RequestWorkerLeaseReply reply2;
-  std::shared_ptr<bool> callback_occurred2 = std::make_shared<bool>(false);
-  auto callback2 = [callback_occurred2](Status, std::function<void()>,
-                                        std::function<void()>) {
-    *callback_occurred2 = true;
-  };
-  task_manager_.QueueAndScheduleTask(task2, false, &reply2, callback2);
-  pool_.TriggerCallbacks();
-  ASSERT_FALSE(*callback_occurred2);
-  ASSERT_TRUE(task_manager_.AnyPendingTasksForResourceAcquisition(
-      &exemplar, &any_pending, &pending_actor_creations, &pending_tasks));
-}
-
-TEST_F(ClusterTaskManagerTest, ArgumentEvicted) {
-  /*
-    Test the task's dependencies becoming local, then one of the arguments is
-    evicted. The task should go from waiting -> dispatch -> waiting.
-  */
-  std::shared_ptr<MockWorker> worker =
-      std::make_shared<MockWorker>(WorkerID::FromRandom(), 1234);
-  pool_.PushWorker(std::static_pointer_cast<WorkerInterface>(worker));
-
-  rpc::RequestWorkerLeaseReply reply;
-  int num_callbacks = 0;
-  int *num_callbacks_ptr = &num_callbacks;
-  auto callback = [num_callbacks_ptr](Status, std::function<void()>,
-                                      std::function<void()>) {
-    (*num_callbacks_ptr) = *num_callbacks_ptr + 1;
-  };
-
-  /* Blocked on dependencies */
-  auto task = CreateTask({{ray::kCPU_ResourceLabel, 5}}, 2);
-  auto missing_arg = task.GetTaskSpecification().GetDependencyIds()[0];
-  missing_objects_.insert(missing_arg);
-  std::unordered_set<TaskID> expected_subscribed_tasks = {
-      task.GetTaskSpecification().TaskId()};
-  task_manager_.QueueAndScheduleTask(task, false, &reply, callback);
-  pool_.TriggerCallbacks();
-  ASSERT_EQ(dependency_manager_.subscribed_tasks, expected_subscribed_tasks);
-  ASSERT_EQ(num_callbacks, 0);
-  ASSERT_EQ(leased_workers_.size(), 0);
-
-  /* RayTask is unblocked now */
-  missing_objects_.erase(missing_arg);
-  pool_.workers.clear();
-  auto id = task.GetTaskSpecification().TaskId();
-  task_manager_.TasksUnblocked({id});
-  ASSERT_EQ(dependency_manager_.subscribed_tasks, expected_subscribed_tasks);
-  ASSERT_EQ(num_callbacks, 0);
-  ASSERT_EQ(leased_workers_.size(), 0);
-
-  /* Worker available and arguments available */
-  pool_.PushWorker(std::static_pointer_cast<WorkerInterface>(worker));
-  task_manager_.ScheduleAndDispatchTasks();
-  pool_.TriggerCallbacks();
-  ASSERT_EQ(num_callbacks, 1);
-  ASSERT_EQ(leased_workers_.size(), 1);
-
-  RayTask finished_task;
-  task_manager_.TaskFinished(leased_workers_.begin()->second, &finished_task);
-  ASSERT_EQ(finished_task.GetTaskSpecification().TaskId(),
-            task.GetTaskSpecification().TaskId());
-
-  AssertNoLeaks();
-}
-
-TEST_F(ClusterTaskManagerTest, FeasibleToNonFeasible) {
-  // Test the case, when resources changes in local node, the feasible task should
-  // able to transfer to infeasible task
-  std::shared_ptr<MockWorker> worker =
-      std::make_shared<MockWorker>(WorkerID::FromRandom(), 1234);
-  pool_.PushWorker(std::static_pointer_cast<WorkerInterface>(worker));
-  RayTask task1 = CreateTask({{ray::kCPU_ResourceLabel, 4}});
-  rpc::RequestWorkerLeaseReply reply1;
-  bool callback_occurred1 = false;
-  task_manager_.QueueAndScheduleTask(
-      task1, false, &reply1,
-      [&callback_occurred1](Status, std::function<void()>, std::function<void()>) {
-        callback_occurred1 = true;
-      });
-  pool_.TriggerCallbacks();
-  ASSERT_EQ(leased_workers_.size(), 1);
-  ASSERT_TRUE(callback_occurred1);
-  ASSERT_EQ(pool_.workers.size(), 0);
-  ASSERT_EQ(task_manager_.tasks_to_schedule_.size(), 0);
-  ASSERT_EQ(task_manager_.tasks_to_dispatch_.size(), 0);
-  ASSERT_EQ(task_manager_.infeasible_tasks_.size(), 0);
-
-  // Delete cpu resource of local node, then task 2 should be turned into
-  // infeasible.
-  scheduler_->GetLocalResourceManager().DeleteLocalResource(ray::kCPU_ResourceLabel);
-
-  RayTask task2 = CreateTask({{ray::kCPU_ResourceLabel, 4}});
-  rpc::RequestWorkerLeaseReply reply2;
-  bool callback_occurred2 = false;
-  task_manager_.QueueAndScheduleTask(
-      task2, false, &reply2,
-      [&callback_occurred2](Status, std::function<void()>, std::function<void()>) {
-        callback_occurred2 = true;
-      });
-  pool_.TriggerCallbacks();
-  ASSERT_EQ(leased_workers_.size(), 1);
-  ASSERT_FALSE(callback_occurred2);
-  ASSERT_EQ(pool_.workers.size(), 0);
-  ASSERT_EQ(task_manager_.tasks_to_schedule_.size(), 0);
-  ASSERT_EQ(task_manager_.tasks_to_dispatch_.size(), 0);
-  ASSERT_EQ(task_manager_.infeasible_tasks_.size(), 1);
-
-  RayTask finished_task;
-  task_manager_.TaskFinished(leased_workers_.begin()->second, &finished_task);
-  ASSERT_EQ(finished_task.GetTaskSpecification().TaskId(),
-            task1.GetTaskSpecification().TaskId());
-}
-
-TEST_F(ClusterTaskManagerTestWithGPUsAtHead, RleaseAndReturnWorkerCpuResources) {
-  const NodeResources &node_resources =
-      scheduler_->GetClusterResourceManager().GetNodeResources(id_.Binary());
-  ASSERT_EQ(node_resources.predefined_resources[PredefinedResources::CPU].available, 8);
-  ASSERT_EQ(node_resources.predefined_resources[PredefinedResources::GPU].available, 4);
-
-  auto worker = std::make_shared<MockWorker>(WorkerID::FromRandom(), 1234);
-
-  // Check failed as the worker has no allocated resource instances.
-  ASSERT_FALSE(task_manager_.ReleaseCpuResourcesFromUnblockedWorker(worker));
-
-  auto node_resource_instances =
-      scheduler_->GetLocalResourceManager().GetLocalResources();
-  auto available_resource_instances =
-      node_resource_instances.GetAvailableResourceInstances();
-
-  auto allocated_instances = std::make_shared<TaskResourceInstances>();
-  const absl::flat_hash_map<std::string, double> task_spec = {{"CPU", 1.}, {"GPU", 1.}};
-  ASSERT_TRUE(scheduler_->GetLocalResourceManager().AllocateLocalTaskResources(
-      task_spec, allocated_instances));
-  worker->SetAllocatedInstances(allocated_instances);
-
-  // Check that the resoruces are allocated successfully.
-  ASSERT_EQ(node_resources.predefined_resources[PredefinedResources::CPU].available, 7);
-  ASSERT_EQ(node_resources.predefined_resources[PredefinedResources::GPU].available, 3);
-
-  // Check that the cpu resources are released successfully.
-  ASSERT_TRUE(task_manager_.ReleaseCpuResourcesFromUnblockedWorker(worker));
-
-  // Check that only cpu resources are released.
-  ASSERT_EQ(node_resources.predefined_resources[PredefinedResources::CPU].available, 8);
-  ASSERT_EQ(node_resources.predefined_resources[PredefinedResources::GPU].available, 3);
-
-  // Mark worker as blocked.
-  worker->MarkBlocked();
-  // Check failed as the worker is blocked.
-  ASSERT_FALSE(task_manager_.ReleaseCpuResourcesFromUnblockedWorker(worker));
-  // Check nothing will be changed.
-  ASSERT_EQ(node_resources.predefined_resources[PredefinedResources::CPU].available, 8);
-  ASSERT_EQ(node_resources.predefined_resources[PredefinedResources::GPU].available, 3);
-
-  // Check that the cpu resources are returned back to worker successfully.
-  ASSERT_TRUE(task_manager_.ReturnCpuResourcesToBlockedWorker(worker));
-
-  // Check that only cpu resources are returned back to the worker.
-  ASSERT_EQ(node_resources.predefined_resources[PredefinedResources::CPU].available, 7);
-  ASSERT_EQ(node_resources.predefined_resources[PredefinedResources::GPU].available, 3);
-
-  // Mark worker as unblocked.
-  worker->MarkUnblocked();
-  ASSERT_FALSE(task_manager_.ReturnCpuResourcesToBlockedWorker(worker));
-  // Check nothing will be changed.
-  ASSERT_EQ(node_resources.predefined_resources[PredefinedResources::CPU].available, 7);
-  ASSERT_EQ(node_resources.predefined_resources[PredefinedResources::GPU].available, 3);
-}
-
-TEST_F(ClusterTaskManagerTest, TestSpillWaitingTasks) {
-  // Cases to check:
-  // - resources available locally, task dependencies being fetched -> do not spill.
-  // - resources available locally, task dependencies blocked -> spill.
-  // - resources not available locally -> spill.
-  std::vector<RayTask> tasks;
-  std::vector<std::unique_ptr<rpc::RequestWorkerLeaseReply>> replies;
-  int num_callbacks = 0;
-  auto callback = [&](Status, std::function<void()>, std::function<void()>) {
-    num_callbacks++;
-  };
-  for (int i = 0; i < 5; i++) {
-    RayTask task = CreateTask({{ray::kCPU_ResourceLabel, 8}}, /*num_args=*/1);
-    tasks.push_back(task);
-    replies.push_back(std::make_unique<rpc::RequestWorkerLeaseReply>());
-    // All tasks except the last one added are waiting for dependencies.
-    if (i < 4) {
-      auto missing_arg = task.GetTaskSpecification().GetDependencyIds()[0];
-      missing_objects_.insert(missing_arg);
-    }
-    task_manager_.QueueAndScheduleTask(task, false, replies[i].get(), callback);
-    pool_.TriggerCallbacks();
-  }
-  ASSERT_EQ(num_callbacks, 0);
-  // Local resources could only dispatch one task.
-  ASSERT_EQ(NumTasksToDispatchWithStatus(internal::WorkStatus::WAITING_FOR_WORKER), 1);
-
-  auto remote_node_id = NodeID::FromRandom();
-  AddNode(remote_node_id, 16);
-  // We are fetching dependencies for all waiting tasks but we have no enough
-  // resources available locally to schedule tasks except the first.
-  // We should only spill up to the remote node's resource availability.
-  task_manager_.ScheduleAndDispatchTasks();
-  ASSERT_EQ(num_callbacks, 2);
-  // Spill from the back of the waiting queue.
-  ASSERT_EQ(replies[0]->retry_at_raylet_address().raylet_id(), "");
-  ASSERT_EQ(replies[1]->retry_at_raylet_address().raylet_id(), "");
-  ASSERT_EQ(replies[2]->retry_at_raylet_address().raylet_id(), remote_node_id.Binary());
-  ASSERT_EQ(replies[3]->retry_at_raylet_address().raylet_id(), remote_node_id.Binary());
-  ASSERT_FALSE(task_manager_.CancelTask(tasks[2].GetTaskSpecification().TaskId()));
-  ASSERT_FALSE(task_manager_.CancelTask(tasks[3].GetTaskSpecification().TaskId()));
-  // Do not spill back tasks ready to dispatch.
-  ASSERT_EQ(replies[4]->retry_at_raylet_address().raylet_id(), "");
-
-  AddNode(remote_node_id, 8);
-  // Dispatch the ready task.
-  std::shared_ptr<MockWorker> worker =
-      std::make_shared<MockWorker>(WorkerID::FromRandom(), 1234);
-  pool_.PushWorker(std::dynamic_pointer_cast<WorkerInterface>(worker));
-  task_manager_.ScheduleAndDispatchTasks();
-  pool_.TriggerCallbacks();
-  ASSERT_EQ(num_callbacks, 4);
-  // One waiting task spilled.
-  ASSERT_EQ(replies[0]->retry_at_raylet_address().raylet_id(), "");
-  ASSERT_EQ(replies[1]->retry_at_raylet_address().raylet_id(), remote_node_id.Binary());
-  ASSERT_FALSE(task_manager_.CancelTask(tasks[1].GetTaskSpecification().TaskId()));
-  // One task dispatched.
-  ASSERT_EQ(replies[4]->worker_address().port(), 1234);
-
-  // Spillback is idempotent.
-  task_manager_.ScheduleAndDispatchTasks();
-  pool_.TriggerCallbacks();
-  ASSERT_EQ(num_callbacks, 4);
-  // One waiting task spilled.
-  ASSERT_EQ(replies[0]->retry_at_raylet_address().raylet_id(), "");
-  ASSERT_EQ(replies[1]->retry_at_raylet_address().raylet_id(), remote_node_id.Binary());
-  ASSERT_FALSE(task_manager_.CancelTask(tasks[1].GetTaskSpecification().TaskId()));
-  // One task dispatched.
-  ASSERT_EQ(replies[4]->worker_address().port(), 1234);
-
-  RayTask finished_task;
-  task_manager_.TaskFinished(leased_workers_.begin()->second, &finished_task);
-  leased_workers_.clear();
-  ASSERT_TRUE(task_manager_.CancelTask(tasks[0].GetTaskSpecification().TaskId()));
-  AssertNoLeaks();
-}
-
-TEST_F(ClusterTaskManagerTest, PinnedArgsMemoryTest) {
-  /*
-    Total memory required by executing tasks' args stays under the specified
-    threshold.
-  */
-  std::shared_ptr<MockWorker> worker =
-      std::make_shared<MockWorker>(WorkerID::FromRandom(), 1234);
-  std::shared_ptr<MockWorker> worker2 =
-      std::make_shared<MockWorker>(WorkerID::FromRandom(), 12345);
-  pool_.PushWorker(std::static_pointer_cast<WorkerInterface>(worker2));
-  pool_.PushWorker(std::static_pointer_cast<WorkerInterface>(worker));
-
-  rpc::RequestWorkerLeaseReply reply;
-  int num_callbacks = 0;
-  int *num_callbacks_ptr = &num_callbacks;
-  auto callback = [num_callbacks_ptr](Status, std::function<void()>,
-                                      std::function<void()>) {
-    (*num_callbacks_ptr) = *num_callbacks_ptr + 1;
-  };
-
-  // This task can run.
-  default_arg_size_ = 600;
-  auto task = CreateTask({{ray::kCPU_ResourceLabel, 1}}, 1);
-  task_manager_.QueueAndScheduleTask(task, false, &reply, callback);
-  pool_.TriggerCallbacks();
-  ASSERT_EQ(num_callbacks, 1);
-  ASSERT_EQ(leased_workers_.size(), 1);
-  ASSERT_EQ(pool_.workers.size(), 1);
-  AssertPinnedTaskArgumentsPresent(task);
-
-  // This task cannot run because it would put us over the memory threshold.
-  auto task2 = CreateTask({{ray::kCPU_ResourceLabel, 1}}, 1);
-  task_manager_.QueueAndScheduleTask(task2, false, &reply, callback);
-  pool_.TriggerCallbacks();
-  ASSERT_EQ(num_callbacks, 1);
-  ASSERT_EQ(leased_workers_.size(), 1);
-  ASSERT_EQ(pool_.workers.size(), 1);
-
-  /* First task finishes, freeing memory for the second task */
-  RayTask finished_task;
-  task_manager_.TaskFinished(leased_workers_.begin()->second, &finished_task);
-  leased_workers_.clear();
-
-  task_manager_.ScheduleAndDispatchTasks();
-  pool_.TriggerCallbacks();
-  AssertPinnedTaskArgumentsPresent(task2);
-  ASSERT_EQ(num_callbacks, 2);
-  ASSERT_EQ(leased_workers_.size(), 1);
-  ASSERT_EQ(pool_.workers.size(), 0);
-
-  task_manager_.TaskFinished(leased_workers_.begin()->second, &finished_task);
-  leased_workers_.clear();
-  AssertNoLeaks();
-}
-
-TEST_F(ClusterTaskManagerTest, PinnedArgsSameMemoryTest) {
-  /*
-   * Two tasks that depend on the same object can run concurrently.
-   */
-  std::shared_ptr<MockWorker> worker =
-      std::make_shared<MockWorker>(WorkerID::FromRandom(), 1234);
-  std::shared_ptr<MockWorker> worker2 =
-      std::make_shared<MockWorker>(WorkerID::FromRandom(), 12345);
-  pool_.PushWorker(std::static_pointer_cast<WorkerInterface>(worker2));
-  pool_.PushWorker(std::static_pointer_cast<WorkerInterface>(worker));
-
-  rpc::RequestWorkerLeaseReply reply;
-  int num_callbacks = 0;
-  int *num_callbacks_ptr = &num_callbacks;
-  auto callback = [num_callbacks_ptr](Status, std::function<void()>,
-                                      std::function<void()>) {
-    (*num_callbacks_ptr) = *num_callbacks_ptr + 1;
-  };
-
-  // This task can run.
-  default_arg_size_ = 600;
-  auto task = CreateTask({{ray::kCPU_ResourceLabel, 1}}, 1);
-  task_manager_.QueueAndScheduleTask(task, false, &reply, callback);
-  pool_.TriggerCallbacks();
-  ASSERT_EQ(num_callbacks, 1);
-  ASSERT_EQ(leased_workers_.size(), 1);
-  ASSERT_EQ(pool_.workers.size(), 1);
-  AssertPinnedTaskArgumentsPresent(task);
-
-  // This task can run because it depends on the same object as the first task.
-  auto task2 = CreateTask({{ray::kCPU_ResourceLabel, 1}}, 1,
-                          task.GetTaskSpecification().GetDependencyIds());
-  task_manager_.QueueAndScheduleTask(task2, false, &reply, callback);
-  pool_.TriggerCallbacks();
-  ASSERT_EQ(num_callbacks, 2);
-  ASSERT_EQ(leased_workers_.size(), 2);
-  ASSERT_EQ(pool_.workers.size(), 0);
-
-  RayTask finished_task;
-  for (auto &worker : leased_workers_) {
-    task_manager_.TaskFinished(worker.second, &finished_task);
-  }
-  AssertNoLeaks();
-}
-
-TEST_F(ClusterTaskManagerTest, LargeArgsNoStarvationTest) {
-  std::shared_ptr<MockWorker> worker =
-      std::make_shared<MockWorker>(WorkerID::FromRandom(), 1234);
-  pool_.PushWorker(std::static_pointer_cast<WorkerInterface>(worker));
-
-  rpc::RequestWorkerLeaseReply reply;
-  int num_callbacks = 0;
-  int *num_callbacks_ptr = &num_callbacks;
-  auto callback = [num_callbacks_ptr](Status, std::function<void()>,
-                                      std::function<void()>) {
-    (*num_callbacks_ptr) = *num_callbacks_ptr + 1;
-  };
-
-  default_arg_size_ = 2000;
-  auto task = CreateTask({{ray::kCPU_ResourceLabel, 1}}, 1);
-  pool_.PushWorker(std::static_pointer_cast<WorkerInterface>(worker));
-  task_manager_.QueueAndScheduleTask(task, false, &reply, callback);
-  pool_.TriggerCallbacks();
-  ASSERT_EQ(num_callbacks, 1);
-  ASSERT_EQ(leased_workers_.size(), 1);
-  AssertPinnedTaskArgumentsPresent(task);
-
-  RayTask finished_task;
-  task_manager_.TaskFinished(leased_workers_.begin()->second, &finished_task);
-  AssertNoLeaks();
-}
-
-TEST_F(ClusterTaskManagerTest, TestResourceDiff) {
-  // When scheduling_resources is null, resource is always marked as changed
-  rpc::ResourcesData resource_data;
-  task_manager_.FillResourceUsage(resource_data, nullptr);
-  ASSERT_TRUE(resource_data.resource_load_changed());
-  auto scheduling_resources = std::make_shared<SchedulingResources>();
-  // Same resources(empty), not changed.
-  resource_data.set_resource_load_changed(false);
-  task_manager_.FillResourceUsage(resource_data, scheduling_resources);
-  ASSERT_FALSE(resource_data.resource_load_changed());
-  // Resource changed.
-  resource_data.set_resource_load_changed(false);
-  ResourceSet res;
-  res.AddOrUpdateResource("CPU", 100);
-  scheduling_resources->SetLoadResources(std::move(res));
-  task_manager_.FillResourceUsage(resource_data, scheduling_resources);
-  ASSERT_TRUE(resource_data.resource_load_changed());
-}
-
-TEST_F(ClusterTaskManagerTest, PopWorkerExactlyOnce) {
-  // Create and queue one task.
-  std::string serialized_runtime_env = "mock_env";
-  RayTask task = CreateTask({{ray::kCPU_ResourceLabel, 4}}, /*num_args=*/0, /*args=*/{},
-                            serialized_runtime_env);
-  auto runtime_env_hash = task.GetTaskSpecification().GetRuntimeEnvHash();
-  rpc::RequestWorkerLeaseReply reply;
-  bool callback_occurred = false;
-  bool *callback_occurred_ptr = &callback_occurred;
-  auto callback = [callback_occurred_ptr](Status, std::function<void()>,
-                                          std::function<void()>) {
-    *callback_occurred_ptr = true;
-  };
-
-  task_manager_.QueueAndScheduleTask(task, false, &reply, callback);
-
-  // Make sure callback doesn't occurred.
-  ASSERT_FALSE(callback_occurred);
-  ASSERT_EQ(leased_workers_.size(), 0);
-  ASSERT_EQ(pool_.workers.size(), 0);
-  // Popworker was called once.
-  ASSERT_EQ(pool_.CallbackSize(runtime_env_hash), 1);
-  // Try to schedule and dispatch tasks.
-  task_manager_.ScheduleAndDispatchTasks();
-  // Popworker has been called once, don't call it repeatedly.
-  ASSERT_EQ(pool_.CallbackSize(runtime_env_hash), 1);
-  // Push a worker and try to call back.
-  std::shared_ptr<MockWorker> worker =
-      std::make_shared<MockWorker>(WorkerID::FromRandom(), 1234, runtime_env_hash);
-  pool_.PushWorker(std::static_pointer_cast<WorkerInterface>(worker));
-  pool_.TriggerCallbacks();
-  // Make sure callback has occurred.
-  ASSERT_TRUE(callback_occurred);
-  ASSERT_EQ(leased_workers_.size(), 1);
-  ASSERT_EQ(pool_.workers.size(), 0);
-  // Try to schedule and dispatch tasks.
-  task_manager_.ScheduleAndDispatchTasks();
-  // Worker has been popped. Don't call `PopWorker` repeatedly.
-  ASSERT_EQ(pool_.CallbackSize(runtime_env_hash), 0);
-
-  RayTask finished_task;
-  task_manager_.TaskFinished(leased_workers_.begin()->second, &finished_task);
-  ASSERT_EQ(finished_task.GetTaskSpecification().TaskId(),
-            task.GetTaskSpecification().TaskId());
-  AssertNoLeaks();
-}
-
-TEST_F(ClusterTaskManagerTest, CapRunningOnDispatchQueue) {
-  scheduler_->GetLocalResourceManager().AddLocalResourceInstances(ray::kGPU_ResourceLabel,
-                                                                  {1, 1, 1});
-  RayTask task = CreateTask({{ray::kCPU_ResourceLabel, 4}, {ray::kGPU_ResourceLabel, 1}},
-                            /*num_args=*/0, /*args=*/{});
-  RayTask task2 = CreateTask({{ray::kCPU_ResourceLabel, 4}, {ray::kGPU_ResourceLabel, 1}},
-                             /*num_args=*/0, /*args=*/{});
-  RayTask task3 = CreateTask({{ray::kCPU_ResourceLabel, 4}, {ray::kGPU_ResourceLabel, 1}},
-                             /*num_args=*/0, /*args=*/{});
-  auto runtime_env_hash = task.GetTaskSpecification().GetRuntimeEnvHash();
-  std::vector<std::shared_ptr<MockWorker>> workers;
-  for (int i = 0; i < 3; i++) {
-    std::shared_ptr<MockWorker> worker =
-        std::make_shared<MockWorker>(WorkerID::FromRandom(), 1234, runtime_env_hash);
-    pool_.PushWorker(std::static_pointer_cast<WorkerInterface>(worker));
-    pool_.TriggerCallbacks();
-    workers.push_back(worker);
-  }
-  rpc::RequestWorkerLeaseReply reply;
-  int num_callbacks = 0;
-  auto callback = [&num_callbacks](Status, std::function<void()>, std::function<void()>) {
-    num_callbacks++;
-  };
-  task_manager_.QueueAndScheduleTask(task, false, &reply, callback);
-  task_manager_.QueueAndScheduleTask(task2, false, &reply, callback);
-  task_manager_.QueueAndScheduleTask(task3, false, &reply, callback);
-  pool_.TriggerCallbacks();
-
-  ASSERT_EQ(num_callbacks, 2);
-
-  task_manager_.ReleaseCpuResourcesFromUnblockedWorker(workers[0]);
-  task_manager_.ReleaseCpuResourcesFromUnblockedWorker(workers[1]);
-
-  task_manager_.ScheduleAndDispatchTasks();
-
-  // Even though there are free resources, we've hit our cap of (8/4=)2 workers
-  // of the given scheduling class so we shouldn't dispatch the remaining task.
-  ASSERT_EQ(num_callbacks, 2);
-
-  RayTask buf;
-  task_manager_.TaskFinished(workers[1], &buf);
-
-  task_manager_.ScheduleAndDispatchTasks();
-  pool_.TriggerCallbacks();
-  ASSERT_EQ(num_callbacks, 3);
-
-  task_manager_.TaskFinished(workers[0], &buf);
-  task_manager_.TaskFinished(workers[2], &buf);
-
-  AssertNoLeaks();
-}
-
-TEST_F(ClusterTaskManagerTest, ZeroCPUTasks) {
-  scheduler_->GetLocalResourceManager().AddLocalResourceInstances(ray::kGPU_ResourceLabel,
-                                                                  {1, 1, 1});
-  RayTask task = CreateTask({{"GPU", 1}}, /*num_args=*/0, /*args=*/{});
-  RayTask task2 = CreateTask({{"GPU", 1}}, /*num_args=*/0, /*args=*/{});
-  RayTask task3 = CreateTask({{"GPU", 1}}, /*num_args=*/0, /*args=*/{});
-  auto runtime_env_hash = task.GetTaskSpecification().GetRuntimeEnvHash();
-  std::vector<std::shared_ptr<MockWorker>> workers;
-  for (int i = 0; i < 3; i++) {
-    std::shared_ptr<MockWorker> worker =
-        std::make_shared<MockWorker>(WorkerID::FromRandom(), 1234, runtime_env_hash);
-    pool_.PushWorker(std::static_pointer_cast<WorkerInterface>(worker));
-    pool_.TriggerCallbacks();
-    workers.push_back(worker);
-  }
-  rpc::RequestWorkerLeaseReply reply;
-  int num_callbacks = 0;
-  auto callback = [&num_callbacks](Status, std::function<void()>, std::function<void()>) {
-    num_callbacks++;
-  };
-  task_manager_.QueueAndScheduleTask(task, false, &reply, callback);
-  task_manager_.QueueAndScheduleTask(task2, false, &reply, callback);
-  task_manager_.QueueAndScheduleTask(task3, false, &reply, callback);
-  pool_.TriggerCallbacks();
-
-  // We shouldn't cap anything for zero cpu tasks (and shouldn't crash before
-  // this point).
-  ASSERT_EQ(num_callbacks, 3);
-
-  for (auto &worker : workers) {
-    RayTask buf;
-    task_manager_.TaskFinished(worker, &buf);
-  }
-
-  AssertNoLeaks();
-}
-
-TEST_F(ClusterTaskManagerTestWithoutCPUsAtHead, ZeroCPUNode) {
-  RayTask task = CreateTask({}, /*num_args=*/0, /*args=*/{});
-  RayTask task2 = CreateTask({}, /*num_args=*/0, /*args=*/{});
-  RayTask task3 = CreateTask({}, /*num_args=*/0, /*args=*/{});
-  auto runtime_env_hash = task.GetTaskSpecification().GetRuntimeEnvHash();
-  std::vector<std::shared_ptr<MockWorker>> workers;
-  for (int i = 0; i < 3; i++) {
-    std::shared_ptr<MockWorker> worker =
-        std::make_shared<MockWorker>(WorkerID::FromRandom(), 1234, runtime_env_hash);
-    pool_.PushWorker(std::static_pointer_cast<WorkerInterface>(worker));
-    pool_.TriggerCallbacks();
-    workers.push_back(worker);
-  }
-  rpc::RequestWorkerLeaseReply reply;
-  int num_callbacks = 0;
-  auto callback = [&num_callbacks](Status, std::function<void()>, std::function<void()>) {
-    num_callbacks++;
-  };
-  task_manager_.QueueAndScheduleTask(task, false, &reply, callback);
-  task_manager_.QueueAndScheduleTask(task2, false, &reply, callback);
-  task_manager_.QueueAndScheduleTask(task3, false, &reply, callback);
-  pool_.TriggerCallbacks();
-
-  // We shouldn't cap anything for zero cpu tasks (and shouldn't crash before
-  // this point).
-  ASSERT_EQ(num_callbacks, 3);
-
-  for (auto &worker : workers) {
-    RayTask buf;
-    task_manager_.TaskFinished(worker, &buf);
-  }
-  AssertNoLeaks();
-}
-
-/// Test that we exponentially increase the amount of time it takes to increase
-/// the dispatch cap for a scheduling class.
-TEST_F(ClusterTaskManagerTest, SchedulingClassCapIncrease) {
-  auto get_unblocked_worker = [](std::vector<std::shared_ptr<MockWorker>> &workers)
-      -> std::shared_ptr<MockWorker> {
-    for (auto &worker : workers) {
-      if (worker->GetAllocatedInstances() != nullptr && !worker->IsBlocked()) {
-        return worker;
-      }
-    }
-    return nullptr;
-  };
-
-  int64_t UNIT = RayConfig::instance().worker_cap_initial_backoff_delay_ms();
-  std::vector<RayTask> tasks;
-  for (int i = 0; i < 3; i++) {
-    RayTask task = CreateTask({{ray::kCPU_ResourceLabel, 8}},
-                              /*num_args=*/0, /*args=*/{});
-    tasks.emplace_back(task);
-  }
-
-  rpc::RequestWorkerLeaseReply reply;
-  int num_callbacks = 0;
-  auto callback = [&num_callbacks](Status, std::function<void()>, std::function<void()>) {
-    num_callbacks++;
-  };
-  for (const auto &task : tasks) {
-    task_manager_.QueueAndScheduleTask(task, false, &reply, callback);
-  }
-
-  auto runtime_env_hash = tasks[0].GetTaskSpecification().GetRuntimeEnvHash();
-  std::vector<std::shared_ptr<MockWorker>> workers;
-  for (int i = 0; i < 3; i++) {
-    std::shared_ptr<MockWorker> worker =
-        std::make_shared<MockWorker>(WorkerID::FromRandom(), 1234, runtime_env_hash);
-    pool_.PushWorker(std::static_pointer_cast<WorkerInterface>(worker));
-    pool_.TriggerCallbacks();
-    workers.push_back(worker);
-  }
-  task_manager_.ScheduleAndDispatchTasks();
-
-  ASSERT_EQ(num_callbacks, 1);
-
-  current_time_ms_ += UNIT;
-  ASSERT_FALSE(workers.back()->IsBlocked());
-  ASSERT_TRUE(task_manager_.ReleaseCpuResourcesFromUnblockedWorker(
-      get_unblocked_worker(workers)));
-  task_manager_.ScheduleAndDispatchTasks();
-  pool_.TriggerCallbacks();
-  task_manager_.ScheduleAndDispatchTasks();
-  ASSERT_EQ(num_callbacks, 2);
-
-  // Since we're increasing exponentially, increasing by a unit show no longer be enough.
-  current_time_ms_ += UNIT;
-  ASSERT_TRUE(task_manager_.ReleaseCpuResourcesFromUnblockedWorker(
-      get_unblocked_worker(workers)));
-  task_manager_.ScheduleAndDispatchTasks();
-  pool_.TriggerCallbacks();
-  task_manager_.ScheduleAndDispatchTasks();
-  ASSERT_EQ(num_callbacks, 2);
-
-  // Now it should run
-  current_time_ms_ += UNIT;
-  task_manager_.ScheduleAndDispatchTasks();
-  pool_.TriggerCallbacks();
-  task_manager_.ScheduleAndDispatchTasks();
-  ASSERT_EQ(num_callbacks, 3);
-
-  // Let just one task finish.
-  for (auto it = workers.begin(); it != workers.end(); it++) {
-    if (!(*it)->IsBlocked()) {
-      RayTask buf;
-      task_manager_.TaskFinished(*it, &buf);
-      workers.erase(it);
-      break;
-    }
-  }
-
-  current_time_ms_ += UNIT;
-
-  // Now schedule another task of the same scheduling class.
-  RayTask task = CreateTask({{ray::kCPU_ResourceLabel, 8}},
-                            /*num_args=*/0, /*args=*/{});
-  task_manager_.QueueAndScheduleTask(task, false, &reply, callback);
-
-  std::shared_ptr<MockWorker> new_worker =
-      std::make_shared<MockWorker>(WorkerID::FromRandom(), 1234, runtime_env_hash);
-  pool_.PushWorker(std::static_pointer_cast<WorkerInterface>(new_worker));
-  pool_.TriggerCallbacks();
-  workers.push_back(new_worker);
-
-  // It can't run for another 2 units (doesn't increase to 4, because one of
-  // the tasks finished).
-  ASSERT_EQ(num_callbacks, 3);
-
-  current_time_ms_ += 2 * UNIT;
-  task_manager_.ScheduleAndDispatchTasks();
-  pool_.TriggerCallbacks();
-  ASSERT_EQ(num_callbacks, 4);
-
-  for (auto &worker : workers) {
-    RayTask buf;
-    task_manager_.TaskFinished(worker, &buf);
-  }
-
-  AssertNoLeaks();
-}
-
-/// Ensure we reset the cap after we've finished executing through the queue.
-TEST_F(ClusterTaskManagerTest, SchedulingClassCapResetTest) {
-  int64_t UNIT = RayConfig::instance().worker_cap_initial_backoff_delay_ms();
-  std::vector<RayTask> tasks;
-  for (int i = 0; i < 2; i++) {
-    RayTask task = CreateTask({{ray::kCPU_ResourceLabel, 8}},
-                              /*num_args=*/0, /*args=*/{});
-    tasks.emplace_back(task);
-  }
-
-  rpc::RequestWorkerLeaseReply reply;
-  int num_callbacks = 0;
-  auto callback = [&num_callbacks](Status, std::function<void()>, std::function<void()>) {
-    num_callbacks++;
-  };
-  for (const auto &task : tasks) {
-    task_manager_.QueueAndScheduleTask(task, false, &reply, callback);
-  }
-
-  auto runtime_env_hash = tasks[0].GetTaskSpecification().GetRuntimeEnvHash();
-
-  std::shared_ptr<MockWorker> worker1 =
-      std::make_shared<MockWorker>(WorkerID::FromRandom(), 1234, runtime_env_hash);
-  pool_.PushWorker(std::static_pointer_cast<WorkerInterface>(worker1));
-  pool_.TriggerCallbacks();
-  task_manager_.ScheduleAndDispatchTasks();
-
-  ASSERT_TRUE(task_manager_.ReleaseCpuResourcesFromUnblockedWorker(worker1));
-  current_time_ms_ += UNIT;
-
-  std::shared_ptr<MockWorker> worker2 =
-      std::make_shared<MockWorker>(WorkerID::FromRandom(), 1234, runtime_env_hash);
-  pool_.PushWorker(std::static_pointer_cast<WorkerInterface>(worker2));
-  task_manager_.ScheduleAndDispatchTasks();
-  pool_.TriggerCallbacks();
-
-  ASSERT_EQ(num_callbacks, 2);
-
-  RayTask buf;
-  task_manager_.TaskFinished(worker1, &buf);
-  task_manager_.TaskFinished(worker2, &buf);
-
-  AssertNoLeaks();
-
-  for (int i = 0; i < 2; i++) {
-    RayTask task = CreateTask({{ray::kCPU_ResourceLabel, 8}},
-                              /*num_args=*/0, /*args=*/{});
-    task_manager_.QueueAndScheduleTask(task, false, &reply, callback);
-  }
-
-  std::shared_ptr<MockWorker> worker3 =
-      std::make_shared<MockWorker>(WorkerID::FromRandom(), 1234, runtime_env_hash);
-  pool_.PushWorker(std::static_pointer_cast<WorkerInterface>(worker3));
-  pool_.TriggerCallbacks();
-  task_manager_.ScheduleAndDispatchTasks();
-  ASSERT_EQ(num_callbacks, 3);
-
-  ASSERT_TRUE(task_manager_.ReleaseCpuResourcesFromUnblockedWorker(worker3));
-  current_time_ms_ += UNIT;
-
-  std::shared_ptr<MockWorker> worker4 =
-      std::make_shared<MockWorker>(WorkerID::FromRandom(), 1234, runtime_env_hash);
-  pool_.PushWorker(std::static_pointer_cast<WorkerInterface>(worker4));
-  task_manager_.ScheduleAndDispatchTasks();
-  pool_.TriggerCallbacks();
-
-  ASSERT_EQ(num_callbacks, 4);
-
-  {
-    // Ensure a class of a differenct scheduling class can still be scheduled.
-    RayTask task5 = CreateTask({},
-                               /*num_args=*/0, /*args=*/{});
-    task_manager_.QueueAndScheduleTask(task5, false, &reply, callback);
-    std::shared_ptr<MockWorker> worker5 =
-        std::make_shared<MockWorker>(WorkerID::FromRandom(), 1234, runtime_env_hash);
-    pool_.PushWorker(std::static_pointer_cast<WorkerInterface>(worker5));
-    task_manager_.ScheduleAndDispatchTasks();
-    pool_.TriggerCallbacks();
-    ASSERT_EQ(num_callbacks, 5);
-    task_manager_.TaskFinished(worker5, &buf);
-  }
-
-  task_manager_.TaskFinished(worker3, &buf);
-  task_manager_.TaskFinished(worker4, &buf);
-
-  AssertNoLeaks();
-}
-
-/// Test that scheduling classes which have reached their running cap start
-/// their timer after the new task is submitted, not before.
-TEST_F(ClusterTaskManagerTest, DispatchTimerAfterRequestTest) {
-  int64_t UNIT = RayConfig::instance().worker_cap_initial_backoff_delay_ms();
-  RayTask first_task = CreateTask({{ray::kCPU_ResourceLabel, 8}},
-                                  /*num_args=*/0, /*args=*/{});
-
-  rpc::RequestWorkerLeaseReply reply;
-  int num_callbacks = 0;
-  auto callback = [&num_callbacks](Status, std::function<void()>, std::function<void()>) {
-    num_callbacks++;
-  };
-  task_manager_.QueueAndScheduleTask(first_task, false, &reply, callback);
-
-  auto runtime_env_hash = first_task.GetTaskSpecification().GetRuntimeEnvHash();
-  std::vector<std::shared_ptr<MockWorker>> workers;
-  for (int i = 0; i < 3; i++) {
-    std::shared_ptr<MockWorker> worker =
-        std::make_shared<MockWorker>(WorkerID::FromRandom(), 1234, runtime_env_hash);
-    pool_.PushWorker(std::static_pointer_cast<WorkerInterface>(worker));
-    pool_.TriggerCallbacks();
-    workers.push_back(worker);
-  }
-  task_manager_.ScheduleAndDispatchTasks();
-
-  ASSERT_EQ(num_callbacks, 1);
-
-  RayTask second_task = CreateTask({{ray::kCPU_ResourceLabel, 8}},
-                                   /*num_args=*/0, /*args=*/{});
-  task_manager_.QueueAndScheduleTask(second_task, false, &reply, callback);
-  pool_.TriggerCallbacks();
-
-  /// Can't schedule yet due to the cap.
-  ASSERT_EQ(num_callbacks, 1);
-  for (auto &worker : workers) {
-    if (worker->GetAllocatedInstances() && !worker->IsBlocked()) {
-      task_manager_.ReleaseCpuResourcesFromUnblockedWorker(worker);
-    }
-  }
-
-  current_time_ms_ += UNIT;
-  task_manager_.ScheduleAndDispatchTasks();
-  pool_.TriggerCallbacks();
-
-  ASSERT_EQ(num_callbacks, 2);
-  for (auto &worker : workers) {
-    if (worker->GetAllocatedInstances() && !worker->IsBlocked()) {
-      task_manager_.ReleaseCpuResourcesFromUnblockedWorker(worker);
-    }
-  }
-
-  /// A lot of time passes, definitely more than the timeout.
-  current_time_ms_ += 100000 * UNIT;
-
-  RayTask third_task = CreateTask({{ray::kCPU_ResourceLabel, 8}},
-                                  /*num_args=*/0, /*args=*/{});
-  task_manager_.QueueAndScheduleTask(third_task, false, &reply, callback);
-  pool_.TriggerCallbacks();
-
-  /// We still can't schedule the third task since the timer doesn't start
-  /// until after the task is queued.
-  ASSERT_EQ(num_callbacks, 2);
-
-  current_time_ms_ += 2 * UNIT;
-  task_manager_.ScheduleAndDispatchTasks();
-  pool_.TriggerCallbacks();
-
-  ASSERT_EQ(num_callbacks, 3);
-
-  for (auto &worker : workers) {
-    RayTask buf;
-    task_manager_.TaskFinished(worker, &buf);
-  }
-
-  AssertNoLeaks();
-}
-
-// Regression test for https://github.com/ray-project/ray/issues/16935:
-// When a task requires 1 CPU and is infeasible because head node has 0 CPU,
-// make sure the task's resource demand is reported.
-TEST_F(ClusterTaskManagerTestWithoutCPUsAtHead, OneCpuInfeasibleTask) {
-  rpc::RequestWorkerLeaseReply reply;
-  bool callback_occurred = false;
-  bool *callback_occurred_ptr = &callback_occurred;
-  auto callback = [callback_occurred_ptr](const Status &, const std::function<void()> &,
-                                          const std::function<void()> &) {
-    *callback_occurred_ptr = true;
-  };
-
-  constexpr int num_cases = 5;
-  // Create 5 tasks with different CPU requests.
-  const std::array<int, num_cases> cpu_request = {1, 2, 1, 3, 1};
-  // Each type of CPU request corresponds to a types of resource demand.
-  const std::array<int, num_cases> demand_types = {1, 2, 2, 3, 3};
-  // Number of infeasible 1 CPU requests..
-  const std::array<int, num_cases> num_infeasible_1cpu = {1, 1, 2, 2, 3};
-
-  for (int i = 0; i < num_cases; ++i) {
-    RayTask task = CreateTask({{ray::kCPU_ResourceLabel, cpu_request[i]}});
-    task_manager_.QueueAndScheduleTask(task, false, &reply, callback);
-    pool_.TriggerCallbacks();
-
-    // The task cannot run because there is only 1 node (head) with 0 CPU.
-    ASSERT_FALSE(callback_occurred);
-    ASSERT_EQ(leased_workers_.size(), 0);
-    ASSERT_EQ(pool_.workers.size(), 0);
-    ASSERT_EQ(node_info_calls_, 0);
-
-    rpc::ResourcesData data;
-    task_manager_.FillResourceUsage(data);
-    const auto &resource_load_by_shape = data.resource_load_by_shape();
-    ASSERT_EQ(resource_load_by_shape.resource_demands().size(), demand_types[i]);
-
-    // Assert that the one-cpu fields are correct.
-    bool one_cpu_found = false;
-    for (const auto &demand : resource_load_by_shape.resource_demands()) {
-      if (demand.shape().at("CPU") == 1) {
-        ASSERT_FALSE(one_cpu_found);
-        one_cpu_found = true;
-        EXPECT_EQ(demand.num_infeasible_requests_queued(), num_infeasible_1cpu[i]);
-        ASSERT_EQ(demand.shape().size(), 1);
-      }
-    }
-    ASSERT_TRUE(one_cpu_found);
-  }
-}
-
-int main(int argc, char **argv) {
-  ::testing::InitGoogleTest(&argc, argv);
-  return RUN_ALL_TESTS();
-}
-
-}  // namespace raylet
-
-}  // namespace ray
->>>>>>> 19672688
+// Copyright 2017 The Ray Authors.
+//
+
+// Licensed under the Apache License, Version 2.0 (the "License");
+// you may not use this file except in compliance with the License.
+// You may obtain a copy of the License at
+//
+//  http://www.apache.org/licenses/LICENSE-2.0
+//
+// Unless required by applicable law or agreed to in writing, software
+// distributed under the License is distributed on an "AS IS" BASIS,
+// WITHOUT WARRANTIES OR CONDITIONS OF ANY KIND, either express or implied.
+// See the License for the specific language governing permissions and
+// limitations under the License.
+
+// clang-format off
+#include "ray/raylet/scheduling/cluster_task_manager.h"
+
+#include <memory>
+#include <string>
+
+#include "gmock/gmock.h"
+#include "gtest/gtest.h"
+#include "ray/common/id.h"
+#include "ray/common/task/scheduling_resources.h"
+#include "ray/common/task/task.h"
+#include "ray/common/task/task_util.h"
+#include "ray/common/test_util.h"
+#include "ray/raylet/scheduling/cluster_resource_scheduler.h"
+#include "ray/raylet/scheduling/scheduling_ids.h"
+#include "ray/raylet/test/util.h"
+#include "mock/ray/gcs/gcs_client/gcs_client.h"
+
+#ifdef UNORDERED_VS_ABSL_MAPS_EVALUATION
+#include <chrono>
+
+#include "absl/container/flat_hash_map.h"
+#endif  // UNORDERED_VS_ABSL_MAPS_EVALUATION
+// clang-format on
+
+namespace ray {
+
+namespace raylet {
+
+using ::testing::_;
+
+class MockWorkerPool : public WorkerPoolInterface {
+ public:
+  MockWorkerPool() : num_pops(0) {}
+
+  void PopWorker(const TaskSpecification &task_spec, const PopWorkerCallback &callback,
+                 const std::string &allocated_instances_serialized_json) {
+    num_pops++;
+    const WorkerCacheKey env = {task_spec.SerializedRuntimeEnv(), {}};
+    const int runtime_env_hash = env.IntHash();
+    callbacks[runtime_env_hash].push_back(callback);
+  }
+
+  void PushWorker(const std::shared_ptr<WorkerInterface> &worker) {
+    workers.push_front(worker);
+  }
+
+  const std::vector<std::shared_ptr<WorkerInterface>> GetAllRegisteredWorkers(
+      bool filter_dead_workers) const {
+    RAY_CHECK(false) << "Not used.";
+    return {};
+  }
+
+  void TriggerCallbacksWithNotOKStatus(PopWorkerStatus status) {
+    RAY_CHECK(status != PopWorkerStatus::OK);
+    for (const auto &pair : callbacks) {
+      for (const auto &callback : pair.second) {
+        // No task should be dispatched.
+        ASSERT_FALSE(callback(nullptr, status));
+      }
+    }
+    callbacks.clear();
+  }
+
+  void TriggerCallbacks() {
+    for (auto it = workers.begin(); it != workers.end();) {
+      std::shared_ptr<WorkerInterface> worker = *it;
+      auto runtime_env_hash = worker->GetRuntimeEnvHash();
+      bool dispatched = false;
+      auto cb_it = callbacks.find(runtime_env_hash);
+      if (cb_it != callbacks.end()) {
+        auto &list = cb_it->second;
+        RAY_CHECK(!list.empty());
+        for (auto list_it = list.begin(); list_it != list.end();) {
+          auto &callback = *list_it;
+          dispatched = callback(worker, PopWorkerStatus::OK);
+          list_it = list.erase(list_it);
+          if (dispatched) {
+            break;
+          }
+        }
+        if (list.empty()) {
+          callbacks.erase(cb_it);
+        }
+        if (dispatched) {
+          it = workers.erase(it);
+          continue;
+        }
+      }
+      it++;
+    }
+  }
+
+  size_t CallbackSize(int runtime_env_hash) {
+    auto cb_it = callbacks.find(runtime_env_hash);
+    if (cb_it != callbacks.end()) {
+      auto &list = cb_it->second;
+      return list.size();
+    }
+    return 0;
+  }
+
+  std::list<std::shared_ptr<WorkerInterface>> workers;
+  absl::flat_hash_map<int, std::list<PopWorkerCallback>> callbacks;
+  int num_pops;
+};
+
+std::shared_ptr<ClusterResourceScheduler> CreateSingleNodeScheduler(
+    const std::string &id, double num_cpus, double num_gpus, gcs::GcsClient &gcs_client) {
+  absl::flat_hash_map<std::string, double> local_node_resources;
+  local_node_resources[ray::kCPU_ResourceLabel] = num_cpus;
+  local_node_resources[ray::kGPU_ResourceLabel] = num_gpus;
+  local_node_resources[ray::kMemory_ResourceLabel] = 128;
+
+  auto scheduler =
+      std::make_shared<ClusterResourceScheduler>(id, local_node_resources, gcs_client);
+
+  return scheduler;
+}
+
+RayTask CreateTask(const std::unordered_map<std::string, double> &required_resources,
+                   int num_args = 0, std::vector<ObjectID> args = {},
+                   const std::string &serialized_runtime_env = "{}",
+                   const std::vector<std::string> &runtime_env_uris = {}) {
+  TaskSpecBuilder spec_builder;
+  TaskID id = RandomTaskId();
+  JobID job_id = RandomJobId();
+  rpc::Address address;
+  spec_builder.SetCommonTaskSpec(id, "dummy_task", Language::PYTHON,
+                                 FunctionDescriptorBuilder::BuildPython("", "", "", ""),
+                                 job_id, TaskID::Nil(), 0, TaskID::Nil(), address, 0,
+                                 required_resources, {}, "", 0, serialized_runtime_env,
+                                 runtime_env_uris);
+
+  if (!args.empty()) {
+    for (auto &arg : args) {
+      spec_builder.AddArg(TaskArgByReference(arg, rpc::Address(), ""));
+    }
+  } else {
+    for (int i = 0; i < num_args; i++) {
+      ObjectID put_id = ObjectID::FromIndex(RandomTaskId(), /*index=*/i + 1);
+      spec_builder.AddArg(TaskArgByReference(put_id, rpc::Address(), ""));
+    }
+  }
+
+  rpc::TaskExecutionSpec execution_spec_message;
+  execution_spec_message.set_num_forwards(1);
+  return RayTask(spec_builder.Build(),
+                 TaskExecutionSpecification(execution_spec_message));
+}
+
+class MockTaskDependencyManager : public TaskDependencyManagerInterface {
+ public:
+  MockTaskDependencyManager(std::unordered_set<ObjectID> &missing_objects)
+      : missing_objects_(missing_objects) {}
+
+  bool RequestTaskDependencies(
+      const TaskID &task_id, const std::vector<rpc::ObjectReference> &required_objects) {
+    RAY_CHECK(subscribed_tasks.insert(task_id).second);
+    for (auto &obj_ref : required_objects) {
+      if (missing_objects_.find(ObjectRefToId(obj_ref)) != missing_objects_.end()) {
+        return false;
+      }
+    }
+    return true;
+  }
+
+  void RemoveTaskDependencies(const TaskID &task_id) {
+    RAY_CHECK(subscribed_tasks.erase(task_id));
+  }
+
+  bool TaskDependenciesBlocked(const TaskID &task_id) const {
+    return blocked_tasks.count(task_id);
+  }
+
+  bool CheckObjectLocal(const ObjectID &object_id) const { return true; }
+
+  std::unordered_set<ObjectID> &missing_objects_;
+  std::unordered_set<TaskID> subscribed_tasks;
+  std::unordered_set<TaskID> blocked_tasks;
+};
+
+class FeatureFlagEnvironment : public ::testing::Environment {
+  /// We should run these tests with feature flags on to ensure we are testing the flagged
+  /// behavior.
+ public:
+  ~FeatureFlagEnvironment() override {}
+
+  // Override this to define how to set up the environment.
+  void SetUp() override { RayConfig::instance().worker_cap_enabled() = true; }
+
+  // Override this to define how to tear down the environment.
+  void TearDown() override {}
+};
+
+testing::Environment *const env =
+    ::testing::AddGlobalTestEnvironment(new FeatureFlagEnvironment);
+
+class ClusterTaskManagerTest : public ::testing::Test {
+ public:
+  ClusterTaskManagerTest(double num_cpus_at_head = 8.0, double num_gpus_at_head = 0.0)
+      : gcs_client_(std::make_unique<gcs::MockGcsClient>()),
+        id_(NodeID::FromRandom()),
+        scheduler_(CreateSingleNodeScheduler(id_.Binary(), num_cpus_at_head,
+                                             num_gpus_at_head, *gcs_client_)),
+        is_owner_alive_(true),
+        node_info_calls_(0),
+        announce_infeasible_task_calls_(0),
+        dependency_manager_(missing_objects_),
+        task_manager_(
+            id_, scheduler_, dependency_manager_,
+            /* is_owner_alive= */
+            [this](const WorkerID &worker_id, const NodeID &node_id) {
+              return is_owner_alive_;
+            },
+            /* get_node_info= */
+            [this](const NodeID &node_id) -> const rpc::GcsNodeInfo * {
+              node_info_calls_++;
+              if (node_info_.count(node_id) != 0) {
+                return &node_info_[node_id];
+              }
+              return nullptr;
+            },
+            /* announce_infeasible_task= */
+            [this](const RayTask &task) { announce_infeasible_task_calls_++; }, pool_,
+            leased_workers_,
+            /* get_task_arguments= */
+            [this](const std::vector<ObjectID> &object_ids,
+                   std::vector<std::unique_ptr<RayObject>> *results) {
+              for (auto &obj_id : object_ids) {
+                if (missing_objects_.count(obj_id) == 0) {
+                  results->emplace_back(MakeDummyArg());
+                } else {
+                  results->emplace_back(nullptr);
+                }
+              }
+              return true;
+            },
+            /*max_pinned_task_arguments_bytes=*/1000,
+            /*get_time=*/[this]() { return current_time_ms_; }) {}
+
+  void SetUp() {
+    static rpc::GcsNodeInfo node_info;
+    ON_CALL(*gcs_client_->mock_node_accessor, Get(::testing::_, ::testing::_))
+        .WillByDefault(::testing::Return(&node_info));
+  }
+
+  RayObject *MakeDummyArg() {
+    std::vector<uint8_t> data;
+    data.resize(default_arg_size_);
+    auto buffer = std::make_shared<LocalMemoryBuffer>(data.data(), data.size());
+    return new RayObject(buffer, nullptr, {});
+  }
+
+  void Shutdown() {}
+
+  void AddNode(const NodeID &id, double num_cpus, double num_gpus = 0,
+               double memory = 0) {
+    absl::flat_hash_map<std::string, double> node_resources;
+    node_resources[ray::kCPU_ResourceLabel] = num_cpus;
+    node_resources[ray::kGPU_ResourceLabel] = num_gpus;
+    node_resources[ray::kMemory_ResourceLabel] = memory;
+    scheduler_->GetClusterResourceManager().AddOrUpdateNode(id.Binary(), node_resources,
+                                                            node_resources);
+
+    rpc::GcsNodeInfo info;
+    node_info_[id] = info;
+  }
+
+  void AssertNoLeaks() {
+    ASSERT_TRUE(task_manager_.tasks_to_schedule_.empty());
+    ASSERT_TRUE(task_manager_.tasks_to_dispatch_.empty());
+    ASSERT_TRUE(task_manager_.waiting_tasks_index_.empty());
+    ASSERT_TRUE(task_manager_.waiting_task_queue_.empty());
+    ASSERT_TRUE(task_manager_.infeasible_tasks_.empty());
+    ASSERT_TRUE(task_manager_.executing_task_args_.empty());
+    ASSERT_TRUE(task_manager_.pinned_task_arguments_.empty());
+    ASSERT_TRUE(task_manager_.info_by_sched_cls_.empty());
+    ASSERT_EQ(task_manager_.pinned_task_arguments_bytes_, 0);
+    ASSERT_TRUE(dependency_manager_.subscribed_tasks.empty());
+  }
+
+  void AssertPinnedTaskArgumentsPresent(const RayTask &task) {
+    const auto &expected_deps = task.GetTaskSpecification().GetDependencyIds();
+    ASSERT_EQ(task_manager_.executing_task_args_[task.GetTaskSpecification().TaskId()],
+              expected_deps);
+    for (auto &arg : expected_deps) {
+      ASSERT_TRUE(task_manager_.pinned_task_arguments_.count(arg));
+    }
+  }
+
+  int NumTasksToDispatchWithStatus(internal::WorkStatus status) {
+    int count = 0;
+    for (const auto &pair : task_manager_.tasks_to_dispatch_) {
+      for (const auto &work : pair.second) {
+        if (work->GetState() == status) {
+          count++;
+        }
+      }
+    }
+    return count;
+  }
+
+  int NumRunningTasks() {
+    int count = 0;
+    for (const auto &pair : task_manager_.info_by_sched_cls_) {
+      count += (pair.second.running_tasks.size());
+    }
+
+    return count;
+  }
+
+  std::unique_ptr<gcs::MockGcsClient> gcs_client_;
+  NodeID id_;
+  std::shared_ptr<ClusterResourceScheduler> scheduler_;
+  MockWorkerPool pool_;
+  absl::flat_hash_map<WorkerID, std::shared_ptr<WorkerInterface>> leased_workers_;
+  std::unordered_set<ObjectID> missing_objects_;
+
+  bool is_owner_alive_;
+  int default_arg_size_ = 10;
+
+  int node_info_calls_;
+  int announce_infeasible_task_calls_;
+  absl::flat_hash_map<NodeID, rpc::GcsNodeInfo> node_info_;
+  int64_t current_time_ms_ = 0;
+
+  MockTaskDependencyManager dependency_manager_;
+  ClusterTaskManager task_manager_;
+};
+
+// Same as ClusterTaskManagerTest, but the head node starts with 4.0 num gpus.
+class ClusterTaskManagerTestWithGPUsAtHead : public ClusterTaskManagerTest {
+ public:
+  ClusterTaskManagerTestWithGPUsAtHead()
+      : ClusterTaskManagerTest(/*num_cpus_at_head=*/8.0, /*num_gpus_at_head=*/4.0) {}
+};
+
+// Same as ClusterTaskManagerTest, but the head node starts with 0.0 num cpus.
+class ClusterTaskManagerTestWithoutCPUsAtHead : public ClusterTaskManagerTest {
+ public:
+  ClusterTaskManagerTestWithoutCPUsAtHead()
+      : ClusterTaskManagerTest(/*num_cpus_at_head=*/0.0) {}
+};
+
+TEST_F(ClusterTaskManagerTest, BasicTest) {
+  /*
+    Test basic scheduler functionality:
+    1. Queue and attempt to schedule/dispatch atest with no workers available
+    2. A worker becomes available, dispatch again.
+   */
+  RayTask task = CreateTask({{ray::kCPU_ResourceLabel, 4}});
+  rpc::RequestWorkerLeaseReply reply;
+  bool callback_occurred = false;
+  bool *callback_occurred_ptr = &callback_occurred;
+  auto callback = [callback_occurred_ptr](Status, std::function<void()>,
+                                          std::function<void()>) {
+    *callback_occurred_ptr = true;
+  };
+
+  task_manager_.QueueAndScheduleTask(task, false, &reply, callback);
+  pool_.TriggerCallbacks();
+  ASSERT_FALSE(callback_occurred);
+  ASSERT_EQ(leased_workers_.size(), 0);
+  ASSERT_EQ(pool_.workers.size(), 0);
+
+  std::shared_ptr<MockWorker> worker =
+      std::make_shared<MockWorker>(WorkerID::FromRandom(), 1234);
+  pool_.PushWorker(std::static_pointer_cast<WorkerInterface>(worker));
+  pool_.TriggerCallbacks();
+
+  ASSERT_TRUE(callback_occurred);
+  ASSERT_EQ(leased_workers_.size(), 1);
+  ASSERT_EQ(pool_.workers.size(), 0);
+  ASSERT_EQ(node_info_calls_, 0);
+
+  RayTask finished_task;
+  task_manager_.TaskFinished(leased_workers_.begin()->second, &finished_task);
+  ASSERT_EQ(finished_task.GetTaskSpecification().TaskId(),
+            task.GetTaskSpecification().TaskId());
+  AssertNoLeaks();
+}
+
+TEST_F(ClusterTaskManagerTest, IdempotencyTest) {
+  /*
+    A few task manager methods are meant to be idempotent.
+    * `TaskFinished`
+    * `ReleaseCpuResourcesFromUnblockedWorker`
+    * `ReturnCpuResourcesToBlockedWorker`
+   */
+  RayTask task = CreateTask({{ray::kCPU_ResourceLabel, 4}});
+  rpc::RequestWorkerLeaseReply reply;
+  bool callback_occurred = false;
+  bool *callback_occurred_ptr = &callback_occurred;
+  auto callback = [callback_occurred_ptr](Status, std::function<void()>,
+                                          std::function<void()>) {
+    *callback_occurred_ptr = true;
+  };
+
+  task_manager_.QueueAndScheduleTask(task, false, &reply, callback);
+  pool_.TriggerCallbacks();
+  ASSERT_FALSE(callback_occurred);
+  ASSERT_EQ(leased_workers_.size(), 0);
+  ASSERT_EQ(pool_.workers.size(), 0);
+
+  std::shared_ptr<MockWorker> worker =
+      std::make_shared<MockWorker>(WorkerID::FromRandom(), 1234);
+  pool_.PushWorker(std::static_pointer_cast<WorkerInterface>(worker));
+  pool_.TriggerCallbacks();
+
+  ASSERT_TRUE(callback_occurred);
+  ASSERT_EQ(leased_workers_.size(), 1);
+  ASSERT_EQ(pool_.workers.size(), 0);
+  ASSERT_EQ(node_info_calls_, 0);
+
+  ASSERT_EQ(scheduler_->GetLocalResourceManager().GetLocalAvailableCpus(), 4.0);
+
+  task_manager_.ReleaseCpuResourcesFromUnblockedWorker(worker);
+  task_manager_.ReleaseCpuResourcesFromUnblockedWorker(worker);
+
+  ASSERT_EQ(scheduler_->GetLocalResourceManager().GetLocalAvailableCpus(), 8.0);
+
+  task_manager_.ReturnCpuResourcesToBlockedWorker(worker);
+  task_manager_.ReturnCpuResourcesToBlockedWorker(worker);
+
+  ASSERT_EQ(scheduler_->GetLocalResourceManager().GetLocalAvailableCpus(), 4.0);
+
+  RayTask finished_task;
+  task_manager_.TaskFinished(leased_workers_.begin()->second, &finished_task);
+  task_manager_.TaskFinished(leased_workers_.begin()->second, &finished_task);
+  ASSERT_EQ(finished_task.GetTaskSpecification().TaskId(),
+            task.GetTaskSpecification().TaskId());
+  ASSERT_EQ(scheduler_->GetLocalResourceManager().GetLocalAvailableCpus(), 8.0);
+  AssertNoLeaks();
+}
+
+TEST_F(ClusterTaskManagerTest, DispatchQueueNonBlockingTest) {
+  /*
+    Test that if no worker is available for the first task in a dispatch
+    queue (because the runtime env in the task spec doesn't match any
+    available worker), other tasks in the dispatch queue can still be scheduled.
+    https://github.com/ray-project/ray/issues/16226
+   */
+
+  // Use the same required_resources for all tasks so they end up in the same queue.
+  const std::unordered_map<std::string, double> required_resources = {
+      {ray::kCPU_ResourceLabel, 4}};
+
+  std::string serialized_runtime_env_A = "mock_env_A";
+  RayTask task_A = CreateTask(required_resources, /*num_args=*/0, /*args=*/{},
+                              serialized_runtime_env_A);
+  rpc::RequestWorkerLeaseReply reply_A;
+  bool callback_occurred = false;
+  bool *callback_occurred_ptr = &callback_occurred;
+  auto callback = [callback_occurred_ptr](Status, std::function<void()>,
+                                          std::function<void()>) {
+    *callback_occurred_ptr = true;
+  };
+
+  std::string serialized_runtime_env_B = "mock_env_B";
+  RayTask task_B_1 = CreateTask(required_resources, /*num_args=*/0, /*args=*/{},
+                                serialized_runtime_env_B);
+  RayTask task_B_2 = CreateTask(required_resources, /*num_args=*/0, /*args=*/{},
+                                serialized_runtime_env_B);
+  rpc::RequestWorkerLeaseReply reply_B_1;
+  rpc::RequestWorkerLeaseReply reply_B_2;
+  auto empty_callback = [](Status, std::function<void()>, std::function<void()>) {};
+
+  // Ensure task_A is not at the front of the queue.
+  task_manager_.QueueAndScheduleTask(task_B_1, false, &reply_B_1, empty_callback);
+  task_manager_.QueueAndScheduleTask(task_A, false, &reply_A, callback);
+  task_manager_.QueueAndScheduleTask(task_B_2, false, &reply_B_2, empty_callback);
+  pool_.TriggerCallbacks();
+
+  // Push a worker that can only run task A.
+  const WorkerCacheKey env_A = {serialized_runtime_env_A, {}};
+  const int runtime_env_hash_A = env_A.IntHash();
+  std::shared_ptr<MockWorker> worker_A =
+      std::make_shared<MockWorker>(WorkerID::FromRandom(), 1234, runtime_env_hash_A);
+  pool_.PushWorker(std::static_pointer_cast<WorkerInterface>(worker_A));
+  pool_.TriggerCallbacks();
+
+  ASSERT_TRUE(callback_occurred);
+  ASSERT_EQ(leased_workers_.size(), 1);
+  ASSERT_EQ(pool_.workers.size(), 0);
+  ASSERT_EQ(node_info_calls_, 0);
+
+  RayTask finished_task;
+  task_manager_.TaskFinished(leased_workers_.begin()->second, &finished_task);
+  ASSERT_EQ(finished_task.GetTaskSpecification().TaskId(),
+            task_A.GetTaskSpecification().TaskId());
+
+  // task_B_1 and task_B_2 remain in the dispatch queue, so don't call AssertNoLeaks().
+  // AssertNoLeaks();
+}
+
+TEST_F(ClusterTaskManagerTest, BlockedWorkerDiesTest) {
+  /*
+   Tests the edge case in which a worker crashes while it's blocked. In this case, its CPU
+   resources should not be double freed.
+   */
+  RayTask task = CreateTask({{ray::kCPU_ResourceLabel, 4}});
+  rpc::RequestWorkerLeaseReply reply;
+  bool callback_occurred = false;
+  bool *callback_occurred_ptr = &callback_occurred;
+  auto callback = [callback_occurred_ptr](Status, std::function<void()>,
+                                          std::function<void()>) {
+    *callback_occurred_ptr = true;
+  };
+
+  task_manager_.QueueAndScheduleTask(task, false, &reply, callback);
+  pool_.TriggerCallbacks();
+
+  ASSERT_FALSE(callback_occurred);
+  ASSERT_EQ(leased_workers_.size(), 0);
+  ASSERT_EQ(pool_.workers.size(), 0);
+
+  std::shared_ptr<MockWorker> worker =
+      std::make_shared<MockWorker>(WorkerID::FromRandom(), 1234);
+  pool_.PushWorker(std::static_pointer_cast<WorkerInterface>(worker));
+
+  task_manager_.ScheduleAndDispatchTasks();
+  pool_.TriggerCallbacks();
+
+  ASSERT_TRUE(callback_occurred);
+  ASSERT_EQ(leased_workers_.size(), 1);
+  ASSERT_EQ(pool_.workers.size(), 0);
+  ASSERT_EQ(node_info_calls_, 0);
+
+  // Block the worker. Which releases only the CPU resource.
+  task_manager_.ReleaseCpuResourcesFromUnblockedWorker(worker);
+
+  RayTask finished_task;
+  // If a resource was double-freed, we will crash in this call.
+  task_manager_.TaskFinished(leased_workers_.begin()->second, &finished_task);
+  ASSERT_EQ(finished_task.GetTaskSpecification().TaskId(),
+            task.GetTaskSpecification().TaskId());
+
+  AssertNoLeaks();
+}
+
+TEST_F(ClusterTaskManagerTest, BlockedWorkerDies2Test) {
+  /*
+    Same edge case as the previous test, but this time the block and finish requests
+    happen in the opposite order.
+   */
+  RayTask task = CreateTask({{ray::kCPU_ResourceLabel, 4}});
+  rpc::RequestWorkerLeaseReply reply;
+  bool callback_occurred = false;
+  bool *callback_occurred_ptr = &callback_occurred;
+  auto callback = [callback_occurred_ptr](Status, std::function<void()>,
+                                          std::function<void()>) {
+    *callback_occurred_ptr = true;
+  };
+
+  task_manager_.QueueAndScheduleTask(task, false, &reply, callback);
+  pool_.TriggerCallbacks();
+
+  ASSERT_FALSE(callback_occurred);
+  ASSERT_EQ(leased_workers_.size(), 0);
+  ASSERT_EQ(pool_.workers.size(), 0);
+
+  std::shared_ptr<MockWorker> worker =
+      std::make_shared<MockWorker>(WorkerID::FromRandom(), 1234);
+  pool_.PushWorker(std::static_pointer_cast<WorkerInterface>(worker));
+
+  task_manager_.ScheduleAndDispatchTasks();
+  pool_.TriggerCallbacks();
+
+  ASSERT_TRUE(callback_occurred);
+  ASSERT_EQ(leased_workers_.size(), 1);
+  ASSERT_EQ(pool_.workers.size(), 0);
+  ASSERT_EQ(node_info_calls_, 0);
+
+  RayTask finished_task;
+  task_manager_.TaskFinished(leased_workers_.begin()->second, &finished_task);
+  ASSERT_EQ(finished_task.GetTaskSpecification().TaskId(),
+            task.GetTaskSpecification().TaskId());
+
+  // Block the worker. Which releases only the CPU resource.
+  task_manager_.ReleaseCpuResourcesFromUnblockedWorker(worker);
+
+  AssertNoLeaks();
+}
+
+TEST_F(ClusterTaskManagerTest, NoFeasibleNodeTest) {
+  std::shared_ptr<MockWorker> worker =
+      std::make_shared<MockWorker>(WorkerID::FromRandom(), 1234);
+  pool_.PushWorker(std::dynamic_pointer_cast<WorkerInterface>(worker));
+
+  RayTask task = CreateTask({{ray::kCPU_ResourceLabel, 999}});
+  rpc::RequestWorkerLeaseReply reply;
+
+  bool callback_called = false;
+  bool *callback_called_ptr = &callback_called;
+  auto callback = [callback_called_ptr](Status, std::function<void()>,
+                                        std::function<void()>) {
+    *callback_called_ptr = true;
+  };
+
+  task_manager_.QueueAndScheduleTask(task, false, &reply, callback);
+  pool_.TriggerCallbacks();
+
+  ASSERT_FALSE(callback_called);
+  ASSERT_EQ(leased_workers_.size(), 0);
+  // Worker is unused.
+  ASSERT_EQ(pool_.workers.size(), 1);
+  ASSERT_EQ(node_info_calls_, 0);
+}
+
+TEST_F(ClusterTaskManagerTest, ResourceTakenWhileResolving) {
+  /*
+    Test the race condition in which a task is assigned to a node, but cannot
+    run because its dependencies are unresolved. Once its dependencies are
+    resolved, the node no longer has available resources.
+  */
+  std::shared_ptr<MockWorker> worker =
+      std::make_shared<MockWorker>(WorkerID::FromRandom(), 1234);
+  std::shared_ptr<MockWorker> worker2 =
+      std::make_shared<MockWorker>(WorkerID::FromRandom(), 12345);
+  pool_.PushWorker(std::static_pointer_cast<WorkerInterface>(worker2));
+  pool_.PushWorker(std::static_pointer_cast<WorkerInterface>(worker));
+
+  rpc::RequestWorkerLeaseReply reply;
+  int num_callbacks = 0;
+  int *num_callbacks_ptr = &num_callbacks;
+  auto callback = [num_callbacks_ptr](Status, std::function<void()>,
+                                      std::function<void()>) {
+    (*num_callbacks_ptr) = *num_callbacks_ptr + 1;
+  };
+
+  /* Blocked on dependencies */
+  auto task = CreateTask({{ray::kCPU_ResourceLabel, 5}}, 2);
+  auto missing_arg = task.GetTaskSpecification().GetDependencyIds()[0];
+  missing_objects_.insert(missing_arg);
+  std::unordered_set<TaskID> expected_subscribed_tasks = {
+      task.GetTaskSpecification().TaskId()};
+  task_manager_.QueueAndScheduleTask(task, false, &reply, callback);
+  pool_.TriggerCallbacks();
+  ASSERT_EQ(dependency_manager_.subscribed_tasks, expected_subscribed_tasks);
+
+  ASSERT_EQ(num_callbacks, 0);
+  ASSERT_EQ(leased_workers_.size(), 0);
+  ASSERT_EQ(pool_.workers.size(), 2);
+  // It's important that we don't pop the worker until we need to. See
+  // https://github.com/ray-project/ray/issues/13725.
+  ASSERT_EQ(pool_.num_pops, 0);
+
+  /* This task can run */
+  auto task2 = CreateTask({{ray::kCPU_ResourceLabel, 5}}, 1);
+  task_manager_.QueueAndScheduleTask(task2, false, &reply, callback);
+  pool_.TriggerCallbacks();
+  ASSERT_EQ(dependency_manager_.subscribed_tasks, expected_subscribed_tasks);
+
+  AssertPinnedTaskArgumentsPresent(task2);
+  ASSERT_EQ(num_callbacks, 1);
+  ASSERT_EQ(leased_workers_.size(), 1);
+  ASSERT_EQ(pool_.workers.size(), 1);
+  ASSERT_EQ(pool_.num_pops, 1);
+
+  /* First task is unblocked now, but resources are no longer available */
+  missing_objects_.erase(missing_arg);
+  auto id = task.GetTaskSpecification().TaskId();
+  std::vector<TaskID> unblocked = {id};
+  task_manager_.TasksUnblocked(unblocked);
+  ASSERT_EQ(dependency_manager_.subscribed_tasks, expected_subscribed_tasks);
+
+  AssertPinnedTaskArgumentsPresent(task2);
+  ASSERT_EQ(num_callbacks, 1);
+  ASSERT_EQ(leased_workers_.size(), 1);
+  ASSERT_EQ(pool_.workers.size(), 1);
+  ASSERT_EQ(pool_.num_pops, 1);
+
+  /* Second task finishes, making space for the original task */
+  RayTask finished_task;
+  task_manager_.TaskFinished(leased_workers_.begin()->second, &finished_task);
+  leased_workers_.clear();
+
+  task_manager_.ScheduleAndDispatchTasks();
+  pool_.TriggerCallbacks();
+  ASSERT_TRUE(dependency_manager_.subscribed_tasks.empty());
+
+  // Task2 is now done so task can run.
+  AssertPinnedTaskArgumentsPresent(task);
+  ASSERT_EQ(num_callbacks, 2);
+  ASSERT_EQ(leased_workers_.size(), 1);
+  ASSERT_EQ(pool_.workers.size(), 0);
+  ASSERT_EQ(pool_.num_pops, 2);
+
+  task_manager_.TaskFinished(leased_workers_.begin()->second, &finished_task);
+  AssertNoLeaks();
+}
+
+TEST_F(ClusterTaskManagerTest, TestGrantOrReject) {
+  std::shared_ptr<MockWorker> worker1 =
+      std::make_shared<MockWorker>(WorkerID::FromRandom(), 1234);
+  std::shared_ptr<MockWorker> worker2 =
+      std::make_shared<MockWorker>(WorkerID::FromRandom(), 1235);
+  pool_.PushWorker(std::dynamic_pointer_cast<WorkerInterface>(worker1));
+  pool_.PushWorker(std::dynamic_pointer_cast<WorkerInterface>(worker2));
+
+  int num_callbacks = 0;
+  auto callback = [&](Status, std::function<void()>, std::function<void()>) {
+    num_callbacks++;
+  };
+
+  auto remote_node_id = NodeID::FromRandom();
+  AddNode(remote_node_id, 8);
+
+  auto task1 = CreateTask({{ray::kCPU_ResourceLabel, 5}});
+  rpc::RequestWorkerLeaseReply local_reply;
+  task_manager_.QueueAndScheduleTask(task1, /*grant_or_reject=*/false, &local_reply,
+                                     callback);
+  pool_.TriggerCallbacks();
+  ASSERT_EQ(num_callbacks, 1);
+  // The first task was dispatched.
+  ASSERT_EQ(leased_workers_.size(), 1);
+  ASSERT_EQ(pool_.workers.size(), 1);
+
+  auto task2 = CreateTask({{ray::kCPU_ResourceLabel, 1}});
+  rpc::RequestWorkerLeaseReply spillback_reply;
+  task_manager_.QueueAndScheduleTask(task2, /*grant_or_reject=*/false, &spillback_reply,
+                                     callback);
+  pool_.TriggerCallbacks();
+  // The second task was spilled.
+  ASSERT_EQ(num_callbacks, 2);
+  ASSERT_EQ(spillback_reply.retry_at_raylet_address().raylet_id(),
+            remote_node_id.Binary());
+  ASSERT_EQ(leased_workers_.size(), 1);
+  ASSERT_EQ(pool_.workers.size(), 1);
+
+  auto task3 = CreateTask({{ray::kCPU_ResourceLabel, 1}});
+  task_manager_.QueueAndScheduleTask(task3, /*grant_or_reject=*/true, &local_reply,
+                                     callback);
+  pool_.TriggerCallbacks();
+  ASSERT_EQ(num_callbacks, 3);
+  // The third task was dispatched.
+  ASSERT_EQ(leased_workers_.size(), 2);
+  ASSERT_EQ(pool_.workers.size(), 0);
+
+  while (!leased_workers_.empty()) {
+    RayTask finished_task;
+    task_manager_.TaskFinished(leased_workers_.begin()->second, &finished_task);
+    leased_workers_.erase(leased_workers_.begin());
+  }
+  AssertNoLeaks();
+}
+
+TEST_F(ClusterTaskManagerTest, TestSpillAfterAssigned) {
+  /*
+    Test the race condition in which a task is assigned to the local node, but
+    it cannot be run because a different task gets assigned the resources
+    first. The un-runnable task should eventually get spilled back to another
+    node.
+  */
+  std::shared_ptr<MockWorker> worker =
+      std::make_shared<MockWorker>(WorkerID::FromRandom(), 1234);
+  auto remote_node_id = NodeID::FromRandom();
+  AddNode(remote_node_id, 5);
+
+  int num_callbacks = 0;
+  auto callback = [&](Status, std::function<void()>, std::function<void()>) {
+    num_callbacks++;
+  };
+
+  /* Blocked on starting a worker. */
+  auto task = CreateTask({{ray::kCPU_ResourceLabel, 5}});
+  rpc::RequestWorkerLeaseReply local_reply;
+  task_manager_.QueueAndScheduleTask(task, false, &local_reply, callback);
+  pool_.TriggerCallbacks();
+
+  ASSERT_EQ(num_callbacks, 0);
+  ASSERT_EQ(leased_workers_.size(), 0);
+
+  // Resources are no longer available for the second.
+  auto task2 = CreateTask({{ray::kCPU_ResourceLabel, 5}});
+  rpc::RequestWorkerLeaseReply reject_reply;
+  task_manager_.QueueAndScheduleTask(task2, /*grant_or_reject=*/true, &reject_reply,
+                                     callback);
+  pool_.TriggerCallbacks();
+
+  // The second task was rejected.
+  ASSERT_EQ(num_callbacks, 1);
+  ASSERT_TRUE(reject_reply.rejected());
+  ASSERT_EQ(leased_workers_.size(), 0);
+
+  // Resources are no longer available for the third.
+  auto task3 = CreateTask({{ray::kCPU_ResourceLabel, 5}});
+  rpc::RequestWorkerLeaseReply spillback_reply;
+  task_manager_.QueueAndScheduleTask(task3, false, &spillback_reply, callback);
+  pool_.TriggerCallbacks();
+
+  // The third task was spilled.
+  ASSERT_EQ(num_callbacks, 2);
+  ASSERT_EQ(spillback_reply.retry_at_raylet_address().raylet_id(),
+            remote_node_id.Binary());
+  ASSERT_EQ(leased_workers_.size(), 0);
+
+  // Two workers start. First task was dispatched now.
+  pool_.PushWorker(std::static_pointer_cast<WorkerInterface>(worker));
+  pool_.PushWorker(std::static_pointer_cast<WorkerInterface>(worker));
+  task_manager_.ScheduleAndDispatchTasks();
+  pool_.TriggerCallbacks();
+  // Check that all tasks got removed from the queue.
+  ASSERT_EQ(num_callbacks, 3);
+  // The first task was dispatched.
+  ASSERT_EQ(leased_workers_.size(), 1);
+  // Leave one alive worker.
+  ASSERT_EQ(pool_.workers.size(), 1);
+
+  RayTask finished_task;
+  task_manager_.TaskFinished(leased_workers_.begin()->second, &finished_task);
+  ASSERT_EQ(finished_task.GetTaskSpecification().TaskId(),
+            task.GetTaskSpecification().TaskId());
+
+  AssertNoLeaks();
+}
+
+TEST_F(ClusterTaskManagerTest, NotOKPopWorkerTest) {
+  RayTask task1 = CreateTask({{ray::kCPU_ResourceLabel, 1}});
+  rpc::RequestWorkerLeaseReply reply;
+  bool callback_called = false;
+  bool *callback_called_ptr = &callback_called;
+  auto callback = [callback_called_ptr](Status, std::function<void()>,
+                                        std::function<void()>) {
+    *callback_called_ptr = true;
+  };
+  task_manager_.QueueAndScheduleTask(task1, false, &reply, callback);
+  ASSERT_EQ(NumTasksToDispatchWithStatus(internal::WorkStatus::WAITING_FOR_WORKER), 1);
+  ASSERT_EQ(NumTasksToDispatchWithStatus(internal::WorkStatus::WAITING), 0);
+  ASSERT_EQ(NumRunningTasks(), 1);
+  pool_.TriggerCallbacksWithNotOKStatus(PopWorkerStatus::TooManyStartingWorkerProcesses);
+  ASSERT_FALSE(callback_called);
+  ASSERT_EQ(NumTasksToDispatchWithStatus(internal::WorkStatus::WAITING_FOR_WORKER), 0);
+  ASSERT_EQ(NumTasksToDispatchWithStatus(internal::WorkStatus::WAITING), 1);
+  ASSERT_EQ(NumRunningTasks(), 0);
+  ASSERT_TRUE(task_manager_.CancelTask(task1.GetTaskSpecification().TaskId()));
+
+  callback_called = false;
+  reply.Clear();
+  RayTask task2 = CreateTask({{ray::kCPU_ResourceLabel, 1}});
+  task_manager_.QueueAndScheduleTask(task2, false, &reply, callback);
+  ASSERT_EQ(NumTasksToDispatchWithStatus(internal::WorkStatus::WAITING_FOR_WORKER), 1);
+  ASSERT_EQ(NumTasksToDispatchWithStatus(internal::WorkStatus::WAITING), 0);
+  ASSERT_EQ(NumRunningTasks(), 1);
+  // The task should be cancelled.
+  pool_.TriggerCallbacksWithNotOKStatus(PopWorkerStatus::RuntimeEnvCreationFailed);
+  ASSERT_TRUE(callback_called);
+  ASSERT_EQ(NumTasksToDispatchWithStatus(internal::WorkStatus::WAITING_FOR_WORKER), 0);
+  ASSERT_EQ(NumTasksToDispatchWithStatus(internal::WorkStatus::WAITING), 0);
+  ASSERT_EQ(NumRunningTasks(), 0);
+  ASSERT_TRUE(reply.canceled());
+
+  AssertNoLeaks();
+}
+
+TEST_F(ClusterTaskManagerTest, TaskCancellationTest) {
+  std::shared_ptr<MockWorker> worker =
+      std::make_shared<MockWorker>(WorkerID::FromRandom(), 1234);
+  RayTask task1 = CreateTask({{ray::kCPU_ResourceLabel, 1}});
+  rpc::RequestWorkerLeaseReply reply;
+
+  bool callback_called = false;
+  bool *callback_called_ptr = &callback_called;
+  auto callback = [callback_called_ptr](Status, std::function<void()>,
+                                        std::function<void()>) {
+    *callback_called_ptr = true;
+  };
+
+  // Task1 not queued so we can't cancel it.
+  ASSERT_FALSE(task_manager_.CancelTask(task1.GetTaskSpecification().TaskId()));
+
+  task_manager_.QueueAndScheduleTask(task1, false, &reply, callback);
+  pool_.TriggerCallbacks();
+
+  // Task1 is now in dispatch queue.
+  callback_called = false;
+  reply.Clear();
+  ASSERT_TRUE(task_manager_.CancelTask(task1.GetTaskSpecification().TaskId()));
+  pool_.PushWorker(std::static_pointer_cast<WorkerInterface>(worker));
+  task_manager_.ScheduleAndDispatchTasks();
+  pool_.TriggerCallbacks();
+  // Task1 will not execute.
+  ASSERT_TRUE(callback_called);
+  ASSERT_TRUE(reply.canceled());
+  ASSERT_EQ(leased_workers_.size(), 0);
+
+  RayTask task2 = CreateTask({{ray::kCPU_ResourceLabel, 1}});
+  task_manager_.QueueAndScheduleTask(task2, false, &reply, callback);
+  pool_.TriggerCallbacks();
+
+  // Task2 is now running so we can't cancel it.
+  callback_called = false;
+  reply.Clear();
+  ASSERT_FALSE(task_manager_.CancelTask(task2.GetTaskSpecification().TaskId()));
+  // Task2 will not execute.
+  ASSERT_FALSE(reply.canceled());
+  ASSERT_FALSE(callback_called);
+  ASSERT_EQ(pool_.workers.size(), 0);
+  ASSERT_EQ(leased_workers_.size(), 1);
+
+  RayTask finished_task;
+  task_manager_.TaskFinished(leased_workers_.begin()->second, &finished_task);
+  ASSERT_EQ(finished_task.GetTaskSpecification().TaskId(),
+            task2.GetTaskSpecification().TaskId());
+
+  AssertNoLeaks();
+}
+
+TEST_F(ClusterTaskManagerTest, TaskCancelInfeasibleTask) {
+  /* Make sure cancelTask works for infeasible tasks */
+  std::shared_ptr<MockWorker> worker =
+      std::make_shared<MockWorker>(WorkerID::FromRandom(), 1234);
+  pool_.PushWorker(std::static_pointer_cast<WorkerInterface>(worker));
+
+  RayTask task = CreateTask({{ray::kCPU_ResourceLabel, 12}});
+  rpc::RequestWorkerLeaseReply reply;
+
+  bool callback_called = false;
+  bool *callback_called_ptr = &callback_called;
+  auto callback = [callback_called_ptr](Status, std::function<void()>,
+                                        std::function<void()>) {
+    *callback_called_ptr = true;
+  };
+
+  task_manager_.QueueAndScheduleTask(task, false, &reply, callback);
+  pool_.TriggerCallbacks();
+
+  // RayTask is now queued so cancellation works.
+  ASSERT_TRUE(task_manager_.CancelTask(task.GetTaskSpecification().TaskId()));
+  task_manager_.ScheduleAndDispatchTasks();
+  pool_.TriggerCallbacks();
+  // Task will not execute.
+  ASSERT_TRUE(callback_called);
+  ASSERT_TRUE(reply.canceled());
+  ASSERT_EQ(leased_workers_.size(), 0);
+  ASSERT_EQ(pool_.workers.size(), 1);
+
+  // Althoug the feasible node is added, task shouldn't be executed because it is
+  // cancelled.
+  auto remote_node_id = NodeID::FromRandom();
+  AddNode(remote_node_id, 12);
+  task_manager_.ScheduleAndDispatchTasks();
+  pool_.TriggerCallbacks();
+  ASSERT_TRUE(callback_called);
+  ASSERT_TRUE(reply.canceled());
+  ASSERT_EQ(leased_workers_.size(), 0);
+  ASSERT_EQ(pool_.workers.size(), 1);
+  AssertNoLeaks();
+}
+
+TEST_F(ClusterTaskManagerTest, HeartbeatTest) {
+  std::shared_ptr<MockWorker> worker =
+      std::make_shared<MockWorker>(WorkerID::FromRandom(), 1234);
+  pool_.PushWorker(std::static_pointer_cast<WorkerInterface>(worker));
+
+  {
+    RayTask task = CreateTask({{ray::kCPU_ResourceLabel, 1}});
+    rpc::RequestWorkerLeaseReply reply;
+
+    bool callback_called = false;
+    bool *callback_called_ptr = &callback_called;
+    auto callback = [callback_called_ptr](Status, std::function<void()>,
+                                          std::function<void()>) {
+      *callback_called_ptr = true;
+    };
+
+    task_manager_.QueueAndScheduleTask(task, false, &reply, callback);
+    pool_.TriggerCallbacks();
+    ASSERT_TRUE(callback_called);
+    // Now {CPU: 7, GPU: 4, MEM:128}
+  }
+
+  {
+    RayTask task = CreateTask({{ray::kCPU_ResourceLabel, 1}});
+    rpc::RequestWorkerLeaseReply reply;
+
+    bool callback_called = false;
+    bool *callback_called_ptr = &callback_called;
+    auto callback = [callback_called_ptr](Status, std::function<void()>,
+                                          std::function<void()>) {
+      *callback_called_ptr = true;
+    };
+
+    task_manager_.QueueAndScheduleTask(task, false, &reply, callback);
+    pool_.TriggerCallbacks();
+    ASSERT_FALSE(callback_called);  // No worker available.
+    // Now {CPU: 7, GPU: 4, MEM:128} with 1 queued task.
+  }
+
+  {
+    RayTask task =
+        CreateTask({{ray::kCPU_ResourceLabel, 9}, {ray::kGPU_ResourceLabel, 5}});
+    rpc::RequestWorkerLeaseReply reply;
+
+    bool callback_called = false;
+    bool *callback_called_ptr = &callback_called;
+    auto callback = [callback_called_ptr](Status, std::function<void()>,
+                                          std::function<void()>) {
+      *callback_called_ptr = true;
+    };
+
+    task_manager_.QueueAndScheduleTask(task, false, &reply, callback);
+    pool_.TriggerCallbacks();
+    ASSERT_FALSE(callback_called);  // Infeasible.
+    // Now there is also an infeasible task {CPU: 9}.
+  }
+
+  {
+    RayTask task =
+        CreateTask({{ray::kCPU_ResourceLabel, 10}, {ray::kGPU_ResourceLabel, 1}});
+    rpc::RequestWorkerLeaseReply reply;
+
+    bool callback_called = false;
+    bool *callback_called_ptr = &callback_called;
+    auto callback = [callback_called_ptr](Status, std::function<void()>,
+                                          std::function<void()>) {
+      *callback_called_ptr = true;
+    };
+
+    task_manager_.QueueAndScheduleTask(task, false, &reply, callback);
+    pool_.TriggerCallbacks();
+    ASSERT_FALSE(callback_called);  // Infeasible.
+    // Now there is also an infeasible task {CPU: 10}.
+  }
+
+  {
+    rpc::ResourcesData data;
+    task_manager_.FillResourceUsage(data);
+
+    auto load_by_shape =
+        data.mutable_resource_load_by_shape()->mutable_resource_demands();
+    ASSERT_EQ(load_by_shape->size(), 3);
+
+    std::vector<std::vector<unsigned int>> expected = {
+        // infeasible, ready, CPU, GPU, size
+        {1, 0, 10, 1, 2},
+        {1, 0, 9, 5, 2},
+        {0, 1, 1, 0, 1}};
+
+    for (auto &load : *load_by_shape) {
+      bool found = false;
+      for (unsigned int i = 0; i < expected.size(); i++) {
+        auto expected_load = expected[i];
+        auto shape = *load.mutable_shape();
+        bool match =
+            (expected_load[0] == load.num_infeasible_requests_queued() &&
+             expected_load[1] == load.num_ready_requests_queued() &&
+             expected_load[2] == shape["CPU"] && expected_load[4] == shape.size());
+        if (expected_load[3]) {
+          match = match && shape["GPU"];
+        }
+        // These logs are very useful for debugging.
+        // RAY_LOG(ERROR) << "==========================";
+        // RAY_LOG(ERROR) << expected_load[0] << "\t"
+        //                << load.num_infeasible_requests_queued();
+        // RAY_LOG(ERROR) << expected_load[1] << "\t" << load.num_ready_requests_queued();
+        // RAY_LOG(ERROR) << expected_load[2] << "\t" << shape["CPU"];
+        // RAY_LOG(ERROR) << expected_load[3] << "\t" << shape["GPU"];
+        // RAY_LOG(ERROR) << expected_load[4] << "\t" << shape.size();
+        // RAY_LOG(ERROR) << "==========================";
+        // RAY_LOG(ERROR) << load.DebugString();
+        // RAY_LOG(ERROR) << "-----------------------------------";
+        found = found || match;
+      }
+      ASSERT_TRUE(found);
+    }
+  }
+}
+
+TEST_F(ClusterTaskManagerTest, BacklogReportTest) {
+  /*
+    Test basic scheduler functionality:
+    1. Queue and attempt to schedule/dispatch a test with no workers available
+    2. A worker becomes available, dispatch again.
+   */
+  rpc::RequestWorkerLeaseReply reply;
+  bool callback_occurred = false;
+  bool *callback_occurred_ptr = &callback_occurred;
+  auto callback = [callback_occurred_ptr](Status, std::function<void()>,
+                                          std::function<void()>) {
+    *callback_occurred_ptr = true;
+  };
+
+  std::vector<TaskID> to_cancel;
+
+  const WorkerID worker_id_submitting_first_task = WorkerID::FromRandom();
+  // Don't add the fist task to `to_cancel`.
+  for (int i = 0; i < 1; i++) {
+    RayTask task = CreateTask({{ray::kCPU_ResourceLabel, 8}});
+    task_manager_.QueueAndScheduleTask(task, false, &reply, callback);
+    task_manager_.SetWorkerBacklog(task.GetTaskSpecification().GetSchedulingClass(),
+                                   worker_id_submitting_first_task, 10 - i);
+    pool_.TriggerCallbacks();
+  }
+
+  for (int i = 1; i < 10; i++) {
+    RayTask task = CreateTask({{ray::kCPU_ResourceLabel, 8}});
+    task_manager_.QueueAndScheduleTask(task, false, &reply, callback);
+    task_manager_.SetWorkerBacklog(task.GetTaskSpecification().GetSchedulingClass(),
+                                   WorkerID::FromRandom(), 10 - i);
+    pool_.TriggerCallbacks();
+    to_cancel.push_back(task.GetTaskSpecification().TaskId());
+  }
+
+  ASSERT_FALSE(callback_occurred);
+  ASSERT_EQ(leased_workers_.size(), 0);
+  ASSERT_EQ(pool_.workers.size(), 0);
+  ASSERT_EQ(node_info_calls_, 0);
+
+  {  // No tasks can run because the worker pool is empty.
+    rpc::ResourcesData data;
+    task_manager_.FillResourceUsage(data);
+    auto resource_load_by_shape = data.resource_load_by_shape();
+    auto shape1 = resource_load_by_shape.resource_demands()[0];
+
+    ASSERT_EQ(shape1.backlog_size(), 55);
+    ASSERT_EQ(shape1.num_infeasible_requests_queued(), 0);
+    ASSERT_EQ(shape1.num_ready_requests_queued(), 10);
+  }
+
+  // Push a worker so the first task can run.
+  std::shared_ptr<MockWorker> worker =
+      std::make_shared<MockWorker>(WorkerID::FromRandom(), 1234);
+  pool_.PushWorker(worker);
+  task_manager_.ScheduleAndDispatchTasks();
+  task_manager_.ClearWorkerBacklog(worker_id_submitting_first_task);
+  pool_.TriggerCallbacks();
+
+  {
+    rpc::ResourcesData data;
+    task_manager_.FillResourceUsage(data);
+    auto resource_load_by_shape = data.resource_load_by_shape();
+    auto shape1 = resource_load_by_shape.resource_demands()[0];
+
+    ASSERT_TRUE(callback_occurred);
+    ASSERT_EQ(shape1.backlog_size(), 45);
+    ASSERT_EQ(shape1.num_infeasible_requests_queued(), 0);
+    ASSERT_EQ(shape1.num_ready_requests_queued(), 9);
+  }
+
+  // Cancel the rest.
+  for (auto &task_id : to_cancel) {
+    ASSERT_TRUE(task_manager_.CancelTask(task_id));
+  }
+
+  {
+    rpc::ResourcesData data;
+    task_manager_.FillResourceUsage(data);
+    auto resource_load_by_shape = data.resource_load_by_shape();
+    ASSERT_EQ(resource_load_by_shape.resource_demands().size(), 0);
+
+    while (!leased_workers_.empty()) {
+      RayTask finished_task;
+      task_manager_.TaskFinished(leased_workers_.begin()->second, &finished_task);
+      leased_workers_.erase(leased_workers_.begin());
+    }
+    AssertNoLeaks();
+  }
+}
+
+TEST_F(ClusterTaskManagerTest, OwnerDeadTest) {
+  /*
+    Test the race condition in which the owner of a task dies while the task is pending.
+    This is the essence of test_actor_advanced.py::test_pending_actor_removed_by_owner
+   */
+  RayTask task = CreateTask({{ray::kCPU_ResourceLabel, 4}});
+  rpc::RequestWorkerLeaseReply reply;
+  bool callback_occurred = false;
+  bool *callback_occurred_ptr = &callback_occurred;
+  auto callback = [callback_occurred_ptr](Status, std::function<void()>,
+                                          std::function<void()>) {
+    *callback_occurred_ptr = true;
+  };
+
+  std::shared_ptr<MockWorker> worker =
+      std::make_shared<MockWorker>(WorkerID::FromRandom(), 1234);
+  pool_.PushWorker(std::static_pointer_cast<WorkerInterface>(worker));
+
+  is_owner_alive_ = false;
+  task_manager_.QueueAndScheduleTask(task, false, &reply, callback);
+  pool_.TriggerCallbacks();
+
+  ASSERT_FALSE(callback_occurred);
+  ASSERT_EQ(leased_workers_.size(), 0);
+  ASSERT_EQ(pool_.workers.size(), 1);
+
+  is_owner_alive_ = true;
+  task_manager_.ScheduleAndDispatchTasks();
+  pool_.TriggerCallbacks();
+
+  ASSERT_FALSE(callback_occurred);
+  ASSERT_EQ(leased_workers_.size(), 0);
+  ASSERT_EQ(pool_.workers.size(), 1);
+
+  AssertNoLeaks();
+}
+
+TEST_F(ClusterTaskManagerTest, TestInfeasibleTaskWarning) {
+  /*
+    Test if infeasible tasks warnings are printed.
+   */
+  // Create an infeasible task.
+  RayTask task = CreateTask({{ray::kCPU_ResourceLabel, 12}});
+  rpc::RequestWorkerLeaseReply reply;
+  std::shared_ptr<bool> callback_occurred = std::make_shared<bool>(false);
+  auto callback = [callback_occurred](Status, std::function<void()>,
+                                      std::function<void()>) {
+    *callback_occurred = true;
+  };
+  task_manager_.QueueAndScheduleTask(task, false, &reply, callback);
+  pool_.TriggerCallbacks();
+  ASSERT_EQ(announce_infeasible_task_calls_, 1);
+
+  // Infeasible warning shouldn't be reprinted when the previous task is still infeasible
+  // after adding a new node.
+  AddNode(NodeID::FromRandom(), 8);
+  std::shared_ptr<MockWorker> worker =
+      std::make_shared<MockWorker>(WorkerID::FromRandom(), 1234);
+  pool_.PushWorker(std::static_pointer_cast<WorkerInterface>(worker));
+  task_manager_.ScheduleAndDispatchTasks();
+  pool_.TriggerCallbacks();
+  // Task shouldn't be scheduled yet.
+  ASSERT_EQ(announce_infeasible_task_calls_, 1);
+  ASSERT_FALSE(*callback_occurred);
+  ASSERT_EQ(leased_workers_.size(), 0);
+  ASSERT_EQ(pool_.workers.size(), 1);
+
+  // Now we have a node that is feasible to schedule the task. Make sure the infeasible
+  // task is spillbacked properly.
+  auto remote_node_id = NodeID::FromRandom();
+  AddNode(remote_node_id, 12);
+  task_manager_.ScheduleAndDispatchTasks();
+  pool_.TriggerCallbacks();
+  // Make sure nothing happens locally.
+  ASSERT_EQ(announce_infeasible_task_calls_, 1);
+  ASSERT_TRUE(*callback_occurred);
+  ASSERT_EQ(leased_workers_.size(), 0);
+  ASSERT_EQ(pool_.workers.size(), 1);
+  // Make sure the spillback callback is called.
+  ASSERT_EQ(reply.retry_at_raylet_address().raylet_id(), remote_node_id.Binary());
+  AssertNoLeaks();
+}
+
+TEST_F(ClusterTaskManagerTest, TestMultipleInfeasibleTasksWarnOnce) {
+  /*
+    Test infeasible warning is printed only once when the same shape is queued again.
+   */
+
+  // Make sure the first infeasible task announces warning.
+  RayTask task = CreateTask({{ray::kCPU_ResourceLabel, 12}});
+  rpc::RequestWorkerLeaseReply reply;
+  std::shared_ptr<bool> callback_occurred = std::make_shared<bool>(false);
+  auto callback = [callback_occurred](Status, std::function<void()>,
+                                      std::function<void()>) {
+    *callback_occurred = true;
+  };
+  task_manager_.QueueAndScheduleTask(task, false, &reply, callback);
+  pool_.TriggerCallbacks();
+  ASSERT_EQ(announce_infeasible_task_calls_, 1);
+
+  // Make sure the same shape infeasible task won't be announced.
+  RayTask task2 = CreateTask({{ray::kCPU_ResourceLabel, 12}});
+  rpc::RequestWorkerLeaseReply reply2;
+  std::shared_ptr<bool> callback_occurred2 = std::make_shared<bool>(false);
+  auto callback2 = [callback_occurred2](Status, std::function<void()>,
+                                        std::function<void()>) {
+    *callback_occurred2 = true;
+  };
+  task_manager_.QueueAndScheduleTask(task2, false, &reply2, callback2);
+  pool_.TriggerCallbacks();
+  ASSERT_EQ(announce_infeasible_task_calls_, 1);
+}
+
+TEST_F(ClusterTaskManagerTest, TestAnyPendingTasksForResourceAcquisition) {
+  /*
+    Check if the manager can correctly identify pending tasks.
+   */
+  std::shared_ptr<MockWorker> worker =
+      std::make_shared<MockWorker>(WorkerID::FromRandom(), 1234);
+  pool_.PushWorker(std::static_pointer_cast<WorkerInterface>(worker));
+
+  // task1: running
+  RayTask task = CreateTask({{ray::kCPU_ResourceLabel, 6}});
+  rpc::RequestWorkerLeaseReply reply;
+  std::shared_ptr<bool> callback_occurred = std::make_shared<bool>(false);
+  auto callback = [callback_occurred](Status, std::function<void()>,
+                                      std::function<void()>) {
+    *callback_occurred = true;
+  };
+  task_manager_.QueueAndScheduleTask(task, false, &reply, callback);
+  pool_.TriggerCallbacks();
+  ASSERT_TRUE(*callback_occurred);
+  ASSERT_EQ(leased_workers_.size(), 1);
+  ASSERT_EQ(pool_.workers.size(), 0);
+
+  // task1: running. Progress is made, and there's no deadlock.
+  ray::RayTask exemplar;
+  bool any_pending = false;
+  int pending_actor_creations = 0;
+  int pending_tasks = 0;
+  ASSERT_FALSE(task_manager_.AnyPendingTasksForResourceAcquisition(
+      &exemplar, &any_pending, &pending_actor_creations, &pending_tasks));
+
+  // task1: running, task2: queued.
+  RayTask task2 = CreateTask({{ray::kCPU_ResourceLabel, 6}});
+  rpc::RequestWorkerLeaseReply reply2;
+  std::shared_ptr<bool> callback_occurred2 = std::make_shared<bool>(false);
+  auto callback2 = [callback_occurred2](Status, std::function<void()>,
+                                        std::function<void()>) {
+    *callback_occurred2 = true;
+  };
+  task_manager_.QueueAndScheduleTask(task2, false, &reply2, callback2);
+  pool_.TriggerCallbacks();
+  ASSERT_FALSE(*callback_occurred2);
+  ASSERT_TRUE(task_manager_.AnyPendingTasksForResourceAcquisition(
+      &exemplar, &any_pending, &pending_actor_creations, &pending_tasks));
+}
+
+TEST_F(ClusterTaskManagerTest, ArgumentEvicted) {
+  /*
+    Test the task's dependencies becoming local, then one of the arguments is
+    evicted. The task should go from waiting -> dispatch -> waiting.
+  */
+  std::shared_ptr<MockWorker> worker =
+      std::make_shared<MockWorker>(WorkerID::FromRandom(), 1234);
+  pool_.PushWorker(std::static_pointer_cast<WorkerInterface>(worker));
+
+  rpc::RequestWorkerLeaseReply reply;
+  int num_callbacks = 0;
+  int *num_callbacks_ptr = &num_callbacks;
+  auto callback = [num_callbacks_ptr](Status, std::function<void()>,
+                                      std::function<void()>) {
+    (*num_callbacks_ptr) = *num_callbacks_ptr + 1;
+  };
+
+  /* Blocked on dependencies */
+  auto task = CreateTask({{ray::kCPU_ResourceLabel, 5}}, 2);
+  auto missing_arg = task.GetTaskSpecification().GetDependencyIds()[0];
+  missing_objects_.insert(missing_arg);
+  std::unordered_set<TaskID> expected_subscribed_tasks = {
+      task.GetTaskSpecification().TaskId()};
+  task_manager_.QueueAndScheduleTask(task, false, &reply, callback);
+  pool_.TriggerCallbacks();
+  ASSERT_EQ(dependency_manager_.subscribed_tasks, expected_subscribed_tasks);
+  ASSERT_EQ(num_callbacks, 0);
+  ASSERT_EQ(leased_workers_.size(), 0);
+
+  /* RayTask is unblocked now */
+  missing_objects_.erase(missing_arg);
+  pool_.workers.clear();
+  auto id = task.GetTaskSpecification().TaskId();
+  task_manager_.TasksUnblocked({id});
+  ASSERT_EQ(dependency_manager_.subscribed_tasks, expected_subscribed_tasks);
+  ASSERT_EQ(num_callbacks, 0);
+  ASSERT_EQ(leased_workers_.size(), 0);
+
+  /* Worker available and arguments available */
+  pool_.PushWorker(std::static_pointer_cast<WorkerInterface>(worker));
+  task_manager_.ScheduleAndDispatchTasks();
+  pool_.TriggerCallbacks();
+  ASSERT_EQ(num_callbacks, 1);
+  ASSERT_EQ(leased_workers_.size(), 1);
+
+  RayTask finished_task;
+  task_manager_.TaskFinished(leased_workers_.begin()->second, &finished_task);
+  ASSERT_EQ(finished_task.GetTaskSpecification().TaskId(),
+            task.GetTaskSpecification().TaskId());
+
+  AssertNoLeaks();
+}
+
+TEST_F(ClusterTaskManagerTest, FeasibleToNonFeasible) {
+  // Test the case, when resources changes in local node, the feasible task should
+  // able to transfer to infeasible task
+  std::shared_ptr<MockWorker> worker =
+      std::make_shared<MockWorker>(WorkerID::FromRandom(), 1234);
+  pool_.PushWorker(std::static_pointer_cast<WorkerInterface>(worker));
+  RayTask task1 = CreateTask({{ray::kCPU_ResourceLabel, 4}});
+  rpc::RequestWorkerLeaseReply reply1;
+  bool callback_occurred1 = false;
+  task_manager_.QueueAndScheduleTask(
+      task1, false, &reply1,
+      [&callback_occurred1](Status, std::function<void()>, std::function<void()>) {
+        callback_occurred1 = true;
+      });
+  pool_.TriggerCallbacks();
+  ASSERT_EQ(leased_workers_.size(), 1);
+  ASSERT_TRUE(callback_occurred1);
+  ASSERT_EQ(pool_.workers.size(), 0);
+  ASSERT_EQ(task_manager_.tasks_to_schedule_.size(), 0);
+  ASSERT_EQ(task_manager_.tasks_to_dispatch_.size(), 0);
+  ASSERT_EQ(task_manager_.infeasible_tasks_.size(), 0);
+
+  // Delete cpu resource of local node, then task 2 should be turned into
+  // infeasible.
+  scheduler_->GetLocalResourceManager().DeleteLocalResource(ray::kCPU_ResourceLabel);
+
+  RayTask task2 = CreateTask({{ray::kCPU_ResourceLabel, 4}});
+  rpc::RequestWorkerLeaseReply reply2;
+  bool callback_occurred2 = false;
+  task_manager_.QueueAndScheduleTask(
+      task2, false, &reply2,
+      [&callback_occurred2](Status, std::function<void()>, std::function<void()>) {
+        callback_occurred2 = true;
+      });
+  pool_.TriggerCallbacks();
+  ASSERT_EQ(leased_workers_.size(), 1);
+  ASSERT_FALSE(callback_occurred2);
+  ASSERT_EQ(pool_.workers.size(), 0);
+  ASSERT_EQ(task_manager_.tasks_to_schedule_.size(), 0);
+  ASSERT_EQ(task_manager_.tasks_to_dispatch_.size(), 0);
+  ASSERT_EQ(task_manager_.infeasible_tasks_.size(), 1);
+
+  RayTask finished_task;
+  task_manager_.TaskFinished(leased_workers_.begin()->second, &finished_task);
+  ASSERT_EQ(finished_task.GetTaskSpecification().TaskId(),
+            task1.GetTaskSpecification().TaskId());
+}
+
+TEST_F(ClusterTaskManagerTestWithGPUsAtHead, RleaseAndReturnWorkerCpuResources) {
+  const NodeResources &node_resources =
+      scheduler_->GetClusterResourceManager().GetNodeResources(id_.Binary());
+  ASSERT_EQ(node_resources.predefined_resources[PredefinedResources::CPU].available, 8);
+  ASSERT_EQ(node_resources.predefined_resources[PredefinedResources::GPU].available, 4);
+
+  auto worker = std::make_shared<MockWorker>(WorkerID::FromRandom(), 1234);
+
+  // Check failed as the worker has no allocated resource instances.
+  ASSERT_FALSE(task_manager_.ReleaseCpuResourcesFromUnblockedWorker(worker));
+
+  auto node_resource_instances =
+      scheduler_->GetLocalResourceManager().GetLocalResources();
+  auto available_resource_instances =
+      node_resource_instances.GetAvailableResourceInstances();
+
+  auto allocated_instances = std::make_shared<TaskResourceInstances>();
+  const absl::flat_hash_map<std::string, double> task_spec = {{"CPU", 1.}, {"GPU", 1.}};
+  ASSERT_TRUE(scheduler_->GetLocalResourceManager().AllocateLocalTaskResources(
+      task_spec, allocated_instances));
+  worker->SetAllocatedInstances(allocated_instances);
+
+  // Check that the resoruces are allocated successfully.
+  ASSERT_EQ(node_resources.predefined_resources[PredefinedResources::CPU].available, 7);
+  ASSERT_EQ(node_resources.predefined_resources[PredefinedResources::GPU].available, 3);
+
+  // Check that the cpu resources are released successfully.
+  ASSERT_TRUE(task_manager_.ReleaseCpuResourcesFromUnblockedWorker(worker));
+
+  // Check that only cpu resources are released.
+  ASSERT_EQ(node_resources.predefined_resources[PredefinedResources::CPU].available, 8);
+  ASSERT_EQ(node_resources.predefined_resources[PredefinedResources::GPU].available, 3);
+
+  // Mark worker as blocked.
+  worker->MarkBlocked();
+  // Check failed as the worker is blocked.
+  ASSERT_FALSE(task_manager_.ReleaseCpuResourcesFromUnblockedWorker(worker));
+  // Check nothing will be changed.
+  ASSERT_EQ(node_resources.predefined_resources[PredefinedResources::CPU].available, 8);
+  ASSERT_EQ(node_resources.predefined_resources[PredefinedResources::GPU].available, 3);
+
+  // Check that the cpu resources are returned back to worker successfully.
+  ASSERT_TRUE(task_manager_.ReturnCpuResourcesToBlockedWorker(worker));
+
+  // Check that only cpu resources are returned back to the worker.
+  ASSERT_EQ(node_resources.predefined_resources[PredefinedResources::CPU].available, 7);
+  ASSERT_EQ(node_resources.predefined_resources[PredefinedResources::GPU].available, 3);
+
+  // Mark worker as unblocked.
+  worker->MarkUnblocked();
+  ASSERT_FALSE(task_manager_.ReturnCpuResourcesToBlockedWorker(worker));
+  // Check nothing will be changed.
+  ASSERT_EQ(node_resources.predefined_resources[PredefinedResources::CPU].available, 7);
+  ASSERT_EQ(node_resources.predefined_resources[PredefinedResources::GPU].available, 3);
+}
+
+TEST_F(ClusterTaskManagerTest, TestSpillWaitingTasks) {
+  // Cases to check:
+  // - resources available locally, task dependencies being fetched -> do not spill.
+  // - resources available locally, task dependencies blocked -> spill.
+  // - resources not available locally -> spill.
+  std::vector<RayTask> tasks;
+  std::vector<std::unique_ptr<rpc::RequestWorkerLeaseReply>> replies;
+  int num_callbacks = 0;
+  auto callback = [&](Status, std::function<void()>, std::function<void()>) {
+    num_callbacks++;
+  };
+  for (int i = 0; i < 5; i++) {
+    RayTask task = CreateTask({{ray::kCPU_ResourceLabel, 8}}, /*num_args=*/1);
+    tasks.push_back(task);
+    replies.push_back(std::make_unique<rpc::RequestWorkerLeaseReply>());
+    // All tasks except the last one added are waiting for dependencies.
+    if (i < 4) {
+      auto missing_arg = task.GetTaskSpecification().GetDependencyIds()[0];
+      missing_objects_.insert(missing_arg);
+    }
+    task_manager_.QueueAndScheduleTask(task, false, replies[i].get(), callback);
+    pool_.TriggerCallbacks();
+  }
+  ASSERT_EQ(num_callbacks, 0);
+  // Local resources could only dispatch one task.
+  ASSERT_EQ(NumTasksToDispatchWithStatus(internal::WorkStatus::WAITING_FOR_WORKER), 1);
+
+  auto remote_node_id = NodeID::FromRandom();
+  AddNode(remote_node_id, 16);
+  // We are fetching dependencies for all waiting tasks but we have no enough
+  // resources available locally to schedule tasks except the first.
+  // We should only spill up to the remote node's resource availability.
+  task_manager_.ScheduleAndDispatchTasks();
+  ASSERT_EQ(num_callbacks, 2);
+  // Spill from the back of the waiting queue.
+  ASSERT_EQ(replies[0]->retry_at_raylet_address().raylet_id(), "");
+  ASSERT_EQ(replies[1]->retry_at_raylet_address().raylet_id(), "");
+  ASSERT_EQ(replies[2]->retry_at_raylet_address().raylet_id(), remote_node_id.Binary());
+  ASSERT_EQ(replies[3]->retry_at_raylet_address().raylet_id(), remote_node_id.Binary());
+  ASSERT_FALSE(task_manager_.CancelTask(tasks[2].GetTaskSpecification().TaskId()));
+  ASSERT_FALSE(task_manager_.CancelTask(tasks[3].GetTaskSpecification().TaskId()));
+  // Do not spill back tasks ready to dispatch.
+  ASSERT_EQ(replies[4]->retry_at_raylet_address().raylet_id(), "");
+
+  AddNode(remote_node_id, 8);
+  // Dispatch the ready task.
+  std::shared_ptr<MockWorker> worker =
+      std::make_shared<MockWorker>(WorkerID::FromRandom(), 1234);
+  pool_.PushWorker(std::dynamic_pointer_cast<WorkerInterface>(worker));
+  task_manager_.ScheduleAndDispatchTasks();
+  pool_.TriggerCallbacks();
+  ASSERT_EQ(num_callbacks, 4);
+  // One waiting task spilled.
+  ASSERT_EQ(replies[0]->retry_at_raylet_address().raylet_id(), "");
+  ASSERT_EQ(replies[1]->retry_at_raylet_address().raylet_id(), remote_node_id.Binary());
+  ASSERT_FALSE(task_manager_.CancelTask(tasks[1].GetTaskSpecification().TaskId()));
+  // One task dispatched.
+  ASSERT_EQ(replies[4]->worker_address().port(), 1234);
+
+  // Spillback is idempotent.
+  task_manager_.ScheduleAndDispatchTasks();
+  pool_.TriggerCallbacks();
+  ASSERT_EQ(num_callbacks, 4);
+  // One waiting task spilled.
+  ASSERT_EQ(replies[0]->retry_at_raylet_address().raylet_id(), "");
+  ASSERT_EQ(replies[1]->retry_at_raylet_address().raylet_id(), remote_node_id.Binary());
+  ASSERT_FALSE(task_manager_.CancelTask(tasks[1].GetTaskSpecification().TaskId()));
+  // One task dispatched.
+  ASSERT_EQ(replies[4]->worker_address().port(), 1234);
+
+  RayTask finished_task;
+  task_manager_.TaskFinished(leased_workers_.begin()->second, &finished_task);
+  leased_workers_.clear();
+  ASSERT_TRUE(task_manager_.CancelTask(tasks[0].GetTaskSpecification().TaskId()));
+  AssertNoLeaks();
+}
+
+TEST_F(ClusterTaskManagerTest, PinnedArgsMemoryTest) {
+  /*
+    Total memory required by executing tasks' args stays under the specified
+    threshold.
+  */
+  std::shared_ptr<MockWorker> worker =
+      std::make_shared<MockWorker>(WorkerID::FromRandom(), 1234);
+  std::shared_ptr<MockWorker> worker2 =
+      std::make_shared<MockWorker>(WorkerID::FromRandom(), 12345);
+  pool_.PushWorker(std::static_pointer_cast<WorkerInterface>(worker2));
+  pool_.PushWorker(std::static_pointer_cast<WorkerInterface>(worker));
+
+  rpc::RequestWorkerLeaseReply reply;
+  int num_callbacks = 0;
+  int *num_callbacks_ptr = &num_callbacks;
+  auto callback = [num_callbacks_ptr](Status, std::function<void()>,
+                                      std::function<void()>) {
+    (*num_callbacks_ptr) = *num_callbacks_ptr + 1;
+  };
+
+  // This task can run.
+  default_arg_size_ = 600;
+  auto task = CreateTask({{ray::kCPU_ResourceLabel, 1}}, 1);
+  task_manager_.QueueAndScheduleTask(task, false, &reply, callback);
+  pool_.TriggerCallbacks();
+  ASSERT_EQ(num_callbacks, 1);
+  ASSERT_EQ(leased_workers_.size(), 1);
+  ASSERT_EQ(pool_.workers.size(), 1);
+  AssertPinnedTaskArgumentsPresent(task);
+
+  // This task cannot run because it would put us over the memory threshold.
+  auto task2 = CreateTask({{ray::kCPU_ResourceLabel, 1}}, 1);
+  task_manager_.QueueAndScheduleTask(task2, false, &reply, callback);
+  pool_.TriggerCallbacks();
+  ASSERT_EQ(num_callbacks, 1);
+  ASSERT_EQ(leased_workers_.size(), 1);
+  ASSERT_EQ(pool_.workers.size(), 1);
+
+  /* First task finishes, freeing memory for the second task */
+  RayTask finished_task;
+  task_manager_.TaskFinished(leased_workers_.begin()->second, &finished_task);
+  leased_workers_.clear();
+
+  task_manager_.ScheduleAndDispatchTasks();
+  pool_.TriggerCallbacks();
+  AssertPinnedTaskArgumentsPresent(task2);
+  ASSERT_EQ(num_callbacks, 2);
+  ASSERT_EQ(leased_workers_.size(), 1);
+  ASSERT_EQ(pool_.workers.size(), 0);
+
+  task_manager_.TaskFinished(leased_workers_.begin()->second, &finished_task);
+  leased_workers_.clear();
+  AssertNoLeaks();
+}
+
+TEST_F(ClusterTaskManagerTest, PinnedArgsSameMemoryTest) {
+  /*
+   * Two tasks that depend on the same object can run concurrently.
+   */
+  std::shared_ptr<MockWorker> worker =
+      std::make_shared<MockWorker>(WorkerID::FromRandom(), 1234);
+  std::shared_ptr<MockWorker> worker2 =
+      std::make_shared<MockWorker>(WorkerID::FromRandom(), 12345);
+  pool_.PushWorker(std::static_pointer_cast<WorkerInterface>(worker2));
+  pool_.PushWorker(std::static_pointer_cast<WorkerInterface>(worker));
+
+  rpc::RequestWorkerLeaseReply reply;
+  int num_callbacks = 0;
+  int *num_callbacks_ptr = &num_callbacks;
+  auto callback = [num_callbacks_ptr](Status, std::function<void()>,
+                                      std::function<void()>) {
+    (*num_callbacks_ptr) = *num_callbacks_ptr + 1;
+  };
+
+  // This task can run.
+  default_arg_size_ = 600;
+  auto task = CreateTask({{ray::kCPU_ResourceLabel, 1}}, 1);
+  task_manager_.QueueAndScheduleTask(task, false, &reply, callback);
+  pool_.TriggerCallbacks();
+  ASSERT_EQ(num_callbacks, 1);
+  ASSERT_EQ(leased_workers_.size(), 1);
+  ASSERT_EQ(pool_.workers.size(), 1);
+  AssertPinnedTaskArgumentsPresent(task);
+
+  // This task can run because it depends on the same object as the first task.
+  auto task2 = CreateTask({{ray::kCPU_ResourceLabel, 1}}, 1,
+                          task.GetTaskSpecification().GetDependencyIds());
+  task_manager_.QueueAndScheduleTask(task2, false, &reply, callback);
+  pool_.TriggerCallbacks();
+  ASSERT_EQ(num_callbacks, 2);
+  ASSERT_EQ(leased_workers_.size(), 2);
+  ASSERT_EQ(pool_.workers.size(), 0);
+
+  RayTask finished_task;
+  for (auto &worker : leased_workers_) {
+    task_manager_.TaskFinished(worker.second, &finished_task);
+  }
+  AssertNoLeaks();
+}
+
+TEST_F(ClusterTaskManagerTest, LargeArgsNoStarvationTest) {
+  std::shared_ptr<MockWorker> worker =
+      std::make_shared<MockWorker>(WorkerID::FromRandom(), 1234);
+  pool_.PushWorker(std::static_pointer_cast<WorkerInterface>(worker));
+
+  rpc::RequestWorkerLeaseReply reply;
+  int num_callbacks = 0;
+  int *num_callbacks_ptr = &num_callbacks;
+  auto callback = [num_callbacks_ptr](Status, std::function<void()>,
+                                      std::function<void()>) {
+    (*num_callbacks_ptr) = *num_callbacks_ptr + 1;
+  };
+
+  default_arg_size_ = 2000;
+  auto task = CreateTask({{ray::kCPU_ResourceLabel, 1}}, 1);
+  pool_.PushWorker(std::static_pointer_cast<WorkerInterface>(worker));
+  task_manager_.QueueAndScheduleTask(task, false, &reply, callback);
+  pool_.TriggerCallbacks();
+  ASSERT_EQ(num_callbacks, 1);
+  ASSERT_EQ(leased_workers_.size(), 1);
+  AssertPinnedTaskArgumentsPresent(task);
+
+  RayTask finished_task;
+  task_manager_.TaskFinished(leased_workers_.begin()->second, &finished_task);
+  AssertNoLeaks();
+}
+
+TEST_F(ClusterTaskManagerTest, TestResourceDiff) {
+  // When scheduling_resources is null, resource is always marked as changed
+  rpc::ResourcesData resource_data;
+  task_manager_.FillResourceUsage(resource_data, nullptr);
+  ASSERT_TRUE(resource_data.resource_load_changed());
+  auto scheduling_resources = std::make_shared<SchedulingResources>();
+  // Same resources(empty), not changed.
+  resource_data.set_resource_load_changed(false);
+  task_manager_.FillResourceUsage(resource_data, scheduling_resources);
+  ASSERT_FALSE(resource_data.resource_load_changed());
+  // Resource changed.
+  resource_data.set_resource_load_changed(false);
+  ResourceSet res;
+  res.AddOrUpdateResource("CPU", 100);
+  scheduling_resources->SetLoadResources(std::move(res));
+  task_manager_.FillResourceUsage(resource_data, scheduling_resources);
+  ASSERT_TRUE(resource_data.resource_load_changed());
+}
+
+TEST_F(ClusterTaskManagerTest, PopWorkerExactlyOnce) {
+  // Create and queue one task.
+  std::string serialized_runtime_env = "mock_env";
+  RayTask task = CreateTask({{ray::kCPU_ResourceLabel, 4}}, /*num_args=*/0, /*args=*/{},
+                            serialized_runtime_env);
+  auto runtime_env_hash = task.GetTaskSpecification().GetRuntimeEnvHash();
+  rpc::RequestWorkerLeaseReply reply;
+  bool callback_occurred = false;
+  bool *callback_occurred_ptr = &callback_occurred;
+  auto callback = [callback_occurred_ptr](Status, std::function<void()>,
+                                          std::function<void()>) {
+    *callback_occurred_ptr = true;
+  };
+
+  task_manager_.QueueAndScheduleTask(task, false, &reply, callback);
+
+  // Make sure callback doesn't occurred.
+  ASSERT_FALSE(callback_occurred);
+  ASSERT_EQ(leased_workers_.size(), 0);
+  ASSERT_EQ(pool_.workers.size(), 0);
+  // Popworker was called once.
+  ASSERT_EQ(pool_.CallbackSize(runtime_env_hash), 1);
+  // Try to schedule and dispatch tasks.
+  task_manager_.ScheduleAndDispatchTasks();
+  // Popworker has been called once, don't call it repeatedly.
+  ASSERT_EQ(pool_.CallbackSize(runtime_env_hash), 1);
+  // Push a worker and try to call back.
+  std::shared_ptr<MockWorker> worker =
+      std::make_shared<MockWorker>(WorkerID::FromRandom(), 1234, runtime_env_hash);
+  pool_.PushWorker(std::static_pointer_cast<WorkerInterface>(worker));
+  pool_.TriggerCallbacks();
+  // Make sure callback has occurred.
+  ASSERT_TRUE(callback_occurred);
+  ASSERT_EQ(leased_workers_.size(), 1);
+  ASSERT_EQ(pool_.workers.size(), 0);
+  // Try to schedule and dispatch tasks.
+  task_manager_.ScheduleAndDispatchTasks();
+  // Worker has been popped. Don't call `PopWorker` repeatedly.
+  ASSERT_EQ(pool_.CallbackSize(runtime_env_hash), 0);
+
+  RayTask finished_task;
+  task_manager_.TaskFinished(leased_workers_.begin()->second, &finished_task);
+  ASSERT_EQ(finished_task.GetTaskSpecification().TaskId(),
+            task.GetTaskSpecification().TaskId());
+  AssertNoLeaks();
+}
+
+TEST_F(ClusterTaskManagerTest, CapRunningOnDispatchQueue) {
+  scheduler_->GetLocalResourceManager().AddLocalResourceInstances(ray::kGPU_ResourceLabel,
+                                                                  {1, 1, 1});
+  RayTask task = CreateTask({{ray::kCPU_ResourceLabel, 4}, {ray::kGPU_ResourceLabel, 1}},
+                            /*num_args=*/0, /*args=*/{});
+  RayTask task2 = CreateTask({{ray::kCPU_ResourceLabel, 4}, {ray::kGPU_ResourceLabel, 1}},
+                             /*num_args=*/0, /*args=*/{});
+  RayTask task3 = CreateTask({{ray::kCPU_ResourceLabel, 4}, {ray::kGPU_ResourceLabel, 1}},
+                             /*num_args=*/0, /*args=*/{});
+  auto runtime_env_hash = task.GetTaskSpecification().GetRuntimeEnvHash();
+  std::vector<std::shared_ptr<MockWorker>> workers;
+  for (int i = 0; i < 3; i++) {
+    std::shared_ptr<MockWorker> worker =
+        std::make_shared<MockWorker>(WorkerID::FromRandom(), 1234, runtime_env_hash);
+    pool_.PushWorker(std::static_pointer_cast<WorkerInterface>(worker));
+    pool_.TriggerCallbacks();
+    workers.push_back(worker);
+  }
+  rpc::RequestWorkerLeaseReply reply;
+  int num_callbacks = 0;
+  auto callback = [&num_callbacks](Status, std::function<void()>, std::function<void()>) {
+    num_callbacks++;
+  };
+  task_manager_.QueueAndScheduleTask(task, false, &reply, callback);
+  task_manager_.QueueAndScheduleTask(task2, false, &reply, callback);
+  task_manager_.QueueAndScheduleTask(task3, false, &reply, callback);
+  pool_.TriggerCallbacks();
+
+  ASSERT_EQ(num_callbacks, 2);
+
+  task_manager_.ReleaseCpuResourcesFromUnblockedWorker(workers[0]);
+  task_manager_.ReleaseCpuResourcesFromUnblockedWorker(workers[1]);
+
+  task_manager_.ScheduleAndDispatchTasks();
+
+  // Even though there are free resources, we've hit our cap of (8/4=)2 workers
+  // of the given scheduling class so we shouldn't dispatch the remaining task.
+  ASSERT_EQ(num_callbacks, 2);
+
+  RayTask buf;
+  task_manager_.TaskFinished(workers[1], &buf);
+
+  task_manager_.ScheduleAndDispatchTasks();
+  pool_.TriggerCallbacks();
+  ASSERT_EQ(num_callbacks, 3);
+
+  task_manager_.TaskFinished(workers[0], &buf);
+  task_manager_.TaskFinished(workers[2], &buf);
+
+  AssertNoLeaks();
+}
+
+TEST_F(ClusterTaskManagerTest, ZeroCPUTasks) {
+  scheduler_->GetLocalResourceManager().AddLocalResourceInstances(ray::kGPU_ResourceLabel,
+                                                                  {1, 1, 1});
+  RayTask task = CreateTask({{"GPU", 1}}, /*num_args=*/0, /*args=*/{});
+  RayTask task2 = CreateTask({{"GPU", 1}}, /*num_args=*/0, /*args=*/{});
+  RayTask task3 = CreateTask({{"GPU", 1}}, /*num_args=*/0, /*args=*/{});
+  auto runtime_env_hash = task.GetTaskSpecification().GetRuntimeEnvHash();
+  std::vector<std::shared_ptr<MockWorker>> workers;
+  for (int i = 0; i < 3; i++) {
+    std::shared_ptr<MockWorker> worker =
+        std::make_shared<MockWorker>(WorkerID::FromRandom(), 1234, runtime_env_hash);
+    pool_.PushWorker(std::static_pointer_cast<WorkerInterface>(worker));
+    pool_.TriggerCallbacks();
+    workers.push_back(worker);
+  }
+  rpc::RequestWorkerLeaseReply reply;
+  int num_callbacks = 0;
+  auto callback = [&num_callbacks](Status, std::function<void()>, std::function<void()>) {
+    num_callbacks++;
+  };
+  task_manager_.QueueAndScheduleTask(task, false, &reply, callback);
+  task_manager_.QueueAndScheduleTask(task2, false, &reply, callback);
+  task_manager_.QueueAndScheduleTask(task3, false, &reply, callback);
+  pool_.TriggerCallbacks();
+
+  // We shouldn't cap anything for zero cpu tasks (and shouldn't crash before
+  // this point).
+  ASSERT_EQ(num_callbacks, 3);
+
+  for (auto &worker : workers) {
+    RayTask buf;
+    task_manager_.TaskFinished(worker, &buf);
+  }
+
+  AssertNoLeaks();
+}
+
+TEST_F(ClusterTaskManagerTestWithoutCPUsAtHead, ZeroCPUNode) {
+  RayTask task = CreateTask({}, /*num_args=*/0, /*args=*/{});
+  RayTask task2 = CreateTask({}, /*num_args=*/0, /*args=*/{});
+  RayTask task3 = CreateTask({}, /*num_args=*/0, /*args=*/{});
+  auto runtime_env_hash = task.GetTaskSpecification().GetRuntimeEnvHash();
+  std::vector<std::shared_ptr<MockWorker>> workers;
+  for (int i = 0; i < 3; i++) {
+    std::shared_ptr<MockWorker> worker =
+        std::make_shared<MockWorker>(WorkerID::FromRandom(), 1234, runtime_env_hash);
+    pool_.PushWorker(std::static_pointer_cast<WorkerInterface>(worker));
+    pool_.TriggerCallbacks();
+    workers.push_back(worker);
+  }
+  rpc::RequestWorkerLeaseReply reply;
+  int num_callbacks = 0;
+  auto callback = [&num_callbacks](Status, std::function<void()>, std::function<void()>) {
+    num_callbacks++;
+  };
+  task_manager_.QueueAndScheduleTask(task, false, &reply, callback);
+  task_manager_.QueueAndScheduleTask(task2, false, &reply, callback);
+  task_manager_.QueueAndScheduleTask(task3, false, &reply, callback);
+  pool_.TriggerCallbacks();
+
+  // We shouldn't cap anything for zero cpu tasks (and shouldn't crash before
+  // this point).
+  ASSERT_EQ(num_callbacks, 3);
+
+  for (auto &worker : workers) {
+    RayTask buf;
+    task_manager_.TaskFinished(worker, &buf);
+  }
+  AssertNoLeaks();
+}
+
+/// Test that we exponentially increase the amount of time it takes to increase
+/// the dispatch cap for a scheduling class.
+TEST_F(ClusterTaskManagerTest, SchedulingClassCapIncrease) {
+  auto get_unblocked_worker = [](std::vector<std::shared_ptr<MockWorker>> &workers)
+      -> std::shared_ptr<MockWorker> {
+    for (auto &worker : workers) {
+      if (worker->GetAllocatedInstances() != nullptr && !worker->IsBlocked()) {
+        return worker;
+      }
+    }
+    return nullptr;
+  };
+
+  int64_t UNIT = RayConfig::instance().worker_cap_initial_backoff_delay_ms();
+  std::vector<RayTask> tasks;
+  for (int i = 0; i < 3; i++) {
+    RayTask task = CreateTask({{ray::kCPU_ResourceLabel, 8}},
+                              /*num_args=*/0, /*args=*/{});
+    tasks.emplace_back(task);
+  }
+
+  rpc::RequestWorkerLeaseReply reply;
+  int num_callbacks = 0;
+  auto callback = [&num_callbacks](Status, std::function<void()>, std::function<void()>) {
+    num_callbacks++;
+  };
+  for (const auto &task : tasks) {
+    task_manager_.QueueAndScheduleTask(task, false, &reply, callback);
+  }
+
+  auto runtime_env_hash = tasks[0].GetTaskSpecification().GetRuntimeEnvHash();
+  std::vector<std::shared_ptr<MockWorker>> workers;
+  for (int i = 0; i < 3; i++) {
+    std::shared_ptr<MockWorker> worker =
+        std::make_shared<MockWorker>(WorkerID::FromRandom(), 1234, runtime_env_hash);
+    pool_.PushWorker(std::static_pointer_cast<WorkerInterface>(worker));
+    pool_.TriggerCallbacks();
+    workers.push_back(worker);
+  }
+  task_manager_.ScheduleAndDispatchTasks();
+
+  ASSERT_EQ(num_callbacks, 1);
+
+  current_time_ms_ += UNIT;
+  ASSERT_FALSE(workers.back()->IsBlocked());
+  ASSERT_TRUE(task_manager_.ReleaseCpuResourcesFromUnblockedWorker(
+      get_unblocked_worker(workers)));
+  task_manager_.ScheduleAndDispatchTasks();
+  pool_.TriggerCallbacks();
+  task_manager_.ScheduleAndDispatchTasks();
+  ASSERT_EQ(num_callbacks, 2);
+
+  // Since we're increasing exponentially, increasing by a unit show no longer be enough.
+  current_time_ms_ += UNIT;
+  ASSERT_TRUE(task_manager_.ReleaseCpuResourcesFromUnblockedWorker(
+      get_unblocked_worker(workers)));
+  task_manager_.ScheduleAndDispatchTasks();
+  pool_.TriggerCallbacks();
+  task_manager_.ScheduleAndDispatchTasks();
+  ASSERT_EQ(num_callbacks, 2);
+
+  // Now it should run
+  current_time_ms_ += UNIT;
+  task_manager_.ScheduleAndDispatchTasks();
+  pool_.TriggerCallbacks();
+  task_manager_.ScheduleAndDispatchTasks();
+  ASSERT_EQ(num_callbacks, 3);
+
+  // Let just one task finish.
+  for (auto it = workers.begin(); it != workers.end(); it++) {
+    if (!(*it)->IsBlocked()) {
+      RayTask buf;
+      task_manager_.TaskFinished(*it, &buf);
+      workers.erase(it);
+      break;
+    }
+  }
+
+  current_time_ms_ += UNIT;
+
+  // Now schedule another task of the same scheduling class.
+  RayTask task = CreateTask({{ray::kCPU_ResourceLabel, 8}},
+                            /*num_args=*/0, /*args=*/{});
+  task_manager_.QueueAndScheduleTask(task, false, &reply, callback);
+
+  std::shared_ptr<MockWorker> new_worker =
+      std::make_shared<MockWorker>(WorkerID::FromRandom(), 1234, runtime_env_hash);
+  pool_.PushWorker(std::static_pointer_cast<WorkerInterface>(new_worker));
+  pool_.TriggerCallbacks();
+  workers.push_back(new_worker);
+
+  // It can't run for another 2 units (doesn't increase to 4, because one of
+  // the tasks finished).
+  ASSERT_EQ(num_callbacks, 3);
+
+  current_time_ms_ += 2 * UNIT;
+  task_manager_.ScheduleAndDispatchTasks();
+  pool_.TriggerCallbacks();
+  ASSERT_EQ(num_callbacks, 4);
+
+  for (auto &worker : workers) {
+    RayTask buf;
+    task_manager_.TaskFinished(worker, &buf);
+  }
+
+  AssertNoLeaks();
+}
+
+/// Ensure we reset the cap after we've finished executing through the queue.
+TEST_F(ClusterTaskManagerTest, SchedulingClassCapResetTest) {
+  int64_t UNIT = RayConfig::instance().worker_cap_initial_backoff_delay_ms();
+  std::vector<RayTask> tasks;
+  for (int i = 0; i < 2; i++) {
+    RayTask task = CreateTask({{ray::kCPU_ResourceLabel, 8}},
+                              /*num_args=*/0, /*args=*/{});
+    tasks.emplace_back(task);
+  }
+
+  rpc::RequestWorkerLeaseReply reply;
+  int num_callbacks = 0;
+  auto callback = [&num_callbacks](Status, std::function<void()>, std::function<void()>) {
+    num_callbacks++;
+  };
+  for (const auto &task : tasks) {
+    task_manager_.QueueAndScheduleTask(task, false, &reply, callback);
+  }
+
+  auto runtime_env_hash = tasks[0].GetTaskSpecification().GetRuntimeEnvHash();
+
+  std::shared_ptr<MockWorker> worker1 =
+      std::make_shared<MockWorker>(WorkerID::FromRandom(), 1234, runtime_env_hash);
+  pool_.PushWorker(std::static_pointer_cast<WorkerInterface>(worker1));
+  pool_.TriggerCallbacks();
+  task_manager_.ScheduleAndDispatchTasks();
+
+  ASSERT_TRUE(task_manager_.ReleaseCpuResourcesFromUnblockedWorker(worker1));
+  current_time_ms_ += UNIT;
+
+  std::shared_ptr<MockWorker> worker2 =
+      std::make_shared<MockWorker>(WorkerID::FromRandom(), 1234, runtime_env_hash);
+  pool_.PushWorker(std::static_pointer_cast<WorkerInterface>(worker2));
+  task_manager_.ScheduleAndDispatchTasks();
+  pool_.TriggerCallbacks();
+
+  ASSERT_EQ(num_callbacks, 2);
+
+  RayTask buf;
+  task_manager_.TaskFinished(worker1, &buf);
+  task_manager_.TaskFinished(worker2, &buf);
+
+  AssertNoLeaks();
+
+  for (int i = 0; i < 2; i++) {
+    RayTask task = CreateTask({{ray::kCPU_ResourceLabel, 8}},
+                              /*num_args=*/0, /*args=*/{});
+    task_manager_.QueueAndScheduleTask(task, false, &reply, callback);
+  }
+
+  std::shared_ptr<MockWorker> worker3 =
+      std::make_shared<MockWorker>(WorkerID::FromRandom(), 1234, runtime_env_hash);
+  pool_.PushWorker(std::static_pointer_cast<WorkerInterface>(worker3));
+  pool_.TriggerCallbacks();
+  task_manager_.ScheduleAndDispatchTasks();
+  ASSERT_EQ(num_callbacks, 3);
+
+  ASSERT_TRUE(task_manager_.ReleaseCpuResourcesFromUnblockedWorker(worker3));
+  current_time_ms_ += UNIT;
+
+  std::shared_ptr<MockWorker> worker4 =
+      std::make_shared<MockWorker>(WorkerID::FromRandom(), 1234, runtime_env_hash);
+  pool_.PushWorker(std::static_pointer_cast<WorkerInterface>(worker4));
+  task_manager_.ScheduleAndDispatchTasks();
+  pool_.TriggerCallbacks();
+
+  ASSERT_EQ(num_callbacks, 4);
+
+  {
+    // Ensure a class of a differenct scheduling class can still be scheduled.
+    RayTask task5 = CreateTask({},
+                               /*num_args=*/0, /*args=*/{});
+    task_manager_.QueueAndScheduleTask(task5, false, &reply, callback);
+    std::shared_ptr<MockWorker> worker5 =
+        std::make_shared<MockWorker>(WorkerID::FromRandom(), 1234, runtime_env_hash);
+    pool_.PushWorker(std::static_pointer_cast<WorkerInterface>(worker5));
+    task_manager_.ScheduleAndDispatchTasks();
+    pool_.TriggerCallbacks();
+    ASSERT_EQ(num_callbacks, 5);
+    task_manager_.TaskFinished(worker5, &buf);
+  }
+
+  task_manager_.TaskFinished(worker3, &buf);
+  task_manager_.TaskFinished(worker4, &buf);
+
+  AssertNoLeaks();
+}
+
+/// Test that scheduling classes which have reached their running cap start
+/// their timer after the new task is submitted, not before.
+TEST_F(ClusterTaskManagerTest, DispatchTimerAfterRequestTest) {
+  int64_t UNIT = RayConfig::instance().worker_cap_initial_backoff_delay_ms();
+  RayTask first_task = CreateTask({{ray::kCPU_ResourceLabel, 8}},
+                                  /*num_args=*/0, /*args=*/{});
+
+  rpc::RequestWorkerLeaseReply reply;
+  int num_callbacks = 0;
+  auto callback = [&num_callbacks](Status, std::function<void()>, std::function<void()>) {
+    num_callbacks++;
+  };
+  task_manager_.QueueAndScheduleTask(first_task, false, &reply, callback);
+
+  auto runtime_env_hash = first_task.GetTaskSpecification().GetRuntimeEnvHash();
+  std::vector<std::shared_ptr<MockWorker>> workers;
+  for (int i = 0; i < 3; i++) {
+    std::shared_ptr<MockWorker> worker =
+        std::make_shared<MockWorker>(WorkerID::FromRandom(), 1234, runtime_env_hash);
+    pool_.PushWorker(std::static_pointer_cast<WorkerInterface>(worker));
+    pool_.TriggerCallbacks();
+    workers.push_back(worker);
+  }
+  task_manager_.ScheduleAndDispatchTasks();
+
+  ASSERT_EQ(num_callbacks, 1);
+
+  RayTask second_task = CreateTask({{ray::kCPU_ResourceLabel, 8}},
+                                   /*num_args=*/0, /*args=*/{});
+  task_manager_.QueueAndScheduleTask(second_task, false, &reply, callback);
+  pool_.TriggerCallbacks();
+
+  /// Can't schedule yet due to the cap.
+  ASSERT_EQ(num_callbacks, 1);
+  for (auto &worker : workers) {
+    if (worker->GetAllocatedInstances() && !worker->IsBlocked()) {
+      task_manager_.ReleaseCpuResourcesFromUnblockedWorker(worker);
+    }
+  }
+
+  current_time_ms_ += UNIT;
+  task_manager_.ScheduleAndDispatchTasks();
+  pool_.TriggerCallbacks();
+
+  ASSERT_EQ(num_callbacks, 2);
+  for (auto &worker : workers) {
+    if (worker->GetAllocatedInstances() && !worker->IsBlocked()) {
+      task_manager_.ReleaseCpuResourcesFromUnblockedWorker(worker);
+    }
+  }
+
+  /// A lot of time passes, definitely more than the timeout.
+  current_time_ms_ += 100000 * UNIT;
+
+  RayTask third_task = CreateTask({{ray::kCPU_ResourceLabel, 8}},
+                                  /*num_args=*/0, /*args=*/{});
+  task_manager_.QueueAndScheduleTask(third_task, false, &reply, callback);
+  pool_.TriggerCallbacks();
+
+  /// We still can't schedule the third task since the timer doesn't start
+  /// until after the task is queued.
+  ASSERT_EQ(num_callbacks, 2);
+
+  current_time_ms_ += 2 * UNIT;
+  task_manager_.ScheduleAndDispatchTasks();
+  pool_.TriggerCallbacks();
+
+  ASSERT_EQ(num_callbacks, 3);
+
+  for (auto &worker : workers) {
+    RayTask buf;
+    task_manager_.TaskFinished(worker, &buf);
+  }
+
+  AssertNoLeaks();
+}
+
+// Regression test for https://github.com/ray-project/ray/issues/16935:
+// When a task requires 1 CPU and is infeasible because head node has 0 CPU,
+// make sure the task's resource demand is reported.
+TEST_F(ClusterTaskManagerTestWithoutCPUsAtHead, OneCpuInfeasibleTask) {
+  rpc::RequestWorkerLeaseReply reply;
+  bool callback_occurred = false;
+  bool *callback_occurred_ptr = &callback_occurred;
+  auto callback = [callback_occurred_ptr](const Status &, const std::function<void()> &,
+                                          const std::function<void()> &) {
+    *callback_occurred_ptr = true;
+  };
+
+  constexpr int num_cases = 5;
+  // Create 5 tasks with different CPU requests.
+  const std::array<int, num_cases> cpu_request = {1, 2, 1, 3, 1};
+  // Each type of CPU request corresponds to a types of resource demand.
+  const std::array<int, num_cases> demand_types = {1, 2, 2, 3, 3};
+  // Number of infeasible 1 CPU requests..
+  const std::array<int, num_cases> num_infeasible_1cpu = {1, 1, 2, 2, 3};
+
+  for (int i = 0; i < num_cases; ++i) {
+    RayTask task = CreateTask({{ray::kCPU_ResourceLabel, cpu_request[i]}});
+    task_manager_.QueueAndScheduleTask(task, false, &reply, callback);
+    pool_.TriggerCallbacks();
+
+    // The task cannot run because there is only 1 node (head) with 0 CPU.
+    ASSERT_FALSE(callback_occurred);
+    ASSERT_EQ(leased_workers_.size(), 0);
+    ASSERT_EQ(pool_.workers.size(), 0);
+    ASSERT_EQ(node_info_calls_, 0);
+
+    rpc::ResourcesData data;
+    task_manager_.FillResourceUsage(data);
+    const auto &resource_load_by_shape = data.resource_load_by_shape();
+    ASSERT_EQ(resource_load_by_shape.resource_demands().size(), demand_types[i]);
+
+    // Assert that the one-cpu fields are correct.
+    bool one_cpu_found = false;
+    for (const auto &demand : resource_load_by_shape.resource_demands()) {
+      if (demand.shape().at("CPU") == 1) {
+        ASSERT_FALSE(one_cpu_found);
+        one_cpu_found = true;
+        EXPECT_EQ(demand.num_infeasible_requests_queued(), num_infeasible_1cpu[i]);
+        ASSERT_EQ(demand.shape().size(), 1);
+      }
+    }
+    ASSERT_TRUE(one_cpu_found);
+  }
+}
+
+int main(int argc, char **argv) {
+  ::testing::InitGoogleTest(&argc, argv);
+  return RUN_ALL_TESTS();
+}
+
+}  // namespace raylet
+
+}  // namespace ray