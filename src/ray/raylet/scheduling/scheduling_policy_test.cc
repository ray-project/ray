// Copyright 2021 The Ray Authors.
//
// Licensed under the Apache License, Version 2.0 (the "License");
// you may not use this file except in compliance with the License.
// You may obtain a copy of the License at
//
//  http://www.apache.org/licenses/LICENSE-2.0
//
// Unless required by applicable law or agreed to in writing, software
// distributed under the License is distributed on an "AS IS" BASIS,
// WITHOUT WARRANTIES OR CONDITIONS OF ANY KIND, either express or implied.
// See the License for the specific language governing permissions and
// limitations under the License.

#include "ray/raylet/scheduling/scheduling_policy.h"

#include "gmock/gmock.h"
#include "gtest/gtest.h"

namespace ray {

namespace raylet {

using ::testing::_;

NodeResources CreateNodeResources(double available_cpu,
                                  double total_cpu,
                                  double available_memory,
                                  double total_memory,
                                  double available_gpu,
                                  double total_gpu) {
  NodeResources resources;
  resources.predefined_resources = {{available_cpu, total_cpu},
                                    {available_memory, total_memory},
                                    {available_gpu, total_gpu}};
  return resources;
}

class SchedulingPolicyTest : public ::testing::Test {
 public:
  scheduling::NodeID local_node = scheduling::NodeID(0);
  scheduling::NodeID remote_node = scheduling::NodeID(1);
  scheduling::NodeID remote_node_2 = scheduling::NodeID(2);
  scheduling::NodeID remote_node_3 = scheduling::NodeID(3);
  absl::flat_hash_map<scheduling::NodeID, Node> nodes;
};

TEST_F(SchedulingPolicyTest, SpreadPolicyTest) {
  ResourceRequest req = ResourceMapToResourceRequest({{"CPU", 1}}, false);

  nodes.emplace(local_node, CreateNodeResources(20, 20, 0, 0, 0, 0));
  // Unavailable node
  nodes.emplace(remote_node, CreateNodeResources(0, 20, 0, 0, 0, 0));
  // Infeasible node
  nodes.emplace(remote_node_2, CreateNodeResources(0, 0, 0, 0, 0, 0));
  nodes.emplace(remote_node_3, CreateNodeResources(20, 20, 0, 0, 0, 0));

  raylet_scheduling_policy::SchedulingPolicy scheduling_policy(local_node, nodes);

  auto to_schedule =
      scheduling_policy.SpreadPolicy(req, false, false, [](auto) { return true; });
  ASSERT_EQ(to_schedule, local_node);

  to_schedule =
      scheduling_policy.SpreadPolicy(req, false, false, [](auto) { return true; });
  ASSERT_EQ(to_schedule, remote_node_3);

  to_schedule = scheduling_policy.SpreadPolicy(
      req, /*force_spillback=*/true, false, [](auto) { return true; });
  ASSERT_EQ(to_schedule, remote_node_3);
}

TEST_F(SchedulingPolicyTest, RandomPolicyTest) {
  ResourceRequest req = ResourceMapToResourceRequest({{"CPU", 1}}, false);

  nodes.emplace(local_node, CreateNodeResources(20, 20, 0, 0, 0, 0));
  nodes.emplace(remote_node, CreateNodeResources(20, 20, 0, 0, 0, 0));
  // Unavailable node
  nodes.emplace(remote_node_2, CreateNodeResources(0, 20, 0, 0, 0, 0));
  // Infeasible node
  nodes.emplace(remote_node_3, CreateNodeResources(0, 0, 0, 0, 0, 0));

  raylet_scheduling_policy::SchedulingPolicy scheduling_policy(local_node, nodes);

  std::map<scheduling::NodeID, size_t> decisions;
  size_t num_node_0_picks = 0;
  size_t num_node_1_picks = 0;
  for (int i = 0; i < 1000; i++) {
    auto to_schedule = scheduling_policy.RandomPolicy(req, [](auto) { return true; });
    ASSERT_TRUE(to_schedule.ToInt() >= 0);
    ASSERT_TRUE(to_schedule.ToInt() <= 1);
    if (to_schedule.ToInt() == 0) {
      num_node_0_picks++;
    } else {
      num_node_1_picks++;
    }
  }
  // It's extremely unlikely the only node 0 or node 1 is picked for 1000 runs.
  ASSERT_TRUE(num_node_0_picks > 0);
  ASSERT_TRUE(num_node_1_picks > 0);
}

TEST_F(SchedulingPolicyTest, FeasibleDefinitionTest) {
  auto task_req1 =
      ResourceMapToResourceRequest({{"CPU", 1}, {"object_store_memory", 1}}, false);
  auto task_req2 = ResourceMapToResourceRequest({{"CPU", 1}}, false);
  {
    // Don't break with a non-resized predefined resources array.
    NodeResources resources;
    resources.predefined_resources = {{0, 2.0}};
    ASSERT_FALSE(resources.IsFeasible(task_req1));
    ASSERT_TRUE(resources.IsFeasible(task_req2));
  }

  {
    // After resizing, make sure it doesn't break under with resources with 0 total.
    NodeResources resources;
    resources.predefined_resources = {{0, 2.0}};
    resources.predefined_resources.resize(PredefinedResources_MAX);
    ASSERT_FALSE(resources.IsFeasible(task_req1));
    ASSERT_TRUE(resources.IsFeasible(task_req2));
  }
}

TEST_F(SchedulingPolicyTest, AvailableDefinitionTest) {
  auto task_req1 =
      ResourceMapToResourceRequest({{"CPU", 1}, {"object_store_memory", 1}}, false);
  auto task_req2 = ResourceMapToResourceRequest({{"CPU", 1}}, false);
  {
    // Don't break with a non-resized predefined resources array.
    NodeResources resources;
    resources.predefined_resources = {{2, 2.0}};
    ASSERT_FALSE(resources.IsAvailable(task_req1));
    ASSERT_TRUE(resources.IsAvailable(task_req2));
  }

  {
    // After resizing, make sure it doesn't break under with resources with 0 total.
    NodeResources resources;
    resources.predefined_resources = {{2, 2.0}};
    resources.predefined_resources.resize(PredefinedResources_MAX);
    ASSERT_FALSE(resources.IsAvailable(task_req1));
    ASSERT_TRUE(resources.IsAvailable(task_req2));
  }
}

TEST_F(SchedulingPolicyTest, CriticalResourceUtilizationDefinitionTest) {
  {
    // Don't break with a non-resized predefined resources array.
    NodeResources resources;
    resources.predefined_resources = {{1.0, 2.0}};
    ASSERT_EQ(resources.CalculateCriticalResourceUtilization(), 0.5);
  }

  {
    // After resizing, make sure it doesn't break under with resources with 0 total.
    NodeResources resources;
    resources.predefined_resources = {{1.0, 2.0}};
    resources.predefined_resources.resize(PredefinedResources_MAX);
    ASSERT_EQ(resources.CalculateCriticalResourceUtilization(), 0.5);
  }

  {
    // Basic test of max
    NodeResources resources;
    resources.predefined_resources = {/* CPU */ {1.0, 2.0},
                                      /* MEM  */ {0.25, 1},
                                      /* GPU (skipped) */ {1, 2},
                                      /* OBJECT_STORE_MEM*/ {50, 100}};
    resources.predefined_resources.resize(PredefinedResources_MAX);
    ASSERT_EQ(resources.CalculateCriticalResourceUtilization(), 0.75);
  }

  {
    // Skip GPU
    NodeResources resources;
    resources.predefined_resources = {/* CPU */ {1.0, 2.0},
                                      /* MEM  */ {0.25, 1},
                                      /* GPU (skipped) */ {0, 2},
                                      /* OBJECT_STORE_MEM*/ {50, 100}};
    resources.predefined_resources.resize(PredefinedResources_MAX);
    ASSERT_EQ(resources.CalculateCriticalResourceUtilization(), 0.75);
  }
}

TEST_F(SchedulingPolicyTest, AvailableTruncationTest) {
  // In this test, the local node and a remote node are both  available. The remote node
  // has a lower critical resource utilization, but they're both truncated to 0, so we
  // should still pick the local node (due to traversal order).
  ResourceRequest req = ResourceMapToResourceRequest({{"CPU", 1}}, false);

  nodes.emplace(local_node, CreateNodeResources(1, 2, 0, 0, 0, 0));
  nodes.emplace(remote_node, CreateNodeResources(0.75, 2, 0, 0, 0, 0));

  auto to_schedule =
      raylet_scheduling_policy::SchedulingPolicy(local_node, nodes)
          .HybridPolicy(req, 0.51, false, false, [](auto) { return true; });
  ASSERT_EQ(to_schedule, local_node);
}

TEST_F(SchedulingPolicyTest, AvailableTieBreakTest) {
  // In this test, the local node and a remote node are both available. The remote node
  // has a lower critical resource utilization so we schedule on it.
  ResourceRequest req = ResourceMapToResourceRequest({{"CPU", 1}}, false);

  nodes.emplace(local_node, CreateNodeResources(1, 2, 0, 0, 0, 0));
  nodes.emplace(remote_node, CreateNodeResources(1.5, 2, 0, 0, 0, 0));

  auto to_schedule =
      raylet_scheduling_policy::SchedulingPolicy(local_node, nodes)
          .HybridPolicy(req, 0.50, false, false, [](auto) { return true; });
  ASSERT_EQ(to_schedule, remote_node);
}

TEST_F(SchedulingPolicyTest, AvailableOverFeasibleTest) {
  // In this test, the local node is feasible and has a lower critical resource
  // utilization, but the remote node can run the task immediately, so we pick the remote
  // node.
  ResourceRequest req = ResourceMapToResourceRequest({{"CPU", 1}, {"GPU", 1}}, false);
  nodes.emplace(local_node, CreateNodeResources(10, 10, 0, 0, 0, 1));
  nodes.emplace(remote_node, CreateNodeResources(1, 10, 0, 0, 1, 1));

  auto to_schedule =
      raylet_scheduling_policy::SchedulingPolicy(local_node, nodes)
          .HybridPolicy(req, 0.50, false, false, [](auto) { return true; });
  ASSERT_EQ(to_schedule, remote_node);
}

TEST_F(SchedulingPolicyTest, InfeasibleTest) {
  // All the nodes are infeasible, so we return -1.
  ResourceRequest req = ResourceMapToResourceRequest({{"CPU", 1}, {"GPU", 1}}, false);
  nodes.emplace(local_node, CreateNodeResources(10, 10, 0, 0, 0, 0));
  nodes.emplace(remote_node, CreateNodeResources(1, 10, 0, 0, 0, 0));

  auto to_schedule =
      raylet_scheduling_policy::SchedulingPolicy(local_node, nodes)
          .HybridPolicy(req, 0.50, false, false, [](auto) { return true; });
  ASSERT_TRUE(to_schedule.IsNil());
}

TEST_F(SchedulingPolicyTest, BarelyFeasibleTest) {
  // Test the edge case where a task requires all of a node's resources, and the node is
  // fully utilized.
  ResourceRequest req = ResourceMapToResourceRequest({{"CPU", 1}, {"GPU", 1}}, false);

  nodes.emplace(local_node, CreateNodeResources(0, 1, 0, 0, 0, 1));

  auto to_schedule =
      raylet_scheduling_policy::SchedulingPolicy(local_node, nodes)
          .HybridPolicy(req, 0.50, false, false, [](auto) { return true; });
  ASSERT_EQ(to_schedule, local_node);
}

TEST_F(SchedulingPolicyTest, TruncationAcrossFeasibleNodesTest) {
  // Same as AvailableTruncationTest except now none of the nodes are available, but the
  // tie break logic should apply to feasible nodes too.
  ResourceRequest req = ResourceMapToResourceRequest({{"CPU", 1}, {"GPU", 1}}, false);
  nodes.emplace(local_node, CreateNodeResources(1, 2, 0, 0, 0, 1));
  nodes.emplace(remote_node, CreateNodeResources(0.75, 2, 0, 0, 0, 1));

  auto to_schedule =
      raylet_scheduling_policy::SchedulingPolicy(local_node, nodes)
          .HybridPolicy(req, 0.51, false, false, [](auto) { return true; });
  ASSERT_EQ(to_schedule, local_node);
}

TEST_F(SchedulingPolicyTest, ForceSpillbackIfAvailableTest) {
  // The local node is better, but we force spillback, so we'll schedule on a non-local
  // node anyways.
  ResourceRequest req = ResourceMapToResourceRequest({{"CPU", 1}, {"GPU", 1}}, false);
  nodes.emplace(local_node, CreateNodeResources(2, 2, 0, 0, 1, 1));
  nodes.emplace(remote_node, CreateNodeResources(1, 10, 0, 0, 1, 10));

  auto to_schedule = raylet_scheduling_policy::SchedulingPolicy(local_node, nodes)
                         .HybridPolicy(req, 0.51, true, true, [](auto) { return true; });
  ASSERT_EQ(to_schedule, remote_node);
}

TEST_F(SchedulingPolicyTest, AvoidSchedulingCPURequestsOnGPUNodes) {
  nodes.emplace(local_node, CreateNodeResources(10, 10, 0, 0, 1, 1));
  nodes.emplace(remote_node, CreateNodeResources(1, 2, 0, 0, 0, 0));

  {
    // The local node is better, but it has GPUs, the request is
    // non GPU, and the remote node does not have GPUs, thus
    // we should schedule on remote node.
<<<<<<< HEAD
    const ResourceRequest req = ResourceMapToResourceRequest(map, {{"CPU", 1}}, false);
    const int to_schedule =
        raylet_scheduling_policy::SchedulingPolicy(local_node, nodes)
            .HybridPolicy(
                ResourceMapToResourceRequest(map, {{"CPU", 1}}, false),
                0.51,
                false,
                true,
                [](auto) { return true; },
                true);
=======
    const ResourceRequest req = ResourceMapToResourceRequest({{"CPU", 1}}, false);
    const auto to_schedule = raylet_scheduling_policy::SchedulingPolicy(local_node, nodes)
                                 .HybridPolicy(
                                     ResourceMapToResourceRequest({{"CPU", 1}}, false),
                                     0.51, false, true, [](auto) { return true; }, true);
>>>>>>> 991a62dd
    ASSERT_EQ(to_schedule, remote_node);
  }
  {
    // A GPU request should be scheduled on a GPU node.
    const ResourceRequest req = ResourceMapToResourceRequest({{"GPU", 1}}, false);
    const auto to_schedule =
        raylet_scheduling_policy::SchedulingPolicy(local_node, nodes)
            .HybridPolicy(
                req, 0.51, false, true, [](auto) { return true; }, true);
    ASSERT_EQ(to_schedule, local_node);
  }
  {
    // A CPU request can be be scheduled on a CPU node.
    const ResourceRequest req = ResourceMapToResourceRequest({{"CPU", 1}}, false);
    const auto to_schedule =
        raylet_scheduling_policy::SchedulingPolicy(local_node, nodes)
            .HybridPolicy(
                req, 0.51, false, true, [](auto) { return true; }, true);
    ASSERT_EQ(to_schedule, remote_node);
  }
  {
    // A mixed CPU/GPU request should be scheduled on a GPU node.
    const ResourceRequest req =
        ResourceMapToResourceRequest({{"CPU", 1}, {"GPU", 1}}, false);
    const auto to_schedule =
        raylet_scheduling_policy::SchedulingPolicy(local_node, nodes)
            .HybridPolicy(
                req, 0.51, false, true, [](auto) { return true; }, true);
    ASSERT_EQ(to_schedule, local_node);
  }
}

TEST_F(SchedulingPolicyTest, SchedulenCPURequestsOnGPUNodeAsALastResort) {
  // Schedule on remote node, even though the request is CPU only, because
  // we can not schedule on CPU nodes.
  ResourceRequest req = ResourceMapToResourceRequest({{"CPU", 1}}, false);
  nodes.emplace(local_node, CreateNodeResources(0, 10, 0, 0, 0, 0));
  nodes.emplace(remote_node, CreateNodeResources(1, 1, 0, 0, 1, 1));

  const auto to_schedule =
      raylet_scheduling_policy::SchedulingPolicy(local_node, nodes)
          .HybridPolicy(
              req, 0.51, false, true, [](auto) { return true; }, true);
  ASSERT_EQ(to_schedule, remote_node);
}

TEST_F(SchedulingPolicyTest, ForceSpillbackTest) {
  // The local node is available but disqualified.
  ResourceRequest req = ResourceMapToResourceRequest({{"CPU", 1}, {"GPU", 1}}, false);

  nodes.emplace(local_node, CreateNodeResources(2, 2, 0, 0, 1, 1));
  nodes.emplace(remote_node, CreateNodeResources(0, 2, 0, 0, 0, 1));

  auto to_schedule = raylet_scheduling_policy::SchedulingPolicy(local_node, nodes)
                         .HybridPolicy(req, 0.51, true, false, [](auto) { return true; });
  ASSERT_EQ(to_schedule, remote_node);
}

TEST_F(SchedulingPolicyTest, ForceSpillbackOnlyFeasibleLocallyTest) {
  // The local node is better, but we force spillback, so we'll schedule on a non-local
  // node anyways.
  ResourceRequest req = ResourceMapToResourceRequest({{"CPU", 1}, {"GPU", 1}}, false);

  nodes.emplace(local_node, CreateNodeResources(2, 2, 0, 0, 1, 1));
  nodes.emplace(remote_node, CreateNodeResources(0, 2, 0, 0, 0, 0));

  auto to_schedule = raylet_scheduling_policy::SchedulingPolicy(local_node, nodes)
                         .HybridPolicy(req, 0.51, true, false, [](auto) { return true; });
  ASSERT_TRUE(to_schedule.IsNil());
}

TEST_F(SchedulingPolicyTest, NonGpuNodePreferredSchedulingTest) {
  // Prefer to schedule on CPU nodes first.
  // GPU nodes should be preferred as a last resort.

  // local {CPU:2, GPU:1}
  // Remote {CPU: 2}
  nodes.emplace(local_node, CreateNodeResources(2, 2, 0, 0, 1, 1));
  nodes.emplace(remote_node, CreateNodeResources(2, 2, 0, 0, 0, 0));
  nodes.emplace(remote_node_2, CreateNodeResources(3, 3, 0, 0, 0, 0));

<<<<<<< HEAD
  ResourceRequest req = ResourceMapToResourceRequest(map, {{"CPU", 1}}, false);
  int to_schedule = raylet_scheduling_policy::SchedulingPolicy(local_node, nodes)
                        .HybridPolicy(
                            req,
                            0.51,
                            false,
                            true,
                            [](auto) { return true; },
                            /*gpu_avoid_scheduling*/ true);
  ASSERT_EQ(to_schedule, remote_node_1);
=======
  ResourceRequest req = ResourceMapToResourceRequest({{"CPU", 1}}, false);
  auto to_schedule = raylet_scheduling_policy::SchedulingPolicy(local_node, nodes)
                         .HybridPolicy(
                             req, 0.51, false, true, [](auto) { return true; },
                             /*gpu_avoid_scheduling*/ true);
  ASSERT_EQ(to_schedule, remote_node);
>>>>>>> 991a62dd

  req = ResourceMapToResourceRequest({{"CPU", 3}}, false);
  to_schedule = raylet_scheduling_policy::SchedulingPolicy(local_node, nodes)
                    .HybridPolicy(
                        req,
                        0.51,
                        false,
                        true,
                        [](auto) { return true; },
                        /*gpu_avoid_scheduling*/ true);
  ASSERT_EQ(to_schedule, remote_node_2);

  req = ResourceMapToResourceRequest({{"CPU", 1}, {"GPU", 1}}, false);
  to_schedule = raylet_scheduling_policy::SchedulingPolicy(local_node, nodes)
                    .HybridPolicy(
                        req,
                        0.51,
                        false,
                        true,
                        [](auto) { return true; },
                        /*gpu_avoid_scheduling*/ true);
  ASSERT_EQ(to_schedule, local_node);

  req = ResourceMapToResourceRequest({{"CPU", 2}}, false);
  to_schedule = raylet_scheduling_policy::SchedulingPolicy(local_node, nodes)
                    .HybridPolicy(
                        req,
                        0.51,
                        false,
                        true,
                        [](auto) { return true; },
                        /*gpu_avoid_scheduling*/ true);
  ASSERT_EQ(to_schedule, remote_node);
}

int main(int argc, char **argv) {
  ::testing::InitGoogleTest(&argc, argv);
  return RUN_ALL_TESTS();
}

}  // namespace raylet

}  // namespace ray<|MERGE_RESOLUTION|>--- conflicted
+++ resolved
@@ -284,24 +284,15 @@
     // The local node is better, but it has GPUs, the request is
     // non GPU, and the remote node does not have GPUs, thus
     // we should schedule on remote node.
-<<<<<<< HEAD
-    const ResourceRequest req = ResourceMapToResourceRequest(map, {{"CPU", 1}}, false);
-    const int to_schedule =
-        raylet_scheduling_policy::SchedulingPolicy(local_node, nodes)
-            .HybridPolicy(
-                ResourceMapToResourceRequest(map, {{"CPU", 1}}, false),
-                0.51,
-                false,
-                true,
-                [](auto) { return true; },
-                true);
-=======
     const ResourceRequest req = ResourceMapToResourceRequest({{"CPU", 1}}, false);
     const auto to_schedule = raylet_scheduling_policy::SchedulingPolicy(local_node, nodes)
                                  .HybridPolicy(
                                      ResourceMapToResourceRequest({{"CPU", 1}}, false),
-                                     0.51, false, true, [](auto) { return true; }, true);
->>>>>>> 991a62dd
+                                     0.51,
+                                     false,
+                                     true,
+                                     [](auto) { return true; },
+                                     true);
     ASSERT_EQ(to_schedule, remote_node);
   }
   {
@@ -383,25 +374,16 @@
   nodes.emplace(remote_node, CreateNodeResources(2, 2, 0, 0, 0, 0));
   nodes.emplace(remote_node_2, CreateNodeResources(3, 3, 0, 0, 0, 0));
 
-<<<<<<< HEAD
-  ResourceRequest req = ResourceMapToResourceRequest(map, {{"CPU", 1}}, false);
-  int to_schedule = raylet_scheduling_policy::SchedulingPolicy(local_node, nodes)
-                        .HybridPolicy(
-                            req,
-                            0.51,
-                            false,
-                            true,
-                            [](auto) { return true; },
-                            /*gpu_avoid_scheduling*/ true);
-  ASSERT_EQ(to_schedule, remote_node_1);
-=======
   ResourceRequest req = ResourceMapToResourceRequest({{"CPU", 1}}, false);
   auto to_schedule = raylet_scheduling_policy::SchedulingPolicy(local_node, nodes)
                          .HybridPolicy(
-                             req, 0.51, false, true, [](auto) { return true; },
+                             req,
+                             0.51,
+                             false,
+                             true,
+                             [](auto) { return true; },
                              /*gpu_avoid_scheduling*/ true);
   ASSERT_EQ(to_schedule, remote_node);
->>>>>>> 991a62dd
 
   req = ResourceMapToResourceRequest({{"CPU", 3}}, false);
   to_schedule = raylet_scheduling_policy::SchedulingPolicy(local_node, nodes)
