--- conflicted
+++ resolved
@@ -40,13 +40,8 @@
 class LocalResourceManager {
  public:
   LocalResourceManager(
-<<<<<<< HEAD
-      int64_t local_node_id,
-      StringIdMap &resource_name_to_id,
+      scheduling::NodeID local_node_id,
       const NodeResources &node_resources,
-=======
-      scheduling::NodeID local_node_id, const NodeResources &node_resources,
->>>>>>> 991a62dd
       std::function<int64_t(void)> get_used_object_store_memory,
       std::function<bool(void)> get_pull_manager_at_capacity,
       std::function<void(const NodeResources &)> resource_change_subscriber);
