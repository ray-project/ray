--- conflicted
+++ resolved
@@ -38,18 +38,12 @@
 }
 }  // namespace
 
-<<<<<<< HEAD
-int64_t SchedulingPolicy::SpreadPolicy(const ResourceRequest &resource_request,
-                                       bool force_spillback,
-                                       bool require_available,
-                                       std::function<bool(int64_t)> is_node_available) {
-  std::vector<int64_t> round;
-=======
 scheduling::NodeID SchedulingPolicy::SpreadPolicy(
-    const ResourceRequest &resource_request, bool force_spillback, bool require_available,
+    const ResourceRequest &resource_request,
+    bool force_spillback,
+    bool require_available,
     std::function<bool(scheduling::NodeID)> is_node_available) {
   std::vector<scheduling::NodeID> round;
->>>>>>> 991a62dd
   round.reserve(nodes_.size());
   for (const auto &pair : nodes_) {
     round.emplace_back(pair.first);
@@ -77,18 +71,12 @@
       resource_request, 0, force_spillback, require_available, is_node_available);
 }
 
-<<<<<<< HEAD
-int64_t SchedulingPolicy::HybridPolicyWithFilter(
+scheduling::NodeID SchedulingPolicy::HybridPolicyWithFilter(
     const ResourceRequest &resource_request,
     float spread_threshold,
     bool force_spillback,
     bool require_available,
-    std::function<bool(int64_t)> is_node_available,
-=======
-scheduling::NodeID SchedulingPolicy::HybridPolicyWithFilter(
-    const ResourceRequest &resource_request, float spread_threshold, bool force_spillback,
-    bool require_available, std::function<bool(scheduling::NodeID)> is_node_available,
->>>>>>> 991a62dd
+    std::function<bool(scheduling::NodeID)> is_node_available,
     NodeFilter node_filter) {
   // Step 1: Generate the traversal order. We guarantee that the first node is local, to
   // encourage local scheduling. The rest of the traversal order should be globally
@@ -197,19 +185,13 @@
   return best_node_id;
 }
 
-<<<<<<< HEAD
-int64_t SchedulingPolicy::HybridPolicy(const ResourceRequest &resource_request,
-                                       float spread_threshold,
-                                       bool force_spillback,
-                                       bool require_available,
-                                       std::function<bool(int64_t)> is_node_available,
-                                       bool scheduler_avoid_gpu_nodes) {
-=======
 scheduling::NodeID SchedulingPolicy::HybridPolicy(
-    const ResourceRequest &resource_request, float spread_threshold, bool force_spillback,
-    bool require_available, std::function<bool(scheduling::NodeID)> is_node_available,
+    const ResourceRequest &resource_request,
+    float spread_threshold,
+    bool force_spillback,
+    bool require_available,
+    std::function<bool(scheduling::NodeID)> is_node_available,
     bool scheduler_avoid_gpu_nodes) {
->>>>>>> 991a62dd
   if (!scheduler_avoid_gpu_nodes || IsGPURequest(resource_request)) {
     return HybridPolicyWithFilter(resource_request,
                                   spread_threshold,
@@ -219,20 +201,13 @@
   }
 
   // Try schedule on non-GPU nodes.
-<<<<<<< HEAD
   auto best_node_id = HybridPolicyWithFilter(resource_request,
                                              spread_threshold,
                                              force_spillback,
                                              /*require_available*/ true,
                                              is_node_available,
                                              NodeFilter::kNonGpu);
-  if (best_node_id != -1) {
-=======
-  auto best_node_id = HybridPolicyWithFilter(
-      resource_request, spread_threshold, force_spillback,
-      /*require_available*/ true, is_node_available, NodeFilter::kNonGpu);
   if (!best_node_id.IsNil()) {
->>>>>>> 991a62dd
     return best_node_id;
   }
 
