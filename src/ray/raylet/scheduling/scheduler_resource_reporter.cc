// Copyright 2020-2021 The Ray Authors.
//
// Licensed under the Apache License, Version 2.0 (the "License");
// you may not use this file except in compliance with the License.
// You may obtain a copy of the License at
//
//  http://www.apache.org/licenses/LICENSE-2.0
//
// Unless required by applicable law or agreed to in writing, software
// distributed under the License is distributed on an "AS IS" BASIS,
// WITHOUT WARRANTIES OR CONDITIONS OF ANY KIND, either express or implied.
// See the License for the specific language governing permissions and
// limitations under the License.

#include "ray/raylet/scheduling/scheduler_resource_reporter.h"

#include <google/protobuf/util/json_util.h>

#include <boost/range/adaptor/filtered.hpp>
#include <boost/range/adaptor/transformed.hpp>
#include <boost/range/join.hpp>
#include <utility>

#include "ray/common/ray_config.h"

namespace ray {
namespace raylet {

SchedulerResourceReporter::SchedulerResourceReporter(
<<<<<<< HEAD
    const internal::WorkQueueMap &tasks_to_schedule,
    const internal::WorkQueueMap &infeasible_tasks,
    const ILocalTaskManager &local_task_manager)
=======
    const absl::flat_hash_map<SchedulingClass,
                              std::deque<std::shared_ptr<internal::Work>>>
        &leases_to_schedule,
    const absl::flat_hash_map<SchedulingClass,
                              std::deque<std::shared_ptr<internal::Work>>>
        &infeasible_leases,
    const LocalLeaseManagerInterface &local_lease_manager)
>>>>>>> 9a434c7c
    : max_resource_shapes_per_load_report_(
          RayConfig::instance().max_resource_shapes_per_load_report()),
      leases_to_schedule_(leases_to_schedule),
      leases_to_grant_(local_lease_manager.GetLeasesToGrant()),
      infeasible_leases_(infeasible_leases),
      backlog_tracker_(local_lease_manager.GetBackLogTracker()) {}

int64_t SchedulerResourceReporter::TotalBacklogSize(
    SchedulingClass scheduling_class) const {
  auto backlog_it = backlog_tracker_.find(scheduling_class);
  if (backlog_it == backlog_tracker_.end()) {
    return 0;
  }

  int64_t sum = 0;
  for (const auto &worker_id_and_backlog_size : backlog_it->second) {
    sum += worker_id_and_backlog_size.second;
  }
  return sum;
}

void SchedulerResourceReporter::FillResourceUsage(rpc::ResourcesData &data) const {
  if (max_resource_shapes_per_load_report_ == 0) {
    return;
  }

  auto resource_loads = data.mutable_resource_load();
  auto resource_load_by_shape =
      data.mutable_resource_load_by_shape()->mutable_resource_demands();

  int num_reported = 0;
  int64_t skipped_requests = 0;

  absl::flat_hash_set<SchedulingClass> visited;
  auto fill_resource_usage_helper = [&](const auto &range, bool is_infeasible) mutable {
    for (auto [scheduling_class, count] : range) {
      if (num_reported++ >= max_resource_shapes_per_load_report_ &&
          max_resource_shapes_per_load_report_ >= 0) {
        // TODO(Alex): It's possible that we skip a different scheduling key which
        // contains the same resources.
        skipped_requests++;
        break;
      }

      const auto &scheduling_class_descriptor =
          SchedulingClassToIds::GetSchedulingClassDescriptor(scheduling_class);
      if ((scheduling_class_descriptor.scheduling_strategy.scheduling_strategy_case() ==
           rpc::SchedulingStrategy::SchedulingStrategyCase::
               kNodeAffinitySchedulingStrategy) &&
          !is_infeasible) {
        // Resource demands from tasks with node affinity scheduling strategy shouldn't
        // create new nodes since those tasks are intended to run with existing nodes. The
        // exception is when soft is False and there is no feasible node. In this case, we
        // should report so autoscaler can launch new nodes to unblock the tasks.
        // TODO(Alex): ideally we should report everything to autoscaler and autoscaler
        // can decide whether or not to launch new nodes based on scheduling strategies.
        // However currently scheduling strategies are not part of resource load report
        // and adding it while maintaining backward compatibility in autoscaler is not
        // trivial so we should do it during the autoscaler redesign.
        continue;
      }

      const auto &resources = scheduling_class_descriptor.resource_set.GetResourceMap();
      const auto &label_selectors = scheduling_class_descriptor.label_selector;
      auto by_shape_entry = resource_load_by_shape->Add();

      for (const auto &resource : resources) {
        const auto &label = resource.first;
        const auto &quantity = resource.second;

        if (count != 0) {
          // Add to `resource_loads`.
          (*resource_loads)[label] += quantity * count;
        }
        // Add to `resource_load_by_shape`.
        (*by_shape_entry->mutable_shape())[label] = quantity;
      }

      // Add label selectors
      *by_shape_entry->add_label_selectors() = label_selectors.ToProto();

      if (is_infeasible) {
        by_shape_entry->set_num_infeasible_requests_queued(count);
      } else {
        by_shape_entry->set_num_ready_requests_queued(count);
      }

      // Backlog has already been set
      if (visited.count(scheduling_class) == 0) {
        by_shape_entry->set_backlog_size(TotalBacklogSize(scheduling_class));
        visited.insert(scheduling_class);
      }
    }
  };

  auto transform_func = [](const auto &pair) {
    const auto &[scheduling_class, priority_map] = pair;
    size_t num_tasks_queued = 0;
    for (const auto &[_, queue] : priority_map) {
      num_tasks_queued += queue.size();
    }
    return std::make_pair(scheduling_class, num_tasks_queued);
  };

  fill_resource_usage_helper(
<<<<<<< HEAD
      tasks_to_schedule_ | boost::adaptors::transformed(transform_func), false);
  auto tasks_to_dispatch_range =
      tasks_to_dispatch_ | boost::adaptors::transformed([](const auto &pair) {
        const auto &[scheduling_class, priority_map] = pair;
        size_t count = 0;
        for (const auto &[_, queue] : priority_map) {
          count += queue.size();
          for (const auto &task : queue) {
            // We should only report dispatching tasks that do not have resources
            // allocated.
            if (task->allocated_instances) {
              --count;
            }
=======
      leases_to_schedule_ | boost::adaptors::transformed(transform_func), false);
  auto leases_to_grant_range =
      leases_to_grant_ | boost::adaptors::transformed([](const auto &pair) {
        auto cnt = pair.second.size();
        // We should only report leases to be granted that do not have resources
        // allocated.
        for (const auto &lease : pair.second) {
          if (lease->allocated_instances_) {
            cnt--;
>>>>>>> 9a434c7c
          }
        }
        return std::make_pair(pair.first, count);
      });
  fill_resource_usage_helper(leases_to_grant_range, false);

  fill_resource_usage_helper(
      infeasible_leases_ | boost::adaptors::transformed(transform_func), true);
  auto backlog_tracker_range = backlog_tracker_ |
                               boost::adaptors::transformed([](const auto &pair) {
                                 return std::make_pair(pair.first, 0);
                               }) |
                               boost::adaptors::filtered([&visited](const auto &pair) {
                                 return visited.count(pair.first) == 0;
                               });

  fill_resource_usage_helper(backlog_tracker_range, false);

  if (skipped_requests > 0) {
    RAY_LOG(WARNING) << "There are more than " << max_resource_shapes_per_load_report_
                     << " scheduling classes. Some resource loads may not be reported to "
                        "the autoscaler.";
  }
}

void SchedulerResourceReporter::FillPendingActorCountByShape(
    rpc::ResourcesData &data) const {
  absl::flat_hash_map<SchedulingClass, std::pair<int, int>> pending_count_by_shape;
<<<<<<< HEAD
  for (const auto &[scheduling_class, priority_map] : infeasible_tasks_) {
    auto &[infeasible_count, _] = pending_count_by_shape[scheduling_class];
    for (const auto &[_, queue] : priority_map) {
      infeasible_count += queue.size();
    }
  }
  for (const auto &[scheduling_class, priority_map] : tasks_to_schedule_) {
    auto &[_, schedule_count] = pending_count_by_shape[scheduling_class];
    for (const auto &[_, queue] : priority_map) {
      schedule_count += queue.size();
    }
=======
  for (const auto &[scheduling_class, queue] : infeasible_leases_) {
    pending_count_by_shape[scheduling_class].first = queue.size();
  }
  for (const auto &[scheduling_class, queue] : leases_to_schedule_) {
    pending_count_by_shape[scheduling_class].second = queue.size();
>>>>>>> 9a434c7c
  }

  if (!pending_count_by_shape.empty()) {
    data.set_cluster_full_of_actors_detected(true);
    auto resource_load_by_shape =
        data.mutable_resource_load_by_shape()->mutable_resource_demands();
    for (const auto &shape_entry : pending_count_by_shape) {
      auto by_shape_entry = resource_load_by_shape->Add();
      for (const auto &resource_entry :
           SchedulingClassToIds::GetSchedulingClassDescriptor(shape_entry.first)
               .resource_set.GetResourceMap()) {
        (*by_shape_entry->mutable_shape())[resource_entry.first] = resource_entry.second;
      }
      by_shape_entry->set_num_infeasible_requests_queued(shape_entry.second.first);
      by_shape_entry->set_num_ready_requests_queued(shape_entry.second.second);
    }
  }
}

}  // namespace raylet
}  // namespace ray<|MERGE_RESOLUTION|>--- conflicted
+++ resolved
@@ -27,11 +27,6 @@
 namespace raylet {
 
 SchedulerResourceReporter::SchedulerResourceReporter(
-<<<<<<< HEAD
-    const internal::WorkQueueMap &tasks_to_schedule,
-    const internal::WorkQueueMap &infeasible_tasks,
-    const ILocalTaskManager &local_task_manager)
-=======
     const absl::flat_hash_map<SchedulingClass,
                               std::deque<std::shared_ptr<internal::Work>>>
         &leases_to_schedule,
@@ -39,7 +34,6 @@
                               std::deque<std::shared_ptr<internal::Work>>>
         &infeasible_leases,
     const LocalLeaseManagerInterface &local_lease_manager)
->>>>>>> 9a434c7c
     : max_resource_shapes_per_load_report_(
           RayConfig::instance().max_resource_shapes_per_load_report()),
       leases_to_schedule_(leases_to_schedule),
@@ -145,21 +139,6 @@
   };
 
   fill_resource_usage_helper(
-<<<<<<< HEAD
-      tasks_to_schedule_ | boost::adaptors::transformed(transform_func), false);
-  auto tasks_to_dispatch_range =
-      tasks_to_dispatch_ | boost::adaptors::transformed([](const auto &pair) {
-        const auto &[scheduling_class, priority_map] = pair;
-        size_t count = 0;
-        for (const auto &[_, queue] : priority_map) {
-          count += queue.size();
-          for (const auto &task : queue) {
-            // We should only report dispatching tasks that do not have resources
-            // allocated.
-            if (task->allocated_instances) {
-              --count;
-            }
-=======
       leases_to_schedule_ | boost::adaptors::transformed(transform_func), false);
   auto leases_to_grant_range =
       leases_to_grant_ | boost::adaptors::transformed([](const auto &pair) {
@@ -169,7 +148,6 @@
         for (const auto &lease : pair.second) {
           if (lease->allocated_instances_) {
             cnt--;
->>>>>>> 9a434c7c
           }
         }
         return std::make_pair(pair.first, count);
@@ -198,25 +176,11 @@
 void SchedulerResourceReporter::FillPendingActorCountByShape(
     rpc::ResourcesData &data) const {
   absl::flat_hash_map<SchedulingClass, std::pair<int, int>> pending_count_by_shape;
-<<<<<<< HEAD
-  for (const auto &[scheduling_class, priority_map] : infeasible_tasks_) {
-    auto &[infeasible_count, _] = pending_count_by_shape[scheduling_class];
-    for (const auto &[_, queue] : priority_map) {
-      infeasible_count += queue.size();
-    }
-  }
-  for (const auto &[scheduling_class, priority_map] : tasks_to_schedule_) {
-    auto &[_, schedule_count] = pending_count_by_shape[scheduling_class];
-    for (const auto &[_, queue] : priority_map) {
-      schedule_count += queue.size();
-    }
-=======
   for (const auto &[scheduling_class, queue] : infeasible_leases_) {
     pending_count_by_shape[scheduling_class].first = queue.size();
   }
   for (const auto &[scheduling_class, queue] : leases_to_schedule_) {
     pending_count_by_shape[scheduling_class].second = queue.size();
->>>>>>> 9a434c7c
   }
 
   if (!pending_count_by_shape.empty()) {
