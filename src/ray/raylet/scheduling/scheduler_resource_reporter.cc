// Copyright 2020-2021 The Ray Authors.
//
// Licensed under the Apache License, Version 2.0 (the "License");
// you may not use this file except in compliance with the License.
// You may obtain a copy of the License at
//
//  http://www.apache.org/licenses/LICENSE-2.0
//
// Unless required by applicable law or agreed to in writing, software
// distributed under the License is distributed on an "AS IS" BASIS,
// WITHOUT WARRANTIES OR CONDITIONS OF ANY KIND, either express or implied.
// See the License for the specific language governing permissions and
// limitations under the License.

#include "ray/raylet/scheduling/scheduler_resource_reporter.h"

#include <google/protobuf/util/json_util.h>

#include <boost/range/adaptor/filtered.hpp>
#include <boost/range/adaptor/transformed.hpp>
#include <boost/range/join.hpp>
#include <deque>
#include <utility>

namespace ray {
namespace raylet {

SchedulerResourceReporter::SchedulerResourceReporter(
    const absl::flat_hash_map<SchedulingClass,
                              std::deque<std::shared_ptr<internal::Work>>>
        &leases_to_schedule,
    const absl::flat_hash_map<SchedulingClass,
                              std::deque<std::shared_ptr<internal::Work>>>
        &infeasible_leases,
    const LocalLeaseManagerInterface &local_lease_manager)
    : max_resource_shapes_per_load_report_(
          RayConfig::instance().max_resource_shapes_per_load_report()),
      leases_to_schedule_(leases_to_schedule),
      leases_to_grant_(local_lease_manager.GetLeasesToGrant()),
      infeasible_leases_(infeasible_leases),
      backlog_tracker_(local_lease_manager.GetBackLogTracker()) {}

int64_t SchedulerResourceReporter::TotalBacklogSize(
    SchedulingClass scheduling_class) const {
  auto backlog_it = backlog_tracker_.find(scheduling_class);
  if (backlog_it == backlog_tracker_.end()) {
    return 0;
  }

  int64_t sum = 0;
  for (const auto &worker_id_and_backlog_size : backlog_it->second) {
    sum += worker_id_and_backlog_size.second;
  }
  return sum;
}

void SchedulerResourceReporter::FillResourceUsage(rpc::ResourcesData &data) const {
  if (max_resource_shapes_per_load_report_ == 0) {
    return;
  }

  auto resource_loads = data.mutable_resource_load();
  auto resource_load_by_shape =
      data.mutable_resource_load_by_shape()->mutable_resource_demands();

  int num_reported = 0;
  int64_t skipped_requests = 0;

  absl::flat_hash_set<SchedulingClass> visited;
  auto fill_resource_usage_helper = [&](const auto &range, bool is_infeasible) mutable {
    for (auto [scheduling_class, count] : range) {
      if (num_reported++ >= max_resource_shapes_per_load_report_ &&
          max_resource_shapes_per_load_report_ >= 0) {
        // TODO(Alex): It's possible that we skip a different scheduling key which
        // contains the same resources.
        skipped_requests++;
        break;
      }

      const auto &scheduling_class_descriptor =
          TaskSpecification::GetSchedulingClassDescriptor(scheduling_class);
      if ((scheduling_class_descriptor.scheduling_strategy.scheduling_strategy_case() ==
           rpc::SchedulingStrategy::SchedulingStrategyCase::
               kNodeAffinitySchedulingStrategy) &&
          !is_infeasible) {
        // Resource demands from tasks with node affinity scheduling strategy shouldn't
        // create new nodes since those tasks are intended to run with existing nodes. The
        // exception is when soft is False and there is no feasible node. In this case, we
        // should report so autoscaler can launch new nodes to unblock the tasks.
        // TODO(Alex): ideally we should report everything to autoscaler and autoscaler
        // can decide whether or not to launch new nodes based on scheduling strategies.
        // However currently scheduling strategies are not part of resource load report
        // and adding it while maintaining backward compatibility in autoscaler is not
        // trivial so we should do it during the autoscaler redesign.
        continue;
      }

      const auto &resources = scheduling_class_descriptor.resource_set.GetResourceMap();
      const auto &label_selectors = scheduling_class_descriptor.label_selector;
      auto by_shape_entry = resource_load_by_shape->Add();

      for (const auto &resource : resources) {
        const auto &label = resource.first;
        const auto &quantity = resource.second;

        if (count != 0) {
          // Add to `resource_loads`.
          (*resource_loads)[label] += quantity * count;
        }
        // Add to `resource_load_by_shape`.
        (*by_shape_entry->mutable_shape())[label] = quantity;
      }

      // Add label selectors
      *by_shape_entry->add_label_selectors() = label_selectors.ToProto();

      if (is_infeasible) {
        by_shape_entry->set_num_infeasible_requests_queued(count);
      } else {
        by_shape_entry->set_num_ready_requests_queued(count);
      }

      // Backlog has already been set
      if (visited.count(scheduling_class) == 0) {
        by_shape_entry->set_backlog_size(TotalBacklogSize(scheduling_class));
        visited.insert(scheduling_class);
      }
    }
  };

  auto transform_func = [](const auto &pair) {
    return std::make_pair(pair.first, pair.second.size());
  };

  fill_resource_usage_helper(
      leases_to_schedule_ | boost::adaptors::transformed(transform_func), false);
  auto leases_to_grant_range =
      leases_to_grant_ | boost::adaptors::transformed([](const auto &pair) {
        auto cnt = pair.second.size();
<<<<<<< HEAD
        // We should only report granting leases that do not have resources allocated.
        for (const auto &lease : pair.second) {
          if (lease->allocated_instances) {
=======
        // We should only report dispatching tasks that do not have resources allocated.
        for (const auto &task : pair.second) {
          if (task->allocated_instances_) {
>>>>>>> 2807c0e4
            cnt--;
          }
        }
        return std::make_pair(pair.first, cnt);
      });
  fill_resource_usage_helper(leases_to_grant_range, false);

  fill_resource_usage_helper(
      infeasible_leases_ | boost::adaptors::transformed(transform_func), true);
  auto backlog_tracker_range = backlog_tracker_ |
                               boost::adaptors::transformed([](const auto &pair) {
                                 return std::make_pair(pair.first, 0);
                               }) |
                               boost::adaptors::filtered([&visited](const auto &pair) {
                                 return visited.count(pair.first) == 0;
                               });

  fill_resource_usage_helper(backlog_tracker_range, false);

  if (skipped_requests > 0) {
    RAY_LOG(WARNING) << "There are more than " << max_resource_shapes_per_load_report_
                     << " scheduling classes. Some resource loads may not be reported to "
                        "the autoscaler.";
  }
}

void SchedulerResourceReporter::FillPendingActorCountByShape(
    rpc::ResourcesData &data) const {
  absl::flat_hash_map<SchedulingClass, std::pair<int, int>> pending_count_by_shape;
  for (const auto &[scheduling_class, queue] : infeasible_leases_) {
    pending_count_by_shape[scheduling_class].first = queue.size();
  }
  for (const auto &[scheduling_class, queue] : leases_to_schedule_) {
    pending_count_by_shape[scheduling_class].second = queue.size();
  }

  if (!pending_count_by_shape.empty()) {
    data.set_cluster_full_of_actors_detected(true);
    auto resource_load_by_shape =
        data.mutable_resource_load_by_shape()->mutable_resource_demands();
    for (const auto &shape_entry : pending_count_by_shape) {
      auto by_shape_entry = resource_load_by_shape->Add();
      for (const auto &resource_entry :
           TaskSpecification::GetSchedulingClassDescriptor(shape_entry.first)
               .resource_set.GetResourceMap()) {
        (*by_shape_entry->mutable_shape())[resource_entry.first] = resource_entry.second;
      }
      by_shape_entry->set_num_infeasible_requests_queued(shape_entry.second.first);
      by_shape_entry->set_num_ready_requests_queued(shape_entry.second.second);
    }
  }
}

}  // namespace raylet
}  // namespace ray<|MERGE_RESOLUTION|>--- conflicted
+++ resolved
@@ -137,15 +137,9 @@
   auto leases_to_grant_range =
       leases_to_grant_ | boost::adaptors::transformed([](const auto &pair) {
         auto cnt = pair.second.size();
-<<<<<<< HEAD
-        // We should only report granting leases that do not have resources allocated.
+        // We should only report leases to be granted that do not have resources allocated.
         for (const auto &lease : pair.second) {
-          if (lease->allocated_instances) {
-=======
-        // We should only report dispatching tasks that do not have resources allocated.
-        for (const auto &task : pair.second) {
-          if (task->allocated_instances_) {
->>>>>>> 2807c0e4
+          if (lease->allocated_instances_) {
             cnt--;
           }
         }
