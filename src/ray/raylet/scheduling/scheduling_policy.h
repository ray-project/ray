<<<<<<< HEAD
// Copyright 2021 The Ray Authors.
//
// Licensed under the Apache License, Version 2.0 (the "License");
// you may not use this file except in compliance with the License.
// You may obtain a copy of the License at
//
//  http://www.apache.org/licenses/LICENSE-2.0
//
// Unless required by applicable law or agreed to in writing, software
// distributed under the License is distributed on an "AS IS" BASIS,
// WITHOUT WARRANTIES OR CONDITIONS OF ANY KIND, either express or implied.
// See the License for the specific language governing permissions and
// limitations under the License.

#include <vector>

#include "ray/common/ray_config.h"
#include "ray/gcs/gcs_client/gcs_client.h"
#include "ray/raylet/scheduling/cluster_resource_data.h"

namespace ray {
namespace raylet_scheduling_policy {

class SchedulingPolicy {
 public:
  SchedulingPolicy(int64_t local_node_id, const absl::flat_hash_map<int64_t, Node> &nodes)
      : local_node_id_(local_node_id), nodes_(nodes) {}

  /// This scheduling policy was designed with the following assumptions in mind:
  ///   1. Scheduling a task on a new node incurs a cold start penalty (warming the worker
  ///   pool).
  ///   2. Past a certain utilization threshold, a big noisy neighbor problem occurs
  ///   (caused by object spilling).
  ///   3. Locality is helpful, but generally outweighed by (1) and (2).
  ///
  /// In order to solve these problems, we use the following scheduling policy.
  ///   1. Generate a traversal.
  ///   2. Run a priority scheduler.
  ///
  /// A node's priorities are determined by the following factors:
  ///   * Always skip infeasible nodes
  ///   * Always prefer available nodes over feasible nodes.
  ///   * Break ties in available/feasible by critical resource utilization.
  ///   * Critical resource utilization below a threshold should be truncated to 0.
  ///
  /// The traversal order should:
  ///   * Prioritize the local node above all others.
  ///   * All other nodes should have a globally fixed priority across the cluster.
  ///
  /// We call this a hybrid policy because below the threshold, the traversal and
  /// truncation properties will lead to packing of nodes. Above the threshold, the policy
  /// will act like a traditional weighted round robin.
  ///
  /// \param resource_request: The resource request we're attempting to schedule.
  /// \param scheduler_avoid_gpu_nodes: if set, we would try scheduling
  /// CPU-only requests on CPU-only nodes, and will fallback to scheduling on GPU nodes if
  /// needed.
  ///
  /// \return -1 if the task is unfeasible, otherwise the node id (key in `nodes`) to
  /// schedule on.
  int64_t HybridPolicy(
      const ResourceRequest &resource_request, float spread_threshold,
      bool force_spillback, bool require_available,
      std::function<bool(int64_t)> is_node_available,
      bool scheduler_avoid_gpu_nodes = RayConfig::instance().scheduler_avoid_gpu_nodes());

 private:
  /// Identifier of local node.
  const int64_t local_node_id_;
  /// List of nodes in the clusters and their resources organized as a map.
  /// The key of the map is the node ID.
  const absl::flat_hash_map<int64_t, Node> &nodes_;

  enum class NodeFilter {
    /// Default scheduling.
    kAny,
    /// Schedule on GPU only nodes.
    kGPU,
    /// Schedule on nodes that don't have GPU. Since GPUs are more scarce resources, we
    /// need
    /// special handling for this.
    kNonGpu
  };

  /// \param resource_request: The resource request we're attempting to schedule.
  /// \param node_filter: defines the subset of nodes were are allowed to schedule on.
  /// can be one of kAny (can schedule on all nodes), kGPU (can only schedule on kGPU
  /// nodes), kNonGpu (can only schedule on non-GPU nodes.
  ///
  /// \return -1 if the task is unfeasible, otherwise the node id (key in `nodes`) to
  /// schedule on.
  int64_t HybridPolicyWithFilter(const ResourceRequest &resource_request,
                                 float spread_threshold, bool force_spillback,
                                 bool require_available,
                                 std::function<bool(int64_t)> is_node_available,
                                 NodeFilter node_filter = NodeFilter::kAny);
};
}  // namespace raylet_scheduling_policy
}  // namespace ray
=======
// Copyright 2021 The Ray Authors.
//
// Licensed under the Apache License, Version 2.0 (the "License");
// you may not use this file except in compliance with the License.
// You may obtain a copy of the License at
//
//  http://www.apache.org/licenses/LICENSE-2.0
//
// Unless required by applicable law or agreed to in writing, software
// distributed under the License is distributed on an "AS IS" BASIS,
// WITHOUT WARRANTIES OR CONDITIONS OF ANY KIND, either express or implied.
// See the License for the specific language governing permissions and
// limitations under the License.

#pragma once

#include <vector>

#include "ray/common/ray_config.h"
#include "ray/gcs/gcs_client/gcs_client.h"
#include "ray/raylet/scheduling/cluster_resource_data.h"

namespace ray {
namespace raylet_scheduling_policy {

class SchedulingPolicy {
 public:
  SchedulingPolicy(int64_t local_node_id, const absl::flat_hash_map<int64_t, Node> &nodes)
      : local_node_id_(local_node_id), nodes_(nodes) {}

  /// This scheduling policy was designed with the following assumptions in mind:
  ///   1. Scheduling a task on a new node incurs a cold start penalty (warming the worker
  ///   pool).
  ///   2. Past a certain utilization threshold, a big noisy neighbor problem occurs
  ///   (caused by object spilling).
  ///   3. Locality is helpful, but generally outweighed by (1) and (2).
  ///
  /// In order to solve these problems, we use the following scheduling policy.
  ///   1. Generate a traversal.
  ///   2. Run a priority scheduler.
  ///
  /// A node's priorities are determined by the following factors:
  ///   * Always skip infeasible nodes
  ///   * Always prefer available nodes over feasible nodes.
  ///   * Break ties in available/feasible by critical resource utilization.
  ///   * Critical resource utilization below a threshold should be truncated to 0.
  ///
  /// The traversal order should:
  ///   * Prioritize the local node above all others.
  ///   * All other nodes should have a globally fixed priority across the cluster.
  ///
  /// We call this a hybrid policy because below the threshold, the traversal and
  /// truncation properties will lead to packing of nodes. Above the threshold, the policy
  /// will act like a traditional weighted round robin.
  ///
  /// \param resource_request: The resource request we're attempting to schedule.
  /// \param scheduler_avoid_gpu_nodes: if set, we would try scheduling
  /// CPU-only requests on CPU-only nodes, and will fallback to scheduling on GPU nodes if
  /// needed.
  ///
  /// \return -1 if the task is unfeasible, otherwise the node id (key in `nodes`) to
  /// schedule on.
  int64_t HybridPolicy(
      const ResourceRequest &resource_request, float spread_threshold,
      bool force_spillback, bool require_available,
      std::function<bool(int64_t)> is_node_available,
      bool scheduler_avoid_gpu_nodes = RayConfig::instance().scheduler_avoid_gpu_nodes());

 private:
  /// Identifier of local node.
  const int64_t local_node_id_;
  /// List of nodes in the clusters and their resources organized as a map.
  /// The key of the map is the node ID.
  const absl::flat_hash_map<int64_t, Node> &nodes_;

  enum class NodeFilter {
    /// Default scheduling.
    kAny,
    /// Schedule on GPU only nodes.
    kGPU,
    /// Schedule on nodes that don't have GPU. Since GPUs are more scarce resources, we
    /// need
    /// special handling for this.
    kNonGpu
  };

  /// \param resource_request: The resource request we're attempting to schedule.
  /// \param node_filter: defines the subset of nodes were are allowed to schedule on.
  /// can be one of kAny (can schedule on all nodes), kGPU (can only schedule on kGPU
  /// nodes), kNonGpu (can only schedule on non-GPU nodes.
  ///
  /// \return -1 if the task is unfeasible, otherwise the node id (key in `nodes`) to
  /// schedule on.
  int64_t HybridPolicyWithFilter(const ResourceRequest &resource_request,
                                 float spread_threshold, bool force_spillback,
                                 bool require_available,
                                 std::function<bool(int64_t)> is_node_available,
                                 NodeFilter node_filter = NodeFilter::kAny);
};
}  // namespace raylet_scheduling_policy
}  // namespace ray
>>>>>>> 19672688
<|MERGE_RESOLUTION|>--- conflicted
+++ resolved
@@ -1,203 +1,101 @@
-<<<<<<< HEAD
-// Copyright 2021 The Ray Authors.
-//
-// Licensed under the Apache License, Version 2.0 (the "License");
-// you may not use this file except in compliance with the License.
-// You may obtain a copy of the License at
-//
-//  http://www.apache.org/licenses/LICENSE-2.0
-//
-// Unless required by applicable law or agreed to in writing, software
-// distributed under the License is distributed on an "AS IS" BASIS,
-// WITHOUT WARRANTIES OR CONDITIONS OF ANY KIND, either express or implied.
-// See the License for the specific language governing permissions and
-// limitations under the License.
-
-#include <vector>
-
-#include "ray/common/ray_config.h"
-#include "ray/gcs/gcs_client/gcs_client.h"
-#include "ray/raylet/scheduling/cluster_resource_data.h"
-
-namespace ray {
-namespace raylet_scheduling_policy {
-
-class SchedulingPolicy {
- public:
-  SchedulingPolicy(int64_t local_node_id, const absl::flat_hash_map<int64_t, Node> &nodes)
-      : local_node_id_(local_node_id), nodes_(nodes) {}
-
-  /// This scheduling policy was designed with the following assumptions in mind:
-  ///   1. Scheduling a task on a new node incurs a cold start penalty (warming the worker
-  ///   pool).
-  ///   2. Past a certain utilization threshold, a big noisy neighbor problem occurs
-  ///   (caused by object spilling).
-  ///   3. Locality is helpful, but generally outweighed by (1) and (2).
-  ///
-  /// In order to solve these problems, we use the following scheduling policy.
-  ///   1. Generate a traversal.
-  ///   2. Run a priority scheduler.
-  ///
-  /// A node's priorities are determined by the following factors:
-  ///   * Always skip infeasible nodes
-  ///   * Always prefer available nodes over feasible nodes.
-  ///   * Break ties in available/feasible by critical resource utilization.
-  ///   * Critical resource utilization below a threshold should be truncated to 0.
-  ///
-  /// The traversal order should:
-  ///   * Prioritize the local node above all others.
-  ///   * All other nodes should have a globally fixed priority across the cluster.
-  ///
-  /// We call this a hybrid policy because below the threshold, the traversal and
-  /// truncation properties will lead to packing of nodes. Above the threshold, the policy
-  /// will act like a traditional weighted round robin.
-  ///
-  /// \param resource_request: The resource request we're attempting to schedule.
-  /// \param scheduler_avoid_gpu_nodes: if set, we would try scheduling
-  /// CPU-only requests on CPU-only nodes, and will fallback to scheduling on GPU nodes if
-  /// needed.
-  ///
-  /// \return -1 if the task is unfeasible, otherwise the node id (key in `nodes`) to
-  /// schedule on.
-  int64_t HybridPolicy(
-      const ResourceRequest &resource_request, float spread_threshold,
-      bool force_spillback, bool require_available,
-      std::function<bool(int64_t)> is_node_available,
-      bool scheduler_avoid_gpu_nodes = RayConfig::instance().scheduler_avoid_gpu_nodes());
-
- private:
-  /// Identifier of local node.
-  const int64_t local_node_id_;
-  /// List of nodes in the clusters and their resources organized as a map.
-  /// The key of the map is the node ID.
-  const absl::flat_hash_map<int64_t, Node> &nodes_;
-
-  enum class NodeFilter {
-    /// Default scheduling.
-    kAny,
-    /// Schedule on GPU only nodes.
-    kGPU,
-    /// Schedule on nodes that don't have GPU. Since GPUs are more scarce resources, we
-    /// need
-    /// special handling for this.
-    kNonGpu
-  };
-
-  /// \param resource_request: The resource request we're attempting to schedule.
-  /// \param node_filter: defines the subset of nodes were are allowed to schedule on.
-  /// can be one of kAny (can schedule on all nodes), kGPU (can only schedule on kGPU
-  /// nodes), kNonGpu (can only schedule on non-GPU nodes.
-  ///
-  /// \return -1 if the task is unfeasible, otherwise the node id (key in `nodes`) to
-  /// schedule on.
-  int64_t HybridPolicyWithFilter(const ResourceRequest &resource_request,
-                                 float spread_threshold, bool force_spillback,
-                                 bool require_available,
-                                 std::function<bool(int64_t)> is_node_available,
-                                 NodeFilter node_filter = NodeFilter::kAny);
-};
-}  // namespace raylet_scheduling_policy
-}  // namespace ray
-=======
-// Copyright 2021 The Ray Authors.
-//
-// Licensed under the Apache License, Version 2.0 (the "License");
-// you may not use this file except in compliance with the License.
-// You may obtain a copy of the License at
-//
-//  http://www.apache.org/licenses/LICENSE-2.0
-//
-// Unless required by applicable law or agreed to in writing, software
-// distributed under the License is distributed on an "AS IS" BASIS,
-// WITHOUT WARRANTIES OR CONDITIONS OF ANY KIND, either express or implied.
-// See the License for the specific language governing permissions and
-// limitations under the License.
-
-#pragma once
-
-#include <vector>
-
-#include "ray/common/ray_config.h"
-#include "ray/gcs/gcs_client/gcs_client.h"
-#include "ray/raylet/scheduling/cluster_resource_data.h"
-
-namespace ray {
-namespace raylet_scheduling_policy {
-
-class SchedulingPolicy {
- public:
-  SchedulingPolicy(int64_t local_node_id, const absl::flat_hash_map<int64_t, Node> &nodes)
-      : local_node_id_(local_node_id), nodes_(nodes) {}
-
-  /// This scheduling policy was designed with the following assumptions in mind:
-  ///   1. Scheduling a task on a new node incurs a cold start penalty (warming the worker
-  ///   pool).
-  ///   2. Past a certain utilization threshold, a big noisy neighbor problem occurs
-  ///   (caused by object spilling).
-  ///   3. Locality is helpful, but generally outweighed by (1) and (2).
-  ///
-  /// In order to solve these problems, we use the following scheduling policy.
-  ///   1. Generate a traversal.
-  ///   2. Run a priority scheduler.
-  ///
-  /// A node's priorities are determined by the following factors:
-  ///   * Always skip infeasible nodes
-  ///   * Always prefer available nodes over feasible nodes.
-  ///   * Break ties in available/feasible by critical resource utilization.
-  ///   * Critical resource utilization below a threshold should be truncated to 0.
-  ///
-  /// The traversal order should:
-  ///   * Prioritize the local node above all others.
-  ///   * All other nodes should have a globally fixed priority across the cluster.
-  ///
-  /// We call this a hybrid policy because below the threshold, the traversal and
-  /// truncation properties will lead to packing of nodes. Above the threshold, the policy
-  /// will act like a traditional weighted round robin.
-  ///
-  /// \param resource_request: The resource request we're attempting to schedule.
-  /// \param scheduler_avoid_gpu_nodes: if set, we would try scheduling
-  /// CPU-only requests on CPU-only nodes, and will fallback to scheduling on GPU nodes if
-  /// needed.
-  ///
-  /// \return -1 if the task is unfeasible, otherwise the node id (key in `nodes`) to
-  /// schedule on.
-  int64_t HybridPolicy(
-      const ResourceRequest &resource_request, float spread_threshold,
-      bool force_spillback, bool require_available,
-      std::function<bool(int64_t)> is_node_available,
-      bool scheduler_avoid_gpu_nodes = RayConfig::instance().scheduler_avoid_gpu_nodes());
-
- private:
-  /// Identifier of local node.
-  const int64_t local_node_id_;
-  /// List of nodes in the clusters and their resources organized as a map.
-  /// The key of the map is the node ID.
-  const absl::flat_hash_map<int64_t, Node> &nodes_;
-
-  enum class NodeFilter {
-    /// Default scheduling.
-    kAny,
-    /// Schedule on GPU only nodes.
-    kGPU,
-    /// Schedule on nodes that don't have GPU. Since GPUs are more scarce resources, we
-    /// need
-    /// special handling for this.
-    kNonGpu
-  };
-
-  /// \param resource_request: The resource request we're attempting to schedule.
-  /// \param node_filter: defines the subset of nodes were are allowed to schedule on.
-  /// can be one of kAny (can schedule on all nodes), kGPU (can only schedule on kGPU
-  /// nodes), kNonGpu (can only schedule on non-GPU nodes.
-  ///
-  /// \return -1 if the task is unfeasible, otherwise the node id (key in `nodes`) to
-  /// schedule on.
-  int64_t HybridPolicyWithFilter(const ResourceRequest &resource_request,
-                                 float spread_threshold, bool force_spillback,
-                                 bool require_available,
-                                 std::function<bool(int64_t)> is_node_available,
-                                 NodeFilter node_filter = NodeFilter::kAny);
-};
-}  // namespace raylet_scheduling_policy
-}  // namespace ray
->>>>>>> 19672688
+// Copyright 2021 The Ray Authors.
+//
+// Licensed under the Apache License, Version 2.0 (the "License");
+// you may not use this file except in compliance with the License.
+// You may obtain a copy of the License at
+//
+//  http://www.apache.org/licenses/LICENSE-2.0
+//
+// Unless required by applicable law or agreed to in writing, software
+// distributed under the License is distributed on an "AS IS" BASIS,
+// WITHOUT WARRANTIES OR CONDITIONS OF ANY KIND, either express or implied.
+// See the License for the specific language governing permissions and
+// limitations under the License.
+
+#pragma once
+
+#include <vector>
+
+#include "ray/common/ray_config.h"
+#include "ray/gcs/gcs_client/gcs_client.h"
+#include "ray/raylet/scheduling/cluster_resource_data.h"
+
+namespace ray {
+namespace raylet_scheduling_policy {
+
+class SchedulingPolicy {
+ public:
+  SchedulingPolicy(int64_t local_node_id, const absl::flat_hash_map<int64_t, Node> &nodes)
+      : local_node_id_(local_node_id), nodes_(nodes) {}
+
+  /// This scheduling policy was designed with the following assumptions in mind:
+  ///   1. Scheduling a task on a new node incurs a cold start penalty (warming the worker
+  ///   pool).
+  ///   2. Past a certain utilization threshold, a big noisy neighbor problem occurs
+  ///   (caused by object spilling).
+  ///   3. Locality is helpful, but generally outweighed by (1) and (2).
+  ///
+  /// In order to solve these problems, we use the following scheduling policy.
+  ///   1. Generate a traversal.
+  ///   2. Run a priority scheduler.
+  ///
+  /// A node's priorities are determined by the following factors:
+  ///   * Always skip infeasible nodes
+  ///   * Always prefer available nodes over feasible nodes.
+  ///   * Break ties in available/feasible by critical resource utilization.
+  ///   * Critical resource utilization below a threshold should be truncated to 0.
+  ///
+  /// The traversal order should:
+  ///   * Prioritize the local node above all others.
+  ///   * All other nodes should have a globally fixed priority across the cluster.
+  ///
+  /// We call this a hybrid policy because below the threshold, the traversal and
+  /// truncation properties will lead to packing of nodes. Above the threshold, the policy
+  /// will act like a traditional weighted round robin.
+  ///
+  /// \param resource_request: The resource request we're attempting to schedule.
+  /// \param scheduler_avoid_gpu_nodes: if set, we would try scheduling
+  /// CPU-only requests on CPU-only nodes, and will fallback to scheduling on GPU nodes if
+  /// needed.
+  ///
+  /// \return -1 if the task is unfeasible, otherwise the node id (key in `nodes`) to
+  /// schedule on.
+  int64_t HybridPolicy(
+      const ResourceRequest &resource_request, float spread_threshold,
+      bool force_spillback, bool require_available,
+      std::function<bool(int64_t)> is_node_available,
+      bool scheduler_avoid_gpu_nodes = RayConfig::instance().scheduler_avoid_gpu_nodes());
+
+ private:
+  /// Identifier of local node.
+  const int64_t local_node_id_;
+  /// List of nodes in the clusters and their resources organized as a map.
+  /// The key of the map is the node ID.
+  const absl::flat_hash_map<int64_t, Node> &nodes_;
+
+  enum class NodeFilter {
+    /// Default scheduling.
+    kAny,
+    /// Schedule on GPU only nodes.
+    kGPU,
+    /// Schedule on nodes that don't have GPU. Since GPUs are more scarce resources, we
+    /// need
+    /// special handling for this.
+    kNonGpu
+  };
+
+  /// \param resource_request: The resource request we're attempting to schedule.
+  /// \param node_filter: defines the subset of nodes were are allowed to schedule on.
+  /// can be one of kAny (can schedule on all nodes), kGPU (can only schedule on kGPU
+  /// nodes), kNonGpu (can only schedule on non-GPU nodes.
+  ///
+  /// \return -1 if the task is unfeasible, otherwise the node id (key in `nodes`) to
+  /// schedule on.
+  int64_t HybridPolicyWithFilter(const ResourceRequest &resource_request,
+                                 float spread_threshold, bool force_spillback,
+                                 bool require_available,
+                                 std::function<bool(int64_t)> is_node_available,
+                                 NodeFilter node_filter = NodeFilter::kAny);
+};
+}  // namespace raylet_scheduling_policy
+}  // namespace ray