// Copyright 2017 The Ray Authors.
//
// Licensed under the Apache License, Version 2.0 (the "License");
// you may not use this file except in compliance with the License.
// You may obtain a copy of the License at
//
//  http://www.apache.org/licenses/LICENSE-2.0
//
// Unless required by applicable law or agreed to in writing, software
// distributed under the License is distributed on an "AS IS" BASIS,
// WITHOUT WARRANTIES OR CONDITIONS OF ANY KIND, either express or implied.
// See the License for the specific language governing permissions and
// limitations under the License.

// clang-format off
#include "ray/raylet/scheduling/cluster_resource_scheduler.h"

#include <string>

#include "gmock/gmock.h"
#include "gtest/gtest.h"
#include "ray/common/ray_config.h"
#include "ray/common/task/scheduling_resources.h"
#include "ray/raylet/scheduling/scheduling_ids.h"
#include "mock/ray/gcs/gcs_client/gcs_client.h"
#ifdef UNORDERED_VS_ABSL_MAPS_EVALUATION
#include <chrono>

#include "absl/container/flat_hash_map.h"
#endif  // UNORDERED_VS_ABSL_MAPS_EVALUATION
// clang-format on
using namespace std;

#define ASSERT_RESOURCES_EQ(data, expected_available, expected_total) \
  {                                                                   \
    auto available = data->resources_available();                     \
    ASSERT_EQ(available[kCPU_ResourceLabel], expected_available);     \
    auto total = data->resources_total();                             \
    ASSERT_EQ(total[kCPU_ResourceLabel], expected_total);             \
  }

#define ASSERT_RESOURCES_EMPTY(data)                   \
  {                                                    \
    ASSERT_FALSE(data->resources_available_changed()); \
    ASSERT_TRUE(data->resources_available().empty());  \
    ASSERT_TRUE(data->resources_total().empty());      \
  }

namespace ray {
// Used to path empty vector arguments.
vector<int64_t> EmptyIntVector;
vector<bool> EmptyBoolVector;
vector<FixedPoint> EmptyFixedPointVector;

void initResourceRequest(ResourceRequest &res_request, vector<FixedPoint> pred_demands,
                         vector<int64_t> cust_ids, vector<FixedPoint> cust_demands) {
  res_request.predefined_resources.resize(PredefinedResources_MAX + pred_demands.size());
  for (size_t i = 0; i < pred_demands.size(); i++) {
    res_request.predefined_resources[i] = pred_demands[i];
  }

  for (size_t i = pred_demands.size(); i < PredefinedResources_MAX; i++) {
    res_request.predefined_resources.push_back(0);
  }

  for (size_t i = 0; i < cust_ids.size(); i++) {
    res_request.custom_resources[cust_ids[i]] = cust_demands[i];
  }
};

void addTaskResourceInstances(bool predefined, vector<double> allocation, uint64_t idx,
                              TaskResourceInstances *task_allocation) {
  std::vector<FixedPoint> allocation_fp = VectorDoubleToVectorFixedPoint(allocation);

  if (task_allocation->predefined_resources.size() < PredefinedResources_MAX) {
    task_allocation->predefined_resources.resize(PredefinedResources_MAX);
  }
  if (predefined) {
    task_allocation->predefined_resources[idx] = allocation_fp;
  } else {
    task_allocation->custom_resources.insert(
        std::pair<int64_t, vector<FixedPoint>>(idx, allocation_fp));
  }
};

void initNodeResources(NodeResources &node, vector<FixedPoint> &pred_capacities,
                       vector<int64_t> &cust_ids, vector<FixedPoint> &cust_capacities) {
  for (size_t i = 0; i < pred_capacities.size(); i++) {
    ResourceCapacity rc;
    rc.total = rc.available = pred_capacities[i];
    node.predefined_resources.push_back(rc);
  }

  if (pred_capacities.size() < PredefinedResources_MAX) {
    for (int i = pred_capacities.size(); i < PredefinedResources_MAX; i++) {
      ResourceCapacity rc;
      rc.total = rc.available = 0;
      node.predefined_resources.push_back(rc);
    }
  }

  ResourceCapacity rc;
  for (size_t i = 0; i < cust_capacities.size(); i++) {
    rc.total = rc.available = cust_capacities[i];
    node.custom_resources.insert(pair<int64_t, ResourceCapacity>(cust_ids[i], rc));
  }
}

void initCluster(ClusterResourceScheduler &resource_scheduler, int n) {
  vector<FixedPoint> pred_capacities;
  vector<int64_t> cust_ids;
  vector<FixedPoint> cust_capacities;
  int i, k;

  for (i = 0; i < n; i++) {
    NodeResources node_resources;

    for (k = 0; k < PredefinedResources_MAX; k++) {
      if (rand() % 3 == 0) {
        pred_capacities.push_back(0);
      } else {
        pred_capacities.push_back(rand() % 10);
      }
    }

    int m = min(rand() % PredefinedResources_MAX, n);

    int start = rand() % n;
    for (k = 0; k < m; k++) {
      cust_ids.push_back((start + k) % n);
      cust_capacities.push_back(rand() % 10);
    }

    initNodeResources(node_resources, pred_capacities, cust_ids, cust_capacities);

    resource_scheduler.AddOrUpdateNode(i, node_resources);

    node_resources.custom_resources.clear();
  }
}

bool nodeResourcesEqual(const NodeResources &nr1, const NodeResources &nr2) {
  if (nr1.predefined_resources.size() != nr2.predefined_resources.size()) {
    cout << nr1.predefined_resources.size() << " " << nr2.predefined_resources.size()
         << endl;
    return false;
  }

  for (size_t i = 0; i < nr1.predefined_resources.size(); i++) {
    if (nr1.predefined_resources[i].available != nr2.predefined_resources[i].available) {
      return false;
    }
    if (nr1.predefined_resources[i].total != nr2.predefined_resources[i].total) {
      return false;
    }
  }

  if (nr1.custom_resources.size() != nr2.custom_resources.size()) {
    return false;
  }

  auto cr1 = nr1.custom_resources;
  auto cr2 = nr2.custom_resources;
  for (auto it1 = cr1.begin(); it1 != cr1.end(); ++it1) {
    auto it2 = cr2.find(it1->first);
    if (it2 == cr2.end()) {
      return false;
    }
    if (it1->second.total != it2->second.total) {
      return false;
    }
    if (it1->second.available != it2->second.available) {
      return false;
    }
  }
  return true;
}

class ClusterResourceSchedulerTest : public ::testing::Test {
 public:
  void SetUp() {
    // The legacy scheduling policy is easier to reason about for testing purposes. See
    // `scheduling_policy_test.cc` for comprehensive testing of the hybrid scheduling
    // policy.
    gcs_client_ = std::make_unique<gcs::MockGcsClient>();
    node_info.set_node_id(NodeID::FromRandom().Binary());
    ON_CALL(*gcs_client_->mock_node_accessor, Get(::testing::_, ::testing::_))
        .WillByDefault(::testing::Return(&node_info));
  }

  void Shutdown() {}
  std::unique_ptr<gcs::MockGcsClient> gcs_client_;
  rpc::GcsNodeInfo node_info;

  TaskSpecification mock_task_spec;
};

TEST_F(ClusterResourceSchedulerTest, SchedulingFixedPointTest) {
  {
    FixedPoint fp(1.);
    FixedPoint fp1(1.);
    FixedPoint fp2(2.);

    ASSERT_TRUE(fp1 < fp2);
    ASSERT_TRUE(fp2 > fp1);
    ASSERT_TRUE(fp1 <= fp2);
    ASSERT_TRUE(fp2 >= fp1);
    ASSERT_TRUE(fp1 != fp2);

    ASSERT_TRUE(fp1 == fp);
    ASSERT_TRUE(fp1 >= fp);
    ASSERT_TRUE(fp1 <= fp);
  }

  {
    FixedPoint fp1(1.);
    FixedPoint fp2(2.);

    ASSERT_TRUE(fp1 < 2);
    ASSERT_TRUE(fp2 > 1.);
    ASSERT_TRUE(fp1 <= 2.);
    ASSERT_TRUE(fp2 >= 1.);
    ASSERT_TRUE(fp1 != 2.);

    ASSERT_TRUE(fp1 == 1.);
    ASSERT_TRUE(fp1 >= 1.);
    ASSERT_TRUE(fp1 <= 1.);

    ASSERT_TRUE(fp1 + fp2 == 3.);
    ASSERT_TRUE(fp2 - fp1 == 1.);

    ASSERT_TRUE((fp1 += 1.) == 2.);
    ASSERT_TRUE((fp2 -= 1.) == 1.);
  }

  {
    FixedPoint fp1(1.);

    ASSERT_TRUE(fp1.Double() == 1.);
  }
}

TEST_F(ClusterResourceSchedulerTest, SchedulingIdTest) {
  StringIdMap ids;
  hash<string> hasher;
  const size_t num = 10;  // should be greater than 10.

  for (size_t i = 0; i < num; i++) {
    ids.Insert(to_string(i));
  }
  ASSERT_EQ(ids.Count(), num);

  ASSERT_EQ(ids.Get(to_string(3)), static_cast<int64_t>(hasher(to_string(3))));

  ASSERT_TRUE(ids.Get(to_string(100)) == -1);

  // Test for handling collision.
  StringIdMap short_ids;
  uint8_t max_id = 8;
  for (size_t i = 0; i < max_id; i++) {
    int64_t id = short_ids.Insert(to_string(i), max_id);
    ASSERT_TRUE(id < max_id);
  }
  ASSERT_EQ(short_ids.Count(), max_id);
}

TEST_F(ClusterResourceSchedulerTest, SchedulingInitClusterTest) {
  int num_nodes = 10;
  ClusterResourceScheduler resource_scheduler;

  initCluster(resource_scheduler, num_nodes);

  ASSERT_EQ(resource_scheduler.NumNodes(), num_nodes);
}

TEST_F(ClusterResourceSchedulerTest, SchedulingDeleteClusterNodeTest) {
  int num_nodes = 4;
  int64_t remove_id = 2;

  ClusterResourceScheduler resource_scheduler;

  initCluster(resource_scheduler, num_nodes);
  resource_scheduler.RemoveNode(remove_id);

  ASSERT_TRUE(num_nodes - 1 == resource_scheduler.NumNodes());
}

TEST_F(ClusterResourceSchedulerTest, SchedulingModifyClusterNodeTest) {
  int num_nodes = 4;
  int64_t update_id = 2;
  ClusterResourceScheduler resource_scheduler;

  initCluster(resource_scheduler, num_nodes);

  NodeResources node_resources;
  vector<FixedPoint> pred_capacities;
  vector<int64_t> cust_ids;
  vector<FixedPoint> cust_capacities;
  int k;

  for (k = 0; k < PredefinedResources_MAX; k++) {
    if (rand() % 3 == 0) {
      pred_capacities.push_back(0);
    } else {
      pred_capacities.push_back(rand() % 10);
    }
  }

  int m = min(rand() % PredefinedResources_MAX, num_nodes);

  int start = rand() % num_nodes;
  for (k = 0; k < m; k++) {
    cust_ids.push_back((start + k) % num_nodes);
    cust_capacities.push_back(rand() % 10);

    initNodeResources(node_resources, pred_capacities, cust_ids, cust_capacities);
    resource_scheduler.AddOrUpdateNode(update_id, node_resources);
  }
  ASSERT_TRUE(num_nodes == resource_scheduler.NumNodes());
}

TEST_F(ClusterResourceSchedulerTest, SchedulingUpdateAvailableResourcesTest) {
  // Create cluster resources.
  NodeResources node_resources;
  vector<FixedPoint> pred_capacities{10, 5, 3};
  vector<int64_t> cust_ids{1, 2};
  vector<FixedPoint> cust_capacities{5, 5};
  initNodeResources(node_resources, pred_capacities, cust_ids, cust_capacities);
  ClusterResourceScheduler resource_scheduler(1, node_resources, *gcs_client_);

  {
    ResourceRequest resource_request;
#define PRED_CUSTOM_LEN 2
    vector<FixedPoint> pred_demands{7, 5};
    vector<int64_t> cust_ids{1, 2};
    vector<FixedPoint> cust_demands{3, 5};
    initResourceRequest(resource_request, pred_demands, cust_ids, cust_demands);
    int64_t violations;
    bool is_infeasible;
    int64_t node_id = resource_scheduler.GetBestSchedulableNode(
<<<<<<< HEAD
        resource_request, false, false, &violations, &is_infeasible, mock_task_spec);
    ASSERT_TRUE(node_id != -1);
=======
        resource_request, false, false, &violations, &is_infeasible);
>>>>>>> 61778a95
    ASSERT_EQ(node_id, 1);
    ASSERT_TRUE(violations == 0);

    NodeResources nr1, nr2;
    ASSERT_TRUE(resource_scheduler.GetNodeResources(node_id, &nr1));
    auto task_allocation = std::make_shared<TaskResourceInstances>();
    ASSERT_TRUE(
        resource_scheduler.AllocateLocalTaskResources(resource_request, task_allocation));
    ASSERT_TRUE(resource_scheduler.GetNodeResources(node_id, &nr2));

    for (size_t i = 0; i < PRED_CUSTOM_LEN; i++) {
      auto t = nr1.predefined_resources[i].available -
               resource_request.predefined_resources[i];
      if (t < 0) t = 0;
      ASSERT_EQ(nr2.predefined_resources[i].available, t);
    }

    for (size_t i = 1; i <= PRED_CUSTOM_LEN; i++) {
      auto it1 = nr1.custom_resources.find(i);
      if (it1 != nr1.custom_resources.end()) {
        auto it2 = nr2.custom_resources.find(i);
        if (it2 != nr2.custom_resources.end()) {
          auto t = it1->second.available - resource_request.custom_resources[i];
          if (t < 0) t = 0;
          ASSERT_EQ(it2->second.available, t);
        }
      }
    }
  }
}

TEST_F(ClusterResourceSchedulerTest, SchedulingUpdateTotalResourcesTest) {
  absl::flat_hash_map<std::string, double> initial_resources = {
      {ray::kCPU_ResourceLabel, 1}, {"custom", 1}};
  ClusterResourceScheduler resource_scheduler(
      NodeID::FromRandom().Binary(), initial_resources, *gcs_client_, nullptr, nullptr);

  resource_scheduler.AddLocalResourceInstances(ray::kCPU_ResourceLabel, {0, 1, 1});
  resource_scheduler.AddLocalResourceInstances("custom", {0, 1, 1});

  const auto &predefined_resources =
      resource_scheduler.GetLocalNodeResources().predefined_resources;
  ASSERT_EQ(predefined_resources[CPU].total.Double(), 3);

  const auto &custom_resources =
      resource_scheduler.GetLocalNodeResources().custom_resources;
  auto resource_id = resource_scheduler.string_to_int_map_.Get("custom");
  ASSERT_EQ(custom_resources.find(resource_id)->second.total.Double(), 3);
}

TEST_F(ClusterResourceSchedulerTest, SchedulingAddOrUpdateNodeTest) {
  ClusterResourceScheduler resource_scheduler;
  NodeResources nr, nr_out;
  int64_t node_id = 1;

  // Add node.
  {
    NodeResources node_resources;
    vector<FixedPoint> pred_capacities{10, 5, 3};
    vector<int64_t> cust_ids{1, 2};
    vector<FixedPoint> cust_capacities{5, 5};
    initNodeResources(node_resources, pred_capacities, cust_ids, cust_capacities);
    resource_scheduler.AddOrUpdateNode(node_id, node_resources);
    nr = node_resources;
  }

  // Check whether node resources were correctly added.
  if (resource_scheduler.GetNodeResources(node_id, &nr_out)) {
    ASSERT_TRUE(nodeResourcesEqual(nr, nr_out));
  } else {
    ASSERT_TRUE(false);
  }

  // Update node.
  {
    NodeResources node_resources;
    vector<FixedPoint> pred_capacities{10, 10};
    vector<int64_t> cust_ids{2, 3};
    vector<FixedPoint> cust_capacities{6, 6};
    initNodeResources(node_resources, pred_capacities, cust_ids, cust_capacities);
    resource_scheduler.AddOrUpdateNode(node_id, node_resources);
    nr = node_resources;
  }
  if (resource_scheduler.GetNodeResources(node_id, &nr_out)) {
    ASSERT_TRUE(nodeResourcesEqual(nr, nr_out));
  } else {
    ASSERT_TRUE(false);
  }
}

TEST_F(ClusterResourceSchedulerTest, SchedulingResourceRequestTest) {
  // Create cluster resources containing local node.
  NodeResources node_resources;
  vector<FixedPoint> pred_capacities{5, 5};
  vector<int64_t> cust_ids{1};
  vector<FixedPoint> cust_capacities{10};
  initNodeResources(node_resources, pred_capacities, cust_ids, cust_capacities);
  ClusterResourceScheduler resource_scheduler(0, node_resources, *gcs_client_);
  auto node_id = NodeID::FromRandom();
  auto node_internal_id = resource_scheduler.string_to_int_map_.Insert(node_id.Binary());
  {
    NodeResources node_resources;
    vector<FixedPoint> pred_capacities{10, 2, 3};
    vector<int64_t> cust_ids{1, 2};
    vector<FixedPoint> cust_capacities{5, 5};
    initNodeResources(node_resources, pred_capacities, cust_ids, cust_capacities);
    resource_scheduler.AddOrUpdateNode(node_internal_id, node_resources);
  }
  // Predefined resources, hard constraint violation
  {
    ResourceRequest resource_request;
    vector<FixedPoint> pred_demands = {11};
    initResourceRequest(resource_request, pred_demands, EmptyIntVector,
                        EmptyFixedPointVector);
    int64_t violations;
    bool is_infeasible;
    int64_t node_id = resource_scheduler.GetBestSchedulableNode(
        resource_request, false, false, &violations, &is_infeasible, mock_task_spec);
    ASSERT_EQ(node_id, -1);
  }

  // Predefined resources, no constraint violation.
  {
    ResourceRequest resource_request;
    vector<FixedPoint> pred_demands = {5};
    initResourceRequest(resource_request, pred_demands, EmptyIntVector,
                        EmptyFixedPointVector);
    int64_t violations;
    bool is_infeasible;
    int64_t node_id = resource_scheduler.GetBestSchedulableNode(
        resource_request, false, false, &violations, &is_infeasible, mock_task_spec);
    ASSERT_TRUE(node_id != -1);
    ASSERT_TRUE(violations == 0);
  }
  // Custom resources, hard constraint violation.
  {
    ResourceRequest resource_request;
    vector<FixedPoint> pred_demands{5, 2};
    vector<int64_t> cust_ids{1};
    vector<FixedPoint> cust_demands{11};
    initResourceRequest(resource_request, pred_demands, cust_ids, cust_demands);
    int64_t violations;
    bool is_infeasible;
    int64_t node_id = resource_scheduler.GetBestSchedulableNode(
        resource_request, false, false, &violations, &is_infeasible, mock_task_spec);
    ASSERT_TRUE(node_id == -1);
  }
  // Custom resources, no constraint violation.
  {
    ResourceRequest resource_request;
    vector<FixedPoint> pred_demands{5, 2};
    vector<int64_t> cust_ids{1};
    vector<FixedPoint> cust_demands{5};
    initResourceRequest(resource_request, pred_demands, cust_ids, cust_demands);
    int64_t violations;
    bool is_infeasible;
    int64_t node_id = resource_scheduler.GetBestSchedulableNode(
        resource_request, false, false, &violations, &is_infeasible, mock_task_spec);
    ASSERT_TRUE(node_id != -1);
    ASSERT_TRUE(violations == 0);
  }
  // Custom resource missing, hard constraint violation.
  {
    ResourceRequest resource_request;
    vector<FixedPoint> pred_demands{5, 2};
    vector<int64_t> cust_ids{100};
    vector<FixedPoint> cust_demands{5};
    initResourceRequest(resource_request, pred_demands, cust_ids, cust_demands);
    int64_t violations;
    bool is_infeasible;
    int64_t node_id = resource_scheduler.GetBestSchedulableNode(
        resource_request, false, false, &violations, &is_infeasible, mock_task_spec);
    ASSERT_TRUE(node_id == -1);
  }
  // Placement hints, no constraint violation.
  {
    ResourceRequest resource_request;
    vector<FixedPoint> pred_demands{5, 2};
    vector<int64_t> cust_ids{1};
    vector<FixedPoint> cust_demands{5};
    initResourceRequest(resource_request, pred_demands, cust_ids, cust_demands);
    int64_t violations;
    bool is_infeasible;
    int64_t node_id = resource_scheduler.GetBestSchedulableNode(
        resource_request, false, false, &violations, &is_infeasible, mock_task_spec);
    ASSERT_TRUE(node_id != -1);
    ASSERT_TRUE(violations == 0);
  }
}

TEST_F(ClusterResourceSchedulerTest, GetLocalAvailableResourcesWithCpuUnitTest) {
  RayConfig::instance().initialize(
      R"(
{
  "predefined_unit_instance_resources": "CPU,GPU"
}
  )");
  // Create cluster resources containing local node.
  NodeResources node_resources;
  vector<FixedPoint> pred_capacities{3 /* CPU */, 4 /* MEM */, 5 /* GPU */};
  vector<int64_t> cust_ids{1};
  vector<FixedPoint> cust_capacities{8};
  initNodeResources(node_resources, pred_capacities, cust_ids, cust_capacities);
  ClusterResourceScheduler resource_scheduler(0, node_resources, *gcs_client_);

  TaskResourceInstances available_cluster_resources =
      resource_scheduler.GetLocalResources().GetAvailableResourceInstances();

  TaskResourceInstances expected_cluster_resources;
  addTaskResourceInstances(true, {1., 1., 1.}, 0, &expected_cluster_resources);
  addTaskResourceInstances(true, {4.}, 1, &expected_cluster_resources);
  addTaskResourceInstances(true, {1., 1., 1., 1., 1.}, 2, &expected_cluster_resources);

  ASSERT_EQ(expected_cluster_resources == available_cluster_resources, false);

  addTaskResourceInstances(false, {8.}, 1, &expected_cluster_resources);

  ASSERT_EQ(expected_cluster_resources == available_cluster_resources, true);
}

TEST_F(ClusterResourceSchedulerTest, GetLocalAvailableResourcesTest) {
  RayConfig::instance().initialize(
      R"(
{
  "predefined_unit_instance_resources": "GPU"
}
  )");
  // Create cluster resources containing local node.
  NodeResources node_resources;
  vector<FixedPoint> pred_capacities{3 /* CPU */, 4 /* MEM */, 5 /* GPU */};
  vector<int64_t> cust_ids{1};
  vector<FixedPoint> cust_capacities{8};
  initNodeResources(node_resources, pred_capacities, cust_ids, cust_capacities);
  ClusterResourceScheduler resource_scheduler(0, node_resources, *gcs_client_);

  TaskResourceInstances available_cluster_resources =
      resource_scheduler.GetLocalResources().GetAvailableResourceInstances();

  TaskResourceInstances expected_cluster_resources;
  addTaskResourceInstances(true, {3.}, 0, &expected_cluster_resources);
  addTaskResourceInstances(true, {4.}, 1, &expected_cluster_resources);
  addTaskResourceInstances(true, {1., 1., 1., 1., 1.}, 2, &expected_cluster_resources);

  ASSERT_EQ(expected_cluster_resources == available_cluster_resources, false);

  addTaskResourceInstances(false, {8.}, 1, &expected_cluster_resources);

  ASSERT_EQ(expected_cluster_resources == available_cluster_resources, true);
}

TEST_F(ClusterResourceSchedulerTest, GetCPUInstancesDoubleTest) {
  TaskResourceInstances task_resources;
  addTaskResourceInstances(true, {1., 1., 1.}, CPU, &task_resources);
  addTaskResourceInstances(true, {4.}, MEM, &task_resources);
  addTaskResourceInstances(true, {1., 1., 1., 1., 1.}, GPU, &task_resources);

  std::vector<FixedPoint> cpu_instances = task_resources.GetCPUInstances();
  std::vector<FixedPoint> expected_cpu_instances{1., 1., 1.};

  ASSERT_EQ(EqualVectors(cpu_instances, expected_cpu_instances), true);
}

TEST_F(ClusterResourceSchedulerTest, AvailableResourceInstancesOpsTest) {
  NodeResources node_resources;
  vector<FixedPoint> pred_capacities{3 /* CPU */};
  initNodeResources(node_resources, pred_capacities, EmptyIntVector,
                    EmptyFixedPointVector);
  ClusterResourceScheduler cluster(0, node_resources, *gcs_client_);

  ResourceInstanceCapacities instances;

  instances.total = {6., 6., 6.};
  instances.available = {3., 2., 5.};
  ResourceInstanceCapacities old_instances = instances;

  std::vector<FixedPoint> a{1., 1., 1.};
  cluster.AddAvailableResourceInstances(a, &instances);
  cluster.SubtractAvailableResourceInstances(a, &instances);

  ASSERT_EQ(EqualVectors(instances.available, old_instances.available), true);

  a = {10., 1., 1.};
  cluster.AddAvailableResourceInstances(a, &instances);
  std::vector<FixedPoint> expected_available{6., 3., 6.};

  ASSERT_EQ(EqualVectors(instances.available, expected_available), true);

  a = {10., 1., 1.};
  cluster.SubtractAvailableResourceInstances(a, &instances);
  expected_available = {0., 2., 5.};
  ASSERT_EQ(EqualVectors(instances.available, expected_available), true);
}

TEST_F(ClusterResourceSchedulerTest, TaskResourceInstancesTest) {
  // Allocate resources for a task request specifying only predefined resources.
  {
    NodeResources node_resources;
    vector<FixedPoint> pred_capacities{3. /* CPU */, 4. /* MEM */, 5. /* GPU */};
    initNodeResources(node_resources, pred_capacities, EmptyIntVector,
                      EmptyFixedPointVector);
    ClusterResourceScheduler resource_scheduler(0, node_resources, *gcs_client_);

    ResourceRequest resource_request;
    vector<FixedPoint> pred_demands = {3. /* CPU */, 2. /* MEM */, 1.5 /* GPU */};
    initResourceRequest(resource_request, pred_demands, EmptyIntVector,
                        EmptyFixedPointVector);

    NodeResourceInstances old_local_resources = resource_scheduler.GetLocalResources();

    std::shared_ptr<TaskResourceInstances> task_allocation =
        std::make_shared<TaskResourceInstances>();
    bool success = resource_scheduler.AllocateTaskResourceInstances(resource_request,
                                                                    task_allocation);

    ASSERT_EQ(success, true);

    resource_scheduler.FreeTaskResourceInstances(task_allocation);

    ASSERT_EQ((resource_scheduler.GetLocalResources() == old_local_resources), true);
  }
  // Try to allocate resources for a task request that overallocates a hard constrained
  // resource.
  {
    NodeResources node_resources;
    vector<FixedPoint> pred_capacities{3 /* CPU */, 4 /* MEM */, 5 /* GPU */};
    initNodeResources(node_resources, pred_capacities, EmptyIntVector,
                      EmptyFixedPointVector);
    ClusterResourceScheduler resource_scheduler(0, node_resources, *gcs_client_);

    ResourceRequest resource_request;
    vector<FixedPoint> pred_demands = {4. /* CPU */, 2. /* MEM */, 1.5 /* GPU */};
    initResourceRequest(resource_request, pred_demands, EmptyIntVector,
                        EmptyFixedPointVector);

    NodeResourceInstances old_local_resources = resource_scheduler.GetLocalResources();
    std::shared_ptr<TaskResourceInstances> task_allocation =
        std::make_shared<TaskResourceInstances>();
    bool success = resource_scheduler.AllocateTaskResourceInstances(resource_request,
                                                                    task_allocation);

    ASSERT_EQ(success, false);
    ASSERT_EQ((resource_scheduler.GetLocalResources() == old_local_resources), true);
  }
  // Allocate resources for a task request specifying both predefined and custom
  // resources.
  {
    NodeResources node_resources;
    vector<FixedPoint> pred_capacities{3 /* CPU */, 4 /* MEM */, 5 /* GPU */};
    vector<int64_t> cust_ids{1, 2};
    vector<FixedPoint> cust_capacities{4, 4};
    initNodeResources(node_resources, pred_capacities, cust_ids, cust_capacities);
    ClusterResourceScheduler resource_scheduler(0, node_resources, *gcs_client_);

    ResourceRequest resource_request;
    vector<FixedPoint> pred_demands = {3. /* CPU */, 2. /* MEM */, 1.5 /* GPU */};
    vector<FixedPoint> cust_demands{3, 2};
    initResourceRequest(resource_request, pred_demands, cust_ids, cust_demands);

    NodeResourceInstances old_local_resources = resource_scheduler.GetLocalResources();
    std::shared_ptr<TaskResourceInstances> task_allocation =
        std::make_shared<TaskResourceInstances>();
    bool success = resource_scheduler.AllocateTaskResourceInstances(resource_request,
                                                                    task_allocation);

    ASSERT_EQ(success, true);

    resource_scheduler.FreeTaskResourceInstances(task_allocation);

    ASSERT_EQ((resource_scheduler.GetLocalResources() == old_local_resources), true);
  }
  // Allocate resources for a task request specifying both predefined and custom
  // resources, but overallocates a hard-constrained custom resource.
  {
    NodeResources node_resources;
    vector<FixedPoint> pred_capacities{3 /* CPU */, 4 /* MEM */, 5 /* GPU */};
    vector<int64_t> cust_ids{1, 2};
    vector<FixedPoint> cust_capacities{4, 4};
    initNodeResources(node_resources, pred_capacities, cust_ids, cust_capacities);
    ClusterResourceScheduler resource_scheduler(0, node_resources, *gcs_client_);

    ResourceRequest resource_request;
    vector<FixedPoint> pred_demands = {3. /* CPU */, 2. /* MEM */, 1.5 /* GPU */};
    vector<FixedPoint> cust_demands{3, 10};
    initResourceRequest(resource_request, pred_demands, cust_ids, cust_demands);

    NodeResourceInstances old_local_resources = resource_scheduler.GetLocalResources();
    std::shared_ptr<TaskResourceInstances> task_allocation =
        std::make_shared<TaskResourceInstances>();
    bool success = resource_scheduler.AllocateTaskResourceInstances(resource_request,
                                                                    task_allocation);

    ASSERT_EQ(success, false);
    ASSERT_EQ((resource_scheduler.GetLocalResources() == old_local_resources), true);
  }
}

TEST_F(ClusterResourceSchedulerTest, TaskResourceInstancesAllocationFailureTest) {
  /// Make sure there's no leak when the resource allocation failed in the middle.
  NodeResources node_resources;
  vector<FixedPoint> pred_capacities{1 /* CPU */, 1 /* MEM */, 1 /* GPU */};
  vector<int64_t> cust_ids{1, 2, 3};
  vector<FixedPoint> cust_capacities{4, 4, 4};
  initNodeResources(node_resources, pred_capacities, cust_ids, cust_capacities);
  ClusterResourceScheduler resource_scheduler(0, node_resources, *gcs_client_);

  ResourceRequest resource_request;
  vector<FixedPoint> pred_demands = {0. /* CPU */, 0. /* MEM */, 0. /* GPU */};
  vector<int64_t> req_cust_ids{1, 3, 5};
  vector<FixedPoint> cust_demands{3, 3, 4};
  initResourceRequest(resource_request, pred_demands, req_cust_ids, cust_demands);

  NodeResourceInstances old_local_resources = resource_scheduler.GetLocalResources();
  std::shared_ptr<TaskResourceInstances> task_allocation =
      std::make_shared<TaskResourceInstances>();
  bool success =
      resource_scheduler.AllocateTaskResourceInstances(resource_request, task_allocation);

  ASSERT_EQ(success, false);
  // resource_scheduler.FreeTaskResourceInstances(task_allocation);
  ASSERT_EQ((resource_scheduler.GetLocalResources() == old_local_resources), true);
}

TEST_F(ClusterResourceSchedulerTest, TaskResourceInstancesTest2) {
  {
    NodeResources node_resources;
    vector<FixedPoint> pred_capacities{4. /* CPU */, 4. /* MEM */, 5. /* GPU */};
    vector<int64_t> cust_ids{1, 2};
    vector<FixedPoint> cust_capacities{4., 4.};
    initNodeResources(node_resources, pred_capacities, cust_ids, cust_capacities);
    ClusterResourceScheduler resource_scheduler(0, node_resources, *gcs_client_);

    ResourceRequest resource_request;
    vector<FixedPoint> pred_demands = {2. /* CPU */, 2. /* MEM */, 1.5 /* GPU */};
    vector<FixedPoint> cust_demands{3., 2.};
    initResourceRequest(resource_request, pred_demands, cust_ids, cust_demands);

    std::shared_ptr<TaskResourceInstances> task_allocation =
        std::make_shared<TaskResourceInstances>();
    bool success = resource_scheduler.AllocateTaskResourceInstances(resource_request,
                                                                    task_allocation);

    NodeResourceInstances old_local_resources = resource_scheduler.GetLocalResources();
    ASSERT_EQ(success, true);
    std::vector<double> cpu_instances = task_allocation->GetCPUInstancesDouble();
    resource_scheduler.AddCPUResourceInstances(cpu_instances);
    resource_scheduler.SubtractCPUResourceInstances(cpu_instances);

    ASSERT_EQ((resource_scheduler.GetLocalResources() == old_local_resources), true);
  }
}

TEST_F(ClusterResourceSchedulerTest, DeadNodeTest) {
  ClusterResourceScheduler resource_scheduler("local", {}, *gcs_client_);
  absl::flat_hash_map<std::string, double> resource;
  resource["CPU"] = 10000.0;
  auto node_id = NodeID::FromRandom();
  resource_scheduler.AddOrUpdateNode(node_id.Binary(), resource, resource);
  int64_t violations = 0;
  bool is_infeasible = false;
  ASSERT_EQ(node_id.Binary(), resource_scheduler.GetBestSchedulableNode(
                                  resource, false, false, false, &violations,
                                  &is_infeasible, mock_task_spec));
  EXPECT_CALL(*gcs_client_->mock_node_accessor, Get(node_id, ::testing::_))
      .WillOnce(::testing::Return(nullptr))
      .WillOnce(::testing::Return(nullptr));
  ASSERT_EQ("", resource_scheduler.GetBestSchedulableNode(resource, false, false, false,
                                                          &violations, &is_infeasible,
                                                          mock_task_spec));
}

TEST_F(ClusterResourceSchedulerTest, TaskGPUResourceInstancesTest) {
  {
    NodeResources node_resources;
    vector<FixedPoint> pred_capacities{1 /* CPU */, 1 /* MEM */, 4 /* GPU */};
    vector<int64_t> cust_ids{1};
    vector<FixedPoint> cust_capacities{8};
    initNodeResources(node_resources, pred_capacities, cust_ids, cust_capacities);
    ClusterResourceScheduler resource_scheduler(0, node_resources, *gcs_client_);

    std::vector<double> allocate_gpu_instances{0.5, 0.5, 0.5, 0.5};
    resource_scheduler.SubtractGPUResourceInstances(allocate_gpu_instances);
    std::vector<double> available_gpu_instances = resource_scheduler.GetLocalResources()
                                                      .GetAvailableResourceInstances()
                                                      .GetGPUInstancesDouble();
    std::vector<double> expected_available_gpu_instances{0.5, 0.5, 0.5, 0.5};
    ASSERT_TRUE(std::equal(available_gpu_instances.begin(), available_gpu_instances.end(),
                           expected_available_gpu_instances.begin()));

    resource_scheduler.AddGPUResourceInstances(allocate_gpu_instances);
    available_gpu_instances = resource_scheduler.GetLocalResources()
                                  .GetAvailableResourceInstances()
                                  .GetGPUInstancesDouble();
    expected_available_gpu_instances = {1., 1., 1., 1.};
    ASSERT_TRUE(std::equal(available_gpu_instances.begin(), available_gpu_instances.end(),
                           expected_available_gpu_instances.begin()));

    allocate_gpu_instances = {1.5, 1.5, .5, 1.5};
    std::vector<double> underflow =
        resource_scheduler.SubtractGPUResourceInstances(allocate_gpu_instances);
    std::vector<double> expected_underflow{.5, .5, 0., .5};
    ASSERT_TRUE(
        std::equal(underflow.begin(), underflow.end(), expected_underflow.begin()));
    available_gpu_instances = resource_scheduler.GetLocalResources()
                                  .GetAvailableResourceInstances()
                                  .GetGPUInstancesDouble();
    expected_available_gpu_instances = {0., 0., 0.5, 0.};
    ASSERT_TRUE(std::equal(available_gpu_instances.begin(), available_gpu_instances.end(),
                           expected_available_gpu_instances.begin()));

    allocate_gpu_instances = {1.0, .5, 1., .5};
    std::vector<double> overflow =
        resource_scheduler.AddGPUResourceInstances(allocate_gpu_instances);
    std::vector<double> expected_overflow{.0, .0, .5, 0.};
    ASSERT_TRUE(std::equal(overflow.begin(), overflow.end(), expected_overflow.begin()));
    available_gpu_instances = resource_scheduler.GetLocalResources()
                                  .GetAvailableResourceInstances()
                                  .GetGPUInstancesDouble();
    expected_available_gpu_instances = {1., .5, 1., .5};
    ASSERT_TRUE(std::equal(available_gpu_instances.begin(), available_gpu_instances.end(),
                           expected_available_gpu_instances.begin()));
  }
}

TEST_F(ClusterResourceSchedulerTest,
       UpdateLocalAvailableResourcesFromResourceInstancesTest) {
  {
    NodeResources node_resources;
    vector<FixedPoint> pred_capacities{1 /* CPU */, 1 /* MEM */, 4 /* GPU */};
    vector<int64_t> cust_ids{1};
    vector<FixedPoint> cust_capacities{8};
    initNodeResources(node_resources, pred_capacities, cust_ids, cust_capacities);
    ClusterResourceScheduler resource_scheduler(0, node_resources, *gcs_client_);

    {
      std::vector<double> allocate_gpu_instances{0.5, 0.5, 2, 0.5};
      // SubtractGPUResourceInstances() calls
      // UpdateLocalAvailableResourcesFromResourceInstances() under the hood.
      resource_scheduler.SubtractGPUResourceInstances(allocate_gpu_instances);
      std::vector<double> available_gpu_instances = resource_scheduler.GetLocalResources()
                                                        .GetAvailableResourceInstances()
                                                        .GetGPUInstancesDouble();
      std::vector<double> expected_available_gpu_instances{0.5, 0.5, 0., 0.5};
      ASSERT_TRUE(std::equal(available_gpu_instances.begin(),
                             available_gpu_instances.end(),
                             expected_available_gpu_instances.begin()));

      NodeResources nr;
      resource_scheduler.GetNodeResources(0, &nr);
      ASSERT_TRUE(nr.predefined_resources[GPU].available == 1.5);
    }

    {
      std::vector<double> allocate_gpu_instances{1.5, 0.5, 2, 0.3};
      // SubtractGPUResourceInstances() calls
      // UpdateLocalAvailableResourcesFromResourceInstances() under the hood.
      resource_scheduler.AddGPUResourceInstances(allocate_gpu_instances);
      std::vector<double> available_gpu_instances = resource_scheduler.GetLocalResources()
                                                        .GetAvailableResourceInstances()
                                                        .GetGPUInstancesDouble();
      std::vector<double> expected_available_gpu_instances{1., 1., 1., 0.8};
      ASSERT_TRUE(std::equal(available_gpu_instances.begin(),
                             available_gpu_instances.end(),
                             expected_available_gpu_instances.begin()));

      NodeResources nr;
      resource_scheduler.GetNodeResources(0, &nr);
      ASSERT_TRUE(nr.predefined_resources[GPU].available == 3.8);
    }
  }
}

TEST_F(ClusterResourceSchedulerTest, TaskResourceInstanceWithHardRequestTest) {
  NodeResources node_resources;
  vector<FixedPoint> pred_capacities{4. /* CPU */, 2. /* MEM */, 4. /* GPU */};
  initNodeResources(node_resources, pred_capacities, EmptyIntVector,
                    EmptyFixedPointVector);
  ClusterResourceScheduler resource_scheduler(0, node_resources, *gcs_client_);

  ResourceRequest resource_request;
  vector<FixedPoint> pred_demands = {2. /* CPU */, 2. /* MEM */, 1.5 /* GPU */};
  initResourceRequest(resource_request, pred_demands, EmptyIntVector,
                      EmptyFixedPointVector);

  std::shared_ptr<TaskResourceInstances> task_allocation =
      std::make_shared<TaskResourceInstances>();
  bool success =
      resource_scheduler.AllocateTaskResourceInstances(resource_request, task_allocation);

  ASSERT_EQ(success, true);

  vector<FixedPoint> gpu_instances = task_allocation->GetGPUInstances();
  vector<FixedPoint> expect_gpu_instance{1., 0.5, 0., 0.};

  ASSERT_TRUE(EqualVectors(gpu_instances, expect_gpu_instance));
}

TEST_F(ClusterResourceSchedulerTest, TaskResourceInstanceWithoutCpuUnitTest) {
  NodeResources node_resources;
  vector<FixedPoint> pred_capacities{4. /* CPU */, 2. /* MEM */, 4. /* GPU */};
  initNodeResources(node_resources, pred_capacities, EmptyIntVector,
                    EmptyFixedPointVector);
  ClusterResourceScheduler resource_scheduler(0, node_resources, *gcs_client_);

  ResourceRequest resource_request;
  vector<FixedPoint> pred_demands = {2. /* CPU */, 2. /* MEM */, 1.5 /* GPU */};
  initResourceRequest(resource_request, pred_demands, EmptyIntVector,
                      EmptyFixedPointVector);

  std::shared_ptr<TaskResourceInstances> task_allocation =
      std::make_shared<TaskResourceInstances>();
  bool success =
      resource_scheduler.AllocateTaskResourceInstances(resource_request, task_allocation);

  ASSERT_EQ(success, true);

  vector<FixedPoint> cpu_instances = task_allocation->GetCPUInstances();
  vector<FixedPoint> expect_cpu_instance{2};

  ASSERT_TRUE(EqualVectors(cpu_instances, expect_cpu_instance));
}

TEST_F(ClusterResourceSchedulerTest, TestAlwaysSpillInfeasibleTask) {
  absl::flat_hash_map<std::string, double> resource_spec({{"CPU", 1}});
  ClusterResourceScheduler resource_scheduler("local", {}, *gcs_client_);
  for (int i = 0; i < 100; i++) {
    resource_scheduler.AddOrUpdateNode(NodeID::FromRandom().Binary(), {}, {});
  }

  // No feasible nodes.
  int64_t total_violations;
  bool is_infeasible;
  ASSERT_EQ(resource_scheduler.GetBestSchedulableNode(resource_spec, false, false, false,
                                                      &total_violations, &is_infeasible,
                                                      mock_task_spec),
            "");

  // Feasible remote node, but doesn't currently have resources available. We
  // should spill there.
  auto remote_feasible = NodeID::FromRandom().Binary();
  resource_scheduler.AddOrUpdateNode(remote_feasible, resource_spec, {{"CPU", 0.}});
  ASSERT_EQ(remote_feasible, resource_scheduler.GetBestSchedulableNode(
                                 resource_spec, false, false, false, &total_violations,
                                 &is_infeasible, mock_task_spec));

  // Feasible remote node, and it currently has resources available. We should
  // prefer to spill there.
  auto remote_available = NodeID::FromRandom().Binary();
  resource_scheduler.AddOrUpdateNode(remote_available, resource_spec, resource_spec);
  ASSERT_EQ(remote_available, resource_scheduler.GetBestSchedulableNode(
                                  resource_spec, false, false, false, &total_violations,
                                  &is_infeasible, mock_task_spec));
}

TEST_F(ClusterResourceSchedulerTest, ResourceUsageReportTest) {
  vector<int64_t> cust_ids{1, 2, 3, 4, 5};

  NodeResources node_resources;

  absl::flat_hash_map<std::string, double> initial_resources(
      {{"CPU", 1}, {"GPU", 2}, {"memory", 3}, {"1", 1}, {"2", 2}, {"3", 3}});
  ClusterResourceScheduler resource_scheduler("0", initial_resources, *gcs_client_);
  NodeResources other_node_resources;
  vector<FixedPoint> other_pred_capacities{1. /* CPU */, 1. /* MEM */, 1. /* GPU */};
  vector<FixedPoint> other_cust_capacities{5., 4., 3., 2., 1.};
  initNodeResources(other_node_resources, other_pred_capacities, cust_ids,
                    other_cust_capacities);
  resource_scheduler.AddOrUpdateNode(12345, other_node_resources);

  {  // Cluster is idle.
    rpc::ResourcesData data;
    resource_scheduler.FillResourceUsage(data);

    auto available = data.resources_available();
    auto total = data.resources_total();

    ASSERT_EQ(available[kCPU_ResourceLabel], 1);
    ASSERT_EQ(available[kGPU_ResourceLabel], 2);
    ASSERT_EQ(available[kMemory_ResourceLabel], 3);
    ASSERT_EQ(available["1"], 1);
    ASSERT_EQ(available["2"], 2);
    ASSERT_EQ(available["3"], 3);

    ASSERT_EQ(total[kCPU_ResourceLabel], 1);
    ASSERT_EQ(total[kGPU_ResourceLabel], 2);
    ASSERT_EQ(total[kMemory_ResourceLabel], 3);
    ASSERT_EQ(total["1"], 1);
    ASSERT_EQ(total["2"], 2);
    ASSERT_EQ(total["3"], 3);

    // GCS doesn't like entries which are 0.
    ASSERT_EQ(available.size(), 6);
    ASSERT_EQ(total.size(), 6);
  }
  {  // Task running on node with {"CPU": 0.1, "1": 0.1}
    std::shared_ptr<TaskResourceInstances> allocations =
        std::make_shared<TaskResourceInstances>();
    allocations->predefined_resources = {
        {0.1},  // CPU
    };
    allocations->custom_resources = {
        {1, {0.1}},  // "1"
    };
    absl::flat_hash_map<std::string, double> allocation_map({
        {"CPU", 0.1},
        {"1", 0.1},
    });
    resource_scheduler.AllocateLocalTaskResources(allocation_map, allocations);
    rpc::ResourcesData data;
    resource_scheduler.UpdateLastResourceUsage(std::make_shared<SchedulingResources>());
    resource_scheduler.FillResourceUsage(data);

    auto available = data.resources_available();
    auto total = data.resources_total();

    ASSERT_EQ(available[kCPU_ResourceLabel], 0.9);
    ASSERT_EQ(available[kGPU_ResourceLabel], 2);
    ASSERT_EQ(available[kMemory_ResourceLabel], 3);
    ASSERT_EQ(available["1"], 0.9);
    ASSERT_EQ(available["2"], 2);
    ASSERT_EQ(available["3"], 3);

    ASSERT_EQ(total[kCPU_ResourceLabel], 1);
    ASSERT_EQ(total[kGPU_ResourceLabel], 2);
    ASSERT_EQ(total[kMemory_ResourceLabel], 3);
    ASSERT_EQ(total["1"], 1);
    ASSERT_EQ(total["2"], 2);
    ASSERT_EQ(total["3"], 3);
  }
}

TEST_F(ClusterResourceSchedulerTest, ObjectStoreMemoryUsageTest) {
  vector<int64_t> cust_ids{1};
  NodeResources node_resources;
  absl::flat_hash_map<std::string, double> initial_resources(
      {{"CPU", 1},
       {"GPU", 2},
       {"memory", 3},
       {"object_store_memory", 1000 * 1024 * 1024}});
  int64_t used_object_store_memory = 250 * 1024 * 1024;
  int64_t *ptr = &used_object_store_memory;
  ClusterResourceScheduler resource_scheduler("0", initial_resources, *gcs_client_,
                                              [&] { return *ptr; });
  NodeResources other_node_resources;
  vector<FixedPoint> other_pred_capacities{1. /* CPU */, 1. /* MEM */, 1. /* GPU */};
  vector<FixedPoint> other_cust_capacities{10.};
  initNodeResources(other_node_resources, other_pred_capacities, cust_ids,
                    other_cust_capacities);
  resource_scheduler.AddOrUpdateNode(12345, other_node_resources);

  {
    rpc::ResourcesData data;
    resource_scheduler.FillResourceUsage(data);
    auto available = data.resources_available();
    auto total = data.resources_total();
    ASSERT_EQ(available["object_store_memory"], 750 * 1024 * 1024);
    ASSERT_EQ(total["object_store_memory"], 1000 * 1024 * 1024);
  }

  used_object_store_memory = 450 * 1024 * 1024;
  {
    rpc::ResourcesData data;
    resource_scheduler.FillResourceUsage(data);
    auto available = data.resources_available();
    auto total = data.resources_total();
    ASSERT_EQ(available["object_store_memory"], 550 * 1024 * 1024);
  }

  used_object_store_memory = 0;
  {
    rpc::ResourcesData data;
    resource_scheduler.FillResourceUsage(data);
    auto available = data.resources_available();
    auto total = data.resources_total();
    ASSERT_EQ(available["object_store_memory"], 1000 * 1024 * 1024);
  }

  used_object_store_memory = 9999999999;
  {
    rpc::ResourcesData data;
    resource_scheduler.FillResourceUsage(data);
    auto available = data.resources_available();
    auto total = data.resources_total();
    ASSERT_EQ(available["object_store_memory"], 0);
  }
}

TEST_F(ClusterResourceSchedulerTest, DirtyLocalViewTest) {
  absl::flat_hash_map<std::string, double> initial_resources({{"CPU", 1}});
  ClusterResourceScheduler resource_scheduler("local", initial_resources, *gcs_client_);
  auto remote = NodeID::FromRandom().Binary();
  resource_scheduler.AddOrUpdateNode(remote, {{"CPU", 2.}}, {{"CPU", 2.}});
  const absl::flat_hash_map<std::string, double> task_spec = {{"CPU", 1.}};

  // Allocate local resources to force tasks onto the remote node when
  // resources are available.
  std::shared_ptr<TaskResourceInstances> task_allocation =
      std::make_shared<TaskResourceInstances>();
  ASSERT_TRUE(resource_scheduler.AllocateLocalTaskResources(task_spec, task_allocation));
  task_allocation = std::make_shared<TaskResourceInstances>();
  ASSERT_FALSE(resource_scheduler.AllocateLocalTaskResources(task_spec, task_allocation));
  // View of local resources is not affected by resource usage report.
  rpc::ResourcesData data;
  resource_scheduler.FillResourceUsage(data);
  ASSERT_FALSE(resource_scheduler.AllocateLocalTaskResources(task_spec, task_allocation));

  for (int num_slots_available = 0; num_slots_available <= 2; num_slots_available++) {
    rpc::ResourcesData data;
    int64_t t;
    bool is_infeasible;
    for (int i = 0; i < 3; i++) {
      // Remote node reports update local view.
      resource_scheduler.AddOrUpdateNode(remote, {{"CPU", 2.}},
                                         {{"CPU", num_slots_available}});
      for (int j = 0; j < num_slots_available; j++) {
        ASSERT_EQ(remote,
                  resource_scheduler.GetBestSchedulableNode(
                      task_spec, false, false, true, &t, &is_infeasible, mock_task_spec));
        // Allocate remote resources.
        ASSERT_TRUE(resource_scheduler.AllocateRemoteTaskResources(remote, task_spec));
      }
      // Our local view says there are not enough resources on the remote node to
      // schedule another task.
      ASSERT_EQ(
          "", resource_scheduler.GetBestSchedulableNode(task_spec, false, false, true, &t,
                                                        &is_infeasible, mock_task_spec));
      ASSERT_FALSE(
          resource_scheduler.AllocateLocalTaskResources(task_spec, task_allocation));
      ASSERT_FALSE(resource_scheduler.AllocateRemoteTaskResources(remote, task_spec));
    }
  }
}

TEST_F(ClusterResourceSchedulerTest, DynamicResourceTest) {
  ClusterResourceScheduler resource_scheduler("local", {{"CPU", 2}}, *gcs_client_);

  absl::flat_hash_map<std::string, double> resource_request = {{"CPU", 1},
                                                               {"custom123", 2}};
  int64_t t;
  bool is_infeasible;

  std::string result = resource_scheduler.GetBestSchedulableNode(
      resource_request, false, false, false, &t, &is_infeasible, mock_task_spec);
  ASSERT_TRUE(result.empty());

  resource_scheduler.AddLocalResourceInstances("custom123", {0., 1.0, 1.0});

  result = resource_scheduler.GetBestSchedulableNode(
      resource_request, false, false, false, &t, &is_infeasible, mock_task_spec);
  ASSERT_FALSE(result.empty()) << resource_scheduler.DebugString();

  resource_request["custom123"] = 3;
  result = resource_scheduler.GetBestSchedulableNode(
      resource_request, false, false, false, &t, &is_infeasible, mock_task_spec);
  ASSERT_TRUE(result.empty());

  resource_scheduler.AddLocalResourceInstances("custom123", {1.0});
  result = resource_scheduler.GetBestSchedulableNode(
      resource_request, false, false, false, &t, &is_infeasible, mock_task_spec);
  ASSERT_FALSE(result.empty());

  resource_scheduler.DeleteLocalResource("custom123");
  result = resource_scheduler.GetBestSchedulableNode(
      resource_request, false, false, false, &t, &is_infeasible, mock_task_spec);
  ASSERT_TRUE(result.empty());
}

TEST_F(ClusterResourceSchedulerTest, AvailableResourceEmptyTest) {
  ClusterResourceScheduler resource_scheduler("local", {{"custom123", 5}}, *gcs_client_);
  std::shared_ptr<TaskResourceInstances> resource_instances =
      std::make_shared<TaskResourceInstances>();
  absl::flat_hash_map<std::string, double> resource_request = {{"custom123", 5}};
  bool allocated =
      resource_scheduler.AllocateLocalTaskResources(resource_request, resource_instances);
  ASSERT_TRUE(allocated);
  ASSERT_TRUE(resource_scheduler.IsAvailableResourceEmpty("custom123"));
}

TEST_F(ClusterResourceSchedulerTest, TestForceSpillback) {
  absl::flat_hash_map<std::string, double> resource_spec({{"CPU", 1}});
  ClusterResourceScheduler resource_scheduler("local", resource_spec, *gcs_client_);
  std::vector<string> node_ids;
  for (int i = 0; i < 100; i++) {
    node_ids.push_back(NodeID::FromRandom().Binary());
    resource_scheduler.AddOrUpdateNode(node_ids.back(), {}, {});
  }

  // No feasible nodes.
  int64_t total_violations;
  bool is_infeasible;
  // Normally we prefer local.
  ASSERT_EQ(resource_scheduler.GetBestSchedulableNode(resource_spec, false, false,
                                                      /*force_spillback=*/false,
                                                      &total_violations, &is_infeasible,
                                                      mock_task_spec),
            "local");
  // If spillback is forced, we try to spill to remote, but only if there is a
  // schedulable node.
  ASSERT_EQ(resource_scheduler.GetBestSchedulableNode(resource_spec, false, false,
                                                      /*force_spillback=*/true,
                                                      &total_violations, &is_infeasible,
                                                      mock_task_spec),
            "");
  // Choose a remote node that has the resources available.
  resource_scheduler.AddOrUpdateNode(node_ids[50], resource_spec, {});
  ASSERT_EQ(resource_scheduler.GetBestSchedulableNode(resource_spec, false, false,
                                                      /*force_spillback=*/true,
                                                      &total_violations, &is_infeasible,
                                                      mock_task_spec),
            "");
  resource_scheduler.AddOrUpdateNode(node_ids[51], resource_spec, resource_spec);
  ASSERT_EQ(resource_scheduler.GetBestSchedulableNode(resource_spec, false, false,
                                                      /*force_spillback=*/true,
                                                      &total_violations, &is_infeasible,
                                                      mock_task_spec),
            node_ids[51]);
}

<<<<<<< HEAD
TEST_F(ClusterResourceSchedulerTest, ActorDecision) {
  auto local_node = NodeID::FromRandom();
  auto remote_node = NodeID::FromRandom();
  std::string cpu = "CPU";
  absl::flat_hash_map<std::string, double> resource;
  resource[cpu] = 2.0;
  absl::flat_hash_map<std::string, double> available;
  available[cpu] = 1.5;

  ClusterResourceScheduler resource_scheduler(local_node.Binary(), resource,
                                              *gcs_client_);
  resource_scheduler.AddOrUpdateNode(remote_node.Binary(), resource, available);
  auto usage = std::vector<double>{1.0};
  resource_scheduler.SubtractCPUResourceInstances(usage);
  RayConfig::instance().gcs_actor_scheduling_enabled() = false;
  RayConfig::instance().scheduler_spread_threshold() = 0.6;
  absl::flat_hash_map<std::string, double> require;
  require[cpu] = 1.0;
  int64_t violations = 0;
  bool is_feasible = false;
  auto node = resource_scheduler.GetBestSchedulableNode(
      require, false, true, false, &violations, &is_feasible, mock_task_spec);
  ASSERT_EQ(node, remote_node.Binary());
  RayConfig::instance().gcs_actor_scheduling_enabled() = true;
  node = resource_scheduler.GetBestSchedulableNode(
      require, false, true, false, &violations, &is_feasible, mock_task_spec);
  ASSERT_EQ(node, local_node.Binary());
}

=======
>>>>>>> 61778a95
TEST_F(ClusterResourceSchedulerTest, CustomResourceInstanceTest) {
  RayConfig::instance().initialize(
      R"(
{
  "custom_unit_instance_resources": "FPGA"
}
  )");
  ClusterResourceScheduler resource_scheduler("local", {{"CPU", 4}, {"FPGA", 2}},
                                              *gcs_client_);

  StringIdMap mock_string_to_int_map;
  int64_t fpga_resource_id = mock_string_to_int_map.Insert("FPGA");

  ResourceRequest resource_request;
  vector<FixedPoint> pred_demands = {1. /* CPU */};
  vector<FixedPoint> cust_demands{0.7};
  vector<int64_t> cust_ids{fpga_resource_id};
  initResourceRequest(resource_request, pred_demands, cust_ids, cust_demands);

  std::shared_ptr<TaskResourceInstances> task_allocation =
      std::make_shared<TaskResourceInstances>();
  bool success =
      resource_scheduler.AllocateTaskResourceInstances(resource_request, task_allocation);
  ASSERT_TRUE(success) << resource_scheduler.DebugString();

  success =
      resource_scheduler.AllocateTaskResourceInstances(resource_request, task_allocation);
  ASSERT_TRUE(success) << resource_scheduler.DebugString();

  ResourceRequest fail_resource_request;
  vector<FixedPoint> fail_cust_demands{0.5};
  initResourceRequest(fail_resource_request, pred_demands, cust_ids, fail_cust_demands);
  success = resource_scheduler.AllocateTaskResourceInstances(fail_resource_request,
                                                             task_allocation);
  ASSERT_FALSE(success) << resource_scheduler.DebugString();
}

TEST_F(ClusterResourceSchedulerTest, TaskResourceInstancesSerializedStringTest) {
  ClusterResourceScheduler resource_scheduler(
      "local", {{"CPU", 4}, {"memory", 4}, {"GPU", 2}}, *gcs_client_);
  std::shared_ptr<TaskResourceInstances> cluster_resources =
      std::make_shared<TaskResourceInstances>();
  addTaskResourceInstances(true, {2.}, 0, cluster_resources.get());
  addTaskResourceInstances(true, {4.}, 1, cluster_resources.get());
  addTaskResourceInstances(true, {1., 1.}, 2, cluster_resources.get());
  std::string serialized_string =
      resource_scheduler.SerializedTaskResourceInstances(cluster_resources);
  std::string expected_serialized_string =
      R"({"CPU":20000,"memory":40000,"GPU":[10000, 10000]})";
  ASSERT_EQ(serialized_string == expected_serialized_string, true);

  RayConfig::instance().initialize(
      R"(
{
  "predefined_unit_instance_resources": "CPU,GPU"
}
  )");
  std::shared_ptr<TaskResourceInstances> cluster_instance_resources =
      std::make_shared<TaskResourceInstances>();
  addTaskResourceInstances(true, {1., 1.}, 0, cluster_instance_resources.get());
  addTaskResourceInstances(true, {4.}, 1, cluster_instance_resources.get());
  addTaskResourceInstances(true, {1., 1.}, 2, cluster_instance_resources.get());
  ClusterResourceScheduler resource_scheduler_cpu_instance(
      "local", {{"CPU", 4}, {"memory", 4}, {"GPU", 2}}, *gcs_client_);
  std::string instance_serialized_string =
      resource_scheduler_cpu_instance.SerializedTaskResourceInstances(
          cluster_instance_resources);
  std::string expected_instance_serialized_string =
      R"({"CPU":[10000, 10000],"memory":40000,"GPU":[10000, 10000]})";
  ASSERT_EQ(instance_serialized_string == expected_instance_serialized_string, true);

  // reset global config
  RayConfig::instance().initialize(
      R"(
{
  "predefined_unit_instance_resources": "GPU"
}
  )");
}

}  // namespace ray

int main(int argc, char **argv) {
  ::testing::InitGoogleTest(&argc, argv);
  return RUN_ALL_TESTS();
}<|MERGE_RESOLUTION|>--- conflicted
+++ resolved
@@ -338,12 +338,7 @@
     int64_t violations;
     bool is_infeasible;
     int64_t node_id = resource_scheduler.GetBestSchedulableNode(
-<<<<<<< HEAD
         resource_request, false, false, &violations, &is_infeasible, mock_task_spec);
-    ASSERT_TRUE(node_id != -1);
-=======
-        resource_request, false, false, &violations, &is_infeasible);
->>>>>>> 61778a95
     ASSERT_EQ(node_id, 1);
     ASSERT_TRUE(violations == 0);
 
@@ -1261,38 +1256,6 @@
             node_ids[51]);
 }
 
-<<<<<<< HEAD
-TEST_F(ClusterResourceSchedulerTest, ActorDecision) {
-  auto local_node = NodeID::FromRandom();
-  auto remote_node = NodeID::FromRandom();
-  std::string cpu = "CPU";
-  absl::flat_hash_map<std::string, double> resource;
-  resource[cpu] = 2.0;
-  absl::flat_hash_map<std::string, double> available;
-  available[cpu] = 1.5;
-
-  ClusterResourceScheduler resource_scheduler(local_node.Binary(), resource,
-                                              *gcs_client_);
-  resource_scheduler.AddOrUpdateNode(remote_node.Binary(), resource, available);
-  auto usage = std::vector<double>{1.0};
-  resource_scheduler.SubtractCPUResourceInstances(usage);
-  RayConfig::instance().gcs_actor_scheduling_enabled() = false;
-  RayConfig::instance().scheduler_spread_threshold() = 0.6;
-  absl::flat_hash_map<std::string, double> require;
-  require[cpu] = 1.0;
-  int64_t violations = 0;
-  bool is_feasible = false;
-  auto node = resource_scheduler.GetBestSchedulableNode(
-      require, false, true, false, &violations, &is_feasible, mock_task_spec);
-  ASSERT_EQ(node, remote_node.Binary());
-  RayConfig::instance().gcs_actor_scheduling_enabled() = true;
-  node = resource_scheduler.GetBestSchedulableNode(
-      require, false, true, false, &violations, &is_feasible, mock_task_spec);
-  ASSERT_EQ(node, local_node.Binary());
-}
-
-=======
->>>>>>> 61778a95
 TEST_F(ClusterResourceSchedulerTest, CustomResourceInstanceTest) {
   RayConfig::instance().initialize(
       R"(
