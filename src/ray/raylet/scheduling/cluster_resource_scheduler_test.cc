--- conflicted
+++ resolved
@@ -1,2842 +1,1462 @@
-<<<<<<< HEAD
-// Copyright 2017 The Ray Authors.
-//
-// Licensed under the Apache License, Version 2.0 (the "License");
-// you may not use this file except in compliance with the License.
-// You may obtain a copy of the License at
-//
-//  http://www.apache.org/licenses/LICENSE-2.0
-//
-// Unless required by applicable law or agreed to in writing, software
-// distributed under the License is distributed on an "AS IS" BASIS,
-// WITHOUT WARRANTIES OR CONDITIONS OF ANY KIND, either express or implied.
-// See the License for the specific language governing permissions and
-// limitations under the License.
-
-// clang-format off
-#include "ray/raylet/scheduling/cluster_resource_scheduler.h"
-
-#include <string>
-
-#include "gmock/gmock.h"
-#include "gtest/gtest.h"
-#include "ray/common/ray_config.h"
-#include "ray/common/task/scheduling_resources.h"
-#include "ray/raylet/scheduling/scheduling_ids.h"
-#include "mock/ray/gcs/gcs_client/gcs_client.h"
-#ifdef UNORDERED_VS_ABSL_MAPS_EVALUATION
-#include <chrono>
-
-#include "absl/container/flat_hash_map.h"
-#endif  // UNORDERED_VS_ABSL_MAPS_EVALUATION
-// clang-format on
-using namespace std;
-
-#define ASSERT_RESOURCES_EQ(data, expected_available, expected_total) \
-  {                                                                   \
-    auto available = data->resources_available();                     \
-    ASSERT_EQ(available[kCPU_ResourceLabel], expected_available);     \
-    auto total = data->resources_total();                             \
-    ASSERT_EQ(total[kCPU_ResourceLabel], expected_total);             \
-  }
-
-#define ASSERT_RESOURCES_EMPTY(data)                   \
-  {                                                    \
-    ASSERT_FALSE(data->resources_available_changed()); \
-    ASSERT_TRUE(data->resources_available().empty());  \
-    ASSERT_TRUE(data->resources_total().empty());      \
-  }
-
-namespace ray {
-// Used to path empty vector arguments.
-vector<int64_t> EmptyIntVector;
-vector<bool> EmptyBoolVector;
-vector<FixedPoint> EmptyFixedPointVector;
-
-void initResourceRequest(ResourceRequest &res_request, vector<FixedPoint> pred_demands,
-                         vector<int64_t> cust_ids, vector<FixedPoint> cust_demands) {
-  res_request.predefined_resources.resize(PredefinedResources_MAX + pred_demands.size());
-  for (size_t i = 0; i < pred_demands.size(); i++) {
-    res_request.predefined_resources[i] = pred_demands[i];
-  }
-
-  for (size_t i = pred_demands.size(); i < PredefinedResources_MAX; i++) {
-    res_request.predefined_resources.push_back(0);
-  }
-
-  for (size_t i = 0; i < cust_ids.size(); i++) {
-    res_request.custom_resources[cust_ids[i]] = cust_demands[i];
-  }
-};
-
-void addTaskResourceInstances(bool predefined, vector<double> allocation, uint64_t idx,
-                              TaskResourceInstances *task_allocation) {
-  std::vector<FixedPoint> allocation_fp = VectorDoubleToVectorFixedPoint(allocation);
-
-  if (task_allocation->predefined_resources.size() < PredefinedResources_MAX) {
-    task_allocation->predefined_resources.resize(PredefinedResources_MAX);
-  }
-  if (predefined) {
-    task_allocation->predefined_resources[idx] = allocation_fp;
-  } else {
-    task_allocation->custom_resources.insert(
-        std::pair<int64_t, vector<FixedPoint>>(idx, allocation_fp));
-  }
-};
-
-void initNodeResources(NodeResources &node, vector<FixedPoint> &pred_capacities,
-                       vector<int64_t> &cust_ids, vector<FixedPoint> &cust_capacities) {
-  for (size_t i = 0; i < pred_capacities.size(); i++) {
-    ResourceCapacity rc;
-    rc.total = rc.available = pred_capacities[i];
-    node.predefined_resources.push_back(rc);
-  }
-
-  if (pred_capacities.size() < PredefinedResources_MAX) {
-    for (int i = pred_capacities.size(); i < PredefinedResources_MAX; i++) {
-      ResourceCapacity rc;
-      rc.total = rc.available = 0;
-      node.predefined_resources.push_back(rc);
-    }
-  }
-
-  ResourceCapacity rc;
-  for (size_t i = 0; i < cust_capacities.size(); i++) {
-    rc.total = rc.available = cust_capacities[i];
-    node.custom_resources.insert(pair<int64_t, ResourceCapacity>(cust_ids[i], rc));
-  }
-}
-
-void initCluster(ClusterResourceScheduler &resource_scheduler, int n) {
-  vector<FixedPoint> pred_capacities;
-  vector<int64_t> cust_ids;
-  vector<FixedPoint> cust_capacities;
-  int i, k;
-
-  for (i = 0; i < n; i++) {
-    NodeResources node_resources;
-
-    for (k = 0; k < PredefinedResources_MAX; k++) {
-      if (rand() % 3 == 0) {
-        pred_capacities.push_back(0);
-      } else {
-        pred_capacities.push_back(rand() % 10);
-      }
-    }
-
-    int m = min(rand() % PredefinedResources_MAX, n);
-
-    int start = rand() % n;
-    for (k = 0; k < m; k++) {
-      cust_ids.push_back((start + k) % n);
-      cust_capacities.push_back(rand() % 10);
-    }
-
-    initNodeResources(node_resources, pred_capacities, cust_ids, cust_capacities);
-
-    resource_scheduler.AddOrUpdateNode(i, node_resources);
-
-    node_resources.custom_resources.clear();
-  }
-}
-
-bool nodeResourcesEqual(const NodeResources &nr1, const NodeResources &nr2) {
-  if (nr1.predefined_resources.size() != nr2.predefined_resources.size()) {
-    cout << nr1.predefined_resources.size() << " " << nr2.predefined_resources.size()
-         << endl;
-    return false;
-  }
-
-  for (size_t i = 0; i < nr1.predefined_resources.size(); i++) {
-    if (nr1.predefined_resources[i].available != nr2.predefined_resources[i].available) {
-      return false;
-    }
-    if (nr1.predefined_resources[i].total != nr2.predefined_resources[i].total) {
-      return false;
-    }
-  }
-
-  if (nr1.custom_resources.size() != nr2.custom_resources.size()) {
-    return false;
-  }
-
-  auto cr1 = nr1.custom_resources;
-  auto cr2 = nr2.custom_resources;
-  for (auto it1 = cr1.begin(); it1 != cr1.end(); ++it1) {
-    auto it2 = cr2.find(it1->first);
-    if (it2 == cr2.end()) {
-      return false;
-    }
-    if (it1->second.total != it2->second.total) {
-      return false;
-    }
-    if (it1->second.available != it2->second.available) {
-      return false;
-    }
-  }
-  return true;
-}
-
-class ClusterResourceSchedulerTest : public ::testing::Test {
- public:
-  void SetUp() {
-    // The legacy scheduling policy is easier to reason about for testing purposes. See
-    // `scheduling_policy_test.cc` for comprehensive testing of the hybrid scheduling
-    // policy.
-    gcs_client_ = std::make_unique<gcs::MockGcsClient>();
-    node_info.set_node_id(NodeID::FromRandom().Binary());
-    ON_CALL(*gcs_client_->mock_node_accessor, Get(::testing::_, ::testing::_))
-        .WillByDefault(::testing::Return(&node_info));
-  }
-
-  void Shutdown() {}
-  std::unique_ptr<gcs::MockGcsClient> gcs_client_;
-  rpc::GcsNodeInfo node_info;
-};
-
-TEST_F(ClusterResourceSchedulerTest, SchedulingFixedPointTest) {
-  {
-    FixedPoint fp(1.);
-    FixedPoint fp1(1.);
-    FixedPoint fp2(2.);
-
-    ASSERT_TRUE(fp1 < fp2);
-    ASSERT_TRUE(fp2 > fp1);
-    ASSERT_TRUE(fp1 <= fp2);
-    ASSERT_TRUE(fp2 >= fp1);
-    ASSERT_TRUE(fp1 != fp2);
-
-    ASSERT_TRUE(fp1 == fp);
-    ASSERT_TRUE(fp1 >= fp);
-    ASSERT_TRUE(fp1 <= fp);
-  }
-
-  {
-    FixedPoint fp1(1.);
-    FixedPoint fp2(2.);
-
-    ASSERT_TRUE(fp1 < 2);
-    ASSERT_TRUE(fp2 > 1.);
-    ASSERT_TRUE(fp1 <= 2.);
-    ASSERT_TRUE(fp2 >= 1.);
-    ASSERT_TRUE(fp1 != 2.);
-
-    ASSERT_TRUE(fp1 == 1.);
-    ASSERT_TRUE(fp1 >= 1.);
-    ASSERT_TRUE(fp1 <= 1.);
-
-    ASSERT_TRUE(fp1 + fp2 == 3.);
-    ASSERT_TRUE(fp2 - fp1 == 1.);
-
-    ASSERT_TRUE((fp1 += 1.) == 2.);
-    ASSERT_TRUE((fp2 -= 1.) == 1.);
-  }
-
-  {
-    FixedPoint fp1(1.);
-
-    ASSERT_TRUE(fp1.Double() == 1.);
-  }
-}
-
-TEST_F(ClusterResourceSchedulerTest, SchedulingIdTest) {
-  StringIdMap ids;
-  hash<string> hasher;
-  const size_t num = 10;  // should be greater than 10.
-
-  for (size_t i = 0; i < num; i++) {
-    ids.Insert(to_string(i));
-  }
-  ASSERT_EQ(ids.Count(), num);
-
-  ASSERT_EQ(ids.Get(to_string(3)), static_cast<int64_t>(hasher(to_string(3))));
-
-  ASSERT_TRUE(ids.Get(to_string(100)) == -1);
-
-  // Test for handling collision.
-  StringIdMap short_ids;
-  uint8_t max_id = 8;
-  for (size_t i = 0; i < max_id; i++) {
-    int64_t id = short_ids.Insert(to_string(i), max_id);
-    ASSERT_TRUE(id < max_id);
-  }
-  ASSERT_EQ(short_ids.Count(), max_id);
-}
-
-TEST_F(ClusterResourceSchedulerTest, SchedulingInitClusterTest) {
-  int num_nodes = 10;
-  ClusterResourceScheduler resource_scheduler;
-
-  initCluster(resource_scheduler, num_nodes);
-
-  ASSERT_EQ(resource_scheduler.NumNodes(), num_nodes);
-}
-
-TEST_F(ClusterResourceSchedulerTest, SchedulingDeleteClusterNodeTest) {
-  int num_nodes = 4;
-  int64_t remove_id = 2;
-
-  ClusterResourceScheduler resource_scheduler;
-
-  initCluster(resource_scheduler, num_nodes);
-  resource_scheduler.RemoveNode(remove_id);
-
-  ASSERT_TRUE(num_nodes - 1 == resource_scheduler.NumNodes());
-}
-
-TEST_F(ClusterResourceSchedulerTest, SchedulingModifyClusterNodeTest) {
-  int num_nodes = 4;
-  int64_t update_id = 2;
-  ClusterResourceScheduler resource_scheduler;
-
-  initCluster(resource_scheduler, num_nodes);
-
-  NodeResources node_resources;
-  vector<FixedPoint> pred_capacities;
-  vector<int64_t> cust_ids;
-  vector<FixedPoint> cust_capacities;
-  int k;
-
-  for (k = 0; k < PredefinedResources_MAX; k++) {
-    if (rand() % 3 == 0) {
-      pred_capacities.push_back(0);
-    } else {
-      pred_capacities.push_back(rand() % 10);
-    }
-  }
-
-  int m = min(rand() % PredefinedResources_MAX, num_nodes);
-
-  int start = rand() % num_nodes;
-  for (k = 0; k < m; k++) {
-    cust_ids.push_back((start + k) % num_nodes);
-    cust_capacities.push_back(rand() % 10);
-
-    initNodeResources(node_resources, pred_capacities, cust_ids, cust_capacities);
-    resource_scheduler.AddOrUpdateNode(update_id, node_resources);
-  }
-  ASSERT_TRUE(num_nodes == resource_scheduler.NumNodes());
-}
-
-TEST_F(ClusterResourceSchedulerTest, SpreadSchedulingStrategyTest) {
-  absl::flat_hash_map<std::string, double> resource_total({{"CPU", 10}});
-  auto local_node_id = NodeID::FromRandom().Binary();
-  ClusterResourceScheduler resource_scheduler(local_node_id, resource_total,
-                                              *gcs_client_);
-  auto remote_node_id = NodeID::FromRandom().Binary();
-  resource_scheduler.AddOrUpdateNode(remote_node_id, resource_total, resource_total);
-
-  absl::flat_hash_map<std::string, double> resource_request({{"CPU", 1}});
-  int64_t violations;
-  bool is_infeasible;
-  rpc::SchedulingStrategy scheduling_strategy;
-  scheduling_strategy.mutable_spread_scheduling_strategy();
-  std::string node_id = resource_scheduler.GetBestSchedulableNode(
-      resource_request, scheduling_strategy, false, false, false, &violations,
-      &is_infeasible);
-  ASSERT_EQ(node_id, local_node_id);
-  absl::flat_hash_map<std::string, double> resource_available({{"CPU", 9}});
-  resource_scheduler.AddOrUpdateNode(local_node_id, resource_total, resource_available);
-  node_id = resource_scheduler.GetBestSchedulableNode(resource_request,
-                                                      scheduling_strategy, false, false,
-                                                      false, &violations, &is_infeasible);
-  ASSERT_EQ(node_id, remote_node_id);
-}
-
-TEST_F(ClusterResourceSchedulerTest, SchedulingUpdateAvailableResourcesTest) {
-  // Create cluster resources.
-  NodeResources node_resources;
-  vector<FixedPoint> pred_capacities{10, 5, 3};
-  vector<int64_t> cust_ids{1, 2};
-  vector<FixedPoint> cust_capacities{5, 5};
-  initNodeResources(node_resources, pred_capacities, cust_ids, cust_capacities);
-  ClusterResourceScheduler resource_scheduler(1, node_resources, *gcs_client_);
-
-  {
-    ResourceRequest resource_request;
-#define PRED_CUSTOM_LEN 2
-    vector<FixedPoint> pred_demands{7, 5};
-    vector<int64_t> cust_ids{1, 2};
-    vector<FixedPoint> cust_demands{3, 5};
-    initResourceRequest(resource_request, pred_demands, cust_ids, cust_demands);
-    int64_t violations;
-    bool is_infeasible;
-    rpc::SchedulingStrategy scheduling_strategy;
-    scheduling_strategy.mutable_default_scheduling_strategy();
-    int64_t node_id = resource_scheduler.GetBestSchedulableNode(
-        resource_request, scheduling_strategy, false, false, &violations, &is_infeasible);
-    ASSERT_EQ(node_id, 1);
-    ASSERT_TRUE(violations == 0);
-
-    NodeResources nr1, nr2;
-    ASSERT_TRUE(resource_scheduler.GetNodeResources(node_id, &nr1));
-    auto task_allocation = std::make_shared<TaskResourceInstances>();
-    ASSERT_TRUE(
-        resource_scheduler.AllocateLocalTaskResources(resource_request, task_allocation));
-    ASSERT_TRUE(resource_scheduler.GetNodeResources(node_id, &nr2));
-
-    for (size_t i = 0; i < PRED_CUSTOM_LEN; i++) {
-      auto t = nr1.predefined_resources[i].available -
-               resource_request.predefined_resources[i];
-      if (t < 0) t = 0;
-      ASSERT_EQ(nr2.predefined_resources[i].available, t);
-    }
-
-    for (size_t i = 1; i <= PRED_CUSTOM_LEN; i++) {
-      auto it1 = nr1.custom_resources.find(i);
-      if (it1 != nr1.custom_resources.end()) {
-        auto it2 = nr2.custom_resources.find(i);
-        if (it2 != nr2.custom_resources.end()) {
-          auto t = it1->second.available - resource_request.custom_resources[i];
-          if (t < 0) t = 0;
-          ASSERT_EQ(it2->second.available, t);
-        }
-      }
-    }
-  }
-}
-
-TEST_F(ClusterResourceSchedulerTest, SchedulingUpdateTotalResourcesTest) {
-  absl::flat_hash_map<std::string, double> initial_resources = {
-      {ray::kCPU_ResourceLabel, 1}, {"custom", 1}};
-  ClusterResourceScheduler resource_scheduler(
-      NodeID::FromRandom().Binary(), initial_resources, *gcs_client_, nullptr, nullptr);
-
-  resource_scheduler.AddLocalResourceInstances(ray::kCPU_ResourceLabel, {0, 1, 1});
-  resource_scheduler.AddLocalResourceInstances("custom", {0, 1, 1});
-
-  const auto &predefined_resources =
-      resource_scheduler.GetLocalNodeResources().predefined_resources;
-  ASSERT_EQ(predefined_resources[CPU].total.Double(), 3);
-
-  const auto &custom_resources =
-      resource_scheduler.GetLocalNodeResources().custom_resources;
-  auto resource_id = resource_scheduler.string_to_int_map_.Get("custom");
-  ASSERT_EQ(custom_resources.find(resource_id)->second.total.Double(), 3);
-}
-
-TEST_F(ClusterResourceSchedulerTest, SchedulingAddOrUpdateNodeTest) {
-  ClusterResourceScheduler resource_scheduler;
-  NodeResources nr, nr_out;
-  int64_t node_id = 1;
-
-  // Add node.
-  {
-    NodeResources node_resources;
-    vector<FixedPoint> pred_capacities{10, 5, 3};
-    vector<int64_t> cust_ids{1, 2};
-    vector<FixedPoint> cust_capacities{5, 5};
-    initNodeResources(node_resources, pred_capacities, cust_ids, cust_capacities);
-    resource_scheduler.AddOrUpdateNode(node_id, node_resources);
-    nr = node_resources;
-  }
-
-  // Check whether node resources were correctly added.
-  if (resource_scheduler.GetNodeResources(node_id, &nr_out)) {
-    ASSERT_TRUE(nodeResourcesEqual(nr, nr_out));
-  } else {
-    ASSERT_TRUE(false);
-  }
-
-  // Update node.
-  {
-    NodeResources node_resources;
-    vector<FixedPoint> pred_capacities{10, 10};
-    vector<int64_t> cust_ids{2, 3};
-    vector<FixedPoint> cust_capacities{6, 6};
-    initNodeResources(node_resources, pred_capacities, cust_ids, cust_capacities);
-    resource_scheduler.AddOrUpdateNode(node_id, node_resources);
-    nr = node_resources;
-  }
-  if (resource_scheduler.GetNodeResources(node_id, &nr_out)) {
-    ASSERT_TRUE(nodeResourcesEqual(nr, nr_out));
-  } else {
-    ASSERT_TRUE(false);
-  }
-}
-
-TEST_F(ClusterResourceSchedulerTest, SchedulingResourceRequestTest) {
-  // Create cluster resources containing local node.
-  NodeResources node_resources;
-  vector<FixedPoint> pred_capacities{5, 5};
-  vector<int64_t> cust_ids{1};
-  vector<FixedPoint> cust_capacities{10};
-  initNodeResources(node_resources, pred_capacities, cust_ids, cust_capacities);
-  ClusterResourceScheduler resource_scheduler(0, node_resources, *gcs_client_);
-  auto node_id = NodeID::FromRandom();
-  auto node_internal_id = resource_scheduler.string_to_int_map_.Insert(node_id.Binary());
-  rpc::SchedulingStrategy scheduling_strategy;
-  scheduling_strategy.mutable_default_scheduling_strategy();
-  {
-    NodeResources node_resources;
-    vector<FixedPoint> pred_capacities{10, 2, 3};
-    vector<int64_t> cust_ids{1, 2};
-    vector<FixedPoint> cust_capacities{5, 5};
-    initNodeResources(node_resources, pred_capacities, cust_ids, cust_capacities);
-    resource_scheduler.AddOrUpdateNode(node_internal_id, node_resources);
-  }
-  // Predefined resources, hard constraint violation
-  {
-    ResourceRequest resource_request;
-    vector<FixedPoint> pred_demands = {11};
-    initResourceRequest(resource_request, pred_demands, EmptyIntVector,
-                        EmptyFixedPointVector);
-    int64_t violations;
-    bool is_infeasible;
-    int64_t node_id = resource_scheduler.GetBestSchedulableNode(
-        resource_request, scheduling_strategy, false, false, &violations, &is_infeasible);
-    ASSERT_EQ(node_id, -1);
-  }
-
-  // Predefined resources, no constraint violation.
-  {
-    ResourceRequest resource_request;
-    vector<FixedPoint> pred_demands = {5};
-    initResourceRequest(resource_request, pred_demands, EmptyIntVector,
-                        EmptyFixedPointVector);
-    int64_t violations;
-    bool is_infeasible;
-    int64_t node_id = resource_scheduler.GetBestSchedulableNode(
-        resource_request, scheduling_strategy, false, false, &violations, &is_infeasible);
-    ASSERT_TRUE(node_id != -1);
-    ASSERT_TRUE(violations == 0);
-  }
-  // Custom resources, hard constraint violation.
-  {
-    ResourceRequest resource_request;
-    vector<FixedPoint> pred_demands{5, 2};
-    vector<int64_t> cust_ids{1};
-    vector<FixedPoint> cust_demands{11};
-    initResourceRequest(resource_request, pred_demands, cust_ids, cust_demands);
-    int64_t violations;
-    bool is_infeasible;
-    int64_t node_id = resource_scheduler.GetBestSchedulableNode(
-        resource_request, scheduling_strategy, false, false, &violations, &is_infeasible);
-    ASSERT_TRUE(node_id == -1);
-  }
-  // Custom resources, no constraint violation.
-  {
-    ResourceRequest resource_request;
-    vector<FixedPoint> pred_demands{5, 2};
-    vector<int64_t> cust_ids{1};
-    vector<FixedPoint> cust_demands{5};
-    initResourceRequest(resource_request, pred_demands, cust_ids, cust_demands);
-    int64_t violations;
-    bool is_infeasible;
-    int64_t node_id = resource_scheduler.GetBestSchedulableNode(
-        resource_request, scheduling_strategy, false, false, &violations, &is_infeasible);
-    ASSERT_TRUE(node_id != -1);
-    ASSERT_TRUE(violations == 0);
-  }
-  // Custom resource missing, hard constraint violation.
-  {
-    ResourceRequest resource_request;
-    vector<FixedPoint> pred_demands{5, 2};
-    vector<int64_t> cust_ids{100};
-    vector<FixedPoint> cust_demands{5};
-    initResourceRequest(resource_request, pred_demands, cust_ids, cust_demands);
-    int64_t violations;
-    bool is_infeasible;
-    int64_t node_id = resource_scheduler.GetBestSchedulableNode(
-        resource_request, scheduling_strategy, false, false, &violations, &is_infeasible);
-    ASSERT_TRUE(node_id == -1);
-  }
-  // Placement hints, no constraint violation.
-  {
-    ResourceRequest resource_request;
-    vector<FixedPoint> pred_demands{5, 2};
-    vector<int64_t> cust_ids{1};
-    vector<FixedPoint> cust_demands{5};
-    initResourceRequest(resource_request, pred_demands, cust_ids, cust_demands);
-    int64_t violations;
-    bool is_infeasible;
-    int64_t node_id = resource_scheduler.GetBestSchedulableNode(
-        resource_request, scheduling_strategy, false, false, &violations, &is_infeasible);
-    ASSERT_TRUE(node_id != -1);
-    ASSERT_TRUE(violations == 0);
-  }
-}
-
-TEST_F(ClusterResourceSchedulerTest, GetLocalAvailableResourcesWithCpuUnitTest) {
-  RayConfig::instance().initialize(
-      R"(
-{
-  "predefined_unit_instance_resources": "CPU,GPU"
-}
-  )");
-  // Create cluster resources containing local node.
-  NodeResources node_resources;
-  vector<FixedPoint> pred_capacities{3 /* CPU */, 4 /* MEM */, 5 /* GPU */};
-  vector<int64_t> cust_ids{1};
-  vector<FixedPoint> cust_capacities{8};
-  initNodeResources(node_resources, pred_capacities, cust_ids, cust_capacities);
-  ClusterResourceScheduler resource_scheduler(0, node_resources, *gcs_client_);
-
-  TaskResourceInstances available_cluster_resources =
-      resource_scheduler.GetLocalResources().GetAvailableResourceInstances();
-
-  TaskResourceInstances expected_cluster_resources;
-  addTaskResourceInstances(true, {1., 1., 1.}, 0, &expected_cluster_resources);
-  addTaskResourceInstances(true, {4.}, 1, &expected_cluster_resources);
-  addTaskResourceInstances(true, {1., 1., 1., 1., 1.}, 2, &expected_cluster_resources);
-
-  ASSERT_EQ(expected_cluster_resources == available_cluster_resources, false);
-
-  addTaskResourceInstances(false, {8.}, 1, &expected_cluster_resources);
-
-  ASSERT_EQ(expected_cluster_resources == available_cluster_resources, true);
-}
-
-TEST_F(ClusterResourceSchedulerTest, GetLocalAvailableResourcesTest) {
-  RayConfig::instance().initialize(
-      R"(
-{
-  "predefined_unit_instance_resources": "GPU"
-}
-  )");
-  // Create cluster resources containing local node.
-  NodeResources node_resources;
-  vector<FixedPoint> pred_capacities{3 /* CPU */, 4 /* MEM */, 5 /* GPU */};
-  vector<int64_t> cust_ids{1};
-  vector<FixedPoint> cust_capacities{8};
-  initNodeResources(node_resources, pred_capacities, cust_ids, cust_capacities);
-  ClusterResourceScheduler resource_scheduler(0, node_resources, *gcs_client_);
-
-  TaskResourceInstances available_cluster_resources =
-      resource_scheduler.GetLocalResources().GetAvailableResourceInstances();
-
-  TaskResourceInstances expected_cluster_resources;
-  addTaskResourceInstances(true, {3.}, 0, &expected_cluster_resources);
-  addTaskResourceInstances(true, {4.}, 1, &expected_cluster_resources);
-  addTaskResourceInstances(true, {1., 1., 1., 1., 1.}, 2, &expected_cluster_resources);
-
-  ASSERT_EQ(expected_cluster_resources == available_cluster_resources, false);
-
-  addTaskResourceInstances(false, {8.}, 1, &expected_cluster_resources);
-
-  ASSERT_EQ(expected_cluster_resources == available_cluster_resources, true);
-}
-
-TEST_F(ClusterResourceSchedulerTest, GetCPUInstancesDoubleTest) {
-  TaskResourceInstances task_resources;
-  addTaskResourceInstances(true, {1., 1., 1.}, CPU, &task_resources);
-  addTaskResourceInstances(true, {4.}, MEM, &task_resources);
-  addTaskResourceInstances(true, {1., 1., 1., 1., 1.}, GPU, &task_resources);
-
-  std::vector<FixedPoint> cpu_instances = task_resources.GetCPUInstances();
-  std::vector<FixedPoint> expected_cpu_instances{1., 1., 1.};
-
-  ASSERT_EQ(EqualVectors(cpu_instances, expected_cpu_instances), true);
-}
-
-TEST_F(ClusterResourceSchedulerTest, AvailableResourceInstancesOpsTest) {
-  NodeResources node_resources;
-  vector<FixedPoint> pred_capacities{3 /* CPU */};
-  initNodeResources(node_resources, pred_capacities, EmptyIntVector,
-                    EmptyFixedPointVector);
-  ClusterResourceScheduler cluster(0, node_resources, *gcs_client_);
-
-  ResourceInstanceCapacities instances;
-
-  instances.total = {6., 6., 6.};
-  instances.available = {3., 2., 5.};
-  ResourceInstanceCapacities old_instances = instances;
-
-  std::vector<FixedPoint> a{1., 1., 1.};
-  cluster.AddAvailableResourceInstances(a, &instances);
-  cluster.SubtractAvailableResourceInstances(a, &instances);
-
-  ASSERT_EQ(EqualVectors(instances.available, old_instances.available), true);
-
-  a = {10., 1., 1.};
-  cluster.AddAvailableResourceInstances(a, &instances);
-  std::vector<FixedPoint> expected_available{6., 3., 6.};
-
-  ASSERT_EQ(EqualVectors(instances.available, expected_available), true);
-
-  a = {10., 1., 1.};
-  cluster.SubtractAvailableResourceInstances(a, &instances);
-  expected_available = {0., 2., 5.};
-  ASSERT_EQ(EqualVectors(instances.available, expected_available), true);
-}
-
-TEST_F(ClusterResourceSchedulerTest, TaskResourceInstancesTest) {
-  // Allocate resources for a task request specifying only predefined resources.
-  {
-    NodeResources node_resources;
-    vector<FixedPoint> pred_capacities{3. /* CPU */, 4. /* MEM */, 5. /* GPU */};
-    initNodeResources(node_resources, pred_capacities, EmptyIntVector,
-                      EmptyFixedPointVector);
-    ClusterResourceScheduler resource_scheduler(0, node_resources, *gcs_client_);
-
-    ResourceRequest resource_request;
-    vector<FixedPoint> pred_demands = {3. /* CPU */, 2. /* MEM */, 1.5 /* GPU */};
-    initResourceRequest(resource_request, pred_demands, EmptyIntVector,
-                        EmptyFixedPointVector);
-
-    NodeResourceInstances old_local_resources = resource_scheduler.GetLocalResources();
-
-    std::shared_ptr<TaskResourceInstances> task_allocation =
-        std::make_shared<TaskResourceInstances>();
-    bool success = resource_scheduler.AllocateTaskResourceInstances(resource_request,
-                                                                    task_allocation);
-
-    ASSERT_EQ(success, true);
-
-    resource_scheduler.FreeTaskResourceInstances(task_allocation);
-
-    ASSERT_EQ((resource_scheduler.GetLocalResources() == old_local_resources), true);
-  }
-  // Try to allocate resources for a task request that overallocates a hard constrained
-  // resource.
-  {
-    NodeResources node_resources;
-    vector<FixedPoint> pred_capacities{3 /* CPU */, 4 /* MEM */, 5 /* GPU */};
-    initNodeResources(node_resources, pred_capacities, EmptyIntVector,
-                      EmptyFixedPointVector);
-    ClusterResourceScheduler resource_scheduler(0, node_resources, *gcs_client_);
-
-    ResourceRequest resource_request;
-    vector<FixedPoint> pred_demands = {4. /* CPU */, 2. /* MEM */, 1.5 /* GPU */};
-    initResourceRequest(resource_request, pred_demands, EmptyIntVector,
-                        EmptyFixedPointVector);
-
-    NodeResourceInstances old_local_resources = resource_scheduler.GetLocalResources();
-    std::shared_ptr<TaskResourceInstances> task_allocation =
-        std::make_shared<TaskResourceInstances>();
-    bool success = resource_scheduler.AllocateTaskResourceInstances(resource_request,
-                                                                    task_allocation);
-
-    ASSERT_EQ(success, false);
-    ASSERT_EQ((resource_scheduler.GetLocalResources() == old_local_resources), true);
-  }
-  // Allocate resources for a task request specifying both predefined and custom
-  // resources.
-  {
-    NodeResources node_resources;
-    vector<FixedPoint> pred_capacities{3 /* CPU */, 4 /* MEM */, 5 /* GPU */};
-    vector<int64_t> cust_ids{1, 2};
-    vector<FixedPoint> cust_capacities{4, 4};
-    initNodeResources(node_resources, pred_capacities, cust_ids, cust_capacities);
-    ClusterResourceScheduler resource_scheduler(0, node_resources, *gcs_client_);
-
-    ResourceRequest resource_request;
-    vector<FixedPoint> pred_demands = {3. /* CPU */, 2. /* MEM */, 1.5 /* GPU */};
-    vector<FixedPoint> cust_demands{3, 2};
-    initResourceRequest(resource_request, pred_demands, cust_ids, cust_demands);
-
-    NodeResourceInstances old_local_resources = resource_scheduler.GetLocalResources();
-    std::shared_ptr<TaskResourceInstances> task_allocation =
-        std::make_shared<TaskResourceInstances>();
-    bool success = resource_scheduler.AllocateTaskResourceInstances(resource_request,
-                                                                    task_allocation);
-
-    ASSERT_EQ(success, true);
-
-    resource_scheduler.FreeTaskResourceInstances(task_allocation);
-
-    ASSERT_EQ((resource_scheduler.GetLocalResources() == old_local_resources), true);
-  }
-  // Allocate resources for a task request specifying both predefined and custom
-  // resources, but overallocates a hard-constrained custom resource.
-  {
-    NodeResources node_resources;
-    vector<FixedPoint> pred_capacities{3 /* CPU */, 4 /* MEM */, 5 /* GPU */};
-    vector<int64_t> cust_ids{1, 2};
-    vector<FixedPoint> cust_capacities{4, 4};
-    initNodeResources(node_resources, pred_capacities, cust_ids, cust_capacities);
-    ClusterResourceScheduler resource_scheduler(0, node_resources, *gcs_client_);
-
-    ResourceRequest resource_request;
-    vector<FixedPoint> pred_demands = {3. /* CPU */, 2. /* MEM */, 1.5 /* GPU */};
-    vector<FixedPoint> cust_demands{3, 10};
-    initResourceRequest(resource_request, pred_demands, cust_ids, cust_demands);
-
-    NodeResourceInstances old_local_resources = resource_scheduler.GetLocalResources();
-    std::shared_ptr<TaskResourceInstances> task_allocation =
-        std::make_shared<TaskResourceInstances>();
-    bool success = resource_scheduler.AllocateTaskResourceInstances(resource_request,
-                                                                    task_allocation);
-
-    ASSERT_EQ(success, false);
-    ASSERT_EQ((resource_scheduler.GetLocalResources() == old_local_resources), true);
-  }
-}
-
-TEST_F(ClusterResourceSchedulerTest, TaskResourceInstancesAllocationFailureTest) {
-  /// Make sure there's no leak when the resource allocation failed in the middle.
-  NodeResources node_resources;
-  vector<FixedPoint> pred_capacities{1 /* CPU */, 1 /* MEM */, 1 /* GPU */};
-  vector<int64_t> cust_ids{1, 2, 3};
-  vector<FixedPoint> cust_capacities{4, 4, 4};
-  initNodeResources(node_resources, pred_capacities, cust_ids, cust_capacities);
-  ClusterResourceScheduler resource_scheduler(0, node_resources, *gcs_client_);
-
-  ResourceRequest resource_request;
-  vector<FixedPoint> pred_demands = {0. /* CPU */, 0. /* MEM */, 0. /* GPU */};
-  vector<int64_t> req_cust_ids{1, 3, 5};
-  vector<FixedPoint> cust_demands{3, 3, 4};
-  initResourceRequest(resource_request, pred_demands, req_cust_ids, cust_demands);
-
-  NodeResourceInstances old_local_resources = resource_scheduler.GetLocalResources();
-  std::shared_ptr<TaskResourceInstances> task_allocation =
-      std::make_shared<TaskResourceInstances>();
-  bool success =
-      resource_scheduler.AllocateTaskResourceInstances(resource_request, task_allocation);
-
-  ASSERT_EQ(success, false);
-  // resource_scheduler.FreeTaskResourceInstances(task_allocation);
-  ASSERT_EQ((resource_scheduler.GetLocalResources() == old_local_resources), true);
-}
-
-TEST_F(ClusterResourceSchedulerTest, TaskResourceInstancesTest2) {
-  {
-    NodeResources node_resources;
-    vector<FixedPoint> pred_capacities{4. /* CPU */, 4. /* MEM */, 5. /* GPU */};
-    vector<int64_t> cust_ids{1, 2};
-    vector<FixedPoint> cust_capacities{4., 4.};
-    initNodeResources(node_resources, pred_capacities, cust_ids, cust_capacities);
-    ClusterResourceScheduler resource_scheduler(0, node_resources, *gcs_client_);
-
-    ResourceRequest resource_request;
-    vector<FixedPoint> pred_demands = {2. /* CPU */, 2. /* MEM */, 1.5 /* GPU */};
-    vector<FixedPoint> cust_demands{3., 2.};
-    initResourceRequest(resource_request, pred_demands, cust_ids, cust_demands);
-
-    std::shared_ptr<TaskResourceInstances> task_allocation =
-        std::make_shared<TaskResourceInstances>();
-    bool success = resource_scheduler.AllocateTaskResourceInstances(resource_request,
-                                                                    task_allocation);
-
-    NodeResourceInstances old_local_resources = resource_scheduler.GetLocalResources();
-    ASSERT_EQ(success, true);
-    std::vector<double> cpu_instances = task_allocation->GetCPUInstancesDouble();
-    resource_scheduler.AddCPUResourceInstances(cpu_instances);
-    resource_scheduler.SubtractCPUResourceInstances(cpu_instances);
-
-    ASSERT_EQ((resource_scheduler.GetLocalResources() == old_local_resources), true);
-  }
-}
-
-TEST_F(ClusterResourceSchedulerTest, DeadNodeTest) {
-  ClusterResourceScheduler resource_scheduler("local", {}, *gcs_client_);
-  absl::flat_hash_map<std::string, double> resource;
-  resource["CPU"] = 10000.0;
-  auto node_id = NodeID::FromRandom();
-  resource_scheduler.AddOrUpdateNode(node_id.Binary(), resource, resource);
-  int64_t violations = 0;
-  bool is_infeasible = false;
-  rpc::SchedulingStrategy scheduling_strategy;
-  scheduling_strategy.mutable_default_scheduling_strategy();
-  ASSERT_EQ(node_id.Binary(), resource_scheduler.GetBestSchedulableNode(
-                                  resource, scheduling_strategy, false, false, false,
-                                  &violations, &is_infeasible));
-  EXPECT_CALL(*gcs_client_->mock_node_accessor, Get(node_id, ::testing::_))
-      .WillOnce(::testing::Return(nullptr))
-      .WillOnce(::testing::Return(nullptr));
-  ASSERT_EQ("", resource_scheduler.GetBestSchedulableNode(resource, scheduling_strategy,
-                                                          false, false, false,
-                                                          &violations, &is_infeasible));
-}
-
-TEST_F(ClusterResourceSchedulerTest, TaskGPUResourceInstancesTest) {
-  {
-    NodeResources node_resources;
-    vector<FixedPoint> pred_capacities{1 /* CPU */, 1 /* MEM */, 4 /* GPU */};
-    vector<int64_t> cust_ids{1};
-    vector<FixedPoint> cust_capacities{8};
-    initNodeResources(node_resources, pred_capacities, cust_ids, cust_capacities);
-    ClusterResourceScheduler resource_scheduler(0, node_resources, *gcs_client_);
-
-    std::vector<double> allocate_gpu_instances{0.5, 0.5, 0.5, 0.5};
-    resource_scheduler.SubtractGPUResourceInstances(allocate_gpu_instances);
-    std::vector<double> available_gpu_instances = resource_scheduler.GetLocalResources()
-                                                      .GetAvailableResourceInstances()
-                                                      .GetGPUInstancesDouble();
-    std::vector<double> expected_available_gpu_instances{0.5, 0.5, 0.5, 0.5};
-    ASSERT_TRUE(std::equal(available_gpu_instances.begin(), available_gpu_instances.end(),
-                           expected_available_gpu_instances.begin()));
-
-    resource_scheduler.AddGPUResourceInstances(allocate_gpu_instances);
-    available_gpu_instances = resource_scheduler.GetLocalResources()
-                                  .GetAvailableResourceInstances()
-                                  .GetGPUInstancesDouble();
-    expected_available_gpu_instances = {1., 1., 1., 1.};
-    ASSERT_TRUE(std::equal(available_gpu_instances.begin(), available_gpu_instances.end(),
-                           expected_available_gpu_instances.begin()));
-
-    allocate_gpu_instances = {1.5, 1.5, .5, 1.5};
-    std::vector<double> underflow =
-        resource_scheduler.SubtractGPUResourceInstances(allocate_gpu_instances);
-    std::vector<double> expected_underflow{.5, .5, 0., .5};
-    ASSERT_TRUE(
-        std::equal(underflow.begin(), underflow.end(), expected_underflow.begin()));
-    available_gpu_instances = resource_scheduler.GetLocalResources()
-                                  .GetAvailableResourceInstances()
-                                  .GetGPUInstancesDouble();
-    expected_available_gpu_instances = {0., 0., 0.5, 0.};
-    ASSERT_TRUE(std::equal(available_gpu_instances.begin(), available_gpu_instances.end(),
-                           expected_available_gpu_instances.begin()));
-
-    allocate_gpu_instances = {1.0, .5, 1., .5};
-    std::vector<double> overflow =
-        resource_scheduler.AddGPUResourceInstances(allocate_gpu_instances);
-    std::vector<double> expected_overflow{.0, .0, .5, 0.};
-    ASSERT_TRUE(std::equal(overflow.begin(), overflow.end(), expected_overflow.begin()));
-    available_gpu_instances = resource_scheduler.GetLocalResources()
-                                  .GetAvailableResourceInstances()
-                                  .GetGPUInstancesDouble();
-    expected_available_gpu_instances = {1., .5, 1., .5};
-    ASSERT_TRUE(std::equal(available_gpu_instances.begin(), available_gpu_instances.end(),
-                           expected_available_gpu_instances.begin()));
-  }
-}
-
-TEST_F(ClusterResourceSchedulerTest,
-       UpdateLocalAvailableResourcesFromResourceInstancesTest) {
-  {
-    NodeResources node_resources;
-    vector<FixedPoint> pred_capacities{1 /* CPU */, 1 /* MEM */, 4 /* GPU */};
-    vector<int64_t> cust_ids{1};
-    vector<FixedPoint> cust_capacities{8};
-    initNodeResources(node_resources, pred_capacities, cust_ids, cust_capacities);
-    ClusterResourceScheduler resource_scheduler(0, node_resources, *gcs_client_);
-
-    {
-      std::vector<double> allocate_gpu_instances{0.5, 0.5, 2, 0.5};
-      // SubtractGPUResourceInstances() calls
-      // UpdateLocalAvailableResourcesFromResourceInstances() under the hood.
-      resource_scheduler.SubtractGPUResourceInstances(allocate_gpu_instances);
-      std::vector<double> available_gpu_instances = resource_scheduler.GetLocalResources()
-                                                        .GetAvailableResourceInstances()
-                                                        .GetGPUInstancesDouble();
-      std::vector<double> expected_available_gpu_instances{0.5, 0.5, 0., 0.5};
-      ASSERT_TRUE(std::equal(available_gpu_instances.begin(),
-                             available_gpu_instances.end(),
-                             expected_available_gpu_instances.begin()));
-
-      NodeResources nr;
-      resource_scheduler.GetNodeResources(0, &nr);
-      ASSERT_TRUE(nr.predefined_resources[GPU].available == 1.5);
-    }
-
-    {
-      std::vector<double> allocate_gpu_instances{1.5, 0.5, 2, 0.3};
-      // SubtractGPUResourceInstances() calls
-      // UpdateLocalAvailableResourcesFromResourceInstances() under the hood.
-      resource_scheduler.AddGPUResourceInstances(allocate_gpu_instances);
-      std::vector<double> available_gpu_instances = resource_scheduler.GetLocalResources()
-                                                        .GetAvailableResourceInstances()
-                                                        .GetGPUInstancesDouble();
-      std::vector<double> expected_available_gpu_instances{1., 1., 1., 0.8};
-      ASSERT_TRUE(std::equal(available_gpu_instances.begin(),
-                             available_gpu_instances.end(),
-                             expected_available_gpu_instances.begin()));
-
-      NodeResources nr;
-      resource_scheduler.GetNodeResources(0, &nr);
-      ASSERT_TRUE(nr.predefined_resources[GPU].available == 3.8);
-    }
-  }
-}
-
-TEST_F(ClusterResourceSchedulerTest, TaskResourceInstanceWithHardRequestTest) {
-  NodeResources node_resources;
-  vector<FixedPoint> pred_capacities{4. /* CPU */, 2. /* MEM */, 4. /* GPU */};
-  initNodeResources(node_resources, pred_capacities, EmptyIntVector,
-                    EmptyFixedPointVector);
-  ClusterResourceScheduler resource_scheduler(0, node_resources, *gcs_client_);
-
-  ResourceRequest resource_request;
-  vector<FixedPoint> pred_demands = {2. /* CPU */, 2. /* MEM */, 1.5 /* GPU */};
-  initResourceRequest(resource_request, pred_demands, EmptyIntVector,
-                      EmptyFixedPointVector);
-
-  std::shared_ptr<TaskResourceInstances> task_allocation =
-      std::make_shared<TaskResourceInstances>();
-  bool success =
-      resource_scheduler.AllocateTaskResourceInstances(resource_request, task_allocation);
-
-  ASSERT_EQ(success, true);
-
-  vector<FixedPoint> gpu_instances = task_allocation->GetGPUInstances();
-  vector<FixedPoint> expect_gpu_instance{1., 0.5, 0., 0.};
-
-  ASSERT_TRUE(EqualVectors(gpu_instances, expect_gpu_instance));
-}
-
-TEST_F(ClusterResourceSchedulerTest, TaskResourceInstanceWithoutCpuUnitTest) {
-  NodeResources node_resources;
-  vector<FixedPoint> pred_capacities{4. /* CPU */, 2. /* MEM */, 4. /* GPU */};
-  initNodeResources(node_resources, pred_capacities, EmptyIntVector,
-                    EmptyFixedPointVector);
-  ClusterResourceScheduler resource_scheduler(0, node_resources, *gcs_client_);
-
-  ResourceRequest resource_request;
-  vector<FixedPoint> pred_demands = {2. /* CPU */, 2. /* MEM */, 1.5 /* GPU */};
-  initResourceRequest(resource_request, pred_demands, EmptyIntVector,
-                      EmptyFixedPointVector);
-
-  std::shared_ptr<TaskResourceInstances> task_allocation =
-      std::make_shared<TaskResourceInstances>();
-  bool success =
-      resource_scheduler.AllocateTaskResourceInstances(resource_request, task_allocation);
-
-  ASSERT_EQ(success, true);
-
-  vector<FixedPoint> cpu_instances = task_allocation->GetCPUInstances();
-  vector<FixedPoint> expect_cpu_instance{2};
-
-  ASSERT_TRUE(EqualVectors(cpu_instances, expect_cpu_instance));
-}
-
-TEST_F(ClusterResourceSchedulerTest, TestAlwaysSpillInfeasibleTask) {
-  absl::flat_hash_map<std::string, double> resource_spec({{"CPU", 1}});
-  ClusterResourceScheduler resource_scheduler("local", {}, *gcs_client_);
-  for (int i = 0; i < 100; i++) {
-    resource_scheduler.AddOrUpdateNode(NodeID::FromRandom().Binary(), {}, {});
-  }
-
-  // No feasible nodes.
-  int64_t total_violations;
-  bool is_infeasible;
-  rpc::SchedulingStrategy scheduling_strategy;
-  scheduling_strategy.mutable_default_scheduling_strategy();
-  ASSERT_EQ(resource_scheduler.GetBestSchedulableNode(resource_spec, scheduling_strategy,
-                                                      false, false, false,
-                                                      &total_violations, &is_infeasible),
-            "");
-
-  // Feasible remote node, but doesn't currently have resources available. We
-  // should spill there.
-  auto remote_feasible = NodeID::FromRandom().Binary();
-  resource_scheduler.AddOrUpdateNode(remote_feasible, resource_spec, {{"CPU", 0.}});
-  ASSERT_EQ(remote_feasible, resource_scheduler.GetBestSchedulableNode(
-                                 resource_spec, scheduling_strategy, false, false, false,
-                                 &total_violations, &is_infeasible));
-
-  // Feasible remote node, and it currently has resources available. We should
-  // prefer to spill there.
-  auto remote_available = NodeID::FromRandom().Binary();
-  resource_scheduler.AddOrUpdateNode(remote_available, resource_spec, resource_spec);
-  ASSERT_EQ(remote_available, resource_scheduler.GetBestSchedulableNode(
-                                  resource_spec, scheduling_strategy, false, false, false,
-                                  &total_violations, &is_infeasible));
-}
-
-TEST_F(ClusterResourceSchedulerTest, ResourceUsageReportTest) {
-  vector<int64_t> cust_ids{1, 2, 3, 4, 5};
-
-  NodeResources node_resources;
-
-  absl::flat_hash_map<std::string, double> initial_resources(
-      {{"CPU", 1}, {"GPU", 2}, {"memory", 3}, {"1", 1}, {"2", 2}, {"3", 3}});
-  ClusterResourceScheduler resource_scheduler("0", initial_resources, *gcs_client_);
-  NodeResources other_node_resources;
-  vector<FixedPoint> other_pred_capacities{1. /* CPU */, 1. /* MEM */, 1. /* GPU */};
-  vector<FixedPoint> other_cust_capacities{5., 4., 3., 2., 1.};
-  initNodeResources(other_node_resources, other_pred_capacities, cust_ids,
-                    other_cust_capacities);
-  resource_scheduler.AddOrUpdateNode(12345, other_node_resources);
-
-  {  // Cluster is idle.
-    rpc::ResourcesData data;
-    resource_scheduler.FillResourceUsage(data);
-
-    auto available = data.resources_available();
-    auto total = data.resources_total();
-
-    ASSERT_EQ(available[kCPU_ResourceLabel], 1);
-    ASSERT_EQ(available[kGPU_ResourceLabel], 2);
-    ASSERT_EQ(available[kMemory_ResourceLabel], 3);
-    ASSERT_EQ(available["1"], 1);
-    ASSERT_EQ(available["2"], 2);
-    ASSERT_EQ(available["3"], 3);
-
-    ASSERT_EQ(total[kCPU_ResourceLabel], 1);
-    ASSERT_EQ(total[kGPU_ResourceLabel], 2);
-    ASSERT_EQ(total[kMemory_ResourceLabel], 3);
-    ASSERT_EQ(total["1"], 1);
-    ASSERT_EQ(total["2"], 2);
-    ASSERT_EQ(total["3"], 3);
-
-    // GCS doesn't like entries which are 0.
-    ASSERT_EQ(available.size(), 6);
-    ASSERT_EQ(total.size(), 6);
-  }
-  {  // Task running on node with {"CPU": 0.1, "1": 0.1}
-    std::shared_ptr<TaskResourceInstances> allocations =
-        std::make_shared<TaskResourceInstances>();
-    allocations->predefined_resources = {
-        {0.1},  // CPU
-    };
-    allocations->custom_resources = {
-        {1, {0.1}},  // "1"
-    };
-    absl::flat_hash_map<std::string, double> allocation_map({
-        {"CPU", 0.1},
-        {"1", 0.1},
-    });
-    resource_scheduler.AllocateLocalTaskResources(allocation_map, allocations);
-    rpc::ResourcesData data;
-    resource_scheduler.UpdateLastResourceUsage(std::make_shared<SchedulingResources>());
-    resource_scheduler.FillResourceUsage(data);
-
-    auto available = data.resources_available();
-    auto total = data.resources_total();
-
-    ASSERT_EQ(available[kCPU_ResourceLabel], 0.9);
-    ASSERT_EQ(available[kGPU_ResourceLabel], 2);
-    ASSERT_EQ(available[kMemory_ResourceLabel], 3);
-    ASSERT_EQ(available["1"], 0.9);
-    ASSERT_EQ(available["2"], 2);
-    ASSERT_EQ(available["3"], 3);
-
-    ASSERT_EQ(total[kCPU_ResourceLabel], 1);
-    ASSERT_EQ(total[kGPU_ResourceLabel], 2);
-    ASSERT_EQ(total[kMemory_ResourceLabel], 3);
-    ASSERT_EQ(total["1"], 1);
-    ASSERT_EQ(total["2"], 2);
-    ASSERT_EQ(total["3"], 3);
-  }
-}
-
-TEST_F(ClusterResourceSchedulerTest, ObjectStoreMemoryUsageTest) {
-  vector<int64_t> cust_ids{1};
-  NodeResources node_resources;
-  absl::flat_hash_map<std::string, double> initial_resources(
-      {{"CPU", 1},
-       {"GPU", 2},
-       {"memory", 3},
-       {"object_store_memory", 1000 * 1024 * 1024}});
-  int64_t used_object_store_memory = 250 * 1024 * 1024;
-  int64_t *ptr = &used_object_store_memory;
-  ClusterResourceScheduler resource_scheduler("0", initial_resources, *gcs_client_,
-                                              [&] { return *ptr; });
-  NodeResources other_node_resources;
-  vector<FixedPoint> other_pred_capacities{1. /* CPU */, 1. /* MEM */, 1. /* GPU */};
-  vector<FixedPoint> other_cust_capacities{10.};
-  initNodeResources(other_node_resources, other_pred_capacities, cust_ids,
-                    other_cust_capacities);
-  resource_scheduler.AddOrUpdateNode(12345, other_node_resources);
-
-  {
-    rpc::ResourcesData data;
-    resource_scheduler.FillResourceUsage(data);
-    auto available = data.resources_available();
-    auto total = data.resources_total();
-    ASSERT_EQ(available["object_store_memory"], 750 * 1024 * 1024);
-    ASSERT_EQ(total["object_store_memory"], 1000 * 1024 * 1024);
-  }
-
-  used_object_store_memory = 450 * 1024 * 1024;
-  {
-    rpc::ResourcesData data;
-    resource_scheduler.FillResourceUsage(data);
-    auto available = data.resources_available();
-    auto total = data.resources_total();
-    ASSERT_EQ(available["object_store_memory"], 550 * 1024 * 1024);
-  }
-
-  used_object_store_memory = 0;
-  {
-    rpc::ResourcesData data;
-    resource_scheduler.FillResourceUsage(data);
-    auto available = data.resources_available();
-    auto total = data.resources_total();
-    ASSERT_EQ(available["object_store_memory"], 1000 * 1024 * 1024);
-  }
-
-  used_object_store_memory = 9999999999;
-  {
-    rpc::ResourcesData data;
-    resource_scheduler.FillResourceUsage(data);
-    auto available = data.resources_available();
-    auto total = data.resources_total();
-    ASSERT_EQ(available["object_store_memory"], 0);
-  }
-}
-
-TEST_F(ClusterResourceSchedulerTest, DirtyLocalViewTest) {
-  absl::flat_hash_map<std::string, double> initial_resources({{"CPU", 1}});
-  ClusterResourceScheduler resource_scheduler("local", initial_resources, *gcs_client_);
-  auto remote = NodeID::FromRandom().Binary();
-  resource_scheduler.AddOrUpdateNode(remote, {{"CPU", 2.}}, {{"CPU", 2.}});
-  const absl::flat_hash_map<std::string, double> task_spec = {{"CPU", 1.}};
-
-  // Allocate local resources to force tasks onto the remote node when
-  // resources are available.
-  std::shared_ptr<TaskResourceInstances> task_allocation =
-      std::make_shared<TaskResourceInstances>();
-  ASSERT_TRUE(resource_scheduler.AllocateLocalTaskResources(task_spec, task_allocation));
-  task_allocation = std::make_shared<TaskResourceInstances>();
-  ASSERT_FALSE(resource_scheduler.AllocateLocalTaskResources(task_spec, task_allocation));
-  // View of local resources is not affected by resource usage report.
-  rpc::ResourcesData data;
-  resource_scheduler.FillResourceUsage(data);
-  ASSERT_FALSE(resource_scheduler.AllocateLocalTaskResources(task_spec, task_allocation));
-
-  for (int num_slots_available = 0; num_slots_available <= 2; num_slots_available++) {
-    rpc::ResourcesData data;
-    int64_t t;
-    bool is_infeasible;
-    rpc::SchedulingStrategy scheduling_strategy;
-    scheduling_strategy.mutable_default_scheduling_strategy();
-    for (int i = 0; i < 3; i++) {
-      // Remote node reports update local view.
-      resource_scheduler.AddOrUpdateNode(remote, {{"CPU", 2.}},
-                                         {{"CPU", num_slots_available}});
-      for (int j = 0; j < num_slots_available; j++) {
-        ASSERT_EQ(remote, resource_scheduler.GetBestSchedulableNode(
-                              task_spec, scheduling_strategy, false, false, true, &t,
-                              &is_infeasible));
-        // Allocate remote resources.
-        ASSERT_TRUE(resource_scheduler.AllocateRemoteTaskResources(remote, task_spec));
-      }
-      // Our local view says there are not enough resources on the remote node to
-      // schedule another task.
-      ASSERT_EQ("", resource_scheduler.GetBestSchedulableNode(
-                        task_spec, scheduling_strategy, false, false, true, &t,
-                        &is_infeasible));
-      ASSERT_FALSE(
-          resource_scheduler.AllocateLocalTaskResources(task_spec, task_allocation));
-      ASSERT_FALSE(resource_scheduler.AllocateRemoteTaskResources(remote, task_spec));
-    }
-  }
-}
-
-TEST_F(ClusterResourceSchedulerTest, DynamicResourceTest) {
-  ClusterResourceScheduler resource_scheduler("local", {{"CPU", 2}}, *gcs_client_);
-
-  absl::flat_hash_map<std::string, double> resource_request = {{"CPU", 1},
-                                                               {"custom123", 2}};
-  int64_t t;
-  bool is_infeasible;
-  rpc::SchedulingStrategy scheduling_strategy;
-  scheduling_strategy.mutable_default_scheduling_strategy();
-
-  std::string result = resource_scheduler.GetBestSchedulableNode(
-      resource_request, scheduling_strategy, false, false, false, &t, &is_infeasible);
-  ASSERT_TRUE(result.empty());
-
-  resource_scheduler.AddLocalResourceInstances("custom123", {0., 1.0, 1.0});
-
-  result = resource_scheduler.GetBestSchedulableNode(
-      resource_request, scheduling_strategy, false, false, false, &t, &is_infeasible);
-  ASSERT_FALSE(result.empty()) << resource_scheduler.DebugString();
-
-  resource_request["custom123"] = 3;
-  result = resource_scheduler.GetBestSchedulableNode(
-      resource_request, scheduling_strategy, false, false, false, &t, &is_infeasible);
-  ASSERT_TRUE(result.empty());
-
-  resource_scheduler.AddLocalResourceInstances("custom123", {1.0});
-  result = resource_scheduler.GetBestSchedulableNode(
-      resource_request, scheduling_strategy, false, false, false, &t, &is_infeasible);
-  ASSERT_FALSE(result.empty());
-
-  resource_scheduler.DeleteLocalResource("custom123");
-  result = resource_scheduler.GetBestSchedulableNode(
-      resource_request, scheduling_strategy, false, false, false, &t, &is_infeasible);
-  ASSERT_TRUE(result.empty());
-}
-
-TEST_F(ClusterResourceSchedulerTest, AvailableResourceEmptyTest) {
-  ClusterResourceScheduler resource_scheduler("local", {{"custom123", 5}}, *gcs_client_);
-  std::shared_ptr<TaskResourceInstances> resource_instances =
-      std::make_shared<TaskResourceInstances>();
-  absl::flat_hash_map<std::string, double> resource_request = {{"custom123", 5}};
-  bool allocated =
-      resource_scheduler.AllocateLocalTaskResources(resource_request, resource_instances);
-  ASSERT_TRUE(allocated);
-  ASSERT_TRUE(resource_scheduler.IsAvailableResourceEmpty("custom123"));
-}
-
-TEST_F(ClusterResourceSchedulerTest, TestForceSpillback) {
-  absl::flat_hash_map<std::string, double> resource_spec({{"CPU", 1}});
-  ClusterResourceScheduler resource_scheduler("local", resource_spec, *gcs_client_);
-  std::vector<string> node_ids;
-  for (int i = 0; i < 100; i++) {
-    node_ids.push_back(NodeID::FromRandom().Binary());
-    resource_scheduler.AddOrUpdateNode(node_ids.back(), {}, {});
-  }
-
-  // No feasible nodes.
-  int64_t total_violations;
-  bool is_infeasible;
-  rpc::SchedulingStrategy scheduling_strategy;
-  scheduling_strategy.mutable_default_scheduling_strategy();
-  // Normally we prefer local.
-  ASSERT_EQ(resource_scheduler.GetBestSchedulableNode(
-                resource_spec, scheduling_strategy, false, false,
-                /*force_spillback=*/false, &total_violations, &is_infeasible),
-            "local");
-  // If spillback is forced, we try to spill to remote, but only if there is a
-  // schedulable node.
-  ASSERT_EQ(resource_scheduler.GetBestSchedulableNode(
-                resource_spec, scheduling_strategy, false, false,
-                /*force_spillback=*/true, &total_violations, &is_infeasible),
-            "");
-  // Choose a remote node that has the resources available.
-  resource_scheduler.AddOrUpdateNode(node_ids[50], resource_spec, {});
-  ASSERT_EQ(resource_scheduler.GetBestSchedulableNode(
-                resource_spec, scheduling_strategy, false, false,
-                /*force_spillback=*/true, &total_violations, &is_infeasible),
-            "");
-  resource_scheduler.AddOrUpdateNode(node_ids[51], resource_spec, resource_spec);
-  ASSERT_EQ(resource_scheduler.GetBestSchedulableNode(
-                resource_spec, scheduling_strategy, false, false,
-                /*force_spillback=*/true, &total_violations, &is_infeasible),
-            node_ids[51]);
-}
-
-TEST_F(ClusterResourceSchedulerTest, CustomResourceInstanceTest) {
-  RayConfig::instance().initialize(
-      R"(
-{
-  "custom_unit_instance_resources": "FPGA"
-}
-  )");
-  ClusterResourceScheduler resource_scheduler("local", {{"CPU", 4}, {"FPGA", 2}},
-                                              *gcs_client_);
-
-  StringIdMap mock_string_to_int_map;
-  int64_t fpga_resource_id = mock_string_to_int_map.Insert("FPGA");
-
-  ResourceRequest resource_request;
-  vector<FixedPoint> pred_demands = {1. /* CPU */};
-  vector<FixedPoint> cust_demands{0.7};
-  vector<int64_t> cust_ids{fpga_resource_id};
-  initResourceRequest(resource_request, pred_demands, cust_ids, cust_demands);
-
-  std::shared_ptr<TaskResourceInstances> task_allocation =
-      std::make_shared<TaskResourceInstances>();
-  bool success =
-      resource_scheduler.AllocateTaskResourceInstances(resource_request, task_allocation);
-  ASSERT_TRUE(success) << resource_scheduler.DebugString();
-
-  success =
-      resource_scheduler.AllocateTaskResourceInstances(resource_request, task_allocation);
-  ASSERT_TRUE(success) << resource_scheduler.DebugString();
-
-  ResourceRequest fail_resource_request;
-  vector<FixedPoint> fail_cust_demands{0.5};
-  initResourceRequest(fail_resource_request, pred_demands, cust_ids, fail_cust_demands);
-  success = resource_scheduler.AllocateTaskResourceInstances(fail_resource_request,
-                                                             task_allocation);
-  ASSERT_FALSE(success) << resource_scheduler.DebugString();
-}
-
-TEST_F(ClusterResourceSchedulerTest, TaskResourceInstancesSerializedStringTest) {
-  ClusterResourceScheduler resource_scheduler(
-      "local", {{"CPU", 4}, {"memory", 4}, {"GPU", 2}}, *gcs_client_);
-  std::shared_ptr<TaskResourceInstances> cluster_resources =
-      std::make_shared<TaskResourceInstances>();
-  addTaskResourceInstances(true, {2.}, 0, cluster_resources.get());
-  addTaskResourceInstances(true, {4.}, 1, cluster_resources.get());
-  addTaskResourceInstances(true, {1., 1.}, 2, cluster_resources.get());
-  std::string serialized_string =
-      resource_scheduler.SerializedTaskResourceInstances(cluster_resources);
-  std::string expected_serialized_string =
-      R"({"CPU":20000,"memory":40000,"GPU":[10000, 10000]})";
-  ASSERT_EQ(serialized_string == expected_serialized_string, true);
-
-  RayConfig::instance().initialize(
-      R"(
-{
-  "predefined_unit_instance_resources": "CPU,GPU"
-}
-  )");
-  std::shared_ptr<TaskResourceInstances> cluster_instance_resources =
-      std::make_shared<TaskResourceInstances>();
-  addTaskResourceInstances(true, {1., 1.}, 0, cluster_instance_resources.get());
-  addTaskResourceInstances(true, {4.}, 1, cluster_instance_resources.get());
-  addTaskResourceInstances(true, {1., 1.}, 2, cluster_instance_resources.get());
-  ClusterResourceScheduler resource_scheduler_cpu_instance(
-      "local", {{"CPU", 4}, {"memory", 4}, {"GPU", 2}}, *gcs_client_);
-  std::string instance_serialized_string =
-      resource_scheduler_cpu_instance.SerializedTaskResourceInstances(
-          cluster_instance_resources);
-  std::string expected_instance_serialized_string =
-      R"({"CPU":[10000, 10000],"memory":40000,"GPU":[10000, 10000]})";
-  ASSERT_EQ(instance_serialized_string == expected_instance_serialized_string, true);
-
-  // reset global config
-  RayConfig::instance().initialize(
-      R"(
-{
-  "predefined_unit_instance_resources": "GPU"
-}
-  )");
-}
-
-}  // namespace ray
-
-int main(int argc, char **argv) {
-  ::testing::InitGoogleTest(&argc, argv);
-  return RUN_ALL_TESTS();
-}
-=======
-// Copyright 2017 The Ray Authors.
-//
-// Licensed under the Apache License, Version 2.0 (the "License");
-// you may not use this file except in compliance with the License.
-// You may obtain a copy of the License at
-//
-//  http://www.apache.org/licenses/LICENSE-2.0
-//
-// Unless required by applicable law or agreed to in writing, software
-// distributed under the License is distributed on an "AS IS" BASIS,
-// WITHOUT WARRANTIES OR CONDITIONS OF ANY KIND, either express or implied.
-// See the License for the specific language governing permissions and
-// limitations under the License.
-
-// clang-format off
-#include "ray/raylet/scheduling/cluster_resource_scheduler.h"
-
-#include <string>
-
-#include "gmock/gmock.h"
-#include "gtest/gtest.h"
-#include "ray/common/ray_config.h"
-#include "ray/common/task/scheduling_resources.h"
-#include "ray/raylet/scheduling/scheduling_ids.h"
-#include "mock/ray/gcs/gcs_client/gcs_client.h"
-#ifdef UNORDERED_VS_ABSL_MAPS_EVALUATION
-#include <chrono>
-
-#include "absl/container/flat_hash_map.h"
-#endif  // UNORDERED_VS_ABSL_MAPS_EVALUATION
-// clang-format on
-using namespace std;
-
-#define ASSERT_RESOURCES_EQ(data, expected_available, expected_total) \
-  {                                                                   \
-    auto available = data->resources_available();                     \
-    ASSERT_EQ(available[kCPU_ResourceLabel], expected_available);     \
-    auto total = data->resources_total();                             \
-    ASSERT_EQ(total[kCPU_ResourceLabel], expected_total);             \
-  }
-
-#define ASSERT_RESOURCES_EMPTY(data)                   \
-  {                                                    \
-    ASSERT_FALSE(data->resources_available_changed()); \
-    ASSERT_TRUE(data->resources_available().empty());  \
-    ASSERT_TRUE(data->resources_total().empty());      \
-  }
-
-namespace ray {
-// Used to path empty vector arguments.
-vector<int64_t> EmptyIntVector;
-vector<bool> EmptyBoolVector;
-vector<FixedPoint> EmptyFixedPointVector;
-
-void initResourceRequest(ResourceRequest &res_request, vector<FixedPoint> pred_demands,
-                         vector<int64_t> cust_ids, vector<FixedPoint> cust_demands) {
-  res_request.predefined_resources.resize(PredefinedResources_MAX + pred_demands.size());
-  for (size_t i = 0; i < pred_demands.size(); i++) {
-    res_request.predefined_resources[i] = pred_demands[i];
-  }
-
-  for (size_t i = pred_demands.size(); i < PredefinedResources_MAX; i++) {
-    res_request.predefined_resources.push_back(0);
-  }
-
-  for (size_t i = 0; i < cust_ids.size(); i++) {
-    res_request.custom_resources[cust_ids[i]] = cust_demands[i];
-  }
-};
-
-void addTaskResourceInstances(bool predefined, vector<double> allocation, uint64_t idx,
-                              TaskResourceInstances *task_allocation) {
-  std::vector<FixedPoint> allocation_fp = VectorDoubleToVectorFixedPoint(allocation);
-
-  if (task_allocation->predefined_resources.size() < PredefinedResources_MAX) {
-    task_allocation->predefined_resources.resize(PredefinedResources_MAX);
-  }
-  if (predefined) {
-    task_allocation->predefined_resources[idx] = allocation_fp;
-  } else {
-    task_allocation->custom_resources.insert(
-        std::pair<int64_t, vector<FixedPoint>>(idx, allocation_fp));
-  }
-};
-
-void initNodeResources(NodeResources &node, vector<FixedPoint> &pred_capacities,
-                       vector<int64_t> &cust_ids, vector<FixedPoint> &cust_capacities) {
-  for (size_t i = 0; i < pred_capacities.size(); i++) {
-    ResourceCapacity rc;
-    rc.total = rc.available = pred_capacities[i];
-    node.predefined_resources.push_back(rc);
-  }
-
-  if (pred_capacities.size() < PredefinedResources_MAX) {
-    for (int i = pred_capacities.size(); i < PredefinedResources_MAX; i++) {
-      ResourceCapacity rc;
-      rc.total = rc.available = 0;
-      node.predefined_resources.push_back(rc);
-    }
-  }
-
-  ResourceCapacity rc;
-  for (size_t i = 0; i < cust_capacities.size(); i++) {
-    rc.total = rc.available = cust_capacities[i];
-    node.custom_resources.insert(pair<int64_t, ResourceCapacity>(cust_ids[i], rc));
-  }
-}
-
-bool nodeResourcesEqual(const NodeResources &nr1, const NodeResources &nr2) {
-  if (nr1.predefined_resources.size() != nr2.predefined_resources.size()) {
-    cout << nr1.predefined_resources.size() << " " << nr2.predefined_resources.size()
-         << endl;
-    return false;
-  }
-
-  for (size_t i = 0; i < nr1.predefined_resources.size(); i++) {
-    if (nr1.predefined_resources[i].available != nr2.predefined_resources[i].available) {
-      return false;
-    }
-    if (nr1.predefined_resources[i].total != nr2.predefined_resources[i].total) {
-      return false;
-    }
-  }
-
-  if (nr1.custom_resources.size() != nr2.custom_resources.size()) {
-    return false;
-  }
-
-  auto cr1 = nr1.custom_resources;
-  auto cr2 = nr2.custom_resources;
-  for (auto it1 = cr1.begin(); it1 != cr1.end(); ++it1) {
-    auto it2 = cr2.find(it1->first);
-    if (it2 == cr2.end()) {
-      return false;
-    }
-    if (it1->second.total != it2->second.total) {
-      return false;
-    }
-    if (it1->second.available != it2->second.available) {
-      return false;
-    }
-  }
-  return true;
-}
-
-class ClusterResourceSchedulerTest : public ::testing::Test {
- public:
-  void SetUp() {
-    // The legacy scheduling policy is easier to reason about for testing purposes. See
-    // `scheduling_policy_test.cc` for comprehensive testing of the hybrid scheduling
-    // policy.
-    gcs_client_ = std::make_unique<gcs::MockGcsClient>();
-    node_name = NodeID::FromRandom().Binary();
-    node_info.set_node_id(node_name);
-    ON_CALL(*gcs_client_->mock_node_accessor, Get(::testing::_, ::testing::_))
-        .WillByDefault(::testing::Return(&node_info));
-  }
-
-  void Shutdown() {}
-
-  void initCluster(ClusterResourceScheduler &resource_scheduler, int n) {
-    vector<FixedPoint> pred_capacities;
-    vector<int64_t> cust_ids;
-    vector<FixedPoint> cust_capacities;
-    int i, k;
-
-    for (i = 0; i < n; i++) {
-      NodeResources node_resources;
-
-      for (k = 0; k < PredefinedResources_MAX; k++) {
-        if (rand() % 3 == 0) {
-          pred_capacities.push_back(0);
-        } else {
-          pred_capacities.push_back(rand() % 10);
-        }
-      }
-
-      int m = min(rand() % PredefinedResources_MAX, n);
-
-      int start = rand() % n;
-      for (k = 0; k < m; k++) {
-        cust_ids.push_back((start + k) % n);
-        cust_capacities.push_back(rand() % 10);
-      }
-
-      initNodeResources(node_resources, pred_capacities, cust_ids, cust_capacities);
-
-      resource_scheduler.GetClusterResourceManager().AddOrUpdateNode(i, node_resources);
-
-      node_resources.custom_resources.clear();
-    }
-  }
-  std::unique_ptr<gcs::MockGcsClient> gcs_client_;
-  std::string node_name;
-  rpc::GcsNodeInfo node_info;
-};
-
-TEST_F(ClusterResourceSchedulerTest, SchedulingFixedPointTest) {
-  {
-    FixedPoint fp(1.);
-    FixedPoint fp1(1.);
-    FixedPoint fp2(2.);
-
-    ASSERT_TRUE(fp1 < fp2);
-    ASSERT_TRUE(fp2 > fp1);
-    ASSERT_TRUE(fp1 <= fp2);
-    ASSERT_TRUE(fp2 >= fp1);
-    ASSERT_TRUE(fp1 != fp2);
-
-    ASSERT_TRUE(fp1 == fp);
-    ASSERT_TRUE(fp1 >= fp);
-    ASSERT_TRUE(fp1 <= fp);
-  }
-
-  {
-    FixedPoint fp1(1.);
-    FixedPoint fp2(2.);
-
-    ASSERT_TRUE(fp1 < 2);
-    ASSERT_TRUE(fp2 > 1.);
-    ASSERT_TRUE(fp1 <= 2.);
-    ASSERT_TRUE(fp2 >= 1.);
-    ASSERT_TRUE(fp1 != 2.);
-
-    ASSERT_TRUE(fp1 == 1.);
-    ASSERT_TRUE(fp1 >= 1.);
-    ASSERT_TRUE(fp1 <= 1.);
-
-    ASSERT_TRUE(fp1 + fp2 == 3.);
-    ASSERT_TRUE(fp2 - fp1 == 1.);
-
-    ASSERT_TRUE((fp1 += 1.) == 2.);
-    ASSERT_TRUE((fp2 -= 1.) == 1.);
-  }
-
-  {
-    FixedPoint fp1(1.);
-
-    ASSERT_TRUE(fp1.Double() == 1.);
-  }
-}
-
-TEST_F(ClusterResourceSchedulerTest, SchedulingIdTest) {
-  StringIdMap ids;
-  hash<string> hasher;
-  const size_t num = 10;  // should be greater than 10.
-
-  for (size_t i = 0; i < num; i++) {
-    ids.Insert(to_string(i));
-  }
-  ASSERT_EQ(ids.Count(), num);
-
-  ASSERT_EQ(ids.Get(to_string(3)), static_cast<int64_t>(hasher(to_string(3))));
-
-  ASSERT_TRUE(ids.Get(to_string(100)) == -1);
-
-  // Test for handling collision.
-  StringIdMap short_ids;
-  uint8_t max_id = 8;
-  for (size_t i = 0; i < max_id; i++) {
-    int64_t id = short_ids.Insert(to_string(i), max_id);
-    ASSERT_TRUE(id < max_id);
-  }
-  ASSERT_EQ(short_ids.Count(), max_id);
-}
-
-TEST_F(ClusterResourceSchedulerTest, SchedulingInitClusterTest) {
-  int num_nodes = 10;
-  ClusterResourceScheduler resource_scheduler;
-
-  initCluster(resource_scheduler, num_nodes);
-
-  ASSERT_EQ(resource_scheduler.GetClusterResourceManager().NumNodes(), num_nodes);
-}
-
-TEST_F(ClusterResourceSchedulerTest, SchedulingDeleteClusterNodeTest) {
-  int num_nodes = 4;
-  int64_t remove_id = 2;
-
-  ClusterResourceScheduler resource_scheduler;
-
-  initCluster(resource_scheduler, num_nodes);
-  resource_scheduler.GetClusterResourceManager().RemoveNode(remove_id);
-
-  ASSERT_TRUE(num_nodes - 1 == resource_scheduler.GetClusterResourceManager().NumNodes());
-}
-
-TEST_F(ClusterResourceSchedulerTest, SchedulingModifyClusterNodeTest) {
-  int num_nodes = 4;
-  int64_t update_id = 2;
-  ClusterResourceScheduler resource_scheduler;
-
-  initCluster(resource_scheduler, num_nodes);
-
-  NodeResources node_resources;
-  vector<FixedPoint> pred_capacities;
-  vector<int64_t> cust_ids;
-  vector<FixedPoint> cust_capacities;
-  int k;
-
-  for (k = 0; k < PredefinedResources_MAX; k++) {
-    if (rand() % 3 == 0) {
-      pred_capacities.push_back(0);
-    } else {
-      pred_capacities.push_back(rand() % 10);
-    }
-  }
-
-  int m = min(rand() % PredefinedResources_MAX, num_nodes);
-
-  int start = rand() % num_nodes;
-  for (k = 0; k < m; k++) {
-    cust_ids.push_back((start + k) % num_nodes);
-    cust_capacities.push_back(rand() % 10);
-
-    initNodeResources(node_resources, pred_capacities, cust_ids, cust_capacities);
-    resource_scheduler.GetClusterResourceManager().AddOrUpdateNode(update_id,
-                                                                   node_resources);
-  }
-  ASSERT_TRUE(num_nodes == resource_scheduler.GetClusterResourceManager().NumNodes());
-}
-
-TEST_F(ClusterResourceSchedulerTest, SpreadSchedulingStrategyTest) {
-  absl::flat_hash_map<std::string, double> resource_total({{"CPU", 10}});
-  auto local_node_id = NodeID::FromRandom().Binary();
-  ClusterResourceScheduler resource_scheduler(local_node_id, resource_total,
-                                              *gcs_client_);
-  auto remote_node_id = NodeID::FromRandom().Binary();
-  resource_scheduler.GetClusterResourceManager().AddOrUpdateNode(
-      remote_node_id, resource_total, resource_total);
-
-  absl::flat_hash_map<std::string, double> resource_request({{"CPU", 1}});
-  int64_t violations;
-  bool is_infeasible;
-  rpc::SchedulingStrategy scheduling_strategy;
-  scheduling_strategy.mutable_spread_scheduling_strategy();
-  std::string node_id = resource_scheduler.GetBestSchedulableNode(
-      resource_request, scheduling_strategy, false, false, false, &violations,
-      &is_infeasible);
-  ASSERT_EQ(node_id, local_node_id);
-  absl::flat_hash_map<std::string, double> resource_available({{"CPU", 9}});
-  resource_scheduler.GetClusterResourceManager().AddOrUpdateNode(
-      local_node_id, resource_total, resource_available);
-  node_id = resource_scheduler.GetBestSchedulableNode(resource_request,
-                                                      scheduling_strategy, false, false,
-                                                      false, &violations, &is_infeasible);
-  ASSERT_EQ(node_id, remote_node_id);
-}
-
-TEST_F(ClusterResourceSchedulerTest, SchedulingUpdateAvailableResourcesTest) {
-  // Create cluster resources.
-  NodeResources node_resources;
-  vector<FixedPoint> pred_capacities{10, 5, 3};
-  vector<int64_t> cust_ids{1, 2};
-  vector<FixedPoint> cust_capacities{5, 5};
-  initNodeResources(node_resources, pred_capacities, cust_ids, cust_capacities);
-  ClusterResourceScheduler resource_scheduler(1, node_resources, *gcs_client_);
-
-  {
-    ResourceRequest resource_request;
-#define PRED_CUSTOM_LEN 2
-    vector<FixedPoint> pred_demands{7, 5};
-    vector<int64_t> cust_ids{1, 2};
-    vector<FixedPoint> cust_demands{3, 5};
-    initResourceRequest(resource_request, pred_demands, cust_ids, cust_demands);
-    int64_t violations;
-    bool is_infeasible;
-    rpc::SchedulingStrategy scheduling_strategy;
-    scheduling_strategy.mutable_default_scheduling_strategy();
-    int64_t node_id = resource_scheduler.GetBestSchedulableNode(
-        resource_request, scheduling_strategy, false, false, &violations, &is_infeasible);
-    ASSERT_EQ(node_id, 1);
-    ASSERT_TRUE(violations == 0);
-
-    NodeResources nr1, nr2;
-    ASSERT_TRUE(
-        resource_scheduler.GetClusterResourceManager().GetNodeResources(node_id, &nr1));
-    auto task_allocation = std::make_shared<TaskResourceInstances>();
-    ASSERT_TRUE(resource_scheduler.GetLocalResourceManager().AllocateLocalTaskResources(
-        resource_request, task_allocation));
-    ASSERT_TRUE(
-        resource_scheduler.GetClusterResourceManager().GetNodeResources(node_id, &nr2));
-
-    for (size_t i = 0; i < PRED_CUSTOM_LEN; i++) {
-      auto t = nr1.predefined_resources[i].available -
-               resource_request.predefined_resources[i];
-      if (t < 0) t = 0;
-      ASSERT_EQ(nr2.predefined_resources[i].available, t);
-    }
-
-    for (size_t i = 1; i <= PRED_CUSTOM_LEN; i++) {
-      auto it1 = nr1.custom_resources.find(i);
-      if (it1 != nr1.custom_resources.end()) {
-        auto it2 = nr2.custom_resources.find(i);
-        if (it2 != nr2.custom_resources.end()) {
-          auto t = it1->second.available - resource_request.custom_resources[i];
-          if (t < 0) t = 0;
-          ASSERT_EQ(it2->second.available, t);
-        }
-      }
-    }
-  }
-}
-
-TEST_F(ClusterResourceSchedulerTest, SchedulingUpdateTotalResourcesTest) {
-  absl::flat_hash_map<std::string, double> initial_resources = {
-      {ray::kCPU_ResourceLabel, 1}, {"custom", 1}};
-  std::string name = NodeID::FromRandom().Binary();
-  ClusterResourceScheduler resource_scheduler(name, initial_resources, *gcs_client_,
-                                              nullptr, nullptr);
-
-  resource_scheduler.GetLocalResourceManager().AddLocalResourceInstances(
-      ray::kCPU_ResourceLabel, {0, 1, 1});
-  resource_scheduler.GetLocalResourceManager().AddLocalResourceInstances("custom",
-                                                                         {0, 1, 1});
-
-  const auto &predefined_resources = resource_scheduler.GetClusterResourceManager()
-                                         .GetNodeResources(name)
-                                         .predefined_resources;
-  ASSERT_EQ(predefined_resources[CPU].total.Double(), 3);
-
-  const auto &custom_resources = resource_scheduler.GetClusterResourceManager()
-                                     .GetNodeResources(name)
-                                     .custom_resources;
-  auto resource_id = resource_scheduler.string_to_int_map_.Get("custom");
-  ASSERT_EQ(custom_resources.find(resource_id)->second.total.Double(), 3);
-}
-
-TEST_F(ClusterResourceSchedulerTest, SchedulingAddOrUpdateNodeTest) {
-  ClusterResourceScheduler resource_scheduler;
-  NodeResources nr, nr_out;
-  int64_t node_id = 1;
-
-  // Add node.
-  {
-    NodeResources node_resources;
-    vector<FixedPoint> pred_capacities{10, 5, 3};
-    vector<int64_t> cust_ids{1, 2};
-    vector<FixedPoint> cust_capacities{5, 5};
-    initNodeResources(node_resources, pred_capacities, cust_ids, cust_capacities);
-    resource_scheduler.GetClusterResourceManager().AddOrUpdateNode(node_id,
-                                                                   node_resources);
-    nr = node_resources;
-  }
-
-  // Check whether node resources were correctly added.
-  if (resource_scheduler.GetClusterResourceManager().GetNodeResources(node_id, &nr_out)) {
-    ASSERT_TRUE(nodeResourcesEqual(nr, nr_out));
-  } else {
-    ASSERT_TRUE(false);
-  }
-
-  // Update node.
-  {
-    NodeResources node_resources;
-    vector<FixedPoint> pred_capacities{10, 10};
-    vector<int64_t> cust_ids{2, 3};
-    vector<FixedPoint> cust_capacities{6, 6};
-    initNodeResources(node_resources, pred_capacities, cust_ids, cust_capacities);
-    resource_scheduler.GetClusterResourceManager().AddOrUpdateNode(node_id,
-                                                                   node_resources);
-    nr = node_resources;
-  }
-  if (resource_scheduler.GetClusterResourceManager().GetNodeResources(node_id, &nr_out)) {
-    ASSERT_TRUE(nodeResourcesEqual(nr, nr_out));
-  } else {
-    ASSERT_TRUE(false);
-  }
-}
-
-TEST_F(ClusterResourceSchedulerTest, SchedulingResourceRequestTest) {
-  // Create cluster resources containing local node.
-  NodeResources node_resources;
-  vector<FixedPoint> pred_capacities{5, 5};
-  vector<int64_t> cust_ids{1};
-  vector<FixedPoint> cust_capacities{10};
-  initNodeResources(node_resources, pred_capacities, cust_ids, cust_capacities);
-  ClusterResourceScheduler resource_scheduler(0, node_resources, *gcs_client_);
-  auto node_id = NodeID::FromRandom();
-  auto node_internal_id = resource_scheduler.string_to_int_map_.Insert(node_id.Binary());
-  rpc::SchedulingStrategy scheduling_strategy;
-  scheduling_strategy.mutable_default_scheduling_strategy();
-  {
-    NodeResources node_resources;
-    vector<FixedPoint> pred_capacities{10, 2, 3};
-    vector<int64_t> cust_ids{1, 2};
-    vector<FixedPoint> cust_capacities{5, 5};
-    initNodeResources(node_resources, pred_capacities, cust_ids, cust_capacities);
-    resource_scheduler.GetClusterResourceManager().AddOrUpdateNode(node_internal_id,
-                                                                   node_resources);
-  }
-  // Predefined resources, hard constraint violation
-  {
-    ResourceRequest resource_request;
-    vector<FixedPoint> pred_demands = {11};
-    initResourceRequest(resource_request, pred_demands, EmptyIntVector,
-                        EmptyFixedPointVector);
-    int64_t violations;
-    bool is_infeasible;
-    int64_t node_id = resource_scheduler.GetBestSchedulableNode(
-        resource_request, scheduling_strategy, false, false, &violations, &is_infeasible);
-    ASSERT_EQ(node_id, -1);
-  }
-
-  // Predefined resources, no constraint violation.
-  {
-    ResourceRequest resource_request;
-    vector<FixedPoint> pred_demands = {5};
-    initResourceRequest(resource_request, pred_demands, EmptyIntVector,
-                        EmptyFixedPointVector);
-    int64_t violations;
-    bool is_infeasible;
-    int64_t node_id = resource_scheduler.GetBestSchedulableNode(
-        resource_request, scheduling_strategy, false, false, &violations, &is_infeasible);
-    ASSERT_TRUE(node_id != -1);
-    ASSERT_TRUE(violations == 0);
-  }
-  // Custom resources, hard constraint violation.
-  {
-    ResourceRequest resource_request;
-    vector<FixedPoint> pred_demands{5, 2};
-    vector<int64_t> cust_ids{1};
-    vector<FixedPoint> cust_demands{11};
-    initResourceRequest(resource_request, pred_demands, cust_ids, cust_demands);
-    int64_t violations;
-    bool is_infeasible;
-    int64_t node_id = resource_scheduler.GetBestSchedulableNode(
-        resource_request, scheduling_strategy, false, false, &violations, &is_infeasible);
-    ASSERT_TRUE(node_id == -1);
-  }
-  // Custom resources, no constraint violation.
-  {
-    ResourceRequest resource_request;
-    vector<FixedPoint> pred_demands{5, 2};
-    vector<int64_t> cust_ids{1};
-    vector<FixedPoint> cust_demands{5};
-    initResourceRequest(resource_request, pred_demands, cust_ids, cust_demands);
-    int64_t violations;
-    bool is_infeasible;
-    int64_t node_id = resource_scheduler.GetBestSchedulableNode(
-        resource_request, scheduling_strategy, false, false, &violations, &is_infeasible);
-    ASSERT_TRUE(node_id != -1);
-    ASSERT_TRUE(violations == 0);
-  }
-  // Custom resource missing, hard constraint violation.
-  {
-    ResourceRequest resource_request;
-    vector<FixedPoint> pred_demands{5, 2};
-    vector<int64_t> cust_ids{100};
-    vector<FixedPoint> cust_demands{5};
-    initResourceRequest(resource_request, pred_demands, cust_ids, cust_demands);
-    int64_t violations;
-    bool is_infeasible;
-    int64_t node_id = resource_scheduler.GetBestSchedulableNode(
-        resource_request, scheduling_strategy, false, false, &violations, &is_infeasible);
-    ASSERT_TRUE(node_id == -1);
-  }
-  // Placement hints, no constraint violation.
-  {
-    ResourceRequest resource_request;
-    vector<FixedPoint> pred_demands{5, 2};
-    vector<int64_t> cust_ids{1};
-    vector<FixedPoint> cust_demands{5};
-    initResourceRequest(resource_request, pred_demands, cust_ids, cust_demands);
-    int64_t violations;
-    bool is_infeasible;
-    int64_t node_id = resource_scheduler.GetBestSchedulableNode(
-        resource_request, scheduling_strategy, false, false, &violations, &is_infeasible);
-    ASSERT_TRUE(node_id != -1);
-    ASSERT_TRUE(violations == 0);
-  }
-}
-
-TEST_F(ClusterResourceSchedulerTest, GetLocalAvailableResourcesWithCpuUnitTest) {
-  RayConfig::instance().initialize(
-      R"(
-{
-  "predefined_unit_instance_resources": "CPU,GPU"
-}
-  )");
-  // Create cluster resources containing local node.
-  NodeResources node_resources;
-  vector<FixedPoint> pred_capacities{3 /* CPU */, 4 /* MEM */, 5 /* GPU */};
-  vector<int64_t> cust_ids{1};
-  vector<FixedPoint> cust_capacities{8};
-  initNodeResources(node_resources, pred_capacities, cust_ids, cust_capacities);
-  ClusterResourceScheduler resource_scheduler(0, node_resources, *gcs_client_);
-
-  TaskResourceInstances available_cluster_resources =
-      resource_scheduler.GetLocalResourceManager()
-          .GetLocalResources()
-          .GetAvailableResourceInstances();
-
-  TaskResourceInstances expected_cluster_resources;
-  addTaskResourceInstances(true, {1., 1., 1.}, 0, &expected_cluster_resources);
-  addTaskResourceInstances(true, {4.}, 1, &expected_cluster_resources);
-  addTaskResourceInstances(true, {1., 1., 1., 1., 1.}, 2, &expected_cluster_resources);
-
-  ASSERT_EQ(expected_cluster_resources == available_cluster_resources, false);
-
-  addTaskResourceInstances(false, {8.}, 1, &expected_cluster_resources);
-
-  ASSERT_EQ(expected_cluster_resources == available_cluster_resources, true);
-}
-
-TEST_F(ClusterResourceSchedulerTest, GetLocalAvailableResourcesTest) {
-  RayConfig::instance().initialize(
-      R"(
-{
-  "predefined_unit_instance_resources": "GPU"
-}
-  )");
-  // Create cluster resources containing local node.
-  NodeResources node_resources;
-  vector<FixedPoint> pred_capacities{3 /* CPU */, 4 /* MEM */, 5 /* GPU */};
-  vector<int64_t> cust_ids{1};
-  vector<FixedPoint> cust_capacities{8};
-  initNodeResources(node_resources, pred_capacities, cust_ids, cust_capacities);
-  ClusterResourceScheduler resource_scheduler(0, node_resources, *gcs_client_);
-
-  TaskResourceInstances available_cluster_resources =
-      resource_scheduler.GetLocalResourceManager()
-          .GetLocalResources()
-          .GetAvailableResourceInstances();
-
-  TaskResourceInstances expected_cluster_resources;
-  addTaskResourceInstances(true, {3.}, 0, &expected_cluster_resources);
-  addTaskResourceInstances(true, {4.}, 1, &expected_cluster_resources);
-  addTaskResourceInstances(true, {1., 1., 1., 1., 1.}, 2, &expected_cluster_resources);
-
-  ASSERT_EQ(expected_cluster_resources == available_cluster_resources, false);
-
-  addTaskResourceInstances(false, {8.}, 1, &expected_cluster_resources);
-
-  ASSERT_EQ(expected_cluster_resources == available_cluster_resources, true);
-}
-
-TEST_F(ClusterResourceSchedulerTest, GetCPUInstancesDoubleTest) {
-  TaskResourceInstances task_resources;
-  addTaskResourceInstances(true, {1., 1., 1.}, CPU, &task_resources);
-  addTaskResourceInstances(true, {4.}, MEM, &task_resources);
-  addTaskResourceInstances(true, {1., 1., 1., 1., 1.}, GPU, &task_resources);
-
-  std::vector<FixedPoint> cpu_instances = task_resources.GetCPUInstances();
-  std::vector<FixedPoint> expected_cpu_instances{1., 1., 1.};
-
-  ASSERT_EQ(EqualVectors(cpu_instances, expected_cpu_instances), true);
-}
-
-TEST_F(ClusterResourceSchedulerTest, AvailableResourceInstancesOpsTest) {
-  NodeResources node_resources;
-  vector<FixedPoint> pred_capacities{3 /* CPU */};
-  initNodeResources(node_resources, pred_capacities, EmptyIntVector,
-                    EmptyFixedPointVector);
-  ClusterResourceScheduler cluster(0, node_resources, *gcs_client_);
-
-  ResourceInstanceCapacities instances;
-
-  instances.total = {6., 6., 6.};
-  instances.available = {3., 2., 5.};
-  ResourceInstanceCapacities old_instances = instances;
-
-  std::vector<FixedPoint> a{1., 1., 1.};
-  cluster.GetLocalResourceManager().AddAvailableResourceInstances(a, &instances);
-  cluster.GetLocalResourceManager().SubtractAvailableResourceInstances(a, &instances);
-
-  ASSERT_EQ(EqualVectors(instances.available, old_instances.available), true);
-
-  a = {10., 1., 1.};
-  cluster.GetLocalResourceManager().AddAvailableResourceInstances(a, &instances);
-  std::vector<FixedPoint> expected_available{6., 3., 6.};
-
-  ASSERT_EQ(EqualVectors(instances.available, expected_available), true);
-
-  a = {10., 1., 1.};
-  cluster.GetLocalResourceManager().SubtractAvailableResourceInstances(a, &instances);
-  expected_available = {0., 2., 5.};
-  ASSERT_EQ(EqualVectors(instances.available, expected_available), true);
-}
-
-TEST_F(ClusterResourceSchedulerTest, TaskResourceInstancesTest) {
-  // Allocate resources for a task request specifying only predefined resources.
-  {
-    NodeResources node_resources;
-    vector<FixedPoint> pred_capacities{3. /* CPU */, 4. /* MEM */, 5. /* GPU */};
-    initNodeResources(node_resources, pred_capacities, EmptyIntVector,
-                      EmptyFixedPointVector);
-    ClusterResourceScheduler resource_scheduler(0, node_resources, *gcs_client_);
-
-    ResourceRequest resource_request;
-    vector<FixedPoint> pred_demands = {3. /* CPU */, 2. /* MEM */, 1.5 /* GPU */};
-    initResourceRequest(resource_request, pred_demands, EmptyIntVector,
-                        EmptyFixedPointVector);
-
-    NodeResourceInstances old_local_resources =
-        resource_scheduler.GetLocalResourceManager().GetLocalResources();
-
-    std::shared_ptr<TaskResourceInstances> task_allocation =
-        std::make_shared<TaskResourceInstances>();
-    bool success =
-        resource_scheduler.GetLocalResourceManager().AllocateTaskResourceInstances(
-            resource_request, task_allocation);
-
-    ASSERT_EQ(success, true);
-
-    resource_scheduler.GetLocalResourceManager().FreeTaskResourceInstances(
-        task_allocation);
-
-    ASSERT_EQ((resource_scheduler.GetLocalResourceManager().GetLocalResources() ==
-               old_local_resources),
-              true);
-  }
-  // Try to allocate resources for a task request that overallocates a hard constrained
-  // resource.
-  {
-    NodeResources node_resources;
-    vector<FixedPoint> pred_capacities{3 /* CPU */, 4 /* MEM */, 5 /* GPU */};
-    initNodeResources(node_resources, pred_capacities, EmptyIntVector,
-                      EmptyFixedPointVector);
-    ClusterResourceScheduler resource_scheduler(0, node_resources, *gcs_client_);
-
-    ResourceRequest resource_request;
-    vector<FixedPoint> pred_demands = {4. /* CPU */, 2. /* MEM */, 1.5 /* GPU */};
-    initResourceRequest(resource_request, pred_demands, EmptyIntVector,
-                        EmptyFixedPointVector);
-
-    NodeResourceInstances old_local_resources =
-        resource_scheduler.GetLocalResourceManager().GetLocalResources();
-    std::shared_ptr<TaskResourceInstances> task_allocation =
-        std::make_shared<TaskResourceInstances>();
-    bool success =
-        resource_scheduler.GetLocalResourceManager().AllocateTaskResourceInstances(
-            resource_request, task_allocation);
-
-    ASSERT_EQ(success, false);
-    ASSERT_EQ((resource_scheduler.GetLocalResourceManager().GetLocalResources() ==
-               old_local_resources),
-              true);
-  }
-  // Allocate resources for a task request specifying both predefined and custom
-  // resources.
-  {
-    NodeResources node_resources;
-    vector<FixedPoint> pred_capacities{3 /* CPU */, 4 /* MEM */, 5 /* GPU */};
-    vector<int64_t> cust_ids{1, 2};
-    vector<FixedPoint> cust_capacities{4, 4};
-    initNodeResources(node_resources, pred_capacities, cust_ids, cust_capacities);
-    ClusterResourceScheduler resource_scheduler(0, node_resources, *gcs_client_);
-
-    ResourceRequest resource_request;
-    vector<FixedPoint> pred_demands = {3. /* CPU */, 2. /* MEM */, 1.5 /* GPU */};
-    vector<FixedPoint> cust_demands{3, 2};
-    initResourceRequest(resource_request, pred_demands, cust_ids, cust_demands);
-
-    NodeResourceInstances old_local_resources =
-        resource_scheduler.GetLocalResourceManager().GetLocalResources();
-    std::shared_ptr<TaskResourceInstances> task_allocation =
-        std::make_shared<TaskResourceInstances>();
-    bool success =
-        resource_scheduler.GetLocalResourceManager().AllocateTaskResourceInstances(
-            resource_request, task_allocation);
-
-    ASSERT_EQ(success, true);
-
-    resource_scheduler.GetLocalResourceManager().FreeTaskResourceInstances(
-        task_allocation);
-
-    ASSERT_EQ((resource_scheduler.GetLocalResourceManager().GetLocalResources() ==
-               old_local_resources),
-              true);
-  }
-  // Allocate resources for a task request specifying both predefined and custom
-  // resources, but overallocates a hard-constrained custom resource.
-  {
-    NodeResources node_resources;
-    vector<FixedPoint> pred_capacities{3 /* CPU */, 4 /* MEM */, 5 /* GPU */};
-    vector<int64_t> cust_ids{1, 2};
-    vector<FixedPoint> cust_capacities{4, 4};
-    initNodeResources(node_resources, pred_capacities, cust_ids, cust_capacities);
-    ClusterResourceScheduler resource_scheduler(0, node_resources, *gcs_client_);
-
-    ResourceRequest resource_request;
-    vector<FixedPoint> pred_demands = {3. /* CPU */, 2. /* MEM */, 1.5 /* GPU */};
-    vector<FixedPoint> cust_demands{3, 10};
-    initResourceRequest(resource_request, pred_demands, cust_ids, cust_demands);
-
-    NodeResourceInstances old_local_resources =
-        resource_scheduler.GetLocalResourceManager().GetLocalResources();
-    std::shared_ptr<TaskResourceInstances> task_allocation =
-        std::make_shared<TaskResourceInstances>();
-    bool success =
-        resource_scheduler.GetLocalResourceManager().AllocateTaskResourceInstances(
-            resource_request, task_allocation);
-
-    ASSERT_EQ(success, false);
-    ASSERT_EQ((resource_scheduler.GetLocalResourceManager().GetLocalResources() ==
-               old_local_resources),
-              true);
-  }
-}
-
-TEST_F(ClusterResourceSchedulerTest, TaskResourceInstancesAllocationFailureTest) {
-  /// Make sure there's no leak when the resource allocation failed in the middle.
-  NodeResources node_resources;
-  vector<FixedPoint> pred_capacities{1 /* CPU */, 1 /* MEM */, 1 /* GPU */};
-  vector<int64_t> cust_ids{1, 2, 3};
-  vector<FixedPoint> cust_capacities{4, 4, 4};
-  initNodeResources(node_resources, pred_capacities, cust_ids, cust_capacities);
-  ClusterResourceScheduler resource_scheduler(0, node_resources, *gcs_client_);
-
-  ResourceRequest resource_request;
-  vector<FixedPoint> pred_demands = {0. /* CPU */, 0. /* MEM */, 0. /* GPU */};
-  vector<int64_t> req_cust_ids{1, 3, 5};
-  vector<FixedPoint> cust_demands{3, 3, 4};
-  initResourceRequest(resource_request, pred_demands, req_cust_ids, cust_demands);
-
-  NodeResourceInstances old_local_resources =
-      resource_scheduler.GetLocalResourceManager().GetLocalResources();
-  std::shared_ptr<TaskResourceInstances> task_allocation =
-      std::make_shared<TaskResourceInstances>();
-  bool success =
-      resource_scheduler.GetLocalResourceManager().AllocateTaskResourceInstances(
-          resource_request, task_allocation);
-
-  ASSERT_EQ(success, false);
-  // resource_scheduler.FreeTaskResourceInstances(task_allocation);
-  ASSERT_EQ((resource_scheduler.GetLocalResourceManager().GetLocalResources() ==
-             old_local_resources),
-            true);
-}
-
-TEST_F(ClusterResourceSchedulerTest, TaskResourceInstancesTest2) {
-  {
-    NodeResources node_resources;
-    vector<FixedPoint> pred_capacities{4. /* CPU */, 4. /* MEM */, 5. /* GPU */};
-    vector<int64_t> cust_ids{1, 2};
-    vector<FixedPoint> cust_capacities{4., 4.};
-    initNodeResources(node_resources, pred_capacities, cust_ids, cust_capacities);
-    ClusterResourceScheduler resource_scheduler(0, node_resources, *gcs_client_);
-
-    ResourceRequest resource_request;
-    vector<FixedPoint> pred_demands = {2. /* CPU */, 2. /* MEM */, 1.5 /* GPU */};
-    vector<FixedPoint> cust_demands{3., 2.};
-    initResourceRequest(resource_request, pred_demands, cust_ids, cust_demands);
-
-    std::shared_ptr<TaskResourceInstances> task_allocation =
-        std::make_shared<TaskResourceInstances>();
-    bool success =
-        resource_scheduler.GetLocalResourceManager().AllocateTaskResourceInstances(
-            resource_request, task_allocation);
-
-    NodeResourceInstances old_local_resources =
-        resource_scheduler.GetLocalResourceManager().GetLocalResources();
-    ASSERT_EQ(success, true);
-    std::vector<double> cpu_instances = task_allocation->GetCPUInstancesDouble();
-    resource_scheduler.GetLocalResourceManager().AddCPUResourceInstances(cpu_instances);
-    resource_scheduler.GetLocalResourceManager().SubtractCPUResourceInstances(
-        cpu_instances);
-
-    ASSERT_EQ((resource_scheduler.GetLocalResourceManager().GetLocalResources() ==
-               old_local_resources),
-              true);
-  }
-}
-
-TEST_F(ClusterResourceSchedulerTest, DeadNodeTest) {
-  ClusterResourceScheduler resource_scheduler("local", {}, *gcs_client_);
-  absl::flat_hash_map<std::string, double> resource;
-  resource["CPU"] = 10000.0;
-  auto node_id = NodeID::FromRandom();
-  resource_scheduler.GetClusterResourceManager().AddOrUpdateNode(node_id.Binary(),
-                                                                 resource, resource);
-  int64_t violations = 0;
-  bool is_infeasible = false;
-  rpc::SchedulingStrategy scheduling_strategy;
-  scheduling_strategy.mutable_default_scheduling_strategy();
-  ASSERT_EQ(node_id.Binary(), resource_scheduler.GetBestSchedulableNode(
-                                  resource, scheduling_strategy, false, false, false,
-                                  &violations, &is_infeasible));
-  EXPECT_CALL(*gcs_client_->mock_node_accessor, Get(node_id, ::testing::_))
-      .WillOnce(::testing::Return(nullptr))
-      .WillOnce(::testing::Return(nullptr));
-  ASSERT_EQ("", resource_scheduler.GetBestSchedulableNode(resource, scheduling_strategy,
-                                                          false, false, false,
-                                                          &violations, &is_infeasible));
-}
-
-TEST_F(ClusterResourceSchedulerTest, TaskGPUResourceInstancesTest) {
-  {
-    NodeResources node_resources;
-    vector<FixedPoint> pred_capacities{1 /* CPU */, 1 /* MEM */, 4 /* GPU */};
-    vector<int64_t> cust_ids{1};
-    vector<FixedPoint> cust_capacities{8};
-    initNodeResources(node_resources, pred_capacities, cust_ids, cust_capacities);
-    ClusterResourceScheduler resource_scheduler(0, node_resources, *gcs_client_);
-
-    std::vector<double> allocate_gpu_instances{0.5, 0.5, 0.5, 0.5};
-    resource_scheduler.GetLocalResourceManager().SubtractGPUResourceInstances(
-        allocate_gpu_instances);
-    std::vector<double> available_gpu_instances =
-        resource_scheduler.GetLocalResourceManager()
-            .GetLocalResources()
-            .GetAvailableResourceInstances()
-            .GetGPUInstancesDouble();
-    std::vector<double> expected_available_gpu_instances{0.5, 0.5, 0.5, 0.5};
-    ASSERT_TRUE(std::equal(available_gpu_instances.begin(), available_gpu_instances.end(),
-                           expected_available_gpu_instances.begin()));
-
-    resource_scheduler.GetLocalResourceManager().AddGPUResourceInstances(
-        allocate_gpu_instances);
-    available_gpu_instances = resource_scheduler.GetLocalResourceManager()
-                                  .GetLocalResources()
-                                  .GetAvailableResourceInstances()
-                                  .GetGPUInstancesDouble();
-    expected_available_gpu_instances = {1., 1., 1., 1.};
-    ASSERT_TRUE(std::equal(available_gpu_instances.begin(), available_gpu_instances.end(),
-                           expected_available_gpu_instances.begin()));
-
-    allocate_gpu_instances = {1.5, 1.5, .5, 1.5};
-    std::vector<double> underflow =
-        resource_scheduler.GetLocalResourceManager().SubtractGPUResourceInstances(
-            allocate_gpu_instances);
-    std::vector<double> expected_underflow{.5, .5, 0., .5};
-    ASSERT_TRUE(
-        std::equal(underflow.begin(), underflow.end(), expected_underflow.begin()));
-    available_gpu_instances = resource_scheduler.GetLocalResourceManager()
-                                  .GetLocalResources()
-                                  .GetAvailableResourceInstances()
-                                  .GetGPUInstancesDouble();
-    expected_available_gpu_instances = {0., 0., 0.5, 0.};
-    ASSERT_TRUE(std::equal(available_gpu_instances.begin(), available_gpu_instances.end(),
-                           expected_available_gpu_instances.begin()));
-
-    allocate_gpu_instances = {1.0, .5, 1., .5};
-    std::vector<double> overflow =
-        resource_scheduler.GetLocalResourceManager().AddGPUResourceInstances(
-            allocate_gpu_instances);
-    std::vector<double> expected_overflow{.0, .0, .5, 0.};
-    ASSERT_TRUE(std::equal(overflow.begin(), overflow.end(), expected_overflow.begin()));
-    available_gpu_instances = resource_scheduler.GetLocalResourceManager()
-                                  .GetLocalResources()
-                                  .GetAvailableResourceInstances()
-                                  .GetGPUInstancesDouble();
-    expected_available_gpu_instances = {1., .5, 1., .5};
-    ASSERT_TRUE(std::equal(available_gpu_instances.begin(), available_gpu_instances.end(),
-                           expected_available_gpu_instances.begin()));
-  }
-}
-
-TEST_F(ClusterResourceSchedulerTest,
-       UpdateLocalAvailableResourcesFromResourceInstancesTest) {
-  {
-    NodeResources node_resources;
-    vector<FixedPoint> pred_capacities{1 /* CPU */, 1 /* MEM */, 4 /* GPU */};
-    vector<int64_t> cust_ids{1};
-    vector<FixedPoint> cust_capacities{8};
-    initNodeResources(node_resources, pred_capacities, cust_ids, cust_capacities);
-    ClusterResourceScheduler resource_scheduler(0, node_resources, *gcs_client_);
-
-    {
-      std::vector<double> allocate_gpu_instances{0.5, 0.5, 2, 0.5};
-      // SubtractGPUResourceInstances() calls
-      // UpdateLocalAvailableResourcesFromResourceInstances() under the hood.
-      resource_scheduler.GetLocalResourceManager().SubtractGPUResourceInstances(
-          allocate_gpu_instances);
-      std::vector<double> available_gpu_instances =
-          resource_scheduler.GetLocalResourceManager()
-              .GetLocalResources()
-              .GetAvailableResourceInstances()
-              .GetGPUInstancesDouble();
-      std::vector<double> expected_available_gpu_instances{0.5, 0.5, 0., 0.5};
-      ASSERT_TRUE(std::equal(available_gpu_instances.begin(),
-                             available_gpu_instances.end(),
-                             expected_available_gpu_instances.begin()));
-
-      NodeResources nr;
-      resource_scheduler.GetClusterResourceManager().GetNodeResources(0, &nr);
-      ASSERT_TRUE(nr.predefined_resources[GPU].available == 1.5);
-    }
-
-    {
-      std::vector<double> allocate_gpu_instances{1.5, 0.5, 2, 0.3};
-      // SubtractGPUResourceInstances() calls
-      // UpdateLocalAvailableResourcesFromResourceInstances() under the hood.
-      resource_scheduler.GetLocalResourceManager().AddGPUResourceInstances(
-          allocate_gpu_instances);
-      std::vector<double> available_gpu_instances =
-          resource_scheduler.GetLocalResourceManager()
-              .GetLocalResources()
-              .GetAvailableResourceInstances()
-              .GetGPUInstancesDouble();
-      std::vector<double> expected_available_gpu_instances{1., 1., 1., 0.8};
-      ASSERT_TRUE(std::equal(available_gpu_instances.begin(),
-                             available_gpu_instances.end(),
-                             expected_available_gpu_instances.begin()));
-
-      NodeResources nr;
-      resource_scheduler.GetClusterResourceManager().GetNodeResources(0, &nr);
-      ASSERT_TRUE(nr.predefined_resources[GPU].available == 3.8);
-    }
-  }
-}
-
-TEST_F(ClusterResourceSchedulerTest, TaskResourceInstanceWithHardRequestTest) {
-  NodeResources node_resources;
-  vector<FixedPoint> pred_capacities{4. /* CPU */, 2. /* MEM */, 4. /* GPU */};
-  initNodeResources(node_resources, pred_capacities, EmptyIntVector,
-                    EmptyFixedPointVector);
-  ClusterResourceScheduler resource_scheduler(0, node_resources, *gcs_client_);
-
-  ResourceRequest resource_request;
-  vector<FixedPoint> pred_demands = {2. /* CPU */, 2. /* MEM */, 1.5 /* GPU */};
-  initResourceRequest(resource_request, pred_demands, EmptyIntVector,
-                      EmptyFixedPointVector);
-
-  std::shared_ptr<TaskResourceInstances> task_allocation =
-      std::make_shared<TaskResourceInstances>();
-  bool success =
-      resource_scheduler.GetLocalResourceManager().AllocateTaskResourceInstances(
-          resource_request, task_allocation);
-
-  ASSERT_EQ(success, true);
-
-  vector<FixedPoint> gpu_instances = task_allocation->GetGPUInstances();
-  vector<FixedPoint> expect_gpu_instance{1., 0.5, 0., 0.};
-
-  ASSERT_TRUE(EqualVectors(gpu_instances, expect_gpu_instance));
-}
-
-TEST_F(ClusterResourceSchedulerTest, TaskResourceInstanceWithoutCpuUnitTest) {
-  NodeResources node_resources;
-  vector<FixedPoint> pred_capacities{4. /* CPU */, 2. /* MEM */, 4. /* GPU */};
-  initNodeResources(node_resources, pred_capacities, EmptyIntVector,
-                    EmptyFixedPointVector);
-  ClusterResourceScheduler resource_scheduler(0, node_resources, *gcs_client_);
-
-  ResourceRequest resource_request;
-  vector<FixedPoint> pred_demands = {2. /* CPU */, 2. /* MEM */, 1.5 /* GPU */};
-  initResourceRequest(resource_request, pred_demands, EmptyIntVector,
-                      EmptyFixedPointVector);
-
-  std::shared_ptr<TaskResourceInstances> task_allocation =
-      std::make_shared<TaskResourceInstances>();
-  bool success =
-      resource_scheduler.GetLocalResourceManager().AllocateTaskResourceInstances(
-          resource_request, task_allocation);
-
-  ASSERT_EQ(success, true);
-
-  vector<FixedPoint> cpu_instances = task_allocation->GetCPUInstances();
-  vector<FixedPoint> expect_cpu_instance{2};
-
-  ASSERT_TRUE(EqualVectors(cpu_instances, expect_cpu_instance));
-}
-
-TEST_F(ClusterResourceSchedulerTest, TestAlwaysSpillInfeasibleTask) {
-  absl::flat_hash_map<std::string, double> resource_spec({{"CPU", 1}});
-  ClusterResourceScheduler resource_scheduler("local", {}, *gcs_client_);
-  for (int i = 0; i < 100; i++) {
-    resource_scheduler.GetClusterResourceManager().AddOrUpdateNode(
-        NodeID::FromRandom().Binary(), {}, {});
-  }
-
-  // No feasible nodes.
-  int64_t total_violations;
-  bool is_infeasible;
-  rpc::SchedulingStrategy scheduling_strategy;
-  scheduling_strategy.mutable_default_scheduling_strategy();
-  ASSERT_EQ(resource_scheduler.GetBestSchedulableNode(resource_spec, scheduling_strategy,
-                                                      false, false, false,
-                                                      &total_violations, &is_infeasible),
-            "");
-
-  // Feasible remote node, but doesn't currently have resources available. We
-  // should spill there.
-  auto remote_feasible = NodeID::FromRandom().Binary();
-  resource_scheduler.GetClusterResourceManager().AddOrUpdateNode(
-      remote_feasible, resource_spec, {{"CPU", 0.}});
-  ASSERT_EQ(remote_feasible, resource_scheduler.GetBestSchedulableNode(
-                                 resource_spec, scheduling_strategy, false, false, false,
-                                 &total_violations, &is_infeasible));
-
-  // Feasible remote node, and it currently has resources available. We should
-  // prefer to spill there.
-  auto remote_available = NodeID::FromRandom().Binary();
-  resource_scheduler.GetClusterResourceManager().AddOrUpdateNode(
-      remote_available, resource_spec, resource_spec);
-  ASSERT_EQ(remote_available, resource_scheduler.GetBestSchedulableNode(
-                                  resource_spec, scheduling_strategy, false, false, false,
-                                  &total_violations, &is_infeasible));
-}
-
-TEST_F(ClusterResourceSchedulerTest, ResourceUsageReportTest) {
-  vector<int64_t> cust_ids{1, 2, 3, 4, 5};
-
-  NodeResources node_resources;
-
-  absl::flat_hash_map<std::string, double> initial_resources(
-      {{"CPU", 1}, {"GPU", 2}, {"memory", 3}, {"1", 1}, {"2", 2}, {"3", 3}});
-  ClusterResourceScheduler resource_scheduler("0", initial_resources, *gcs_client_);
-  NodeResources other_node_resources;
-  vector<FixedPoint> other_pred_capacities{1. /* CPU */, 1. /* MEM */, 1. /* GPU */};
-  vector<FixedPoint> other_cust_capacities{5., 4., 3., 2., 1.};
-  initNodeResources(other_node_resources, other_pred_capacities, cust_ids,
-                    other_cust_capacities);
-  resource_scheduler.GetClusterResourceManager().AddOrUpdateNode(12345,
-                                                                 other_node_resources);
-
-  {  // Cluster is idle.
-    rpc::ResourcesData data;
-    resource_scheduler.GetLocalResourceManager().FillResourceUsage(data);
-
-    auto available = data.resources_available();
-    auto total = data.resources_total();
-
-    ASSERT_EQ(available[kCPU_ResourceLabel], 1);
-    ASSERT_EQ(available[kGPU_ResourceLabel], 2);
-    ASSERT_EQ(available[kMemory_ResourceLabel], 3);
-    ASSERT_EQ(available["1"], 1);
-    ASSERT_EQ(available["2"], 2);
-    ASSERT_EQ(available["3"], 3);
-
-    ASSERT_EQ(total[kCPU_ResourceLabel], 1);
-    ASSERT_EQ(total[kGPU_ResourceLabel], 2);
-    ASSERT_EQ(total[kMemory_ResourceLabel], 3);
-    ASSERT_EQ(total["1"], 1);
-    ASSERT_EQ(total["2"], 2);
-    ASSERT_EQ(total["3"], 3);
-
-    // GCS doesn't like entries which are 0.
-    ASSERT_EQ(available.size(), 6);
-    ASSERT_EQ(total.size(), 6);
-  }
-  {  // Task running on node with {"CPU": 0.1, "1": 0.1}
-    std::shared_ptr<TaskResourceInstances> allocations =
-        std::make_shared<TaskResourceInstances>();
-    allocations->predefined_resources = {
-        {0.1},  // CPU
-    };
-    allocations->custom_resources = {
-        {1, {0.1}},  // "1"
-    };
-    absl::flat_hash_map<std::string, double> allocation_map({
-        {"CPU", 0.1},
-        {"1", 0.1},
-    });
-    resource_scheduler.GetLocalResourceManager().AllocateLocalTaskResources(
-        allocation_map, allocations);
-    rpc::ResourcesData data;
-    resource_scheduler.GetLocalResourceManager().ResetLastReportResourceUsage(
-        SchedulingResources{});
-    resource_scheduler.GetLocalResourceManager().FillResourceUsage(data);
-
-    auto available = data.resources_available();
-    auto total = data.resources_total();
-
-    ASSERT_EQ(available[kCPU_ResourceLabel], 0.9);
-    ASSERT_EQ(available[kGPU_ResourceLabel], 2);
-    ASSERT_EQ(available[kMemory_ResourceLabel], 3);
-    ASSERT_EQ(available["1"], 0.9);
-    ASSERT_EQ(available["2"], 2);
-    ASSERT_EQ(available["3"], 3);
-
-    ASSERT_EQ(total[kCPU_ResourceLabel], 1);
-    ASSERT_EQ(total[kGPU_ResourceLabel], 2);
-    ASSERT_EQ(total[kMemory_ResourceLabel], 3);
-    ASSERT_EQ(total["1"], 1);
-    ASSERT_EQ(total["2"], 2);
-    ASSERT_EQ(total["3"], 3);
-  }
-}
-
-TEST_F(ClusterResourceSchedulerTest, ObjectStoreMemoryUsageTest) {
-  vector<int64_t> cust_ids{1};
-  NodeResources node_resources;
-  absl::flat_hash_map<std::string, double> initial_resources(
-      {{"CPU", 1},
-       {"GPU", 2},
-       {"memory", 3},
-       {"object_store_memory", 1000 * 1024 * 1024}});
-  int64_t used_object_store_memory = 250 * 1024 * 1024;
-  int64_t *ptr = &used_object_store_memory;
-  ClusterResourceScheduler resource_scheduler("0", initial_resources, *gcs_client_,
-                                              [&] { return *ptr; });
-  NodeResources other_node_resources;
-  vector<FixedPoint> other_pred_capacities{1. /* CPU */, 1. /* MEM */, 1. /* GPU */};
-  vector<FixedPoint> other_cust_capacities{10.};
-  initNodeResources(other_node_resources, other_pred_capacities, cust_ids,
-                    other_cust_capacities);
-  resource_scheduler.GetClusterResourceManager().AddOrUpdateNode(12345,
-                                                                 other_node_resources);
-
-  {
-    rpc::ResourcesData data;
-    resource_scheduler.GetLocalResourceManager().FillResourceUsage(data);
-    auto available = data.resources_available();
-    auto total = data.resources_total();
-    ASSERT_EQ(available["object_store_memory"], 750 * 1024 * 1024);
-    ASSERT_EQ(total["object_store_memory"], 1000 * 1024 * 1024);
-  }
-
-  used_object_store_memory = 450 * 1024 * 1024;
-  {
-    rpc::ResourcesData data;
-    resource_scheduler.GetLocalResourceManager().FillResourceUsage(data);
-    auto available = data.resources_available();
-    auto total = data.resources_total();
-    ASSERT_EQ(available["object_store_memory"], 550 * 1024 * 1024);
-  }
-
-  used_object_store_memory = 0;
-  {
-    rpc::ResourcesData data;
-    resource_scheduler.GetLocalResourceManager().FillResourceUsage(data);
-    auto available = data.resources_available();
-    auto total = data.resources_total();
-    ASSERT_EQ(available["object_store_memory"], 1000 * 1024 * 1024);
-  }
-
-  used_object_store_memory = 9999999999;
-  {
-    rpc::ResourcesData data;
-    resource_scheduler.GetLocalResourceManager().FillResourceUsage(data);
-    auto available = data.resources_available();
-    auto total = data.resources_total();
-    ASSERT_EQ(available["object_store_memory"], 0);
-  }
-}
-
-TEST_F(ClusterResourceSchedulerTest, DirtyLocalViewTest) {
-  absl::flat_hash_map<std::string, double> initial_resources({{"CPU", 1}});
-  ClusterResourceScheduler resource_scheduler("local", initial_resources, *gcs_client_);
-  auto remote = NodeID::FromRandom().Binary();
-  resource_scheduler.GetClusterResourceManager().AddOrUpdateNode(remote, {{"CPU", 2.}},
-                                                                 {{"CPU", 2.}});
-  const absl::flat_hash_map<std::string, double> task_spec = {{"CPU", 1.}};
-
-  // Allocate local resources to force tasks onto the remote node when
-  // resources are available.
-  std::shared_ptr<TaskResourceInstances> task_allocation =
-      std::make_shared<TaskResourceInstances>();
-  ASSERT_TRUE(resource_scheduler.GetLocalResourceManager().AllocateLocalTaskResources(
-      task_spec, task_allocation));
-  task_allocation = std::make_shared<TaskResourceInstances>();
-  ASSERT_FALSE(resource_scheduler.GetLocalResourceManager().AllocateLocalTaskResources(
-      task_spec, task_allocation));
-  // View of local resources is not affected by resource usage report.
-  rpc::ResourcesData data;
-  resource_scheduler.GetLocalResourceManager().FillResourceUsage(data);
-  ASSERT_FALSE(resource_scheduler.GetLocalResourceManager().AllocateLocalTaskResources(
-      task_spec, task_allocation));
-
-  for (int num_slots_available = 0; num_slots_available <= 2; num_slots_available++) {
-    rpc::ResourcesData data;
-    int64_t t;
-    bool is_infeasible;
-    rpc::SchedulingStrategy scheduling_strategy;
-    scheduling_strategy.mutable_default_scheduling_strategy();
-    for (int i = 0; i < 3; i++) {
-      // Remote node reports update local view.
-      resource_scheduler.GetClusterResourceManager().AddOrUpdateNode(
-          remote, {{"CPU", 2.}}, {{"CPU", num_slots_available}});
-      for (int j = 0; j < num_slots_available; j++) {
-        ASSERT_EQ(remote, resource_scheduler.GetBestSchedulableNode(
-                              task_spec, scheduling_strategy, false, false, true, &t,
-                              &is_infeasible));
-        // Allocate remote resources.
-        ASSERT_TRUE(resource_scheduler.AllocateRemoteTaskResources(remote, task_spec));
-      }
-      // Our local view says there are not enough resources on the remote node to
-      // schedule another task.
-      ASSERT_EQ("", resource_scheduler.GetBestSchedulableNode(
-                        task_spec, scheduling_strategy, false, false, true, &t,
-                        &is_infeasible));
-      ASSERT_FALSE(
-          resource_scheduler.GetLocalResourceManager().AllocateLocalTaskResources(
-              task_spec, task_allocation));
-      ASSERT_FALSE(resource_scheduler.AllocateRemoteTaskResources(remote, task_spec));
-    }
-  }
-}
-
-TEST_F(ClusterResourceSchedulerTest, DynamicResourceTest) {
-  ClusterResourceScheduler resource_scheduler("local", {{"CPU", 2}}, *gcs_client_);
-
-  absl::flat_hash_map<std::string, double> resource_request = {{"CPU", 1},
-                                                               {"custom123", 2}};
-  int64_t t;
-  bool is_infeasible;
-  rpc::SchedulingStrategy scheduling_strategy;
-  scheduling_strategy.mutable_default_scheduling_strategy();
-
-  std::string result = resource_scheduler.GetBestSchedulableNode(
-      resource_request, scheduling_strategy, false, false, false, &t, &is_infeasible);
-  ASSERT_TRUE(result.empty());
-
-  resource_scheduler.GetLocalResourceManager().AddLocalResourceInstances("custom123",
-                                                                         {0., 1.0, 1.0});
-
-  result = resource_scheduler.GetBestSchedulableNode(
-      resource_request, scheduling_strategy, false, false, false, &t, &is_infeasible);
-  ASSERT_FALSE(result.empty()) << resource_scheduler.DebugString();
-
-  resource_request["custom123"] = 3;
-  result = resource_scheduler.GetBestSchedulableNode(
-      resource_request, scheduling_strategy, false, false, false, &t, &is_infeasible);
-  ASSERT_TRUE(result.empty());
-
-  resource_scheduler.GetLocalResourceManager().AddLocalResourceInstances("custom123",
-                                                                         {1.0});
-  result = resource_scheduler.GetBestSchedulableNode(
-      resource_request, scheduling_strategy, false, false, false, &t, &is_infeasible);
-  ASSERT_FALSE(result.empty());
-
-  resource_scheduler.GetLocalResourceManager().DeleteLocalResource("custom123");
-  result = resource_scheduler.GetBestSchedulableNode(
-      resource_request, scheduling_strategy, false, false, false, &t, &is_infeasible);
-  ASSERT_TRUE(result.empty());
-}
-
-TEST_F(ClusterResourceSchedulerTest, AvailableResourceEmptyTest) {
-  ClusterResourceScheduler resource_scheduler("local", {{"custom123", 5}}, *gcs_client_);
-  std::shared_ptr<TaskResourceInstances> resource_instances =
-      std::make_shared<TaskResourceInstances>();
-  absl::flat_hash_map<std::string, double> resource_request = {{"custom123", 5}};
-  bool allocated =
-      resource_scheduler.GetLocalResourceManager().AllocateLocalTaskResources(
-          resource_request, resource_instances);
-  ASSERT_TRUE(allocated);
-  ASSERT_TRUE(
-      resource_scheduler.GetLocalResourceManager().IsAvailableResourceEmpty("custom123"));
-}
-
-TEST_F(ClusterResourceSchedulerTest, TestForceSpillback) {
-  absl::flat_hash_map<std::string, double> resource_spec({{"CPU", 1}});
-  ClusterResourceScheduler resource_scheduler("local", resource_spec, *gcs_client_);
-  std::vector<string> node_ids;
-  for (int i = 0; i < 100; i++) {
-    node_ids.push_back(NodeID::FromRandom().Binary());
-    resource_scheduler.GetClusterResourceManager().AddOrUpdateNode(node_ids.back(), {},
-                                                                   {});
-  }
-
-  // No feasible nodes.
-  int64_t total_violations;
-  bool is_infeasible;
-  rpc::SchedulingStrategy scheduling_strategy;
-  scheduling_strategy.mutable_default_scheduling_strategy();
-  // Normally we prefer local.
-  ASSERT_EQ(resource_scheduler.GetBestSchedulableNode(
-                resource_spec, scheduling_strategy, false, false,
-                /*force_spillback=*/false, &total_violations, &is_infeasible),
-            "local");
-  // If spillback is forced, we try to spill to remote, but only if there is a
-  // schedulable node.
-  ASSERT_EQ(resource_scheduler.GetBestSchedulableNode(
-                resource_spec, scheduling_strategy, false, false,
-                /*force_spillback=*/true, &total_violations, &is_infeasible),
-            "");
-  // Choose a remote node that has the resources available.
-  resource_scheduler.GetClusterResourceManager().AddOrUpdateNode(node_ids[50],
-                                                                 resource_spec, {});
-  ASSERT_EQ(resource_scheduler.GetBestSchedulableNode(
-                resource_spec, scheduling_strategy, false, false,
-                /*force_spillback=*/true, &total_violations, &is_infeasible),
-            "");
-  resource_scheduler.GetClusterResourceManager().AddOrUpdateNode(
-      node_ids[51], resource_spec, resource_spec);
-  ASSERT_EQ(resource_scheduler.GetBestSchedulableNode(
-                resource_spec, scheduling_strategy, false, false,
-                /*force_spillback=*/true, &total_violations, &is_infeasible),
-            node_ids[51]);
-}
-
-TEST_F(ClusterResourceSchedulerTest, CustomResourceInstanceTest) {
-  RayConfig::instance().initialize(
-      R"(
-{
-  "custom_unit_instance_resources": "FPGA"
-}
-  )");
-  ClusterResourceScheduler resource_scheduler("local", {{"CPU", 4}, {"FPGA", 2}},
-                                              *gcs_client_);
-
-  StringIdMap mock_string_to_int_map;
-  int64_t fpga_resource_id = mock_string_to_int_map.Insert("FPGA");
-
-  ResourceRequest resource_request;
-  vector<FixedPoint> pred_demands = {1. /* CPU */};
-  vector<FixedPoint> cust_demands{0.7};
-  vector<int64_t> cust_ids{fpga_resource_id};
-  initResourceRequest(resource_request, pred_demands, cust_ids, cust_demands);
-
-  std::shared_ptr<TaskResourceInstances> task_allocation =
-      std::make_shared<TaskResourceInstances>();
-  bool success =
-      resource_scheduler.GetLocalResourceManager().AllocateTaskResourceInstances(
-          resource_request, task_allocation);
-  ASSERT_TRUE(success) << resource_scheduler.DebugString();
-
-  success = resource_scheduler.GetLocalResourceManager().AllocateTaskResourceInstances(
-      resource_request, task_allocation);
-  ASSERT_TRUE(success) << resource_scheduler.DebugString();
-
-  ResourceRequest fail_resource_request;
-  vector<FixedPoint> fail_cust_demands{0.5};
-  initResourceRequest(fail_resource_request, pred_demands, cust_ids, fail_cust_demands);
-  success = resource_scheduler.GetLocalResourceManager().AllocateTaskResourceInstances(
-      fail_resource_request, task_allocation);
-  ASSERT_FALSE(success) << resource_scheduler.DebugString();
-}
-
-TEST_F(ClusterResourceSchedulerTest, TaskResourceInstancesSerializedStringTest) {
-  ClusterResourceScheduler resource_scheduler(
-      "local", {{"CPU", 4}, {"memory", 4}, {"GPU", 2}}, *gcs_client_);
-  std::shared_ptr<TaskResourceInstances> cluster_resources =
-      std::make_shared<TaskResourceInstances>();
-  addTaskResourceInstances(true, {2.}, 0, cluster_resources.get());
-  addTaskResourceInstances(true, {4.}, 1, cluster_resources.get());
-  addTaskResourceInstances(true, {1., 1.}, 2, cluster_resources.get());
-  std::string serialized_string =
-      resource_scheduler.GetLocalResourceManager().SerializedTaskResourceInstances(
-          cluster_resources);
-  std::string expected_serialized_string =
-      R"({"CPU":20000,"memory":40000,"GPU":[10000, 10000]})";
-  ASSERT_EQ(serialized_string == expected_serialized_string, true);
-
-  RayConfig::instance().initialize(
-      R"(
-{
-  "predefined_unit_instance_resources": "CPU,GPU"
-}
-  )");
-  std::shared_ptr<TaskResourceInstances> cluster_instance_resources =
-      std::make_shared<TaskResourceInstances>();
-  addTaskResourceInstances(true, {1., 1.}, 0, cluster_instance_resources.get());
-  addTaskResourceInstances(true, {4.}, 1, cluster_instance_resources.get());
-  addTaskResourceInstances(true, {1., 1.}, 2, cluster_instance_resources.get());
-  ClusterResourceScheduler resource_scheduler_cpu_instance(
-      "local", {{"CPU", 4}, {"memory", 4}, {"GPU", 2}}, *gcs_client_);
-  std::string instance_serialized_string =
-      resource_scheduler_cpu_instance.GetLocalResourceManager()
-          .SerializedTaskResourceInstances(cluster_instance_resources);
-  std::string expected_instance_serialized_string =
-      R"({"CPU":[10000, 10000],"memory":40000,"GPU":[10000, 10000]})";
-  ASSERT_EQ(instance_serialized_string == expected_instance_serialized_string, true);
-
-  // reset global config
-  RayConfig::instance().initialize(
-      R"(
-{
-  "predefined_unit_instance_resources": "GPU"
-}
-  )");
-}
-
-}  // namespace ray
-
-int main(int argc, char **argv) {
-  ::testing::InitGoogleTest(&argc, argv);
-  return RUN_ALL_TESTS();
-}
->>>>>>> 19672688
+// Copyright 2017 The Ray Authors.
+//
+// Licensed under the Apache License, Version 2.0 (the "License");
+// you may not use this file except in compliance with the License.
+// You may obtain a copy of the License at
+//
+//  http://www.apache.org/licenses/LICENSE-2.0
+//
+// Unless required by applicable law or agreed to in writing, software
+// distributed under the License is distributed on an "AS IS" BASIS,
+// WITHOUT WARRANTIES OR CONDITIONS OF ANY KIND, either express or implied.
+// See the License for the specific language governing permissions and
+// limitations under the License.
+
+// clang-format off
+#include "ray/raylet/scheduling/cluster_resource_scheduler.h"
+
+#include <string>
+
+#include "gmock/gmock.h"
+#include "gtest/gtest.h"
+#include "ray/common/ray_config.h"
+#include "ray/common/task/scheduling_resources.h"
+#include "ray/raylet/scheduling/scheduling_ids.h"
+#include "mock/ray/gcs/gcs_client/gcs_client.h"
+#ifdef UNORDERED_VS_ABSL_MAPS_EVALUATION
+#include <chrono>
+
+#include "absl/container/flat_hash_map.h"
+#endif  // UNORDERED_VS_ABSL_MAPS_EVALUATION
+// clang-format on
+using namespace std;
+
+#define ASSERT_RESOURCES_EQ(data, expected_available, expected_total) \
+  {                                                                   \
+    auto available = data->resources_available();                     \
+    ASSERT_EQ(available[kCPU_ResourceLabel], expected_available);     \
+    auto total = data->resources_total();                             \
+    ASSERT_EQ(total[kCPU_ResourceLabel], expected_total);             \
+  }
+
+#define ASSERT_RESOURCES_EMPTY(data)                   \
+  {                                                    \
+    ASSERT_FALSE(data->resources_available_changed()); \
+    ASSERT_TRUE(data->resources_available().empty());  \
+    ASSERT_TRUE(data->resources_total().empty());      \
+  }
+
+namespace ray {
+// Used to path empty vector arguments.
+vector<int64_t> EmptyIntVector;
+vector<bool> EmptyBoolVector;
+vector<FixedPoint> EmptyFixedPointVector;
+
+void initResourceRequest(ResourceRequest &res_request, vector<FixedPoint> pred_demands,
+                         vector<int64_t> cust_ids, vector<FixedPoint> cust_demands) {
+  res_request.predefined_resources.resize(PredefinedResources_MAX + pred_demands.size());
+  for (size_t i = 0; i < pred_demands.size(); i++) {
+    res_request.predefined_resources[i] = pred_demands[i];
+  }
+
+  for (size_t i = pred_demands.size(); i < PredefinedResources_MAX; i++) {
+    res_request.predefined_resources.push_back(0);
+  }
+
+  for (size_t i = 0; i < cust_ids.size(); i++) {
+    res_request.custom_resources[cust_ids[i]] = cust_demands[i];
+  }
+};
+
+void addTaskResourceInstances(bool predefined, vector<double> allocation, uint64_t idx,
+                              TaskResourceInstances *task_allocation) {
+  std::vector<FixedPoint> allocation_fp = VectorDoubleToVectorFixedPoint(allocation);
+
+  if (task_allocation->predefined_resources.size() < PredefinedResources_MAX) {
+    task_allocation->predefined_resources.resize(PredefinedResources_MAX);
+  }
+  if (predefined) {
+    task_allocation->predefined_resources[idx] = allocation_fp;
+  } else {
+    task_allocation->custom_resources.insert(
+        std::pair<int64_t, vector<FixedPoint>>(idx, allocation_fp));
+  }
+};
+
+void initNodeResources(NodeResources &node, vector<FixedPoint> &pred_capacities,
+                       vector<int64_t> &cust_ids, vector<FixedPoint> &cust_capacities) {
+  for (size_t i = 0; i < pred_capacities.size(); i++) {
+    ResourceCapacity rc;
+    rc.total = rc.available = pred_capacities[i];
+    node.predefined_resources.push_back(rc);
+  }
+
+  if (pred_capacities.size() < PredefinedResources_MAX) {
+    for (int i = pred_capacities.size(); i < PredefinedResources_MAX; i++) {
+      ResourceCapacity rc;
+      rc.total = rc.available = 0;
+      node.predefined_resources.push_back(rc);
+    }
+  }
+
+  ResourceCapacity rc;
+  for (size_t i = 0; i < cust_capacities.size(); i++) {
+    rc.total = rc.available = cust_capacities[i];
+    node.custom_resources.insert(pair<int64_t, ResourceCapacity>(cust_ids[i], rc));
+  }
+}
+
+bool nodeResourcesEqual(const NodeResources &nr1, const NodeResources &nr2) {
+  if (nr1.predefined_resources.size() != nr2.predefined_resources.size()) {
+    cout << nr1.predefined_resources.size() << " " << nr2.predefined_resources.size()
+         << endl;
+    return false;
+  }
+
+  for (size_t i = 0; i < nr1.predefined_resources.size(); i++) {
+    if (nr1.predefined_resources[i].available != nr2.predefined_resources[i].available) {
+      return false;
+    }
+    if (nr1.predefined_resources[i].total != nr2.predefined_resources[i].total) {
+      return false;
+    }
+  }
+
+  if (nr1.custom_resources.size() != nr2.custom_resources.size()) {
+    return false;
+  }
+
+  auto cr1 = nr1.custom_resources;
+  auto cr2 = nr2.custom_resources;
+  for (auto it1 = cr1.begin(); it1 != cr1.end(); ++it1) {
+    auto it2 = cr2.find(it1->first);
+    if (it2 == cr2.end()) {
+      return false;
+    }
+    if (it1->second.total != it2->second.total) {
+      return false;
+    }
+    if (it1->second.available != it2->second.available) {
+      return false;
+    }
+  }
+  return true;
+}
+
+class ClusterResourceSchedulerTest : public ::testing::Test {
+ public:
+  void SetUp() {
+    // The legacy scheduling policy is easier to reason about for testing purposes. See
+    // `scheduling_policy_test.cc` for comprehensive testing of the hybrid scheduling
+    // policy.
+    gcs_client_ = std::make_unique<gcs::MockGcsClient>();
+    node_name = NodeID::FromRandom().Binary();
+    node_info.set_node_id(node_name);
+    ON_CALL(*gcs_client_->mock_node_accessor, Get(::testing::_, ::testing::_))
+        .WillByDefault(::testing::Return(&node_info));
+  }
+
+  void Shutdown() {}
+
+  void initCluster(ClusterResourceScheduler &resource_scheduler, int n) {
+    vector<FixedPoint> pred_capacities;
+    vector<int64_t> cust_ids;
+    vector<FixedPoint> cust_capacities;
+    int i, k;
+
+    for (i = 0; i < n; i++) {
+      NodeResources node_resources;
+
+      for (k = 0; k < PredefinedResources_MAX; k++) {
+        if (rand() % 3 == 0) {
+          pred_capacities.push_back(0);
+        } else {
+          pred_capacities.push_back(rand() % 10);
+        }
+      }
+
+      int m = min(rand() % PredefinedResources_MAX, n);
+
+      int start = rand() % n;
+      for (k = 0; k < m; k++) {
+        cust_ids.push_back((start + k) % n);
+        cust_capacities.push_back(rand() % 10);
+      }
+
+      initNodeResources(node_resources, pred_capacities, cust_ids, cust_capacities);
+
+      resource_scheduler.GetClusterResourceManager().AddOrUpdateNode(i, node_resources);
+
+      node_resources.custom_resources.clear();
+    }
+  }
+  std::unique_ptr<gcs::MockGcsClient> gcs_client_;
+  std::string node_name;
+  rpc::GcsNodeInfo node_info;
+};
+
+TEST_F(ClusterResourceSchedulerTest, SchedulingFixedPointTest) {
+  {
+    FixedPoint fp(1.);
+    FixedPoint fp1(1.);
+    FixedPoint fp2(2.);
+
+    ASSERT_TRUE(fp1 < fp2);
+    ASSERT_TRUE(fp2 > fp1);
+    ASSERT_TRUE(fp1 <= fp2);
+    ASSERT_TRUE(fp2 >= fp1);
+    ASSERT_TRUE(fp1 != fp2);
+
+    ASSERT_TRUE(fp1 == fp);
+    ASSERT_TRUE(fp1 >= fp);
+    ASSERT_TRUE(fp1 <= fp);
+  }
+
+  {
+    FixedPoint fp1(1.);
+    FixedPoint fp2(2.);
+
+    ASSERT_TRUE(fp1 < 2);
+    ASSERT_TRUE(fp2 > 1.);
+    ASSERT_TRUE(fp1 <= 2.);
+    ASSERT_TRUE(fp2 >= 1.);
+    ASSERT_TRUE(fp1 != 2.);
+
+    ASSERT_TRUE(fp1 == 1.);
+    ASSERT_TRUE(fp1 >= 1.);
+    ASSERT_TRUE(fp1 <= 1.);
+
+    ASSERT_TRUE(fp1 + fp2 == 3.);
+    ASSERT_TRUE(fp2 - fp1 == 1.);
+
+    ASSERT_TRUE((fp1 += 1.) == 2.);
+    ASSERT_TRUE((fp2 -= 1.) == 1.);
+  }
+
+  {
+    FixedPoint fp1(1.);
+
+    ASSERT_TRUE(fp1.Double() == 1.);
+  }
+}
+
+TEST_F(ClusterResourceSchedulerTest, SchedulingIdTest) {
+  StringIdMap ids;
+  hash<string> hasher;
+  const size_t num = 10;  // should be greater than 10.
+
+  for (size_t i = 0; i < num; i++) {
+    ids.Insert(to_string(i));
+  }
+  ASSERT_EQ(ids.Count(), num);
+
+  ASSERT_EQ(ids.Get(to_string(3)), static_cast<int64_t>(hasher(to_string(3))));
+
+  ASSERT_TRUE(ids.Get(to_string(100)) == -1);
+
+  // Test for handling collision.
+  StringIdMap short_ids;
+  uint8_t max_id = 8;
+  for (size_t i = 0; i < max_id; i++) {
+    int64_t id = short_ids.Insert(to_string(i), max_id);
+    ASSERT_TRUE(id < max_id);
+  }
+  ASSERT_EQ(short_ids.Count(), max_id);
+}
+
+TEST_F(ClusterResourceSchedulerTest, SchedulingInitClusterTest) {
+  int num_nodes = 10;
+  ClusterResourceScheduler resource_scheduler;
+
+  initCluster(resource_scheduler, num_nodes);
+
+  ASSERT_EQ(resource_scheduler.GetClusterResourceManager().NumNodes(), num_nodes);
+}
+
+TEST_F(ClusterResourceSchedulerTest, SchedulingDeleteClusterNodeTest) {
+  int num_nodes = 4;
+  int64_t remove_id = 2;
+
+  ClusterResourceScheduler resource_scheduler;
+
+  initCluster(resource_scheduler, num_nodes);
+  resource_scheduler.GetClusterResourceManager().RemoveNode(remove_id);
+
+  ASSERT_TRUE(num_nodes - 1 == resource_scheduler.GetClusterResourceManager().NumNodes());
+}
+
+TEST_F(ClusterResourceSchedulerTest, SchedulingModifyClusterNodeTest) {
+  int num_nodes = 4;
+  int64_t update_id = 2;
+  ClusterResourceScheduler resource_scheduler;
+
+  initCluster(resource_scheduler, num_nodes);
+
+  NodeResources node_resources;
+  vector<FixedPoint> pred_capacities;
+  vector<int64_t> cust_ids;
+  vector<FixedPoint> cust_capacities;
+  int k;
+
+  for (k = 0; k < PredefinedResources_MAX; k++) {
+    if (rand() % 3 == 0) {
+      pred_capacities.push_back(0);
+    } else {
+      pred_capacities.push_back(rand() % 10);
+    }
+  }
+
+  int m = min(rand() % PredefinedResources_MAX, num_nodes);
+
+  int start = rand() % num_nodes;
+  for (k = 0; k < m; k++) {
+    cust_ids.push_back((start + k) % num_nodes);
+    cust_capacities.push_back(rand() % 10);
+
+    initNodeResources(node_resources, pred_capacities, cust_ids, cust_capacities);
+    resource_scheduler.GetClusterResourceManager().AddOrUpdateNode(update_id,
+                                                                   node_resources);
+  }
+  ASSERT_TRUE(num_nodes == resource_scheduler.GetClusterResourceManager().NumNodes());
+}
+
+TEST_F(ClusterResourceSchedulerTest, SpreadSchedulingStrategyTest) {
+  absl::flat_hash_map<std::string, double> resource_total({{"CPU", 10}});
+  auto local_node_id = NodeID::FromRandom().Binary();
+  ClusterResourceScheduler resource_scheduler(local_node_id, resource_total,
+                                              *gcs_client_);
+  auto remote_node_id = NodeID::FromRandom().Binary();
+  resource_scheduler.GetClusterResourceManager().AddOrUpdateNode(
+      remote_node_id, resource_total, resource_total);
+
+  absl::flat_hash_map<std::string, double> resource_request({{"CPU", 1}});
+  int64_t violations;
+  bool is_infeasible;
+  rpc::SchedulingStrategy scheduling_strategy;
+  scheduling_strategy.mutable_spread_scheduling_strategy();
+  std::string node_id = resource_scheduler.GetBestSchedulableNode(
+      resource_request, scheduling_strategy, false, false, false, &violations,
+      &is_infeasible);
+  ASSERT_EQ(node_id, local_node_id);
+  absl::flat_hash_map<std::string, double> resource_available({{"CPU", 9}});
+  resource_scheduler.GetClusterResourceManager().AddOrUpdateNode(
+      local_node_id, resource_total, resource_available);
+  node_id = resource_scheduler.GetBestSchedulableNode(resource_request,
+                                                      scheduling_strategy, false, false,
+                                                      false, &violations, &is_infeasible);
+  ASSERT_EQ(node_id, remote_node_id);
+}
+
+TEST_F(ClusterResourceSchedulerTest, SchedulingUpdateAvailableResourcesTest) {
+  // Create cluster resources.
+  NodeResources node_resources;
+  vector<FixedPoint> pred_capacities{10, 5, 3};
+  vector<int64_t> cust_ids{1, 2};
+  vector<FixedPoint> cust_capacities{5, 5};
+  initNodeResources(node_resources, pred_capacities, cust_ids, cust_capacities);
+  ClusterResourceScheduler resource_scheduler(1, node_resources, *gcs_client_);
+
+  {
+    ResourceRequest resource_request;
+#define PRED_CUSTOM_LEN 2
+    vector<FixedPoint> pred_demands{7, 5};
+    vector<int64_t> cust_ids{1, 2};
+    vector<FixedPoint> cust_demands{3, 5};
+    initResourceRequest(resource_request, pred_demands, cust_ids, cust_demands);
+    int64_t violations;
+    bool is_infeasible;
+    rpc::SchedulingStrategy scheduling_strategy;
+    scheduling_strategy.mutable_default_scheduling_strategy();
+    int64_t node_id = resource_scheduler.GetBestSchedulableNode(
+        resource_request, scheduling_strategy, false, false, &violations, &is_infeasible);
+    ASSERT_EQ(node_id, 1);
+    ASSERT_TRUE(violations == 0);
+
+    NodeResources nr1, nr2;
+    ASSERT_TRUE(
+        resource_scheduler.GetClusterResourceManager().GetNodeResources(node_id, &nr1));
+    auto task_allocation = std::make_shared<TaskResourceInstances>();
+    ASSERT_TRUE(resource_scheduler.GetLocalResourceManager().AllocateLocalTaskResources(
+        resource_request, task_allocation));
+    ASSERT_TRUE(
+        resource_scheduler.GetClusterResourceManager().GetNodeResources(node_id, &nr2));
+
+    for (size_t i = 0; i < PRED_CUSTOM_LEN; i++) {
+      auto t = nr1.predefined_resources[i].available -
+               resource_request.predefined_resources[i];
+      if (t < 0) t = 0;
+      ASSERT_EQ(nr2.predefined_resources[i].available, t);
+    }
+
+    for (size_t i = 1; i <= PRED_CUSTOM_LEN; i++) {
+      auto it1 = nr1.custom_resources.find(i);
+      if (it1 != nr1.custom_resources.end()) {
+        auto it2 = nr2.custom_resources.find(i);
+        if (it2 != nr2.custom_resources.end()) {
+          auto t = it1->second.available - resource_request.custom_resources[i];
+          if (t < 0) t = 0;
+          ASSERT_EQ(it2->second.available, t);
+        }
+      }
+    }
+  }
+}
+
+TEST_F(ClusterResourceSchedulerTest, SchedulingUpdateTotalResourcesTest) {
+  absl::flat_hash_map<std::string, double> initial_resources = {
+      {ray::kCPU_ResourceLabel, 1}, {"custom", 1}};
+  std::string name = NodeID::FromRandom().Binary();
+  ClusterResourceScheduler resource_scheduler(name, initial_resources, *gcs_client_,
+                                              nullptr, nullptr);
+
+  resource_scheduler.GetLocalResourceManager().AddLocalResourceInstances(
+      ray::kCPU_ResourceLabel, {0, 1, 1});
+  resource_scheduler.GetLocalResourceManager().AddLocalResourceInstances("custom",
+                                                                         {0, 1, 1});
+
+  const auto &predefined_resources = resource_scheduler.GetClusterResourceManager()
+                                         .GetNodeResources(name)
+                                         .predefined_resources;
+  ASSERT_EQ(predefined_resources[CPU].total.Double(), 3);
+
+  const auto &custom_resources = resource_scheduler.GetClusterResourceManager()
+                                     .GetNodeResources(name)
+                                     .custom_resources;
+  auto resource_id = resource_scheduler.string_to_int_map_.Get("custom");
+  ASSERT_EQ(custom_resources.find(resource_id)->second.total.Double(), 3);
+}
+
+TEST_F(ClusterResourceSchedulerTest, SchedulingAddOrUpdateNodeTest) {
+  ClusterResourceScheduler resource_scheduler;
+  NodeResources nr, nr_out;
+  int64_t node_id = 1;
+
+  // Add node.
+  {
+    NodeResources node_resources;
+    vector<FixedPoint> pred_capacities{10, 5, 3};
+    vector<int64_t> cust_ids{1, 2};
+    vector<FixedPoint> cust_capacities{5, 5};
+    initNodeResources(node_resources, pred_capacities, cust_ids, cust_capacities);
+    resource_scheduler.GetClusterResourceManager().AddOrUpdateNode(node_id,
+                                                                   node_resources);
+    nr = node_resources;
+  }
+
+  // Check whether node resources were correctly added.
+  if (resource_scheduler.GetClusterResourceManager().GetNodeResources(node_id, &nr_out)) {
+    ASSERT_TRUE(nodeResourcesEqual(nr, nr_out));
+  } else {
+    ASSERT_TRUE(false);
+  }
+
+  // Update node.
+  {
+    NodeResources node_resources;
+    vector<FixedPoint> pred_capacities{10, 10};
+    vector<int64_t> cust_ids{2, 3};
+    vector<FixedPoint> cust_capacities{6, 6};
+    initNodeResources(node_resources, pred_capacities, cust_ids, cust_capacities);
+    resource_scheduler.GetClusterResourceManager().AddOrUpdateNode(node_id,
+                                                                   node_resources);
+    nr = node_resources;
+  }
+  if (resource_scheduler.GetClusterResourceManager().GetNodeResources(node_id, &nr_out)) {
+    ASSERT_TRUE(nodeResourcesEqual(nr, nr_out));
+  } else {
+    ASSERT_TRUE(false);
+  }
+}
+
+TEST_F(ClusterResourceSchedulerTest, SchedulingResourceRequestTest) {
+  // Create cluster resources containing local node.
+  NodeResources node_resources;
+  vector<FixedPoint> pred_capacities{5, 5};
+  vector<int64_t> cust_ids{1};
+  vector<FixedPoint> cust_capacities{10};
+  initNodeResources(node_resources, pred_capacities, cust_ids, cust_capacities);
+  ClusterResourceScheduler resource_scheduler(0, node_resources, *gcs_client_);
+  auto node_id = NodeID::FromRandom();
+  auto node_internal_id = resource_scheduler.string_to_int_map_.Insert(node_id.Binary());
+  rpc::SchedulingStrategy scheduling_strategy;
+  scheduling_strategy.mutable_default_scheduling_strategy();
+  {
+    NodeResources node_resources;
+    vector<FixedPoint> pred_capacities{10, 2, 3};
+    vector<int64_t> cust_ids{1, 2};
+    vector<FixedPoint> cust_capacities{5, 5};
+    initNodeResources(node_resources, pred_capacities, cust_ids, cust_capacities);
+    resource_scheduler.GetClusterResourceManager().AddOrUpdateNode(node_internal_id,
+                                                                   node_resources);
+  }
+  // Predefined resources, hard constraint violation
+  {
+    ResourceRequest resource_request;
+    vector<FixedPoint> pred_demands = {11};
+    initResourceRequest(resource_request, pred_demands, EmptyIntVector,
+                        EmptyFixedPointVector);
+    int64_t violations;
+    bool is_infeasible;
+    int64_t node_id = resource_scheduler.GetBestSchedulableNode(
+        resource_request, scheduling_strategy, false, false, &violations, &is_infeasible);
+    ASSERT_EQ(node_id, -1);
+  }
+
+  // Predefined resources, no constraint violation.
+  {
+    ResourceRequest resource_request;
+    vector<FixedPoint> pred_demands = {5};
+    initResourceRequest(resource_request, pred_demands, EmptyIntVector,
+                        EmptyFixedPointVector);
+    int64_t violations;
+    bool is_infeasible;
+    int64_t node_id = resource_scheduler.GetBestSchedulableNode(
+        resource_request, scheduling_strategy, false, false, &violations, &is_infeasible);
+    ASSERT_TRUE(node_id != -1);
+    ASSERT_TRUE(violations == 0);
+  }
+  // Custom resources, hard constraint violation.
+  {
+    ResourceRequest resource_request;
+    vector<FixedPoint> pred_demands{5, 2};
+    vector<int64_t> cust_ids{1};
+    vector<FixedPoint> cust_demands{11};
+    initResourceRequest(resource_request, pred_demands, cust_ids, cust_demands);
+    int64_t violations;
+    bool is_infeasible;
+    int64_t node_id = resource_scheduler.GetBestSchedulableNode(
+        resource_request, scheduling_strategy, false, false, &violations, &is_infeasible);
+    ASSERT_TRUE(node_id == -1);
+  }
+  // Custom resources, no constraint violation.
+  {
+    ResourceRequest resource_request;
+    vector<FixedPoint> pred_demands{5, 2};
+    vector<int64_t> cust_ids{1};
+    vector<FixedPoint> cust_demands{5};
+    initResourceRequest(resource_request, pred_demands, cust_ids, cust_demands);
+    int64_t violations;
+    bool is_infeasible;
+    int64_t node_id = resource_scheduler.GetBestSchedulableNode(
+        resource_request, scheduling_strategy, false, false, &violations, &is_infeasible);
+    ASSERT_TRUE(node_id != -1);
+    ASSERT_TRUE(violations == 0);
+  }
+  // Custom resource missing, hard constraint violation.
+  {
+    ResourceRequest resource_request;
+    vector<FixedPoint> pred_demands{5, 2};
+    vector<int64_t> cust_ids{100};
+    vector<FixedPoint> cust_demands{5};
+    initResourceRequest(resource_request, pred_demands, cust_ids, cust_demands);
+    int64_t violations;
+    bool is_infeasible;
+    int64_t node_id = resource_scheduler.GetBestSchedulableNode(
+        resource_request, scheduling_strategy, false, false, &violations, &is_infeasible);
+    ASSERT_TRUE(node_id == -1);
+  }
+  // Placement hints, no constraint violation.
+  {
+    ResourceRequest resource_request;
+    vector<FixedPoint> pred_demands{5, 2};
+    vector<int64_t> cust_ids{1};
+    vector<FixedPoint> cust_demands{5};
+    initResourceRequest(resource_request, pred_demands, cust_ids, cust_demands);
+    int64_t violations;
+    bool is_infeasible;
+    int64_t node_id = resource_scheduler.GetBestSchedulableNode(
+        resource_request, scheduling_strategy, false, false, &violations, &is_infeasible);
+    ASSERT_TRUE(node_id != -1);
+    ASSERT_TRUE(violations == 0);
+  }
+}
+
+TEST_F(ClusterResourceSchedulerTest, GetLocalAvailableResourcesWithCpuUnitTest) {
+  RayConfig::instance().initialize(
+      R"(
+{
+  "predefined_unit_instance_resources": "CPU,GPU"
+}
+  )");
+  // Create cluster resources containing local node.
+  NodeResources node_resources;
+  vector<FixedPoint> pred_capacities{3 /* CPU */, 4 /* MEM */, 5 /* GPU */};
+  vector<int64_t> cust_ids{1};
+  vector<FixedPoint> cust_capacities{8};
+  initNodeResources(node_resources, pred_capacities, cust_ids, cust_capacities);
+  ClusterResourceScheduler resource_scheduler(0, node_resources, *gcs_client_);
+
+  TaskResourceInstances available_cluster_resources =
+      resource_scheduler.GetLocalResourceManager()
+          .GetLocalResources()
+          .GetAvailableResourceInstances();
+
+  TaskResourceInstances expected_cluster_resources;
+  addTaskResourceInstances(true, {1., 1., 1.}, 0, &expected_cluster_resources);
+  addTaskResourceInstances(true, {4.}, 1, &expected_cluster_resources);
+  addTaskResourceInstances(true, {1., 1., 1., 1., 1.}, 2, &expected_cluster_resources);
+
+  ASSERT_EQ(expected_cluster_resources == available_cluster_resources, false);
+
+  addTaskResourceInstances(false, {8.}, 1, &expected_cluster_resources);
+
+  ASSERT_EQ(expected_cluster_resources == available_cluster_resources, true);
+}
+
+TEST_F(ClusterResourceSchedulerTest, GetLocalAvailableResourcesTest) {
+  RayConfig::instance().initialize(
+      R"(
+{
+  "predefined_unit_instance_resources": "GPU"
+}
+  )");
+  // Create cluster resources containing local node.
+  NodeResources node_resources;
+  vector<FixedPoint> pred_capacities{3 /* CPU */, 4 /* MEM */, 5 /* GPU */};
+  vector<int64_t> cust_ids{1};
+  vector<FixedPoint> cust_capacities{8};
+  initNodeResources(node_resources, pred_capacities, cust_ids, cust_capacities);
+  ClusterResourceScheduler resource_scheduler(0, node_resources, *gcs_client_);
+
+  TaskResourceInstances available_cluster_resources =
+      resource_scheduler.GetLocalResourceManager()
+          .GetLocalResources()
+          .GetAvailableResourceInstances();
+
+  TaskResourceInstances expected_cluster_resources;
+  addTaskResourceInstances(true, {3.}, 0, &expected_cluster_resources);
+  addTaskResourceInstances(true, {4.}, 1, &expected_cluster_resources);
+  addTaskResourceInstances(true, {1., 1., 1., 1., 1.}, 2, &expected_cluster_resources);
+
+  ASSERT_EQ(expected_cluster_resources == available_cluster_resources, false);
+
+  addTaskResourceInstances(false, {8.}, 1, &expected_cluster_resources);
+
+  ASSERT_EQ(expected_cluster_resources == available_cluster_resources, true);
+}
+
+TEST_F(ClusterResourceSchedulerTest, GetCPUInstancesDoubleTest) {
+  TaskResourceInstances task_resources;
+  addTaskResourceInstances(true, {1., 1., 1.}, CPU, &task_resources);
+  addTaskResourceInstances(true, {4.}, MEM, &task_resources);
+  addTaskResourceInstances(true, {1., 1., 1., 1., 1.}, GPU, &task_resources);
+
+  std::vector<FixedPoint> cpu_instances = task_resources.GetCPUInstances();
+  std::vector<FixedPoint> expected_cpu_instances{1., 1., 1.};
+
+  ASSERT_EQ(EqualVectors(cpu_instances, expected_cpu_instances), true);
+}
+
+TEST_F(ClusterResourceSchedulerTest, AvailableResourceInstancesOpsTest) {
+  NodeResources node_resources;
+  vector<FixedPoint> pred_capacities{3 /* CPU */};
+  initNodeResources(node_resources, pred_capacities, EmptyIntVector,
+                    EmptyFixedPointVector);
+  ClusterResourceScheduler cluster(0, node_resources, *gcs_client_);
+
+  ResourceInstanceCapacities instances;
+
+  instances.total = {6., 6., 6.};
+  instances.available = {3., 2., 5.};
+  ResourceInstanceCapacities old_instances = instances;
+
+  std::vector<FixedPoint> a{1., 1., 1.};
+  cluster.GetLocalResourceManager().AddAvailableResourceInstances(a, &instances);
+  cluster.GetLocalResourceManager().SubtractAvailableResourceInstances(a, &instances);
+
+  ASSERT_EQ(EqualVectors(instances.available, old_instances.available), true);
+
+  a = {10., 1., 1.};
+  cluster.GetLocalResourceManager().AddAvailableResourceInstances(a, &instances);
+  std::vector<FixedPoint> expected_available{6., 3., 6.};
+
+  ASSERT_EQ(EqualVectors(instances.available, expected_available), true);
+
+  a = {10., 1., 1.};
+  cluster.GetLocalResourceManager().SubtractAvailableResourceInstances(a, &instances);
+  expected_available = {0., 2., 5.};
+  ASSERT_EQ(EqualVectors(instances.available, expected_available), true);
+}
+
+TEST_F(ClusterResourceSchedulerTest, TaskResourceInstancesTest) {
+  // Allocate resources for a task request specifying only predefined resources.
+  {
+    NodeResources node_resources;
+    vector<FixedPoint> pred_capacities{3. /* CPU */, 4. /* MEM */, 5. /* GPU */};
+    initNodeResources(node_resources, pred_capacities, EmptyIntVector,
+                      EmptyFixedPointVector);
+    ClusterResourceScheduler resource_scheduler(0, node_resources, *gcs_client_);
+
+    ResourceRequest resource_request;
+    vector<FixedPoint> pred_demands = {3. /* CPU */, 2. /* MEM */, 1.5 /* GPU */};
+    initResourceRequest(resource_request, pred_demands, EmptyIntVector,
+                        EmptyFixedPointVector);
+
+    NodeResourceInstances old_local_resources =
+        resource_scheduler.GetLocalResourceManager().GetLocalResources();
+
+    std::shared_ptr<TaskResourceInstances> task_allocation =
+        std::make_shared<TaskResourceInstances>();
+    bool success =
+        resource_scheduler.GetLocalResourceManager().AllocateTaskResourceInstances(
+            resource_request, task_allocation);
+
+    ASSERT_EQ(success, true);
+
+    resource_scheduler.GetLocalResourceManager().FreeTaskResourceInstances(
+        task_allocation);
+
+    ASSERT_EQ((resource_scheduler.GetLocalResourceManager().GetLocalResources() ==
+               old_local_resources),
+              true);
+  }
+  // Try to allocate resources for a task request that overallocates a hard constrained
+  // resource.
+  {
+    NodeResources node_resources;
+    vector<FixedPoint> pred_capacities{3 /* CPU */, 4 /* MEM */, 5 /* GPU */};
+    initNodeResources(node_resources, pred_capacities, EmptyIntVector,
+                      EmptyFixedPointVector);
+    ClusterResourceScheduler resource_scheduler(0, node_resources, *gcs_client_);
+
+    ResourceRequest resource_request;
+    vector<FixedPoint> pred_demands = {4. /* CPU */, 2. /* MEM */, 1.5 /* GPU */};
+    initResourceRequest(resource_request, pred_demands, EmptyIntVector,
+                        EmptyFixedPointVector);
+
+    NodeResourceInstances old_local_resources =
+        resource_scheduler.GetLocalResourceManager().GetLocalResources();
+    std::shared_ptr<TaskResourceInstances> task_allocation =
+        std::make_shared<TaskResourceInstances>();
+    bool success =
+        resource_scheduler.GetLocalResourceManager().AllocateTaskResourceInstances(
+            resource_request, task_allocation);
+
+    ASSERT_EQ(success, false);
+    ASSERT_EQ((resource_scheduler.GetLocalResourceManager().GetLocalResources() ==
+               old_local_resources),
+              true);
+  }
+  // Allocate resources for a task request specifying both predefined and custom
+  // resources.
+  {
+    NodeResources node_resources;
+    vector<FixedPoint> pred_capacities{3 /* CPU */, 4 /* MEM */, 5 /* GPU */};
+    vector<int64_t> cust_ids{1, 2};
+    vector<FixedPoint> cust_capacities{4, 4};
+    initNodeResources(node_resources, pred_capacities, cust_ids, cust_capacities);
+    ClusterResourceScheduler resource_scheduler(0, node_resources, *gcs_client_);
+
+    ResourceRequest resource_request;
+    vector<FixedPoint> pred_demands = {3. /* CPU */, 2. /* MEM */, 1.5 /* GPU */};
+    vector<FixedPoint> cust_demands{3, 2};
+    initResourceRequest(resource_request, pred_demands, cust_ids, cust_demands);
+
+    NodeResourceInstances old_local_resources =
+        resource_scheduler.GetLocalResourceManager().GetLocalResources();
+    std::shared_ptr<TaskResourceInstances> task_allocation =
+        std::make_shared<TaskResourceInstances>();
+    bool success =
+        resource_scheduler.GetLocalResourceManager().AllocateTaskResourceInstances(
+            resource_request, task_allocation);
+
+    ASSERT_EQ(success, true);
+
+    resource_scheduler.GetLocalResourceManager().FreeTaskResourceInstances(
+        task_allocation);
+
+    ASSERT_EQ((resource_scheduler.GetLocalResourceManager().GetLocalResources() ==
+               old_local_resources),
+              true);
+  }
+  // Allocate resources for a task request specifying both predefined and custom
+  // resources, but overallocates a hard-constrained custom resource.
+  {
+    NodeResources node_resources;
+    vector<FixedPoint> pred_capacities{3 /* CPU */, 4 /* MEM */, 5 /* GPU */};
+    vector<int64_t> cust_ids{1, 2};
+    vector<FixedPoint> cust_capacities{4, 4};
+    initNodeResources(node_resources, pred_capacities, cust_ids, cust_capacities);
+    ClusterResourceScheduler resource_scheduler(0, node_resources, *gcs_client_);
+
+    ResourceRequest resource_request;
+    vector<FixedPoint> pred_demands = {3. /* CPU */, 2. /* MEM */, 1.5 /* GPU */};
+    vector<FixedPoint> cust_demands{3, 10};
+    initResourceRequest(resource_request, pred_demands, cust_ids, cust_demands);
+
+    NodeResourceInstances old_local_resources =
+        resource_scheduler.GetLocalResourceManager().GetLocalResources();
+    std::shared_ptr<TaskResourceInstances> task_allocation =
+        std::make_shared<TaskResourceInstances>();
+    bool success =
+        resource_scheduler.GetLocalResourceManager().AllocateTaskResourceInstances(
+            resource_request, task_allocation);
+
+    ASSERT_EQ(success, false);
+    ASSERT_EQ((resource_scheduler.GetLocalResourceManager().GetLocalResources() ==
+               old_local_resources),
+              true);
+  }
+}
+
+TEST_F(ClusterResourceSchedulerTest, TaskResourceInstancesAllocationFailureTest) {
+  /// Make sure there's no leak when the resource allocation failed in the middle.
+  NodeResources node_resources;
+  vector<FixedPoint> pred_capacities{1 /* CPU */, 1 /* MEM */, 1 /* GPU */};
+  vector<int64_t> cust_ids{1, 2, 3};
+  vector<FixedPoint> cust_capacities{4, 4, 4};
+  initNodeResources(node_resources, pred_capacities, cust_ids, cust_capacities);
+  ClusterResourceScheduler resource_scheduler(0, node_resources, *gcs_client_);
+
+  ResourceRequest resource_request;
+  vector<FixedPoint> pred_demands = {0. /* CPU */, 0. /* MEM */, 0. /* GPU */};
+  vector<int64_t> req_cust_ids{1, 3, 5};
+  vector<FixedPoint> cust_demands{3, 3, 4};
+  initResourceRequest(resource_request, pred_demands, req_cust_ids, cust_demands);
+
+  NodeResourceInstances old_local_resources =
+      resource_scheduler.GetLocalResourceManager().GetLocalResources();
+  std::shared_ptr<TaskResourceInstances> task_allocation =
+      std::make_shared<TaskResourceInstances>();
+  bool success =
+      resource_scheduler.GetLocalResourceManager().AllocateTaskResourceInstances(
+          resource_request, task_allocation);
+
+  ASSERT_EQ(success, false);
+  // resource_scheduler.FreeTaskResourceInstances(task_allocation);
+  ASSERT_EQ((resource_scheduler.GetLocalResourceManager().GetLocalResources() ==
+             old_local_resources),
+            true);
+}
+
+TEST_F(ClusterResourceSchedulerTest, TaskResourceInstancesTest2) {
+  {
+    NodeResources node_resources;
+    vector<FixedPoint> pred_capacities{4. /* CPU */, 4. /* MEM */, 5. /* GPU */};
+    vector<int64_t> cust_ids{1, 2};
+    vector<FixedPoint> cust_capacities{4., 4.};
+    initNodeResources(node_resources, pred_capacities, cust_ids, cust_capacities);
+    ClusterResourceScheduler resource_scheduler(0, node_resources, *gcs_client_);
+
+    ResourceRequest resource_request;
+    vector<FixedPoint> pred_demands = {2. /* CPU */, 2. /* MEM */, 1.5 /* GPU */};
+    vector<FixedPoint> cust_demands{3., 2.};
+    initResourceRequest(resource_request, pred_demands, cust_ids, cust_demands);
+
+    std::shared_ptr<TaskResourceInstances> task_allocation =
+        std::make_shared<TaskResourceInstances>();
+    bool success =
+        resource_scheduler.GetLocalResourceManager().AllocateTaskResourceInstances(
+            resource_request, task_allocation);
+
+    NodeResourceInstances old_local_resources =
+        resource_scheduler.GetLocalResourceManager().GetLocalResources();
+    ASSERT_EQ(success, true);
+    std::vector<double> cpu_instances = task_allocation->GetCPUInstancesDouble();
+    resource_scheduler.GetLocalResourceManager().AddCPUResourceInstances(cpu_instances);
+    resource_scheduler.GetLocalResourceManager().SubtractCPUResourceInstances(
+        cpu_instances);
+
+    ASSERT_EQ((resource_scheduler.GetLocalResourceManager().GetLocalResources() ==
+               old_local_resources),
+              true);
+  }
+}
+
+TEST_F(ClusterResourceSchedulerTest, DeadNodeTest) {
+  ClusterResourceScheduler resource_scheduler("local", {}, *gcs_client_);
+  absl::flat_hash_map<std::string, double> resource;
+  resource["CPU"] = 10000.0;
+  auto node_id = NodeID::FromRandom();
+  resource_scheduler.GetClusterResourceManager().AddOrUpdateNode(node_id.Binary(),
+                                                                 resource, resource);
+  int64_t violations = 0;
+  bool is_infeasible = false;
+  rpc::SchedulingStrategy scheduling_strategy;
+  scheduling_strategy.mutable_default_scheduling_strategy();
+  ASSERT_EQ(node_id.Binary(), resource_scheduler.GetBestSchedulableNode(
+                                  resource, scheduling_strategy, false, false, false,
+                                  &violations, &is_infeasible));
+  EXPECT_CALL(*gcs_client_->mock_node_accessor, Get(node_id, ::testing::_))
+      .WillOnce(::testing::Return(nullptr))
+      .WillOnce(::testing::Return(nullptr));
+  ASSERT_EQ("", resource_scheduler.GetBestSchedulableNode(resource, scheduling_strategy,
+                                                          false, false, false,
+                                                          &violations, &is_infeasible));
+}
+
+TEST_F(ClusterResourceSchedulerTest, TaskGPUResourceInstancesTest) {
+  {
+    NodeResources node_resources;
+    vector<FixedPoint> pred_capacities{1 /* CPU */, 1 /* MEM */, 4 /* GPU */};
+    vector<int64_t> cust_ids{1};
+    vector<FixedPoint> cust_capacities{8};
+    initNodeResources(node_resources, pred_capacities, cust_ids, cust_capacities);
+    ClusterResourceScheduler resource_scheduler(0, node_resources, *gcs_client_);
+
+    std::vector<double> allocate_gpu_instances{0.5, 0.5, 0.5, 0.5};
+    resource_scheduler.GetLocalResourceManager().SubtractGPUResourceInstances(
+        allocate_gpu_instances);
+    std::vector<double> available_gpu_instances =
+        resource_scheduler.GetLocalResourceManager()
+            .GetLocalResources()
+            .GetAvailableResourceInstances()
+            .GetGPUInstancesDouble();
+    std::vector<double> expected_available_gpu_instances{0.5, 0.5, 0.5, 0.5};
+    ASSERT_TRUE(std::equal(available_gpu_instances.begin(), available_gpu_instances.end(),
+                           expected_available_gpu_instances.begin()));
+
+    resource_scheduler.GetLocalResourceManager().AddGPUResourceInstances(
+        allocate_gpu_instances);
+    available_gpu_instances = resource_scheduler.GetLocalResourceManager()
+                                  .GetLocalResources()
+                                  .GetAvailableResourceInstances()
+                                  .GetGPUInstancesDouble();
+    expected_available_gpu_instances = {1., 1., 1., 1.};
+    ASSERT_TRUE(std::equal(available_gpu_instances.begin(), available_gpu_instances.end(),
+                           expected_available_gpu_instances.begin()));
+
+    allocate_gpu_instances = {1.5, 1.5, .5, 1.5};
+    std::vector<double> underflow =
+        resource_scheduler.GetLocalResourceManager().SubtractGPUResourceInstances(
+            allocate_gpu_instances);
+    std::vector<double> expected_underflow{.5, .5, 0., .5};
+    ASSERT_TRUE(
+        std::equal(underflow.begin(), underflow.end(), expected_underflow.begin()));
+    available_gpu_instances = resource_scheduler.GetLocalResourceManager()
+                                  .GetLocalResources()
+                                  .GetAvailableResourceInstances()
+                                  .GetGPUInstancesDouble();
+    expected_available_gpu_instances = {0., 0., 0.5, 0.};
+    ASSERT_TRUE(std::equal(available_gpu_instances.begin(), available_gpu_instances.end(),
+                           expected_available_gpu_instances.begin()));
+
+    allocate_gpu_instances = {1.0, .5, 1., .5};
+    std::vector<double> overflow =
+        resource_scheduler.GetLocalResourceManager().AddGPUResourceInstances(
+            allocate_gpu_instances);
+    std::vector<double> expected_overflow{.0, .0, .5, 0.};
+    ASSERT_TRUE(std::equal(overflow.begin(), overflow.end(), expected_overflow.begin()));
+    available_gpu_instances = resource_scheduler.GetLocalResourceManager()
+                                  .GetLocalResources()
+                                  .GetAvailableResourceInstances()
+                                  .GetGPUInstancesDouble();
+    expected_available_gpu_instances = {1., .5, 1., .5};
+    ASSERT_TRUE(std::equal(available_gpu_instances.begin(), available_gpu_instances.end(),
+                           expected_available_gpu_instances.begin()));
+  }
+}
+
+TEST_F(ClusterResourceSchedulerTest,
+       UpdateLocalAvailableResourcesFromResourceInstancesTest) {
+  {
+    NodeResources node_resources;
+    vector<FixedPoint> pred_capacities{1 /* CPU */, 1 /* MEM */, 4 /* GPU */};
+    vector<int64_t> cust_ids{1};
+    vector<FixedPoint> cust_capacities{8};
+    initNodeResources(node_resources, pred_capacities, cust_ids, cust_capacities);
+    ClusterResourceScheduler resource_scheduler(0, node_resources, *gcs_client_);
+
+    {
+      std::vector<double> allocate_gpu_instances{0.5, 0.5, 2, 0.5};
+      // SubtractGPUResourceInstances() calls
+      // UpdateLocalAvailableResourcesFromResourceInstances() under the hood.
+      resource_scheduler.GetLocalResourceManager().SubtractGPUResourceInstances(
+          allocate_gpu_instances);
+      std::vector<double> available_gpu_instances =
+          resource_scheduler.GetLocalResourceManager()
+              .GetLocalResources()
+              .GetAvailableResourceInstances()
+              .GetGPUInstancesDouble();
+      std::vector<double> expected_available_gpu_instances{0.5, 0.5, 0., 0.5};
+      ASSERT_TRUE(std::equal(available_gpu_instances.begin(),
+                             available_gpu_instances.end(),
+                             expected_available_gpu_instances.begin()));
+
+      NodeResources nr;
+      resource_scheduler.GetClusterResourceManager().GetNodeResources(0, &nr);
+      ASSERT_TRUE(nr.predefined_resources[GPU].available == 1.5);
+    }
+
+    {
+      std::vector<double> allocate_gpu_instances{1.5, 0.5, 2, 0.3};
+      // SubtractGPUResourceInstances() calls
+      // UpdateLocalAvailableResourcesFromResourceInstances() under the hood.
+      resource_scheduler.GetLocalResourceManager().AddGPUResourceInstances(
+          allocate_gpu_instances);
+      std::vector<double> available_gpu_instances =
+          resource_scheduler.GetLocalResourceManager()
+              .GetLocalResources()
+              .GetAvailableResourceInstances()
+              .GetGPUInstancesDouble();
+      std::vector<double> expected_available_gpu_instances{1., 1., 1., 0.8};
+      ASSERT_TRUE(std::equal(available_gpu_instances.begin(),
+                             available_gpu_instances.end(),
+                             expected_available_gpu_instances.begin()));
+
+      NodeResources nr;
+      resource_scheduler.GetClusterResourceManager().GetNodeResources(0, &nr);
+      ASSERT_TRUE(nr.predefined_resources[GPU].available == 3.8);
+    }
+  }
+}
+
+TEST_F(ClusterResourceSchedulerTest, TaskResourceInstanceWithHardRequestTest) {
+  NodeResources node_resources;
+  vector<FixedPoint> pred_capacities{4. /* CPU */, 2. /* MEM */, 4. /* GPU */};
+  initNodeResources(node_resources, pred_capacities, EmptyIntVector,
+                    EmptyFixedPointVector);
+  ClusterResourceScheduler resource_scheduler(0, node_resources, *gcs_client_);
+
+  ResourceRequest resource_request;
+  vector<FixedPoint> pred_demands = {2. /* CPU */, 2. /* MEM */, 1.5 /* GPU */};
+  initResourceRequest(resource_request, pred_demands, EmptyIntVector,
+                      EmptyFixedPointVector);
+
+  std::shared_ptr<TaskResourceInstances> task_allocation =
+      std::make_shared<TaskResourceInstances>();
+  bool success =
+      resource_scheduler.GetLocalResourceManager().AllocateTaskResourceInstances(
+          resource_request, task_allocation);
+
+  ASSERT_EQ(success, true);
+
+  vector<FixedPoint> gpu_instances = task_allocation->GetGPUInstances();
+  vector<FixedPoint> expect_gpu_instance{1., 0.5, 0., 0.};
+
+  ASSERT_TRUE(EqualVectors(gpu_instances, expect_gpu_instance));
+}
+
+TEST_F(ClusterResourceSchedulerTest, TaskResourceInstanceWithoutCpuUnitTest) {
+  NodeResources node_resources;
+  vector<FixedPoint> pred_capacities{4. /* CPU */, 2. /* MEM */, 4. /* GPU */};
+  initNodeResources(node_resources, pred_capacities, EmptyIntVector,
+                    EmptyFixedPointVector);
+  ClusterResourceScheduler resource_scheduler(0, node_resources, *gcs_client_);
+
+  ResourceRequest resource_request;
+  vector<FixedPoint> pred_demands = {2. /* CPU */, 2. /* MEM */, 1.5 /* GPU */};
+  initResourceRequest(resource_request, pred_demands, EmptyIntVector,
+                      EmptyFixedPointVector);
+
+  std::shared_ptr<TaskResourceInstances> task_allocation =
+      std::make_shared<TaskResourceInstances>();
+  bool success =
+      resource_scheduler.GetLocalResourceManager().AllocateTaskResourceInstances(
+          resource_request, task_allocation);
+
+  ASSERT_EQ(success, true);
+
+  vector<FixedPoint> cpu_instances = task_allocation->GetCPUInstances();
+  vector<FixedPoint> expect_cpu_instance{2};
+
+  ASSERT_TRUE(EqualVectors(cpu_instances, expect_cpu_instance));
+}
+
+TEST_F(ClusterResourceSchedulerTest, TestAlwaysSpillInfeasibleTask) {
+  absl::flat_hash_map<std::string, double> resource_spec({{"CPU", 1}});
+  ClusterResourceScheduler resource_scheduler("local", {}, *gcs_client_);
+  for (int i = 0; i < 100; i++) {
+    resource_scheduler.GetClusterResourceManager().AddOrUpdateNode(
+        NodeID::FromRandom().Binary(), {}, {});
+  }
+
+  // No feasible nodes.
+  int64_t total_violations;
+  bool is_infeasible;
+  rpc::SchedulingStrategy scheduling_strategy;
+  scheduling_strategy.mutable_default_scheduling_strategy();
+  ASSERT_EQ(resource_scheduler.GetBestSchedulableNode(resource_spec, scheduling_strategy,
+                                                      false, false, false,
+                                                      &total_violations, &is_infeasible),
+            "");
+
+  // Feasible remote node, but doesn't currently have resources available. We
+  // should spill there.
+  auto remote_feasible = NodeID::FromRandom().Binary();
+  resource_scheduler.GetClusterResourceManager().AddOrUpdateNode(
+      remote_feasible, resource_spec, {{"CPU", 0.}});
+  ASSERT_EQ(remote_feasible, resource_scheduler.GetBestSchedulableNode(
+                                 resource_spec, scheduling_strategy, false, false, false,
+                                 &total_violations, &is_infeasible));
+
+  // Feasible remote node, and it currently has resources available. We should
+  // prefer to spill there.
+  auto remote_available = NodeID::FromRandom().Binary();
+  resource_scheduler.GetClusterResourceManager().AddOrUpdateNode(
+      remote_available, resource_spec, resource_spec);
+  ASSERT_EQ(remote_available, resource_scheduler.GetBestSchedulableNode(
+                                  resource_spec, scheduling_strategy, false, false, false,
+                                  &total_violations, &is_infeasible));
+}
+
+TEST_F(ClusterResourceSchedulerTest, ResourceUsageReportTest) {
+  vector<int64_t> cust_ids{1, 2, 3, 4, 5};
+
+  NodeResources node_resources;
+
+  absl::flat_hash_map<std::string, double> initial_resources(
+      {{"CPU", 1}, {"GPU", 2}, {"memory", 3}, {"1", 1}, {"2", 2}, {"3", 3}});
+  ClusterResourceScheduler resource_scheduler("0", initial_resources, *gcs_client_);
+  NodeResources other_node_resources;
+  vector<FixedPoint> other_pred_capacities{1. /* CPU */, 1. /* MEM */, 1. /* GPU */};
+  vector<FixedPoint> other_cust_capacities{5., 4., 3., 2., 1.};
+  initNodeResources(other_node_resources, other_pred_capacities, cust_ids,
+                    other_cust_capacities);
+  resource_scheduler.GetClusterResourceManager().AddOrUpdateNode(12345,
+                                                                 other_node_resources);
+
+  {  // Cluster is idle.
+    rpc::ResourcesData data;
+    resource_scheduler.GetLocalResourceManager().FillResourceUsage(data);
+
+    auto available = data.resources_available();
+    auto total = data.resources_total();
+
+    ASSERT_EQ(available[kCPU_ResourceLabel], 1);
+    ASSERT_EQ(available[kGPU_ResourceLabel], 2);
+    ASSERT_EQ(available[kMemory_ResourceLabel], 3);
+    ASSERT_EQ(available["1"], 1);
+    ASSERT_EQ(available["2"], 2);
+    ASSERT_EQ(available["3"], 3);
+
+    ASSERT_EQ(total[kCPU_ResourceLabel], 1);
+    ASSERT_EQ(total[kGPU_ResourceLabel], 2);
+    ASSERT_EQ(total[kMemory_ResourceLabel], 3);
+    ASSERT_EQ(total["1"], 1);
+    ASSERT_EQ(total["2"], 2);
+    ASSERT_EQ(total["3"], 3);
+
+    // GCS doesn't like entries which are 0.
+    ASSERT_EQ(available.size(), 6);
+    ASSERT_EQ(total.size(), 6);
+  }
+  {  // Task running on node with {"CPU": 0.1, "1": 0.1}
+    std::shared_ptr<TaskResourceInstances> allocations =
+        std::make_shared<TaskResourceInstances>();
+    allocations->predefined_resources = {
+        {0.1},  // CPU
+    };
+    allocations->custom_resources = {
+        {1, {0.1}},  // "1"
+    };
+    absl::flat_hash_map<std::string, double> allocation_map({
+        {"CPU", 0.1},
+        {"1", 0.1},
+    });
+    resource_scheduler.GetLocalResourceManager().AllocateLocalTaskResources(
+        allocation_map, allocations);
+    rpc::ResourcesData data;
+    resource_scheduler.GetLocalResourceManager().ResetLastReportResourceUsage(
+        SchedulingResources{});
+    resource_scheduler.GetLocalResourceManager().FillResourceUsage(data);
+
+    auto available = data.resources_available();
+    auto total = data.resources_total();
+
+    ASSERT_EQ(available[kCPU_ResourceLabel], 0.9);
+    ASSERT_EQ(available[kGPU_ResourceLabel], 2);
+    ASSERT_EQ(available[kMemory_ResourceLabel], 3);
+    ASSERT_EQ(available["1"], 0.9);
+    ASSERT_EQ(available["2"], 2);
+    ASSERT_EQ(available["3"], 3);
+
+    ASSERT_EQ(total[kCPU_ResourceLabel], 1);
+    ASSERT_EQ(total[kGPU_ResourceLabel], 2);
+    ASSERT_EQ(total[kMemory_ResourceLabel], 3);
+    ASSERT_EQ(total["1"], 1);
+    ASSERT_EQ(total["2"], 2);
+    ASSERT_EQ(total["3"], 3);
+  }
+}
+
+TEST_F(ClusterResourceSchedulerTest, ObjectStoreMemoryUsageTest) {
+  vector<int64_t> cust_ids{1};
+  NodeResources node_resources;
+  absl::flat_hash_map<std::string, double> initial_resources(
+      {{"CPU", 1},
+       {"GPU", 2},
+       {"memory", 3},
+       {"object_store_memory", 1000 * 1024 * 1024}});
+  int64_t used_object_store_memory = 250 * 1024 * 1024;
+  int64_t *ptr = &used_object_store_memory;
+  ClusterResourceScheduler resource_scheduler("0", initial_resources, *gcs_client_,
+                                              [&] { return *ptr; });
+  NodeResources other_node_resources;
+  vector<FixedPoint> other_pred_capacities{1. /* CPU */, 1. /* MEM */, 1. /* GPU */};
+  vector<FixedPoint> other_cust_capacities{10.};
+  initNodeResources(other_node_resources, other_pred_capacities, cust_ids,
+                    other_cust_capacities);
+  resource_scheduler.GetClusterResourceManager().AddOrUpdateNode(12345,
+                                                                 other_node_resources);
+
+  {
+    rpc::ResourcesData data;
+    resource_scheduler.GetLocalResourceManager().FillResourceUsage(data);
+    auto available = data.resources_available();
+    auto total = data.resources_total();
+    ASSERT_EQ(available["object_store_memory"], 750 * 1024 * 1024);
+    ASSERT_EQ(total["object_store_memory"], 1000 * 1024 * 1024);
+  }
+
+  used_object_store_memory = 450 * 1024 * 1024;
+  {
+    rpc::ResourcesData data;
+    resource_scheduler.GetLocalResourceManager().FillResourceUsage(data);
+    auto available = data.resources_available();
+    auto total = data.resources_total();
+    ASSERT_EQ(available["object_store_memory"], 550 * 1024 * 1024);
+  }
+
+  used_object_store_memory = 0;
+  {
+    rpc::ResourcesData data;
+    resource_scheduler.GetLocalResourceManager().FillResourceUsage(data);
+    auto available = data.resources_available();
+    auto total = data.resources_total();
+    ASSERT_EQ(available["object_store_memory"], 1000 * 1024 * 1024);
+  }
+
+  used_object_store_memory = 9999999999;
+  {
+    rpc::ResourcesData data;
+    resource_scheduler.GetLocalResourceManager().FillResourceUsage(data);
+    auto available = data.resources_available();
+    auto total = data.resources_total();
+    ASSERT_EQ(available["object_store_memory"], 0);
+  }
+}
+
+TEST_F(ClusterResourceSchedulerTest, DirtyLocalViewTest) {
+  absl::flat_hash_map<std::string, double> initial_resources({{"CPU", 1}});
+  ClusterResourceScheduler resource_scheduler("local", initial_resources, *gcs_client_);
+  auto remote = NodeID::FromRandom().Binary();
+  resource_scheduler.GetClusterResourceManager().AddOrUpdateNode(remote, {{"CPU", 2.}},
+                                                                 {{"CPU", 2.}});
+  const absl::flat_hash_map<std::string, double> task_spec = {{"CPU", 1.}};
+
+  // Allocate local resources to force tasks onto the remote node when
+  // resources are available.
+  std::shared_ptr<TaskResourceInstances> task_allocation =
+      std::make_shared<TaskResourceInstances>();
+  ASSERT_TRUE(resource_scheduler.GetLocalResourceManager().AllocateLocalTaskResources(
+      task_spec, task_allocation));
+  task_allocation = std::make_shared<TaskResourceInstances>();
+  ASSERT_FALSE(resource_scheduler.GetLocalResourceManager().AllocateLocalTaskResources(
+      task_spec, task_allocation));
+  // View of local resources is not affected by resource usage report.
+  rpc::ResourcesData data;
+  resource_scheduler.GetLocalResourceManager().FillResourceUsage(data);
+  ASSERT_FALSE(resource_scheduler.GetLocalResourceManager().AllocateLocalTaskResources(
+      task_spec, task_allocation));
+
+  for (int num_slots_available = 0; num_slots_available <= 2; num_slots_available++) {
+    rpc::ResourcesData data;
+    int64_t t;
+    bool is_infeasible;
+    rpc::SchedulingStrategy scheduling_strategy;
+    scheduling_strategy.mutable_default_scheduling_strategy();
+    for (int i = 0; i < 3; i++) {
+      // Remote node reports update local view.
+      resource_scheduler.GetClusterResourceManager().AddOrUpdateNode(
+          remote, {{"CPU", 2.}}, {{"CPU", num_slots_available}});
+      for (int j = 0; j < num_slots_available; j++) {
+        ASSERT_EQ(remote, resource_scheduler.GetBestSchedulableNode(
+                              task_spec, scheduling_strategy, false, false, true, &t,
+                              &is_infeasible));
+        // Allocate remote resources.
+        ASSERT_TRUE(resource_scheduler.AllocateRemoteTaskResources(remote, task_spec));
+      }
+      // Our local view says there are not enough resources on the remote node to
+      // schedule another task.
+      ASSERT_EQ("", resource_scheduler.GetBestSchedulableNode(
+                        task_spec, scheduling_strategy, false, false, true, &t,
+                        &is_infeasible));
+      ASSERT_FALSE(
+          resource_scheduler.GetLocalResourceManager().AllocateLocalTaskResources(
+              task_spec, task_allocation));
+      ASSERT_FALSE(resource_scheduler.AllocateRemoteTaskResources(remote, task_spec));
+    }
+  }
+}
+
+TEST_F(ClusterResourceSchedulerTest, DynamicResourceTest) {
+  ClusterResourceScheduler resource_scheduler("local", {{"CPU", 2}}, *gcs_client_);
+
+  absl::flat_hash_map<std::string, double> resource_request = {{"CPU", 1},
+                                                               {"custom123", 2}};
+  int64_t t;
+  bool is_infeasible;
+  rpc::SchedulingStrategy scheduling_strategy;
+  scheduling_strategy.mutable_default_scheduling_strategy();
+
+  std::string result = resource_scheduler.GetBestSchedulableNode(
+      resource_request, scheduling_strategy, false, false, false, &t, &is_infeasible);
+  ASSERT_TRUE(result.empty());
+
+  resource_scheduler.GetLocalResourceManager().AddLocalResourceInstances("custom123",
+                                                                         {0., 1.0, 1.0});
+
+  result = resource_scheduler.GetBestSchedulableNode(
+      resource_request, scheduling_strategy, false, false, false, &t, &is_infeasible);
+  ASSERT_FALSE(result.empty()) << resource_scheduler.DebugString();
+
+  resource_request["custom123"] = 3;
+  result = resource_scheduler.GetBestSchedulableNode(
+      resource_request, scheduling_strategy, false, false, false, &t, &is_infeasible);
+  ASSERT_TRUE(result.empty());
+
+  resource_scheduler.GetLocalResourceManager().AddLocalResourceInstances("custom123",
+                                                                         {1.0});
+  result = resource_scheduler.GetBestSchedulableNode(
+      resource_request, scheduling_strategy, false, false, false, &t, &is_infeasible);
+  ASSERT_FALSE(result.empty());
+
+  resource_scheduler.GetLocalResourceManager().DeleteLocalResource("custom123");
+  result = resource_scheduler.GetBestSchedulableNode(
+      resource_request, scheduling_strategy, false, false, false, &t, &is_infeasible);
+  ASSERT_TRUE(result.empty());
+}
+
+TEST_F(ClusterResourceSchedulerTest, AvailableResourceEmptyTest) {
+  ClusterResourceScheduler resource_scheduler("local", {{"custom123", 5}}, *gcs_client_);
+  std::shared_ptr<TaskResourceInstances> resource_instances =
+      std::make_shared<TaskResourceInstances>();
+  absl::flat_hash_map<std::string, double> resource_request = {{"custom123", 5}};
+  bool allocated =
+      resource_scheduler.GetLocalResourceManager().AllocateLocalTaskResources(
+          resource_request, resource_instances);
+  ASSERT_TRUE(allocated);
+  ASSERT_TRUE(
+      resource_scheduler.GetLocalResourceManager().IsAvailableResourceEmpty("custom123"));
+}
+
+TEST_F(ClusterResourceSchedulerTest, TestForceSpillback) {
+  absl::flat_hash_map<std::string, double> resource_spec({{"CPU", 1}});
+  ClusterResourceScheduler resource_scheduler("local", resource_spec, *gcs_client_);
+  std::vector<string> node_ids;
+  for (int i = 0; i < 100; i++) {
+    node_ids.push_back(NodeID::FromRandom().Binary());
+    resource_scheduler.GetClusterResourceManager().AddOrUpdateNode(node_ids.back(), {},
+                                                                   {});
+  }
+
+  // No feasible nodes.
+  int64_t total_violations;
+  bool is_infeasible;
+  rpc::SchedulingStrategy scheduling_strategy;
+  scheduling_strategy.mutable_default_scheduling_strategy();
+  // Normally we prefer local.
+  ASSERT_EQ(resource_scheduler.GetBestSchedulableNode(
+                resource_spec, scheduling_strategy, false, false,
+                /*force_spillback=*/false, &total_violations, &is_infeasible),
+            "local");
+  // If spillback is forced, we try to spill to remote, but only if there is a
+  // schedulable node.
+  ASSERT_EQ(resource_scheduler.GetBestSchedulableNode(
+                resource_spec, scheduling_strategy, false, false,
+                /*force_spillback=*/true, &total_violations, &is_infeasible),
+            "");
+  // Choose a remote node that has the resources available.
+  resource_scheduler.GetClusterResourceManager().AddOrUpdateNode(node_ids[50],
+                                                                 resource_spec, {});
+  ASSERT_EQ(resource_scheduler.GetBestSchedulableNode(
+                resource_spec, scheduling_strategy, false, false,
+                /*force_spillback=*/true, &total_violations, &is_infeasible),
+            "");
+  resource_scheduler.GetClusterResourceManager().AddOrUpdateNode(
+      node_ids[51], resource_spec, resource_spec);
+  ASSERT_EQ(resource_scheduler.GetBestSchedulableNode(
+                resource_spec, scheduling_strategy, false, false,
+                /*force_spillback=*/true, &total_violations, &is_infeasible),
+            node_ids[51]);
+}
+
+TEST_F(ClusterResourceSchedulerTest, CustomResourceInstanceTest) {
+  RayConfig::instance().initialize(
+      R"(
+{
+  "custom_unit_instance_resources": "FPGA"
+}
+  )");
+  ClusterResourceScheduler resource_scheduler("local", {{"CPU", 4}, {"FPGA", 2}},
+                                              *gcs_client_);
+
+  StringIdMap mock_string_to_int_map;
+  int64_t fpga_resource_id = mock_string_to_int_map.Insert("FPGA");
+
+  ResourceRequest resource_request;
+  vector<FixedPoint> pred_demands = {1. /* CPU */};
+  vector<FixedPoint> cust_demands{0.7};
+  vector<int64_t> cust_ids{fpga_resource_id};
+  initResourceRequest(resource_request, pred_demands, cust_ids, cust_demands);
+
+  std::shared_ptr<TaskResourceInstances> task_allocation =
+      std::make_shared<TaskResourceInstances>();
+  bool success =
+      resource_scheduler.GetLocalResourceManager().AllocateTaskResourceInstances(
+          resource_request, task_allocation);
+  ASSERT_TRUE(success) << resource_scheduler.DebugString();
+
+  success = resource_scheduler.GetLocalResourceManager().AllocateTaskResourceInstances(
+      resource_request, task_allocation);
+  ASSERT_TRUE(success) << resource_scheduler.DebugString();
+
+  ResourceRequest fail_resource_request;
+  vector<FixedPoint> fail_cust_demands{0.5};
+  initResourceRequest(fail_resource_request, pred_demands, cust_ids, fail_cust_demands);
+  success = resource_scheduler.GetLocalResourceManager().AllocateTaskResourceInstances(
+      fail_resource_request, task_allocation);
+  ASSERT_FALSE(success) << resource_scheduler.DebugString();
+}
+
+TEST_F(ClusterResourceSchedulerTest, TaskResourceInstancesSerializedStringTest) {
+  ClusterResourceScheduler resource_scheduler(
+      "local", {{"CPU", 4}, {"memory", 4}, {"GPU", 2}}, *gcs_client_);
+  std::shared_ptr<TaskResourceInstances> cluster_resources =
+      std::make_shared<TaskResourceInstances>();
+  addTaskResourceInstances(true, {2.}, 0, cluster_resources.get());
+  addTaskResourceInstances(true, {4.}, 1, cluster_resources.get());
+  addTaskResourceInstances(true, {1., 1.}, 2, cluster_resources.get());
+  std::string serialized_string =
+      resource_scheduler.GetLocalResourceManager().SerializedTaskResourceInstances(
+          cluster_resources);
+  std::string expected_serialized_string =
+      R"({"CPU":20000,"memory":40000,"GPU":[10000, 10000]})";
+  ASSERT_EQ(serialized_string == expected_serialized_string, true);
+
+  RayConfig::instance().initialize(
+      R"(
+{
+  "predefined_unit_instance_resources": "CPU,GPU"
+}
+  )");
+  std::shared_ptr<TaskResourceInstances> cluster_instance_resources =
+      std::make_shared<TaskResourceInstances>();
+  addTaskResourceInstances(true, {1., 1.}, 0, cluster_instance_resources.get());
+  addTaskResourceInstances(true, {4.}, 1, cluster_instance_resources.get());
+  addTaskResourceInstances(true, {1., 1.}, 2, cluster_instance_resources.get());
+  ClusterResourceScheduler resource_scheduler_cpu_instance(
+      "local", {{"CPU", 4}, {"memory", 4}, {"GPU", 2}}, *gcs_client_);
+  std::string instance_serialized_string =
+      resource_scheduler_cpu_instance.GetLocalResourceManager()
+          .SerializedTaskResourceInstances(cluster_instance_resources);
+  std::string expected_instance_serialized_string =
+      R"({"CPU":[10000, 10000],"memory":40000,"GPU":[10000, 10000]})";
+  ASSERT_EQ(instance_serialized_string == expected_instance_serialized_string, true);
+
+  // reset global config
+  RayConfig::instance().initialize(
+      R"(
+{
+  "predefined_unit_instance_resources": "GPU"
+}
+  )");
+}
+
+}  // namespace ray
+
+int main(int argc, char **argv) {
+  ::testing::InitGoogleTest(&argc, argv);
+  return RUN_ALL_TESTS();
+}