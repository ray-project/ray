// Copyright 2017 The Ray Authors.
//
// Licensed under the Apache License, Version 2.0 (the "License");
// you may not use this file except in compliance with the License.
// You may obtain a copy of the License at
//
//  http://www.apache.org/licenses/LICENSE-2.0
//
// Unless required by applicable law or agreed to in writing, software
// distributed under the License is distributed on an "AS IS" BASIS,
// WITHOUT WARRANTIES OR CONDITIONS OF ANY KIND, either express or implied.
// See the License for the specific language governing permissions and
// limitations under the License.

#include "ray/raylet/scheduling/cluster_resource_scheduler.h"

#include <string>

#include "gmock/gmock.h"
#include "gtest/gtest.h"
#include "ray/common/task/scheduling_resources.h"
#include "ray/raylet/scheduling/scheduling_ids.h"

#ifdef UNORDERED_VS_ABSL_MAPS_EVALUATION
#include <chrono>

#include "absl/container/flat_hash_map.h"
#endif  // UNORDERED_VS_ABSL_MAPS_EVALUATION

using namespace std;

#define ASSERT_RESOURCES_EQ(data, expected_available, expected_total) \
  {                                                                   \
    auto available = data->resources_available();                     \
    ASSERT_EQ(available[kCPU_ResourceLabel], expected_available);     \
    auto total = data->resources_total();                             \
    ASSERT_EQ(total[kCPU_ResourceLabel], expected_total);             \
  }

#define ASSERT_RESOURCES_EMPTY(data)                   \
  {                                                    \
    ASSERT_FALSE(data->resources_available_changed()); \
    ASSERT_TRUE(data->resources_available().empty());  \
    ASSERT_TRUE(data->resources_total().empty());      \
  }

namespace ray {
// Used to path empty vector argiuments.
vector<int64_t> EmptyIntVector;
vector<bool> EmptyBoolVector;
vector<FixedPoint> EmptyFixedPointVector;

void initTaskRequest(TaskRequest &tr, vector<FixedPoint> &pred_demands,
                     vector<bool> &pred_soft, vector<int64_t> &cust_ids,
                     vector<FixedPoint> &cust_demands, vector<bool> &cust_soft,
                     vector<int64_t> &placement_hints) {
  for (size_t i = 0; i < pred_demands.size(); i++) {
    ResourceRequest rq;
    rq.demand = pred_demands[i];
    rq.soft = pred_soft[i];
    tr.predefined_resources.push_back(rq);
  }

  for (size_t i = pred_demands.size(); i < PredefinedResources_MAX; i++) {
    ResourceRequest rq;
    rq.demand = 0;
    rq.soft = 0;
    tr.predefined_resources.push_back(rq);
  }

  for (size_t i = 0; i < cust_ids.size(); i++) {
    ResourceRequestWithId rq;
    rq.id = cust_ids[i];
    rq.demand = cust_demands[i];
    rq.soft = cust_soft[i];
    tr.custom_resources.push_back(rq);
  }

  for (size_t i = 0; i < placement_hints.size(); i++) {
    tr.placement_hints.insert(placement_hints[i]);
  }
};

void addTaskResourceInstances(bool predefined, vector<double> allocation, uint64_t idx,
                              TaskResourceInstances *task_allocation) {
  std::vector<FixedPoint> allocation_fp = VectorDoubleToVectorFixedPoint(allocation);

  if (task_allocation->predefined_resources.size() < PredefinedResources_MAX) {
    task_allocation->predefined_resources.resize(PredefinedResources_MAX);
  }
  if (predefined) {
    task_allocation->predefined_resources[idx] = allocation_fp;
  } else {
    task_allocation->custom_resources.insert(
        std::pair<int64_t, vector<FixedPoint>>(idx, allocation_fp));
  }
};

void initNodeResources(NodeResources &node, vector<FixedPoint> &pred_capacities,
                       vector<int64_t> &cust_ids, vector<FixedPoint> &cust_capacities) {
  for (size_t i = 0; i < pred_capacities.size(); i++) {
    ResourceCapacity rc;
    rc.total = rc.available = pred_capacities[i];
    node.predefined_resources.push_back(rc);
  }

  if (pred_capacities.size() < PredefinedResources_MAX) {
    for (int i = pred_capacities.size(); i < PredefinedResources_MAX; i++) {
      ResourceCapacity rc;
      rc.total = rc.available = 0;
      node.predefined_resources.push_back(rc);
    }
  }

  ResourceCapacity rc;
  for (size_t i = 0; i < cust_capacities.size(); i++) {
    rc.total = rc.available = cust_capacities[i];
    node.custom_resources.insert(pair<int64_t, ResourceCapacity>(cust_ids[i], rc));
  }
}

void initCluster(ClusterResourceScheduler &resource_scheduler, int n) {
  vector<FixedPoint> pred_capacities;
  vector<int64_t> cust_ids;
  vector<FixedPoint> cust_capacities;
  int i, k;

  for (i = 0; i < n; i++) {
    NodeResources node_resources;

    for (k = 0; k < PredefinedResources_MAX; k++) {
      if (rand() % 3 == 0) {
        pred_capacities.push_back(0);
      } else {
        pred_capacities.push_back(rand() % 10);
      }
    }

    int m = min(rand() % PredefinedResources_MAX, n);

    int start = rand() % n;
    for (k = 0; k < m; k++) {
      cust_ids.push_back((start + k) % n);
      cust_capacities.push_back(rand() % 10);
    }

    initNodeResources(node_resources, pred_capacities, cust_ids, cust_capacities);

    resource_scheduler.AddOrUpdateNode(i, node_resources);

    node_resources.custom_resources.clear();
  }
}

bool nodeResourcesEqual(const NodeResources &nr1, const NodeResources &nr2) {
  if (nr1.predefined_resources.size() != nr2.predefined_resources.size()) {
    cout << nr1.predefined_resources.size() << " " << nr2.predefined_resources.size()
         << endl;
    return false;
  }

  for (size_t i = 0; i < nr1.predefined_resources.size(); i++) {
    if (nr1.predefined_resources[i].available != nr2.predefined_resources[i].available) {
      return false;
    }
    if (nr1.predefined_resources[i].total != nr2.predefined_resources[i].total) {
      return false;
    }
  }

  if (nr1.custom_resources.size() != nr2.custom_resources.size()) {
    return false;
  }

  auto cr1 = nr1.custom_resources;
  auto cr2 = nr2.custom_resources;
  for (auto it1 = cr1.begin(); it1 != cr1.end(); ++it1) {
    auto it2 = cr2.find(it1->first);
    if (it2 == cr2.end()) {
      return false;
    }
    if (it1->second.total != it2->second.total) {
      return false;
    }
    if (it1->second.available != it2->second.available) {
      return false;
    }
  }
  return true;
}

class ClusterResourceSchedulerTest : public ::testing::Test {
 public:
  void SetUp() {}

  void Shutdown() {}
};

TEST_F(ClusterResourceSchedulerTest, SchedulingFixedPointTest) {
  {
    FixedPoint fp(1.);
    FixedPoint fp1(1.);
    FixedPoint fp2(2.);

    ASSERT_TRUE(fp1 < fp2);
    ASSERT_TRUE(fp2 > fp1);
    ASSERT_TRUE(fp1 <= fp2);
    ASSERT_TRUE(fp2 >= fp1);
    ASSERT_TRUE(fp1 != fp2);

    ASSERT_TRUE(fp1 == fp);
    ASSERT_TRUE(fp1 >= fp);
    ASSERT_TRUE(fp1 <= fp);
  }

  {
    FixedPoint fp1(1.);
    FixedPoint fp2(2.);

    ASSERT_TRUE(fp1 < 2);
    ASSERT_TRUE(fp2 > 1.);
    ASSERT_TRUE(fp1 <= 2.);
    ASSERT_TRUE(fp2 >= 1.);
    ASSERT_TRUE(fp1 != 2.);

    ASSERT_TRUE(fp1 == 1.);
    ASSERT_TRUE(fp1 >= 1.);
    ASSERT_TRUE(fp1 <= 1.);

    ASSERT_TRUE(fp1 + fp2 == 3.);
    ASSERT_TRUE(fp2 - fp1 == 1.);

    ASSERT_TRUE((fp1 += 1.) == 2.);
    ASSERT_TRUE((fp2 -= 1.) == 1.);
  }

  {
    FixedPoint fp1(1.);

    ASSERT_TRUE(fp1.Double() == 1.);
  }
}

TEST_F(ClusterResourceSchedulerTest, SchedulingIdTest) {
  StringIdMap ids;
  hash<string> hasher;
  size_t num = 10;  // should be greater than 10.

  for (size_t i = 0; i < num; i++) {
    ids.Insert(to_string(i));
  }
  ASSERT_EQ(ids.Count(), num);

  ids.Remove(to_string(1));
  ASSERT_EQ(ids.Count(), num - 1);

  ids.Remove(hasher(to_string(2)));
  ASSERT_EQ(ids.Count(), num - 2);

  ASSERT_EQ(ids.Get(to_string(3)), static_cast<int64_t>(hasher(to_string(3))));

  ASSERT_TRUE(ids.Get(to_string(100)) == -1);

  // Test for handling collision.
  StringIdMap short_ids;
  uint8_t max_id = 8;
  for (size_t i = 0; i < max_id; i++) {
    int64_t id = short_ids.Insert(to_string(i), max_id);
    ASSERT_TRUE(id < max_id);
  }
  ASSERT_EQ(short_ids.Count(), max_id);
}

TEST_F(ClusterResourceSchedulerTest, SchedulingInitClusterTest) {
  int num_nodes = 10;
  ClusterResourceScheduler resource_scheduler;

  initCluster(resource_scheduler, num_nodes);

  ASSERT_EQ(resource_scheduler.NumNodes(), num_nodes);
}

TEST_F(ClusterResourceSchedulerTest, SchedulingDeleteClusterNodeTest) {
  int num_nodes = 4;
  int64_t remove_id = 2;

  ClusterResourceScheduler resource_scheduler;

  initCluster(resource_scheduler, num_nodes);
  resource_scheduler.RemoveNode(remove_id);

  ASSERT_TRUE(num_nodes - 1 == resource_scheduler.NumNodes());
}

TEST_F(ClusterResourceSchedulerTest, SchedulingModifyClusterNodeTest) {
  int num_nodes = 4;
  int64_t update_id = 2;
  ClusterResourceScheduler resource_scheduler;

  initCluster(resource_scheduler, num_nodes);

  NodeResources node_resources;
  vector<FixedPoint> pred_capacities;
  vector<int64_t> cust_ids;
  vector<FixedPoint> cust_capacities;
  int k;

  for (k = 0; k < PredefinedResources_MAX; k++) {
    if (rand() % 3 == 0) {
      pred_capacities.push_back(0);
    } else {
      pred_capacities.push_back(rand() % 10);
    }
  }

  int m = min(rand() % PredefinedResources_MAX, num_nodes);

  int start = rand() % num_nodes;
  for (k = 0; k < m; k++) {
    cust_ids.push_back((start + k) % num_nodes);
    cust_capacities.push_back(rand() % 10);

    initNodeResources(node_resources, pred_capacities, cust_ids, cust_capacities);
    resource_scheduler.AddOrUpdateNode(update_id, node_resources);
  }
  ASSERT_TRUE(num_nodes == resource_scheduler.NumNodes());
}

TEST_F(ClusterResourceSchedulerTest, SchedulingUpdateAvailableResourcesTest) {
  // Create cluster resources.
  NodeResources node_resources;
  vector<FixedPoint> pred_capacities{10, 5, 3};
  vector<int64_t> cust_ids{1, 2};
  vector<FixedPoint> cust_capacities{5, 5};
  initNodeResources(node_resources, pred_capacities, cust_ids, cust_capacities);
  ClusterResourceScheduler resource_scheduler(1, node_resources);

  {
    TaskRequest task_req;
#define PRED_CUSTOM_LEN 2
    vector<FixedPoint> pred_demands{7, 7};
    vector<bool> pred_soft{false, true};
    vector<int64_t> cust_ids{1, 2};
    vector<FixedPoint> cust_demands{3, 10};
    vector<bool> cust_soft{false, true};
    initTaskRequest(task_req, pred_demands, pred_soft, cust_ids, cust_demands, cust_soft,
                    EmptyIntVector);
    int64_t violations;
    bool is_infeasible;
    int64_t node_id = resource_scheduler.GetBestSchedulableNode(
        task_req, false, false, &violations, &is_infeasible);
    ASSERT_TRUE(node_id != -1);
    ASSERT_EQ(node_id, 1);
    ASSERT_TRUE(violations > 0);

    NodeResources nr1, nr2;
    ASSERT_TRUE(resource_scheduler.GetNodeResources(node_id, &nr1));
    auto task_allocation = std::make_shared<TaskResourceInstances>();
    ASSERT_TRUE(resource_scheduler.AllocateLocalTaskResources(task_req, task_allocation));
    ASSERT_TRUE(resource_scheduler.GetNodeResources(node_id, &nr2));

    for (size_t i = 0; i < PRED_CUSTOM_LEN; i++) {
      auto t =
          nr1.predefined_resources[i].available - task_req.predefined_resources[i].demand;
      if (t < 0) t = 0;
      ASSERT_EQ(nr2.predefined_resources[i].available, t);
    }

    for (size_t i = 0; i < PRED_CUSTOM_LEN; i++) {
      auto it1 = nr1.custom_resources.find(task_req.custom_resources[i].id);
      if (it1 != nr1.custom_resources.end()) {
        auto it2 = nr2.custom_resources.find(task_req.custom_resources[i].id);
        if (it2 != nr2.custom_resources.end()) {
          auto t = it1->second.available - task_req.custom_resources[i].demand;
          if (t < 0) t = 0;
          ASSERT_EQ(it2->second.available, t);
        }
      }
    }
  }
}

TEST_F(ClusterResourceSchedulerTest, SchedulingAddOrUpdateNodeTest) {
  ClusterResourceScheduler resource_scheduler;
  NodeResources nr, nr_out;
  int64_t node_id = 1;

  // Add node.
  {
    NodeResources node_resources;
    vector<FixedPoint> pred_capacities{10, 5, 3};
    vector<int64_t> cust_ids{1, 2};
    vector<FixedPoint> cust_capacities{5, 5};
    initNodeResources(node_resources, pred_capacities, cust_ids, cust_capacities);
    resource_scheduler.AddOrUpdateNode(node_id, node_resources);
    nr = node_resources;
  }

  // Check whether node resources were correctly added.
  if (resource_scheduler.GetNodeResources(node_id, &nr_out)) {
    ASSERT_TRUE(nodeResourcesEqual(nr, nr_out));
  } else {
    ASSERT_TRUE(false);
  }

  // Update node.
  {
    NodeResources node_resources;
    vector<FixedPoint> pred_capacities{10, 10};
    vector<int64_t> cust_ids{2, 3};
    vector<FixedPoint> cust_capacities{6, 6};
    initNodeResources(node_resources, pred_capacities, cust_ids, cust_capacities);
    resource_scheduler.AddOrUpdateNode(node_id, node_resources);
    nr = node_resources;
  }
  if (resource_scheduler.GetNodeResources(node_id, &nr_out)) {
    ASSERT_TRUE(nodeResourcesEqual(nr, nr_out));
  } else {
    ASSERT_TRUE(false);
  }
}

TEST_F(ClusterResourceSchedulerTest, SchedulingTaskRequestTest) {
  // Create cluster resources containing local node.
  NodeResources node_resources;
  vector<FixedPoint> pred_capacities{5, 5};
  vector<int64_t> cust_ids{1};
  vector<FixedPoint> cust_capacities{10};
  initNodeResources(node_resources, pred_capacities, cust_ids, cust_capacities);
  ClusterResourceScheduler resource_scheduler(0, node_resources);

  {
    NodeResources node_resources;
    vector<FixedPoint> pred_capacities{10, 2, 3};
    vector<int64_t> cust_ids{1, 2};
    vector<FixedPoint> cust_capacities{5, 5};
    initNodeResources(node_resources, pred_capacities, cust_ids, cust_capacities);
    resource_scheduler.AddOrUpdateNode(1, node_resources);
  }
  // Predefined resources, hard constraint violation
  {
    TaskRequest task_req;
    vector<FixedPoint> pred_demands = {11};
    vector<bool> pred_soft = {false};
    initTaskRequest(task_req, pred_demands, pred_soft, EmptyIntVector,
                    EmptyFixedPointVector, EmptyBoolVector, EmptyIntVector);
    int64_t violations;
    bool is_infeasible;
    int64_t node_id = resource_scheduler.GetBestSchedulableNode(
        task_req, false, false, &violations, &is_infeasible);
    ASSERT_EQ(node_id, -1);
  }
  // Predefined resources, soft constraint violation
  {
    TaskRequest task_req;
    vector<FixedPoint> pred_demands = {11};
    vector<bool> pred_soft = {true};
    initTaskRequest(task_req, pred_demands, pred_soft, EmptyIntVector,
                    EmptyFixedPointVector, EmptyBoolVector, EmptyIntVector);
    int64_t violations;
    bool is_infeasible;
    int64_t node_id = resource_scheduler.GetBestSchedulableNode(
        task_req, false, false, &violations, &is_infeasible);
    ASSERT_TRUE(node_id != -1);
    ASSERT_TRUE(violations > 0);
  }

  // Predefined resources, no constraint violation.
  {
    TaskRequest task_req;
    vector<FixedPoint> pred_demands = {5};
    vector<bool> pred_soft = {false};
    initTaskRequest(task_req, pred_demands, pred_soft, EmptyIntVector,
                    EmptyFixedPointVector, EmptyBoolVector, EmptyIntVector);
    int64_t violations;
    bool is_infeasible;
    int64_t node_id = resource_scheduler.GetBestSchedulableNode(
        task_req, false, false, &violations, &is_infeasible);
    ASSERT_TRUE(node_id != -1);
    ASSERT_TRUE(violations == 0);
  }
  // Custom resources, hard constraint violation.
  {
    TaskRequest task_req;
    vector<FixedPoint> pred_demands{5, 2};
    vector<bool> pred_soft{false, true};
    vector<int64_t> cust_ids{1};
    vector<FixedPoint> cust_demands{11};
    vector<bool> cust_soft{false};
    initTaskRequest(task_req, pred_demands, pred_soft, cust_ids, cust_demands, cust_soft,
                    EmptyIntVector);
    int64_t violations;
    bool is_infeasible;
    int64_t node_id = resource_scheduler.GetBestSchedulableNode(
        task_req, false, false, &violations, &is_infeasible);
    ASSERT_TRUE(node_id == -1);
  }
  // Custom resources, soft constraint violation.
  {
    TaskRequest task_req;
    vector<FixedPoint> pred_demands{5, 2};
    vector<bool> pred_soft{false, true};
    vector<int64_t> cust_ids{1};
    vector<FixedPoint> cust_demands{11};
    vector<bool> cust_soft{true};
    initTaskRequest(task_req, pred_demands, pred_soft, cust_ids, cust_demands, cust_soft,
                    EmptyIntVector);
    int64_t violations;
    bool is_infeasible;
    int64_t node_id = resource_scheduler.GetBestSchedulableNode(
        task_req, false, false, &violations, &is_infeasible);
    ASSERT_TRUE(node_id != -1);
    ASSERT_TRUE(violations > 0);
  }
  // Custom resources, no constraint violation.
  {
    TaskRequest task_req;
    vector<FixedPoint> pred_demands{5, 2};
    vector<bool> pred_soft{false, true};
    vector<int64_t> cust_ids{1};
    vector<FixedPoint> cust_demands{5};
    vector<bool> cust_soft{false};
    initTaskRequest(task_req, pred_demands, pred_soft, cust_ids, cust_demands, cust_soft,
                    EmptyIntVector);
    int64_t violations;
    bool is_infeasible;
    int64_t node_id = resource_scheduler.GetBestSchedulableNode(
        task_req, false, false, &violations, &is_infeasible);
    ASSERT_TRUE(node_id != -1);
    ASSERT_TRUE(violations == 0);
  }
  // Custom resource missing, hard constraint violation.
  {
    TaskRequest task_req;
    vector<FixedPoint> pred_demands{5, 2};
    vector<bool> pred_soft{false, true};
    vector<int64_t> cust_ids{100};
    vector<FixedPoint> cust_demands{5};
    vector<bool> cust_soft{false};
    initTaskRequest(task_req, pred_demands, pred_soft, cust_ids, cust_demands, cust_soft,
                    EmptyIntVector);
    int64_t violations;
    bool is_infeasible;
    int64_t node_id = resource_scheduler.GetBestSchedulableNode(
        task_req, false, false, &violations, &is_infeasible);
    ASSERT_TRUE(node_id == -1);
  }
  // Custom resource missing, soft constraint violation.
  {
    TaskRequest task_req;
    vector<FixedPoint> pred_demands{5, 2};
    vector<bool> pred_soft{false, true};
    vector<int64_t> cust_ids{100};
    vector<FixedPoint> cust_demands{5};
    vector<bool> cust_soft{true};
    initTaskRequest(task_req, pred_demands, pred_soft, cust_ids, cust_demands, cust_soft,
                    EmptyIntVector);
    int64_t violations;
    bool is_infeasible;
    int64_t node_id = resource_scheduler.GetBestSchedulableNode(
        task_req, false, false, &violations, &is_infeasible);
    ASSERT_TRUE(node_id != -1);
    ASSERT_TRUE(violations > 0);
  }
  // Placement_hints, soft constraint violation.
  {
    TaskRequest task_req;
    vector<FixedPoint> pred_demands{5, 2};
    vector<bool> pred_soft{false, true};
    vector<int64_t> cust_ids{1};
    vector<FixedPoint> cust_demands{5};
    vector<bool> cust_soft{true};
    vector<int64_t> placement_hints{2, 3};
    initTaskRequest(task_req, pred_demands, pred_soft, cust_ids, cust_demands, cust_soft,
                    placement_hints);
    int64_t violations;
    bool is_infeasible;
    int64_t node_id = resource_scheduler.GetBestSchedulableNode(
        task_req, false, false, &violations, &is_infeasible);
    ASSERT_TRUE(node_id != -1);
    ASSERT_TRUE(violations > 0);
  }
  // Placement hints, no constraint violation.
  {
    TaskRequest task_req;
    vector<FixedPoint> pred_demands{5, 2};
    vector<bool> pred_soft{false, true};
    vector<int64_t> cust_ids{1};
    vector<FixedPoint> cust_demands{5};
    vector<bool> cust_soft{true};
    vector<int64_t> placement_hints{1, 2, 3};
    initTaskRequest(task_req, pred_demands, pred_soft, cust_ids, cust_demands, cust_soft,
                    placement_hints);
    int64_t violations;
    bool is_infeasible;
    int64_t node_id = resource_scheduler.GetBestSchedulableNode(
        task_req, false, false, &violations, &is_infeasible);
    ASSERT_TRUE(node_id != -1);
    ASSERT_TRUE(violations == 0);
  }
}

TEST_F(ClusterResourceSchedulerTest, GetLocalAvailableResourcesTest) {
  // Create cluster resources containing local node.
  NodeResources node_resources;
  vector<FixedPoint> pred_capacities{3 /* CPU */, 4 /* MEM */, 5 /* GPU */};
  vector<int64_t> cust_ids{1};
  vector<FixedPoint> cust_capacities{8};
  initNodeResources(node_resources, pred_capacities, cust_ids, cust_capacities);
  ClusterResourceScheduler resource_scheduler(0, node_resources);

  TaskResourceInstances available_cluster_resources =
      resource_scheduler.GetLocalResources().GetAvailableResourceInstances();

  TaskResourceInstances expected_cluster_resources;
  addTaskResourceInstances(true, {1., 1., 1.}, 0, &expected_cluster_resources);
  addTaskResourceInstances(true, {4.}, 1, &expected_cluster_resources);
  addTaskResourceInstances(true, {1., 1., 1., 1., 1.}, 2, &expected_cluster_resources);

  ASSERT_EQ(expected_cluster_resources == available_cluster_resources, false);

  addTaskResourceInstances(false, {8.}, 1, &expected_cluster_resources);

  ASSERT_EQ(expected_cluster_resources == available_cluster_resources, true);
}

TEST_F(ClusterResourceSchedulerTest, GetCPUInstancesDoubleTest) {
  TaskResourceInstances task_resources;
  addTaskResourceInstances(true, {1., 1., 1.}, CPU, &task_resources);
  addTaskResourceInstances(true, {4.}, MEM, &task_resources);
  addTaskResourceInstances(true, {1., 1., 1., 1., 1.}, GPU, &task_resources);

  std::vector<FixedPoint> cpu_instances = task_resources.GetCPUInstances();
  std::vector<FixedPoint> expected_cpu_instances{1., 1., 1.};

  ASSERT_EQ(EqualVectors(cpu_instances, expected_cpu_instances), true);
}

TEST_F(ClusterResourceSchedulerTest, AvailableResourceInstancesOpsTest) {
  NodeResources node_resources;
  vector<FixedPoint> pred_capacities{3 /* CPU */};
  initNodeResources(node_resources, pred_capacities, EmptyIntVector,
                    EmptyFixedPointVector);
  ClusterResourceScheduler cluster(0, node_resources);

  ResourceInstanceCapacities instances;

  instances.total = {6., 6., 6.};
  instances.available = {3., 2., 5.};
  ResourceInstanceCapacities old_instances = instances;

  std::vector<FixedPoint> a{1., 1., 1.};
  cluster.AddAvailableResourceInstances(a, &instances);
  cluster.SubtractAvailableResourceInstances(a, &instances);

  ASSERT_EQ(EqualVectors(instances.available, old_instances.available), true);

  a = {10., 1., 1.};
  cluster.AddAvailableResourceInstances(a, &instances);
  std::vector<FixedPoint> expected_available{6., 3., 6.};

  ASSERT_EQ(EqualVectors(instances.available, expected_available), true);

  a = {10., 1., 1.};
  cluster.SubtractAvailableResourceInstances(a, &instances);
  expected_available = {0., 2., 5.};
  ASSERT_EQ(EqualVectors(instances.available, expected_available), true);
}

TEST_F(ClusterResourceSchedulerTest, TaskResourceInstancesTest) {
  // Allocate resources for a task request specifying only predefined resources.
  {
    NodeResources node_resources;
    vector<FixedPoint> pred_capacities{3. /* CPU */, 4. /* MEM */, 5. /* GPU */};
    initNodeResources(node_resources, pred_capacities, EmptyIntVector,
                      EmptyFixedPointVector);
    ClusterResourceScheduler resource_scheduler(0, node_resources);

    TaskRequest task_req;
    vector<FixedPoint> pred_demands = {3. /* CPU */, 2. /* MEM */, 1.5 /* GPU */};
    vector<bool> pred_soft = {false, false, false};
    initTaskRequest(task_req, pred_demands, pred_soft, EmptyIntVector,
                    EmptyFixedPointVector, EmptyBoolVector, EmptyIntVector);

    NodeResourceInstances old_local_resources = resource_scheduler.GetLocalResources();

    std::shared_ptr<TaskResourceInstances> task_allocation =
        std::make_shared<TaskResourceInstances>();
    bool success =
        resource_scheduler.AllocateTaskResourceInstances(task_req, task_allocation);

    ASSERT_EQ(success, true);

    resource_scheduler.FreeTaskResourceInstances(task_allocation);

    ASSERT_EQ((resource_scheduler.GetLocalResources() == old_local_resources), true);
  }
  // Try to allocate resources for a task request that overallocates a hard constrained
  // resource.
  {
    NodeResources node_resources;
    vector<FixedPoint> pred_capacities{3 /* CPU */, 4 /* MEM */, 5 /* GPU */};
    initNodeResources(node_resources, pred_capacities, EmptyIntVector,
                      EmptyFixedPointVector);
    ClusterResourceScheduler resource_scheduler(0, node_resources);

    TaskRequest task_req;
    vector<FixedPoint> pred_demands = {4. /* CPU */, 2. /* MEM */, 1.5 /* GPU */};
    vector<bool> pred_soft = {false};  // Hard constrained resource.
    initTaskRequest(task_req, pred_demands, pred_soft, EmptyIntVector,
                    EmptyFixedPointVector, EmptyBoolVector, EmptyIntVector);

    NodeResourceInstances old_local_resources = resource_scheduler.GetLocalResources();
    std::shared_ptr<TaskResourceInstances> task_allocation =
        std::make_shared<TaskResourceInstances>();
    bool success =
        resource_scheduler.AllocateTaskResourceInstances(task_req, task_allocation);

    ASSERT_EQ(success, false);
    ASSERT_EQ((resource_scheduler.GetLocalResources() == old_local_resources), true);
  }
  // Allocate resources for a task request that overallocates a soft constrained resource.
  {
    NodeResources node_resources;
    vector<FixedPoint> pred_capacities{3 /* CPU */, 4 /* MEM */, 5 /* GPU */};
    initNodeResources(node_resources, pred_capacities, EmptyIntVector,
                      EmptyFixedPointVector);
    ClusterResourceScheduler resource_scheduler(0, node_resources);

    TaskRequest task_req;
    vector<FixedPoint> pred_demands = {4. /* CPU */, 2. /* MEM */, 1.5 /* GPU */};
    vector<bool> pred_soft = {true};  // Soft constrained resource.
    initTaskRequest(task_req, pred_demands, pred_soft, EmptyIntVector,
                    EmptyFixedPointVector, EmptyBoolVector, EmptyIntVector);

    NodeResourceInstances old_local_resources = resource_scheduler.GetLocalResources();
    std::shared_ptr<TaskResourceInstances> task_allocation =
        std::make_shared<TaskResourceInstances>();
    bool success =
        resource_scheduler.AllocateTaskResourceInstances(task_req, task_allocation);

    ASSERT_EQ(success, true);

    TaskResourceInstances expected_task_allocation;
    addTaskResourceInstances(true, {0., 0., 0.}, CPU, &expected_task_allocation);
    addTaskResourceInstances(true, {2.}, MEM, &expected_task_allocation);
    addTaskResourceInstances(true, {0., 0.5, 1., 1., 1.}, GPU, &expected_task_allocation);

    TaskResourceInstances local_available_resources =
        resource_scheduler.GetLocalResources().GetAvailableResourceInstances();

    ASSERT_EQ((local_available_resources == expected_task_allocation), true);
  }
  // Allocate resources for a task request specifying both predefined and custom
  // resources.
  {
    NodeResources node_resources;
    vector<FixedPoint> pred_capacities{3 /* CPU */, 4 /* MEM */, 5 /* GPU */};
    vector<int64_t> cust_ids{1, 2};
    vector<FixedPoint> cust_capacities{4, 4};
    initNodeResources(node_resources, pred_capacities, cust_ids, cust_capacities);
    ClusterResourceScheduler resource_scheduler(0, node_resources);

    TaskRequest task_req;
    vector<FixedPoint> pred_demands = {3. /* CPU */, 2. /* MEM */, 1.5 /* GPU */};
    vector<bool> pred_soft = {false, false, false};
    vector<FixedPoint> cust_demands{3, 2};
    vector<bool> cust_soft{false, false};
    initTaskRequest(task_req, pred_demands, pred_soft, cust_ids, cust_demands, cust_soft,
                    EmptyIntVector);

    NodeResourceInstances old_local_resources = resource_scheduler.GetLocalResources();
    std::shared_ptr<TaskResourceInstances> task_allocation =
        std::make_shared<TaskResourceInstances>();
    bool success =
        resource_scheduler.AllocateTaskResourceInstances(task_req, task_allocation);

    ASSERT_EQ(success, true);

    resource_scheduler.FreeTaskResourceInstances(task_allocation);

    ASSERT_EQ((resource_scheduler.GetLocalResources() == old_local_resources), true);
  }
  // Allocate resources for a task request specifying both predefined and custom
  // resources, but overallocates a hard-constrained custom resource.
  {
    NodeResources node_resources;
    vector<FixedPoint> pred_capacities{3 /* CPU */, 4 /* MEM */, 5 /* GPU */};
    vector<int64_t> cust_ids{1, 2};
    vector<FixedPoint> cust_capacities{4, 4};
    initNodeResources(node_resources, pred_capacities, cust_ids, cust_capacities);
    ClusterResourceScheduler resource_scheduler(0, node_resources);

    TaskRequest task_req;
    vector<FixedPoint> pred_demands = {3. /* CPU */, 2. /* MEM */, 1.5 /* GPU */};
    vector<bool> pred_soft = {false, false, false};
    vector<FixedPoint> cust_demands{3, 10};
    vector<bool> cust_soft{false, false};
    initTaskRequest(task_req, pred_demands, pred_soft, cust_ids, cust_demands, cust_soft,
                    EmptyIntVector);

    NodeResourceInstances old_local_resources = resource_scheduler.GetLocalResources();
    std::shared_ptr<TaskResourceInstances> task_allocation =
        std::make_shared<TaskResourceInstances>();
    bool success =
        resource_scheduler.AllocateTaskResourceInstances(task_req, task_allocation);

    ASSERT_EQ(success, false);
    ASSERT_EQ((resource_scheduler.GetLocalResources() == old_local_resources), true);
  }
  // Allocate resources for a task request specifying both predefined and custom
  // resources, but overallocates a soft-constrained custom resource.
  {
    NodeResources node_resources;
    vector<FixedPoint> pred_capacities{3 /* CPU */, 4 /* MEM */, 5 /* GPU */};
    vector<int64_t> cust_ids{1, 2};
    vector<FixedPoint> cust_capacities{4, 4};
    initNodeResources(node_resources, pred_capacities, cust_ids, cust_capacities);
    ClusterResourceScheduler resource_scheduler(0, node_resources);

    TaskRequest task_req;
    vector<FixedPoint> pred_demands = {3. /* CPU */, 2. /* MEM */, 1.5 /* GPU */};
    vector<bool> pred_soft = {false, false, false};
    vector<FixedPoint> cust_demands{3, 10};
    vector<bool> cust_soft{false, true};
    initTaskRequest(task_req, pred_demands, pred_soft, cust_ids, cust_demands, cust_soft,
                    EmptyIntVector);

    NodeResourceInstances old_local_resources = resource_scheduler.GetLocalResources();
    std::shared_ptr<TaskResourceInstances> task_allocation =
        std::make_shared<TaskResourceInstances>();
    bool success =
        resource_scheduler.AllocateTaskResourceInstances(task_req, task_allocation);

    ASSERT_EQ(success, true);

    TaskResourceInstances expected_task_allocation;
    addTaskResourceInstances(true, {0., 0., 0.}, CPU, &expected_task_allocation);
    addTaskResourceInstances(true, {2.}, MEM, &expected_task_allocation);
    addTaskResourceInstances(true, {0., 0.5, 1., 1., 1.}, GPU, &expected_task_allocation);
    addTaskResourceInstances(false, {1.}, 1, &expected_task_allocation);
    addTaskResourceInstances(false, {0.}, 2, &expected_task_allocation);

    TaskResourceInstances local_available_resources =
        resource_scheduler.GetLocalResources().GetAvailableResourceInstances();

    ASSERT_EQ((local_available_resources == expected_task_allocation), true);
  }
}

TEST_F(ClusterResourceSchedulerTest, TaskResourceInstancesTest2) {
  {
    NodeResources node_resources;
    vector<FixedPoint> pred_capacities{4. /* CPU */, 4. /* MEM */, 5. /* GPU */};
    vector<int64_t> cust_ids{1, 2};
    vector<FixedPoint> cust_capacities{4., 4.};
    initNodeResources(node_resources, pred_capacities, cust_ids, cust_capacities);
    ClusterResourceScheduler resource_scheduler(0, node_resources);

    TaskRequest task_req;
    vector<FixedPoint> pred_demands = {2. /* CPU */, 2. /* MEM */, 1.5 /* GPU */};
    vector<bool> pred_soft = {false};
    vector<FixedPoint> cust_demands{3., 2.};
    vector<bool> cust_soft{false, false};
    initTaskRequest(task_req, pred_demands, pred_soft, cust_ids, cust_demands, cust_soft,
                    EmptyIntVector);

    std::shared_ptr<TaskResourceInstances> task_allocation =
        std::make_shared<TaskResourceInstances>();
    bool success =
        resource_scheduler.AllocateTaskResourceInstances(task_req, task_allocation);

    NodeResourceInstances old_local_resources = resource_scheduler.GetLocalResources();
    ASSERT_EQ(success, true);
    std::vector<double> cpu_instances = task_allocation->GetCPUInstancesDouble();
    resource_scheduler.AddCPUResourceInstances(cpu_instances);
    resource_scheduler.SubtractCPUResourceInstances(cpu_instances);

    ASSERT_EQ((resource_scheduler.GetLocalResources() == old_local_resources), true);
  }
}

TEST_F(ClusterResourceSchedulerTest, TaskGPUResourceInstancesTest) {
  {
    NodeResources node_resources;
    vector<FixedPoint> pred_capacities{1 /* CPU */, 1 /* MEM */, 4 /* GPU */};
    vector<int64_t> cust_ids{1};
    vector<FixedPoint> cust_capacities{8};
    initNodeResources(node_resources, pred_capacities, cust_ids, cust_capacities);
    ClusterResourceScheduler resource_scheduler(0, node_resources);

    std::vector<double> allocate_gpu_instances{0.5, 0.5, 0.5, 0.5};
    resource_scheduler.SubtractGPUResourceInstances(allocate_gpu_instances);
    std::vector<double> available_gpu_instances = resource_scheduler.GetLocalResources()
                                                      .GetAvailableResourceInstances()
                                                      .GetGPUInstancesDouble();
    std::vector<double> expected_available_gpu_instances{0.5, 0.5, 0.5, 0.5};
    ASSERT_TRUE(std::equal(available_gpu_instances.begin(), available_gpu_instances.end(),
                           expected_available_gpu_instances.begin()));

    resource_scheduler.AddGPUResourceInstances(allocate_gpu_instances);
    available_gpu_instances = resource_scheduler.GetLocalResources()
                                  .GetAvailableResourceInstances()
                                  .GetGPUInstancesDouble();
    expected_available_gpu_instances = {1., 1., 1., 1.};
    ASSERT_TRUE(std::equal(available_gpu_instances.begin(), available_gpu_instances.end(),
                           expected_available_gpu_instances.begin()));

    allocate_gpu_instances = {1.5, 1.5, .5, 1.5};
    std::vector<double> underflow =
        resource_scheduler.SubtractGPUResourceInstances(allocate_gpu_instances);
    std::vector<double> expected_underflow{.5, .5, 0., .5};
    ASSERT_TRUE(
        std::equal(underflow.begin(), underflow.end(), expected_underflow.begin()));
    available_gpu_instances = resource_scheduler.GetLocalResources()
                                  .GetAvailableResourceInstances()
                                  .GetGPUInstancesDouble();
    expected_available_gpu_instances = {0., 0., 0.5, 0.};
    ASSERT_TRUE(std::equal(available_gpu_instances.begin(), available_gpu_instances.end(),
                           expected_available_gpu_instances.begin()));

    allocate_gpu_instances = {1.0, .5, 1., .5};
    std::vector<double> overflow =
        resource_scheduler.AddGPUResourceInstances(allocate_gpu_instances);
    std::vector<double> expected_overflow{.0, .0, .5, 0.};
    ASSERT_TRUE(std::equal(overflow.begin(), overflow.end(), expected_overflow.begin()));
    available_gpu_instances = resource_scheduler.GetLocalResources()
                                  .GetAvailableResourceInstances()
                                  .GetGPUInstancesDouble();
    expected_available_gpu_instances = {1., .5, 1., .5};
    ASSERT_TRUE(std::equal(available_gpu_instances.begin(), available_gpu_instances.end(),
                           expected_available_gpu_instances.begin()));
  }
}

TEST_F(ClusterResourceSchedulerTest,
       UpdateLocalAvailableResourcesFromResourceInstancesTest) {
  {
    NodeResources node_resources;
    vector<FixedPoint> pred_capacities{1 /* CPU */, 1 /* MEM */, 4 /* GPU */};
    vector<int64_t> cust_ids{1};
    vector<FixedPoint> cust_capacities{8};
    initNodeResources(node_resources, pred_capacities, cust_ids, cust_capacities);
    ClusterResourceScheduler resource_scheduler(0, node_resources);

    {
      std::vector<double> allocate_gpu_instances{0.5, 0.5, 2, 0.5};
      // SubtractGPUResourceInstances() calls
      // UpdateLocalAvailableResourcesFromResourceInstances() under the hood.
      resource_scheduler.SubtractGPUResourceInstances(allocate_gpu_instances);
      std::vector<double> available_gpu_instances = resource_scheduler.GetLocalResources()
                                                        .GetAvailableResourceInstances()
                                                        .GetGPUInstancesDouble();
      std::vector<double> expected_available_gpu_instances{0.5, 0.5, 0., 0.5};
      ASSERT_TRUE(std::equal(available_gpu_instances.begin(),
                             available_gpu_instances.end(),
                             expected_available_gpu_instances.begin()));

      NodeResources nr;
      resource_scheduler.GetNodeResources(0, &nr);
      ASSERT_TRUE(nr.predefined_resources[GPU].available == 1.5);
    }

    {
      std::vector<double> allocate_gpu_instances{1.5, 0.5, 2, 0.3};
      // SubtractGPUResourceInstances() calls
      // UpdateLocalAvailableResourcesFromResourceInstances() under the hood.
      resource_scheduler.AddGPUResourceInstances(allocate_gpu_instances);
      std::vector<double> available_gpu_instances = resource_scheduler.GetLocalResources()
                                                        .GetAvailableResourceInstances()
                                                        .GetGPUInstancesDouble();
      std::vector<double> expected_available_gpu_instances{1., 1., 1., 0.8};
      ASSERT_TRUE(std::equal(available_gpu_instances.begin(),
                             available_gpu_instances.end(),
                             expected_available_gpu_instances.begin()));

      NodeResources nr;
      resource_scheduler.GetNodeResources(0, &nr);
      ASSERT_TRUE(nr.predefined_resources[GPU].available == 3.8);
    }
  }
}

TEST_F(ClusterResourceSchedulerTest, TaskResourceInstanceWithHardRequestTest) {
  NodeResources node_resources;
  vector<FixedPoint> pred_capacities{4. /* CPU */, 2. /* MEM */, 4. /* GPU */};
  initNodeResources(node_resources, pred_capacities, EmptyIntVector,
                    EmptyFixedPointVector);
  ClusterResourceScheduler resource_scheduler(0, node_resources);

  TaskRequest task_req;
  vector<FixedPoint> pred_demands = {2. /* CPU */, 2. /* MEM */, 1.5 /* GPU */};
  vector<bool> pred_soft = {false, false, true};
  initTaskRequest(task_req, pred_demands, pred_soft, EmptyIntVector,
                  EmptyFixedPointVector, EmptyBoolVector, EmptyIntVector);

  std::shared_ptr<TaskResourceInstances> task_allocation =
      std::make_shared<TaskResourceInstances>();
  bool success =
      resource_scheduler.AllocateTaskResourceInstances(task_req, task_allocation);

  ASSERT_EQ(success, true);

  vector<FixedPoint> cpu_instances = task_allocation->GetGPUInstances();
  vector<FixedPoint> expect_cpu_instance{1., 0.5, 0., 0.};

  ASSERT_TRUE(EqualVectors(cpu_instances, expect_cpu_instance));
}

TEST_F(ClusterResourceSchedulerTest, TestAlwaysSpillInfeasibleTask) {
  std::unordered_map<std::string, double> resource_spec({{"CPU", 1}});
  ClusterResourceScheduler resource_scheduler("local", {});
  for (int i = 0; i < 100; i++) {
    resource_scheduler.AddOrUpdateNode(std::to_string(i), {}, {});
  }

  // No feasible nodes.
  int64_t total_violations;
  bool is_infeasible;
  ASSERT_EQ(resource_scheduler.GetBestSchedulableNode(resource_spec, false, false,
                                                      &total_violations, &is_infeasible),
            "");

  // Feasible remote node, but doesn't currently have resources available. We
  // should spill there.
  resource_scheduler.AddOrUpdateNode("remote_feasible", resource_spec, {{"CPU", 0.}});
  ASSERT_EQ(resource_scheduler.GetBestSchedulableNode(resource_spec, false, false,
                                                      &total_violations, &is_infeasible),
            "remote_feasible");

  // Feasible remote node, and it currently has resources available. We should
  // prefer to spill there.
  resource_scheduler.AddOrUpdateNode("remote_available", resource_spec, resource_spec);
  ASSERT_EQ(resource_scheduler.GetBestSchedulableNode(resource_spec, false, false,
                                                      &total_violations, &is_infeasible),
            "remote_available");
}

TEST_F(ClusterResourceSchedulerTest, ResourceUsageReportTest) {
  vector<int64_t> cust_ids{1, 2, 3, 4, 5};

  NodeResources node_resources;

  std::unordered_map<std::string, double> initial_resources(
      {{"CPU", 1}, {"GPU", 2}, {"memory", 3}, {"1", 1}, {"2", 2}, {"3", 3}});
  ClusterResourceScheduler resource_scheduler("0", initial_resources);
  NodeResources other_node_resources;
  vector<FixedPoint> other_pred_capacities{1. /* CPU */, 1. /* MEM */, 1. /* GPU */};
  vector<FixedPoint> other_cust_capacities{5., 4., 3., 2., 1.};
  initNodeResources(other_node_resources, other_pred_capacities, cust_ids,
                    other_cust_capacities);
  resource_scheduler.AddOrUpdateNode(12345, other_node_resources);

  {  // Cluster is idle.
    rpc::ResourcesData data;
    resource_scheduler.FillResourceUsage(data);

    auto available = data.resources_available();
    auto total = data.resources_total();

    ASSERT_EQ(available[kCPU_ResourceLabel], 1);
    ASSERT_EQ(available[kGPU_ResourceLabel], 2);
    ASSERT_EQ(available[kMemory_ResourceLabel], 3);
    ASSERT_EQ(available["1"], 1);
    ASSERT_EQ(available["2"], 2);
    ASSERT_EQ(available["3"], 3);

    ASSERT_EQ(total[kCPU_ResourceLabel], 1);
    ASSERT_EQ(total[kGPU_ResourceLabel], 2);
    ASSERT_EQ(total[kMemory_ResourceLabel], 3);
    ASSERT_EQ(total["1"], 1);
    ASSERT_EQ(total["2"], 2);
    ASSERT_EQ(total["3"], 3);

    // GCS doesn't like entries which are 0.
    ASSERT_EQ(available.size(), 6);
    ASSERT_EQ(total.size(), 6);
  }
  {  // Task running on node with {"CPU": 0.1, "1": 0.1}
    std::shared_ptr<TaskResourceInstances> allocations =
        std::make_shared<TaskResourceInstances>();
    allocations->predefined_resources = {
        {0.1},  // CPU
    };
    allocations->custom_resources = {
        {1, {0.1}},  // "1"
    };
    std::unordered_map<std::string, double> allocation_map({
        {"CPU", 0.1},
        {"1", 0.1},
    });
    resource_scheduler.AllocateLocalTaskResources(allocation_map, allocations);
    rpc::ResourcesData data;
    resource_scheduler.UpdateLastResourceUsage(std::make_shared<SchedulingResources>());
    resource_scheduler.FillResourceUsage(data);

    auto available = data.resources_available();
    auto total = data.resources_total();

    ASSERT_EQ(available[kCPU_ResourceLabel], 0.9);
    ASSERT_EQ(available[kGPU_ResourceLabel], 2);
    ASSERT_EQ(available[kMemory_ResourceLabel], 3);
    ASSERT_EQ(available["1"], 0.9);
    ASSERT_EQ(available["2"], 2);
    ASSERT_EQ(available["3"], 3);

    ASSERT_EQ(total[kCPU_ResourceLabel], 1);
    ASSERT_EQ(total[kGPU_ResourceLabel], 2);
    ASSERT_EQ(total[kMemory_ResourceLabel], 3);
    ASSERT_EQ(total["1"], 1);
    ASSERT_EQ(total["2"], 2);
    ASSERT_EQ(total["3"], 3);
  }
}

TEST_F(ClusterResourceSchedulerTest, ObjectStoreMemoryUsageTest) {
  vector<int64_t> cust_ids{1};
  NodeResources node_resources;
  std::unordered_map<std::string, double> initial_resources(
      {{"CPU", 1},
       {"GPU", 2},
       {"memory", 3},
       {"object_store_memory", 1000 * 1024 * 1024}});
  int64_t used_object_store_memory = 250 * 1024 * 1024;
  int64_t *ptr = &used_object_store_memory;
  ClusterResourceScheduler resource_scheduler("0", initial_resources,
                                              [&] { return *ptr; });
  NodeResources other_node_resources;
  vector<FixedPoint> other_pred_capacities{1. /* CPU */, 1. /* MEM */, 1. /* GPU */};
  vector<FixedPoint> other_cust_capacities{10.};
  initNodeResources(other_node_resources, other_pred_capacities, cust_ids,
                    other_cust_capacities);
  resource_scheduler.AddOrUpdateNode(12345, other_node_resources);

  {
    rpc::ResourcesData data;
    resource_scheduler.FillResourceUsage(data);
    auto available = data.resources_available();
    auto total = data.resources_total();
<<<<<<< HEAD
    ASSERT_EQ(available["object_store_memory"], 7.5);
    ASSERT_EQ(total["object_store_memory"], 10.0);
=======
    ASSERT_EQ(available["object_store_memory"], 750 * 1024 * 1024);
    ASSERT_EQ(total["object_store_memory"], 1000 * 1024 * 1024);
>>>>>>> ba6cebe3
  }

  used_object_store_memory = 450 * 1024 * 1024;
  {
    rpc::ResourcesData data;
    resource_scheduler.FillResourceUsage(data);
    auto available = data.resources_available();
    auto total = data.resources_total();
<<<<<<< HEAD
    ASSERT_EQ(available["object_store_memory"], 5.5);
=======
    ASSERT_EQ(available["object_store_memory"], 550 * 1024 * 1024);
>>>>>>> ba6cebe3
  }

  used_object_store_memory = 0;
  {
    rpc::ResourcesData data;
    resource_scheduler.FillResourceUsage(data);
    auto available = data.resources_available();
    auto total = data.resources_total();
<<<<<<< HEAD
    ASSERT_EQ(available["object_store_memory"], 10.0);
=======
    ASSERT_EQ(available["object_store_memory"], 1000 * 1024 * 1024);
>>>>>>> ba6cebe3
  }

  used_object_store_memory = 9999999999;
  {
    rpc::ResourcesData data;
    resource_scheduler.FillResourceUsage(data);
    auto available = data.resources_available();
    auto total = data.resources_total();
<<<<<<< HEAD
    ASSERT_EQ(available["object_store_memory"], 0.0);
=======
    ASSERT_EQ(available["object_store_memory"], 0);
>>>>>>> ba6cebe3
  }
}

TEST_F(ClusterResourceSchedulerTest, DirtyLocalViewTest) {
  std::unordered_map<std::string, double> initial_resources({{"CPU", 1}});
  ClusterResourceScheduler resource_scheduler("local", initial_resources);
  resource_scheduler.AddOrUpdateNode("remote", {{"CPU", 2.}}, {{"CPU", 2.}});
  const std::unordered_map<std::string, double> task_spec = {{"CPU", 1.}};

  // Allocate local resources to force tasks onto the remote node when
  // resources are available.
  std::shared_ptr<TaskResourceInstances> task_allocation =
      std::make_shared<TaskResourceInstances>();
  ASSERT_TRUE(resource_scheduler.AllocateLocalTaskResources(task_spec, task_allocation));
  task_allocation = std::make_shared<TaskResourceInstances>();
  ASSERT_FALSE(resource_scheduler.AllocateLocalTaskResources(task_spec, task_allocation));
  // View of local resources is not affected by resource usage report.
  rpc::ResourcesData data;
  resource_scheduler.FillResourceUsage(data);
  ASSERT_FALSE(resource_scheduler.AllocateLocalTaskResources(task_spec, task_allocation));

  for (int num_slots_available = 0; num_slots_available <= 2; num_slots_available++) {
    // Remote node reports updated resource availability.
    resource_scheduler.AddOrUpdateNode("remote", {{"CPU", 2.}},
                                       {{"CPU", num_slots_available}});
    rpc::ResourcesData data;
    int64_t t;
    bool is_infeasible;
    for (int i = 0; i < 3; i++) {
      // Resource usage report tick should reset the remote node's resources.
      resource_scheduler.FillResourceUsage(data);
      for (int j = 0; j < num_slots_available; j++) {
        ASSERT_EQ(resource_scheduler.GetBestSchedulableNode(task_spec, false, false, &t,
                                                            &is_infeasible),
                  "remote");
        // Allocate remote resources.
        ASSERT_TRUE(resource_scheduler.AllocateRemoteTaskResources("remote", task_spec));
      }
      // Our local view says there are not enough resources on the remote node to
      // schedule another task.
      ASSERT_EQ(resource_scheduler.GetBestSchedulableNode(task_spec, false, false, &t,
                                                          &is_infeasible),
                "");
      ASSERT_FALSE(
          resource_scheduler.AllocateLocalTaskResources(task_spec, task_allocation));
      ASSERT_FALSE(resource_scheduler.AllocateRemoteTaskResources("remote", task_spec));
    }
  }
}

TEST_F(ClusterResourceSchedulerTest, DynamicResourceTest) {
  ClusterResourceScheduler resource_scheduler("local", {{"CPU", 2}});

  std::unordered_map<std::string, double> task_request = {{"CPU", 1}, {"custom123", 2}};
  int64_t t;
  bool is_infeasible;

  std::string result = resource_scheduler.GetBestSchedulableNode(
      task_request, false, false, &t, &is_infeasible);
  ASSERT_TRUE(result.empty());

  resource_scheduler.AddLocalResource("custom123", 5);

  result = resource_scheduler.GetBestSchedulableNode(task_request, false, false, &t,
                                                     &is_infeasible);
  ASSERT_FALSE(result.empty());

  task_request["custom123"] = 6;
  result = resource_scheduler.GetBestSchedulableNode(task_request, false, false, &t,
                                                     &is_infeasible);
  ASSERT_TRUE(result.empty());

  resource_scheduler.AddLocalResource("custom123", 5);
  result = resource_scheduler.GetBestSchedulableNode(task_request, false, false, &t,
                                                     &is_infeasible);
  ASSERT_FALSE(result.empty());

  resource_scheduler.DeleteLocalResource("custom123");
  result = resource_scheduler.GetBestSchedulableNode(task_request, false, false, &t,
                                                     &is_infeasible);
  ASSERT_TRUE(result.empty());
}

TEST_F(ClusterResourceSchedulerTest, AvailableResourceEmptyTest) {
  ClusterResourceScheduler resource_scheduler("local", {{"custom123", 5}});
  std::shared_ptr<TaskResourceInstances> resource_instances =
      std::make_shared<TaskResourceInstances>();
  std::unordered_map<std::string, double> task_request = {{"custom123", 5}};
  bool allocated =
      resource_scheduler.AllocateLocalTaskResources(task_request, resource_instances);
  ASSERT_TRUE(allocated);
  ASSERT_TRUE(resource_scheduler.IsAvailableResourceEmpty("custom123"));
}

TEST_F(ClusterResourceSchedulerTest, TestForceSpillback) {
  std::unordered_map<std::string, double> resource_spec({{"CPU", 1}});
  ClusterResourceScheduler resource_scheduler("local", resource_spec);
  for (int i = 0; i < 100; i++) {
    resource_scheduler.AddOrUpdateNode(std::to_string(i), {}, {});
  }

  // No feasible nodes.
  int64_t total_violations;
  bool is_infeasible;
  // Normally we prefer local.
  ASSERT_EQ(resource_scheduler.GetBestSchedulableNode(resource_spec, false,
                                                      /*force_spillback=*/false,
                                                      &total_violations, &is_infeasible),
            "local");
  // If spillback is forced, we try to spill to remote, but only if there is a
  // schedulable node.
  ASSERT_EQ(resource_scheduler.GetBestSchedulableNode(resource_spec, false,
                                                      /*force_spillback=*/true,
                                                      &total_violations, &is_infeasible),
            "");
  // Choose a remote node that has the resources available.
  resource_scheduler.AddOrUpdateNode(std::to_string(50), resource_spec, {});
  ASSERT_EQ(resource_scheduler.GetBestSchedulableNode(resource_spec, false,
                                                      /*force_spillback=*/true,
                                                      &total_violations, &is_infeasible),
            "");
  resource_scheduler.AddOrUpdateNode(std::to_string(51), resource_spec, resource_spec);
  ASSERT_EQ(resource_scheduler.GetBestSchedulableNode(resource_spec, false,
                                                      /*force_spillback=*/true,
                                                      &total_violations, &is_infeasible),
            "51");
}

}  // namespace ray

int main(int argc, char **argv) {
  ::testing::InitGoogleTest(&argc, argv);
  return RUN_ALL_TESTS();
}<|MERGE_RESOLUTION|>--- conflicted
+++ resolved
@@ -1137,13 +1137,8 @@
     resource_scheduler.FillResourceUsage(data);
     auto available = data.resources_available();
     auto total = data.resources_total();
-<<<<<<< HEAD
-    ASSERT_EQ(available["object_store_memory"], 7.5);
-    ASSERT_EQ(total["object_store_memory"], 10.0);
-=======
     ASSERT_EQ(available["object_store_memory"], 750 * 1024 * 1024);
     ASSERT_EQ(total["object_store_memory"], 1000 * 1024 * 1024);
->>>>>>> ba6cebe3
   }
 
   used_object_store_memory = 450 * 1024 * 1024;
@@ -1152,11 +1147,7 @@
     resource_scheduler.FillResourceUsage(data);
     auto available = data.resources_available();
     auto total = data.resources_total();
-<<<<<<< HEAD
-    ASSERT_EQ(available["object_store_memory"], 5.5);
-=======
     ASSERT_EQ(available["object_store_memory"], 550 * 1024 * 1024);
->>>>>>> ba6cebe3
   }
 
   used_object_store_memory = 0;
@@ -1165,11 +1156,7 @@
     resource_scheduler.FillResourceUsage(data);
     auto available = data.resources_available();
     auto total = data.resources_total();
-<<<<<<< HEAD
-    ASSERT_EQ(available["object_store_memory"], 10.0);
-=======
     ASSERT_EQ(available["object_store_memory"], 1000 * 1024 * 1024);
->>>>>>> ba6cebe3
   }
 
   used_object_store_memory = 9999999999;
@@ -1178,11 +1165,7 @@
     resource_scheduler.FillResourceUsage(data);
     auto available = data.resources_available();
     auto total = data.resources_total();
-<<<<<<< HEAD
-    ASSERT_EQ(available["object_store_memory"], 0.0);
-=======
     ASSERT_EQ(available["object_store_memory"], 0);
->>>>>>> ba6cebe3
   }
 }
 
