// Copyright 2017 The Ray Authors.
//
// Licensed under the Apache License, Version 2.0 (the "License");
// you may not use this file except in compliance with the License.
// You may obtain a copy of the License at
//
//  http://www.apache.org/licenses/LICENSE-2.0
//
// Unless required by applicable law or agreed to in writing, software
// distributed under the License is distributed on an "AS IS" BASIS,
// WITHOUT WARRANTIES OR CONDITIONS OF ANY KIND, either express or implied.
// See the License for the specific language governing permissions and
// limitations under the License.

// clang-format off
#include "ray/raylet/scheduling/cluster_resource_scheduler.h"

#include <string>

#include "gmock/gmock.h"
#include "gtest/gtest.h"
#include "ray/common/ray_config.h"
#include "ray/common/task/scheduling_resources.h"
#include "ray/raylet/scheduling/scheduling_ids.h"
#include "mock/ray/gcs/gcs_client/gcs_client.h"
#ifdef UNORDERED_VS_ABSL_MAPS_EVALUATION
#include <chrono>

#include "absl/container/flat_hash_map.h"
#endif  // UNORDERED_VS_ABSL_MAPS_EVALUATION
// clang-format on
using namespace std;

#define ASSERT_RESOURCES_EQ(data, expected_available, expected_total) \
  {                                                                   \
    auto available = data->resources_available();                     \
    ASSERT_EQ(available[kCPU_ResourceLabel], expected_available);     \
    auto total = data->resources_total();                             \
    ASSERT_EQ(total[kCPU_ResourceLabel], expected_total);             \
  }

#define ASSERT_RESOURCES_EMPTY(data)                   \
  {                                                    \
    ASSERT_FALSE(data->resources_available_changed()); \
    ASSERT_TRUE(data->resources_available().empty());  \
    ASSERT_TRUE(data->resources_total().empty());      \
  }

namespace ray {
// Used to path empty vector arguments.
vector<int64_t> EmptyIntVector;
vector<bool> EmptyBoolVector;
vector<FixedPoint> EmptyFixedPointVector;

void initResourceRequest(ResourceRequest &res_request,
                         vector<FixedPoint> pred_demands,
                         vector<int64_t> cust_ids,
                         vector<FixedPoint> cust_demands) {
  res_request.predefined_resources.resize(PredefinedResources_MAX + pred_demands.size());
  for (size_t i = 0; i < pred_demands.size(); i++) {
    res_request.predefined_resources[i] = pred_demands[i];
  }

  for (size_t i = pred_demands.size(); i < PredefinedResources_MAX; i++) {
    res_request.predefined_resources.push_back(0);
  }

  for (size_t i = 0; i < cust_ids.size(); i++) {
    res_request.custom_resources[cust_ids[i]] = cust_demands[i];
  }
};

void addTaskResourceInstances(bool predefined,
                              vector<double> allocation,
                              uint64_t idx,
                              TaskResourceInstances *task_allocation) {
  std::vector<FixedPoint> allocation_fp = VectorDoubleToVectorFixedPoint(allocation);

  if (task_allocation->predefined_resources.size() < PredefinedResources_MAX) {
    task_allocation->predefined_resources.resize(PredefinedResources_MAX);
  }
  if (predefined) {
    task_allocation->predefined_resources[idx] = allocation_fp;
  } else {
    task_allocation->custom_resources.insert(
        std::pair<int64_t, vector<FixedPoint>>(idx, allocation_fp));
  }
};

void initNodeResources(NodeResources &node,
                       vector<FixedPoint> &pred_capacities,
                       vector<int64_t> &cust_ids,
                       vector<FixedPoint> &cust_capacities) {
  for (size_t i = 0; i < pred_capacities.size(); i++) {
    ResourceCapacity rc;
    rc.total = rc.available = pred_capacities[i];
    node.predefined_resources.push_back(rc);
  }

  if (pred_capacities.size() < PredefinedResources_MAX) {
    for (int i = pred_capacities.size(); i < PredefinedResources_MAX; i++) {
      ResourceCapacity rc;
      rc.total = rc.available = 0;
      node.predefined_resources.push_back(rc);
    }
  }

  ResourceCapacity rc;
  for (size_t i = 0; i < cust_capacities.size(); i++) {
    rc.total = rc.available = cust_capacities[i];
    node.custom_resources.insert(pair<int64_t, ResourceCapacity>(cust_ids[i], rc));
  }
}

bool nodeResourcesEqual(const NodeResources &nr1, const NodeResources &nr2) {
  if (nr1.predefined_resources.size() != nr2.predefined_resources.size()) {
    cout << nr1.predefined_resources.size() << " " << nr2.predefined_resources.size()
         << endl;
    return false;
  }

  for (size_t i = 0; i < nr1.predefined_resources.size(); i++) {
    if (nr1.predefined_resources[i].available != nr2.predefined_resources[i].available) {
      return false;
    }
    if (nr1.predefined_resources[i].total != nr2.predefined_resources[i].total) {
      return false;
    }
  }

  if (nr1.custom_resources.size() != nr2.custom_resources.size()) {
    return false;
  }

  auto cr1 = nr1.custom_resources;
  auto cr2 = nr2.custom_resources;
  for (auto it1 = cr1.begin(); it1 != cr1.end(); ++it1) {
    auto it2 = cr2.find(it1->first);
    if (it2 == cr2.end()) {
      return false;
    }
    if (it1->second.total != it2->second.total) {
      return false;
    }
    if (it1->second.available != it2->second.available) {
      return false;
    }
  }
  return true;
}

class ClusterResourceSchedulerTest : public ::testing::Test {
 public:
  void SetUp() {
    // The legacy scheduling policy is easier to reason about for testing purposes. See
    // `scheduling_policy_test.cc` for comprehensive testing of the hybrid scheduling
    // policy.
    gcs_client_ = std::make_unique<gcs::MockGcsClient>();
    node_name = NodeID::FromRandom().Binary();
    node_info.set_node_id(node_name);
    ON_CALL(*gcs_client_->mock_node_accessor, Get(::testing::_, ::testing::_))
        .WillByDefault(::testing::Return(&node_info));
  }

  void Shutdown() {}

  void initCluster(ClusterResourceScheduler &resource_scheduler, int n) {
    vector<FixedPoint> pred_capacities;
    vector<int64_t> cust_ids;
    vector<FixedPoint> cust_capacities;
    int i, k;

    for (i = 0; i < n; i++) {
      NodeResources node_resources;

      for (k = 0; k < PredefinedResources_MAX; k++) {
        if (rand() % 3 == 0) {
          pred_capacities.push_back(0);
        } else {
          pred_capacities.push_back(rand() % 10);
        }
      }

      int m = min(rand() % PredefinedResources_MAX, n);

      int start = rand() % n;
      for (k = 0; k < m; k++) {
        cust_ids.push_back((start + k) % n);
        cust_capacities.push_back(rand() % 10);
      }

      initNodeResources(node_resources, pred_capacities, cust_ids, cust_capacities);

      resource_scheduler.GetClusterResourceManager().AddOrUpdateNode(
          scheduling::NodeID(i), node_resources);

      node_resources.custom_resources.clear();
    }
  }

  void AssertPredefinedNodeResources() {
    ASSERT_EQ(ray::kCPU_ResourceLabel, scheduling::ResourceID(CPU).Binary());
    ASSERT_EQ(ray::kGPU_ResourceLabel, scheduling::ResourceID(GPU).Binary());
    ASSERT_EQ(ray::kObjectStoreMemory_ResourceLabel,
              scheduling::ResourceID(OBJECT_STORE_MEM).Binary());
    ASSERT_EQ(ray::kMemory_ResourceLabel, scheduling::ResourceID(MEM).Binary());
  }
  std::unique_ptr<gcs::MockGcsClient> gcs_client_;
  std::string node_name;
  rpc::GcsNodeInfo node_info;
};

TEST_F(ClusterResourceSchedulerTest, SchedulingFixedPointTest) {
  {
    FixedPoint fp(1.);
    FixedPoint fp1(1.);
    FixedPoint fp2(2.);

    ASSERT_TRUE(fp1 < fp2);
    ASSERT_TRUE(fp2 > fp1);
    ASSERT_TRUE(fp1 <= fp2);
    ASSERT_TRUE(fp2 >= fp1);
    ASSERT_TRUE(fp1 != fp2);

    ASSERT_TRUE(fp1 == fp);
    ASSERT_TRUE(fp1 >= fp);
    ASSERT_TRUE(fp1 <= fp);
  }

  {
    FixedPoint fp1(1.);
    FixedPoint fp2(2.);

    ASSERT_TRUE(fp1 < 2);
    ASSERT_TRUE(fp2 > 1.);
    ASSERT_TRUE(fp1 <= 2.);
    ASSERT_TRUE(fp2 >= 1.);
    ASSERT_TRUE(fp1 != 2.);

    ASSERT_TRUE(fp1 == 1.);
    ASSERT_TRUE(fp1 >= 1.);
    ASSERT_TRUE(fp1 <= 1.);

    ASSERT_TRUE(fp1 + fp2 == 3.);
    ASSERT_TRUE(fp2 - fp1 == 1.);

    ASSERT_TRUE((fp1 += 1.) == 2.);
    ASSERT_TRUE((fp2 -= 1.) == 1.);
  }

  {
    FixedPoint fp1(1.);

    ASSERT_TRUE(fp1.Double() == 1.);
  }

  {
    FixedPoint fp1(1.);
    auto fp2 = fp1 - 1.0;
    ASSERT_TRUE(fp2 == 0);

    auto fp3 = fp1 + 1.0;
    ASSERT_TRUE(fp3 == 2);

    auto fp4 = -fp1;
    ASSERT_TRUE(fp4 == -1.0);

    fp1 = 2.0;
    ASSERT_TRUE(fp1 == 2.0);

    FixedPoint fp5(-1.0);
    ASSERT_TRUE(fp5 == -1);

    FixedPoint f6(-1);
    FixedPoint f7(int64_t(-1));
    ASSERT_TRUE(f6 == f7);

    ASSERT_TRUE(f6 == -1.0);
  }
}

TEST_F(ClusterResourceSchedulerTest, SchedulingIdTest) {
  StringIdMap ids;
  hash<string> hasher;
  const size_t num = 10;  // should be greater than 10.

  for (size_t i = 0; i < num; i++) {
    ids.Insert(to_string(i));
  }
  ASSERT_EQ(ids.Count(), num);

  ASSERT_EQ(ids.Get(to_string(3)), static_cast<int64_t>(hasher(to_string(3))));

  ASSERT_TRUE(ids.Get(to_string(100)) == -1);

  // Test for handling collision.
  StringIdMap short_ids;
  uint8_t max_id = 8;
  for (size_t i = 0; i < max_id; i++) {
    int64_t id = short_ids.Insert(to_string(i), max_id);
    ASSERT_TRUE(id < max_id);
  }
  ASSERT_EQ(short_ids.Count(), max_id);
}

TEST_F(ClusterResourceSchedulerTest, SchedulingIdInsertOrDieTest) {
  StringIdMap ids;
  ids.InsertOrDie("123", 2);
  ids.InsertOrDie("1234", 3);

  ASSERT_EQ(ids.Count(), 2);
  ASSERT_TRUE(ids.Get(to_string(100)) == -1);
  ASSERT_EQ(ids.Get("123"), 2);
  ASSERT_EQ(ids.Get(2), std::string("123"));
  ASSERT_EQ(ids.Get("1234"), 3);
  ASSERT_EQ(ids.Get(3), std::string("1234"));
}

TEST_F(ClusterResourceSchedulerTest, SchedulingInitClusterTest) {
  int num_nodes = 10;
  ClusterResourceScheduler resource_scheduler;
  AssertPredefinedNodeResources();

  initCluster(resource_scheduler, num_nodes);

  ASSERT_EQ(resource_scheduler.GetClusterResourceManager().NumNodes(), num_nodes);
}

TEST_F(ClusterResourceSchedulerTest, SchedulingDeleteClusterNodeTest) {
  int num_nodes = 4;
  int64_t remove_id = 2;

  ClusterResourceScheduler resource_scheduler;

  initCluster(resource_scheduler, num_nodes);
  resource_scheduler.GetClusterResourceManager().RemoveNode(
      scheduling::NodeID(remove_id));

  ASSERT_TRUE(num_nodes - 1 == resource_scheduler.GetClusterResourceManager().NumNodes());
}

TEST_F(ClusterResourceSchedulerTest, SchedulingModifyClusterNodeTest) {
  int num_nodes = 4;
  int64_t update_id = 2;
  ClusterResourceScheduler resource_scheduler;

  initCluster(resource_scheduler, num_nodes);

  NodeResources node_resources;
  vector<FixedPoint> pred_capacities;
  vector<int64_t> cust_ids;
  vector<FixedPoint> cust_capacities;
  int k;

  for (k = 0; k < PredefinedResources_MAX; k++) {
    if (rand() % 3 == 0) {
      pred_capacities.push_back(0);
    } else {
      pred_capacities.push_back(rand() % 10);
    }
  }

  int m = min(rand() % PredefinedResources_MAX, num_nodes);

  int start = rand() % num_nodes;
  for (k = 0; k < m; k++) {
    cust_ids.push_back((start + k) % num_nodes);
    cust_capacities.push_back(rand() % 10);

    initNodeResources(node_resources, pred_capacities, cust_ids, cust_capacities);
    resource_scheduler.GetClusterResourceManager().AddOrUpdateNode(
        scheduling::NodeID(update_id), node_resources);
  }
  ASSERT_TRUE(num_nodes == resource_scheduler.GetClusterResourceManager().NumNodes());
}

TEST_F(ClusterResourceSchedulerTest, SpreadSchedulingStrategyTest) {
  absl::flat_hash_map<std::string, double> resource_total({{"CPU", 10}});
<<<<<<< HEAD
  auto local_node_id = NodeID::FromRandom().Binary();
  ClusterResourceScheduler resource_scheduler(
      local_node_id, resource_total, *gcs_client_);
  AssertPredefinedNodeResources(resource_scheduler);
  auto remote_node_id = NodeID::FromRandom().Binary();
=======
  auto local_node_id = scheduling::NodeID(NodeID::FromRandom().Binary());
  ClusterResourceScheduler resource_scheduler(local_node_id, resource_total,
                                              *gcs_client_);
  AssertPredefinedNodeResources();
  auto remote_node_id = scheduling::NodeID(NodeID::FromRandom().Binary());
>>>>>>> 991a62dd
  resource_scheduler.GetClusterResourceManager().AddOrUpdateNode(
      remote_node_id, resource_total, resource_total);

  absl::flat_hash_map<std::string, double> resource_request({{"CPU", 1}});
  int64_t violations;
  bool is_infeasible;
  rpc::SchedulingStrategy scheduling_strategy;
  scheduling_strategy.mutable_spread_scheduling_strategy();
<<<<<<< HEAD
  std::string node_id_1 = resource_scheduler.GetBestSchedulableNode(resource_request,
                                                                    scheduling_strategy,
                                                                    false,
                                                                    false,
                                                                    false,
                                                                    &violations,
                                                                    &is_infeasible);
  absl::flat_hash_map<std::string, double> resource_available({{"CPU", 9}});
  resource_scheduler.GetClusterResourceManager().AddOrUpdateNode(
      node_id_1, resource_total, resource_available);
  std::string node_id_2 = resource_scheduler.GetBestSchedulableNode(resource_request,
                                                                    scheduling_strategy,
                                                                    false,
                                                                    false,
                                                                    false,
                                                                    &violations,
                                                                    &is_infeasible);
  ASSERT_EQ((std::set<std::string>{node_id_1, node_id_2}),
            (std::set<std::string>{local_node_id, remote_node_id}));
=======
  auto node_id_1 = resource_scheduler.GetBestSchedulableNode(
      resource_request, scheduling_strategy, false, false, false, &violations,
      &is_infeasible);
  absl::flat_hash_map<std::string, double> resource_available({{"CPU", 9}});
  resource_scheduler.GetClusterResourceManager().AddOrUpdateNode(
      node_id_1, resource_total, resource_available);
  auto node_id_2 = resource_scheduler.GetBestSchedulableNode(
      resource_request, scheduling_strategy, false, false, false, &violations,
      &is_infeasible);
  ASSERT_EQ((std::set<scheduling::NodeID>{node_id_1, node_id_2}),
            (std::set<scheduling::NodeID>{local_node_id, remote_node_id}));
>>>>>>> 991a62dd
}

TEST_F(ClusterResourceSchedulerTest, SchedulingUpdateAvailableResourcesTest) {
  // Create cluster resources.
  NodeResources node_resources;
  vector<FixedPoint> pred_capacities{10, 5, 3};
  vector<int64_t> cust_ids{1, 2};
  vector<FixedPoint> cust_capacities{5, 5};
  initNodeResources(node_resources, pred_capacities, cust_ids, cust_capacities);
  ClusterResourceScheduler resource_scheduler(scheduling::NodeID(1), node_resources,
                                              *gcs_client_);
  AssertPredefinedNodeResources();

  {
    ResourceRequest resource_request;
#define PRED_CUSTOM_LEN 2
    vector<FixedPoint> pred_demands{7, 5};
    vector<int64_t> cust_ids{1, 2};
    vector<FixedPoint> cust_demands{3, 5};
    initResourceRequest(resource_request, pred_demands, cust_ids, cust_demands);
    int64_t violations;
    bool is_infeasible;
    rpc::SchedulingStrategy scheduling_strategy;
    scheduling_strategy.mutable_default_scheduling_strategy();
    auto node_id = resource_scheduler.GetBestSchedulableNode(
        resource_request, scheduling_strategy, false, false, &violations, &is_infeasible);
    ASSERT_EQ(node_id.ToInt(), 1);
    ASSERT_TRUE(violations == 0);

    NodeResources nr1, nr2;
    ASSERT_TRUE(
        resource_scheduler.GetClusterResourceManager().GetNodeResources(node_id, &nr1));
    auto task_allocation = std::make_shared<TaskResourceInstances>();
    ASSERT_TRUE(resource_scheduler.GetLocalResourceManager().AllocateLocalTaskResources(
        resource_request, task_allocation));
    ASSERT_TRUE(
        resource_scheduler.GetClusterResourceManager().GetNodeResources(node_id, &nr2));

    for (size_t i = 0; i < PRED_CUSTOM_LEN; i++) {
      auto t = nr1.predefined_resources[i].available -
               resource_request.predefined_resources[i];
      if (t < 0) t = 0;
      ASSERT_EQ(nr2.predefined_resources[i].available, t);
    }

    for (size_t i = 1; i <= PRED_CUSTOM_LEN; i++) {
      auto it1 = nr1.custom_resources.find(i);
      if (it1 != nr1.custom_resources.end()) {
        auto it2 = nr2.custom_resources.find(i);
        if (it2 != nr2.custom_resources.end()) {
          auto t = it1->second.available - resource_request.custom_resources[i];
          if (t < 0) t = 0;
          ASSERT_EQ(it2->second.available, t);
        }
      }
    }
  }
}

TEST_F(ClusterResourceSchedulerTest, SchedulingUpdateTotalResourcesTest) {
  absl::flat_hash_map<std::string, double> initial_resources = {
      {ray::kCPU_ResourceLabel, 1}, {"custom", 1}};
  std::string name = NodeID::FromRandom().Binary();
<<<<<<< HEAD
  ClusterResourceScheduler resource_scheduler(
      name, initial_resources, *gcs_client_, nullptr, nullptr);
=======
  ClusterResourceScheduler resource_scheduler(scheduling::NodeID(name), initial_resources,
                                              *gcs_client_, nullptr, nullptr);
>>>>>>> 991a62dd

  resource_scheduler.GetLocalResourceManager().AddLocalResourceInstances(
      scheduling::ResourceID(ray::kCPU_ResourceLabel), {0, 1, 1});
  resource_scheduler.GetLocalResourceManager().AddLocalResourceInstances(
      scheduling::ResourceID("custom"), {0, 1, 1});

  const auto &predefined_resources = resource_scheduler.GetClusterResourceManager()
                                         .GetNodeResources(scheduling::NodeID(name))
                                         .predefined_resources;
  ASSERT_EQ(predefined_resources[CPU].total.Double(), 3);

  const auto &custom_resources = resource_scheduler.GetClusterResourceManager()
                                     .GetNodeResources(scheduling::NodeID(name))
                                     .custom_resources;
  auto resource_id = scheduling::ResourceID("custom").ToInt();
  ASSERT_EQ(custom_resources.find(resource_id)->second.total.Double(), 3);
}

TEST_F(ClusterResourceSchedulerTest, SchedulingAddOrUpdateNodeTest) {
  ClusterResourceScheduler resource_scheduler;
  NodeResources nr, nr_out;
  int64_t node_id = 1;

  // Add node.
  {
    NodeResources node_resources;
    vector<FixedPoint> pred_capacities{10, 5, 3};
    vector<int64_t> cust_ids{1, 2};
    vector<FixedPoint> cust_capacities{5, 5};
    initNodeResources(node_resources, pred_capacities, cust_ids, cust_capacities);
    resource_scheduler.GetClusterResourceManager().AddOrUpdateNode(
        scheduling::NodeID(node_id), node_resources);
    nr = node_resources;
  }

  // Check whether node resources were correctly added.
  if (resource_scheduler.GetClusterResourceManager().GetNodeResources(
          scheduling::NodeID(node_id), &nr_out)) {
    ASSERT_TRUE(nodeResourcesEqual(nr, nr_out));
  } else {
    ASSERT_TRUE(false);
  }

  // Update node.
  {
    NodeResources node_resources;
    vector<FixedPoint> pred_capacities{10, 10};
    vector<int64_t> cust_ids{2, 3};
    vector<FixedPoint> cust_capacities{6, 6};
    initNodeResources(node_resources, pred_capacities, cust_ids, cust_capacities);
    resource_scheduler.GetClusterResourceManager().AddOrUpdateNode(
        scheduling::NodeID(node_id), node_resources);
    nr = node_resources;
  }
  if (resource_scheduler.GetClusterResourceManager().GetNodeResources(
          scheduling::NodeID(node_id), &nr_out)) {
    ASSERT_TRUE(nodeResourcesEqual(nr, nr_out));
  } else {
    ASSERT_TRUE(false);
  }
}

TEST_F(ClusterResourceSchedulerTest, SchedulingResourceRequestTest) {
  // Create cluster resources containing local node.
  NodeResources node_resources;
  vector<FixedPoint> pred_capacities{5, 5};
  vector<int64_t> cust_ids{1};
  vector<FixedPoint> cust_capacities{10};
  initNodeResources(node_resources, pred_capacities, cust_ids, cust_capacities);
  ClusterResourceScheduler resource_scheduler(scheduling::NodeID(0), node_resources,
                                              *gcs_client_);
  auto node_id = NodeID::FromRandom();
  rpc::SchedulingStrategy scheduling_strategy;
  scheduling_strategy.mutable_default_scheduling_strategy();
  {
    NodeResources node_resources;
    vector<FixedPoint> pred_capacities{10, 2, 3};
    vector<int64_t> cust_ids{1, 2};
    vector<FixedPoint> cust_capacities{5, 5};
    initNodeResources(node_resources, pred_capacities, cust_ids, cust_capacities);
    resource_scheduler.GetClusterResourceManager().AddOrUpdateNode(
        scheduling::NodeID(node_id.Binary()), node_resources);
  }
  // Predefined resources, hard constraint violation
  {
    ResourceRequest resource_request;
    vector<FixedPoint> pred_demands = {11};
    initResourceRequest(
        resource_request, pred_demands, EmptyIntVector, EmptyFixedPointVector);
    int64_t violations;
    bool is_infeasible;
    auto node_id = resource_scheduler.GetBestSchedulableNode(
        resource_request, scheduling_strategy, false, false, &violations, &is_infeasible);
    ASSERT_TRUE(node_id.IsNil());
  }

  // Predefined resources, no constraint violation.
  {
    ResourceRequest resource_request;
    vector<FixedPoint> pred_demands = {5};
    initResourceRequest(
        resource_request, pred_demands, EmptyIntVector, EmptyFixedPointVector);
    int64_t violations;
    bool is_infeasible;
    auto node_id = resource_scheduler.GetBestSchedulableNode(
        resource_request, scheduling_strategy, false, false, &violations, &is_infeasible);
    ASSERT_TRUE(!node_id.IsNil());
    ASSERT_TRUE(violations == 0);
  }
  // Custom resources, hard constraint violation.
  {
    ResourceRequest resource_request;
    vector<FixedPoint> pred_demands{5, 2};
    vector<int64_t> cust_ids{1};
    vector<FixedPoint> cust_demands{11};
    initResourceRequest(resource_request, pred_demands, cust_ids, cust_demands);
    int64_t violations;
    bool is_infeasible;
    auto node_id = resource_scheduler.GetBestSchedulableNode(
        resource_request, scheduling_strategy, false, false, &violations, &is_infeasible);
    ASSERT_TRUE(node_id.IsNil());
  }
  // Custom resources, no constraint violation.
  {
    ResourceRequest resource_request;
    vector<FixedPoint> pred_demands{5, 2};
    vector<int64_t> cust_ids{1};
    vector<FixedPoint> cust_demands{5};
    initResourceRequest(resource_request, pred_demands, cust_ids, cust_demands);
    int64_t violations;
    bool is_infeasible;
    auto node_id = resource_scheduler.GetBestSchedulableNode(
        resource_request, scheduling_strategy, false, false, &violations, &is_infeasible);
    ASSERT_TRUE(!node_id.IsNil());
    ASSERT_TRUE(violations == 0);
  }
  // Custom resource missing, hard constraint violation.
  {
    ResourceRequest resource_request;
    vector<FixedPoint> pred_demands{5, 2};
    vector<int64_t> cust_ids{100};
    vector<FixedPoint> cust_demands{5};
    initResourceRequest(resource_request, pred_demands, cust_ids, cust_demands);
    int64_t violations;
    bool is_infeasible;
    auto node_id = resource_scheduler.GetBestSchedulableNode(
        resource_request, scheduling_strategy, false, false, &violations, &is_infeasible);
    ASSERT_TRUE(node_id.IsNil());
  }
  // Placement hints, no constraint violation.
  {
    ResourceRequest resource_request;
    vector<FixedPoint> pred_demands{5, 2};
    vector<int64_t> cust_ids{1};
    vector<FixedPoint> cust_demands{5};
    initResourceRequest(resource_request, pred_demands, cust_ids, cust_demands);
    int64_t violations;
    bool is_infeasible;
    auto node_id = resource_scheduler.GetBestSchedulableNode(
        resource_request, scheduling_strategy, false, false, &violations, &is_infeasible);
    ASSERT_TRUE(!node_id.IsNil());
    ASSERT_TRUE(violations == 0);
  }
}

TEST_F(ClusterResourceSchedulerTest, GetLocalAvailableResourcesWithCpuUnitTest) {
  RayConfig::instance().initialize(
      R"(
{
  "predefined_unit_instance_resources": "CPU,GPU"
}
  )");
  // Create cluster resources containing local node.
  NodeResources node_resources;
  vector<FixedPoint> pred_capacities{3 /* CPU */, 4 /* MEM */, 5 /* GPU */};
  vector<int64_t> cust_ids{1};
  vector<FixedPoint> cust_capacities{8};
  initNodeResources(node_resources, pred_capacities, cust_ids, cust_capacities);
  ClusterResourceScheduler resource_scheduler(scheduling::NodeID(0), node_resources,
                                              *gcs_client_);

  TaskResourceInstances available_cluster_resources =
      resource_scheduler.GetLocalResourceManager()
          .GetLocalResources()
          .GetAvailableResourceInstances();

  TaskResourceInstances expected_cluster_resources;
  addTaskResourceInstances(true, {1., 1., 1.}, 0, &expected_cluster_resources);
  addTaskResourceInstances(true, {4.}, 1, &expected_cluster_resources);
  addTaskResourceInstances(true, {1., 1., 1., 1., 1.}, 2, &expected_cluster_resources);

  ASSERT_EQ(expected_cluster_resources == available_cluster_resources, false);

  addTaskResourceInstances(false, {8.}, 1, &expected_cluster_resources);

  ASSERT_EQ(expected_cluster_resources == available_cluster_resources, true);
}

TEST_F(ClusterResourceSchedulerTest, GetLocalAvailableResourcesTest) {
  RayConfig::instance().initialize(
      R"(
{
  "predefined_unit_instance_resources": "GPU"
}
  )");
  // Create cluster resources containing local node.
  NodeResources node_resources;
  vector<FixedPoint> pred_capacities{3 /* CPU */, 4 /* MEM */, 5 /* GPU */};
  vector<int64_t> cust_ids{1};
  vector<FixedPoint> cust_capacities{8};
  initNodeResources(node_resources, pred_capacities, cust_ids, cust_capacities);
  ClusterResourceScheduler resource_scheduler(scheduling::NodeID(0), node_resources,
                                              *gcs_client_);

  TaskResourceInstances available_cluster_resources =
      resource_scheduler.GetLocalResourceManager()
          .GetLocalResources()
          .GetAvailableResourceInstances();

  TaskResourceInstances expected_cluster_resources;
  addTaskResourceInstances(true, {3.}, 0, &expected_cluster_resources);
  addTaskResourceInstances(true, {4.}, 1, &expected_cluster_resources);
  addTaskResourceInstances(true, {1., 1., 1., 1., 1.}, 2, &expected_cluster_resources);

  ASSERT_EQ(expected_cluster_resources == available_cluster_resources, false);

  addTaskResourceInstances(false, {8.}, 1, &expected_cluster_resources);

  ASSERT_EQ(expected_cluster_resources == available_cluster_resources, true);
}

TEST_F(ClusterResourceSchedulerTest, GetCPUInstancesDoubleTest) {
  TaskResourceInstances task_resources;
  addTaskResourceInstances(true, {1., 1., 1.}, CPU, &task_resources);
  addTaskResourceInstances(true, {4.}, MEM, &task_resources);
  addTaskResourceInstances(true, {1., 1., 1., 1., 1.}, GPU, &task_resources);

  std::vector<FixedPoint> cpu_instances = task_resources.GetCPUInstances();
  std::vector<FixedPoint> expected_cpu_instances{1., 1., 1.};

  ASSERT_EQ(EqualVectors(cpu_instances, expected_cpu_instances), true);
}

TEST_F(ClusterResourceSchedulerTest, AvailableResourceInstancesOpsTest) {
  NodeResources node_resources;
  vector<FixedPoint> pred_capacities{3 /* CPU */};
<<<<<<< HEAD
  initNodeResources(
      node_resources, pred_capacities, EmptyIntVector, EmptyFixedPointVector);
  ClusterResourceScheduler cluster(0, node_resources, *gcs_client_);
=======
  initNodeResources(node_resources, pred_capacities, EmptyIntVector,
                    EmptyFixedPointVector);
  ClusterResourceScheduler cluster(scheduling::NodeID(0), node_resources, *gcs_client_);
>>>>>>> 991a62dd

  ResourceInstanceCapacities instances;

  instances.total = {6., 6., 6.};
  instances.available = {3., 2., 5.};
  ResourceInstanceCapacities old_instances = instances;

  std::vector<FixedPoint> a{1., 1., 1.};
  cluster.GetLocalResourceManager().AddAvailableResourceInstances(a, &instances);
  cluster.GetLocalResourceManager().SubtractAvailableResourceInstances(a, &instances);

  ASSERT_EQ(EqualVectors(instances.available, old_instances.available), true);

  a = {10., 1., 1.};
  cluster.GetLocalResourceManager().AddAvailableResourceInstances(a, &instances);
  std::vector<FixedPoint> expected_available{6., 3., 6.};

  ASSERT_EQ(EqualVectors(instances.available, expected_available), true);

  a = {10., 1., 1.};
  cluster.GetLocalResourceManager().SubtractAvailableResourceInstances(a, &instances);
  expected_available = {0., 2., 5.};
  ASSERT_EQ(EqualVectors(instances.available, expected_available), true);
}

TEST_F(ClusterResourceSchedulerTest, TaskResourceInstancesTest) {
  // Allocate resources for a task request specifying only predefined resources.
  {
    NodeResources node_resources;
    vector<FixedPoint> pred_capacities{3. /* CPU */, 4. /* MEM */, 5. /* GPU */};
<<<<<<< HEAD
    initNodeResources(
        node_resources, pred_capacities, EmptyIntVector, EmptyFixedPointVector);
    ClusterResourceScheduler resource_scheduler(0, node_resources, *gcs_client_);
=======
    initNodeResources(node_resources, pred_capacities, EmptyIntVector,
                      EmptyFixedPointVector);
    ClusterResourceScheduler resource_scheduler(scheduling::NodeID(0), node_resources,
                                                *gcs_client_);
>>>>>>> 991a62dd

    ResourceRequest resource_request;
    vector<FixedPoint> pred_demands = {3. /* CPU */, 2. /* MEM */, 1.5 /* GPU */};
    initResourceRequest(
        resource_request, pred_demands, EmptyIntVector, EmptyFixedPointVector);

    NodeResourceInstances old_local_resources =
        resource_scheduler.GetLocalResourceManager().GetLocalResources();

    std::shared_ptr<TaskResourceInstances> task_allocation =
        std::make_shared<TaskResourceInstances>();
    bool success =
        resource_scheduler.GetLocalResourceManager().AllocateTaskResourceInstances(
            resource_request, task_allocation);

    ASSERT_EQ(success, true);

    resource_scheduler.GetLocalResourceManager().FreeTaskResourceInstances(
        task_allocation);

    ASSERT_EQ((resource_scheduler.GetLocalResourceManager().GetLocalResources() ==
               old_local_resources),
              true);
  }
  // Try to allocate resources for a task request that overallocates a hard constrained
  // resource.
  {
    NodeResources node_resources;
    vector<FixedPoint> pred_capacities{3 /* CPU */, 4 /* MEM */, 5 /* GPU */};
<<<<<<< HEAD
    initNodeResources(
        node_resources, pred_capacities, EmptyIntVector, EmptyFixedPointVector);
    ClusterResourceScheduler resource_scheduler(0, node_resources, *gcs_client_);
=======
    initNodeResources(node_resources, pred_capacities, EmptyIntVector,
                      EmptyFixedPointVector);
    ClusterResourceScheduler resource_scheduler(scheduling::NodeID(0), node_resources,
                                                *gcs_client_);
>>>>>>> 991a62dd

    ResourceRequest resource_request;
    vector<FixedPoint> pred_demands = {4. /* CPU */, 2. /* MEM */, 1.5 /* GPU */};
    initResourceRequest(
        resource_request, pred_demands, EmptyIntVector, EmptyFixedPointVector);

    NodeResourceInstances old_local_resources =
        resource_scheduler.GetLocalResourceManager().GetLocalResources();
    std::shared_ptr<TaskResourceInstances> task_allocation =
        std::make_shared<TaskResourceInstances>();
    bool success =
        resource_scheduler.GetLocalResourceManager().AllocateTaskResourceInstances(
            resource_request, task_allocation);

    ASSERT_EQ(success, false);
    ASSERT_EQ((resource_scheduler.GetLocalResourceManager().GetLocalResources() ==
               old_local_resources),
              true);
  }
  // Allocate resources for a task request specifying both predefined and custom
  // resources.
  {
    NodeResources node_resources;
    vector<FixedPoint> pred_capacities{3 /* CPU */, 4 /* MEM */, 5 /* GPU */};
    vector<int64_t> cust_ids{1, 2};
    vector<FixedPoint> cust_capacities{4, 4};
    initNodeResources(node_resources, pred_capacities, cust_ids, cust_capacities);
    ClusterResourceScheduler resource_scheduler(scheduling::NodeID(0), node_resources,
                                                *gcs_client_);

    ResourceRequest resource_request;
    vector<FixedPoint> pred_demands = {3. /* CPU */, 2. /* MEM */, 1.5 /* GPU */};
    vector<FixedPoint> cust_demands{3, 2};
    initResourceRequest(resource_request, pred_demands, cust_ids, cust_demands);

    NodeResourceInstances old_local_resources =
        resource_scheduler.GetLocalResourceManager().GetLocalResources();
    std::shared_ptr<TaskResourceInstances> task_allocation =
        std::make_shared<TaskResourceInstances>();
    bool success =
        resource_scheduler.GetLocalResourceManager().AllocateTaskResourceInstances(
            resource_request, task_allocation);

    ASSERT_EQ(success, true);

    resource_scheduler.GetLocalResourceManager().FreeTaskResourceInstances(
        task_allocation);

    ASSERT_EQ((resource_scheduler.GetLocalResourceManager().GetLocalResources() ==
               old_local_resources),
              true);
  }
  // Allocate resources for a task request specifying both predefined and custom
  // resources, but overallocates a hard-constrained custom resource.
  {
    NodeResources node_resources;
    vector<FixedPoint> pred_capacities{3 /* CPU */, 4 /* MEM */, 5 /* GPU */};
    vector<int64_t> cust_ids{1, 2};
    vector<FixedPoint> cust_capacities{4, 4};
    initNodeResources(node_resources, pred_capacities, cust_ids, cust_capacities);
    ClusterResourceScheduler resource_scheduler(scheduling::NodeID(0), node_resources,
                                                *gcs_client_);

    ResourceRequest resource_request;
    vector<FixedPoint> pred_demands = {3. /* CPU */, 2. /* MEM */, 1.5 /* GPU */};
    vector<FixedPoint> cust_demands{3, 10};
    initResourceRequest(resource_request, pred_demands, cust_ids, cust_demands);

    NodeResourceInstances old_local_resources =
        resource_scheduler.GetLocalResourceManager().GetLocalResources();
    std::shared_ptr<TaskResourceInstances> task_allocation =
        std::make_shared<TaskResourceInstances>();
    bool success =
        resource_scheduler.GetLocalResourceManager().AllocateTaskResourceInstances(
            resource_request, task_allocation);

    ASSERT_EQ(success, false);
    ASSERT_EQ((resource_scheduler.GetLocalResourceManager().GetLocalResources() ==
               old_local_resources),
              true);
  }
}

TEST_F(ClusterResourceSchedulerTest, TaskResourceInstancesAllocationFailureTest) {
  /// Make sure there's no leak when the resource allocation failed in the middle.
  NodeResources node_resources;
  vector<FixedPoint> pred_capacities{1 /* CPU */, 1 /* MEM */, 1 /* GPU */};
  vector<int64_t> cust_ids{1, 2, 3};
  vector<FixedPoint> cust_capacities{4, 4, 4};
  initNodeResources(node_resources, pred_capacities, cust_ids, cust_capacities);
  ClusterResourceScheduler resource_scheduler(scheduling::NodeID(0), node_resources,
                                              *gcs_client_);

  ResourceRequest resource_request;
  vector<FixedPoint> pred_demands = {0. /* CPU */, 0. /* MEM */, 0. /* GPU */};
  vector<int64_t> req_cust_ids{1, 3, 5};
  vector<FixedPoint> cust_demands{3, 3, 4};
  initResourceRequest(resource_request, pred_demands, req_cust_ids, cust_demands);

  NodeResourceInstances old_local_resources =
      resource_scheduler.GetLocalResourceManager().GetLocalResources();
  std::shared_ptr<TaskResourceInstances> task_allocation =
      std::make_shared<TaskResourceInstances>();
  bool success =
      resource_scheduler.GetLocalResourceManager().AllocateTaskResourceInstances(
          resource_request, task_allocation);

  ASSERT_EQ(success, false);
  // resource_scheduler.FreeTaskResourceInstances(task_allocation);
  ASSERT_EQ((resource_scheduler.GetLocalResourceManager().GetLocalResources() ==
             old_local_resources),
            true);
}

TEST_F(ClusterResourceSchedulerTest, TaskResourceInstancesTest2) {
  {
    NodeResources node_resources;
    vector<FixedPoint> pred_capacities{4. /* CPU */, 4. /* MEM */, 5. /* GPU */};
    vector<int64_t> cust_ids{1, 2};
    vector<FixedPoint> cust_capacities{4., 4.};
    initNodeResources(node_resources, pred_capacities, cust_ids, cust_capacities);
    ClusterResourceScheduler resource_scheduler(scheduling::NodeID(0), node_resources,
                                                *gcs_client_);

    ResourceRequest resource_request;
    vector<FixedPoint> pred_demands = {2. /* CPU */, 2. /* MEM */, 1.5 /* GPU */};
    vector<FixedPoint> cust_demands{3., 2.};
    initResourceRequest(resource_request, pred_demands, cust_ids, cust_demands);

    std::shared_ptr<TaskResourceInstances> task_allocation =
        std::make_shared<TaskResourceInstances>();
    bool success =
        resource_scheduler.GetLocalResourceManager().AllocateTaskResourceInstances(
            resource_request, task_allocation);

    NodeResourceInstances old_local_resources =
        resource_scheduler.GetLocalResourceManager().GetLocalResources();
    ASSERT_EQ(success, true);
    std::vector<double> cpu_instances = task_allocation->GetCPUInstancesDouble();
    resource_scheduler.GetLocalResourceManager().AddCPUResourceInstances(cpu_instances);
    resource_scheduler.GetLocalResourceManager().SubtractCPUResourceInstances(
        cpu_instances);

    ASSERT_EQ((resource_scheduler.GetLocalResourceManager().GetLocalResources() ==
               old_local_resources),
              true);
  }
}

TEST_F(ClusterResourceSchedulerTest, DeadNodeTest) {
  ClusterResourceScheduler resource_scheduler(scheduling::NodeID("local"),
                                              absl::flat_hash_map<std::string, double>{},
                                              *gcs_client_);
  absl::flat_hash_map<std::string, double> resource;
  resource["CPU"] = 10000.0;
  auto node_id = NodeID::FromRandom();
  resource_scheduler.GetClusterResourceManager().AddOrUpdateNode(
<<<<<<< HEAD
      node_id.Binary(), resource, resource);
=======
      scheduling::NodeID(node_id.Binary()), resource, resource);
>>>>>>> 991a62dd
  int64_t violations = 0;
  bool is_infeasible = false;
  rpc::SchedulingStrategy scheduling_strategy;
  scheduling_strategy.mutable_default_scheduling_strategy();
<<<<<<< HEAD
  ASSERT_EQ(node_id.Binary(),
            resource_scheduler.GetBestSchedulableNode(resource,
                                                      scheduling_strategy,
                                                      false,
                                                      false,
                                                      false,
                                                      &violations,
=======
  ASSERT_EQ(scheduling::NodeID(node_id.Binary()),
            resource_scheduler.GetBestSchedulableNode(resource, scheduling_strategy,
                                                      false, false, false, &violations,
>>>>>>> 991a62dd
                                                      &is_infeasible));
  EXPECT_CALL(*gcs_client_->mock_node_accessor, Get(node_id, ::testing::_))
      .WillOnce(::testing::Return(nullptr))
      .WillOnce(::testing::Return(nullptr));
<<<<<<< HEAD
  ASSERT_EQ("",
            resource_scheduler.GetBestSchedulableNode(resource,
                                                      scheduling_strategy,
                                                      false,
                                                      false,
                                                      false,
                                                      &violations,
                                                      &is_infeasible));
=======
  ASSERT_TRUE(resource_scheduler
                  .GetBestSchedulableNode(resource, scheduling_strategy, false, false,
                                          false, &violations, &is_infeasible)
                  .IsNil());
>>>>>>> 991a62dd
}

TEST_F(ClusterResourceSchedulerTest, TaskGPUResourceInstancesTest) {
  {
    NodeResources node_resources;
    vector<FixedPoint> pred_capacities{1 /* CPU */, 1 /* MEM */, 4 /* GPU */};
    vector<int64_t> cust_ids{1};
    vector<FixedPoint> cust_capacities{8};
    initNodeResources(node_resources, pred_capacities, cust_ids, cust_capacities);
    ClusterResourceScheduler resource_scheduler(scheduling::NodeID(0), node_resources,
                                                *gcs_client_);

    std::vector<double> allocate_gpu_instances{0.5, 0.5, 0.5, 0.5};
    resource_scheduler.GetLocalResourceManager().SubtractGPUResourceInstances(
        allocate_gpu_instances);
    std::vector<double> available_gpu_instances =
        resource_scheduler.GetLocalResourceManager()
            .GetLocalResources()
            .GetAvailableResourceInstances()
            .GetGPUInstancesDouble();
    std::vector<double> expected_available_gpu_instances{0.5, 0.5, 0.5, 0.5};
    ASSERT_TRUE(std::equal(available_gpu_instances.begin(),
                           available_gpu_instances.end(),
                           expected_available_gpu_instances.begin()));

    resource_scheduler.GetLocalResourceManager().AddGPUResourceInstances(
        allocate_gpu_instances);
    available_gpu_instances = resource_scheduler.GetLocalResourceManager()
                                  .GetLocalResources()
                                  .GetAvailableResourceInstances()
                                  .GetGPUInstancesDouble();
    expected_available_gpu_instances = {1., 1., 1., 1.};
    ASSERT_TRUE(std::equal(available_gpu_instances.begin(),
                           available_gpu_instances.end(),
                           expected_available_gpu_instances.begin()));

    allocate_gpu_instances = {1.5, 1.5, .5, 1.5};
    std::vector<double> underflow =
        resource_scheduler.GetLocalResourceManager().SubtractGPUResourceInstances(
            allocate_gpu_instances);
    std::vector<double> expected_underflow{.5, .5, 0., .5};
    ASSERT_TRUE(
        std::equal(underflow.begin(), underflow.end(), expected_underflow.begin()));
    available_gpu_instances = resource_scheduler.GetLocalResourceManager()
                                  .GetLocalResources()
                                  .GetAvailableResourceInstances()
                                  .GetGPUInstancesDouble();
    expected_available_gpu_instances = {0., 0., 0.5, 0.};
    ASSERT_TRUE(std::equal(available_gpu_instances.begin(),
                           available_gpu_instances.end(),
                           expected_available_gpu_instances.begin()));

    allocate_gpu_instances = {1.0, .5, 1., .5};
    std::vector<double> overflow =
        resource_scheduler.GetLocalResourceManager().AddGPUResourceInstances(
            allocate_gpu_instances);
    std::vector<double> expected_overflow{.0, .0, .5, 0.};
    ASSERT_TRUE(std::equal(overflow.begin(), overflow.end(), expected_overflow.begin()));
    available_gpu_instances = resource_scheduler.GetLocalResourceManager()
                                  .GetLocalResources()
                                  .GetAvailableResourceInstances()
                                  .GetGPUInstancesDouble();
    expected_available_gpu_instances = {1., .5, 1., .5};
    ASSERT_TRUE(std::equal(available_gpu_instances.begin(),
                           available_gpu_instances.end(),
                           expected_available_gpu_instances.begin()));
  }
}

TEST_F(ClusterResourceSchedulerTest,
       UpdateLocalAvailableResourcesFromResourceInstancesTest) {
  {
    NodeResources node_resources;
    vector<FixedPoint> pred_capacities{1 /* CPU */, 1 /* MEM */, 4 /* GPU */};
    vector<int64_t> cust_ids{1};
    vector<FixedPoint> cust_capacities{8};
    initNodeResources(node_resources, pred_capacities, cust_ids, cust_capacities);
    ClusterResourceScheduler resource_scheduler(scheduling::NodeID(0), node_resources,
                                                *gcs_client_);

    {
      std::vector<double> allocate_gpu_instances{0.5, 0.5, 2, 0.5};
      // SubtractGPUResourceInstances() calls
      // UpdateLocalAvailableResourcesFromResourceInstances() under the hood.
      resource_scheduler.GetLocalResourceManager().SubtractGPUResourceInstances(
          allocate_gpu_instances);
      std::vector<double> available_gpu_instances =
          resource_scheduler.GetLocalResourceManager()
              .GetLocalResources()
              .GetAvailableResourceInstances()
              .GetGPUInstancesDouble();
      std::vector<double> expected_available_gpu_instances{0.5, 0.5, 0., 0.5};
      ASSERT_TRUE(std::equal(available_gpu_instances.begin(),
                             available_gpu_instances.end(),
                             expected_available_gpu_instances.begin()));

      NodeResources nr;
      resource_scheduler.GetClusterResourceManager().GetNodeResources(
          scheduling::NodeID(0), &nr);
      ASSERT_TRUE(nr.predefined_resources[GPU].available == 1.5);
    }

    {
      std::vector<double> allocate_gpu_instances{1.5, 0.5, 2, 0.3};
      // SubtractGPUResourceInstances() calls
      // UpdateLocalAvailableResourcesFromResourceInstances() under the hood.
      resource_scheduler.GetLocalResourceManager().AddGPUResourceInstances(
          allocate_gpu_instances);
      std::vector<double> available_gpu_instances =
          resource_scheduler.GetLocalResourceManager()
              .GetLocalResources()
              .GetAvailableResourceInstances()
              .GetGPUInstancesDouble();
      std::vector<double> expected_available_gpu_instances{1., 1., 1., 0.8};
      ASSERT_TRUE(std::equal(available_gpu_instances.begin(),
                             available_gpu_instances.end(),
                             expected_available_gpu_instances.begin()));

      NodeResources nr;
      resource_scheduler.GetClusterResourceManager().GetNodeResources(
          scheduling::NodeID(0), &nr);
      ASSERT_TRUE(nr.predefined_resources[GPU].available == 3.8);
    }
  }
}

TEST_F(ClusterResourceSchedulerTest, TaskResourceInstanceWithHardRequestTest) {
  NodeResources node_resources;
  vector<FixedPoint> pred_capacities{4. /* CPU */, 2. /* MEM */, 4. /* GPU */};
<<<<<<< HEAD
  initNodeResources(
      node_resources, pred_capacities, EmptyIntVector, EmptyFixedPointVector);
  ClusterResourceScheduler resource_scheduler(0, node_resources, *gcs_client_);
=======
  initNodeResources(node_resources, pred_capacities, EmptyIntVector,
                    EmptyFixedPointVector);
  ClusterResourceScheduler resource_scheduler(scheduling::NodeID(0), node_resources,
                                              *gcs_client_);
>>>>>>> 991a62dd

  ResourceRequest resource_request;
  vector<FixedPoint> pred_demands = {2. /* CPU */, 2. /* MEM */, 1.5 /* GPU */};
  initResourceRequest(
      resource_request, pred_demands, EmptyIntVector, EmptyFixedPointVector);

  std::shared_ptr<TaskResourceInstances> task_allocation =
      std::make_shared<TaskResourceInstances>();
  bool success =
      resource_scheduler.GetLocalResourceManager().AllocateTaskResourceInstances(
          resource_request, task_allocation);

  ASSERT_EQ(success, true);

  vector<FixedPoint> gpu_instances = task_allocation->GetGPUInstances();
  vector<FixedPoint> expect_gpu_instance{1., 0.5, 0., 0.};

  ASSERT_TRUE(EqualVectors(gpu_instances, expect_gpu_instance));
}

TEST_F(ClusterResourceSchedulerTest, TaskResourceInstanceWithoutCpuUnitTest) {
  NodeResources node_resources;
  vector<FixedPoint> pred_capacities{4. /* CPU */, 2. /* MEM */, 4. /* GPU */};
<<<<<<< HEAD
  initNodeResources(
      node_resources, pred_capacities, EmptyIntVector, EmptyFixedPointVector);
  ClusterResourceScheduler resource_scheduler(0, node_resources, *gcs_client_);
=======
  initNodeResources(node_resources, pred_capacities, EmptyIntVector,
                    EmptyFixedPointVector);
  ClusterResourceScheduler resource_scheduler(scheduling::NodeID(0), node_resources,
                                              *gcs_client_);
>>>>>>> 991a62dd

  ResourceRequest resource_request;
  vector<FixedPoint> pred_demands = {2. /* CPU */, 2. /* MEM */, 1.5 /* GPU */};
  initResourceRequest(
      resource_request, pred_demands, EmptyIntVector, EmptyFixedPointVector);

  std::shared_ptr<TaskResourceInstances> task_allocation =
      std::make_shared<TaskResourceInstances>();
  bool success =
      resource_scheduler.GetLocalResourceManager().AllocateTaskResourceInstances(
          resource_request, task_allocation);

  ASSERT_EQ(success, true);

  vector<FixedPoint> cpu_instances = task_allocation->GetCPUInstances();
  vector<FixedPoint> expect_cpu_instance{2};

  ASSERT_TRUE(EqualVectors(cpu_instances, expect_cpu_instance));
}

TEST_F(ClusterResourceSchedulerTest, TestAlwaysSpillInfeasibleTask) {
  absl::flat_hash_map<std::string, double> resource_spec({{"CPU", 1}});
  ClusterResourceScheduler resource_scheduler(scheduling::NodeID("local"),
                                              absl::flat_hash_map<std::string, double>{},
                                              *gcs_client_);
  for (int i = 0; i < 100; i++) {
    resource_scheduler.GetClusterResourceManager().AddOrUpdateNode(
        scheduling::NodeID(NodeID::FromRandom().Binary()), {}, {});
  }

  // No feasible nodes.
  int64_t total_violations;
  bool is_infeasible;
  rpc::SchedulingStrategy scheduling_strategy;
  scheduling_strategy.mutable_default_scheduling_strategy();
<<<<<<< HEAD
  ASSERT_EQ(resource_scheduler.GetBestSchedulableNode(resource_spec,
                                                      scheduling_strategy,
                                                      false,
                                                      false,
                                                      false,
                                                      &total_violations,
                                                      &is_infeasible),
            "");
=======
  ASSERT_TRUE(resource_scheduler
                  .GetBestSchedulableNode(resource_spec, scheduling_strategy, false,
                                          false, false, &total_violations, &is_infeasible)
                  .IsNil());
>>>>>>> 991a62dd

  // Feasible remote node, but doesn't currently have resources available. We
  // should spill there.
  auto remote_feasible = scheduling::NodeID(NodeID::FromRandom().Binary());
  resource_scheduler.GetClusterResourceManager().AddOrUpdateNode(
      remote_feasible, resource_spec, {{"CPU", 0.}});
  ASSERT_EQ(remote_feasible,
            resource_scheduler.GetBestSchedulableNode(resource_spec,
                                                      scheduling_strategy,
                                                      false,
                                                      false,
                                                      false,
                                                      &total_violations,
                                                      &is_infeasible));

  // Feasible remote node, and it currently has resources available. We should
  // prefer to spill there.
  auto remote_available = scheduling::NodeID(NodeID::FromRandom().Binary());
  resource_scheduler.GetClusterResourceManager().AddOrUpdateNode(
      remote_available, resource_spec, resource_spec);
  ASSERT_EQ(remote_available,
            resource_scheduler.GetBestSchedulableNode(resource_spec,
                                                      scheduling_strategy,
                                                      false,
                                                      false,
                                                      false,
                                                      &total_violations,
                                                      &is_infeasible));
}

TEST_F(ClusterResourceSchedulerTest, ResourceUsageReportTest) {
  vector<int64_t> cust_ids{1, 2, 3, 4, 5};

  NodeResources node_resources;

  absl::flat_hash_map<std::string, double> initial_resources(
      {{"CPU", 1}, {"GPU", 2}, {"memory", 3}, {"1", 1}, {"2", 2}, {"3", 3}});
  ClusterResourceScheduler resource_scheduler(scheduling::NodeID("0"), initial_resources,
                                              *gcs_client_);
  NodeResources other_node_resources;
  vector<FixedPoint> other_pred_capacities{1. /* CPU */, 1. /* MEM */, 1. /* GPU */};
  vector<FixedPoint> other_cust_capacities{5., 4., 3., 2., 1.};
<<<<<<< HEAD
  initNodeResources(
      other_node_resources, other_pred_capacities, cust_ids, other_cust_capacities);
  resource_scheduler.GetClusterResourceManager().AddOrUpdateNode(12345,
                                                                 other_node_resources);
=======
  initNodeResources(other_node_resources, other_pred_capacities, cust_ids,
                    other_cust_capacities);
  resource_scheduler.GetClusterResourceManager().AddOrUpdateNode(
      scheduling::NodeID(12345), other_node_resources);
>>>>>>> 991a62dd

  {  // Cluster is idle.
    rpc::ResourcesData data;
    resource_scheduler.GetLocalResourceManager().FillResourceUsage(data);

    auto available = data.resources_available();
    auto total = data.resources_total();

    ASSERT_EQ(available[kCPU_ResourceLabel], 1);
    ASSERT_EQ(available[kGPU_ResourceLabel], 2);
    ASSERT_EQ(available[kMemory_ResourceLabel], 3);
    ASSERT_EQ(available["1"], 1);
    ASSERT_EQ(available["2"], 2);
    ASSERT_EQ(available["3"], 3);

    ASSERT_EQ(total[kCPU_ResourceLabel], 1);
    ASSERT_EQ(total[kGPU_ResourceLabel], 2);
    ASSERT_EQ(total[kMemory_ResourceLabel], 3);
    ASSERT_EQ(total["1"], 1);
    ASSERT_EQ(total["2"], 2);
    ASSERT_EQ(total["3"], 3);

    // GCS doesn't like entries which are 0.
    ASSERT_EQ(available.size(), 6);
    ASSERT_EQ(total.size(), 6);
  }
  {  // Task running on node with {"CPU": 0.1, "1": 0.1}
    std::shared_ptr<TaskResourceInstances> allocations =
        std::make_shared<TaskResourceInstances>();
    allocations->predefined_resources = {
        {0.1},  // CPU
    };
    allocations->custom_resources = {
        {1, {0.1}},  // "1"
    };
    absl::flat_hash_map<std::string, double> allocation_map({
        {"CPU", 0.1},
        {"1", 0.1},
    });
    resource_scheduler.GetLocalResourceManager().AllocateLocalTaskResources(
        allocation_map, allocations);
    rpc::ResourcesData data;
    resource_scheduler.GetLocalResourceManager().ResetLastReportResourceUsage(
        SchedulingResources{});
    resource_scheduler.GetLocalResourceManager().FillResourceUsage(data);

    auto available = data.resources_available();
    auto total = data.resources_total();

    ASSERT_EQ(available[kCPU_ResourceLabel], 0.9);
    ASSERT_EQ(available[kGPU_ResourceLabel], 2);
    ASSERT_EQ(available[kMemory_ResourceLabel], 3);
    ASSERT_EQ(available["1"], 0.9);
    ASSERT_EQ(available["2"], 2);
    ASSERT_EQ(available["3"], 3);

    ASSERT_EQ(total[kCPU_ResourceLabel], 1);
    ASSERT_EQ(total[kGPU_ResourceLabel], 2);
    ASSERT_EQ(total[kMemory_ResourceLabel], 3);
    ASSERT_EQ(total["1"], 1);
    ASSERT_EQ(total["2"], 2);
    ASSERT_EQ(total["3"], 3);
  }
}

TEST_F(ClusterResourceSchedulerTest, ObjectStoreMemoryUsageTest) {
  vector<int64_t> cust_ids{1};
  NodeResources node_resources;
  absl::flat_hash_map<std::string, double> initial_resources(
      {{"CPU", 1},
       {"GPU", 2},
       {"memory", 3},
       {"object_store_memory", 1000 * 1024 * 1024}});
  int64_t used_object_store_memory = 250 * 1024 * 1024;
  int64_t *ptr = &used_object_store_memory;
<<<<<<< HEAD
  ClusterResourceScheduler resource_scheduler(
      "0", initial_resources, *gcs_client_, [&] { return *ptr; });
  NodeResources other_node_resources;
  vector<FixedPoint> other_pred_capacities{1. /* CPU */, 1. /* MEM */, 1. /* GPU */};
  vector<FixedPoint> other_cust_capacities{10.};
  initNodeResources(
      other_node_resources, other_pred_capacities, cust_ids, other_cust_capacities);
  resource_scheduler.GetClusterResourceManager().AddOrUpdateNode(12345,
                                                                 other_node_resources);
=======
  ClusterResourceScheduler resource_scheduler(scheduling::NodeID("0"), initial_resources,
                                              *gcs_client_, [&] { return *ptr; });
  NodeResources other_node_resources;
  vector<FixedPoint> other_pred_capacities{1. /* CPU */, 1. /* MEM */, 1. /* GPU */};
  vector<FixedPoint> other_cust_capacities{10.};
  initNodeResources(other_node_resources, other_pred_capacities, cust_ids,
                    other_cust_capacities);
  resource_scheduler.GetClusterResourceManager().AddOrUpdateNode(
      scheduling::NodeID(12345), other_node_resources);
>>>>>>> 991a62dd

  {
    rpc::ResourcesData data;
    resource_scheduler.GetLocalResourceManager().FillResourceUsage(data);
    auto available = data.resources_available();
    auto total = data.resources_total();
    ASSERT_EQ(available["object_store_memory"], 750 * 1024 * 1024);
    ASSERT_EQ(total["object_store_memory"], 1000 * 1024 * 1024);
    ASSERT_EQ(resource_scheduler.GetLocalResourceManager()
                  .GetLocalResources()
                  .predefined_resources[OBJECT_STORE_MEM]
                  .available[0]
                  .Double(),
              750 * 1024 * 1024);
    ASSERT_EQ(resource_scheduler.GetLocalResourceManager()
                  .GetLocalResources()
                  .predefined_resources[OBJECT_STORE_MEM]
                  .total[0]
                  .Double(),
              1000 * 1024 * 1024);
  }

  used_object_store_memory = 450 * 1024 * 1024;
  {
    rpc::ResourcesData data;
    resource_scheduler.GetLocalResourceManager().FillResourceUsage(data);
    auto available = data.resources_available();
    auto total = data.resources_total();
    ASSERT_EQ(available["object_store_memory"], 550 * 1024 * 1024);
    ASSERT_EQ(resource_scheduler.GetLocalResourceManager()
                  .GetLocalResources()
                  .predefined_resources[OBJECT_STORE_MEM]
                  .available[0]
                  .Double(),
              550 * 1024 * 1024);
    ASSERT_EQ(resource_scheduler.GetLocalResourceManager()
                  .GetLocalResources()
                  .predefined_resources[OBJECT_STORE_MEM]
                  .total[0]
                  .Double(),
              1000 * 1024 * 1024);
  }

  used_object_store_memory = 0;
  {
    rpc::ResourcesData data;
    resource_scheduler.GetLocalResourceManager().FillResourceUsage(data);
    auto available = data.resources_available();
    auto total = data.resources_total();
    ASSERT_EQ(available["object_store_memory"], 1000 * 1024 * 1024);
    ASSERT_EQ(resource_scheduler.GetLocalResourceManager()
                  .GetLocalResources()
                  .predefined_resources[OBJECT_STORE_MEM]
                  .available[0]
                  .Double(),
              1000 * 1024 * 1024);
    ASSERT_EQ(resource_scheduler.GetLocalResourceManager()
                  .GetLocalResources()
                  .predefined_resources[OBJECT_STORE_MEM]
                  .total[0]
                  .Double(),
              1000 * 1024 * 1024);
  }

  used_object_store_memory = 9999999999;
  {
    rpc::ResourcesData data;
    resource_scheduler.GetLocalResourceManager().FillResourceUsage(data);
    auto available = data.resources_available();
    auto total = data.resources_total();
    ASSERT_EQ(available["object_store_memory"], 0);
    ASSERT_EQ(resource_scheduler.GetLocalResourceManager()
                  .GetLocalResources()
                  .predefined_resources[OBJECT_STORE_MEM]
                  .available[0]
                  .Double(),
              0);
    ASSERT_EQ(resource_scheduler.GetLocalResourceManager()
                  .GetLocalResources()
                  .predefined_resources[OBJECT_STORE_MEM]
                  .total[0]
                  .Double(),
              1000 * 1024 * 1024);
  }
}

TEST_F(ClusterResourceSchedulerTest, DirtyLocalViewTest) {
  absl::flat_hash_map<std::string, double> initial_resources({{"CPU", 1}});
<<<<<<< HEAD
  ClusterResourceScheduler resource_scheduler("local", initial_resources, *gcs_client_);
  auto remote = NodeID::FromRandom().Binary();
  resource_scheduler.GetClusterResourceManager().AddOrUpdateNode(
      remote, {{"CPU", 2.}}, {{"CPU", 2.}});
=======
  ClusterResourceScheduler resource_scheduler(scheduling::NodeID("local"),
                                              initial_resources, *gcs_client_);
  auto remote = scheduling::NodeID(NodeID::FromRandom().Binary());
  resource_scheduler.GetClusterResourceManager().AddOrUpdateNode(remote, {{"CPU", 2.}},
                                                                 {{"CPU", 2.}});
>>>>>>> 991a62dd
  const absl::flat_hash_map<std::string, double> task_spec = {{"CPU", 1.}};

  // Allocate local resources to force tasks onto the remote node when
  // resources are available.
  std::shared_ptr<TaskResourceInstances> task_allocation =
      std::make_shared<TaskResourceInstances>();
  ASSERT_TRUE(resource_scheduler.GetLocalResourceManager().AllocateLocalTaskResources(
      task_spec, task_allocation));
  task_allocation = std::make_shared<TaskResourceInstances>();
  ASSERT_FALSE(resource_scheduler.GetLocalResourceManager().AllocateLocalTaskResources(
      task_spec, task_allocation));
  // View of local resources is not affected by resource usage report.
  rpc::ResourcesData data;
  resource_scheduler.GetLocalResourceManager().FillResourceUsage(data);
  ASSERT_FALSE(resource_scheduler.GetLocalResourceManager().AllocateLocalTaskResources(
      task_spec, task_allocation));

  for (int num_slots_available = 0; num_slots_available <= 2; num_slots_available++) {
    rpc::ResourcesData data;
    int64_t t;
    bool is_infeasible;
    rpc::SchedulingStrategy scheduling_strategy;
    scheduling_strategy.mutable_default_scheduling_strategy();
    for (int i = 0; i < 3; i++) {
      // Remote node reports update local view.
      resource_scheduler.GetClusterResourceManager().AddOrUpdateNode(
          remote, {{"CPU", 2.}}, {{"CPU", num_slots_available}});
      for (int j = 0; j < num_slots_available; j++) {
        ASSERT_EQ(
            remote,
            resource_scheduler.GetBestSchedulableNode(
                task_spec, scheduling_strategy, false, false, true, &t, &is_infeasible));
        // Allocate remote resources.
        ASSERT_TRUE(resource_scheduler.AllocateRemoteTaskResources(remote, task_spec));
      }
      // Our local view says there are not enough resources on the remote node to
      // schedule another task.
      ASSERT_EQ(
<<<<<<< HEAD
          "",
          resource_scheduler.GetBestSchedulableNode(
              task_spec, scheduling_strategy, false, false, true, &t, &is_infeasible));
=======
          resource_scheduler.GetBestSchedulableNode(task_spec, scheduling_strategy, false,
                                                    false, true, &t, &is_infeasible),
          scheduling::NodeID::Nil());
>>>>>>> 991a62dd
      ASSERT_FALSE(
          resource_scheduler.GetLocalResourceManager().AllocateLocalTaskResources(
              task_spec, task_allocation));
      ASSERT_FALSE(resource_scheduler.AllocateRemoteTaskResources(remote, task_spec));
    }
  }
}

TEST_F(ClusterResourceSchedulerTest, DynamicResourceTest) {
  ClusterResourceScheduler resource_scheduler(scheduling::NodeID("local"), {{"CPU", 2}},
                                              *gcs_client_);

  absl::flat_hash_map<std::string, double> resource_request = {{"CPU", 1},
                                                               {"custom123", 2}};
  int64_t t;
  bool is_infeasible;
  rpc::SchedulingStrategy scheduling_strategy;
  scheduling_strategy.mutable_default_scheduling_strategy();

  auto result = resource_scheduler.GetBestSchedulableNode(
      resource_request, scheduling_strategy, false, false, false, &t, &is_infeasible);
  ASSERT_TRUE(result.IsNil());

  resource_scheduler.GetLocalResourceManager().AddLocalResourceInstances(
      scheduling::ResourceID("custom123"), {0., 1.0, 1.0});

  result = resource_scheduler.GetBestSchedulableNode(
      resource_request, scheduling_strategy, false, false, false, &t, &is_infeasible);
  ASSERT_FALSE(result.IsNil()) << resource_scheduler.DebugString();

  resource_request["custom123"] = 3;
  result = resource_scheduler.GetBestSchedulableNode(
      resource_request, scheduling_strategy, false, false, false, &t, &is_infeasible);
  ASSERT_TRUE(result.IsNil());

  resource_scheduler.GetLocalResourceManager().AddLocalResourceInstances(
      scheduling::ResourceID("custom123"), {1.0});
  result = resource_scheduler.GetBestSchedulableNode(
      resource_request, scheduling_strategy, false, false, false, &t, &is_infeasible);
  ASSERT_FALSE(result.IsNil());

  resource_scheduler.GetLocalResourceManager().DeleteLocalResource(
      scheduling::ResourceID("custom123"));
  result = resource_scheduler.GetBestSchedulableNode(
      resource_request, scheduling_strategy, false, false, false, &t, &is_infeasible);
  ASSERT_TRUE(result.IsNil());
}

TEST_F(ClusterResourceSchedulerTest, AvailableResourceEmptyTest) {
  ClusterResourceScheduler resource_scheduler(scheduling::NodeID("local"),
                                              {{"custom123", 5}}, *gcs_client_);
  std::shared_ptr<TaskResourceInstances> resource_instances =
      std::make_shared<TaskResourceInstances>();
  absl::flat_hash_map<std::string, double> resource_request = {{"custom123", 5}};
  bool allocated =
      resource_scheduler.GetLocalResourceManager().AllocateLocalTaskResources(
          resource_request, resource_instances);
  ASSERT_TRUE(allocated);
  ASSERT_TRUE(resource_scheduler.GetLocalResourceManager().IsAvailableResourceEmpty(
      scheduling::ResourceID("custom123")));
}

TEST_F(ClusterResourceSchedulerTest, TestForceSpillback) {
  absl::flat_hash_map<std::string, double> resource_spec({{"CPU", 1}});
  ClusterResourceScheduler resource_scheduler(scheduling::NodeID("local"), resource_spec,
                                              *gcs_client_);
  std::vector<scheduling::NodeID> node_ids;
  for (int i = 0; i < 100; i++) {
<<<<<<< HEAD
    node_ids.push_back(NodeID::FromRandom().Binary());
    resource_scheduler.GetClusterResourceManager().AddOrUpdateNode(
        node_ids.back(), {}, {});
=======
    node_ids.emplace_back(NodeID::FromRandom().Binary());
    resource_scheduler.GetClusterResourceManager().AddOrUpdateNode(node_ids.back(), {},
                                                                   {});
>>>>>>> 991a62dd
  }

  // No feasible nodes.
  int64_t total_violations;
  bool is_infeasible;
  rpc::SchedulingStrategy scheduling_strategy;
  scheduling_strategy.mutable_default_scheduling_strategy();
  // Normally we prefer local.
<<<<<<< HEAD
  ASSERT_EQ(resource_scheduler.GetBestSchedulableNode(resource_spec,
                                                      scheduling_strategy,
                                                      false,
                                                      false,
                                                      /*force_spillback=*/false,
                                                      &total_violations,
                                                      &is_infeasible),
            "local");
  // If spillback is forced, we try to spill to remote, but only if there is a
  // schedulable node.
  ASSERT_EQ(resource_scheduler.GetBestSchedulableNode(resource_spec,
                                                      scheduling_strategy,
                                                      false,
                                                      false,
                                                      /*force_spillback=*/true,
                                                      &total_violations,
                                                      &is_infeasible),
            "");
  // Choose a remote node that has the resources available.
  resource_scheduler.GetClusterResourceManager().AddOrUpdateNode(
      node_ids[50], resource_spec, {});
  ASSERT_EQ(resource_scheduler.GetBestSchedulableNode(resource_spec,
                                                      scheduling_strategy,
                                                      false,
                                                      false,
                                                      /*force_spillback=*/true,
                                                      &total_violations,
                                                      &is_infeasible),
            "");
=======
  ASSERT_EQ(resource_scheduler.GetBestSchedulableNode(
                resource_spec, scheduling_strategy, false, false,
                /*force_spillback=*/false, &total_violations, &is_infeasible),
            scheduling::NodeID("local"));
  // If spillback is forced, we try to spill to remote, but only if there is a
  // schedulable node.
  ASSERT_EQ(resource_scheduler.GetBestSchedulableNode(
                resource_spec, scheduling_strategy, false, false,
                /*force_spillback=*/true, &total_violations, &is_infeasible),
            scheduling::NodeID::Nil());
  // Choose a remote node that has the resources available.
  resource_scheduler.GetClusterResourceManager().AddOrUpdateNode(node_ids[50],
                                                                 resource_spec, {});
  ASSERT_EQ(resource_scheduler.GetBestSchedulableNode(
                resource_spec, scheduling_strategy, false, false,
                /*force_spillback=*/true, &total_violations, &is_infeasible),
            scheduling::NodeID::Nil());
>>>>>>> 991a62dd
  resource_scheduler.GetClusterResourceManager().AddOrUpdateNode(
      node_ids[51], resource_spec, resource_spec);
  ASSERT_EQ(resource_scheduler.GetBestSchedulableNode(resource_spec,
                                                      scheduling_strategy,
                                                      false,
                                                      false,
                                                      /*force_spillback=*/true,
                                                      &total_violations,
                                                      &is_infeasible),
            node_ids[51]);
}

TEST_F(ClusterResourceSchedulerTest, CustomResourceInstanceTest) {
  RayConfig::instance().initialize(
      R"(
{
  "custom_unit_instance_resources": "FPGA"
}
  )");
<<<<<<< HEAD
  ClusterResourceScheduler resource_scheduler(
      "local", {{"CPU", 4}, {"FPGA", 2}}, *gcs_client_);
=======
  ClusterResourceScheduler resource_scheduler(scheduling::NodeID("local"),
                                              {{"CPU", 4}, {"FPGA", 2}}, *gcs_client_);
>>>>>>> 991a62dd

  StringIdMap mock_string_to_int_map;
  int64_t fpga_resource_id = mock_string_to_int_map.Insert("FPGA");

  ResourceRequest resource_request;
  vector<FixedPoint> pred_demands = {1. /* CPU */};
  vector<FixedPoint> cust_demands{0.7};
  vector<int64_t> cust_ids{fpga_resource_id};
  initResourceRequest(resource_request, pred_demands, cust_ids, cust_demands);

  std::shared_ptr<TaskResourceInstances> task_allocation =
      std::make_shared<TaskResourceInstances>();
  bool success =
      resource_scheduler.GetLocalResourceManager().AllocateTaskResourceInstances(
          resource_request, task_allocation);
  ASSERT_TRUE(success) << resource_scheduler.DebugString();

  success = resource_scheduler.GetLocalResourceManager().AllocateTaskResourceInstances(
      resource_request, task_allocation);
  ASSERT_TRUE(success) << resource_scheduler.DebugString();

  ResourceRequest fail_resource_request;
  vector<FixedPoint> fail_cust_demands{0.5};
  initResourceRequest(fail_resource_request, pred_demands, cust_ids, fail_cust_demands);
  success = resource_scheduler.GetLocalResourceManager().AllocateTaskResourceInstances(
      fail_resource_request, task_allocation);
  ASSERT_FALSE(success) << resource_scheduler.DebugString();
}

TEST_F(ClusterResourceSchedulerTest, TaskResourceInstancesSerializedStringTest) {
  ClusterResourceScheduler resource_scheduler(
      scheduling::NodeID("local"), {{"CPU", 4}, {"memory", 4}, {"GPU", 2}}, *gcs_client_);
  std::shared_ptr<TaskResourceInstances> cluster_resources =
      std::make_shared<TaskResourceInstances>();
  addTaskResourceInstances(true, {2.}, 0, cluster_resources.get());
  addTaskResourceInstances(true, {4.}, 1, cluster_resources.get());
  addTaskResourceInstances(true, {1., 1.}, 2, cluster_resources.get());
  std::string serialized_string =
      resource_scheduler.GetLocalResourceManager().SerializedTaskResourceInstances(
          cluster_resources);
  std::string expected_serialized_string =
      R"({"CPU":20000,"memory":40000,"GPU":[10000, 10000]})";
  ASSERT_EQ(serialized_string == expected_serialized_string, true);

  RayConfig::instance().initialize(
      R"(
{
  "predefined_unit_instance_resources": "CPU,GPU"
}
  )");
  std::shared_ptr<TaskResourceInstances> cluster_instance_resources =
      std::make_shared<TaskResourceInstances>();
  addTaskResourceInstances(true, {1., 1.}, 0, cluster_instance_resources.get());
  addTaskResourceInstances(true, {4.}, 1, cluster_instance_resources.get());
  addTaskResourceInstances(true, {1., 1.}, 2, cluster_instance_resources.get());
  ClusterResourceScheduler resource_scheduler_cpu_instance(
      scheduling::NodeID("local"), {{"CPU", 4}, {"memory", 4}, {"GPU", 2}}, *gcs_client_);
  std::string instance_serialized_string =
      resource_scheduler_cpu_instance.GetLocalResourceManager()
          .SerializedTaskResourceInstances(cluster_instance_resources);
  std::string expected_instance_serialized_string =
      R"({"CPU":[10000, 10000],"memory":40000,"GPU":[10000, 10000]})";
  ASSERT_EQ(instance_serialized_string == expected_instance_serialized_string, true);

  // reset global config
  RayConfig::instance().initialize(
      R"(
{
  "predefined_unit_instance_resources": "GPU"
}
  )");
}

}  // namespace ray

int main(int argc, char **argv) {
  ::testing::InitGoogleTest(&argc, argv);
  return RUN_ALL_TESTS();
}<|MERGE_RESOLUTION|>--- conflicted
+++ resolved
@@ -376,19 +376,11 @@
 
 TEST_F(ClusterResourceSchedulerTest, SpreadSchedulingStrategyTest) {
   absl::flat_hash_map<std::string, double> resource_total({{"CPU", 10}});
-<<<<<<< HEAD
-  auto local_node_id = NodeID::FromRandom().Binary();
+  auto local_node_id = scheduling::NodeID(NodeID::FromRandom().Binary());
   ClusterResourceScheduler resource_scheduler(
       local_node_id, resource_total, *gcs_client_);
-  AssertPredefinedNodeResources(resource_scheduler);
-  auto remote_node_id = NodeID::FromRandom().Binary();
-=======
-  auto local_node_id = scheduling::NodeID(NodeID::FromRandom().Binary());
-  ClusterResourceScheduler resource_scheduler(local_node_id, resource_total,
-                                              *gcs_client_);
   AssertPredefinedNodeResources();
   auto remote_node_id = scheduling::NodeID(NodeID::FromRandom().Binary());
->>>>>>> 991a62dd
   resource_scheduler.GetClusterResourceManager().AddOrUpdateNode(
       remote_node_id, resource_total, resource_total);
 
@@ -397,39 +389,25 @@
   bool is_infeasible;
   rpc::SchedulingStrategy scheduling_strategy;
   scheduling_strategy.mutable_spread_scheduling_strategy();
-<<<<<<< HEAD
-  std::string node_id_1 = resource_scheduler.GetBestSchedulableNode(resource_request,
-                                                                    scheduling_strategy,
-                                                                    false,
-                                                                    false,
-                                                                    false,
-                                                                    &violations,
-                                                                    &is_infeasible);
+  auto node_id_1 = resource_scheduler.GetBestSchedulableNode(resource_request,
+                                                             scheduling_strategy,
+                                                             false,
+                                                             false,
+                                                             false,
+                                                             &violations,
+                                                             &is_infeasible);
   absl::flat_hash_map<std::string, double> resource_available({{"CPU", 9}});
   resource_scheduler.GetClusterResourceManager().AddOrUpdateNode(
       node_id_1, resource_total, resource_available);
-  std::string node_id_2 = resource_scheduler.GetBestSchedulableNode(resource_request,
-                                                                    scheduling_strategy,
-                                                                    false,
-                                                                    false,
-                                                                    false,
-                                                                    &violations,
-                                                                    &is_infeasible);
-  ASSERT_EQ((std::set<std::string>{node_id_1, node_id_2}),
-            (std::set<std::string>{local_node_id, remote_node_id}));
-=======
-  auto node_id_1 = resource_scheduler.GetBestSchedulableNode(
-      resource_request, scheduling_strategy, false, false, false, &violations,
-      &is_infeasible);
-  absl::flat_hash_map<std::string, double> resource_available({{"CPU", 9}});
-  resource_scheduler.GetClusterResourceManager().AddOrUpdateNode(
-      node_id_1, resource_total, resource_available);
-  auto node_id_2 = resource_scheduler.GetBestSchedulableNode(
-      resource_request, scheduling_strategy, false, false, false, &violations,
-      &is_infeasible);
+  auto node_id_2 = resource_scheduler.GetBestSchedulableNode(resource_request,
+                                                             scheduling_strategy,
+                                                             false,
+                                                             false,
+                                                             false,
+                                                             &violations,
+                                                             &is_infeasible);
   ASSERT_EQ((std::set<scheduling::NodeID>{node_id_1, node_id_2}),
             (std::set<scheduling::NodeID>{local_node_id, remote_node_id}));
->>>>>>> 991a62dd
 }
 
 TEST_F(ClusterResourceSchedulerTest, SchedulingUpdateAvailableResourcesTest) {
@@ -439,8 +417,8 @@
   vector<int64_t> cust_ids{1, 2};
   vector<FixedPoint> cust_capacities{5, 5};
   initNodeResources(node_resources, pred_capacities, cust_ids, cust_capacities);
-  ClusterResourceScheduler resource_scheduler(scheduling::NodeID(1), node_resources,
-                                              *gcs_client_);
+  ClusterResourceScheduler resource_scheduler(
+      scheduling::NodeID(1), node_resources, *gcs_client_);
   AssertPredefinedNodeResources();
 
   {
@@ -493,13 +471,8 @@
   absl::flat_hash_map<std::string, double> initial_resources = {
       {ray::kCPU_ResourceLabel, 1}, {"custom", 1}};
   std::string name = NodeID::FromRandom().Binary();
-<<<<<<< HEAD
   ClusterResourceScheduler resource_scheduler(
-      name, initial_resources, *gcs_client_, nullptr, nullptr);
-=======
-  ClusterResourceScheduler resource_scheduler(scheduling::NodeID(name), initial_resources,
-                                              *gcs_client_, nullptr, nullptr);
->>>>>>> 991a62dd
+      scheduling::NodeID(name), initial_resources, *gcs_client_, nullptr, nullptr);
 
   resource_scheduler.GetLocalResourceManager().AddLocalResourceInstances(
       scheduling::ResourceID(ray::kCPU_ResourceLabel), {0, 1, 1});
@@ -569,8 +542,8 @@
   vector<int64_t> cust_ids{1};
   vector<FixedPoint> cust_capacities{10};
   initNodeResources(node_resources, pred_capacities, cust_ids, cust_capacities);
-  ClusterResourceScheduler resource_scheduler(scheduling::NodeID(0), node_resources,
-                                              *gcs_client_);
+  ClusterResourceScheduler resource_scheduler(
+      scheduling::NodeID(0), node_resources, *gcs_client_);
   auto node_id = NodeID::FromRandom();
   rpc::SchedulingStrategy scheduling_strategy;
   scheduling_strategy.mutable_default_scheduling_strategy();
@@ -678,8 +651,8 @@
   vector<int64_t> cust_ids{1};
   vector<FixedPoint> cust_capacities{8};
   initNodeResources(node_resources, pred_capacities, cust_ids, cust_capacities);
-  ClusterResourceScheduler resource_scheduler(scheduling::NodeID(0), node_resources,
-                                              *gcs_client_);
+  ClusterResourceScheduler resource_scheduler(
+      scheduling::NodeID(0), node_resources, *gcs_client_);
 
   TaskResourceInstances available_cluster_resources =
       resource_scheduler.GetLocalResourceManager()
@@ -711,8 +684,8 @@
   vector<int64_t> cust_ids{1};
   vector<FixedPoint> cust_capacities{8};
   initNodeResources(node_resources, pred_capacities, cust_ids, cust_capacities);
-  ClusterResourceScheduler resource_scheduler(scheduling::NodeID(0), node_resources,
-                                              *gcs_client_);
+  ClusterResourceScheduler resource_scheduler(
+      scheduling::NodeID(0), node_resources, *gcs_client_);
 
   TaskResourceInstances available_cluster_resources =
       resource_scheduler.GetLocalResourceManager()
@@ -746,15 +719,9 @@
 TEST_F(ClusterResourceSchedulerTest, AvailableResourceInstancesOpsTest) {
   NodeResources node_resources;
   vector<FixedPoint> pred_capacities{3 /* CPU */};
-<<<<<<< HEAD
   initNodeResources(
       node_resources, pred_capacities, EmptyIntVector, EmptyFixedPointVector);
-  ClusterResourceScheduler cluster(0, node_resources, *gcs_client_);
-=======
-  initNodeResources(node_resources, pred_capacities, EmptyIntVector,
-                    EmptyFixedPointVector);
   ClusterResourceScheduler cluster(scheduling::NodeID(0), node_resources, *gcs_client_);
->>>>>>> 991a62dd
 
   ResourceInstanceCapacities instances;
 
@@ -785,16 +752,10 @@
   {
     NodeResources node_resources;
     vector<FixedPoint> pred_capacities{3. /* CPU */, 4. /* MEM */, 5. /* GPU */};
-<<<<<<< HEAD
     initNodeResources(
         node_resources, pred_capacities, EmptyIntVector, EmptyFixedPointVector);
-    ClusterResourceScheduler resource_scheduler(0, node_resources, *gcs_client_);
-=======
-    initNodeResources(node_resources, pred_capacities, EmptyIntVector,
-                      EmptyFixedPointVector);
-    ClusterResourceScheduler resource_scheduler(scheduling::NodeID(0), node_resources,
-                                                *gcs_client_);
->>>>>>> 991a62dd
+    ClusterResourceScheduler resource_scheduler(
+        scheduling::NodeID(0), node_resources, *gcs_client_);
 
     ResourceRequest resource_request;
     vector<FixedPoint> pred_demands = {3. /* CPU */, 2. /* MEM */, 1.5 /* GPU */};
@@ -824,16 +785,10 @@
   {
     NodeResources node_resources;
     vector<FixedPoint> pred_capacities{3 /* CPU */, 4 /* MEM */, 5 /* GPU */};
-<<<<<<< HEAD
     initNodeResources(
         node_resources, pred_capacities, EmptyIntVector, EmptyFixedPointVector);
-    ClusterResourceScheduler resource_scheduler(0, node_resources, *gcs_client_);
-=======
-    initNodeResources(node_resources, pred_capacities, EmptyIntVector,
-                      EmptyFixedPointVector);
-    ClusterResourceScheduler resource_scheduler(scheduling::NodeID(0), node_resources,
-                                                *gcs_client_);
->>>>>>> 991a62dd
+    ClusterResourceScheduler resource_scheduler(
+        scheduling::NodeID(0), node_resources, *gcs_client_);
 
     ResourceRequest resource_request;
     vector<FixedPoint> pred_demands = {4. /* CPU */, 2. /* MEM */, 1.5 /* GPU */};
@@ -861,8 +816,8 @@
     vector<int64_t> cust_ids{1, 2};
     vector<FixedPoint> cust_capacities{4, 4};
     initNodeResources(node_resources, pred_capacities, cust_ids, cust_capacities);
-    ClusterResourceScheduler resource_scheduler(scheduling::NodeID(0), node_resources,
-                                                *gcs_client_);
+    ClusterResourceScheduler resource_scheduler(
+        scheduling::NodeID(0), node_resources, *gcs_client_);
 
     ResourceRequest resource_request;
     vector<FixedPoint> pred_demands = {3. /* CPU */, 2. /* MEM */, 1.5 /* GPU */};
@@ -894,8 +849,8 @@
     vector<int64_t> cust_ids{1, 2};
     vector<FixedPoint> cust_capacities{4, 4};
     initNodeResources(node_resources, pred_capacities, cust_ids, cust_capacities);
-    ClusterResourceScheduler resource_scheduler(scheduling::NodeID(0), node_resources,
-                                                *gcs_client_);
+    ClusterResourceScheduler resource_scheduler(
+        scheduling::NodeID(0), node_resources, *gcs_client_);
 
     ResourceRequest resource_request;
     vector<FixedPoint> pred_demands = {3. /* CPU */, 2. /* MEM */, 1.5 /* GPU */};
@@ -924,8 +879,8 @@
   vector<int64_t> cust_ids{1, 2, 3};
   vector<FixedPoint> cust_capacities{4, 4, 4};
   initNodeResources(node_resources, pred_capacities, cust_ids, cust_capacities);
-  ClusterResourceScheduler resource_scheduler(scheduling::NodeID(0), node_resources,
-                                              *gcs_client_);
+  ClusterResourceScheduler resource_scheduler(
+      scheduling::NodeID(0), node_resources, *gcs_client_);
 
   ResourceRequest resource_request;
   vector<FixedPoint> pred_demands = {0. /* CPU */, 0. /* MEM */, 0. /* GPU */};
@@ -955,8 +910,8 @@
     vector<int64_t> cust_ids{1, 2};
     vector<FixedPoint> cust_capacities{4., 4.};
     initNodeResources(node_resources, pred_capacities, cust_ids, cust_capacities);
-    ClusterResourceScheduler resource_scheduler(scheduling::NodeID(0), node_resources,
-                                                *gcs_client_);
+    ClusterResourceScheduler resource_scheduler(
+        scheduling::NodeID(0), node_resources, *gcs_client_);
 
     ResourceRequest resource_request;
     vector<FixedPoint> pred_demands = {2. /* CPU */, 2. /* MEM */, 1.5 /* GPU */};
@@ -991,34 +946,12 @@
   resource["CPU"] = 10000.0;
   auto node_id = NodeID::FromRandom();
   resource_scheduler.GetClusterResourceManager().AddOrUpdateNode(
-<<<<<<< HEAD
-      node_id.Binary(), resource, resource);
-=======
       scheduling::NodeID(node_id.Binary()), resource, resource);
->>>>>>> 991a62dd
   int64_t violations = 0;
   bool is_infeasible = false;
   rpc::SchedulingStrategy scheduling_strategy;
   scheduling_strategy.mutable_default_scheduling_strategy();
-<<<<<<< HEAD
-  ASSERT_EQ(node_id.Binary(),
-            resource_scheduler.GetBestSchedulableNode(resource,
-                                                      scheduling_strategy,
-                                                      false,
-                                                      false,
-                                                      false,
-                                                      &violations,
-=======
   ASSERT_EQ(scheduling::NodeID(node_id.Binary()),
-            resource_scheduler.GetBestSchedulableNode(resource, scheduling_strategy,
-                                                      false, false, false, &violations,
->>>>>>> 991a62dd
-                                                      &is_infeasible));
-  EXPECT_CALL(*gcs_client_->mock_node_accessor, Get(node_id, ::testing::_))
-      .WillOnce(::testing::Return(nullptr))
-      .WillOnce(::testing::Return(nullptr));
-<<<<<<< HEAD
-  ASSERT_EQ("",
             resource_scheduler.GetBestSchedulableNode(resource,
                                                       scheduling_strategy,
                                                       false,
@@ -1026,12 +959,18 @@
                                                       false,
                                                       &violations,
                                                       &is_infeasible));
-=======
+  EXPECT_CALL(*gcs_client_->mock_node_accessor, Get(node_id, ::testing::_))
+      .WillOnce(::testing::Return(nullptr))
+      .WillOnce(::testing::Return(nullptr));
   ASSERT_TRUE(resource_scheduler
-                  .GetBestSchedulableNode(resource, scheduling_strategy, false, false,
-                                          false, &violations, &is_infeasible)
+                  .GetBestSchedulableNode(resource,
+                                          scheduling_strategy,
+                                          false,
+                                          false,
+                                          false,
+                                          &violations,
+                                          &is_infeasible)
                   .IsNil());
->>>>>>> 991a62dd
 }
 
 TEST_F(ClusterResourceSchedulerTest, TaskGPUResourceInstancesTest) {
@@ -1041,8 +980,8 @@
     vector<int64_t> cust_ids{1};
     vector<FixedPoint> cust_capacities{8};
     initNodeResources(node_resources, pred_capacities, cust_ids, cust_capacities);
-    ClusterResourceScheduler resource_scheduler(scheduling::NodeID(0), node_resources,
-                                                *gcs_client_);
+    ClusterResourceScheduler resource_scheduler(
+        scheduling::NodeID(0), node_resources, *gcs_client_);
 
     std::vector<double> allocate_gpu_instances{0.5, 0.5, 0.5, 0.5};
     resource_scheduler.GetLocalResourceManager().SubtractGPUResourceInstances(
@@ -1109,8 +1048,8 @@
     vector<int64_t> cust_ids{1};
     vector<FixedPoint> cust_capacities{8};
     initNodeResources(node_resources, pred_capacities, cust_ids, cust_capacities);
-    ClusterResourceScheduler resource_scheduler(scheduling::NodeID(0), node_resources,
-                                                *gcs_client_);
+    ClusterResourceScheduler resource_scheduler(
+        scheduling::NodeID(0), node_resources, *gcs_client_);
 
     {
       std::vector<double> allocate_gpu_instances{0.5, 0.5, 2, 0.5};
@@ -1161,16 +1100,10 @@
 TEST_F(ClusterResourceSchedulerTest, TaskResourceInstanceWithHardRequestTest) {
   NodeResources node_resources;
   vector<FixedPoint> pred_capacities{4. /* CPU */, 2. /* MEM */, 4. /* GPU */};
-<<<<<<< HEAD
   initNodeResources(
       node_resources, pred_capacities, EmptyIntVector, EmptyFixedPointVector);
-  ClusterResourceScheduler resource_scheduler(0, node_resources, *gcs_client_);
-=======
-  initNodeResources(node_resources, pred_capacities, EmptyIntVector,
-                    EmptyFixedPointVector);
-  ClusterResourceScheduler resource_scheduler(scheduling::NodeID(0), node_resources,
-                                              *gcs_client_);
->>>>>>> 991a62dd
+  ClusterResourceScheduler resource_scheduler(
+      scheduling::NodeID(0), node_resources, *gcs_client_);
 
   ResourceRequest resource_request;
   vector<FixedPoint> pred_demands = {2. /* CPU */, 2. /* MEM */, 1.5 /* GPU */};
@@ -1194,16 +1127,10 @@
 TEST_F(ClusterResourceSchedulerTest, TaskResourceInstanceWithoutCpuUnitTest) {
   NodeResources node_resources;
   vector<FixedPoint> pred_capacities{4. /* CPU */, 2. /* MEM */, 4. /* GPU */};
-<<<<<<< HEAD
   initNodeResources(
       node_resources, pred_capacities, EmptyIntVector, EmptyFixedPointVector);
-  ClusterResourceScheduler resource_scheduler(0, node_resources, *gcs_client_);
-=======
-  initNodeResources(node_resources, pred_capacities, EmptyIntVector,
-                    EmptyFixedPointVector);
-  ClusterResourceScheduler resource_scheduler(scheduling::NodeID(0), node_resources,
-                                              *gcs_client_);
->>>>>>> 991a62dd
+  ClusterResourceScheduler resource_scheduler(
+      scheduling::NodeID(0), node_resources, *gcs_client_);
 
   ResourceRequest resource_request;
   vector<FixedPoint> pred_demands = {2. /* CPU */, 2. /* MEM */, 1.5 /* GPU */};
@@ -1239,21 +1166,15 @@
   bool is_infeasible;
   rpc::SchedulingStrategy scheduling_strategy;
   scheduling_strategy.mutable_default_scheduling_strategy();
-<<<<<<< HEAD
-  ASSERT_EQ(resource_scheduler.GetBestSchedulableNode(resource_spec,
-                                                      scheduling_strategy,
-                                                      false,
-                                                      false,
-                                                      false,
-                                                      &total_violations,
-                                                      &is_infeasible),
-            "");
-=======
   ASSERT_TRUE(resource_scheduler
-                  .GetBestSchedulableNode(resource_spec, scheduling_strategy, false,
-                                          false, false, &total_violations, &is_infeasible)
+                  .GetBestSchedulableNode(resource_spec,
+                                          scheduling_strategy,
+                                          false,
+                                          false,
+                                          false,
+                                          &total_violations,
+                                          &is_infeasible)
                   .IsNil());
->>>>>>> 991a62dd
 
   // Feasible remote node, but doesn't currently have resources available. We
   // should spill there.
@@ -1291,22 +1212,15 @@
 
   absl::flat_hash_map<std::string, double> initial_resources(
       {{"CPU", 1}, {"GPU", 2}, {"memory", 3}, {"1", 1}, {"2", 2}, {"3", 3}});
-  ClusterResourceScheduler resource_scheduler(scheduling::NodeID("0"), initial_resources,
-                                              *gcs_client_);
+  ClusterResourceScheduler resource_scheduler(
+      scheduling::NodeID("0"), initial_resources, *gcs_client_);
   NodeResources other_node_resources;
   vector<FixedPoint> other_pred_capacities{1. /* CPU */, 1. /* MEM */, 1. /* GPU */};
   vector<FixedPoint> other_cust_capacities{5., 4., 3., 2., 1.};
-<<<<<<< HEAD
   initNodeResources(
       other_node_resources, other_pred_capacities, cust_ids, other_cust_capacities);
-  resource_scheduler.GetClusterResourceManager().AddOrUpdateNode(12345,
-                                                                 other_node_resources);
-=======
-  initNodeResources(other_node_resources, other_pred_capacities, cust_ids,
-                    other_cust_capacities);
   resource_scheduler.GetClusterResourceManager().AddOrUpdateNode(
       scheduling::NodeID(12345), other_node_resources);
->>>>>>> 991a62dd
 
   {  // Cluster is idle.
     rpc::ResourcesData data;
@@ -1382,27 +1296,15 @@
        {"object_store_memory", 1000 * 1024 * 1024}});
   int64_t used_object_store_memory = 250 * 1024 * 1024;
   int64_t *ptr = &used_object_store_memory;
-<<<<<<< HEAD
   ClusterResourceScheduler resource_scheduler(
-      "0", initial_resources, *gcs_client_, [&] { return *ptr; });
+      scheduling::NodeID("0"), initial_resources, *gcs_client_, [&] { return *ptr; });
   NodeResources other_node_resources;
   vector<FixedPoint> other_pred_capacities{1. /* CPU */, 1. /* MEM */, 1. /* GPU */};
   vector<FixedPoint> other_cust_capacities{10.};
   initNodeResources(
       other_node_resources, other_pred_capacities, cust_ids, other_cust_capacities);
-  resource_scheduler.GetClusterResourceManager().AddOrUpdateNode(12345,
-                                                                 other_node_resources);
-=======
-  ClusterResourceScheduler resource_scheduler(scheduling::NodeID("0"), initial_resources,
-                                              *gcs_client_, [&] { return *ptr; });
-  NodeResources other_node_resources;
-  vector<FixedPoint> other_pred_capacities{1. /* CPU */, 1. /* MEM */, 1. /* GPU */};
-  vector<FixedPoint> other_cust_capacities{10.};
-  initNodeResources(other_node_resources, other_pred_capacities, cust_ids,
-                    other_cust_capacities);
   resource_scheduler.GetClusterResourceManager().AddOrUpdateNode(
       scheduling::NodeID(12345), other_node_resources);
->>>>>>> 991a62dd
 
   {
     rpc::ResourcesData data;
@@ -1491,18 +1393,11 @@
 
 TEST_F(ClusterResourceSchedulerTest, DirtyLocalViewTest) {
   absl::flat_hash_map<std::string, double> initial_resources({{"CPU", 1}});
-<<<<<<< HEAD
-  ClusterResourceScheduler resource_scheduler("local", initial_resources, *gcs_client_);
-  auto remote = NodeID::FromRandom().Binary();
+  ClusterResourceScheduler resource_scheduler(
+      scheduling::NodeID("local"), initial_resources, *gcs_client_);
+  auto remote = scheduling::NodeID(NodeID::FromRandom().Binary());
   resource_scheduler.GetClusterResourceManager().AddOrUpdateNode(
       remote, {{"CPU", 2.}}, {{"CPU", 2.}});
-=======
-  ClusterResourceScheduler resource_scheduler(scheduling::NodeID("local"),
-                                              initial_resources, *gcs_client_);
-  auto remote = scheduling::NodeID(NodeID::FromRandom().Binary());
-  resource_scheduler.GetClusterResourceManager().AddOrUpdateNode(remote, {{"CPU", 2.}},
-                                                                 {{"CPU", 2.}});
->>>>>>> 991a62dd
   const absl::flat_hash_map<std::string, double> task_spec = {{"CPU", 1.}};
 
   // Allocate local resources to force tasks onto the remote node when
@@ -1541,15 +1436,9 @@
       // Our local view says there are not enough resources on the remote node to
       // schedule another task.
       ASSERT_EQ(
-<<<<<<< HEAD
-          "",
           resource_scheduler.GetBestSchedulableNode(
-              task_spec, scheduling_strategy, false, false, true, &t, &is_infeasible));
-=======
-          resource_scheduler.GetBestSchedulableNode(task_spec, scheduling_strategy, false,
-                                                    false, true, &t, &is_infeasible),
+              task_spec, scheduling_strategy, false, false, true, &t, &is_infeasible),
           scheduling::NodeID::Nil());
->>>>>>> 991a62dd
       ASSERT_FALSE(
           resource_scheduler.GetLocalResourceManager().AllocateLocalTaskResources(
               task_spec, task_allocation));
@@ -1559,8 +1448,8 @@
 }
 
 TEST_F(ClusterResourceSchedulerTest, DynamicResourceTest) {
-  ClusterResourceScheduler resource_scheduler(scheduling::NodeID("local"), {{"CPU", 2}},
-                                              *gcs_client_);
+  ClusterResourceScheduler resource_scheduler(
+      scheduling::NodeID("local"), {{"CPU", 2}}, *gcs_client_);
 
   absl::flat_hash_map<std::string, double> resource_request = {{"CPU", 1},
                                                                {"custom123", 2}};
@@ -1599,8 +1488,8 @@
 }
 
 TEST_F(ClusterResourceSchedulerTest, AvailableResourceEmptyTest) {
-  ClusterResourceScheduler resource_scheduler(scheduling::NodeID("local"),
-                                              {{"custom123", 5}}, *gcs_client_);
+  ClusterResourceScheduler resource_scheduler(
+      scheduling::NodeID("local"), {{"custom123", 5}}, *gcs_client_);
   std::shared_ptr<TaskResourceInstances> resource_instances =
       std::make_shared<TaskResourceInstances>();
   absl::flat_hash_map<std::string, double> resource_request = {{"custom123", 5}};
@@ -1614,19 +1503,13 @@
 
 TEST_F(ClusterResourceSchedulerTest, TestForceSpillback) {
   absl::flat_hash_map<std::string, double> resource_spec({{"CPU", 1}});
-  ClusterResourceScheduler resource_scheduler(scheduling::NodeID("local"), resource_spec,
-                                              *gcs_client_);
+  ClusterResourceScheduler resource_scheduler(
+      scheduling::NodeID("local"), resource_spec, *gcs_client_);
   std::vector<scheduling::NodeID> node_ids;
   for (int i = 0; i < 100; i++) {
-<<<<<<< HEAD
-    node_ids.push_back(NodeID::FromRandom().Binary());
+    node_ids.emplace_back(NodeID::FromRandom().Binary());
     resource_scheduler.GetClusterResourceManager().AddOrUpdateNode(
         node_ids.back(), {}, {});
-=======
-    node_ids.emplace_back(NodeID::FromRandom().Binary());
-    resource_scheduler.GetClusterResourceManager().AddOrUpdateNode(node_ids.back(), {},
-                                                                   {});
->>>>>>> 991a62dd
   }
 
   // No feasible nodes.
@@ -1635,7 +1518,6 @@
   rpc::SchedulingStrategy scheduling_strategy;
   scheduling_strategy.mutable_default_scheduling_strategy();
   // Normally we prefer local.
-<<<<<<< HEAD
   ASSERT_EQ(resource_scheduler.GetBestSchedulableNode(resource_spec,
                                                       scheduling_strategy,
                                                       false,
@@ -1643,7 +1525,7 @@
                                                       /*force_spillback=*/false,
                                                       &total_violations,
                                                       &is_infeasible),
-            "local");
+            scheduling::NodeID("local"));
   // If spillback is forced, we try to spill to remote, but only if there is a
   // schedulable node.
   ASSERT_EQ(resource_scheduler.GetBestSchedulableNode(resource_spec,
@@ -1653,7 +1535,7 @@
                                                       /*force_spillback=*/true,
                                                       &total_violations,
                                                       &is_infeasible),
-            "");
+            scheduling::NodeID::Nil());
   // Choose a remote node that has the resources available.
   resource_scheduler.GetClusterResourceManager().AddOrUpdateNode(
       node_ids[50], resource_spec, {});
@@ -1664,26 +1546,7 @@
                                                       /*force_spillback=*/true,
                                                       &total_violations,
                                                       &is_infeasible),
-            "");
-=======
-  ASSERT_EQ(resource_scheduler.GetBestSchedulableNode(
-                resource_spec, scheduling_strategy, false, false,
-                /*force_spillback=*/false, &total_violations, &is_infeasible),
-            scheduling::NodeID("local"));
-  // If spillback is forced, we try to spill to remote, but only if there is a
-  // schedulable node.
-  ASSERT_EQ(resource_scheduler.GetBestSchedulableNode(
-                resource_spec, scheduling_strategy, false, false,
-                /*force_spillback=*/true, &total_violations, &is_infeasible),
             scheduling::NodeID::Nil());
-  // Choose a remote node that has the resources available.
-  resource_scheduler.GetClusterResourceManager().AddOrUpdateNode(node_ids[50],
-                                                                 resource_spec, {});
-  ASSERT_EQ(resource_scheduler.GetBestSchedulableNode(
-                resource_spec, scheduling_strategy, false, false,
-                /*force_spillback=*/true, &total_violations, &is_infeasible),
-            scheduling::NodeID::Nil());
->>>>>>> 991a62dd
   resource_scheduler.GetClusterResourceManager().AddOrUpdateNode(
       node_ids[51], resource_spec, resource_spec);
   ASSERT_EQ(resource_scheduler.GetBestSchedulableNode(resource_spec,
@@ -1703,13 +1566,8 @@
   "custom_unit_instance_resources": "FPGA"
 }
   )");
-<<<<<<< HEAD
   ClusterResourceScheduler resource_scheduler(
-      "local", {{"CPU", 4}, {"FPGA", 2}}, *gcs_client_);
-=======
-  ClusterResourceScheduler resource_scheduler(scheduling::NodeID("local"),
-                                              {{"CPU", 4}, {"FPGA", 2}}, *gcs_client_);
->>>>>>> 991a62dd
+      scheduling::NodeID("local"), {{"CPU", 4}, {"FPGA", 2}}, *gcs_client_);
 
   StringIdMap mock_string_to_int_map;
   int64_t fpga_resource_id = mock_string_to_int_map.Insert("FPGA");
