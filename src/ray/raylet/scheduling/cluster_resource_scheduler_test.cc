--- conflicted
+++ resolved
@@ -1135,62 +1135,37 @@
   {
     rpc::ResourcesData data;
     resource_scheduler.FillResourceUsage(data);
-<<<<<<< HEAD
     auto available = data.resources_available();
     auto total = data.resources_total();
-    ASSERT_EQ(available["object_store_memory"], 7.5);
-    ASSERT_EQ(total["object_store_memory"], 10.0);
-=======
-    auto available = data->resources_available();
-    auto total = data->resources_total();
     ASSERT_EQ(available["object_store_memory"], 750 * 1024 * 1024);
     ASSERT_EQ(total["object_store_memory"], 1000 * 1024 * 1024);
->>>>>>> 4a7d9e71
   }
 
   used_object_store_memory = 450 * 1024 * 1024;
   {
     rpc::ResourcesData data;
     resource_scheduler.FillResourceUsage(data);
-<<<<<<< HEAD
     auto available = data.resources_available();
     auto total = data.resources_total();
-    ASSERT_EQ(available["object_store_memory"], 5.5);
-=======
-    auto available = data->resources_available();
-    auto total = data->resources_total();
     ASSERT_EQ(available["object_store_memory"], 550 * 1024 * 1024);
->>>>>>> 4a7d9e71
   }
 
   used_object_store_memory = 0;
   {
     rpc::ResourcesData data;
     resource_scheduler.FillResourceUsage(data);
-<<<<<<< HEAD
     auto available = data.resources_available();
     auto total = data.resources_total();
-    ASSERT_EQ(available["object_store_memory"], 10.0);
-=======
-    auto available = data->resources_available();
-    auto total = data->resources_total();
     ASSERT_EQ(available["object_store_memory"], 1000 * 1024 * 1024);
->>>>>>> 4a7d9e71
   }
 
   used_object_store_memory = 9999999999;
   {
     rpc::ResourcesData data;
     resource_scheduler.FillResourceUsage(data);
-<<<<<<< HEAD
     auto available = data.resources_available();
     auto total = data.resources_total();
-    ASSERT_EQ(available["object_store_memory"], 0.0);
-=======
-    auto available = data->resources_available();
-    auto total = data->resources_total();
     ASSERT_EQ(available["object_store_memory"], 0);
->>>>>>> 4a7d9e71
   }
 }
 
