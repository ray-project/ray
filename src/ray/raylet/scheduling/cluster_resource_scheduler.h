// Copyright 2017 The Ray Authors.
//
// Licensed under the Apache License, Version 2.0 (the "License");
// you may not use this file except in compliance with the License.
// You may obtain a copy of the License at
//
//  http://www.apache.org/licenses/LICENSE-2.0
//
// Unless required by applicable law or agreed to in writing, software
// distributed under the License is distributed on an "AS IS" BASIS,
// WITHOUT WARRANTIES OR CONDITIONS OF ANY KIND, either express or implied.
// See the License for the specific language governing permissions and
// limitations under the License.

#pragma once

#include <iostream>
#include <sstream>
#include <vector>

#include "absl/container/flat_hash_map.h"
#include "absl/container/flat_hash_set.h"
#include "ray/common/task/scheduling_resources.h"
#include "ray/raylet/scheduling/cluster_resource_data.h"
#include "ray/raylet/scheduling/cluster_resource_scheduler_interface.h"
#include "ray/raylet/scheduling/fixed_point.h"
#include "ray/raylet/scheduling/scheduling_ids.h"
#include "ray/util/logging.h"
#include "src/ray/protobuf/gcs.pb.h"

namespace ray {

using rpc::HeartbeatTableData;

// Specify resources that consists of unit-size instances.
static std::unordered_set<int64_t> UnitInstanceResources{CPU, GPU, TPU};

/// Class encapsulating the cluster resources and the logic to assign
/// tasks to nodes based on the task's constraints and the available
/// resources at those nodes.
class ClusterResourceScheduler : public ClusterResourceSchedulerInterface {
 public:
  ClusterResourceScheduler(void){};

  /// Constructor initializing the resources associated with the local node.
  ///
  /// \param local_node_id: ID of local node,
  /// \param local_node_resources: The total and the available resources associated
  /// with the local node.
  ClusterResourceScheduler(int64_t local_node_id,
                           const NodeResources &local_node_resources);
  ClusterResourceScheduler(
      const std::string &local_node_id,
      const std::unordered_map<std::string, double> &local_node_resources);

  // Mapping from predefined resource indexes to resource strings
  std::string GetResourceNameFromIndex(int64_t res_idx);

  /// Add a new node or overwrite the resources of an existing node.
  ///
  /// \param node_id: Node ID.
  /// \param node_resources: Up to date total and available resources of the node.
  void AddOrUpdateNode(int64_t node_id, const NodeResources &node_resources);
  void AddOrUpdateNode(
      const std::string &node_id,
      const std::unordered_map<std::string, double> &resource_map_total,
      const std::unordered_map<std::string, double> &resource_map_available);

  bool UpdateNode(const std::string &node_id_string,
                  const rpc::ResourcesData &resource_data) override;

  /// Remove node from the cluster data structure. This happens
  /// when a node fails or it is removed from the cluster.
  ///
  /// \param ID of the node to be removed.
  bool RemoveNode(int64_t node_id);
  bool RemoveNode(const std::string &node_id_string) override;

  /// Check whether a task request is feasible on a given node. A node is
  /// feasible if it has the total resources needed to eventually execute the
  /// task, even if those resources are currently allocated.
  ///
  /// \param shape The resource demand's shape.
  bool IsLocallyFeasible(const std::unordered_map<std::string, double> shape);

  /// Check whether a task request is feasible on a given node. A node is
  /// feasible if it has the total resources needed to eventually execute the
  /// task, even if those resources are currently allocated.
  ///
  /// \param task_req Task request to be scheduled.
  /// \param resources Node's resources.
  bool IsFeasible(const TaskRequest &task_req, const NodeResources &resources) const;

  /// Check whether a task request can be scheduled given a node.
  ///
  ///  \param task_req: Task request to be scheduled.
  ///  \param node_id: ID of the node.
  ///  \param resources: Node's resources. (Note: Technically, this is
  ///     redundant, as we can get the node's resources from nodes_
  ///     using node_id. However, typically both node_id and resources
  ///     are available when we call this function, and this way we avoid
  ///     a map find call which could be expensive.)
  ///
  ///  \return: -1, if the request cannot be scheduled. This happens when at
  ///           least a hard constraints is violated.
  ///           >= 0, the number soft constraint violations. If 0, no
  ///           constraint is violated.
  int64_t IsSchedulable(const TaskRequest &task_req, int64_t node_id,
                        const NodeResources &resources) const;

  ///  Find a node in the cluster on which we can schedule a given task request.
  ///
  ///  Ignoring soft constraints, this policy prioritizes nodes in the
  ///  following order:
  ///
  ///  1. Local node if resources available.
  ///  2. Any remote node if resources available.
  ///  3. If the local node is not feasible, any remote node if feasible.
  ///
  ///  If soft constraints are specified, then this policy will prioritize:
  ///  1. Local node if resources available and does not violate soft
  ///     constraints.
  ///  2. Any remote node if resources available and does not violate soft
  ///     constraints.
  ///  3. Out of all the nodes, including the local node, pick the one that
  ///     has resources available and violates the fewest soft constraints.
  ///  4. If the local node is not feasible, any remote node if feasible.
  ///
  ///  If no node can meet any of these, returns -1, in which case the caller
  ///  should queue the task and try again once resource availability has been
  ///  updated.
  ///
  ///  \param task_request: Task to be scheduled.
  ///  \param actor_creation: True if this is an actor creation task.
  ///  \param violations: The number of soft constraint violations associated
  ///                     with the node returned by this function (assuming
  ///                     a node that can schedule task_req is found).
  ///  \param is_infeasible[in]: It is set true if the task is not schedulable because it
  ///  is infeasible.
  ///
  ///  \return -1, if no node can schedule the current request; otherwise,
  ///          return the ID of a node that can schedule the task request.
  int64_t GetBestSchedulableNode(const TaskRequest &task_request, bool actor_creation,
                                 int64_t *violations, bool *is_infeasible);

  /// Similar to
  ///    int64_t GetBestSchedulableNode(const TaskRequest &task_request, int64_t
  ///    *violations)
  /// but the return value is different:
  /// \return "", if no node can schedule the current request; otherwise,
  ///          return the ID in string format of a node that can schedule the
  //           task request.
  std::string GetBestSchedulableNode(
      const std::unordered_map<std::string, double> &task_request, bool actor_creation,
      int64_t *violations, bool *is_infeasible);

  /// Return resources associated to the given node_id in ret_resources.
  /// If node_id not found, return false; otherwise return true.
  bool GetNodeResources(int64_t node_id, NodeResources *ret_resources) const;

  /// Get number of nodes in the cluster.
  int64_t NumNodes();

  /// Add a local resource that is available.
  ///
  /// \param resource_name: Resource which we want to update.
  /// \param resource_total: New capacity of the resource.
  void AddLocalResource(const std::string &resource_name, double resource_total);

  /// Check whether the available resources are empty.
  ///
  /// \param resource_name: Resource which we want to check.
  bool IsAvailableResourceEmpty(const std::string &resource_name);

  /// Update total capacity of a given resource of a given node.
  ///
  /// \param node_name: Node whose resource we want to update.
  /// \param resource_name: Resource which we want to update.
  /// \param resource_total: New capacity of the resource.
  void UpdateResourceCapacity(const std::string &node_name,
                              const std::string &resource_name,
                              double resource_total) override;

  /// Delete a given resource from the local node.
  ///
  /// \param resource_name: Resource we want to delete
  void DeleteLocalResource(const std::string &resource_name);

  /// Delete a given resource from a given node.
  ///
  /// \param node_name: Node whose resource we want to delete.
  /// \param resource_name: Resource we want to delete
  void DeleteResource(const std::string &node_name,
                      const std::string &resource_name) override;

  /// Return local resources.
  NodeResourceInstances GetLocalResources() { return local_resources_; };

  /// Return local resources in human-readable string form.
  std::string GetLocalResourceViewString() const override;

  /// Create instances for each resource associated with the local node, given
  /// the node's resources.
  ///
  /// \param local_resources: Total resources of the node.
  void InitLocalResources(const NodeResources &local_resources);

  /// Initialize the instances of a given resource given the resource's total capacity.
  /// If unit_instances is true we split the resources in unit-size instances. For
  /// example, if total = 10, then we create 10 instances, each with caoacity 1.
  /// Otherwise, we create a single instance of capacity equal to the resource's capacity.
  ///
  /// \param total: Total resource capacity.
  /// \param unit_instances: If true, we split the resource in unit-size instances.
  /// If false, we create a single instance of capacity "total".
  /// \param instance_list: The list of capacities this resource instances.
  void InitResourceInstances(FixedPoint total, bool unit_instances,
                             ResourceInstanceCapacities *instance_list);

  /// Allocate enough capacity across the instances of a resource to satisfy "demand".
  /// If resource has multiple unit-capacity instances, we consider two cases.
  ///
  /// 1) If the constraint is hard, allocate full unit-capacity instances until
  /// demand becomes fractional, and then satisfy the fractional demand using the
  /// instance with the smallest available capacity that can satisfy the fractional
  /// demand. For example, assume a resource conisting of 4 instances, with available
  /// capacities: (1., 1., .7, 0.5) and deman of 1.2. Then we allocate one full
  /// instance and then allocate 0.2 of the 0.5 instance (as this is the instance
  /// with the smalest available capacity that can satisfy the remaining demand of 0.2).
  /// As a result remaining available capacities will be (0., 1., .7, .3).
  /// Thus, if the constraint is hard, we will allocate a bunch of full instances and
  /// at most a fractional instance.
  ///
  /// 2) If the constraint is soft, we can allocate multiple fractional resources,
  /// and even overallocate the resource. For example, in the previous case, if we
  /// have a demand of 1.8, we can allocate one full instance, the 0.5 instance, and
  /// 0.3 from the 0.7 instance. Furthermore, if the demand is 3.5, then we allocate
  /// all instances, and return success (true), despite the fact that the total
  /// available capacity of the rwsource is 3.2 (= 1. + 1. + .7 + .5), which is less
  /// than the demand, 3.5. In this case, the remaining available resource is
  /// (0., 0., 0., 0.)
  ///
  /// \param demand: The resource amount to be allocated.
  /// \param soft: Specifies whether this demand has soft or hard constraints.
  /// \param available: List of available capacities of the instances of the resource.
  /// \param allocation: List of instance capacities allocated to satisfy the demand.
  /// This is a return parameter.
  ///
  /// \return true, if allocation successful. In this case, the sum of the elements in
  /// "allocation" is equal to "demand".
  bool AllocateResourceInstances(FixedPoint demand, bool soft,
                                 std::vector<FixedPoint> &available,
                                 std::vector<FixedPoint> *allocation);

  /// Allocate local resources to satisfy a given request (task_req).
  ///
  /// \param task_req: Resources requested by a task.
  /// \param task_allocation: Local resources allocated to satsify task_req demand.
  ///
  /// \return true, if allocation successful. If false, the caller needs to free the
  /// allocated resources, i.e., task_allocation.
  bool AllocateTaskResourceInstances(
      const TaskRequest &task_req,
      std::shared_ptr<TaskResourceInstances> task_allocation);

  /// Free resources which were allocated with a task. The freed resources are
  /// added back to the node's local available resources.
  ///
  /// \param task_allocation: Task's resources to be freed.
  void FreeTaskResourceInstances(std::shared_ptr<TaskResourceInstances> task_allocation);

  /// Increase the available capacities of the instances of a given resource.
  ///
  /// \param available A list of available capacities for resource's instances.
  /// \param resource_instances List of the resource instances being updated.
  ///
  /// \return Overflow capacities of "resource_instances" after adding instance
  /// capacities in "available", i.e.,
  /// min(available + resource_instances.available, resource_instances.total)
  std::vector<FixedPoint> AddAvailableResourceInstances(
      std::vector<FixedPoint> available, ResourceInstanceCapacities *resource_instances);

  /// Decrease the available capacities of the instances of a given resource.
  ///
  /// \param free A list of capacities for resource's instances to be freed.
  /// \param resource_instances List of the resource instances being updated.
  /// \param allow_going_negative Allow the values to go negative (disable underflow).
  /// \return Underflow of "resource_instances" after subtracting instance
  /// capacities in "available", i.e.,.
  /// max(available - reasource_instances.available, 0)
  std::vector<FixedPoint> SubtractAvailableResourceInstances(
      std::vector<FixedPoint> available, ResourceInstanceCapacities *resource_instances,
      bool allow_going_negative = false);

  /// Increase the available CPU instances of this node.
  ///
  /// \param cpu_instances CPU instances to be added to available cpus.
  ///
  /// \return Overflow capacities of CPU instances after adding CPU
  /// capacities in cpu_instances.
  std::vector<double> AddCPUResourceInstances(std::vector<double> &cpu_instances);

  /// Decrease the available CPU instances of this node.
  ///
  /// \param cpu_instances CPU instances to be removed from available cpus.
  /// \param allow_going_negative Allow the values to go negative (disable underflow).
  ///
  /// \return Underflow capacities of CPU instances after subtracting CPU
  /// capacities in cpu_instances.
  std::vector<double> SubtractCPUResourceInstances(std::vector<double> &cpu_instances,
                                                   bool allow_going_negative = false);

  /// Increase the available GPU instances of this node.
  ///
  /// \param gpu_instances GPU instances to be added to available gpus.
  ///
  /// \return Overflow capacities of GPU instances after adding GPU
  /// capacities in gpu_instances.
  std::vector<double> AddGPUResourceInstances(std::vector<double> &gpu_instances);

  /// Decrease the available GPU instances of this node.
  ///
  /// \param gpu_instances GPU instances to be removed from available gpus.
  ///
  /// \return Underflow capacities of GPU instances after subtracting GPU
  /// capacities in gpu_instances.
  std::vector<double> SubtractGPUResourceInstances(std::vector<double> &gpu_instances);

  /// Subtract the resources required by a given task request (task_req) from the
  /// local node. This function also updates the local node resources
  /// at the instance granularity.
  ///
  /// \param task_req Task for which we allocate resources.
  /// \param task_allocation Resources allocated to the task at instance granularity.
  /// This is a return parameter.
  ///
  /// \return True if local node has enough resources to satisfy the task request.
  /// False otherwise.
  bool AllocateLocalTaskResources(
      const std::unordered_map<std::string, double> &task_resources,
      std::shared_ptr<TaskResourceInstances> task_allocation);

  bool AllocateLocalTaskResources(const TaskRequest &task_request,
                                  std::shared_ptr<TaskResourceInstances> task_allocation);

  /// Subtract the resources required by a given task request (task_req) from a given
  /// remote node.
  ///
  /// \param node_id Remote node whose resources we allocate.
  /// \param task_req Task for which we allocate resources.
  /// \return True if remote node has enough resources to satisfy the task request.
  /// False otherwise.
  bool AllocateRemoteTaskResources(
      const std::string &node_id,
      const std::unordered_map<std::string, double> &task_resources);

  void FreeLocalTaskResources(std::shared_ptr<TaskResourceInstances> task_allocation);

  /// Update the available resources of the local node given
  /// the available instances of each resource of the local node.
  /// Basically, this means computing the available resources
  /// by adding up the available quantities of each instance of that
  /// resources.
  ///
  /// Example: Assume the local node has four GPU instances with the
  /// following availabilities: 0.2, 0.3, 0.1, 1. Then the total GPU
  // resources availabile at that node is 0.2 + 0.3 + 0.1 + 1. = 1.6
  void UpdateLocalAvailableResourcesFromResourceInstances();

  /// Populate the relevant parts of the heartbeat table. This is intended for
  /// sending resource usage of raylet to gcs. In particular, this should fill in
  /// resources_available and resources_total.
  ///
  /// \param Output parameter. `resources_available` and `resources_total` are the only
  /// fields used.
<<<<<<< HEAD
  void FillResourceUsage(bool light_report_resource_usage_enabled,
                         std::shared_ptr<rpc::ResourcesData> resources_data) override;
=======
  void FillResourceUsage(std::shared_ptr<rpc::ResourcesData> resources_data);
>>>>>>> 6f342a22

  /// Update last report resources local cache from gcs cache,
  /// this is needed when gcs fo.
  ///
  /// \param gcs_resources: The remote cache from gcs.
<<<<<<< HEAD
  void UpdateLastReportResourcesFromGcs(
      std::shared_ptr<SchedulingResources> gcs_resources) override;
=======
  void UpdateLastResourceUsage(std::shared_ptr<SchedulingResources> gcs_resources);
>>>>>>> 6f342a22

  /// Return human-readable string for this scheduler state.
  std::string DebugString() const;

 private:
  struct Node {
    Node(const NodeResources &resources)
        : last_reported_(resources), local_view_(resources) {}

    void ResetLocalView() { local_view_ = last_reported_; }

    NodeResources *GetMutableLocalView() { return &local_view_; }

    const NodeResources &GetLocalView() const { return local_view_; }

   private:
    /// The resource information according to the last heartbeat reported by
    /// this node.
    /// NOTE(swang): For the local node, this field should be ignored because
    /// we do not receive heartbeats from ourselves and the local view is
    /// therefore always the most up-to-date.
    NodeResources last_reported_;
    /// Our local view of the remote node's resources. This may be dirty
    /// because it includes any resource requests that we allocated to this
    /// node through spillback since our last heartbeat tick. This view will
    /// get overwritten by the last reported view on each heartbeat tick, to
    /// make sure that our local view does not skew too much from the actual
    /// resources when light heartbeats are enabled.
    NodeResources local_view_;
  };

  /// Decrease the available resources of a node when a task request is
  /// scheduled on the given node.
  ///
  /// \param node_id: ID of node on which request is being scheduled.
  /// \param task_req: task request being scheduled.
  ///
  /// \return true, if task_req can be indeed scheduled on the node,
  /// and false otherwise.
  bool SubtractRemoteNodeAvailableResources(int64_t node_id,
                                            const TaskRequest &task_request);

  /// List of nodes in the clusters and their resources organized as a map.
  /// The key of the map is the node ID.
  absl::flat_hash_map<int64_t, Node> nodes_;
  /// Identifier of local node.
  int64_t local_node_id_;
  /// Resources of local node.
  NodeResourceInstances local_resources_;
  /// Keep the mapping between node and resource IDs in string representation
  /// to integer representation. Used for improving map performance.
  StringIdMap string_to_int_map_;
  /// Cached resources, used to compare with newest one in light heartbeat mode.
  std::unique_ptr<NodeResources> last_report_resources_;
};

}  // end namespace ray<|MERGE_RESOLUTION|>--- conflicted
+++ resolved
@@ -373,23 +373,14 @@
   ///
   /// \param Output parameter. `resources_available` and `resources_total` are the only
   /// fields used.
-<<<<<<< HEAD
-  void FillResourceUsage(bool light_report_resource_usage_enabled,
-                         std::shared_ptr<rpc::ResourcesData> resources_data) override;
-=======
-  void FillResourceUsage(std::shared_ptr<rpc::ResourcesData> resources_data);
->>>>>>> 6f342a22
+  void FillResourceUsage(std::shared_ptr<rpc::ResourcesData> resources_data) override;
 
   /// Update last report resources local cache from gcs cache,
   /// this is needed when gcs fo.
   ///
   /// \param gcs_resources: The remote cache from gcs.
-<<<<<<< HEAD
   void UpdateLastReportResourcesFromGcs(
       std::shared_ptr<SchedulingResources> gcs_resources) override;
-=======
-  void UpdateLastResourceUsage(std::shared_ptr<SchedulingResources> gcs_resources);
->>>>>>> 6f342a22
 
   /// Return human-readable string for this scheduler state.
   std::string DebugString() const;
