--- conflicted
+++ resolved
@@ -75,19 +75,11 @@
   ///
   ///  \return emptry string, if no node can schedule the current request; otherwise,
   ///          return the string name of a node that can schedule the resource request.
-<<<<<<< HEAD
-  std::string GetBestSchedulableNode(const TaskSpecification &task_spec,
-                                     bool prioritize_local_node,
-                                     bool exclude_local_node,
-                                     bool requires_object_store_memory,
-                                     bool *is_infeasible);
-=======
   scheduling::NodeID GetBestSchedulableNode(const TaskSpecification &task_spec,
                                             bool prioritize_local_node,
                                             bool exclude_local_node,
                                             bool requires_object_store_memory,
                                             bool *is_infeasible);
->>>>>>> 991a62dd
 
   /// Subtract the resources required by a given resource request (resource_request) from
   /// a given remote node.
@@ -154,19 +146,13 @@
   ///
   ///  \return -1, if no node can schedule the current request; otherwise,
   ///          return the ID of a node that can schedule the resource request.
-<<<<<<< HEAD
-  int64_t GetBestSchedulableNode(const ResourceRequest &resource_request,
-                                 const rpc::SchedulingStrategy &scheduling_strategy,
-                                 bool actor_creation,
-                                 bool force_spillback,
-                                 int64_t *violations,
-                                 bool *is_infeasible);
-=======
   scheduling::NodeID GetBestSchedulableNode(
       const ResourceRequest &resource_request,
-      const rpc::SchedulingStrategy &scheduling_strategy, bool actor_creation,
-      bool force_spillback, int64_t *violations, bool *is_infeasible);
->>>>>>> 991a62dd
+      const rpc::SchedulingStrategy &scheduling_strategy,
+      bool actor_creation,
+      bool force_spillback,
+      int64_t *violations,
+      bool *is_infeasible);
 
   /// Similar to
   ///    int64_t GetBestSchedulableNode(...)
