--- conflicted
+++ resolved
@@ -443,16 +443,11 @@
   NodeResources() {}
   NodeResources(const ResourceRequest &request) : total(request), available(request) {}
   NodeResources(const NodeResources &other)
-<<<<<<< HEAD
       : total(other.total),
         available(other.available),
-=======
-      : predefined_resources(other.predefined_resources),
-        custom_resources(other.custom_resources),
         normal_task_resources(other.normal_task_resources),
         latest_resources_normal_task_timestamp(
             other.latest_resources_normal_task_timestamp),
->>>>>>> cb80518a
         object_pulls_queued(other.object_pulls_queued) {}
   ResourceRequest total;
   ResourceRequest available;
