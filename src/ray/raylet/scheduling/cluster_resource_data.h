// Copyright 2017 The Ray Authors.
//
// Licensed under the Apache License, Version 2.0 (the "License");
// you may not use this file except in compliance with the License.
// You may obtain a copy of the License at
//
//  http://www.apache.org/licenses/LICENSE-2.0
//
// Unless required by applicable law or agreed to in writing, software
// distributed under the License is distributed on an "AS IS" BASIS,
// WITHOUT WARRANTIES OR CONDITIONS OF ANY KIND, either express or implied.
// See the License for the specific language governing permissions and
// limitations under the License.

#pragma once

#include <iostream>
#include <sstream>
#include <vector>

#include "absl/container/flat_hash_map.h"
#include "absl/container/flat_hash_set.h"
#include "ray/common/id.h"
#include "ray/raylet/scheduling/fixed_point.h"
#include "ray/raylet/scheduling/scheduling_ids.h"
#include "ray/util/logging.h"

namespace ray {

const std::string ResourceEnumToString(PredefinedResources resource);

const PredefinedResources ResourceStringToEnum(const std::string &resource);

bool IsPredefinedResource(scheduling::ResourceID resource_id);

/// Helper function to compare two vectors with FixedPoint values.
bool EqualVectors(const std::vector<FixedPoint> &v1, const std::vector<FixedPoint> &v2);

/// Convert a vector of doubles to a vector of resource units.
std::vector<FixedPoint> VectorDoubleToVectorFixedPoint(const std::vector<double> &vector);

/// Convert a vector of resource units to a vector of doubles.
std::vector<double> VectorFixedPointToVectorDouble(
    const std::vector<FixedPoint> &vector_fp);

struct ResourceCapacity {
  FixedPoint total;
  FixedPoint available;
  ResourceCapacity() {}
  ResourceCapacity(FixedPoint &&_available, FixedPoint &&_total)
      : total(_total), available(_available) {}
};

/// Capacities of each instance of a resource.
struct ResourceInstanceCapacities {
  std::vector<FixedPoint> total;
  std::vector<FixedPoint> available;
};

// Data structure specifying the capacity of each resource requested by a task.
class ResourceRequest {
 public:
  /// List of predefined resources required by the task.
  std::vector<FixedPoint> predefined_resources;
  /// List of custom resources required by the task.
  absl::flat_hash_map<int64_t, FixedPoint> custom_resources;
  /// Whether this task requires object store memory.
  /// TODO(swang): This should be a quantity instead of a flag.
  bool requires_object_store_memory = false;
  /// Check whether the request contains no resources.
  bool IsEmpty() const;
  /// Test equality with the other ResourceRequest object.
  bool operator==(const ResourceRequest &other) const;
  bool operator!=(const ResourceRequest &other) const;
  /// Returns human-readable string for this task request.
  std::string DebugString() const;
  /// Request for GPU.
  bool IsGPURequest() const;
};

// Data structure specifying the capacity of each instance of each resource
// allocated to a task.
class TaskResourceInstances {
 public:
  /// The list of instances of each predifined resource allocated to a task.
  std::vector<std::vector<FixedPoint>> predefined_resources;
  /// The list of instances of each custom resource allocated to a task.
  absl::flat_hash_map<int64_t, std::vector<FixedPoint>> custom_resources;
  bool operator==(const TaskResourceInstances &other);
  /// Get instances based on the string.
  const std::vector<FixedPoint> &Get(const std::string &resource_name) const;
  /// For each resource of this request aggregate its instances.
  ResourceRequest ToResourceRequest() const;
  /// Get CPU instances only.
  std::vector<FixedPoint> GetCPUInstances() const {
    if (!this->predefined_resources.empty()) {
      return this->predefined_resources[CPU];
    } else {
      return {};
    }
  };
  std::vector<double> GetCPUInstancesDouble() const {
    if (!this->predefined_resources.empty()) {
      return VectorFixedPointToVectorDouble(this->predefined_resources[CPU]);
    } else {
      return {};
    }
  };
  /// Get GPU instances only.
  std::vector<FixedPoint> GetGPUInstances() const {
    if (!this->predefined_resources.empty()) {
      return this->predefined_resources[GPU];
    } else {
      return {};
    }
  };
  std::vector<double> GetGPUInstancesDouble() const {
    if (!this->predefined_resources.empty()) {
      return VectorFixedPointToVectorDouble(this->predefined_resources[GPU]);
    } else {
      return {};
    }
  };
  /// Get mem instances only.
  std::vector<FixedPoint> GetMemInstances() const {
    if (!this->predefined_resources.empty()) {
      return this->predefined_resources[MEM];
    } else {
      return {};
    }
  };
  std::vector<double> GetMemInstancesDouble() const {
    if (!this->predefined_resources.empty()) {
      return VectorFixedPointToVectorDouble(this->predefined_resources[MEM]);
    } else {
      return {};
    }
  };
  /// Clear only the CPU instances field.
  void ClearCPUInstances();
  /// Check whether there are no resource instances.
  bool IsEmpty() const;
  /// Returns human-readable string for these resources.
  [[nodiscard]] std::string DebugString() const;
};

/// Total and available capacities of each resource of a node.
class NodeResources {
 public:
  NodeResources() {}
  NodeResources(const NodeResources &other)
      : predefined_resources(other.predefined_resources),
        custom_resources(other.custom_resources),
        object_pulls_queued(other.object_pulls_queued) {}
  /// Available and total capacities for predefined resources.
  std::vector<ResourceCapacity> predefined_resources;
  /// Map containing custom resources. The key of each entry represents the
  /// custom resource ID.
  absl::flat_hash_map<int64_t, ResourceCapacity> custom_resources;
<<<<<<< HEAD
  ResourceRequest load;
=======
  /// Resources owned by normal tasks.
  ResourceRequest normal_task_resources;
>>>>>>> 35c7275b
  bool object_pulls_queued = false;

  /// Amongst CPU, memory, and object store memory, calculate the utilization percentage
  /// of each resource and return the highest.
  float CalculateCriticalResourceUtilization() const;
  /// Returns true if the node has the available resources to run the task.
  /// Note: This doesn't account for the binpacking of unit resources.
  bool IsAvailable(const ResourceRequest &resource_request,
                   bool ignore_at_capacity = false) const;
  /// Returns true if the node's total resources are enough to run the task.
  /// Note: This doesn't account for the binpacking of unit resources.
  bool IsFeasible(const ResourceRequest &resource_request) const;
  /// Returns if this equals another node resources.
  bool operator==(const NodeResources &other) const;
  bool operator!=(const NodeResources &other) const;
  /// Returns human-readable string for these resources.
  std::string DebugString() const;
  /// Returns compact dict-like string.
  std::string DictString() const;
  /// Has GPU.
  bool HasGPU() const;
};

/// Total and available capacities of each resource instance.
/// This is used to describe the resources of the local node.
class NodeResourceInstances {
 public:
  /// Available and total capacities for each instance of a predefined resource.
  std::vector<ResourceInstanceCapacities> predefined_resources;
  /// Map containing custom resources. The key of each entry represents the
  /// custom resource ID.
  absl::flat_hash_map<int64_t, ResourceInstanceCapacities> custom_resources;
  /// Extract available resource instances.
  TaskResourceInstances GetAvailableResourceInstances();
  /// Returns if this equals another node resources.
  bool operator==(const NodeResourceInstances &other);
  /// Returns human-readable string for these resources.
  [[nodiscard]] std::string DebugString() const;
  /// Returns true if it contains this resource.
  bool Contains(scheduling::ResourceID id) const;
  /// Returns the resource instance of a given resource id.
  ResourceInstanceCapacities &GetMutable(scheduling::ResourceID id);
};

struct Node {
  Node(const NodeResources &resources) : local_view_(resources) {}

  NodeResources *GetMutableLocalView() { return &local_view_; }

  const NodeResources &GetLocalView() const { return local_view_; }

 private:
  /// Our local view of the remote node's resources. This may be dirty
  /// because it includes any resource requests that we allocated to this
  /// node through spillback since our last heartbeat tick. This view will
  /// get overwritten by the last reported view on each heartbeat tick, to
  /// make sure that our local view does not skew too much from the actual
  /// resources when light heartbeats are enabled.
  NodeResources local_view_;
};

/// \request Conversion result to a ResourceRequest data structure.
NodeResources ResourceMapToNodeResources(
    const absl::flat_hash_map<std::string, double> &resource_map_total,
    const absl::flat_hash_map<std::string, double> &resource_map_available);

/// Convert a map of resources to a ResourceRequest data structure.
ResourceRequest ResourceMapToResourceRequest(
    const absl::flat_hash_map<std::string, double> &resource_map,
    bool requires_object_store_memory);

}  // namespace ray<|MERGE_RESOLUTION|>--- conflicted
+++ resolved
@@ -157,12 +157,9 @@
   /// Map containing custom resources. The key of each entry represents the
   /// custom resource ID.
   absl::flat_hash_map<int64_t, ResourceCapacity> custom_resources;
-<<<<<<< HEAD
   ResourceRequest load;
-=======
   /// Resources owned by normal tasks.
   ResourceRequest normal_task_resources;
->>>>>>> 35c7275b
   bool object_pulls_queued = false;
 
   /// Amongst CPU, memory, and object store memory, calculate the utilization percentage
