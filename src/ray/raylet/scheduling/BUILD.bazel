load("//bazel:ray.bzl", "ray_cc_library")

ray_cc_library(
    name = "scheduler",
    linkopts = select({
        "@platforms//os:windows": [
        ],
        "@platforms//os:macos": [
            "-pthread",
        ],
        "@platforms//os:linux": [
            "-lpthread",
        ],
        "//conditions:default": [],
    }),
    deps = [
        ":affinity_with_bundle_scheduling_policy",
        ":bundle_scheduling_policy",
        ":cluster_lease_manager",
        ":cluster_resource_manager",
        ":cluster_resource_scheduler",
        ":composite_scheduling_policy",
        ":hybrid_scheduling_policy",
        ":local_resource_manager",
        ":node_affinity_scheduling_policy",
        ":node_label_scheduling_policy",
        ":random_scheduling_policy",
        ":spread_scheduling_policy",
    ],
)

ray_cc_library(
    name = "scheduler_internal",
    hdrs = ["internal.h"],
    deps = [
        "//src/ray/common:lease_common",
        "//src/ray/common:ray_object",
        "//src/ray/common:task_common",
        "//src/ray/protobuf:node_manager_cc_proto",
    ],
)

ray_cc_library(
    name = "cluster_resource_manager",
    srcs = ["cluster_resource_manager.cc"],
    hdrs = ["cluster_resource_manager.h"],
    deps = [
        ":local_resource_manager",
        "//src/ray/common:grpc_util",
        "//src/ray/common:ray_config",
        "//src/ray/common:task_common",
        "//src/ray/protobuf:gcs_cc_proto",
        "//src/ray/util:container_util",
        "//src/ray/util:logging",
        "@com_google_absl//absl/container:flat_hash_map",
        "@com_google_googletest//:gtest_prod",
    ],
)

ray_cc_library(
    name = "cluster_resource_scheduler",
    srcs = ["cluster_resource_scheduler.cc"],
    hdrs = ["cluster_resource_scheduler.h"],
    deps = [
        ":cluster_resource_manager",
        ":composite_scheduling_policy",
        ":scheduler_internal",
        "//src/ray/protobuf:gcs_cc_proto",
        "//src/ray/util:logging",
        "@com_google_absl//absl/container:flat_hash_map",
        "@com_google_googletest//:gtest_prod",
    ],
)

ray_cc_library(
    name = "cluster_lease_manager",
    srcs = [
        "cluster_lease_manager.cc",
        "scheduler_stats.cc",
    ],
    hdrs = [
        "cluster_lease_manager.h",
        "scheduler_stats.h",
    ],
    deps = [
        ":cluster_lease_manager_interface",
        ":cluster_resource_scheduler",
        ":local_lease_manager_interface",
        ":scheduler_internal",
        ":scheduler_resource_reporter",
        "//src/ray/common:lease_common",
        "//src/ray/common:ray_config",
        "//src/ray/common:ray_object",
        "//src/ray/common:task_common",
        "//src/ray/stats:stats_lib",
        "//src/ray/util:logging",
        "@com_google_absl//absl/container:flat_hash_map",
    ],
)

ray_cc_library(
    name = "cluster_lease_manager_interface",
    hdrs = ["cluster_lease_manager_interface.h"],
    deps = [
        "//src/ray/protobuf:node_manager_cc_proto",
        "//src/ray/rpc:server_call",
    ],
)

ray_cc_library(
    name = "local_lease_manager_interface",
    hdrs = ["local_lease_manager_interface.h"],
    deps = [
        ":scheduler_internal",
        "//src/ray/common:task_common",
        "@com_google_absl//absl/container:flat_hash_map",
    ],
)

ray_cc_library(
    name = "local_resource_manager",
    srcs = ["local_resource_manager.cc"],
    hdrs = ["local_resource_manager.h"],
    deps = [
        "//src/ray/common:grpc_util",
        "//src/ray/common:ray_config",
        "//src/ray/common:ray_syncer",
        "//src/ray/common:task_common",
        "//src/ray/gcs/gcs_client:gcs_client_lib",
        "//src/ray/protobuf:gcs_cc_proto",
        "//src/ray/protobuf:node_manager_cc_proto",
        "//src/ray/util:logging",
        "@com_google_absl//absl/container:flat_hash_map",
        "@com_google_googletest//:gtest_prod",
    ],
)

ray_cc_library(
    name = "scheduler_resource_reporter",
    srcs = ["scheduler_resource_reporter.cc"],
    hdrs = ["scheduler_resource_reporter.h"],
    deps = [
        ":local_lease_manager_interface",
        ":scheduler_internal",
        "//src/ray/common:ray_config",
        "//src/ray/common:task_common",
        "@com_google_absl//absl/container:flat_hash_map",
    ],
)

ray_cc_library(
    name = "scheduling_options",
    hdrs = ["policy/scheduling_options.h"],
    deps = [
        ":scheduling_context",
        "//src/ray/common:ray_config",
    ],
)

ray_cc_library(
    name = "scheduling_context",
    hdrs = ["policy/scheduling_context.h"],
    deps = [
        "//src/ray/common:id",
        "//src/ray/common:task_common",
        "@com_google_absl//absl/container:flat_hash_map",
    ],
)

ray_cc_library(
    name = "affinity_with_bundle_scheduling_policy",
    srcs = ["policy/affinity_with_bundle_scheduling_policy.cc"],
    hdrs = ["policy/affinity_with_bundle_scheduling_policy.h"],
    deps = [
        ":scheduling_policy",
        "//src/ray/common:task_common",
    ],
)

ray_cc_library(
    name = "bundle_scheduling_policy",
    srcs = ["policy/bundle_scheduling_policy.cc"],
    hdrs = ["policy/bundle_scheduling_policy.h"],
    deps = [
        ":cluster_resource_manager",
        ":scheduling_context",
        ":scheduling_policy",
        ":scorer",
        "//src/ray/common:task_common",
    ],
)

ray_cc_library(
    name = "composite_scheduling_policy",
    srcs = ["policy/composite_scheduling_policy.cc"],
    hdrs = ["policy/composite_scheduling_policy.h"],
    deps = [
        ":affinity_with_bundle_scheduling_policy",
        ":bundle_scheduling_policy",
        ":cluster_resource_manager",
        ":hybrid_scheduling_policy",
        ":node_affinity_scheduling_policy",
        ":node_label_scheduling_policy",
        ":random_scheduling_policy",
        ":spread_scheduling_policy",
    ],
)

ray_cc_library(
    name = "hybrid_scheduling_policy",
    srcs = ["policy/hybrid_scheduling_policy.cc"],
    hdrs = ["policy/hybrid_scheduling_policy.h"],
    deps = [
        ":scheduling_policy",
        "@com_google_absl//absl/random",
        "@com_google_absl//absl/random:bit_gen_ref",
        "@com_google_googletest//:gtest_prod",
    ],
)

ray_cc_library(
    name = "node_affinity_scheduling_policy",
    srcs = ["policy/node_affinity_scheduling_policy.cc"],
    hdrs = ["policy/node_affinity_scheduling_policy.h"],
    deps = [
        ":hybrid_scheduling_policy",
        ":scheduling_policy",
    ],
)

ray_cc_library(
    name = "node_label_scheduling_policy",
    srcs = ["policy/node_label_scheduling_policy.cc"],
    hdrs = ["policy/node_label_scheduling_policy.h"],
    deps = [
        ":scheduling_context",
        ":scheduling_policy",
    ],
)

ray_cc_library(
    name = "random_scheduling_policy",
    srcs = ["policy/random_scheduling_policy.cc"],
    hdrs = ["policy/random_scheduling_policy.h"],
    deps = [":scheduling_policy"],
)

ray_cc_library(
    name = "spread_scheduling_policy",
    srcs = ["policy/spread_scheduling_policy.cc"],
    hdrs = ["policy/spread_scheduling_policy.h"],
    deps = [
        ":hybrid_scheduling_policy",
        ":scheduling_policy",
        "//src/ray/util:container_util",
    ],
)

ray_cc_library(
    name = "scorer",
    srcs = ["policy/scorer.cc"],
    hdrs = ["policy/scorer.h"],
    deps = ["//src/ray/common:task_common"],
)

ray_cc_library(
    name = "scheduling_policy",
    hdrs = ["policy/scheduling_policy.h"],
    deps = [
        ":scheduling_options",
        "//src/ray/common:task_common",
    ],
<<<<<<< HEAD
)

ray_cc_test(
    name = "cluster_resource_scheduler_test",
    size = "small",
    srcs = [
        "cluster_resource_scheduler_test.cc",
    ],
    tags = ["team:core"],
    deps = [
        ":cluster_resource_scheduler",
        "//:ray_mock",
        "//src/ray/common:ray_config",
        "//src/ray/common:task_common",
        "//src/ray/common:test_util",
        "@com_google_googletest//:gtest_main",
    ],
)

ray_cc_test(
    name = "cluster_resource_scheduler_2_test",
    size = "small",
    srcs = [
        "cluster_resource_scheduler_2_test.cc",
    ],
    tags = ["team:core"],
    deps = [
        ":cluster_resource_scheduler",
        ":scheduling_context",
        ":scheduling_options",
        "@com_google_googletest//:gtest_main",
    ],
)

ray_cc_test(
    name = "local_resource_manager_test",
    size = "small",
    srcs = [
        "local_resource_manager_test.cc",
    ],
    tags = ["team:core"],
    deps = [
        ":local_resource_manager",
        "@com_google_googletest//:gtest_main",
    ],
)

ray_cc_test(
    name = "scheduling_policy_test",
    size = "small",
    srcs = [
        "policy/scheduling_policy_test.cc",
    ],
    tags = ["team:core"],
    deps = [
        ":composite_scheduling_policy",
        "@com_google_googletest//:gtest_main",
    ],
)

ray_cc_test(
    name = "hybrid_scheduling_policy_test",
    size = "small",
    srcs = [
        "policy/hybrid_scheduling_policy_test.cc",
    ],
    tags = ["team:core"],
    deps = [
        ":composite_scheduling_policy",
        ":hybrid_scheduling_policy",
        "@com_google_absl//absl/random:mock_distributions",
        "@com_google_absl//absl/random:mocking_bit_gen",
        "@com_google_googletest//:gtest_main",
    ],
)

ray_cc_test(
    name = "cluster_lease_manager_test",
    size = "small",
    srcs = [
        "cluster_lease_manager_test.cc",
    ],
    tags = ["team:core"],
    deps = [
        ":cluster_lease_manager",
        ":cluster_resource_scheduler",
        "//:ray_mock",
        "//src/ray/common:id",
        "//src/ray/common:task_common",
        "//src/ray/common:test_util",
        "//src/ray/raylet:local_lease_manager",
        "//src/ray/raylet/test:util",
        "@com_google_googletest//:gtest_main",
    ],
)

ray_cc_test(
    name = "cluster_resource_manager_test",
    size = "small",
    srcs = [
        "cluster_resource_manager_test.cc",
    ],
    tags = ["team:core"],
    deps = [
        ":cluster_resource_manager",
        "@com_google_googletest//:gtest_main",
    ],
=======
>>>>>>> be33b6fb
)<|MERGE_RESOLUTION|>--- conflicted
+++ resolved
@@ -270,114 +270,4 @@
         ":scheduling_options",
         "//src/ray/common:task_common",
     ],
-<<<<<<< HEAD
-)
-
-ray_cc_test(
-    name = "cluster_resource_scheduler_test",
-    size = "small",
-    srcs = [
-        "cluster_resource_scheduler_test.cc",
-    ],
-    tags = ["team:core"],
-    deps = [
-        ":cluster_resource_scheduler",
-        "//:ray_mock",
-        "//src/ray/common:ray_config",
-        "//src/ray/common:task_common",
-        "//src/ray/common:test_util",
-        "@com_google_googletest//:gtest_main",
-    ],
-)
-
-ray_cc_test(
-    name = "cluster_resource_scheduler_2_test",
-    size = "small",
-    srcs = [
-        "cluster_resource_scheduler_2_test.cc",
-    ],
-    tags = ["team:core"],
-    deps = [
-        ":cluster_resource_scheduler",
-        ":scheduling_context",
-        ":scheduling_options",
-        "@com_google_googletest//:gtest_main",
-    ],
-)
-
-ray_cc_test(
-    name = "local_resource_manager_test",
-    size = "small",
-    srcs = [
-        "local_resource_manager_test.cc",
-    ],
-    tags = ["team:core"],
-    deps = [
-        ":local_resource_manager",
-        "@com_google_googletest//:gtest_main",
-    ],
-)
-
-ray_cc_test(
-    name = "scheduling_policy_test",
-    size = "small",
-    srcs = [
-        "policy/scheduling_policy_test.cc",
-    ],
-    tags = ["team:core"],
-    deps = [
-        ":composite_scheduling_policy",
-        "@com_google_googletest//:gtest_main",
-    ],
-)
-
-ray_cc_test(
-    name = "hybrid_scheduling_policy_test",
-    size = "small",
-    srcs = [
-        "policy/hybrid_scheduling_policy_test.cc",
-    ],
-    tags = ["team:core"],
-    deps = [
-        ":composite_scheduling_policy",
-        ":hybrid_scheduling_policy",
-        "@com_google_absl//absl/random:mock_distributions",
-        "@com_google_absl//absl/random:mocking_bit_gen",
-        "@com_google_googletest//:gtest_main",
-    ],
-)
-
-ray_cc_test(
-    name = "cluster_lease_manager_test",
-    size = "small",
-    srcs = [
-        "cluster_lease_manager_test.cc",
-    ],
-    tags = ["team:core"],
-    deps = [
-        ":cluster_lease_manager",
-        ":cluster_resource_scheduler",
-        "//:ray_mock",
-        "//src/ray/common:id",
-        "//src/ray/common:task_common",
-        "//src/ray/common:test_util",
-        "//src/ray/raylet:local_lease_manager",
-        "//src/ray/raylet/test:util",
-        "@com_google_googletest//:gtest_main",
-    ],
-)
-
-ray_cc_test(
-    name = "cluster_resource_manager_test",
-    size = "small",
-    srcs = [
-        "cluster_resource_manager_test.cc",
-    ],
-    tags = ["team:core"],
-    deps = [
-        ":cluster_resource_manager",
-        "@com_google_googletest//:gtest_main",
-    ],
-=======
->>>>>>> be33b6fb
 )