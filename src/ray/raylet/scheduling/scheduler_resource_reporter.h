--- conflicted
+++ resolved
@@ -26,11 +26,6 @@
 /// Helper class that reports resource_load and resource_load_by_shape to gcs.
 class SchedulerResourceReporter {
  public:
-<<<<<<< HEAD
-  SchedulerResourceReporter(const internal::WorkQueueMap &tasks_to_schedule,
-                            const internal::WorkQueueMap &infeasible_tasks,
-                            const ILocalTaskManager &local_task_manager);
-=======
   SchedulerResourceReporter(
       const absl::flat_hash_map<SchedulingClass,
                                 std::deque<std::shared_ptr<internal::Work>>>
@@ -39,7 +34,6 @@
                                 std::deque<std::shared_ptr<internal::Work>>>
           &infeasible_leases,
       const LocalLeaseManagerInterface &local_lease_manager);
->>>>>>> 9a434c7c
 
   /// Populate the relevant parts of the heartbeat table. This is intended for
   /// sending resource usage of raylet to gcs. In particular, this should fill in
@@ -59,14 +53,6 @@
   int64_t TotalBacklogSize(SchedulingClass scheduling_class) const;
 
   const int64_t max_resource_shapes_per_load_report_;
-<<<<<<< HEAD
-
-  const internal::WorkQueueMap &tasks_to_schedule_;
-
-  const internal::WorkQueueMap &tasks_to_dispatch_;
-
-  const internal::WorkQueueMap &infeasible_tasks_;
-=======
   const absl::flat_hash_map<SchedulingClass, std::deque<std::shared_ptr<internal::Work>>>
       &leases_to_schedule_;
 
@@ -75,7 +61,6 @@
 
   const absl::flat_hash_map<SchedulingClass, std::deque<std::shared_ptr<internal::Work>>>
       &infeasible_leases_;
->>>>>>> 9a434c7c
 
   const absl::flat_hash_map<SchedulingClass, absl::flat_hash_map<WorkerID, int64_t>>
       &backlog_tracker_;
