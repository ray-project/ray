// Copyright 2021 The Ray Authors.
//
// Licensed under the Apache License, Version 2.0 (the "License");
// you may not use this file except in compliance with the License.
// You may obtain a copy of the License at
//
//  http://www.apache.org/licenses/LICENSE-2.0
//
// Unless required by applicable law or agreed to in writing, software
// distributed under the License is distributed on an "AS IS" BASIS,
// WITHOUT WARRANTIES OR CONDITIONS OF ANY KIND, either express or implied.
// See the License for the specific language governing permissions and
// limitations under the License.

#include "ray/raylet/scheduling/cluster_resource_manager.h"

#include "gtest/gtest.h"

namespace ray {

<<<<<<< HEAD
NodeResources CreateNodeResources(StringIdMap &map,
                                  double available_cpu,
                                  double total_cpu,
=======
NodeResources CreateNodeResources(double available_cpu, double total_cpu,
>>>>>>> 991a62dd
                                  double available_custom_resource = 0,
                                  double total_custom_resource = 0,
                                  bool object_pulls_queued = false) {
  NodeResources resources;
  resources.predefined_resources = {{available_cpu, total_cpu}, {0, 0}, {0, 0}, {0, 0}};
  resources.custom_resources[scheduling::ResourceID("CUSTOM").ToInt()] = {
      available_custom_resource, total_custom_resource};
  resources.object_pulls_queued = object_pulls_queued;
  return resources;
}

struct ClusterResourceManagerTest : public ::testing::Test {
  void SetUp() {
    ::testing::Test::SetUp();
    manager = std::make_unique<ClusterResourceManager>();
    manager->AddOrUpdateNode(node0,
                             CreateNodeResources(/*available_cpu*/ 1, /*total_cpu*/ 1));
    manager->AddOrUpdateNode(
<<<<<<< HEAD
        node0, CreateNodeResources(map, /*available_cpu*/ 1, /*total_cpu*/ 1));
    manager->AddOrUpdateNode(node1,
                             CreateNodeResources(map,
                                                 /*available_cpu*/ 0,
                                                 /*total_cpu*/ 0,
                                                 /*available_custom*/ 1,
                                                 /*total_custom*/ 1));
    manager->AddOrUpdateNode(node2,
                             CreateNodeResources(map,
                                                 /*available_cpu*/ 1,
                                                 /*total_cpu*/ 1,
                                                 /*available_custom*/ 1,
                                                 /*total_custom*/ 1,
                                                 /*object_pulls_queued*/ true));
=======
        node1, CreateNodeResources(/*available_cpu*/ 0, /*total_cpu*/ 0,
                                   /*available_custom*/ 1, /*total_custom*/ 1));
    manager->AddOrUpdateNode(
        node2, CreateNodeResources(/*available_cpu*/ 1, /*total_cpu*/ 1,
                                   /*available_custom*/ 1, /*total_custom*/ 1,
                                   /*object_pulls_queued*/ true));
>>>>>>> 991a62dd
  }
  scheduling::NodeID node0 = scheduling::NodeID(0);
  scheduling::NodeID node1 = scheduling::NodeID(1);
  scheduling::NodeID node2 = scheduling::NodeID(2);
  scheduling::NodeID node3 = scheduling::NodeID(3);
  std::unique_ptr<ClusterResourceManager> manager;
};

TEST_F(ClusterResourceManagerTest, HasSufficientResourceTest) {
  ASSERT_FALSE(
      manager->HasSufficientResource(node3,
                                     {},
                                     /*ignore_object_store_memory_requirement*/ false));
  ASSERT_TRUE(manager->HasSufficientResource(
      node0,
<<<<<<< HEAD
      ResourceMapToResourceRequest(map,
                                   {{"CPU", 1}},
=======
      ResourceMapToResourceRequest({{"CPU", 1}},
>>>>>>> 991a62dd
                                   /*requires_object_store_memory=*/true),
      /*ignore_object_store_memory_requirement*/ false));
  ASSERT_FALSE(manager->HasSufficientResource(
      node0,
<<<<<<< HEAD
      ResourceMapToResourceRequest(map,
                                   {{"CUSTOM", 1}},
=======
      ResourceMapToResourceRequest({{"CUSTOM", 1}},
>>>>>>> 991a62dd
                                   /*requires_object_store_memory=*/true),
      /*ignore_object_store_memory_requirement*/ false));
  ASSERT_TRUE(manager->HasSufficientResource(
      node1,
<<<<<<< HEAD
      ResourceMapToResourceRequest(map,
                                   {{"CUSTOM", 1}},
=======
      ResourceMapToResourceRequest({{"CUSTOM", 1}},
>>>>>>> 991a62dd
                                   /*requires_object_store_memory=*/true),
      /*ignore_object_store_memory_requirement*/ false));
  ASSERT_TRUE(manager->HasSufficientResource(
      node2,
<<<<<<< HEAD
      ResourceMapToResourceRequest(map,
                                   {{"CPU", 1}},
=======
      ResourceMapToResourceRequest({{"CPU", 1}},
>>>>>>> 991a62dd
                                   /*requires_object_store_memory=*/false),
      /*ignore_object_store_memory_requirement*/ false));
  ASSERT_FALSE(manager->HasSufficientResource(
      node2,
<<<<<<< HEAD
      ResourceMapToResourceRequest(map,
                                   {{"CPU", 1}},
=======
      ResourceMapToResourceRequest({{"CPU", 1}},
>>>>>>> 991a62dd
                                   /*requires_object_store_memory=*/true),
      /*ignore_object_store_memory_requirement*/ false));
  ASSERT_TRUE(manager->HasSufficientResource(
      node2,
<<<<<<< HEAD
      ResourceMapToResourceRequest(map,
                                   {{"CPU", 1}},
=======
      ResourceMapToResourceRequest({{"CPU", 1}},
>>>>>>> 991a62dd
                                   /*requires_object_store_memory=*/true),
      /*ignore_object_store_memory_requirement*/ true));
}
}  // namespace ray<|MERGE_RESOLUTION|>--- conflicted
+++ resolved
@@ -18,13 +18,8 @@
 
 namespace ray {
 
-<<<<<<< HEAD
-NodeResources CreateNodeResources(StringIdMap &map,
-                                  double available_cpu,
+NodeResources CreateNodeResources(double available_cpu,
                                   double total_cpu,
-=======
-NodeResources CreateNodeResources(double available_cpu, double total_cpu,
->>>>>>> 991a62dd
                                   double available_custom_resource = 0,
                                   double total_custom_resource = 0,
                                   bool object_pulls_queued = false) {
@@ -42,30 +37,17 @@
     manager = std::make_unique<ClusterResourceManager>();
     manager->AddOrUpdateNode(node0,
                              CreateNodeResources(/*available_cpu*/ 1, /*total_cpu*/ 1));
-    manager->AddOrUpdateNode(
-<<<<<<< HEAD
-        node0, CreateNodeResources(map, /*available_cpu*/ 1, /*total_cpu*/ 1));
     manager->AddOrUpdateNode(node1,
-                             CreateNodeResources(map,
-                                                 /*available_cpu*/ 0,
+                             CreateNodeResources(/*available_cpu*/ 0,
                                                  /*total_cpu*/ 0,
                                                  /*available_custom*/ 1,
                                                  /*total_custom*/ 1));
     manager->AddOrUpdateNode(node2,
-                             CreateNodeResources(map,
-                                                 /*available_cpu*/ 1,
+                             CreateNodeResources(/*available_cpu*/ 1,
                                                  /*total_cpu*/ 1,
                                                  /*available_custom*/ 1,
                                                  /*total_custom*/ 1,
                                                  /*object_pulls_queued*/ true));
-=======
-        node1, CreateNodeResources(/*available_cpu*/ 0, /*total_cpu*/ 0,
-                                   /*available_custom*/ 1, /*total_custom*/ 1));
-    manager->AddOrUpdateNode(
-        node2, CreateNodeResources(/*available_cpu*/ 1, /*total_cpu*/ 1,
-                                   /*available_custom*/ 1, /*total_custom*/ 1,
-                                   /*object_pulls_queued*/ true));
->>>>>>> 991a62dd
   }
   scheduling::NodeID node0 = scheduling::NodeID(0);
   scheduling::NodeID node1 = scheduling::NodeID(1);
@@ -75,68 +57,36 @@
 };
 
 TEST_F(ClusterResourceManagerTest, HasSufficientResourceTest) {
-  ASSERT_FALSE(
-      manager->HasSufficientResource(node3,
-                                     {},
-                                     /*ignore_object_store_memory_requirement*/ false));
+  ASSERT_FALSE(manager->HasSufficientResource(
+      node3, {}, /*ignore_object_store_memory_requirement*/ false));
   ASSERT_TRUE(manager->HasSufficientResource(
       node0,
-<<<<<<< HEAD
-      ResourceMapToResourceRequest(map,
-                                   {{"CPU", 1}},
-=======
       ResourceMapToResourceRequest({{"CPU", 1}},
->>>>>>> 991a62dd
                                    /*requires_object_store_memory=*/true),
       /*ignore_object_store_memory_requirement*/ false));
   ASSERT_FALSE(manager->HasSufficientResource(
       node0,
-<<<<<<< HEAD
-      ResourceMapToResourceRequest(map,
-                                   {{"CUSTOM", 1}},
-=======
       ResourceMapToResourceRequest({{"CUSTOM", 1}},
->>>>>>> 991a62dd
                                    /*requires_object_store_memory=*/true),
       /*ignore_object_store_memory_requirement*/ false));
   ASSERT_TRUE(manager->HasSufficientResource(
       node1,
-<<<<<<< HEAD
-      ResourceMapToResourceRequest(map,
-                                   {{"CUSTOM", 1}},
-=======
       ResourceMapToResourceRequest({{"CUSTOM", 1}},
->>>>>>> 991a62dd
                                    /*requires_object_store_memory=*/true),
       /*ignore_object_store_memory_requirement*/ false));
   ASSERT_TRUE(manager->HasSufficientResource(
       node2,
-<<<<<<< HEAD
-      ResourceMapToResourceRequest(map,
-                                   {{"CPU", 1}},
-=======
       ResourceMapToResourceRequest({{"CPU", 1}},
->>>>>>> 991a62dd
                                    /*requires_object_store_memory=*/false),
       /*ignore_object_store_memory_requirement*/ false));
   ASSERT_FALSE(manager->HasSufficientResource(
       node2,
-<<<<<<< HEAD
-      ResourceMapToResourceRequest(map,
-                                   {{"CPU", 1}},
-=======
       ResourceMapToResourceRequest({{"CPU", 1}},
->>>>>>> 991a62dd
                                    /*requires_object_store_memory=*/true),
       /*ignore_object_store_memory_requirement*/ false));
   ASSERT_TRUE(manager->HasSufficientResource(
       node2,
-<<<<<<< HEAD
-      ResourceMapToResourceRequest(map,
-                                   {{"CPU", 1}},
-=======
       ResourceMapToResourceRequest({{"CPU", 1}},
->>>>>>> 991a62dd
                                    /*requires_object_store_memory=*/true),
       /*ignore_object_store_memory_requirement*/ true));
 }
