// Copyright 2017 The Ray Authors.
//
// Licensed under the Apache License, Version 2.0 (the "License");
// you may not use this file except in compliance with the License.
// You may obtain a copy of the License at
//
//  http://www.apache.org/licenses/LICENSE-2.0
//
// Unless required by applicable law or agreed to in writing, software
// distributed under the License is distributed on an "AS IS" BASIS,
// WITHOUT WARRANTIES OR CONDITIONS OF ANY KIND, either express or implied.
// See the License for the specific language governing permissions and
// limitations under the License.

#include "ray/raylet/scheduling/cluster_resource_scheduler.h"

#include <memory>
#include <string>
#include <vector>

namespace ray {

using namespace ::ray::raylet_scheduling_policy;  // NOLINT

ClusterResourceScheduler::ClusterResourceScheduler(
    instrumented_io_context &io_service,
    scheduling::NodeID local_node_id,
    const NodeResources &local_node_resources,
    std::function<bool(scheduling::NodeID)> is_node_available_fn,
    bool is_local_node_with_raylet)
    : local_node_id_(local_node_id),
      is_node_available_fn_(is_node_available_fn),
      is_local_node_with_raylet_(is_local_node_with_raylet) {
  Init(io_service,
       local_node_resources,
       /*get_used_object_store_memory=*/nullptr,
       /*get_pull_manager_at_capacity=*/nullptr,
       /*shutdown_raylet_gracefully=*/nullptr);
}

ClusterResourceScheduler::ClusterResourceScheduler(
    instrumented_io_context &io_service,
    scheduling::NodeID local_node_id,
    const absl::flat_hash_map<std::string, double> &local_node_resources,
    std::function<bool(scheduling::NodeID)> is_node_available_fn,
    std::function<int64_t(void)> get_used_object_store_memory,
    std::function<bool(void)> get_pull_manager_at_capacity,
    std::function<void(const rpc::NodeDeathInfo &)> shutdown_raylet_gracefully,
    const absl::flat_hash_map<std::string, std::string> &local_node_labels)
    : local_node_id_(local_node_id), is_node_available_fn_(is_node_available_fn) {
  NodeResources node_resources = ResourceMapToNodeResources(
      local_node_resources, local_node_resources, local_node_labels);
  Init(io_service,
       node_resources,
       get_used_object_store_memory,
       get_pull_manager_at_capacity,
       shutdown_raylet_gracefully);
}

void ClusterResourceScheduler::Init(
    instrumented_io_context &io_service,
    const NodeResources &local_node_resources,
    std::function<int64_t(void)> get_used_object_store_memory,
    std::function<bool(void)> get_pull_manager_at_capacity,
    std::function<void(const rpc::NodeDeathInfo &)> shutdown_raylet_gracefully) {
  cluster_resource_manager_ = std::make_unique<ClusterResourceManager>(io_service);
  local_resource_manager_ = std::make_unique<LocalResourceManager>(
      local_node_id_,
      local_node_resources,
      get_used_object_store_memory,
      get_pull_manager_at_capacity,
      shutdown_raylet_gracefully,
      [this](const NodeResources &local_resource_update) {
        cluster_resource_manager_->AddOrUpdateNode(local_node_id_, local_resource_update);
      });
  RAY_CHECK(!local_node_id_.IsNil());
  cluster_resource_manager_->AddOrUpdateNode(local_node_id_, local_node_resources);
  scheduling_policy_ =
      std::make_unique<raylet_scheduling_policy::CompositeSchedulingPolicy>(
          local_node_id_,
          *cluster_resource_manager_,
          /*is_node_available_fn*/
          [this](auto node_id) { return this->NodeAvailable(node_id); });
  bundle_scheduling_policy_ =
      std::make_unique<raylet_scheduling_policy::CompositeBundleSchedulingPolicy>(
          *cluster_resource_manager_,
          /*is_node_available_fn*/
          [this](auto node_id) { return this->NodeAvailable(node_id); });
}

bool ClusterResourceScheduler::NodeAvailable(scheduling::NodeID node_id) const {
  if (node_id == local_node_id_) {
    if (!is_local_node_with_raylet_) {
      return false;
    } else {
      return !local_resource_manager_->IsLocalNodeDraining();
    }
  }

  if (node_id.IsNil()) {
    return false;
  }

  RAY_CHECK(is_node_available_fn_ != nullptr);
  if (!is_node_available_fn_(node_id) ||
      cluster_resource_manager_->IsNodeDraining(node_id)) {
    return false;
  }

  return true;
}

bool ClusterResourceScheduler::IsSchedulable(const ResourceRequest &resource_request,
                                             scheduling::NodeID node_id) const {
  // It's okay if the local node's pull manager is at capacity because we
  // will eventually spill the task back from the waiting queue if its args
  // cannot be pulled.
  return cluster_resource_manager_->HasAvailableResources(
             node_id,
             resource_request,
             /*ignore_object_store_memory_requirement*/ node_id == local_node_id_) &&
         NodeAvailable(node_id);
}

namespace {
bool IsHardNodeAffinitySchedulingStrategy(
    const rpc::SchedulingStrategy &scheduling_strategy) {
  return scheduling_strategy.scheduling_strategy_case() ==
             rpc::SchedulingStrategy::SchedulingStrategyCase::
                 kNodeAffinitySchedulingStrategy &&
         !scheduling_strategy.node_affinity_scheduling_strategy().soft();
}
}  // namespace

bool ClusterResourceScheduler::IsAffinityWithBundleSchedule(
    const rpc::SchedulingStrategy &scheduling_strategy) {
  return scheduling_strategy.scheduling_strategy_case() ==
             rpc::SchedulingStrategy::SchedulingStrategyCase::
                 kPlacementGroupSchedulingStrategy &&
         (!scheduling_strategy.placement_group_scheduling_strategy()
               .placement_group_id()
               .empty());
}

scheduling::NodeID ClusterResourceScheduler::GetBestSchedulableNode(
    const ResourceRequest &resource_request,
    const rpc::SchedulingStrategy &scheduling_strategy,
    bool actor_creation,
    bool force_spillback,
    const std::string &preferred_node_id,
    int64_t *total_violations,
    bool *is_infeasible) {
  // The zero cpu actor is a special case that must be handled the same way by all
  // scheduling policies, except for HARD node affnity scheduling policy.
  if (actor_creation && resource_request.IsEmpty() &&
      !IsHardNodeAffinitySchedulingStrategy(scheduling_strategy)) {
    return scheduling_policy_->Schedule(resource_request, SchedulingOptions::Random());
  }

  auto best_node_id = scheduling::NodeID::Nil();
  if (scheduling_strategy.scheduling_strategy_case() ==
      rpc::SchedulingStrategy::SchedulingStrategyCase::kSpreadSchedulingStrategy) {
    best_node_id =
        scheduling_policy_->Schedule(resource_request,
                                     SchedulingOptions::Spread(
                                         /*avoid_local_node*/ force_spillback,
                                         /*require_node_available*/ force_spillback));
  } else if (scheduling_strategy.scheduling_strategy_case() ==
             rpc::SchedulingStrategy::SchedulingStrategyCase::
                 kNodeAffinitySchedulingStrategy) {
    best_node_id = scheduling_policy_->Schedule(
        resource_request,
        SchedulingOptions::NodeAffinity(
            force_spillback,
            force_spillback,
            scheduling_strategy.node_affinity_scheduling_strategy().node_id(),
            scheduling_strategy.node_affinity_scheduling_strategy().soft(),
            scheduling_strategy.node_affinity_scheduling_strategy()
                .spill_on_unavailable(),
            scheduling_strategy.node_affinity_scheduling_strategy()
                .fail_on_unavailable()));
  } else if (IsAffinityWithBundleSchedule(scheduling_strategy) &&
             !is_local_node_with_raylet_) {
    // This scheduling strategy is only used for gcs scheduling for the time being.
    auto placement_group_id = PlacementGroupID::FromBinary(
        scheduling_strategy.placement_group_scheduling_strategy().placement_group_id());
    BundleID bundle_id =
        std::pair(placement_group_id,
                  scheduling_strategy.placement_group_scheduling_strategy()
                      .placement_group_bundle_index());
    best_node_id = scheduling_policy_->Schedule(
        resource_request, SchedulingOptions::AffinityWithBundle(bundle_id));
  } else if (scheduling_strategy.has_node_label_scheduling_strategy()) {
    best_node_id = scheduling_policy_->Schedule(
        resource_request, SchedulingOptions::NodeLabelScheduling(scheduling_strategy));
  } else {
    // TODO(Alex): Setting require_available == force_spillback is a hack in order to
    // remain bug compatible with the legacy scheduling algorithms.
    best_node_id =
        scheduling_policy_->Schedule(resource_request,
                                     SchedulingOptions::Hybrid(
                                         /*avoid_local_node*/ force_spillback,
                                         /*require_node_available*/ force_spillback,
                                         preferred_node_id));
  }

  *is_infeasible = best_node_id.IsNil();
  if (!*is_infeasible) {
    // TODO(Alex): Support soft constraints if needed later.
    *total_violations = 0;
  }

  RAY_LOG(DEBUG) << "Scheduling decision. "
                 << "forcing spillback: " << force_spillback
                 << ". Best node: " << best_node_id.ToInt() << " "
                 << (best_node_id.IsNil() ? NodeID::Nil()
                                          : NodeID::FromBinary(best_node_id.Binary()))
                 << ", is infeasible: " << *is_infeasible;
  return best_node_id;
}

scheduling::NodeID ClusterResourceScheduler::GetBestSchedulableNode(
    const absl::flat_hash_map<std::string, double> &task_resources,
    const LabelSelector &label_selector,
    const rpc::SchedulingStrategy &scheduling_strategy,
    bool requires_object_store_memory,
    bool actor_creation,
    bool force_spillback,
    const std::string &preferred_node_id,
    int64_t *total_violations,
    bool *is_infeasible) {
  ResourceRequest resource_request =
      ResourceMapToResourceRequest(task_resources, requires_object_store_memory);
  resource_request.SetLabelSelector(label_selector);
  return GetBestSchedulableNode(resource_request,
                                scheduling_strategy,
                                actor_creation,
                                force_spillback,
                                preferred_node_id,
                                total_violations,
                                is_infeasible);
}

bool ClusterResourceScheduler::SubtractRemoteNodeAvailableResources(
    scheduling::NodeID node_id, const ResourceRequest &resource_request) {
  RAY_CHECK(node_id != local_node_id_);

  // Just double check this node can still schedule the resource request.
  if (!IsSchedulable(resource_request, node_id)) {
    return false;
  }
  return cluster_resource_manager_->SubtractNodeAvailableResources(node_id,
                                                                   resource_request);
}

std::string ClusterResourceScheduler::DebugString(void) const {
  std::stringstream buffer;
  buffer << "\nLocal id: " << local_node_id_.ToInt();
  buffer << " Local resources: " << local_resource_manager_->DebugString();
  buffer << " Cluster resources (at most 20 nodes are shown): "
         << cluster_resource_manager_->DebugString(/*max_num_nodes_to_include=*/20);
  return buffer.str();
}

bool ClusterResourceScheduler::AllocateRemoteTaskResources(
    scheduling::NodeID node_id,
    const absl::flat_hash_map<std::string, double> &task_resources) {
  ResourceRequest resource_request = ResourceMapToResourceRequest(
      task_resources, /*requires_object_store_memory=*/false);
  RAY_CHECK(node_id != local_node_id_);
  return SubtractRemoteNodeAvailableResources(node_id, resource_request);
}

bool ClusterResourceScheduler::IsSchedulableOnNode(
    scheduling::NodeID node_id,
    const absl::flat_hash_map<std::string, double> &shape,
    const LabelSelector &label_selector,
    bool requires_object_store_memory) {
  auto resource_request =
      ResourceMapToResourceRequest(shape, requires_object_store_memory);
  resource_request.SetLabelSelector(label_selector);

  return IsSchedulable(resource_request, node_id);
}

scheduling::NodeID ClusterResourceScheduler::GetBestSchedulableNode(
    const LeaseSpecification &lease_spec,
    const std::string &preferred_node_id,
    bool exclude_local_node,
    bool requires_object_store_memory,
    bool *is_infeasible) {
<<<<<<< HEAD
  const auto &required_placement_resources = lease_spec.GetRequiredPlacementResources();
  const auto required_placement_resource_map =
      required_placement_resources.GetResourceMap();
  const auto &label_selector = lease_spec.GetLabelSelector();

  // If the local node is available, we should directly return it instead of
  // going through the full hybrid policy since we don't want spillback.
  if (preferred_node_id == local_node_id_.Binary() && !exclude_local_node &&
      IsSchedulableOnNode(local_node_id_,
                          required_placement_resource_map,
                          label_selector,
                          requires_object_store_memory)) {
    *is_infeasible = false;
    return local_node_id_;
  }

  // This argument is used to set violation, which is an unsupported feature now.
  int64_t _unused;
  scheduling::NodeID best_node =
      GetBestSchedulableNode(required_placement_resource_map,
                             label_selector,
                             lease_spec.GetMessage().scheduling_strategy(),
                             requires_object_store_memory,
                             lease_spec.IsActorCreationTask(),
                             exclude_local_node,
                             preferred_node_id,
                             &_unused,
                             is_infeasible);

  // There is no other available nodes.
  if (!best_node.IsNil() && !IsSchedulableOnNode(best_node,
                                                 required_placement_resource_map,
                                                 label_selector,
                                                 requires_object_store_memory)) {
    // Prefer waiting on the local node if possible
    // since the local node is chosen for a reason (e.g. spread).
    if ((preferred_node_id == local_node_id_.Binary()) && NodeAvailable(local_node_id_)) {
      auto resource_request = ResourceMapToResourceRequest(
          required_placement_resource_map, requires_object_store_memory);
      resource_request.SetLabelSelector(label_selector);
      if (cluster_resource_manager_->HasFeasibleResources(local_node_id_,
                                                          resource_request)) {
=======
  // This argument is used to set violation, which is an unsupported feature now.
  int64_t _unused;

  // Construct list of references to all LabelSelectors, from both the `label_selector`
  // and `fallback_strategy` arguments.
  std::vector<std::reference_wrapper<const LabelSelector>> label_selectors;
  label_selectors.push_back(std::cref(lease_spec.GetLabelSelector()));
  const auto &fallback_strategy = lease_spec.GetFallbackStrategy();
  for (const auto &fallback : fallback_strategy) {
    label_selectors.push_back(std::cref(fallback.label_selector));
  }

  scheduling::NodeID highest_priority_unavailable_node = scheduling::NodeID::Nil();
  const LabelSelector *highest_priority_unavailable_label_selector = nullptr;
  bool any_selector_is_feasible = false;

  // Try each label selector in order until a node is found.
  for (const auto &selector_ref : label_selectors) {
    const auto &label_selector = selector_ref.get();

    // If the local node is available, we should directly return it instead of
    // going through the full hybrid policy since we don't want spillback.
    if (preferred_node_id == local_node_id_.Binary() && !exclude_local_node &&
        IsSchedulableOnNode(local_node_id_,
                            lease_spec.GetRequiredPlacementResources().GetResourceMap(),
                            label_selector,
                            requires_object_store_memory)) {
      *is_infeasible = false;
      return local_node_id_;
    }

    // Find the best feasible node.
    bool current_selector_is_infeasible = false;
    scheduling::NodeID best_feasible_node = GetBestSchedulableNode(
        lease_spec.GetRequiredPlacementResources().GetResourceMap(),
        label_selector,
        lease_spec.GetMessage().scheduling_strategy(),
        requires_object_store_memory,
        lease_spec.IsActorCreationTask(),
        exclude_local_node,
        preferred_node_id,
        &_unused,
        &current_selector_is_infeasible);

    if (!best_feasible_node.IsNil()) {
      // A feasible node was found.
      any_selector_is_feasible = true;
      if (IsSchedulableOnNode(best_feasible_node,
                              lease_spec.GetRequiredPlacementResources().GetResourceMap(),
                              label_selector,
                              requires_object_store_memory)) {
        // The node is feasible and available, directly return it.
>>>>>>> d1cce8c9
        *is_infeasible = false;
        return best_feasible_node;
      }

      // If the node is feasible but not available, save the node and label selector
      // but continue to check for the next fallback.
      if (highest_priority_unavailable_node.IsNil()) {
        highest_priority_unavailable_node = best_feasible_node;
        highest_priority_unavailable_label_selector = &label_selector;
      }
    }
  }

  // No feasible nodes were found for scheduling constraints.
  if (!any_selector_is_feasible) {
    *is_infeasible = true;
    return scheduling::NodeID::Nil();
  }

  // If the all best nodes found are not available but the local node is feasible,
  // wait on the local node.
  *is_infeasible = false;
  if ((preferred_node_id == local_node_id_.Binary()) && NodeAvailable(local_node_id_)) {
    auto resource_request = ResourceMapToResourceRequest(
        lease_spec.GetRequiredPlacementResources().GetResourceMap(),
        requires_object_store_memory);

    // Use the label selector from the highest-priority fallback that was feasible.
    // There must be at least one feasible node and selector.
    RAY_CHECK(highest_priority_unavailable_label_selector != nullptr);
    resource_request.SetLabelSelector(*highest_priority_unavailable_label_selector);

    if (cluster_resource_manager_->HasFeasibleResources(local_node_id_,
                                                        resource_request)) {
      return local_node_id_;
    }
  }

  // If the task is being scheduled by gcs, return nil to make it stay in the
  // `cluster_lease_manager`'s queue.
  if (!is_local_node_with_raylet_) {
    return scheduling::NodeID::Nil();
  }

  return highest_priority_unavailable_node;
}

SchedulingResult ClusterResourceScheduler::Schedule(
    const std::vector<const ResourceRequest *> &resource_request_list,
    SchedulingOptions options) {
  return bundle_scheduling_policy_->Schedule(resource_request_list, options);
}

}  // namespace ray<|MERGE_RESOLUTION|>--- conflicted
+++ resolved
@@ -289,7 +289,6 @@
     bool exclude_local_node,
     bool requires_object_store_memory,
     bool *is_infeasible) {
-<<<<<<< HEAD
   const auto &required_placement_resources = lease_spec.GetRequiredPlacementResources();
   const auto required_placement_resource_map =
       required_placement_resources.GetResourceMap();
@@ -332,7 +331,6 @@
       resource_request.SetLabelSelector(label_selector);
       if (cluster_resource_manager_->HasFeasibleResources(local_node_id_,
                                                           resource_request)) {
-=======
   // This argument is used to set violation, which is an unsupported feature now.
   int64_t _unused;
 
@@ -385,7 +383,6 @@
                               label_selector,
                               requires_object_store_memory)) {
         // The node is feasible and available, directly return it.
->>>>>>> d1cce8c9
         *is_infeasible = false;
         return best_feasible_node;
       }
