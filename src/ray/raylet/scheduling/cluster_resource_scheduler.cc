--- conflicted
+++ resolved
@@ -61,21 +61,11 @@
   if (!predefined_unit_instance_resources.empty()) {
     std::vector<std::string> results;
     boost::split(results, predefined_unit_instance_resources, boost::is_any_of(","));
-<<<<<<< HEAD
     for (std::string &result: results){
       PredefinedResources resource = ResourceStringToEnum(result);
       RAY_CHECK(resource < PredefinedResources_MAX)
           << "Failed to parse predefined resource";
       predefined_unit_instance_resources_.emplace(resource);
-=======
-    std::unordered_set<int64_t> predefined_unit_instance_resources;
-    for (std::string &result : results) {
-      PredefinedResources resource = ResourceStringToEnum(result);
-      if (resource == PredefinedResources_MAX) {
-        RAY_LOG(FATAL) << "Failed to parse predefined resource:" << result;
-      }
-      predefined_unit_instance_resources.emplace(resource);
->>>>>>> 2b66501d
     }
   }
   std::string custom_unit_instance_resources =
