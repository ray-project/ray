--- conflicted
+++ resolved
@@ -242,14 +242,11 @@
     return best_node;
   }
 
-<<<<<<< HEAD
   // If the scheduling decision is made by gcs, we just return the local node.
   if (actor_creation && RayConfig::instance().gcs_actor_scheduling_enabled()) {
     return local_node_id_;
   }
-  auto spread_threshold = spread_threshold_;
-=======
->>>>>>> 12c11894
+
   // TODO (Alex): Setting require_available == force_spillback is a hack in order to
   // remain bug compatible with the legacy scheduling algorithms.
   int64_t best_node_id = scheduling_policy_->HybridPolicy(
