--- conflicted
+++ resolved
@@ -27,16 +27,10 @@
   NodeResources node_resources;
   node_resources.predefined_resources.resize(PredefinedResources_MAX);
   local_resource_manager_ = std::make_unique<LocalResourceManager>(
-<<<<<<< HEAD
       local_node_id_,
-      string_to_int_map_,
       node_resources,
       /*get_used_object_store_memory*/ nullptr,
       /*get_pull_manager_at_capacity*/ nullptr,
-=======
-      local_node_id_, node_resources,
-      /*get_used_object_store_memory*/ nullptr, /*get_pull_manager_at_capacity*/ nullptr,
->>>>>>> 991a62dd
       [&](const NodeResources &local_resource_update) {
         cluster_resource_manager_->AddOrUpdateNode(local_node_id_, local_resource_update);
       });
@@ -45,26 +39,16 @@
 }
 
 ClusterResourceScheduler::ClusterResourceScheduler(
-<<<<<<< HEAD
-    int64_t local_node_id,
+    scheduling::NodeID local_node_id,
     const NodeResources &local_node_resources,
-=======
-    scheduling::NodeID local_node_id, const NodeResources &local_node_resources,
->>>>>>> 991a62dd
     gcs::GcsClient &gcs_client)
     : local_node_id_(local_node_id), gcs_client_(&gcs_client) {
   cluster_resource_manager_ = std::make_unique<ClusterResourceManager>();
   local_resource_manager_ = std::make_unique<LocalResourceManager>(
-<<<<<<< HEAD
       local_node_id,
-      string_to_int_map_,
       local_node_resources,
       /*get_used_object_store_memory*/ nullptr,
       /*get_pull_manager_at_capacity*/ nullptr,
-=======
-      local_node_id, local_node_resources,
-      /*get_used_object_store_memory*/ nullptr, /*get_pull_manager_at_capacity*/ nullptr,
->>>>>>> 991a62dd
       [&](const NodeResources &local_resource_update) {
         cluster_resource_manager_->AddOrUpdateNode(local_node_id_, local_resource_update);
       });
@@ -84,17 +68,11 @@
       ResourceMapToNodeResources(local_node_resources, local_node_resources);
   cluster_resource_manager_ = std::make_unique<ClusterResourceManager>();
   local_resource_manager_ = std::make_unique<LocalResourceManager>(
-<<<<<<< HEAD
       local_node_id_,
-      string_to_int_map_,
       node_resources,
       get_used_object_store_memory,
       get_pull_manager_at_capacity,
       [&](const NodeResources &local_resource_update) {
-=======
-      local_node_id_, node_resources, get_used_object_store_memory,
-      get_pull_manager_at_capacity, [&](const NodeResources &local_resource_update) {
->>>>>>> 991a62dd
         cluster_resource_manager_->AddOrUpdateNode(local_node_id_, local_resource_update);
       });
   cluster_resource_manager_->AddOrUpdateNode(local_node_id_, node_resources);
@@ -178,28 +156,14 @@
     bool force_spillback,
     int64_t *total_violations,
     bool *is_infeasible) {
-<<<<<<< HEAD
-  ResourceRequest resource_request = ResourceMapToResourceRequest(
-      string_to_int_map_, task_resources, requires_object_store_memory);
-  int64_t node_id = GetBestSchedulableNode(resource_request,
-                                           scheduling_strategy,
-                                           actor_creation,
-                                           force_spillback,
-                                           total_violations,
-                                           is_infeasible);
-
-  if (node_id == -1) {
-    // This is not a schedulable node, so return empty string.
-    return "";
-  }
-  // Return the string name of the node.
-  return string_to_int_map_.Get(node_id);
-=======
   ResourceRequest resource_request =
       ResourceMapToResourceRequest(task_resources, requires_object_store_memory);
-  return GetBestSchedulableNode(resource_request, scheduling_strategy, actor_creation,
-                                force_spillback, total_violations, is_infeasible);
->>>>>>> 991a62dd
+  return GetBestSchedulableNode(resource_request,
+                                scheduling_strategy,
+                                actor_creation,
+                                force_spillback,
+                                total_violations,
+                                is_infeasible);
 }
 
 bool ClusterResourceScheduler::SubtractRemoteNodeAvailableResources(
@@ -225,48 +189,25 @@
 bool ClusterResourceScheduler::AllocateRemoteTaskResources(
     scheduling::NodeID node_id,
     const absl::flat_hash_map<std::string, double> &task_resources) {
-<<<<<<< HEAD
-  ResourceRequest resource_request =
-      ResourceMapToResourceRequest(string_to_int_map_,
-                                   task_resources,
-                                   /*requires_object_store_memory=*/false);
-  auto node_id = string_to_int_map_.Insert(node_string);
-=======
   ResourceRequest resource_request = ResourceMapToResourceRequest(
       task_resources, /*requires_object_store_memory=*/false);
->>>>>>> 991a62dd
   RAY_CHECK(node_id != local_node_id_);
   return SubtractRemoteNodeAvailableResources(node_id, resource_request);
 }
 
 bool ClusterResourceScheduler::IsSchedulableOnNode(
-<<<<<<< HEAD
-    const std::string &node_name, const absl::flat_hash_map<std::string, double> &shape) {
-  int64_t node_id = string_to_int_map_.Get(node_name);
+    scheduling::NodeID node_id, const absl::flat_hash_map<std::string, double> &shape) {
   auto resource_request =
-      ResourceMapToResourceRequest(string_to_int_map_,
-                                   shape,
-                                   /*requires_object_store_memory=*/false);
+      ResourceMapToResourceRequest(shape, /*requires_object_store_memory=*/false);
   return IsSchedulable(resource_request, node_id);
 }
 
-std::string ClusterResourceScheduler::GetBestSchedulableNode(
+scheduling::NodeID ClusterResourceScheduler::GetBestSchedulableNode(
     const TaskSpecification &task_spec,
     bool prioritize_local_node,
     bool exclude_local_node,
     bool requires_object_store_memory,
     bool *is_infeasible) {
-=======
-    scheduling::NodeID node_id, const absl::flat_hash_map<std::string, double> &shape) {
-  auto resource_request =
-      ResourceMapToResourceRequest(shape, /*requires_object_store_memory=*/false);
-  return IsSchedulable(resource_request, node_id);
-}
-
-scheduling::NodeID ClusterResourceScheduler::GetBestSchedulableNode(
-    const TaskSpecification &task_spec, bool prioritize_local_node,
-    bool exclude_local_node, bool requires_object_store_memory, bool *is_infeasible) {
->>>>>>> 991a62dd
   // If the local node is available, we should directly return it instead of
   // going through the full hybrid policy since we don't want spillback.
   if (prioritize_local_node && !exclude_local_node &&
