// Copyright 2017 The Ray Authors.
//
// Licensed under the Apache License, Version 2.0 (the "License");
// you may not use this file except in compliance with the License.
// You may obtain a copy of the License at
//
//  http://www.apache.org/licenses/LICENSE-2.0
//
// Unless required by applicable law or agreed to in writing, software
// distributed under the License is distributed on an "AS IS" BASIS,
// WITHOUT WARRANTIES OR CONDITIONS OF ANY KIND, either express or implied.
// See the License for the specific language governing permissions and
// limitations under the License.

#include "ray/raylet/scheduling/cluster_resource_scheduler.h"

#include <boost/algorithm/string.hpp>

#include "ray/common/grpc_util.h"
#include "ray/common/ray_config.h"

namespace ray {

ClusterResourceScheduler::ClusterResourceScheduler(
    int64_t local_node_id, const NodeResources &local_node_resources,
    gcs::GcsClient &gcs_client)
    : local_node_id_(local_node_id),
      gen_(std::chrono::high_resolution_clock::now().time_since_epoch().count()),
      gcs_client_(&gcs_client) {
  scheduling_policy_ = std::make_unique<raylet_scheduling_policy::SchedulingPolicy>(
      local_node_id_, nodes_, RayConfig::instance().scheduler_spread_threshold());
  InitResourceUnitInstanceInfo();
  AddOrUpdateNode(local_node_id_, local_node_resources);
  InitLocalResources(local_node_resources);
}

ClusterResourceScheduler::ClusterResourceScheduler(
    const std::string &local_node_id,
    const absl::flat_hash_map<std::string, double> &local_node_resources,
    gcs::GcsClient &gcs_client, std::function<int64_t(void)> get_used_object_store_memory,
    std::function<bool(void)> get_pull_manager_at_capacity)
    : get_pull_manager_at_capacity_(get_pull_manager_at_capacity),
      gcs_client_(&gcs_client) {
  local_node_id_ = string_to_int_map_.Insert(local_node_id);
  scheduling_policy_ = std::make_unique<raylet_scheduling_policy::SchedulingPolicy>(
      local_node_id_, nodes_, RayConfig::instance().scheduler_spread_threshold());
  NodeResources node_resources = ResourceMapToNodeResources(
      string_to_int_map_, local_node_resources, local_node_resources);

  InitResourceUnitInstanceInfo();
  AddOrUpdateNode(local_node_id_, node_resources);
  InitLocalResources(node_resources);
  get_used_object_store_memory_ = get_used_object_store_memory;
}

bool ClusterResourceScheduler::NodeAlive(int64_t node_id) const {
  if (node_id == local_node_id_) {
    return true;
  }
  if (node_id == -1) {
    return false;
  }
  auto node_id_binary = string_to_int_map_.Get(node_id);
  return gcs_client_->Nodes().Get(NodeID::FromBinary(node_id_binary)) != nullptr;
}

void ClusterResourceScheduler::InitResourceUnitInstanceInfo() {
  std::string predefined_unit_instance_resources =
      RayConfig::instance().predefined_unit_instance_resources();
  if (!predefined_unit_instance_resources.empty()) {
    std::vector<std::string> results;
    boost::split(results, predefined_unit_instance_resources, boost::is_any_of(","));
    for (std::string &result : results) {
      PredefinedResources resource = ResourceStringToEnum(result);
      RAY_CHECK(resource < PredefinedResources_MAX)
          << "Failed to parse predefined resource";
      predefined_unit_instance_resources_.emplace(resource);
    }
  }
  std::string custom_unit_instance_resources =
      RayConfig::instance().custom_unit_instance_resources();
  if (!custom_unit_instance_resources.empty()) {
    std::vector<std::string> results;
    boost::split(results, custom_unit_instance_resources, boost::is_any_of(","));
    for (std::string &result : results) {
      int64_t resource_id = string_to_int_map_.Insert(result);
      custom_unit_instance_resources_.emplace(resource_id);
    }
  }
}

void ClusterResourceScheduler::AddOrUpdateNode(
    const std::string &node_id,
    const absl::flat_hash_map<std::string, double> &resources_total,
    const absl::flat_hash_map<std::string, double> &resources_available) {
  NodeResources node_resources = ResourceMapToNodeResources(
      string_to_int_map_, resources_total, resources_available);
  AddOrUpdateNode(string_to_int_map_.Insert(node_id), node_resources);
}

void ClusterResourceScheduler::AddOrUpdateNode(int64_t node_id,
                                               const NodeResources &node_resources) {
  auto it = nodes_.find(node_id);
  if (it == nodes_.end()) {
    // This node is new, so add it to the map.
    nodes_.emplace(node_id, node_resources);
  } else {
    // This node exists, so update its resources.
    it->second = Node(node_resources);
  }
}

bool ClusterResourceScheduler::UpdateNode(const std::string &node_id_string,
                                          const rpc::ResourcesData &resource_data) {
  auto node_id = string_to_int_map_.Insert(node_id_string);
  if (!nodes_.contains(node_id)) {
    return false;
  }

  auto resources_total = MapFromProtobuf(resource_data.resources_total());
  auto resources_available = MapFromProtobuf(resource_data.resources_available());
  NodeResources node_resources = ResourceMapToNodeResources(
      string_to_int_map_, resources_total, resources_available);
  NodeResources local_view;
  RAY_CHECK(GetNodeResources(node_id, &local_view));

  if (resource_data.resources_total_size() > 0) {
    for (size_t i = 0; i < node_resources.predefined_resources.size(); ++i) {
      local_view.predefined_resources[i].total =
          node_resources.predefined_resources[i].total;
    }
    for (auto &entry : node_resources.custom_resources) {
      local_view.custom_resources[entry.first].total = entry.second.total;
    }
  }

  if (resource_data.resources_available_changed()) {
    for (size_t i = 0; i < node_resources.predefined_resources.size(); ++i) {
      local_view.predefined_resources[i].available =
          node_resources.predefined_resources[i].available;
    }
    for (auto &entry : node_resources.custom_resources) {
      local_view.custom_resources[entry.first].available = entry.second.available;
    }

    local_view.object_pulls_queued = resource_data.object_pulls_queued();
  }

  AddOrUpdateNode(node_id, local_view);
  return true;
}

bool ClusterResourceScheduler::RemoveNode(int64_t node_id) {
  auto it = nodes_.find(node_id);
  if (it == nodes_.end()) {
    // Node not found.
    return false;
  } else {
    nodes_.erase(it);
    return true;
  }
}

bool ClusterResourceScheduler::RemoveNode(const std::string &node_id_string) {
  auto node_id = string_to_int_map_.Get(node_id_string);
  if (node_id == -1) {
    return false;
  }

  return RemoveNode(node_id);
}

<<<<<<< HEAD
bool ClusterResourceScheduler::IsNodeAvailable(int64_t node_id,
                                               const SchedulingContext &context) const {
  bool has =
      context.task_spec.HasRuntimeEnvFailureAtNode(string_to_int_map_.Get(node_id));
  return NodeAlive(node_id) &&
         !context.task_spec.HasRuntimeEnvFailureAtNode(string_to_int_map_.Get(node_id));
}

int64_t ClusterResourceScheduler::IsSchedulable(const ResourceRequest &resource_request,
                                                int64_t node_id,
                                                const NodeResources &resources) const {
  int violations = 0;

=======
bool ClusterResourceScheduler::IsSchedulable(const ResourceRequest &resource_request,
                                             int64_t node_id,
                                             const NodeResources &resources) const {
>>>>>>> 61778a95
  if (resource_request.requires_object_store_memory && resources.object_pulls_queued &&
      node_id != local_node_id_) {
    // It's okay if the local node's pull manager is at capacity because we
    // will eventually spill the task back from the waiting queue if its args
    // cannot be pulled.
    return false;
  }

  // First, check predefined resources.
  for (size_t i = 0; i < PredefinedResources_MAX; i++) {
    if (resource_request.predefined_resources[i] >
        resources.predefined_resources[i].available) {
      // A hard constraint has been violated, so we cannot schedule
      // this resource request.
      return false;
    }
  }

  // Now check custom resources.
  for (const auto &task_req_custom_resource : resource_request.custom_resources) {
    auto it = resources.custom_resources.find(task_req_custom_resource.first);

    if (it == resources.custom_resources.end()) {
      // Requested resource doesn't exist at this node.
      // This is a hard constraint so cannot schedule this resource request.
      return false;
    } else {
      if (task_req_custom_resource.second > it->second.available) {
        // Resource constraint is violated.
        return false;
      }
    }
  }

  return true;
}

int64_t ClusterResourceScheduler::GetBestSchedulableNode(
    const ResourceRequest &resource_request, bool actor_creation, bool force_spillback,
    int64_t *total_violations, bool *is_infeasible, const TaskSpecification &task_spec) {
  // The zero cpu actor is a special case that must be handled the same way by all
  // scheduling policies.
  if (actor_creation && resource_request.IsEmpty()) {
    int64_t best_node = -1;
    // This is an actor which requires no resources.
    // Pick a random node to to avoid scheduling all actors on the local node.
    if (nodes_.size() > 0) {
      std::uniform_int_distribution<int> distribution(0, nodes_.size() - 1);
      int idx = distribution(gen_);
      auto iter = std::next(nodes_.begin(), idx);
      for (size_t i = 0; i < nodes_.size(); ++i) {
        // TODO(iycheng): Here is there are a lot of nodes died, the
        // distribution might not be even.
        if (IsNodeAvailable(iter->first, {task_spec})) {
          best_node = iter->first;
          break;
        }
        ++iter;
        if (iter == nodes_.end()) {
          iter = nodes_.begin();
        }
      }
    }
    RAY_LOG(DEBUG) << "GetBestSchedulableNode, best_node = " << best_node
                   << ", # nodes = " << nodes_.size()
                   << ", resource_request = " << resource_request.DebugString();
    return best_node;
  }

  // TODO (Alex): Setting require_available == force_spillback is a hack in order to
  // remain bug compatible with the legacy scheduling algorithms.
<<<<<<< HEAD
  int64_t best_node_id = raylet_scheduling_policy::HybridPolicy(
      resource_request, local_node_id_, nodes_, spread_threshold, force_spillback,
      force_spillback,
      /*is_node_available=*/[this, &task_spec](auto node_id) {
        return this->IsNodeAvailable(node_id, {task_spec});
      });
=======
  int64_t best_node_id = scheduling_policy_->HybridPolicy(
      resource_request, force_spillback, force_spillback,
      [this](auto node_id) { return this->NodeAlive(node_id); });
>>>>>>> 61778a95
  *is_infeasible = best_node_id == -1 ? true : false;
  if (!*is_infeasible) {
    // TODO (Alex): Support soft constraints if needed later.
    *total_violations = 0;
  }

  RAY_LOG(DEBUG) << "Scheduling decision. "
                 << "forcing spillback: " << force_spillback
                 << ". Best node: " << best_node_id << " "
                 << NodeID::FromBinary(string_to_int_map_.Get(best_node_id))
                 << ", is infeasible: " << *is_infeasible;
  return best_node_id;
}

std::string ClusterResourceScheduler::GetBestSchedulableNode(
    const absl::flat_hash_map<std::string, double> &task_resources,
    bool requires_object_store_memory, bool actor_creation, bool force_spillback,
    int64_t *total_violations, bool *is_infeasible, const TaskSpecification &task_spec) {
  ResourceRequest resource_request = ResourceMapToResourceRequest(
      string_to_int_map_, task_resources, requires_object_store_memory);
  int64_t node_id =
      GetBestSchedulableNode(resource_request, actor_creation, force_spillback,
                             total_violations, is_infeasible, task_spec);

  if (node_id == -1) {
    // This is not a schedulable node, so return empty string.
    return "";
  }
  // Return the string name of the node.
  return string_to_int_map_.Get(node_id);
}

bool ClusterResourceScheduler::SubtractRemoteNodeAvailableResources(
    int64_t node_id, const ResourceRequest &resource_request) {
  RAY_CHECK(node_id != local_node_id_);

  auto it = nodes_.find(node_id);
  if (it == nodes_.end()) {
    return false;
  }
  NodeResources *resources = it->second.GetMutableLocalView();

  // Just double check this node can still schedule the resource request.
  if (!IsSchedulable(resource_request, node_id, *resources)) {
    return false;
  }

  FixedPoint zero(0.);

  for (size_t i = 0; i < PredefinedResources_MAX; i++) {
    resources->predefined_resources[i].available =
        std::max(FixedPoint(0), resources->predefined_resources[i].available -
                                    resource_request.predefined_resources[i]);
  }

  for (const auto &task_req_custom_resource : resource_request.custom_resources) {
    auto it = resources->custom_resources.find(task_req_custom_resource.first);
    if (it != resources->custom_resources.end()) {
      it->second.available =
          std::max(FixedPoint(0), it->second.available - task_req_custom_resource.second);
    }
  }

  // TODO(swang): We should also subtract object store memory if the task has
  // arguments. Right now we do not modify object_pulls_queued in case of
  // performance regressions in spillback.

  return true;
}

bool ClusterResourceScheduler::GetNodeResources(int64_t node_id,
                                                NodeResources *ret_resources) const {
  auto it = nodes_.find(node_id);
  if (it != nodes_.end()) {
    *ret_resources = it->second.GetLocalView();
    return true;
  } else {
    return false;
  }
}

const NodeResources &ClusterResourceScheduler::GetLocalNodeResources() const {
  const auto &node_it = nodes_.find(local_node_id_);
  RAY_CHECK(node_it != nodes_.end());
  return node_it->second.GetLocalView();
}

int64_t ClusterResourceScheduler::NumNodes() const { return nodes_.size(); }

const StringIdMap &ClusterResourceScheduler::GetStringIdMap() const {
  return string_to_int_map_;
}

void ClusterResourceScheduler::AddLocalResourceInstances(
    const std::string &resource_name, const std::vector<FixedPoint> &instances) {
  ResourceInstanceCapacities *node_instances;
  local_resources_.predefined_resources.resize(PredefinedResources_MAX);
  if (kCPU_ResourceLabel == resource_name) {
    node_instances = &local_resources_.predefined_resources[CPU];
  } else if (kGPU_ResourceLabel == resource_name) {
    node_instances = &local_resources_.predefined_resources[GPU];
  } else if (kObjectStoreMemory_ResourceLabel == resource_name) {
    node_instances = &local_resources_.predefined_resources[OBJECT_STORE_MEM];
  } else if (kMemory_ResourceLabel == resource_name) {
    node_instances = &local_resources_.predefined_resources[MEM];
  } else {
    string_to_int_map_.Insert(resource_name);
    int64_t resource_id = string_to_int_map_.Get(resource_name);
    node_instances = &local_resources_.custom_resources[resource_id];
  }

  if (node_instances->total.size() < instances.size()) {
    node_instances->total.resize(instances.size());
    node_instances->available.resize(instances.size());
  }

  for (size_t i = 0; i < instances.size(); i++) {
    node_instances->available[i] += instances[i];
    node_instances->total[i] += instances[i];
  }
  UpdateLocalAvailableResourcesFromResourceInstances();
}

bool ClusterResourceScheduler::IsAvailableResourceEmpty(
    const std::string &resource_name) {
  auto it = nodes_.find(local_node_id_);
  if (it == nodes_.end()) {
    RAY_LOG(WARNING) << "Can't find local node:[" << local_node_id_
                     << "] when check local available resource.";
    return true;
  }

  int idx = -1;
  if (resource_name == ray::kCPU_ResourceLabel) {
    idx = (int)CPU;
  } else if (resource_name == ray::kGPU_ResourceLabel) {
    idx = (int)GPU;
  } else if (resource_name == ray::kObjectStoreMemory_ResourceLabel) {
    idx = (int)OBJECT_STORE_MEM;
  } else if (resource_name == ray::kMemory_ResourceLabel) {
    idx = (int)MEM;
  };

  auto local_view = it->second.GetMutableLocalView();
  if (idx != -1) {
    return local_view->predefined_resources[idx].available <= 0;
  }
  string_to_int_map_.Insert(resource_name);
  int64_t resource_id = string_to_int_map_.Get(resource_name);
  auto itr = local_view->custom_resources.find(resource_id);
  if (itr != local_view->custom_resources.end()) {
    return itr->second.available <= 0;
  } else {
    return true;
  }
}

void ClusterResourceScheduler::UpdateResourceCapacity(const std::string &node_id_string,
                                                      const std::string &resource_name,
                                                      double resource_total) {
  int64_t node_id = string_to_int_map_.Get(node_id_string);

  auto it = nodes_.find(node_id);
  if (it == nodes_.end()) {
    NodeResources node_resources;
    node_resources.predefined_resources.resize(PredefinedResources_MAX);
    node_id = string_to_int_map_.Insert(node_id_string);
    it = nodes_.emplace(node_id, node_resources).first;
  }

  int idx = -1;
  if (resource_name == ray::kCPU_ResourceLabel) {
    idx = (int)CPU;
  } else if (resource_name == ray::kGPU_ResourceLabel) {
    idx = (int)GPU;
  } else if (resource_name == ray::kObjectStoreMemory_ResourceLabel) {
    idx = (int)OBJECT_STORE_MEM;
  } else if (resource_name == ray::kMemory_ResourceLabel) {
    idx = (int)MEM;
  };

  auto local_view = it->second.GetMutableLocalView();
  FixedPoint resource_total_fp(resource_total);
  if (idx != -1) {
    auto diff_capacity = resource_total_fp - local_view->predefined_resources[idx].total;
    local_view->predefined_resources[idx].total += diff_capacity;
    local_view->predefined_resources[idx].available += diff_capacity;
    if (local_view->predefined_resources[idx].available < 0) {
      local_view->predefined_resources[idx].available = 0;
    }
    if (local_view->predefined_resources[idx].total < 0) {
      local_view->predefined_resources[idx].total = 0;
    }
  } else {
    string_to_int_map_.Insert(resource_name);
    int64_t resource_id = string_to_int_map_.Get(resource_name);
    auto itr = local_view->custom_resources.find(resource_id);
    if (itr != local_view->custom_resources.end()) {
      auto diff_capacity = resource_total_fp - itr->second.total;
      itr->second.total += diff_capacity;
      itr->second.available += diff_capacity;
      if (itr->second.available < 0) {
        itr->second.available = 0;
      }
      if (itr->second.total < 0) {
        itr->second.total = 0;
      }
    } else {
      ResourceCapacity resource_capacity;
      resource_capacity.total = resource_capacity.available = resource_total_fp;
      local_view->custom_resources.emplace(resource_id, resource_capacity);
    }
  }
}

void ClusterResourceScheduler::DeleteLocalResource(const std::string &resource_name) {
  DeleteResource(string_to_int_map_.Get(local_node_id_), resource_name);
}

void ClusterResourceScheduler::DeleteResource(const std::string &node_id_string,
                                              const std::string &resource_name) {
  int64_t node_id = string_to_int_map_.Get(node_id_string);
  auto it = nodes_.find(node_id);
  if (it == nodes_.end()) {
    return;
  }

  int idx = -1;
  if (resource_name == ray::kCPU_ResourceLabel) {
    idx = (int)CPU;
  } else if (resource_name == ray::kGPU_ResourceLabel) {
    idx = (int)GPU;
  } else if (resource_name == ray::kObjectStoreMemory_ResourceLabel) {
    idx = (int)OBJECT_STORE_MEM;
  } else if (resource_name == ray::kMemory_ResourceLabel) {
    idx = (int)MEM;
  };
  auto local_view = it->second.GetMutableLocalView();
  if (idx != -1) {
    local_view->predefined_resources[idx].available = 0;
    local_view->predefined_resources[idx].total = 0;

    if (node_id == local_node_id_) {
      for (auto &total : local_resources_.predefined_resources[idx].total) {
        total = 0;
      }
      for (auto &available : local_resources_.predefined_resources[idx].available) {
        available = 0;
      }
    }
  } else {
    int64_t resource_id = string_to_int_map_.Get(resource_name);
    auto itr = local_view->custom_resources.find(resource_id);
    if (itr != local_view->custom_resources.end()) {
      local_view->custom_resources.erase(itr);
    }

    auto c_itr = local_resources_.custom_resources.find(resource_id);
    if (node_id == local_node_id_ && c_itr != local_resources_.custom_resources.end()) {
      local_resources_.custom_resources[resource_id].total.clear();
      local_resources_.custom_resources[resource_id].available.clear();
      local_resources_.custom_resources.erase(c_itr);
    }
  }
}

std::string ClusterResourceScheduler::SerializedTaskResourceInstances(
    std::shared_ptr<TaskResourceInstances> task_allocation) const {
  bool has_added_resource = false;
  std::stringstream buffer;
  buffer << "{";
  for (size_t i = 0; i < PredefinedResources_MAX; i++) {
    std::vector<FixedPoint> resource = task_allocation->predefined_resources[i];
    if (resource.empty()) {
      continue;
    }
    if (has_added_resource) {
      buffer << ",";
    }
    std::string resource_name = ResourceEnumToString(static_cast<PredefinedResources>(i));
    buffer << "\"" << resource_name << "\":";
    bool is_unit_instance = predefined_unit_instance_resources_.find(i) !=
                            predefined_unit_instance_resources_.end();
    if (!is_unit_instance) {
      buffer << resource[0];
    } else {
      buffer << "[";
      for (size_t i = 0; i < resource.size(); i++) {
        buffer << resource[i];
        if (i < resource.size() - 1) {
          buffer << ", ";
        }
      }
      buffer << "]";
    }
    has_added_resource = true;
  }
  // TODO (chenk008): add custom_resources
  buffer << "}";
  return buffer.str();
}

std::string ClusterResourceScheduler::DebugString(void) const {
  std::stringstream buffer;
  buffer << "\nLocal id: " << local_node_id_;
  buffer << " Local resources: " << local_resources_.DebugString(string_to_int_map_);
  for (auto &node : nodes_) {
    buffer << "node id: " << node.first;
    buffer << node.second.GetLocalView().DebugString(string_to_int_map_);
  }
  return buffer.str();
}

void ClusterResourceScheduler::InitResourceInstances(
    FixedPoint total, bool unit_instances, ResourceInstanceCapacities *instance_list) {
  if (unit_instances) {
    size_t num_instances = static_cast<size_t>(total.Double());
    instance_list->total.resize(num_instances);
    instance_list->available.resize(num_instances);
    for (size_t i = 0; i < num_instances; i++) {
      instance_list->total[i] = instance_list->available[i] = 1.0;
    };
  } else {
    instance_list->total.resize(1);
    instance_list->available.resize(1);
    instance_list->total[0] = instance_list->available[0] = total;
  }
}

std::string ClusterResourceScheduler::GetLocalResourceViewString() const {
  const auto &node_it = nodes_.find(local_node_id_);
  RAY_CHECK(node_it != nodes_.end());
  return node_it->second.GetLocalView().DictString(string_to_int_map_);
}

void ClusterResourceScheduler::InitLocalResources(const NodeResources &node_resources) {
  local_resources_.predefined_resources.resize(PredefinedResources_MAX);

  for (size_t i = 0; i < PredefinedResources_MAX; i++) {
    if (node_resources.predefined_resources[i].total > 0) {
      // when we enable cpushare, the CPU will not be treat as unit_instance.
      bool is_unit_instance = predefined_unit_instance_resources_.find(i) !=
                              predefined_unit_instance_resources_.end();
      InitResourceInstances(node_resources.predefined_resources[i].total,
                            is_unit_instance, &local_resources_.predefined_resources[i]);
    }
  }

  if (node_resources.custom_resources.size() == 0) {
    return;
  }

  for (auto it = node_resources.custom_resources.begin();
       it != node_resources.custom_resources.end(); ++it) {
    if (it->second.total > 0) {
      bool is_unit_instance = custom_unit_instance_resources_.find(it->first) !=
                              custom_unit_instance_resources_.end();
      ResourceInstanceCapacities instance_list;
      InitResourceInstances(it->second.total, is_unit_instance, &instance_list);
      local_resources_.custom_resources.emplace(it->first, instance_list);
    }
  }
}

std::vector<FixedPoint> ClusterResourceScheduler::AddAvailableResourceInstances(
    std::vector<FixedPoint> available, ResourceInstanceCapacities *resource_instances) {
  std::vector<FixedPoint> overflow(available.size(), 0.);
  for (size_t i = 0; i < available.size(); i++) {
    resource_instances->available[i] = resource_instances->available[i] + available[i];
    if (resource_instances->available[i] > resource_instances->total[i]) {
      overflow[i] = (resource_instances->available[i] - resource_instances->total[i]);
      resource_instances->available[i] = resource_instances->total[i];
    }
  }

  return overflow;
}

std::vector<FixedPoint> ClusterResourceScheduler::SubtractAvailableResourceInstances(
    std::vector<FixedPoint> available, ResourceInstanceCapacities *resource_instances,
    bool allow_going_negative) {
  RAY_CHECK(available.size() == resource_instances->available.size());

  std::vector<FixedPoint> underflow(available.size(), 0.);
  for (size_t i = 0; i < available.size(); i++) {
    if (resource_instances->available[i] < 0) {
      if (allow_going_negative) {
        resource_instances->available[i] =
            resource_instances->available[i] - available[i];
      } else {
        underflow[i] = available[i];  // No change in the value in this case.
      }
    } else {
      resource_instances->available[i] = resource_instances->available[i] - available[i];
      if (resource_instances->available[i] < 0 && !allow_going_negative) {
        underflow[i] = -resource_instances->available[i];
        resource_instances->available[i] = 0;
      }
    }
  }
  return underflow;
}

bool ClusterResourceScheduler::AllocateResourceInstances(
    FixedPoint demand, std::vector<FixedPoint> &available,
    std::vector<FixedPoint> *allocation) {
  allocation->resize(available.size());
  FixedPoint remaining_demand = demand;

  if (available.size() == 1) {
    // This resource has just an instance.
    if (available[0] >= remaining_demand) {
      available[0] -= remaining_demand;
      (*allocation)[0] = remaining_demand;
      return true;
    } else {
      // Not enough capacity.
      return false;
    }
  }

  // If resources has multiple instances, each instance has total capacity of 1.
  //
  // If this resource constraint is hard, as long as remaining_demand is greater than 1.,
  // allocate full unit-capacity instances until the remaining_demand becomes fractional.
  // Then try to find the best fit for the fractional remaining_resources. Best fist means
  // allocating the resource instance with the smallest available capacity greater than
  // remaining_demand
  //
  // If resource constraint is soft, allocate as many full unit-capacity resources and
  // then distribute remaining_demand across remaining instances. Note that in case we can
  // overallocate this resource.
  if (remaining_demand >= 1.) {
    for (size_t i = 0; i < available.size(); i++) {
      if (available[i] == 1.) {
        // Allocate a full unit-capacity instance.
        (*allocation)[i] = 1.;
        available[i] = 0;
        remaining_demand -= 1.;
      }
      if (remaining_demand < 1.) {
        break;
      }
    }
  }

  if (remaining_demand >= 1.) {
    // Cannot satisfy a demand greater than one if no unit capacity resource is available.
    return false;
  }

  // Remaining demand is fractional. Find the best fit, if exists.
  if (remaining_demand > 0.) {
    int64_t idx_best_fit = -1;
    FixedPoint available_best_fit = 1.;
    for (size_t i = 0; i < available.size(); i++) {
      if (available[i] >= remaining_demand) {
        if (idx_best_fit == -1 ||
            (available[i] - remaining_demand < available_best_fit)) {
          available_best_fit = available[i] - remaining_demand;
          idx_best_fit = static_cast<int64_t>(i);
        }
      }
    }
    if (idx_best_fit == -1) {
      return false;
    } else {
      (*allocation)[idx_best_fit] = remaining_demand;
      available[idx_best_fit] -= remaining_demand;
    }
  }
  return true;
}

bool ClusterResourceScheduler::AllocateTaskResourceInstances(
    const ResourceRequest &resource_request,
    std::shared_ptr<TaskResourceInstances> task_allocation) {
  RAY_CHECK(task_allocation != nullptr);
  if (nodes_.find(local_node_id_) == nodes_.end()) {
    return false;
  }
  task_allocation->predefined_resources.resize(PredefinedResources_MAX);
  for (size_t i = 0; i < PredefinedResources_MAX; i++) {
    if (resource_request.predefined_resources[i] > 0) {
      if (!AllocateResourceInstances(resource_request.predefined_resources[i],
                                     local_resources_.predefined_resources[i].available,
                                     &task_allocation->predefined_resources[i])) {
        // Allocation failed. Restore node's local resources by freeing the resources
        // of the failed allocation.
        FreeTaskResourceInstances(task_allocation);
        return false;
      }
    }
  }

  for (const auto &task_req_custom_resource : resource_request.custom_resources) {
    auto it = local_resources_.custom_resources.find(task_req_custom_resource.first);
    if (it != local_resources_.custom_resources.end()) {
      if (task_req_custom_resource.second > 0) {
        std::vector<FixedPoint> allocation;
        bool success = AllocateResourceInstances(task_req_custom_resource.second,
                                                 it->second.available, &allocation);
        // Even if allocation failed we need to remember partial allocations to correctly
        // free resources.
        task_allocation->custom_resources.emplace(it->first, allocation);
        if (!success) {
          // Allocation failed. Restore node's local resources by freeing the resources
          // of the failed allocation.
          FreeTaskResourceInstances(task_allocation);
          return false;
        }
      }
    } else {
      // Allocation failed because the custom resources don't exist in this local node.
      // Restore node's local resources by freeing the resources
      // of the failed allocation.
      FreeTaskResourceInstances(task_allocation);
      return false;
    }
  }
  return true;
}

void ClusterResourceScheduler::UpdateLocalAvailableResourcesFromResourceInstances() {
  auto it_local_node = nodes_.find(local_node_id_);
  RAY_CHECK(it_local_node != nodes_.end());

  auto local_view = it_local_node->second.GetMutableLocalView();
  for (size_t i = 0; i < PredefinedResources_MAX; i++) {
    local_view->predefined_resources[i].available = 0;
    local_view->predefined_resources[i].total = 0;
    for (size_t j = 0; j < local_resources_.predefined_resources[i].available.size();
         j++) {
      local_view->predefined_resources[i].available +=
          local_resources_.predefined_resources[i].available[j];
      local_view->predefined_resources[i].total +=
          local_resources_.predefined_resources[i].total[j];
    }
  }

  for (auto &custom_resource : local_resources_.custom_resources) {
    int64_t resource_name = custom_resource.first;
    auto &instances = custom_resource.second;

    FixedPoint available = std::accumulate(instances.available.begin(),
                                           instances.available.end(), FixedPoint());
    FixedPoint total =
        std::accumulate(instances.total.begin(), instances.total.end(), FixedPoint());

    local_view->custom_resources[resource_name].available = available;
    local_view->custom_resources[resource_name].total = total;
  }
}

void ClusterResourceScheduler::FreeTaskResourceInstances(
    std::shared_ptr<TaskResourceInstances> task_allocation) {
  RAY_CHECK(task_allocation != nullptr);
  for (size_t i = 0; i < PredefinedResources_MAX; i++) {
    AddAvailableResourceInstances(task_allocation->predefined_resources[i],
                                  &local_resources_.predefined_resources[i]);
  }

  for (const auto &task_allocation_custom_resource : task_allocation->custom_resources) {
    auto it =
        local_resources_.custom_resources.find(task_allocation_custom_resource.first);
    if (it != local_resources_.custom_resources.end()) {
      AddAvailableResourceInstances(task_allocation_custom_resource.second, &it->second);
    }
  }
}

std::vector<double> ClusterResourceScheduler::AddCPUResourceInstances(
    std::vector<double> &cpu_instances) {
  std::vector<FixedPoint> cpu_instances_fp =
      VectorDoubleToVectorFixedPoint(cpu_instances);

  if (cpu_instances.size() == 0) {
    return cpu_instances;  // No overflow.
  }
  RAY_CHECK(nodes_.find(local_node_id_) != nodes_.end());

  auto overflow = AddAvailableResourceInstances(
      cpu_instances_fp, &local_resources_.predefined_resources[CPU]);
  UpdateLocalAvailableResourcesFromResourceInstances();

  return VectorFixedPointToVectorDouble(overflow);
}

std::vector<double> ClusterResourceScheduler::SubtractCPUResourceInstances(
    std::vector<double> &cpu_instances, bool allow_going_negative) {
  std::vector<FixedPoint> cpu_instances_fp =
      VectorDoubleToVectorFixedPoint(cpu_instances);

  if (cpu_instances.size() == 0) {
    return cpu_instances;  // No underflow.
  }
  RAY_CHECK(nodes_.find(local_node_id_) != nodes_.end());

  auto underflow = SubtractAvailableResourceInstances(
      cpu_instances_fp, &local_resources_.predefined_resources[CPU],
      allow_going_negative);
  UpdateLocalAvailableResourcesFromResourceInstances();

  return VectorFixedPointToVectorDouble(underflow);
}

std::vector<double> ClusterResourceScheduler::AddGPUResourceInstances(
    std::vector<double> &gpu_instances) {
  std::vector<FixedPoint> gpu_instances_fp =
      VectorDoubleToVectorFixedPoint(gpu_instances);

  if (gpu_instances.size() == 0) {
    return gpu_instances;  // No overflow.
  }
  RAY_CHECK(nodes_.find(local_node_id_) != nodes_.end());

  auto overflow = AddAvailableResourceInstances(
      gpu_instances_fp, &local_resources_.predefined_resources[GPU]);
  UpdateLocalAvailableResourcesFromResourceInstances();

  return VectorFixedPointToVectorDouble(overflow);
}

std::vector<double> ClusterResourceScheduler::SubtractGPUResourceInstances(
    std::vector<double> &gpu_instances) {
  std::vector<FixedPoint> gpu_instances_fp =
      VectorDoubleToVectorFixedPoint(gpu_instances);

  if (gpu_instances.size() == 0) {
    return gpu_instances;  // No underflow.
  }
  RAY_CHECK(nodes_.find(local_node_id_) != nodes_.end());

  auto underflow = SubtractAvailableResourceInstances(
      gpu_instances_fp, &local_resources_.predefined_resources[GPU]);
  UpdateLocalAvailableResourcesFromResourceInstances();

  return VectorFixedPointToVectorDouble(underflow);
}

bool ClusterResourceScheduler::AllocateLocalTaskResources(
    const ResourceRequest &resource_request,
    std::shared_ptr<TaskResourceInstances> task_allocation) {
  if (AllocateTaskResourceInstances(resource_request, task_allocation)) {
    UpdateLocalAvailableResourcesFromResourceInstances();
    return true;
  }
  return false;
}

bool ClusterResourceScheduler::AllocateLocalTaskResources(
    const absl::flat_hash_map<std::string, double> &task_resources,
    std::shared_ptr<TaskResourceInstances> task_allocation) {
  RAY_CHECK(task_allocation != nullptr);
  // We don't track object store memory demands so no need to allocate them.
  ResourceRequest resource_request = ResourceMapToResourceRequest(
      string_to_int_map_, task_resources, /*requires_object_store_memory=*/false);
  return AllocateLocalTaskResources(resource_request, task_allocation);
}

std::string ClusterResourceScheduler::GetResourceNameFromIndex(int64_t res_idx) {
  if (res_idx == CPU) {
    return ray::kCPU_ResourceLabel;
  } else if (res_idx == GPU) {
    return ray::kGPU_ResourceLabel;
  } else if (res_idx == OBJECT_STORE_MEM) {
    return ray::kObjectStoreMemory_ResourceLabel;
  } else if (res_idx == MEM) {
    return ray::kMemory_ResourceLabel;
  } else {
    return string_to_int_map_.Get((uint64_t)res_idx);
  }
}

bool ClusterResourceScheduler::AllocateRemoteTaskResources(
    const std::string &node_string,
    const absl::flat_hash_map<std::string, double> &task_resources) {
  ResourceRequest resource_request = ResourceMapToResourceRequest(
      string_to_int_map_, task_resources, /*requires_object_store_memory=*/false);
  auto node_id = string_to_int_map_.Insert(node_string);
  RAY_CHECK(node_id != local_node_id_);
  return SubtractRemoteNodeAvailableResources(node_id, resource_request);
}

void ClusterResourceScheduler::ReleaseWorkerResources(
    std::shared_ptr<TaskResourceInstances> task_allocation) {
  if (task_allocation == nullptr || task_allocation->IsEmpty()) {
    return;
  }
  FreeTaskResourceInstances(task_allocation);
  UpdateLocalAvailableResourcesFromResourceInstances();
}

void ClusterResourceScheduler::UpdateLastResourceUsage(
    std::shared_ptr<SchedulingResources> gcs_resources) {
  last_report_resources_ = std::make_unique<NodeResources>(ResourceMapToNodeResources(
      string_to_int_map_, gcs_resources->GetTotalResources().GetResourceMap(),
      gcs_resources->GetAvailableResources().GetResourceMap()));
}

void ClusterResourceScheduler::FillResourceUsage(rpc::ResourcesData &resources_data) {
  NodeResources resources;

  RAY_CHECK(GetNodeResources(local_node_id_, &resources))
      << "Error: Populating heartbeat failed. Please file a bug report: "
         "https://github.com/ray-project/ray/issues/new.";

  // Initialize if last report resources is empty.
  if (!last_report_resources_) {
    NodeResources node_resources =
        ResourceMapToNodeResources(string_to_int_map_, {{}}, {{}});
    last_report_resources_.reset(new NodeResources(node_resources));
  }

  // Automatically report object store usage.
  // XXX: this MUTATES the resources field, which is needed since we are storing
  // it in last_report_resources_.
  if (get_used_object_store_memory_ != nullptr) {
    auto &capacity = resources.predefined_resources[OBJECT_STORE_MEM];
    double used = get_used_object_store_memory_();
    capacity.available = FixedPoint(capacity.total.Double() - used);
  }

  for (int i = 0; i < PredefinedResources_MAX; i++) {
    const auto &label = ResourceEnumToString((PredefinedResources)i);
    const auto &capacity = resources.predefined_resources[i];
    const auto &last_capacity = last_report_resources_->predefined_resources[i];
    // Note: available may be negative, but only report positive to GCS.
    if (capacity.available != last_capacity.available && capacity.available > 0) {
      resources_data.set_resources_available_changed(true);
      (*resources_data.mutable_resources_available())[label] =
          capacity.available.Double();
    }
    if (capacity.total != last_capacity.total) {
      (*resources_data.mutable_resources_total())[label] = capacity.total.Double();
    }
  }
  for (const auto &it : resources.custom_resources) {
    uint64_t custom_id = it.first;
    const auto &capacity = it.second;
    const auto &last_capacity = last_report_resources_->custom_resources[custom_id];
    const auto &label = string_to_int_map_.Get(custom_id);
    // Note: available may be negative, but only report positive to GCS.
    if (capacity.available != last_capacity.available && capacity.available > 0) {
      resources_data.set_resources_available_changed(true);
      (*resources_data.mutable_resources_available())[label] =
          capacity.available.Double();
    }
    if (capacity.total != last_capacity.total) {
      (*resources_data.mutable_resources_total())[label] = capacity.total.Double();
    }
  }

  if (get_pull_manager_at_capacity_ != nullptr) {
    resources.object_pulls_queued = get_pull_manager_at_capacity_();
    if (last_report_resources_->object_pulls_queued != resources.object_pulls_queued) {
      resources_data.set_object_pulls_queued(resources.object_pulls_queued);
      resources_data.set_resources_available_changed(true);
    }
  }

  if (resources != *last_report_resources_.get()) {
    last_report_resources_.reset(new NodeResources(resources));
  }

  if (!RayConfig::instance().enable_light_weight_resource_report()) {
    resources_data.set_resources_available_changed(true);
  }
}

double ClusterResourceScheduler::GetLocalAvailableCpus() const {
  NodeResources local_resources;
  RAY_CHECK(GetNodeResources(local_node_id_, &local_resources));
  auto &capacity = local_resources.predefined_resources[CPU];
  return capacity.available.Double();
}

ray::gcs::NodeResourceInfoAccessor::ResourceMap
ClusterResourceScheduler::GetResourceTotals(
    const absl::flat_hash_map<std::string, double> &resource_map_filter) const {
  ray::gcs::NodeResourceInfoAccessor::ResourceMap map;
  auto it = nodes_.find(local_node_id_);
  RAY_CHECK(it != nodes_.end());
  const auto &local_resources = it->second.GetLocalView();
  for (size_t i = 0; i < local_resources.predefined_resources.size(); i++) {
    std::string resource_name = ResourceEnumToString(static_cast<PredefinedResources>(i));
    double resource_total = local_resources.predefined_resources[i].total.Double();
    if (!resource_map_filter.contains(resource_name)) {
      continue;
    }

    if (resource_total > 0) {
      auto data = std::make_shared<rpc::ResourceTableData>();
      data->set_resource_capacity(resource_total);
      map.emplace(resource_name, std::move(data));
    }
  }

  for (auto entry : local_resources.custom_resources) {
    std::string resource_name = string_to_int_map_.Get(entry.first);
    double resource_total = entry.second.total.Double();
    if (!resource_map_filter.contains(resource_name)) {
      continue;
    }

    if (resource_total > 0) {
      auto data = std::make_shared<rpc::ResourceTableData>();
      data->set_resource_capacity(resource_total);
      map.emplace(resource_name, std::move(data));
    }
  }
  return map;
}

bool ClusterResourceScheduler::IsLocallySchedulable(
    const absl::flat_hash_map<std::string, double> &shape) {
  auto resource_request = ResourceMapToResourceRequest(
      string_to_int_map_, shape, /*requires_object_store_memory=*/false);
  return IsSchedulable(resource_request, local_node_id_, GetLocalNodeResources());
}

}  // namespace ray<|MERGE_RESOLUTION|>--- conflicted
+++ resolved
@@ -170,25 +170,15 @@
   return RemoveNode(node_id);
 }
 
-<<<<<<< HEAD
 bool ClusterResourceScheduler::IsNodeAvailable(int64_t node_id,
                                                const SchedulingContext &context) const {
-  bool has =
-      context.task_spec.HasRuntimeEnvFailureAtNode(string_to_int_map_.Get(node_id));
   return NodeAlive(node_id) &&
          !context.task_spec.HasRuntimeEnvFailureAtNode(string_to_int_map_.Get(node_id));
 }
 
-int64_t ClusterResourceScheduler::IsSchedulable(const ResourceRequest &resource_request,
-                                                int64_t node_id,
-                                                const NodeResources &resources) const {
-  int violations = 0;
-
-=======
 bool ClusterResourceScheduler::IsSchedulable(const ResourceRequest &resource_request,
                                              int64_t node_id,
                                              const NodeResources &resources) const {
->>>>>>> 61778a95
   if (resource_request.requires_object_store_memory && resources.object_pulls_queued &&
       node_id != local_node_id_) {
     // It's okay if the local node's pull manager is at capacity because we
@@ -260,18 +250,11 @@
 
   // TODO (Alex): Setting require_available == force_spillback is a hack in order to
   // remain bug compatible with the legacy scheduling algorithms.
-<<<<<<< HEAD
-  int64_t best_node_id = raylet_scheduling_policy::HybridPolicy(
-      resource_request, local_node_id_, nodes_, spread_threshold, force_spillback,
-      force_spillback,
+  int64_t best_node_id = scheduling_policy_->HybridPolicy(
+      resource_request, force_spillback, force_spillback,
       /*is_node_available=*/[this, &task_spec](auto node_id) {
         return this->IsNodeAvailable(node_id, {task_spec});
       });
-=======
-  int64_t best_node_id = scheduling_policy_->HybridPolicy(
-      resource_request, force_spillback, force_spillback,
-      [this](auto node_id) { return this->NodeAlive(node_id); });
->>>>>>> 61778a95
   *is_infeasible = best_node_id == -1 ? true : false;
   if (!*is_infeasible) {
     // TODO (Alex): Support soft constraints if needed later.
