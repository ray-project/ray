<<<<<<< HEAD
// Copyright 2017 The Ray Authors.
//
// Licensed under the Apache License, Version 2.0 (the "License");
// you may not use this file except in compliance with the License.
// You may obtain a copy of the License at
//
//  http://www.apache.org/licenses/LICENSE-2.0
//
// Unless required by applicable law or agreed to in writing, software
// distributed under the License is distributed on an "AS IS" BASIS,
// WITHOUT WARRANTIES OR CONDITIONS OF ANY KIND, either express or implied.
// See the License for the specific language governing permissions and
// limitations under the License.

#include "ray/raylet/scheduling/cluster_resource_scheduler.h"

#include <boost/algorithm/string.hpp>

#include "ray/common/grpc_util.h"
#include "ray/common/ray_config.h"

namespace ray {

ClusterResourceScheduler::ClusterResourceScheduler(
    int64_t local_node_id, const NodeResources &local_node_resources,
    gcs::GcsClient &gcs_client)
    : local_node_id_(local_node_id),
      gen_(std::chrono::high_resolution_clock::now().time_since_epoch().count()),
      gcs_client_(&gcs_client) {
  scheduling_policy_ = std::make_unique<raylet_scheduling_policy::SchedulingPolicy>(
      local_node_id_, nodes_);
  InitResourceUnitInstanceInfo();
  AddOrUpdateNode(local_node_id_, local_node_resources);
  InitLocalResources(local_node_resources);
}

ClusterResourceScheduler::ClusterResourceScheduler(
    const std::string &local_node_id,
    const absl::flat_hash_map<std::string, double> &local_node_resources,
    gcs::GcsClient &gcs_client, std::function<int64_t(void)> get_used_object_store_memory,
    std::function<bool(void)> get_pull_manager_at_capacity)
    : get_pull_manager_at_capacity_(get_pull_manager_at_capacity),
      gcs_client_(&gcs_client) {
  local_node_id_ = string_to_int_map_.Insert(local_node_id);
  scheduling_policy_ = std::make_unique<raylet_scheduling_policy::SchedulingPolicy>(
      local_node_id_, nodes_);
  NodeResources node_resources = ResourceMapToNodeResources(
      string_to_int_map_, local_node_resources, local_node_resources);

  InitResourceUnitInstanceInfo();
  AddOrUpdateNode(local_node_id_, node_resources);
  InitLocalResources(node_resources);
  get_used_object_store_memory_ = get_used_object_store_memory;
}

bool ClusterResourceScheduler::NodeAlive(int64_t node_id) const {
  if (node_id == local_node_id_) {
    return true;
  }
  if (node_id == -1) {
    return false;
  }
  auto node_id_binary = string_to_int_map_.Get(node_id);
  return gcs_client_->Nodes().Get(NodeID::FromBinary(node_id_binary)) != nullptr;
}

void ClusterResourceScheduler::InitResourceUnitInstanceInfo() {
  std::string predefined_unit_instance_resources =
      RayConfig::instance().predefined_unit_instance_resources();
  if (!predefined_unit_instance_resources.empty()) {
    std::vector<std::string> results;
    boost::split(results, predefined_unit_instance_resources, boost::is_any_of(","));
    for (std::string &result : results) {
      PredefinedResources resource = ResourceStringToEnum(result);
      RAY_CHECK(resource < PredefinedResources_MAX)
          << "Failed to parse predefined resource";
      predefined_unit_instance_resources_.emplace(resource);
    }
  }
  std::string custom_unit_instance_resources =
      RayConfig::instance().custom_unit_instance_resources();
  if (!custom_unit_instance_resources.empty()) {
    std::vector<std::string> results;
    boost::split(results, custom_unit_instance_resources, boost::is_any_of(","));
    for (std::string &result : results) {
      int64_t resource_id = string_to_int_map_.Insert(result);
      custom_unit_instance_resources_.emplace(resource_id);
    }
  }
}

void ClusterResourceScheduler::AddOrUpdateNode(
    const std::string &node_id,
    const absl::flat_hash_map<std::string, double> &resources_total,
    const absl::flat_hash_map<std::string, double> &resources_available) {
  NodeResources node_resources = ResourceMapToNodeResources(
      string_to_int_map_, resources_total, resources_available);
  AddOrUpdateNode(string_to_int_map_.Insert(node_id), node_resources);
}

void ClusterResourceScheduler::AddOrUpdateNode(int64_t node_id,
                                               const NodeResources &node_resources) {
  auto it = nodes_.find(node_id);
  if (it == nodes_.end()) {
    // This node is new, so add it to the map.
    nodes_.emplace(node_id, node_resources);
  } else {
    // This node exists, so update its resources.
    it->second = Node(node_resources);
  }
}

bool ClusterResourceScheduler::UpdateNode(const std::string &node_id_string,
                                          const rpc::ResourcesData &resource_data) {
  auto node_id = string_to_int_map_.Insert(node_id_string);
  if (!nodes_.contains(node_id)) {
    return false;
  }

  auto resources_total = MapFromProtobuf(resource_data.resources_total());
  auto resources_available = MapFromProtobuf(resource_data.resources_available());
  NodeResources node_resources = ResourceMapToNodeResources(
      string_to_int_map_, resources_total, resources_available);
  NodeResources local_view;
  RAY_CHECK(GetNodeResources(node_id, &local_view));

  if (resource_data.resources_total_size() > 0) {
    for (size_t i = 0; i < node_resources.predefined_resources.size(); ++i) {
      local_view.predefined_resources[i].total =
          node_resources.predefined_resources[i].total;
    }
    for (auto &entry : node_resources.custom_resources) {
      local_view.custom_resources[entry.first].total = entry.second.total;
    }
  }

  if (resource_data.resources_available_changed()) {
    for (size_t i = 0; i < node_resources.predefined_resources.size(); ++i) {
      local_view.predefined_resources[i].available =
          node_resources.predefined_resources[i].available;
    }
    for (auto &entry : node_resources.custom_resources) {
      local_view.custom_resources[entry.first].available = entry.second.available;
    }

    local_view.object_pulls_queued = resource_data.object_pulls_queued();
  }

  AddOrUpdateNode(node_id, local_view);
  return true;
}

bool ClusterResourceScheduler::RemoveNode(int64_t node_id) {
  auto it = nodes_.find(node_id);
  if (it == nodes_.end()) {
    // Node not found.
    return false;
  } else {
    nodes_.erase(it);
    return true;
  }
}

bool ClusterResourceScheduler::RemoveNode(const std::string &node_id_string) {
  auto node_id = string_to_int_map_.Get(node_id_string);
  if (node_id == -1) {
    return false;
  }

  return RemoveNode(node_id);
}

bool ClusterResourceScheduler::IsSchedulable(const ResourceRequest &resource_request,
                                             int64_t node_id,
                                             const NodeResources &resources) const {
  if (resource_request.requires_object_store_memory && resources.object_pulls_queued &&
      node_id != local_node_id_) {
    // It's okay if the local node's pull manager is at capacity because we
    // will eventually spill the task back from the waiting queue if its args
    // cannot be pulled.
    return false;
  }

  // First, check predefined resources.
  for (size_t i = 0; i < PredefinedResources_MAX; i++) {
    if (resource_request.predefined_resources[i] >
        resources.predefined_resources[i].available) {
      // A hard constraint has been violated, so we cannot schedule
      // this resource request.
      return false;
    }
  }

  // Now check custom resources.
  for (const auto &task_req_custom_resource : resource_request.custom_resources) {
    auto it = resources.custom_resources.find(task_req_custom_resource.first);

    if (it == resources.custom_resources.end()) {
      // Requested resource doesn't exist at this node.
      // This is a hard constraint so cannot schedule this resource request.
      return false;
    } else {
      if (task_req_custom_resource.second > it->second.available) {
        // Resource constraint is violated.
        return false;
      }
    }
  }

  return true;
}

int64_t ClusterResourceScheduler::GetBestSchedulableNode(
    const ResourceRequest &resource_request,
    const rpc::SchedulingStrategy &scheduling_strategy, bool actor_creation,
    bool force_spillback, int64_t *total_violations, bool *is_infeasible) {
  // The zero cpu actor is a special case that must be handled the same way by all
  // scheduling policies.
  if (actor_creation && resource_request.IsEmpty()) {
    int64_t best_node = -1;
    // This is an actor which requires no resources.
    // Pick a random node to to avoid scheduling all actors on the local node.
    if (nodes_.size() > 0) {
      std::uniform_int_distribution<int> distribution(0, nodes_.size() - 1);
      int idx = distribution(gen_);
      auto iter = std::next(nodes_.begin(), idx);
      for (size_t i = 0; i < nodes_.size(); ++i) {
        // TODO(iycheng): Here is there are a lot of nodes died, the
        // distribution might not be even.
        if (NodeAlive(iter->first)) {
          best_node = iter->first;
          break;
        }
        ++iter;
        if (iter == nodes_.end()) {
          iter = nodes_.begin();
        }
      }
    }
    RAY_LOG(DEBUG) << "GetBestSchedulableNode, best_node = " << best_node
                   << ", # nodes = " << nodes_.size()
                   << ", resource_request = " << resource_request.DebugString();
    return best_node;
  }

  // TODO (Alex): Setting require_available == force_spillback is a hack in order to
  // remain bug compatible with the legacy scheduling algorithms.
  int64_t best_node_id = scheduling_policy_->HybridPolicy(
      resource_request,
      scheduling_strategy.scheduling_strategy_case() ==
              rpc::SchedulingStrategy::SchedulingStrategyCase::kSpreadSchedulingStrategy
          ? 0.0
          : RayConfig::instance().scheduler_spread_threshold(),
      force_spillback, force_spillback,
      [this](auto node_id) { return this->NodeAlive(node_id); });
  *is_infeasible = best_node_id == -1 ? true : false;
  if (!*is_infeasible) {
    // TODO (Alex): Support soft constraints if needed later.
    *total_violations = 0;
  }

  RAY_LOG(DEBUG) << "Scheduling decision. "
                 << "forcing spillback: " << force_spillback
                 << ". Best node: " << best_node_id << " "
                 << (string_to_int_map_.Get(best_node_id) == "-1"
                         ? NodeID::Nil()
                         : NodeID::FromBinary(string_to_int_map_.Get(best_node_id)))
                 << ", is infeasible: " << *is_infeasible;
  return best_node_id;
}

std::string ClusterResourceScheduler::GetBestSchedulableNode(
    const absl::flat_hash_map<std::string, double> &task_resources,
    const rpc::SchedulingStrategy &scheduling_strategy, bool requires_object_store_memory,
    bool actor_creation, bool force_spillback, int64_t *total_violations,
    bool *is_infeasible) {
  ResourceRequest resource_request = ResourceMapToResourceRequest(
      string_to_int_map_, task_resources, requires_object_store_memory);
  int64_t node_id =
      GetBestSchedulableNode(resource_request, scheduling_strategy, actor_creation,
                             force_spillback, total_violations, is_infeasible);

  if (node_id == -1) {
    // This is not a schedulable node, so return empty string.
    return "";
  }
  // Return the string name of the node.
  return string_to_int_map_.Get(node_id);
}

bool ClusterResourceScheduler::SubtractRemoteNodeAvailableResources(
    int64_t node_id, const ResourceRequest &resource_request) {
  RAY_CHECK(node_id != local_node_id_);

  auto it = nodes_.find(node_id);
  if (it == nodes_.end()) {
    return false;
  }
  NodeResources *resources = it->second.GetMutableLocalView();

  // Just double check this node can still schedule the resource request.
  if (!IsSchedulable(resource_request, node_id, *resources)) {
    return false;
  }

  FixedPoint zero(0.);

  for (size_t i = 0; i < PredefinedResources_MAX; i++) {
    resources->predefined_resources[i].available =
        std::max(FixedPoint(0), resources->predefined_resources[i].available -
                                    resource_request.predefined_resources[i]);
  }

  for (const auto &task_req_custom_resource : resource_request.custom_resources) {
    auto it = resources->custom_resources.find(task_req_custom_resource.first);
    if (it != resources->custom_resources.end()) {
      it->second.available =
          std::max(FixedPoint(0), it->second.available - task_req_custom_resource.second);
    }
  }

  // TODO(swang): We should also subtract object store memory if the task has
  // arguments. Right now we do not modify object_pulls_queued in case of
  // performance regressions in spillback.

  return true;
}

bool ClusterResourceScheduler::GetNodeResources(int64_t node_id,
                                                NodeResources *ret_resources) const {
  auto it = nodes_.find(node_id);
  if (it != nodes_.end()) {
    *ret_resources = it->second.GetLocalView();
    return true;
  } else {
    return false;
  }
}

const NodeResources &ClusterResourceScheduler::GetLocalNodeResources() const {
  const auto &node_it = nodes_.find(local_node_id_);
  RAY_CHECK(node_it != nodes_.end());
  return node_it->second.GetLocalView();
}

int64_t ClusterResourceScheduler::NumNodes() const { return nodes_.size(); }

const StringIdMap &ClusterResourceScheduler::GetStringIdMap() const {
  return string_to_int_map_;
}

void ClusterResourceScheduler::AddLocalResourceInstances(
    const std::string &resource_name, const std::vector<FixedPoint> &instances) {
  ResourceInstanceCapacities *node_instances;
  local_resources_.predefined_resources.resize(PredefinedResources_MAX);
  if (kCPU_ResourceLabel == resource_name) {
    node_instances = &local_resources_.predefined_resources[CPU];
  } else if (kGPU_ResourceLabel == resource_name) {
    node_instances = &local_resources_.predefined_resources[GPU];
  } else if (kObjectStoreMemory_ResourceLabel == resource_name) {
    node_instances = &local_resources_.predefined_resources[OBJECT_STORE_MEM];
  } else if (kMemory_ResourceLabel == resource_name) {
    node_instances = &local_resources_.predefined_resources[MEM];
  } else {
    string_to_int_map_.Insert(resource_name);
    int64_t resource_id = string_to_int_map_.Get(resource_name);
    node_instances = &local_resources_.custom_resources[resource_id];
  }

  if (node_instances->total.size() < instances.size()) {
    node_instances->total.resize(instances.size());
    node_instances->available.resize(instances.size());
  }

  for (size_t i = 0; i < instances.size(); i++) {
    node_instances->available[i] += instances[i];
    node_instances->total[i] += instances[i];
  }
  UpdateLocalAvailableResourcesFromResourceInstances();
}

bool ClusterResourceScheduler::IsAvailableResourceEmpty(
    const std::string &resource_name) {
  auto it = nodes_.find(local_node_id_);
  if (it == nodes_.end()) {
    RAY_LOG(WARNING) << "Can't find local node:[" << local_node_id_
                     << "] when check local available resource.";
    return true;
  }

  int idx = -1;
  if (resource_name == ray::kCPU_ResourceLabel) {
    idx = (int)CPU;
  } else if (resource_name == ray::kGPU_ResourceLabel) {
    idx = (int)GPU;
  } else if (resource_name == ray::kObjectStoreMemory_ResourceLabel) {
    idx = (int)OBJECT_STORE_MEM;
  } else if (resource_name == ray::kMemory_ResourceLabel) {
    idx = (int)MEM;
  };

  auto local_view = it->second.GetMutableLocalView();
  if (idx != -1) {
    return local_view->predefined_resources[idx].available <= 0;
  }
  string_to_int_map_.Insert(resource_name);
  int64_t resource_id = string_to_int_map_.Get(resource_name);
  auto itr = local_view->custom_resources.find(resource_id);
  if (itr != local_view->custom_resources.end()) {
    return itr->second.available <= 0;
  } else {
    return true;
  }
}

void ClusterResourceScheduler::UpdateResourceCapacity(const std::string &node_id_string,
                                                      const std::string &resource_name,
                                                      double resource_total) {
  int64_t node_id = string_to_int_map_.Get(node_id_string);

  auto it = nodes_.find(node_id);
  if (it == nodes_.end()) {
    NodeResources node_resources;
    node_resources.predefined_resources.resize(PredefinedResources_MAX);
    node_id = string_to_int_map_.Insert(node_id_string);
    it = nodes_.emplace(node_id, node_resources).first;
  }

  int idx = -1;
  if (resource_name == ray::kCPU_ResourceLabel) {
    idx = (int)CPU;
  } else if (resource_name == ray::kGPU_ResourceLabel) {
    idx = (int)GPU;
  } else if (resource_name == ray::kObjectStoreMemory_ResourceLabel) {
    idx = (int)OBJECT_STORE_MEM;
  } else if (resource_name == ray::kMemory_ResourceLabel) {
    idx = (int)MEM;
  };

  auto local_view = it->second.GetMutableLocalView();
  FixedPoint resource_total_fp(resource_total);
  if (idx != -1) {
    auto diff_capacity = resource_total_fp - local_view->predefined_resources[idx].total;
    local_view->predefined_resources[idx].total += diff_capacity;
    local_view->predefined_resources[idx].available += diff_capacity;
    if (local_view->predefined_resources[idx].available < 0) {
      local_view->predefined_resources[idx].available = 0;
    }
    if (local_view->predefined_resources[idx].total < 0) {
      local_view->predefined_resources[idx].total = 0;
    }
  } else {
    string_to_int_map_.Insert(resource_name);
    int64_t resource_id = string_to_int_map_.Get(resource_name);
    auto itr = local_view->custom_resources.find(resource_id);
    if (itr != local_view->custom_resources.end()) {
      auto diff_capacity = resource_total_fp - itr->second.total;
      itr->second.total += diff_capacity;
      itr->second.available += diff_capacity;
      if (itr->second.available < 0) {
        itr->second.available = 0;
      }
      if (itr->second.total < 0) {
        itr->second.total = 0;
      }
    } else {
      ResourceCapacity resource_capacity;
      resource_capacity.total = resource_capacity.available = resource_total_fp;
      local_view->custom_resources.emplace(resource_id, resource_capacity);
    }
  }
}

void ClusterResourceScheduler::DeleteLocalResource(const std::string &resource_name) {
  DeleteResource(string_to_int_map_.Get(local_node_id_), resource_name);
}

void ClusterResourceScheduler::DeleteResource(const std::string &node_id_string,
                                              const std::string &resource_name) {
  int64_t node_id = string_to_int_map_.Get(node_id_string);
  auto it = nodes_.find(node_id);
  if (it == nodes_.end()) {
    return;
  }

  int idx = -1;
  if (resource_name == ray::kCPU_ResourceLabel) {
    idx = (int)CPU;
  } else if (resource_name == ray::kGPU_ResourceLabel) {
    idx = (int)GPU;
  } else if (resource_name == ray::kObjectStoreMemory_ResourceLabel) {
    idx = (int)OBJECT_STORE_MEM;
  } else if (resource_name == ray::kMemory_ResourceLabel) {
    idx = (int)MEM;
  };
  auto local_view = it->second.GetMutableLocalView();
  if (idx != -1) {
    local_view->predefined_resources[idx].available = 0;
    local_view->predefined_resources[idx].total = 0;

    if (node_id == local_node_id_) {
      for (auto &total : local_resources_.predefined_resources[idx].total) {
        total = 0;
      }
      for (auto &available : local_resources_.predefined_resources[idx].available) {
        available = 0;
      }
    }
  } else {
    int64_t resource_id = string_to_int_map_.Get(resource_name);
    auto itr = local_view->custom_resources.find(resource_id);
    if (itr != local_view->custom_resources.end()) {
      local_view->custom_resources.erase(itr);
    }

    auto c_itr = local_resources_.custom_resources.find(resource_id);
    if (node_id == local_node_id_ && c_itr != local_resources_.custom_resources.end()) {
      local_resources_.custom_resources[resource_id].total.clear();
      local_resources_.custom_resources[resource_id].available.clear();
      local_resources_.custom_resources.erase(c_itr);
    }
  }
}

std::string ClusterResourceScheduler::SerializedTaskResourceInstances(
    std::shared_ptr<TaskResourceInstances> task_allocation) const {
  bool has_added_resource = false;
  std::stringstream buffer;
  buffer << "{";
  for (size_t i = 0; i < PredefinedResources_MAX; i++) {
    std::vector<FixedPoint> resource = task_allocation->predefined_resources[i];
    if (resource.empty()) {
      continue;
    }
    if (has_added_resource) {
      buffer << ",";
    }
    std::string resource_name = ResourceEnumToString(static_cast<PredefinedResources>(i));
    buffer << "\"" << resource_name << "\":";
    bool is_unit_instance = predefined_unit_instance_resources_.find(i) !=
                            predefined_unit_instance_resources_.end();
    if (!is_unit_instance) {
      buffer << resource[0];
    } else {
      buffer << "[";
      for (size_t i = 0; i < resource.size(); i++) {
        buffer << resource[i];
        if (i < resource.size() - 1) {
          buffer << ", ";
        }
      }
      buffer << "]";
    }
    has_added_resource = true;
  }
  // TODO (chenk008): add custom_resources
  buffer << "}";
  return buffer.str();
}

std::string ClusterResourceScheduler::DebugString(void) const {
  std::stringstream buffer;
  buffer << "\nLocal id: " << local_node_id_;
  buffer << " Local resources: " << local_resources_.DebugString(string_to_int_map_);
  for (auto &node : nodes_) {
    buffer << "node id: " << node.first;
    buffer << node.second.GetLocalView().DebugString(string_to_int_map_);
  }
  return buffer.str();
}

uint64_t ClusterResourceScheduler::GetNumCpus() const {
  auto it = nodes_.find(local_node_id_);
  RAY_CHECK(it != nodes_.end());
  return static_cast<uint64_t>(
      it->second.GetLocalView().predefined_resources[CPU].total.Double());
}

void ClusterResourceScheduler::InitResourceInstances(
    FixedPoint total, bool unit_instances, ResourceInstanceCapacities *instance_list) {
  if (unit_instances) {
    size_t num_instances = static_cast<size_t>(total.Double());
    instance_list->total.resize(num_instances);
    instance_list->available.resize(num_instances);
    for (size_t i = 0; i < num_instances; i++) {
      instance_list->total[i] = instance_list->available[i] = 1.0;
    };
  } else {
    instance_list->total.resize(1);
    instance_list->available.resize(1);
    instance_list->total[0] = instance_list->available[0] = total;
  }
}

std::string ClusterResourceScheduler::GetLocalResourceViewString() const {
  const auto &node_it = nodes_.find(local_node_id_);
  RAY_CHECK(node_it != nodes_.end());
  return node_it->second.GetLocalView().DictString(string_to_int_map_);
}

void ClusterResourceScheduler::InitLocalResources(const NodeResources &node_resources) {
  local_resources_.predefined_resources.resize(PredefinedResources_MAX);

  for (size_t i = 0; i < PredefinedResources_MAX; i++) {
    if (node_resources.predefined_resources[i].total > 0) {
      // when we enable cpushare, the CPU will not be treat as unit_instance.
      bool is_unit_instance = predefined_unit_instance_resources_.find(i) !=
                              predefined_unit_instance_resources_.end();
      InitResourceInstances(node_resources.predefined_resources[i].total,
                            is_unit_instance, &local_resources_.predefined_resources[i]);
    }
  }

  if (node_resources.custom_resources.size() == 0) {
    return;
  }

  for (auto it = node_resources.custom_resources.begin();
       it != node_resources.custom_resources.end(); ++it) {
    if (it->second.total > 0) {
      bool is_unit_instance = custom_unit_instance_resources_.find(it->first) !=
                              custom_unit_instance_resources_.end();
      ResourceInstanceCapacities instance_list;
      InitResourceInstances(it->second.total, is_unit_instance, &instance_list);
      local_resources_.custom_resources.emplace(it->first, instance_list);
    }
  }
}

std::vector<FixedPoint> ClusterResourceScheduler::AddAvailableResourceInstances(
    std::vector<FixedPoint> available, ResourceInstanceCapacities *resource_instances) {
  std::vector<FixedPoint> overflow(available.size(), 0.);
  for (size_t i = 0; i < available.size(); i++) {
    resource_instances->available[i] = resource_instances->available[i] + available[i];
    if (resource_instances->available[i] > resource_instances->total[i]) {
      overflow[i] = (resource_instances->available[i] - resource_instances->total[i]);
      resource_instances->available[i] = resource_instances->total[i];
    }
  }

  return overflow;
}

std::vector<FixedPoint> ClusterResourceScheduler::SubtractAvailableResourceInstances(
    std::vector<FixedPoint> available, ResourceInstanceCapacities *resource_instances,
    bool allow_going_negative) {
  RAY_CHECK(available.size() == resource_instances->available.size());

  std::vector<FixedPoint> underflow(available.size(), 0.);
  for (size_t i = 0; i < available.size(); i++) {
    if (resource_instances->available[i] < 0) {
      if (allow_going_negative) {
        resource_instances->available[i] =
            resource_instances->available[i] - available[i];
      } else {
        underflow[i] = available[i];  // No change in the value in this case.
      }
    } else {
      resource_instances->available[i] = resource_instances->available[i] - available[i];
      if (resource_instances->available[i] < 0 && !allow_going_negative) {
        underflow[i] = -resource_instances->available[i];
        resource_instances->available[i] = 0;
      }
    }
  }
  return underflow;
}

bool ClusterResourceScheduler::AllocateResourceInstances(
    FixedPoint demand, std::vector<FixedPoint> &available,
    std::vector<FixedPoint> *allocation) {
  allocation->resize(available.size());
  FixedPoint remaining_demand = demand;

  if (available.size() == 1) {
    // This resource has just an instance.
    if (available[0] >= remaining_demand) {
      available[0] -= remaining_demand;
      (*allocation)[0] = remaining_demand;
      return true;
    } else {
      // Not enough capacity.
      return false;
    }
  }

  // If resources has multiple instances, each instance has total capacity of 1.
  //
  // If this resource constraint is hard, as long as remaining_demand is greater than 1.,
  // allocate full unit-capacity instances until the remaining_demand becomes fractional.
  // Then try to find the best fit for the fractional remaining_resources. Best fist means
  // allocating the resource instance with the smallest available capacity greater than
  // remaining_demand
  //
  // If resource constraint is soft, allocate as many full unit-capacity resources and
  // then distribute remaining_demand across remaining instances. Note that in case we can
  // overallocate this resource.
  if (remaining_demand >= 1.) {
    for (size_t i = 0; i < available.size(); i++) {
      if (available[i] == 1.) {
        // Allocate a full unit-capacity instance.
        (*allocation)[i] = 1.;
        available[i] = 0;
        remaining_demand -= 1.;
      }
      if (remaining_demand < 1.) {
        break;
      }
    }
  }

  if (remaining_demand >= 1.) {
    // Cannot satisfy a demand greater than one if no unit capacity resource is available.
    return false;
  }

  // Remaining demand is fractional. Find the best fit, if exists.
  if (remaining_demand > 0.) {
    int64_t idx_best_fit = -1;
    FixedPoint available_best_fit = 1.;
    for (size_t i = 0; i < available.size(); i++) {
      if (available[i] >= remaining_demand) {
        if (idx_best_fit == -1 ||
            (available[i] - remaining_demand < available_best_fit)) {
          available_best_fit = available[i] - remaining_demand;
          idx_best_fit = static_cast<int64_t>(i);
        }
      }
    }
    if (idx_best_fit == -1) {
      return false;
    } else {
      (*allocation)[idx_best_fit] = remaining_demand;
      available[idx_best_fit] -= remaining_demand;
    }
  }
  return true;
}

bool ClusterResourceScheduler::AllocateTaskResourceInstances(
    const ResourceRequest &resource_request,
    std::shared_ptr<TaskResourceInstances> task_allocation) {
  RAY_CHECK(task_allocation != nullptr);
  if (nodes_.find(local_node_id_) == nodes_.end()) {
    return false;
  }
  task_allocation->predefined_resources.resize(PredefinedResources_MAX);
  for (size_t i = 0; i < PredefinedResources_MAX; i++) {
    if (resource_request.predefined_resources[i] > 0) {
      if (!AllocateResourceInstances(resource_request.predefined_resources[i],
                                     local_resources_.predefined_resources[i].available,
                                     &task_allocation->predefined_resources[i])) {
        // Allocation failed. Restore node's local resources by freeing the resources
        // of the failed allocation.
        FreeTaskResourceInstances(task_allocation);
        return false;
      }
    }
  }

  for (const auto &task_req_custom_resource : resource_request.custom_resources) {
    auto it = local_resources_.custom_resources.find(task_req_custom_resource.first);
    if (it != local_resources_.custom_resources.end()) {
      if (task_req_custom_resource.second > 0) {
        std::vector<FixedPoint> allocation;
        bool success = AllocateResourceInstances(task_req_custom_resource.second,
                                                 it->second.available, &allocation);
        // Even if allocation failed we need to remember partial allocations to correctly
        // free resources.
        task_allocation->custom_resources.emplace(it->first, allocation);
        if (!success) {
          // Allocation failed. Restore node's local resources by freeing the resources
          // of the failed allocation.
          FreeTaskResourceInstances(task_allocation);
          return false;
        }
      }
    } else {
      // Allocation failed because the custom resources don't exist in this local node.
      // Restore node's local resources by freeing the resources
      // of the failed allocation.
      FreeTaskResourceInstances(task_allocation);
      return false;
    }
  }
  return true;
}

void ClusterResourceScheduler::UpdateLocalAvailableResourcesFromResourceInstances() {
  auto it_local_node = nodes_.find(local_node_id_);
  RAY_CHECK(it_local_node != nodes_.end());

  auto local_view = it_local_node->second.GetMutableLocalView();
  for (size_t i = 0; i < PredefinedResources_MAX; i++) {
    local_view->predefined_resources[i].available = 0;
    local_view->predefined_resources[i].total = 0;
    for (size_t j = 0; j < local_resources_.predefined_resources[i].available.size();
         j++) {
      local_view->predefined_resources[i].available +=
          local_resources_.predefined_resources[i].available[j];
      local_view->predefined_resources[i].total +=
          local_resources_.predefined_resources[i].total[j];
    }
  }

  for (auto &custom_resource : local_resources_.custom_resources) {
    int64_t resource_name = custom_resource.first;
    auto &instances = custom_resource.second;

    FixedPoint available = std::accumulate(instances.available.begin(),
                                           instances.available.end(), FixedPoint());
    FixedPoint total =
        std::accumulate(instances.total.begin(), instances.total.end(), FixedPoint());

    local_view->custom_resources[resource_name].available = available;
    local_view->custom_resources[resource_name].total = total;
  }
}

void ClusterResourceScheduler::FreeTaskResourceInstances(
    std::shared_ptr<TaskResourceInstances> task_allocation) {
  RAY_CHECK(task_allocation != nullptr);
  for (size_t i = 0; i < PredefinedResources_MAX; i++) {
    AddAvailableResourceInstances(task_allocation->predefined_resources[i],
                                  &local_resources_.predefined_resources[i]);
  }

  for (const auto &task_allocation_custom_resource : task_allocation->custom_resources) {
    auto it =
        local_resources_.custom_resources.find(task_allocation_custom_resource.first);
    if (it != local_resources_.custom_resources.end()) {
      AddAvailableResourceInstances(task_allocation_custom_resource.second, &it->second);
    }
  }
}

std::vector<double> ClusterResourceScheduler::AddCPUResourceInstances(
    std::vector<double> &cpu_instances) {
  std::vector<FixedPoint> cpu_instances_fp =
      VectorDoubleToVectorFixedPoint(cpu_instances);

  if (cpu_instances.size() == 0) {
    return cpu_instances;  // No overflow.
  }
  RAY_CHECK(nodes_.find(local_node_id_) != nodes_.end());

  auto overflow = AddAvailableResourceInstances(
      cpu_instances_fp, &local_resources_.predefined_resources[CPU]);
  UpdateLocalAvailableResourcesFromResourceInstances();

  return VectorFixedPointToVectorDouble(overflow);
}

std::vector<double> ClusterResourceScheduler::SubtractCPUResourceInstances(
    std::vector<double> &cpu_instances, bool allow_going_negative) {
  std::vector<FixedPoint> cpu_instances_fp =
      VectorDoubleToVectorFixedPoint(cpu_instances);

  if (cpu_instances.size() == 0) {
    return cpu_instances;  // No underflow.
  }
  RAY_CHECK(nodes_.find(local_node_id_) != nodes_.end());

  auto underflow = SubtractAvailableResourceInstances(
      cpu_instances_fp, &local_resources_.predefined_resources[CPU],
      allow_going_negative);
  UpdateLocalAvailableResourcesFromResourceInstances();

  return VectorFixedPointToVectorDouble(underflow);
}

std::vector<double> ClusterResourceScheduler::AddGPUResourceInstances(
    std::vector<double> &gpu_instances) {
  std::vector<FixedPoint> gpu_instances_fp =
      VectorDoubleToVectorFixedPoint(gpu_instances);

  if (gpu_instances.size() == 0) {
    return gpu_instances;  // No overflow.
  }
  RAY_CHECK(nodes_.find(local_node_id_) != nodes_.end());

  auto overflow = AddAvailableResourceInstances(
      gpu_instances_fp, &local_resources_.predefined_resources[GPU]);
  UpdateLocalAvailableResourcesFromResourceInstances();

  return VectorFixedPointToVectorDouble(overflow);
}

std::vector<double> ClusterResourceScheduler::SubtractGPUResourceInstances(
    std::vector<double> &gpu_instances) {
  std::vector<FixedPoint> gpu_instances_fp =
      VectorDoubleToVectorFixedPoint(gpu_instances);

  if (gpu_instances.size() == 0) {
    return gpu_instances;  // No underflow.
  }
  RAY_CHECK(nodes_.find(local_node_id_) != nodes_.end());

  auto underflow = SubtractAvailableResourceInstances(
      gpu_instances_fp, &local_resources_.predefined_resources[GPU]);
  UpdateLocalAvailableResourcesFromResourceInstances();

  return VectorFixedPointToVectorDouble(underflow);
}

bool ClusterResourceScheduler::AllocateLocalTaskResources(
    const ResourceRequest &resource_request,
    std::shared_ptr<TaskResourceInstances> task_allocation) {
  if (AllocateTaskResourceInstances(resource_request, task_allocation)) {
    UpdateLocalAvailableResourcesFromResourceInstances();
    return true;
  }
  return false;
}

bool ClusterResourceScheduler::AllocateLocalTaskResources(
    const absl::flat_hash_map<std::string, double> &task_resources,
    std::shared_ptr<TaskResourceInstances> task_allocation) {
  RAY_CHECK(task_allocation != nullptr);
  // We don't track object store memory demands so no need to allocate them.
  ResourceRequest resource_request = ResourceMapToResourceRequest(
      string_to_int_map_, task_resources, /*requires_object_store_memory=*/false);
  return AllocateLocalTaskResources(resource_request, task_allocation);
}

std::string ClusterResourceScheduler::GetResourceNameFromIndex(int64_t res_idx) {
  if (res_idx == CPU) {
    return ray::kCPU_ResourceLabel;
  } else if (res_idx == GPU) {
    return ray::kGPU_ResourceLabel;
  } else if (res_idx == OBJECT_STORE_MEM) {
    return ray::kObjectStoreMemory_ResourceLabel;
  } else if (res_idx == MEM) {
    return ray::kMemory_ResourceLabel;
  } else {
    return string_to_int_map_.Get((uint64_t)res_idx);
  }
}

bool ClusterResourceScheduler::AllocateRemoteTaskResources(
    const std::string &node_string,
    const absl::flat_hash_map<std::string, double> &task_resources) {
  ResourceRequest resource_request = ResourceMapToResourceRequest(
      string_to_int_map_, task_resources, /*requires_object_store_memory=*/false);
  auto node_id = string_to_int_map_.Insert(node_string);
  RAY_CHECK(node_id != local_node_id_);
  return SubtractRemoteNodeAvailableResources(node_id, resource_request);
}

void ClusterResourceScheduler::ReleaseWorkerResources(
    std::shared_ptr<TaskResourceInstances> task_allocation) {
  if (task_allocation == nullptr || task_allocation->IsEmpty()) {
    return;
  }
  FreeTaskResourceInstances(task_allocation);
  UpdateLocalAvailableResourcesFromResourceInstances();
}

void ClusterResourceScheduler::UpdateLastResourceUsage(
    std::shared_ptr<SchedulingResources> gcs_resources) {
  last_report_resources_ = std::make_unique<NodeResources>(ResourceMapToNodeResources(
      string_to_int_map_, gcs_resources->GetTotalResources().GetResourceMap(),
      gcs_resources->GetAvailableResources().GetResourceMap()));
}

void ClusterResourceScheduler::FillResourceUsage(rpc::ResourcesData &resources_data) {
  NodeResources resources;

  RAY_CHECK(GetNodeResources(local_node_id_, &resources))
      << "Error: Populating heartbeat failed. Please file a bug report: "
         "https://github.com/ray-project/ray/issues/new.";

  // Initialize if last report resources is empty.
  if (!last_report_resources_) {
    NodeResources node_resources =
        ResourceMapToNodeResources(string_to_int_map_, {{}}, {{}});
    last_report_resources_.reset(new NodeResources(node_resources));
  }

  // Automatically report object store usage.
  // XXX: this MUTATES the resources field, which is needed since we are storing
  // it in last_report_resources_.
  if (get_used_object_store_memory_ != nullptr) {
    auto &capacity = resources.predefined_resources[OBJECT_STORE_MEM];
    double used = get_used_object_store_memory_();
    capacity.available = FixedPoint(capacity.total.Double() - used);
  }

  for (int i = 0; i < PredefinedResources_MAX; i++) {
    const auto &label = ResourceEnumToString((PredefinedResources)i);
    const auto &capacity = resources.predefined_resources[i];
    const auto &last_capacity = last_report_resources_->predefined_resources[i];
    // Note: available may be negative, but only report positive to GCS.
    if (capacity.available != last_capacity.available && capacity.available > 0) {
      resources_data.set_resources_available_changed(true);
      (*resources_data.mutable_resources_available())[label] =
          capacity.available.Double();
    }
    if (capacity.total != last_capacity.total) {
      (*resources_data.mutable_resources_total())[label] = capacity.total.Double();
    }
  }
  for (const auto &it : resources.custom_resources) {
    uint64_t custom_id = it.first;
    const auto &capacity = it.second;
    const auto &last_capacity = last_report_resources_->custom_resources[custom_id];
    const auto &label = string_to_int_map_.Get(custom_id);
    // Note: available may be negative, but only report positive to GCS.
    if (capacity.available != last_capacity.available && capacity.available > 0) {
      resources_data.set_resources_available_changed(true);
      (*resources_data.mutable_resources_available())[label] =
          capacity.available.Double();
    }
    if (capacity.total != last_capacity.total) {
      (*resources_data.mutable_resources_total())[label] = capacity.total.Double();
    }
  }

  if (get_pull_manager_at_capacity_ != nullptr) {
    resources.object_pulls_queued = get_pull_manager_at_capacity_();
    if (last_report_resources_->object_pulls_queued != resources.object_pulls_queued) {
      resources_data.set_object_pulls_queued(resources.object_pulls_queued);
      resources_data.set_resources_available_changed(true);
    }
  }

  if (resources != *last_report_resources_.get()) {
    last_report_resources_.reset(new NodeResources(resources));
  }

  if (!RayConfig::instance().enable_light_weight_resource_report()) {
    resources_data.set_resources_available_changed(true);
  }
}

double ClusterResourceScheduler::GetLocalAvailableCpus() const {
  NodeResources local_resources;
  RAY_CHECK(GetNodeResources(local_node_id_, &local_resources));
  auto &capacity = local_resources.predefined_resources[CPU];
  return capacity.available.Double();
}

ray::gcs::NodeResourceInfoAccessor::ResourceMap
ClusterResourceScheduler::GetResourceTotals(
    const absl::flat_hash_map<std::string, double> &resource_map_filter) const {
  ray::gcs::NodeResourceInfoAccessor::ResourceMap map;
  auto it = nodes_.find(local_node_id_);
  RAY_CHECK(it != nodes_.end());
  const auto &local_resources = it->second.GetLocalView();
  for (size_t i = 0; i < local_resources.predefined_resources.size(); i++) {
    std::string resource_name = ResourceEnumToString(static_cast<PredefinedResources>(i));
    double resource_total = local_resources.predefined_resources[i].total.Double();
    if (!resource_map_filter.contains(resource_name)) {
      continue;
    }

    if (resource_total > 0) {
      auto data = std::make_shared<rpc::ResourceTableData>();
      data->set_resource_capacity(resource_total);
      map.emplace(resource_name, std::move(data));
    }
  }

  for (auto entry : local_resources.custom_resources) {
    std::string resource_name = string_to_int_map_.Get(entry.first);
    double resource_total = entry.second.total.Double();
    if (!resource_map_filter.contains(resource_name)) {
      continue;
    }

    if (resource_total > 0) {
      auto data = std::make_shared<rpc::ResourceTableData>();
      data->set_resource_capacity(resource_total);
      map.emplace(resource_name, std::move(data));
    }
  }
  return map;
}

bool ClusterResourceScheduler::IsLocallySchedulable(
    const absl::flat_hash_map<std::string, double> &shape) {
  auto resource_request = ResourceMapToResourceRequest(
      string_to_int_map_, shape, /*requires_object_store_memory=*/false);
  return IsSchedulable(resource_request, local_node_id_, GetLocalNodeResources());
}

}  // namespace ray
=======
// Copyright 2017 The Ray Authors.
//
// Licensed under the Apache License, Version 2.0 (the "License");
// you may not use this file except in compliance with the License.
// You may obtain a copy of the License at
//
//  http://www.apache.org/licenses/LICENSE-2.0
//
// Unless required by applicable law or agreed to in writing, software
// distributed under the License is distributed on an "AS IS" BASIS,
// WITHOUT WARRANTIES OR CONDITIONS OF ANY KIND, either express or implied.
// See the License for the specific language governing permissions and
// limitations under the License.

#include "ray/raylet/scheduling/cluster_resource_scheduler.h"

#include <boost/algorithm/string.hpp>

#include "ray/common/grpc_util.h"
#include "ray/common/ray_config.h"

namespace ray {

ClusterResourceScheduler::ClusterResourceScheduler() {
  cluster_resource_manager_ =
      std::make_unique<ClusterResourceManager>(string_to_int_map_);
  NodeResources node_resources;
  node_resources.predefined_resources.resize(PredefinedResources_MAX);
  local_resource_manager_ = std::make_unique<LocalResourceManager>(
      local_node_id_, string_to_int_map_, node_resources,
      /*get_used_object_store_memory*/ nullptr, /*get_pull_manager_at_capacity*/ nullptr,
      [&](const NodeResources &local_resource_update) {
        cluster_resource_manager_->AddOrUpdateNode(local_node_id_, local_resource_update);
      });
  scheduling_policy_ = std::make_unique<raylet_scheduling_policy::SchedulingPolicy>(
      local_node_id_, cluster_resource_manager_->GetResourceView());
}

ClusterResourceScheduler::ClusterResourceScheduler(
    int64_t local_node_id, const NodeResources &local_node_resources,
    gcs::GcsClient &gcs_client)
    : string_to_int_map_(),
      local_node_id_(local_node_id),
      gen_(std::chrono::high_resolution_clock::now().time_since_epoch().count()),
      gcs_client_(&gcs_client) {
  cluster_resource_manager_ =
      std::make_unique<ClusterResourceManager>(string_to_int_map_);
  local_resource_manager_ = std::make_unique<LocalResourceManager>(
      local_node_id, string_to_int_map_, local_node_resources,
      /*get_used_object_store_memory*/ nullptr, /*get_pull_manager_at_capacity*/ nullptr,
      [&](const NodeResources &local_resource_update) {
        cluster_resource_manager_->AddOrUpdateNode(local_node_id_, local_resource_update);
      });
  cluster_resource_manager_->AddOrUpdateNode(local_node_id_, local_node_resources);
  scheduling_policy_ = std::make_unique<raylet_scheduling_policy::SchedulingPolicy>(
      local_node_id_, cluster_resource_manager_->GetResourceView());
}

ClusterResourceScheduler::ClusterResourceScheduler(
    const std::string &local_node_id,
    const absl::flat_hash_map<std::string, double> &local_node_resources,
    gcs::GcsClient &gcs_client, std::function<int64_t(void)> get_used_object_store_memory,
    std::function<bool(void)> get_pull_manager_at_capacity)
    : string_to_int_map_(),
      local_node_id_(),
      gen_(std::chrono::high_resolution_clock::now().time_since_epoch().count()),
      gcs_client_(&gcs_client) {
  local_node_id_ = string_to_int_map_.Insert(local_node_id);
  NodeResources node_resources = ResourceMapToNodeResources(
      string_to_int_map_, local_node_resources, local_node_resources);
  cluster_resource_manager_ =
      std::make_unique<ClusterResourceManager>(string_to_int_map_);
  local_resource_manager_ = std::make_unique<LocalResourceManager>(
      local_node_id_, string_to_int_map_, node_resources, get_used_object_store_memory,
      get_pull_manager_at_capacity, [&](const NodeResources &local_resource_update) {
        cluster_resource_manager_->AddOrUpdateNode(local_node_id_, local_resource_update);
      });
  cluster_resource_manager_->AddOrUpdateNode(local_node_id_, node_resources);
  scheduling_policy_ = std::make_unique<raylet_scheduling_policy::SchedulingPolicy>(
      local_node_id_, cluster_resource_manager_->GetResourceView());
}

bool ClusterResourceScheduler::NodeAlive(int64_t node_id) const {
  if (node_id == local_node_id_) {
    return true;
  }
  if (node_id == -1) {
    return false;
  }
  auto node_id_binary = string_to_int_map_.Get(node_id);
  return gcs_client_->Nodes().Get(NodeID::FromBinary(node_id_binary)) != nullptr;
}

bool ClusterResourceScheduler::IsSchedulable(const ResourceRequest &resource_request,
                                             int64_t node_id,
                                             const NodeResources &resources) const {
  if (resource_request.requires_object_store_memory && resources.object_pulls_queued &&
      node_id != local_node_id_) {
    // It's okay if the local node's pull manager is at capacity because we
    // will eventually spill the task back from the waiting queue if its args
    // cannot be pulled.
    return false;
  }

  // First, check predefined resources.
  for (size_t i = 0; i < PredefinedResources_MAX; i++) {
    if (resource_request.predefined_resources[i] >
        resources.predefined_resources[i].available) {
      // A hard constraint has been violated, so we cannot schedule
      // this resource request.
      return false;
    }
  }

  // Now check custom resources.
  for (const auto &task_req_custom_resource : resource_request.custom_resources) {
    auto it = resources.custom_resources.find(task_req_custom_resource.first);

    if (it == resources.custom_resources.end()) {
      // Requested resource doesn't exist at this node.
      // This is a hard constraint so cannot schedule this resource request.
      return false;
    } else {
      if (task_req_custom_resource.second > it->second.available) {
        // Resource constraint is violated.
        return false;
      }
    }
  }

  return true;
}

int64_t ClusterResourceScheduler::GetBestSchedulableNode(
    const ResourceRequest &resource_request,
    const rpc::SchedulingStrategy &scheduling_strategy, bool actor_creation,
    bool force_spillback, int64_t *total_violations, bool *is_infeasible) {
  // The zero cpu actor is a special case that must be handled the same way by all
  // scheduling policies.
  if (actor_creation && resource_request.IsEmpty()) {
    int64_t best_node = -1;
    // This is an actor which requires no resources.
    // Pick a random node to to avoid scheduling all actors on the local node.
    const auto &resource_view = cluster_resource_manager_->GetResourceView();
    if (resource_view.size() > 0) {
      std::uniform_int_distribution<int> distribution(0, resource_view.size() - 1);
      int idx = distribution(gen_);
      auto iter = std::next(resource_view.begin(), idx);
      for (size_t i = 0; i < resource_view.size(); ++i) {
        // TODO(iycheng): Here is there are a lot of nodes died, the
        // distribution might not be even.
        if (NodeAlive(iter->first)) {
          best_node = iter->first;
          break;
        }
        ++iter;
        if (iter == resource_view.end()) {
          iter = resource_view.begin();
        }
      }
    }
    RAY_LOG(DEBUG) << "GetBestSchedulableNode, best_node = " << best_node
                   << ", # nodes = " << resource_view.size()
                   << ", resource_request = " << resource_request.DebugString();
    return best_node;
  }

  // TODO (Alex): Setting require_available == force_spillback is a hack in order to
  // remain bug compatible with the legacy scheduling algorithms.
  int64_t best_node_id = scheduling_policy_->HybridPolicy(
      resource_request,
      scheduling_strategy.scheduling_strategy_case() ==
              rpc::SchedulingStrategy::SchedulingStrategyCase::kSpreadSchedulingStrategy
          ? 0.0
          : RayConfig::instance().scheduler_spread_threshold(),
      force_spillback, force_spillback,
      [this](auto node_id) { return this->NodeAlive(node_id); });
  *is_infeasible = best_node_id == -1 ? true : false;
  if (!*is_infeasible) {
    // TODO (Alex): Support soft constraints if needed later.
    *total_violations = 0;
  }

  RAY_LOG(DEBUG) << "Scheduling decision. "
                 << "forcing spillback: " << force_spillback
                 << ". Best node: " << best_node_id << " "
                 << (string_to_int_map_.Get(best_node_id) == "-1"
                         ? NodeID::Nil()
                         : NodeID::FromBinary(string_to_int_map_.Get(best_node_id)))
                 << ", is infeasible: " << *is_infeasible;
  return best_node_id;
}

std::string ClusterResourceScheduler::GetBestSchedulableNode(
    const absl::flat_hash_map<std::string, double> &task_resources,
    const rpc::SchedulingStrategy &scheduling_strategy, bool requires_object_store_memory,
    bool actor_creation, bool force_spillback, int64_t *total_violations,
    bool *is_infeasible) {
  ResourceRequest resource_request = ResourceMapToResourceRequest(
      string_to_int_map_, task_resources, requires_object_store_memory);
  int64_t node_id =
      GetBestSchedulableNode(resource_request, scheduling_strategy, actor_creation,
                             force_spillback, total_violations, is_infeasible);

  if (node_id == -1) {
    // This is not a schedulable node, so return empty string.
    return "";
  }
  // Return the string name of the node.
  return string_to_int_map_.Get(node_id);
}

bool ClusterResourceScheduler::SubtractRemoteNodeAvailableResources(
    int64_t node_id, const ResourceRequest &resource_request) {
  RAY_CHECK(node_id != local_node_id_);
  const auto &resource_view = cluster_resource_manager_->GetResourceView();
  auto it = resource_view.find(node_id);
  if (it == resource_view.end()) {
    return false;
  }

  // Just double check this node can still schedule the resource request.
  if (!IsSchedulable(resource_request, node_id, it->second.GetLocalView())) {
    return false;
  }

  return cluster_resource_manager_->SubtractNodeAvailableResources(node_id,
                                                                   resource_request);
}

const StringIdMap &ClusterResourceScheduler::GetStringIdMap() const {
  return string_to_int_map_;
}

std::string ClusterResourceScheduler::DebugString(void) const {
  std::stringstream buffer;
  buffer << "\nLocal id: " << local_node_id_;
  buffer << " Local resources: " << local_resource_manager_->DebugString();
  for (auto &node : cluster_resource_manager_->GetResourceView()) {
    buffer << "node id: " << node.first;
    buffer << node.second.GetLocalView().DebugString(string_to_int_map_);
  }
  return buffer.str();
}

bool ClusterResourceScheduler::AllocateRemoteTaskResources(
    const std::string &node_string,
    const absl::flat_hash_map<std::string, double> &task_resources) {
  ResourceRequest resource_request = ResourceMapToResourceRequest(
      string_to_int_map_, task_resources, /*requires_object_store_memory=*/false);
  auto node_id = string_to_int_map_.Insert(node_string);
  RAY_CHECK(node_id != local_node_id_);
  return SubtractRemoteNodeAvailableResources(node_id, resource_request);
}

bool ClusterResourceScheduler::IsSchedulableOnNode(
    const std::string &node_name, const absl::flat_hash_map<std::string, double> &shape) {
  int64_t node_id = string_to_int_map_.Get(node_name);
  auto resource_request = ResourceMapToResourceRequest(
      string_to_int_map_, shape, /*requires_object_store_memory=*/false);
  return IsSchedulable(resource_request, node_id,
                       cluster_resource_manager_->GetNodeResources(node_name));
}

}  // namespace ray
>>>>>>> 19672688
<|MERGE_RESOLUTION|>--- conflicted
+++ resolved
@@ -1,1355 +1,265 @@
-<<<<<<< HEAD
-// Copyright 2017 The Ray Authors.
-//
-// Licensed under the Apache License, Version 2.0 (the "License");
-// you may not use this file except in compliance with the License.
-// You may obtain a copy of the License at
-//
-//  http://www.apache.org/licenses/LICENSE-2.0
-//
-// Unless required by applicable law or agreed to in writing, software
-// distributed under the License is distributed on an "AS IS" BASIS,
-// WITHOUT WARRANTIES OR CONDITIONS OF ANY KIND, either express or implied.
-// See the License for the specific language governing permissions and
-// limitations under the License.
-
-#include "ray/raylet/scheduling/cluster_resource_scheduler.h"
-
-#include <boost/algorithm/string.hpp>
-
-#include "ray/common/grpc_util.h"
-#include "ray/common/ray_config.h"
-
-namespace ray {
-
-ClusterResourceScheduler::ClusterResourceScheduler(
-    int64_t local_node_id, const NodeResources &local_node_resources,
-    gcs::GcsClient &gcs_client)
-    : local_node_id_(local_node_id),
-      gen_(std::chrono::high_resolution_clock::now().time_since_epoch().count()),
-      gcs_client_(&gcs_client) {
-  scheduling_policy_ = std::make_unique<raylet_scheduling_policy::SchedulingPolicy>(
-      local_node_id_, nodes_);
-  InitResourceUnitInstanceInfo();
-  AddOrUpdateNode(local_node_id_, local_node_resources);
-  InitLocalResources(local_node_resources);
-}
-
-ClusterResourceScheduler::ClusterResourceScheduler(
-    const std::string &local_node_id,
-    const absl::flat_hash_map<std::string, double> &local_node_resources,
-    gcs::GcsClient &gcs_client, std::function<int64_t(void)> get_used_object_store_memory,
-    std::function<bool(void)> get_pull_manager_at_capacity)
-    : get_pull_manager_at_capacity_(get_pull_manager_at_capacity),
-      gcs_client_(&gcs_client) {
-  local_node_id_ = string_to_int_map_.Insert(local_node_id);
-  scheduling_policy_ = std::make_unique<raylet_scheduling_policy::SchedulingPolicy>(
-      local_node_id_, nodes_);
-  NodeResources node_resources = ResourceMapToNodeResources(
-      string_to_int_map_, local_node_resources, local_node_resources);
-
-  InitResourceUnitInstanceInfo();
-  AddOrUpdateNode(local_node_id_, node_resources);
-  InitLocalResources(node_resources);
-  get_used_object_store_memory_ = get_used_object_store_memory;
-}
-
-bool ClusterResourceScheduler::NodeAlive(int64_t node_id) const {
-  if (node_id == local_node_id_) {
-    return true;
-  }
-  if (node_id == -1) {
-    return false;
-  }
-  auto node_id_binary = string_to_int_map_.Get(node_id);
-  return gcs_client_->Nodes().Get(NodeID::FromBinary(node_id_binary)) != nullptr;
-}
-
-void ClusterResourceScheduler::InitResourceUnitInstanceInfo() {
-  std::string predefined_unit_instance_resources =
-      RayConfig::instance().predefined_unit_instance_resources();
-  if (!predefined_unit_instance_resources.empty()) {
-    std::vector<std::string> results;
-    boost::split(results, predefined_unit_instance_resources, boost::is_any_of(","));
-    for (std::string &result : results) {
-      PredefinedResources resource = ResourceStringToEnum(result);
-      RAY_CHECK(resource < PredefinedResources_MAX)
-          << "Failed to parse predefined resource";
-      predefined_unit_instance_resources_.emplace(resource);
-    }
-  }
-  std::string custom_unit_instance_resources =
-      RayConfig::instance().custom_unit_instance_resources();
-  if (!custom_unit_instance_resources.empty()) {
-    std::vector<std::string> results;
-    boost::split(results, custom_unit_instance_resources, boost::is_any_of(","));
-    for (std::string &result : results) {
-      int64_t resource_id = string_to_int_map_.Insert(result);
-      custom_unit_instance_resources_.emplace(resource_id);
-    }
-  }
-}
-
-void ClusterResourceScheduler::AddOrUpdateNode(
-    const std::string &node_id,
-    const absl::flat_hash_map<std::string, double> &resources_total,
-    const absl::flat_hash_map<std::string, double> &resources_available) {
-  NodeResources node_resources = ResourceMapToNodeResources(
-      string_to_int_map_, resources_total, resources_available);
-  AddOrUpdateNode(string_to_int_map_.Insert(node_id), node_resources);
-}
-
-void ClusterResourceScheduler::AddOrUpdateNode(int64_t node_id,
-                                               const NodeResources &node_resources) {
-  auto it = nodes_.find(node_id);
-  if (it == nodes_.end()) {
-    // This node is new, so add it to the map.
-    nodes_.emplace(node_id, node_resources);
-  } else {
-    // This node exists, so update its resources.
-    it->second = Node(node_resources);
-  }
-}
-
-bool ClusterResourceScheduler::UpdateNode(const std::string &node_id_string,
-                                          const rpc::ResourcesData &resource_data) {
-  auto node_id = string_to_int_map_.Insert(node_id_string);
-  if (!nodes_.contains(node_id)) {
-    return false;
-  }
-
-  auto resources_total = MapFromProtobuf(resource_data.resources_total());
-  auto resources_available = MapFromProtobuf(resource_data.resources_available());
-  NodeResources node_resources = ResourceMapToNodeResources(
-      string_to_int_map_, resources_total, resources_available);
-  NodeResources local_view;
-  RAY_CHECK(GetNodeResources(node_id, &local_view));
-
-  if (resource_data.resources_total_size() > 0) {
-    for (size_t i = 0; i < node_resources.predefined_resources.size(); ++i) {
-      local_view.predefined_resources[i].total =
-          node_resources.predefined_resources[i].total;
-    }
-    for (auto &entry : node_resources.custom_resources) {
-      local_view.custom_resources[entry.first].total = entry.second.total;
-    }
-  }
-
-  if (resource_data.resources_available_changed()) {
-    for (size_t i = 0; i < node_resources.predefined_resources.size(); ++i) {
-      local_view.predefined_resources[i].available =
-          node_resources.predefined_resources[i].available;
-    }
-    for (auto &entry : node_resources.custom_resources) {
-      local_view.custom_resources[entry.first].available = entry.second.available;
-    }
-
-    local_view.object_pulls_queued = resource_data.object_pulls_queued();
-  }
-
-  AddOrUpdateNode(node_id, local_view);
-  return true;
-}
-
-bool ClusterResourceScheduler::RemoveNode(int64_t node_id) {
-  auto it = nodes_.find(node_id);
-  if (it == nodes_.end()) {
-    // Node not found.
-    return false;
-  } else {
-    nodes_.erase(it);
-    return true;
-  }
-}
-
-bool ClusterResourceScheduler::RemoveNode(const std::string &node_id_string) {
-  auto node_id = string_to_int_map_.Get(node_id_string);
-  if (node_id == -1) {
-    return false;
-  }
-
-  return RemoveNode(node_id);
-}
-
-bool ClusterResourceScheduler::IsSchedulable(const ResourceRequest &resource_request,
-                                             int64_t node_id,
-                                             const NodeResources &resources) const {
-  if (resource_request.requires_object_store_memory && resources.object_pulls_queued &&
-      node_id != local_node_id_) {
-    // It's okay if the local node's pull manager is at capacity because we
-    // will eventually spill the task back from the waiting queue if its args
-    // cannot be pulled.
-    return false;
-  }
-
-  // First, check predefined resources.
-  for (size_t i = 0; i < PredefinedResources_MAX; i++) {
-    if (resource_request.predefined_resources[i] >
-        resources.predefined_resources[i].available) {
-      // A hard constraint has been violated, so we cannot schedule
-      // this resource request.
-      return false;
-    }
-  }
-
-  // Now check custom resources.
-  for (const auto &task_req_custom_resource : resource_request.custom_resources) {
-    auto it = resources.custom_resources.find(task_req_custom_resource.first);
-
-    if (it == resources.custom_resources.end()) {
-      // Requested resource doesn't exist at this node.
-      // This is a hard constraint so cannot schedule this resource request.
-      return false;
-    } else {
-      if (task_req_custom_resource.second > it->second.available) {
-        // Resource constraint is violated.
-        return false;
-      }
-    }
-  }
-
-  return true;
-}
-
-int64_t ClusterResourceScheduler::GetBestSchedulableNode(
-    const ResourceRequest &resource_request,
-    const rpc::SchedulingStrategy &scheduling_strategy, bool actor_creation,
-    bool force_spillback, int64_t *total_violations, bool *is_infeasible) {
-  // The zero cpu actor is a special case that must be handled the same way by all
-  // scheduling policies.
-  if (actor_creation && resource_request.IsEmpty()) {
-    int64_t best_node = -1;
-    // This is an actor which requires no resources.
-    // Pick a random node to to avoid scheduling all actors on the local node.
-    if (nodes_.size() > 0) {
-      std::uniform_int_distribution<int> distribution(0, nodes_.size() - 1);
-      int idx = distribution(gen_);
-      auto iter = std::next(nodes_.begin(), idx);
-      for (size_t i = 0; i < nodes_.size(); ++i) {
-        // TODO(iycheng): Here is there are a lot of nodes died, the
-        // distribution might not be even.
-        if (NodeAlive(iter->first)) {
-          best_node = iter->first;
-          break;
-        }
-        ++iter;
-        if (iter == nodes_.end()) {
-          iter = nodes_.begin();
-        }
-      }
-    }
-    RAY_LOG(DEBUG) << "GetBestSchedulableNode, best_node = " << best_node
-                   << ", # nodes = " << nodes_.size()
-                   << ", resource_request = " << resource_request.DebugString();
-    return best_node;
-  }
-
-  // TODO (Alex): Setting require_available == force_spillback is a hack in order to
-  // remain bug compatible with the legacy scheduling algorithms.
-  int64_t best_node_id = scheduling_policy_->HybridPolicy(
-      resource_request,
-      scheduling_strategy.scheduling_strategy_case() ==
-              rpc::SchedulingStrategy::SchedulingStrategyCase::kSpreadSchedulingStrategy
-          ? 0.0
-          : RayConfig::instance().scheduler_spread_threshold(),
-      force_spillback, force_spillback,
-      [this](auto node_id) { return this->NodeAlive(node_id); });
-  *is_infeasible = best_node_id == -1 ? true : false;
-  if (!*is_infeasible) {
-    // TODO (Alex): Support soft constraints if needed later.
-    *total_violations = 0;
-  }
-
-  RAY_LOG(DEBUG) << "Scheduling decision. "
-                 << "forcing spillback: " << force_spillback
-                 << ". Best node: " << best_node_id << " "
-                 << (string_to_int_map_.Get(best_node_id) == "-1"
-                         ? NodeID::Nil()
-                         : NodeID::FromBinary(string_to_int_map_.Get(best_node_id)))
-                 << ", is infeasible: " << *is_infeasible;
-  return best_node_id;
-}
-
-std::string ClusterResourceScheduler::GetBestSchedulableNode(
-    const absl::flat_hash_map<std::string, double> &task_resources,
-    const rpc::SchedulingStrategy &scheduling_strategy, bool requires_object_store_memory,
-    bool actor_creation, bool force_spillback, int64_t *total_violations,
-    bool *is_infeasible) {
-  ResourceRequest resource_request = ResourceMapToResourceRequest(
-      string_to_int_map_, task_resources, requires_object_store_memory);
-  int64_t node_id =
-      GetBestSchedulableNode(resource_request, scheduling_strategy, actor_creation,
-                             force_spillback, total_violations, is_infeasible);
-
-  if (node_id == -1) {
-    // This is not a schedulable node, so return empty string.
-    return "";
-  }
-  // Return the string name of the node.
-  return string_to_int_map_.Get(node_id);
-}
-
-bool ClusterResourceScheduler::SubtractRemoteNodeAvailableResources(
-    int64_t node_id, const ResourceRequest &resource_request) {
-  RAY_CHECK(node_id != local_node_id_);
-
-  auto it = nodes_.find(node_id);
-  if (it == nodes_.end()) {
-    return false;
-  }
-  NodeResources *resources = it->second.GetMutableLocalView();
-
-  // Just double check this node can still schedule the resource request.
-  if (!IsSchedulable(resource_request, node_id, *resources)) {
-    return false;
-  }
-
-  FixedPoint zero(0.);
-
-  for (size_t i = 0; i < PredefinedResources_MAX; i++) {
-    resources->predefined_resources[i].available =
-        std::max(FixedPoint(0), resources->predefined_resources[i].available -
-                                    resource_request.predefined_resources[i]);
-  }
-
-  for (const auto &task_req_custom_resource : resource_request.custom_resources) {
-    auto it = resources->custom_resources.find(task_req_custom_resource.first);
-    if (it != resources->custom_resources.end()) {
-      it->second.available =
-          std::max(FixedPoint(0), it->second.available - task_req_custom_resource.second);
-    }
-  }
-
-  // TODO(swang): We should also subtract object store memory if the task has
-  // arguments. Right now we do not modify object_pulls_queued in case of
-  // performance regressions in spillback.
-
-  return true;
-}
-
-bool ClusterResourceScheduler::GetNodeResources(int64_t node_id,
-                                                NodeResources *ret_resources) const {
-  auto it = nodes_.find(node_id);
-  if (it != nodes_.end()) {
-    *ret_resources = it->second.GetLocalView();
-    return true;
-  } else {
-    return false;
-  }
-}
-
-const NodeResources &ClusterResourceScheduler::GetLocalNodeResources() const {
-  const auto &node_it = nodes_.find(local_node_id_);
-  RAY_CHECK(node_it != nodes_.end());
-  return node_it->second.GetLocalView();
-}
-
-int64_t ClusterResourceScheduler::NumNodes() const { return nodes_.size(); }
-
-const StringIdMap &ClusterResourceScheduler::GetStringIdMap() const {
-  return string_to_int_map_;
-}
-
-void ClusterResourceScheduler::AddLocalResourceInstances(
-    const std::string &resource_name, const std::vector<FixedPoint> &instances) {
-  ResourceInstanceCapacities *node_instances;
-  local_resources_.predefined_resources.resize(PredefinedResources_MAX);
-  if (kCPU_ResourceLabel == resource_name) {
-    node_instances = &local_resources_.predefined_resources[CPU];
-  } else if (kGPU_ResourceLabel == resource_name) {
-    node_instances = &local_resources_.predefined_resources[GPU];
-  } else if (kObjectStoreMemory_ResourceLabel == resource_name) {
-    node_instances = &local_resources_.predefined_resources[OBJECT_STORE_MEM];
-  } else if (kMemory_ResourceLabel == resource_name) {
-    node_instances = &local_resources_.predefined_resources[MEM];
-  } else {
-    string_to_int_map_.Insert(resource_name);
-    int64_t resource_id = string_to_int_map_.Get(resource_name);
-    node_instances = &local_resources_.custom_resources[resource_id];
-  }
-
-  if (node_instances->total.size() < instances.size()) {
-    node_instances->total.resize(instances.size());
-    node_instances->available.resize(instances.size());
-  }
-
-  for (size_t i = 0; i < instances.size(); i++) {
-    node_instances->available[i] += instances[i];
-    node_instances->total[i] += instances[i];
-  }
-  UpdateLocalAvailableResourcesFromResourceInstances();
-}
-
-bool ClusterResourceScheduler::IsAvailableResourceEmpty(
-    const std::string &resource_name) {
-  auto it = nodes_.find(local_node_id_);
-  if (it == nodes_.end()) {
-    RAY_LOG(WARNING) << "Can't find local node:[" << local_node_id_
-                     << "] when check local available resource.";
-    return true;
-  }
-
-  int idx = -1;
-  if (resource_name == ray::kCPU_ResourceLabel) {
-    idx = (int)CPU;
-  } else if (resource_name == ray::kGPU_ResourceLabel) {
-    idx = (int)GPU;
-  } else if (resource_name == ray::kObjectStoreMemory_ResourceLabel) {
-    idx = (int)OBJECT_STORE_MEM;
-  } else if (resource_name == ray::kMemory_ResourceLabel) {
-    idx = (int)MEM;
-  };
-
-  auto local_view = it->second.GetMutableLocalView();
-  if (idx != -1) {
-    return local_view->predefined_resources[idx].available <= 0;
-  }
-  string_to_int_map_.Insert(resource_name);
-  int64_t resource_id = string_to_int_map_.Get(resource_name);
-  auto itr = local_view->custom_resources.find(resource_id);
-  if (itr != local_view->custom_resources.end()) {
-    return itr->second.available <= 0;
-  } else {
-    return true;
-  }
-}
-
-void ClusterResourceScheduler::UpdateResourceCapacity(const std::string &node_id_string,
-                                                      const std::string &resource_name,
-                                                      double resource_total) {
-  int64_t node_id = string_to_int_map_.Get(node_id_string);
-
-  auto it = nodes_.find(node_id);
-  if (it == nodes_.end()) {
-    NodeResources node_resources;
-    node_resources.predefined_resources.resize(PredefinedResources_MAX);
-    node_id = string_to_int_map_.Insert(node_id_string);
-    it = nodes_.emplace(node_id, node_resources).first;
-  }
-
-  int idx = -1;
-  if (resource_name == ray::kCPU_ResourceLabel) {
-    idx = (int)CPU;
-  } else if (resource_name == ray::kGPU_ResourceLabel) {
-    idx = (int)GPU;
-  } else if (resource_name == ray::kObjectStoreMemory_ResourceLabel) {
-    idx = (int)OBJECT_STORE_MEM;
-  } else if (resource_name == ray::kMemory_ResourceLabel) {
-    idx = (int)MEM;
-  };
-
-  auto local_view = it->second.GetMutableLocalView();
-  FixedPoint resource_total_fp(resource_total);
-  if (idx != -1) {
-    auto diff_capacity = resource_total_fp - local_view->predefined_resources[idx].total;
-    local_view->predefined_resources[idx].total += diff_capacity;
-    local_view->predefined_resources[idx].available += diff_capacity;
-    if (local_view->predefined_resources[idx].available < 0) {
-      local_view->predefined_resources[idx].available = 0;
-    }
-    if (local_view->predefined_resources[idx].total < 0) {
-      local_view->predefined_resources[idx].total = 0;
-    }
-  } else {
-    string_to_int_map_.Insert(resource_name);
-    int64_t resource_id = string_to_int_map_.Get(resource_name);
-    auto itr = local_view->custom_resources.find(resource_id);
-    if (itr != local_view->custom_resources.end()) {
-      auto diff_capacity = resource_total_fp - itr->second.total;
-      itr->second.total += diff_capacity;
-      itr->second.available += diff_capacity;
-      if (itr->second.available < 0) {
-        itr->second.available = 0;
-      }
-      if (itr->second.total < 0) {
-        itr->second.total = 0;
-      }
-    } else {
-      ResourceCapacity resource_capacity;
-      resource_capacity.total = resource_capacity.available = resource_total_fp;
-      local_view->custom_resources.emplace(resource_id, resource_capacity);
-    }
-  }
-}
-
-void ClusterResourceScheduler::DeleteLocalResource(const std::string &resource_name) {
-  DeleteResource(string_to_int_map_.Get(local_node_id_), resource_name);
-}
-
-void ClusterResourceScheduler::DeleteResource(const std::string &node_id_string,
-                                              const std::string &resource_name) {
-  int64_t node_id = string_to_int_map_.Get(node_id_string);
-  auto it = nodes_.find(node_id);
-  if (it == nodes_.end()) {
-    return;
-  }
-
-  int idx = -1;
-  if (resource_name == ray::kCPU_ResourceLabel) {
-    idx = (int)CPU;
-  } else if (resource_name == ray::kGPU_ResourceLabel) {
-    idx = (int)GPU;
-  } else if (resource_name == ray::kObjectStoreMemory_ResourceLabel) {
-    idx = (int)OBJECT_STORE_MEM;
-  } else if (resource_name == ray::kMemory_ResourceLabel) {
-    idx = (int)MEM;
-  };
-  auto local_view = it->second.GetMutableLocalView();
-  if (idx != -1) {
-    local_view->predefined_resources[idx].available = 0;
-    local_view->predefined_resources[idx].total = 0;
-
-    if (node_id == local_node_id_) {
-      for (auto &total : local_resources_.predefined_resources[idx].total) {
-        total = 0;
-      }
-      for (auto &available : local_resources_.predefined_resources[idx].available) {
-        available = 0;
-      }
-    }
-  } else {
-    int64_t resource_id = string_to_int_map_.Get(resource_name);
-    auto itr = local_view->custom_resources.find(resource_id);
-    if (itr != local_view->custom_resources.end()) {
-      local_view->custom_resources.erase(itr);
-    }
-
-    auto c_itr = local_resources_.custom_resources.find(resource_id);
-    if (node_id == local_node_id_ && c_itr != local_resources_.custom_resources.end()) {
-      local_resources_.custom_resources[resource_id].total.clear();
-      local_resources_.custom_resources[resource_id].available.clear();
-      local_resources_.custom_resources.erase(c_itr);
-    }
-  }
-}
-
-std::string ClusterResourceScheduler::SerializedTaskResourceInstances(
-    std::shared_ptr<TaskResourceInstances> task_allocation) const {
-  bool has_added_resource = false;
-  std::stringstream buffer;
-  buffer << "{";
-  for (size_t i = 0; i < PredefinedResources_MAX; i++) {
-    std::vector<FixedPoint> resource = task_allocation->predefined_resources[i];
-    if (resource.empty()) {
-      continue;
-    }
-    if (has_added_resource) {
-      buffer << ",";
-    }
-    std::string resource_name = ResourceEnumToString(static_cast<PredefinedResources>(i));
-    buffer << "\"" << resource_name << "\":";
-    bool is_unit_instance = predefined_unit_instance_resources_.find(i) !=
-                            predefined_unit_instance_resources_.end();
-    if (!is_unit_instance) {
-      buffer << resource[0];
-    } else {
-      buffer << "[";
-      for (size_t i = 0; i < resource.size(); i++) {
-        buffer << resource[i];
-        if (i < resource.size() - 1) {
-          buffer << ", ";
-        }
-      }
-      buffer << "]";
-    }
-    has_added_resource = true;
-  }
-  // TODO (chenk008): add custom_resources
-  buffer << "}";
-  return buffer.str();
-}
-
-std::string ClusterResourceScheduler::DebugString(void) const {
-  std::stringstream buffer;
-  buffer << "\nLocal id: " << local_node_id_;
-  buffer << " Local resources: " << local_resources_.DebugString(string_to_int_map_);
-  for (auto &node : nodes_) {
-    buffer << "node id: " << node.first;
-    buffer << node.second.GetLocalView().DebugString(string_to_int_map_);
-  }
-  return buffer.str();
-}
-
-uint64_t ClusterResourceScheduler::GetNumCpus() const {
-  auto it = nodes_.find(local_node_id_);
-  RAY_CHECK(it != nodes_.end());
-  return static_cast<uint64_t>(
-      it->second.GetLocalView().predefined_resources[CPU].total.Double());
-}
-
-void ClusterResourceScheduler::InitResourceInstances(
-    FixedPoint total, bool unit_instances, ResourceInstanceCapacities *instance_list) {
-  if (unit_instances) {
-    size_t num_instances = static_cast<size_t>(total.Double());
-    instance_list->total.resize(num_instances);
-    instance_list->available.resize(num_instances);
-    for (size_t i = 0; i < num_instances; i++) {
-      instance_list->total[i] = instance_list->available[i] = 1.0;
-    };
-  } else {
-    instance_list->total.resize(1);
-    instance_list->available.resize(1);
-    instance_list->total[0] = instance_list->available[0] = total;
-  }
-}
-
-std::string ClusterResourceScheduler::GetLocalResourceViewString() const {
-  const auto &node_it = nodes_.find(local_node_id_);
-  RAY_CHECK(node_it != nodes_.end());
-  return node_it->second.GetLocalView().DictString(string_to_int_map_);
-}
-
-void ClusterResourceScheduler::InitLocalResources(const NodeResources &node_resources) {
-  local_resources_.predefined_resources.resize(PredefinedResources_MAX);
-
-  for (size_t i = 0; i < PredefinedResources_MAX; i++) {
-    if (node_resources.predefined_resources[i].total > 0) {
-      // when we enable cpushare, the CPU will not be treat as unit_instance.
-      bool is_unit_instance = predefined_unit_instance_resources_.find(i) !=
-                              predefined_unit_instance_resources_.end();
-      InitResourceInstances(node_resources.predefined_resources[i].total,
-                            is_unit_instance, &local_resources_.predefined_resources[i]);
-    }
-  }
-
-  if (node_resources.custom_resources.size() == 0) {
-    return;
-  }
-
-  for (auto it = node_resources.custom_resources.begin();
-       it != node_resources.custom_resources.end(); ++it) {
-    if (it->second.total > 0) {
-      bool is_unit_instance = custom_unit_instance_resources_.find(it->first) !=
-                              custom_unit_instance_resources_.end();
-      ResourceInstanceCapacities instance_list;
-      InitResourceInstances(it->second.total, is_unit_instance, &instance_list);
-      local_resources_.custom_resources.emplace(it->first, instance_list);
-    }
-  }
-}
-
-std::vector<FixedPoint> ClusterResourceScheduler::AddAvailableResourceInstances(
-    std::vector<FixedPoint> available, ResourceInstanceCapacities *resource_instances) {
-  std::vector<FixedPoint> overflow(available.size(), 0.);
-  for (size_t i = 0; i < available.size(); i++) {
-    resource_instances->available[i] = resource_instances->available[i] + available[i];
-    if (resource_instances->available[i] > resource_instances->total[i]) {
-      overflow[i] = (resource_instances->available[i] - resource_instances->total[i]);
-      resource_instances->available[i] = resource_instances->total[i];
-    }
-  }
-
-  return overflow;
-}
-
-std::vector<FixedPoint> ClusterResourceScheduler::SubtractAvailableResourceInstances(
-    std::vector<FixedPoint> available, ResourceInstanceCapacities *resource_instances,
-    bool allow_going_negative) {
-  RAY_CHECK(available.size() == resource_instances->available.size());
-
-  std::vector<FixedPoint> underflow(available.size(), 0.);
-  for (size_t i = 0; i < available.size(); i++) {
-    if (resource_instances->available[i] < 0) {
-      if (allow_going_negative) {
-        resource_instances->available[i] =
-            resource_instances->available[i] - available[i];
-      } else {
-        underflow[i] = available[i];  // No change in the value in this case.
-      }
-    } else {
-      resource_instances->available[i] = resource_instances->available[i] - available[i];
-      if (resource_instances->available[i] < 0 && !allow_going_negative) {
-        underflow[i] = -resource_instances->available[i];
-        resource_instances->available[i] = 0;
-      }
-    }
-  }
-  return underflow;
-}
-
-bool ClusterResourceScheduler::AllocateResourceInstances(
-    FixedPoint demand, std::vector<FixedPoint> &available,
-    std::vector<FixedPoint> *allocation) {
-  allocation->resize(available.size());
-  FixedPoint remaining_demand = demand;
-
-  if (available.size() == 1) {
-    // This resource has just an instance.
-    if (available[0] >= remaining_demand) {
-      available[0] -= remaining_demand;
-      (*allocation)[0] = remaining_demand;
-      return true;
-    } else {
-      // Not enough capacity.
-      return false;
-    }
-  }
-
-  // If resources has multiple instances, each instance has total capacity of 1.
-  //
-  // If this resource constraint is hard, as long as remaining_demand is greater than 1.,
-  // allocate full unit-capacity instances until the remaining_demand becomes fractional.
-  // Then try to find the best fit for the fractional remaining_resources. Best fist means
-  // allocating the resource instance with the smallest available capacity greater than
-  // remaining_demand
-  //
-  // If resource constraint is soft, allocate as many full unit-capacity resources and
-  // then distribute remaining_demand across remaining instances. Note that in case we can
-  // overallocate this resource.
-  if (remaining_demand >= 1.) {
-    for (size_t i = 0; i < available.size(); i++) {
-      if (available[i] == 1.) {
-        // Allocate a full unit-capacity instance.
-        (*allocation)[i] = 1.;
-        available[i] = 0;
-        remaining_demand -= 1.;
-      }
-      if (remaining_demand < 1.) {
-        break;
-      }
-    }
-  }
-
-  if (remaining_demand >= 1.) {
-    // Cannot satisfy a demand greater than one if no unit capacity resource is available.
-    return false;
-  }
-
-  // Remaining demand is fractional. Find the best fit, if exists.
-  if (remaining_demand > 0.) {
-    int64_t idx_best_fit = -1;
-    FixedPoint available_best_fit = 1.;
-    for (size_t i = 0; i < available.size(); i++) {
-      if (available[i] >= remaining_demand) {
-        if (idx_best_fit == -1 ||
-            (available[i] - remaining_demand < available_best_fit)) {
-          available_best_fit = available[i] - remaining_demand;
-          idx_best_fit = static_cast<int64_t>(i);
-        }
-      }
-    }
-    if (idx_best_fit == -1) {
-      return false;
-    } else {
-      (*allocation)[idx_best_fit] = remaining_demand;
-      available[idx_best_fit] -= remaining_demand;
-    }
-  }
-  return true;
-}
-
-bool ClusterResourceScheduler::AllocateTaskResourceInstances(
-    const ResourceRequest &resource_request,
-    std::shared_ptr<TaskResourceInstances> task_allocation) {
-  RAY_CHECK(task_allocation != nullptr);
-  if (nodes_.find(local_node_id_) == nodes_.end()) {
-    return false;
-  }
-  task_allocation->predefined_resources.resize(PredefinedResources_MAX);
-  for (size_t i = 0; i < PredefinedResources_MAX; i++) {
-    if (resource_request.predefined_resources[i] > 0) {
-      if (!AllocateResourceInstances(resource_request.predefined_resources[i],
-                                     local_resources_.predefined_resources[i].available,
-                                     &task_allocation->predefined_resources[i])) {
-        // Allocation failed. Restore node's local resources by freeing the resources
-        // of the failed allocation.
-        FreeTaskResourceInstances(task_allocation);
-        return false;
-      }
-    }
-  }
-
-  for (const auto &task_req_custom_resource : resource_request.custom_resources) {
-    auto it = local_resources_.custom_resources.find(task_req_custom_resource.first);
-    if (it != local_resources_.custom_resources.end()) {
-      if (task_req_custom_resource.second > 0) {
-        std::vector<FixedPoint> allocation;
-        bool success = AllocateResourceInstances(task_req_custom_resource.second,
-                                                 it->second.available, &allocation);
-        // Even if allocation failed we need to remember partial allocations to correctly
-        // free resources.
-        task_allocation->custom_resources.emplace(it->first, allocation);
-        if (!success) {
-          // Allocation failed. Restore node's local resources by freeing the resources
-          // of the failed allocation.
-          FreeTaskResourceInstances(task_allocation);
-          return false;
-        }
-      }
-    } else {
-      // Allocation failed because the custom resources don't exist in this local node.
-      // Restore node's local resources by freeing the resources
-      // of the failed allocation.
-      FreeTaskResourceInstances(task_allocation);
-      return false;
-    }
-  }
-  return true;
-}
-
-void ClusterResourceScheduler::UpdateLocalAvailableResourcesFromResourceInstances() {
-  auto it_local_node = nodes_.find(local_node_id_);
-  RAY_CHECK(it_local_node != nodes_.end());
-
-  auto local_view = it_local_node->second.GetMutableLocalView();
-  for (size_t i = 0; i < PredefinedResources_MAX; i++) {
-    local_view->predefined_resources[i].available = 0;
-    local_view->predefined_resources[i].total = 0;
-    for (size_t j = 0; j < local_resources_.predefined_resources[i].available.size();
-         j++) {
-      local_view->predefined_resources[i].available +=
-          local_resources_.predefined_resources[i].available[j];
-      local_view->predefined_resources[i].total +=
-          local_resources_.predefined_resources[i].total[j];
-    }
-  }
-
-  for (auto &custom_resource : local_resources_.custom_resources) {
-    int64_t resource_name = custom_resource.first;
-    auto &instances = custom_resource.second;
-
-    FixedPoint available = std::accumulate(instances.available.begin(),
-                                           instances.available.end(), FixedPoint());
-    FixedPoint total =
-        std::accumulate(instances.total.begin(), instances.total.end(), FixedPoint());
-
-    local_view->custom_resources[resource_name].available = available;
-    local_view->custom_resources[resource_name].total = total;
-  }
-}
-
-void ClusterResourceScheduler::FreeTaskResourceInstances(
-    std::shared_ptr<TaskResourceInstances> task_allocation) {
-  RAY_CHECK(task_allocation != nullptr);
-  for (size_t i = 0; i < PredefinedResources_MAX; i++) {
-    AddAvailableResourceInstances(task_allocation->predefined_resources[i],
-                                  &local_resources_.predefined_resources[i]);
-  }
-
-  for (const auto &task_allocation_custom_resource : task_allocation->custom_resources) {
-    auto it =
-        local_resources_.custom_resources.find(task_allocation_custom_resource.first);
-    if (it != local_resources_.custom_resources.end()) {
-      AddAvailableResourceInstances(task_allocation_custom_resource.second, &it->second);
-    }
-  }
-}
-
-std::vector<double> ClusterResourceScheduler::AddCPUResourceInstances(
-    std::vector<double> &cpu_instances) {
-  std::vector<FixedPoint> cpu_instances_fp =
-      VectorDoubleToVectorFixedPoint(cpu_instances);
-
-  if (cpu_instances.size() == 0) {
-    return cpu_instances;  // No overflow.
-  }
-  RAY_CHECK(nodes_.find(local_node_id_) != nodes_.end());
-
-  auto overflow = AddAvailableResourceInstances(
-      cpu_instances_fp, &local_resources_.predefined_resources[CPU]);
-  UpdateLocalAvailableResourcesFromResourceInstances();
-
-  return VectorFixedPointToVectorDouble(overflow);
-}
-
-std::vector<double> ClusterResourceScheduler::SubtractCPUResourceInstances(
-    std::vector<double> &cpu_instances, bool allow_going_negative) {
-  std::vector<FixedPoint> cpu_instances_fp =
-      VectorDoubleToVectorFixedPoint(cpu_instances);
-
-  if (cpu_instances.size() == 0) {
-    return cpu_instances;  // No underflow.
-  }
-  RAY_CHECK(nodes_.find(local_node_id_) != nodes_.end());
-
-  auto underflow = SubtractAvailableResourceInstances(
-      cpu_instances_fp, &local_resources_.predefined_resources[CPU],
-      allow_going_negative);
-  UpdateLocalAvailableResourcesFromResourceInstances();
-
-  return VectorFixedPointToVectorDouble(underflow);
-}
-
-std::vector<double> ClusterResourceScheduler::AddGPUResourceInstances(
-    std::vector<double> &gpu_instances) {
-  std::vector<FixedPoint> gpu_instances_fp =
-      VectorDoubleToVectorFixedPoint(gpu_instances);
-
-  if (gpu_instances.size() == 0) {
-    return gpu_instances;  // No overflow.
-  }
-  RAY_CHECK(nodes_.find(local_node_id_) != nodes_.end());
-
-  auto overflow = AddAvailableResourceInstances(
-      gpu_instances_fp, &local_resources_.predefined_resources[GPU]);
-  UpdateLocalAvailableResourcesFromResourceInstances();
-
-  return VectorFixedPointToVectorDouble(overflow);
-}
-
-std::vector<double> ClusterResourceScheduler::SubtractGPUResourceInstances(
-    std::vector<double> &gpu_instances) {
-  std::vector<FixedPoint> gpu_instances_fp =
-      VectorDoubleToVectorFixedPoint(gpu_instances);
-
-  if (gpu_instances.size() == 0) {
-    return gpu_instances;  // No underflow.
-  }
-  RAY_CHECK(nodes_.find(local_node_id_) != nodes_.end());
-
-  auto underflow = SubtractAvailableResourceInstances(
-      gpu_instances_fp, &local_resources_.predefined_resources[GPU]);
-  UpdateLocalAvailableResourcesFromResourceInstances();
-
-  return VectorFixedPointToVectorDouble(underflow);
-}
-
-bool ClusterResourceScheduler::AllocateLocalTaskResources(
-    const ResourceRequest &resource_request,
-    std::shared_ptr<TaskResourceInstances> task_allocation) {
-  if (AllocateTaskResourceInstances(resource_request, task_allocation)) {
-    UpdateLocalAvailableResourcesFromResourceInstances();
-    return true;
-  }
-  return false;
-}
-
-bool ClusterResourceScheduler::AllocateLocalTaskResources(
-    const absl::flat_hash_map<std::string, double> &task_resources,
-    std::shared_ptr<TaskResourceInstances> task_allocation) {
-  RAY_CHECK(task_allocation != nullptr);
-  // We don't track object store memory demands so no need to allocate them.
-  ResourceRequest resource_request = ResourceMapToResourceRequest(
-      string_to_int_map_, task_resources, /*requires_object_store_memory=*/false);
-  return AllocateLocalTaskResources(resource_request, task_allocation);
-}
-
-std::string ClusterResourceScheduler::GetResourceNameFromIndex(int64_t res_idx) {
-  if (res_idx == CPU) {
-    return ray::kCPU_ResourceLabel;
-  } else if (res_idx == GPU) {
-    return ray::kGPU_ResourceLabel;
-  } else if (res_idx == OBJECT_STORE_MEM) {
-    return ray::kObjectStoreMemory_ResourceLabel;
-  } else if (res_idx == MEM) {
-    return ray::kMemory_ResourceLabel;
-  } else {
-    return string_to_int_map_.Get((uint64_t)res_idx);
-  }
-}
-
-bool ClusterResourceScheduler::AllocateRemoteTaskResources(
-    const std::string &node_string,
-    const absl::flat_hash_map<std::string, double> &task_resources) {
-  ResourceRequest resource_request = ResourceMapToResourceRequest(
-      string_to_int_map_, task_resources, /*requires_object_store_memory=*/false);
-  auto node_id = string_to_int_map_.Insert(node_string);
-  RAY_CHECK(node_id != local_node_id_);
-  return SubtractRemoteNodeAvailableResources(node_id, resource_request);
-}
-
-void ClusterResourceScheduler::ReleaseWorkerResources(
-    std::shared_ptr<TaskResourceInstances> task_allocation) {
-  if (task_allocation == nullptr || task_allocation->IsEmpty()) {
-    return;
-  }
-  FreeTaskResourceInstances(task_allocation);
-  UpdateLocalAvailableResourcesFromResourceInstances();
-}
-
-void ClusterResourceScheduler::UpdateLastResourceUsage(
-    std::shared_ptr<SchedulingResources> gcs_resources) {
-  last_report_resources_ = std::make_unique<NodeResources>(ResourceMapToNodeResources(
-      string_to_int_map_, gcs_resources->GetTotalResources().GetResourceMap(),
-      gcs_resources->GetAvailableResources().GetResourceMap()));
-}
-
-void ClusterResourceScheduler::FillResourceUsage(rpc::ResourcesData &resources_data) {
-  NodeResources resources;
-
-  RAY_CHECK(GetNodeResources(local_node_id_, &resources))
-      << "Error: Populating heartbeat failed. Please file a bug report: "
-         "https://github.com/ray-project/ray/issues/new.";
-
-  // Initialize if last report resources is empty.
-  if (!last_report_resources_) {
-    NodeResources node_resources =
-        ResourceMapToNodeResources(string_to_int_map_, {{}}, {{}});
-    last_report_resources_.reset(new NodeResources(node_resources));
-  }
-
-  // Automatically report object store usage.
-  // XXX: this MUTATES the resources field, which is needed since we are storing
-  // it in last_report_resources_.
-  if (get_used_object_store_memory_ != nullptr) {
-    auto &capacity = resources.predefined_resources[OBJECT_STORE_MEM];
-    double used = get_used_object_store_memory_();
-    capacity.available = FixedPoint(capacity.total.Double() - used);
-  }
-
-  for (int i = 0; i < PredefinedResources_MAX; i++) {
-    const auto &label = ResourceEnumToString((PredefinedResources)i);
-    const auto &capacity = resources.predefined_resources[i];
-    const auto &last_capacity = last_report_resources_->predefined_resources[i];
-    // Note: available may be negative, but only report positive to GCS.
-    if (capacity.available != last_capacity.available && capacity.available > 0) {
-      resources_data.set_resources_available_changed(true);
-      (*resources_data.mutable_resources_available())[label] =
-          capacity.available.Double();
-    }
-    if (capacity.total != last_capacity.total) {
-      (*resources_data.mutable_resources_total())[label] = capacity.total.Double();
-    }
-  }
-  for (const auto &it : resources.custom_resources) {
-    uint64_t custom_id = it.first;
-    const auto &capacity = it.second;
-    const auto &last_capacity = last_report_resources_->custom_resources[custom_id];
-    const auto &label = string_to_int_map_.Get(custom_id);
-    // Note: available may be negative, but only report positive to GCS.
-    if (capacity.available != last_capacity.available && capacity.available > 0) {
-      resources_data.set_resources_available_changed(true);
-      (*resources_data.mutable_resources_available())[label] =
-          capacity.available.Double();
-    }
-    if (capacity.total != last_capacity.total) {
-      (*resources_data.mutable_resources_total())[label] = capacity.total.Double();
-    }
-  }
-
-  if (get_pull_manager_at_capacity_ != nullptr) {
-    resources.object_pulls_queued = get_pull_manager_at_capacity_();
-    if (last_report_resources_->object_pulls_queued != resources.object_pulls_queued) {
-      resources_data.set_object_pulls_queued(resources.object_pulls_queued);
-      resources_data.set_resources_available_changed(true);
-    }
-  }
-
-  if (resources != *last_report_resources_.get()) {
-    last_report_resources_.reset(new NodeResources(resources));
-  }
-
-  if (!RayConfig::instance().enable_light_weight_resource_report()) {
-    resources_data.set_resources_available_changed(true);
-  }
-}
-
-double ClusterResourceScheduler::GetLocalAvailableCpus() const {
-  NodeResources local_resources;
-  RAY_CHECK(GetNodeResources(local_node_id_, &local_resources));
-  auto &capacity = local_resources.predefined_resources[CPU];
-  return capacity.available.Double();
-}
-
-ray::gcs::NodeResourceInfoAccessor::ResourceMap
-ClusterResourceScheduler::GetResourceTotals(
-    const absl::flat_hash_map<std::string, double> &resource_map_filter) const {
-  ray::gcs::NodeResourceInfoAccessor::ResourceMap map;
-  auto it = nodes_.find(local_node_id_);
-  RAY_CHECK(it != nodes_.end());
-  const auto &local_resources = it->second.GetLocalView();
-  for (size_t i = 0; i < local_resources.predefined_resources.size(); i++) {
-    std::string resource_name = ResourceEnumToString(static_cast<PredefinedResources>(i));
-    double resource_total = local_resources.predefined_resources[i].total.Double();
-    if (!resource_map_filter.contains(resource_name)) {
-      continue;
-    }
-
-    if (resource_total > 0) {
-      auto data = std::make_shared<rpc::ResourceTableData>();
-      data->set_resource_capacity(resource_total);
-      map.emplace(resource_name, std::move(data));
-    }
-  }
-
-  for (auto entry : local_resources.custom_resources) {
-    std::string resource_name = string_to_int_map_.Get(entry.first);
-    double resource_total = entry.second.total.Double();
-    if (!resource_map_filter.contains(resource_name)) {
-      continue;
-    }
-
-    if (resource_total > 0) {
-      auto data = std::make_shared<rpc::ResourceTableData>();
-      data->set_resource_capacity(resource_total);
-      map.emplace(resource_name, std::move(data));
-    }
-  }
-  return map;
-}
-
-bool ClusterResourceScheduler::IsLocallySchedulable(
-    const absl::flat_hash_map<std::string, double> &shape) {
-  auto resource_request = ResourceMapToResourceRequest(
-      string_to_int_map_, shape, /*requires_object_store_memory=*/false);
-  return IsSchedulable(resource_request, local_node_id_, GetLocalNodeResources());
-}
-
-}  // namespace ray
-=======
-// Copyright 2017 The Ray Authors.
-//
-// Licensed under the Apache License, Version 2.0 (the "License");
-// you may not use this file except in compliance with the License.
-// You may obtain a copy of the License at
-//
-//  http://www.apache.org/licenses/LICENSE-2.0
-//
-// Unless required by applicable law or agreed to in writing, software
-// distributed under the License is distributed on an "AS IS" BASIS,
-// WITHOUT WARRANTIES OR CONDITIONS OF ANY KIND, either express or implied.
-// See the License for the specific language governing permissions and
-// limitations under the License.
-
-#include "ray/raylet/scheduling/cluster_resource_scheduler.h"
-
-#include <boost/algorithm/string.hpp>
-
-#include "ray/common/grpc_util.h"
-#include "ray/common/ray_config.h"
-
-namespace ray {
-
-ClusterResourceScheduler::ClusterResourceScheduler() {
-  cluster_resource_manager_ =
-      std::make_unique<ClusterResourceManager>(string_to_int_map_);
-  NodeResources node_resources;
-  node_resources.predefined_resources.resize(PredefinedResources_MAX);
-  local_resource_manager_ = std::make_unique<LocalResourceManager>(
-      local_node_id_, string_to_int_map_, node_resources,
-      /*get_used_object_store_memory*/ nullptr, /*get_pull_manager_at_capacity*/ nullptr,
-      [&](const NodeResources &local_resource_update) {
-        cluster_resource_manager_->AddOrUpdateNode(local_node_id_, local_resource_update);
-      });
-  scheduling_policy_ = std::make_unique<raylet_scheduling_policy::SchedulingPolicy>(
-      local_node_id_, cluster_resource_manager_->GetResourceView());
-}
-
-ClusterResourceScheduler::ClusterResourceScheduler(
-    int64_t local_node_id, const NodeResources &local_node_resources,
-    gcs::GcsClient &gcs_client)
-    : string_to_int_map_(),
-      local_node_id_(local_node_id),
-      gen_(std::chrono::high_resolution_clock::now().time_since_epoch().count()),
-      gcs_client_(&gcs_client) {
-  cluster_resource_manager_ =
-      std::make_unique<ClusterResourceManager>(string_to_int_map_);
-  local_resource_manager_ = std::make_unique<LocalResourceManager>(
-      local_node_id, string_to_int_map_, local_node_resources,
-      /*get_used_object_store_memory*/ nullptr, /*get_pull_manager_at_capacity*/ nullptr,
-      [&](const NodeResources &local_resource_update) {
-        cluster_resource_manager_->AddOrUpdateNode(local_node_id_, local_resource_update);
-      });
-  cluster_resource_manager_->AddOrUpdateNode(local_node_id_, local_node_resources);
-  scheduling_policy_ = std::make_unique<raylet_scheduling_policy::SchedulingPolicy>(
-      local_node_id_, cluster_resource_manager_->GetResourceView());
-}
-
-ClusterResourceScheduler::ClusterResourceScheduler(
-    const std::string &local_node_id,
-    const absl::flat_hash_map<std::string, double> &local_node_resources,
-    gcs::GcsClient &gcs_client, std::function<int64_t(void)> get_used_object_store_memory,
-    std::function<bool(void)> get_pull_manager_at_capacity)
-    : string_to_int_map_(),
-      local_node_id_(),
-      gen_(std::chrono::high_resolution_clock::now().time_since_epoch().count()),
-      gcs_client_(&gcs_client) {
-  local_node_id_ = string_to_int_map_.Insert(local_node_id);
-  NodeResources node_resources = ResourceMapToNodeResources(
-      string_to_int_map_, local_node_resources, local_node_resources);
-  cluster_resource_manager_ =
-      std::make_unique<ClusterResourceManager>(string_to_int_map_);
-  local_resource_manager_ = std::make_unique<LocalResourceManager>(
-      local_node_id_, string_to_int_map_, node_resources, get_used_object_store_memory,
-      get_pull_manager_at_capacity, [&](const NodeResources &local_resource_update) {
-        cluster_resource_manager_->AddOrUpdateNode(local_node_id_, local_resource_update);
-      });
-  cluster_resource_manager_->AddOrUpdateNode(local_node_id_, node_resources);
-  scheduling_policy_ = std::make_unique<raylet_scheduling_policy::SchedulingPolicy>(
-      local_node_id_, cluster_resource_manager_->GetResourceView());
-}
-
-bool ClusterResourceScheduler::NodeAlive(int64_t node_id) const {
-  if (node_id == local_node_id_) {
-    return true;
-  }
-  if (node_id == -1) {
-    return false;
-  }
-  auto node_id_binary = string_to_int_map_.Get(node_id);
-  return gcs_client_->Nodes().Get(NodeID::FromBinary(node_id_binary)) != nullptr;
-}
-
-bool ClusterResourceScheduler::IsSchedulable(const ResourceRequest &resource_request,
-                                             int64_t node_id,
-                                             const NodeResources &resources) const {
-  if (resource_request.requires_object_store_memory && resources.object_pulls_queued &&
-      node_id != local_node_id_) {
-    // It's okay if the local node's pull manager is at capacity because we
-    // will eventually spill the task back from the waiting queue if its args
-    // cannot be pulled.
-    return false;
-  }
-
-  // First, check predefined resources.
-  for (size_t i = 0; i < PredefinedResources_MAX; i++) {
-    if (resource_request.predefined_resources[i] >
-        resources.predefined_resources[i].available) {
-      // A hard constraint has been violated, so we cannot schedule
-      // this resource request.
-      return false;
-    }
-  }
-
-  // Now check custom resources.
-  for (const auto &task_req_custom_resource : resource_request.custom_resources) {
-    auto it = resources.custom_resources.find(task_req_custom_resource.first);
-
-    if (it == resources.custom_resources.end()) {
-      // Requested resource doesn't exist at this node.
-      // This is a hard constraint so cannot schedule this resource request.
-      return false;
-    } else {
-      if (task_req_custom_resource.second > it->second.available) {
-        // Resource constraint is violated.
-        return false;
-      }
-    }
-  }
-
-  return true;
-}
-
-int64_t ClusterResourceScheduler::GetBestSchedulableNode(
-    const ResourceRequest &resource_request,
-    const rpc::SchedulingStrategy &scheduling_strategy, bool actor_creation,
-    bool force_spillback, int64_t *total_violations, bool *is_infeasible) {
-  // The zero cpu actor is a special case that must be handled the same way by all
-  // scheduling policies.
-  if (actor_creation && resource_request.IsEmpty()) {
-    int64_t best_node = -1;
-    // This is an actor which requires no resources.
-    // Pick a random node to to avoid scheduling all actors on the local node.
-    const auto &resource_view = cluster_resource_manager_->GetResourceView();
-    if (resource_view.size() > 0) {
-      std::uniform_int_distribution<int> distribution(0, resource_view.size() - 1);
-      int idx = distribution(gen_);
-      auto iter = std::next(resource_view.begin(), idx);
-      for (size_t i = 0; i < resource_view.size(); ++i) {
-        // TODO(iycheng): Here is there are a lot of nodes died, the
-        // distribution might not be even.
-        if (NodeAlive(iter->first)) {
-          best_node = iter->first;
-          break;
-        }
-        ++iter;
-        if (iter == resource_view.end()) {
-          iter = resource_view.begin();
-        }
-      }
-    }
-    RAY_LOG(DEBUG) << "GetBestSchedulableNode, best_node = " << best_node
-                   << ", # nodes = " << resource_view.size()
-                   << ", resource_request = " << resource_request.DebugString();
-    return best_node;
-  }
-
-  // TODO (Alex): Setting require_available == force_spillback is a hack in order to
-  // remain bug compatible with the legacy scheduling algorithms.
-  int64_t best_node_id = scheduling_policy_->HybridPolicy(
-      resource_request,
-      scheduling_strategy.scheduling_strategy_case() ==
-              rpc::SchedulingStrategy::SchedulingStrategyCase::kSpreadSchedulingStrategy
-          ? 0.0
-          : RayConfig::instance().scheduler_spread_threshold(),
-      force_spillback, force_spillback,
-      [this](auto node_id) { return this->NodeAlive(node_id); });
-  *is_infeasible = best_node_id == -1 ? true : false;
-  if (!*is_infeasible) {
-    // TODO (Alex): Support soft constraints if needed later.
-    *total_violations = 0;
-  }
-
-  RAY_LOG(DEBUG) << "Scheduling decision. "
-                 << "forcing spillback: " << force_spillback
-                 << ". Best node: " << best_node_id << " "
-                 << (string_to_int_map_.Get(best_node_id) == "-1"
-                         ? NodeID::Nil()
-                         : NodeID::FromBinary(string_to_int_map_.Get(best_node_id)))
-                 << ", is infeasible: " << *is_infeasible;
-  return best_node_id;
-}
-
-std::string ClusterResourceScheduler::GetBestSchedulableNode(
-    const absl::flat_hash_map<std::string, double> &task_resources,
-    const rpc::SchedulingStrategy &scheduling_strategy, bool requires_object_store_memory,
-    bool actor_creation, bool force_spillback, int64_t *total_violations,
-    bool *is_infeasible) {
-  ResourceRequest resource_request = ResourceMapToResourceRequest(
-      string_to_int_map_, task_resources, requires_object_store_memory);
-  int64_t node_id =
-      GetBestSchedulableNode(resource_request, scheduling_strategy, actor_creation,
-                             force_spillback, total_violations, is_infeasible);
-
-  if (node_id == -1) {
-    // This is not a schedulable node, so return empty string.
-    return "";
-  }
-  // Return the string name of the node.
-  return string_to_int_map_.Get(node_id);
-}
-
-bool ClusterResourceScheduler::SubtractRemoteNodeAvailableResources(
-    int64_t node_id, const ResourceRequest &resource_request) {
-  RAY_CHECK(node_id != local_node_id_);
-  const auto &resource_view = cluster_resource_manager_->GetResourceView();
-  auto it = resource_view.find(node_id);
-  if (it == resource_view.end()) {
-    return false;
-  }
-
-  // Just double check this node can still schedule the resource request.
-  if (!IsSchedulable(resource_request, node_id, it->second.GetLocalView())) {
-    return false;
-  }
-
-  return cluster_resource_manager_->SubtractNodeAvailableResources(node_id,
-                                                                   resource_request);
-}
-
-const StringIdMap &ClusterResourceScheduler::GetStringIdMap() const {
-  return string_to_int_map_;
-}
-
-std::string ClusterResourceScheduler::DebugString(void) const {
-  std::stringstream buffer;
-  buffer << "\nLocal id: " << local_node_id_;
-  buffer << " Local resources: " << local_resource_manager_->DebugString();
-  for (auto &node : cluster_resource_manager_->GetResourceView()) {
-    buffer << "node id: " << node.first;
-    buffer << node.second.GetLocalView().DebugString(string_to_int_map_);
-  }
-  return buffer.str();
-}
-
-bool ClusterResourceScheduler::AllocateRemoteTaskResources(
-    const std::string &node_string,
-    const absl::flat_hash_map<std::string, double> &task_resources) {
-  ResourceRequest resource_request = ResourceMapToResourceRequest(
-      string_to_int_map_, task_resources, /*requires_object_store_memory=*/false);
-  auto node_id = string_to_int_map_.Insert(node_string);
-  RAY_CHECK(node_id != local_node_id_);
-  return SubtractRemoteNodeAvailableResources(node_id, resource_request);
-}
-
-bool ClusterResourceScheduler::IsSchedulableOnNode(
-    const std::string &node_name, const absl::flat_hash_map<std::string, double> &shape) {
-  int64_t node_id = string_to_int_map_.Get(node_name);
-  auto resource_request = ResourceMapToResourceRequest(
-      string_to_int_map_, shape, /*requires_object_store_memory=*/false);
-  return IsSchedulable(resource_request, node_id,
-                       cluster_resource_manager_->GetNodeResources(node_name));
-}
-
-}  // namespace ray
->>>>>>> 19672688
+// Copyright 2017 The Ray Authors.
+//
+// Licensed under the Apache License, Version 2.0 (the "License");
+// you may not use this file except in compliance with the License.
+// You may obtain a copy of the License at
+//
+//  http://www.apache.org/licenses/LICENSE-2.0
+//
+// Unless required by applicable law or agreed to in writing, software
+// distributed under the License is distributed on an "AS IS" BASIS,
+// WITHOUT WARRANTIES OR CONDITIONS OF ANY KIND, either express or implied.
+// See the License for the specific language governing permissions and
+// limitations under the License.
+
+#include "ray/raylet/scheduling/cluster_resource_scheduler.h"
+
+#include <boost/algorithm/string.hpp>
+
+#include "ray/common/grpc_util.h"
+#include "ray/common/ray_config.h"
+
+namespace ray {
+
+ClusterResourceScheduler::ClusterResourceScheduler() {
+  cluster_resource_manager_ =
+      std::make_unique<ClusterResourceManager>(string_to_int_map_);
+  NodeResources node_resources;
+  node_resources.predefined_resources.resize(PredefinedResources_MAX);
+  local_resource_manager_ = std::make_unique<LocalResourceManager>(
+      local_node_id_, string_to_int_map_, node_resources,
+      /*get_used_object_store_memory*/ nullptr, /*get_pull_manager_at_capacity*/ nullptr,
+      [&](const NodeResources &local_resource_update) {
+        cluster_resource_manager_->AddOrUpdateNode(local_node_id_, local_resource_update);
+      });
+  scheduling_policy_ = std::make_unique<raylet_scheduling_policy::SchedulingPolicy>(
+      local_node_id_, cluster_resource_manager_->GetResourceView());
+}
+
+ClusterResourceScheduler::ClusterResourceScheduler(
+    int64_t local_node_id, const NodeResources &local_node_resources,
+    gcs::GcsClient &gcs_client)
+    : string_to_int_map_(),
+      local_node_id_(local_node_id),
+      gen_(std::chrono::high_resolution_clock::now().time_since_epoch().count()),
+      gcs_client_(&gcs_client) {
+  cluster_resource_manager_ =
+      std::make_unique<ClusterResourceManager>(string_to_int_map_);
+  local_resource_manager_ = std::make_unique<LocalResourceManager>(
+      local_node_id, string_to_int_map_, local_node_resources,
+      /*get_used_object_store_memory*/ nullptr, /*get_pull_manager_at_capacity*/ nullptr,
+      [&](const NodeResources &local_resource_update) {
+        cluster_resource_manager_->AddOrUpdateNode(local_node_id_, local_resource_update);
+      });
+  cluster_resource_manager_->AddOrUpdateNode(local_node_id_, local_node_resources);
+  scheduling_policy_ = std::make_unique<raylet_scheduling_policy::SchedulingPolicy>(
+      local_node_id_, cluster_resource_manager_->GetResourceView());
+}
+
+ClusterResourceScheduler::ClusterResourceScheduler(
+    const std::string &local_node_id,
+    const absl::flat_hash_map<std::string, double> &local_node_resources,
+    gcs::GcsClient &gcs_client, std::function<int64_t(void)> get_used_object_store_memory,
+    std::function<bool(void)> get_pull_manager_at_capacity)
+    : string_to_int_map_(),
+      local_node_id_(),
+      gen_(std::chrono::high_resolution_clock::now().time_since_epoch().count()),
+      gcs_client_(&gcs_client) {
+  local_node_id_ = string_to_int_map_.Insert(local_node_id);
+  NodeResources node_resources = ResourceMapToNodeResources(
+      string_to_int_map_, local_node_resources, local_node_resources);
+  cluster_resource_manager_ =
+      std::make_unique<ClusterResourceManager>(string_to_int_map_);
+  local_resource_manager_ = std::make_unique<LocalResourceManager>(
+      local_node_id_, string_to_int_map_, node_resources, get_used_object_store_memory,
+      get_pull_manager_at_capacity, [&](const NodeResources &local_resource_update) {
+        cluster_resource_manager_->AddOrUpdateNode(local_node_id_, local_resource_update);
+      });
+  cluster_resource_manager_->AddOrUpdateNode(local_node_id_, node_resources);
+  scheduling_policy_ = std::make_unique<raylet_scheduling_policy::SchedulingPolicy>(
+      local_node_id_, cluster_resource_manager_->GetResourceView());
+}
+
+bool ClusterResourceScheduler::NodeAlive(int64_t node_id) const {
+  if (node_id == local_node_id_) {
+    return true;
+  }
+  if (node_id == -1) {
+    return false;
+  }
+  auto node_id_binary = string_to_int_map_.Get(node_id);
+  return gcs_client_->Nodes().Get(NodeID::FromBinary(node_id_binary)) != nullptr;
+}
+
+bool ClusterResourceScheduler::IsSchedulable(const ResourceRequest &resource_request,
+                                             int64_t node_id,
+                                             const NodeResources &resources) const {
+  if (resource_request.requires_object_store_memory && resources.object_pulls_queued &&
+      node_id != local_node_id_) {
+    // It's okay if the local node's pull manager is at capacity because we
+    // will eventually spill the task back from the waiting queue if its args
+    // cannot be pulled.
+    return false;
+  }
+
+  // First, check predefined resources.
+  for (size_t i = 0; i < PredefinedResources_MAX; i++) {
+    if (resource_request.predefined_resources[i] >
+        resources.predefined_resources[i].available) {
+      // A hard constraint has been violated, so we cannot schedule
+      // this resource request.
+      return false;
+    }
+  }
+
+  // Now check custom resources.
+  for (const auto &task_req_custom_resource : resource_request.custom_resources) {
+    auto it = resources.custom_resources.find(task_req_custom_resource.first);
+
+    if (it == resources.custom_resources.end()) {
+      // Requested resource doesn't exist at this node.
+      // This is a hard constraint so cannot schedule this resource request.
+      return false;
+    } else {
+      if (task_req_custom_resource.second > it->second.available) {
+        // Resource constraint is violated.
+        return false;
+      }
+    }
+  }
+
+  return true;
+}
+
+int64_t ClusterResourceScheduler::GetBestSchedulableNode(
+    const ResourceRequest &resource_request,
+    const rpc::SchedulingStrategy &scheduling_strategy, bool actor_creation,
+    bool force_spillback, int64_t *total_violations, bool *is_infeasible) {
+  // The zero cpu actor is a special case that must be handled the same way by all
+  // scheduling policies.
+  if (actor_creation && resource_request.IsEmpty()) {
+    int64_t best_node = -1;
+    // This is an actor which requires no resources.
+    // Pick a random node to to avoid scheduling all actors on the local node.
+    const auto &resource_view = cluster_resource_manager_->GetResourceView();
+    if (resource_view.size() > 0) {
+      std::uniform_int_distribution<int> distribution(0, resource_view.size() - 1);
+      int idx = distribution(gen_);
+      auto iter = std::next(resource_view.begin(), idx);
+      for (size_t i = 0; i < resource_view.size(); ++i) {
+        // TODO(iycheng): Here is there are a lot of nodes died, the
+        // distribution might not be even.
+        if (NodeAlive(iter->first)) {
+          best_node = iter->first;
+          break;
+        }
+        ++iter;
+        if (iter == resource_view.end()) {
+          iter = resource_view.begin();
+        }
+      }
+    }
+    RAY_LOG(DEBUG) << "GetBestSchedulableNode, best_node = " << best_node
+                   << ", # nodes = " << resource_view.size()
+                   << ", resource_request = " << resource_request.DebugString();
+    return best_node;
+  }
+
+  // TODO (Alex): Setting require_available == force_spillback is a hack in order to
+  // remain bug compatible with the legacy scheduling algorithms.
+  int64_t best_node_id = scheduling_policy_->HybridPolicy(
+      resource_request,
+      scheduling_strategy.scheduling_strategy_case() ==
+              rpc::SchedulingStrategy::SchedulingStrategyCase::kSpreadSchedulingStrategy
+          ? 0.0
+          : RayConfig::instance().scheduler_spread_threshold(),
+      force_spillback, force_spillback,
+      [this](auto node_id) { return this->NodeAlive(node_id); });
+  *is_infeasible = best_node_id == -1 ? true : false;
+  if (!*is_infeasible) {
+    // TODO (Alex): Support soft constraints if needed later.
+    *total_violations = 0;
+  }
+
+  RAY_LOG(DEBUG) << "Scheduling decision. "
+                 << "forcing spillback: " << force_spillback
+                 << ". Best node: " << best_node_id << " "
+                 << (string_to_int_map_.Get(best_node_id) == "-1"
+                         ? NodeID::Nil()
+                         : NodeID::FromBinary(string_to_int_map_.Get(best_node_id)))
+                 << ", is infeasible: " << *is_infeasible;
+  return best_node_id;
+}
+
+std::string ClusterResourceScheduler::GetBestSchedulableNode(
+    const absl::flat_hash_map<std::string, double> &task_resources,
+    const rpc::SchedulingStrategy &scheduling_strategy, bool requires_object_store_memory,
+    bool actor_creation, bool force_spillback, int64_t *total_violations,
+    bool *is_infeasible) {
+  ResourceRequest resource_request = ResourceMapToResourceRequest(
+      string_to_int_map_, task_resources, requires_object_store_memory);
+  int64_t node_id =
+      GetBestSchedulableNode(resource_request, scheduling_strategy, actor_creation,
+                             force_spillback, total_violations, is_infeasible);
+
+  if (node_id == -1) {
+    // This is not a schedulable node, so return empty string.
+    return "";
+  }
+  // Return the string name of the node.
+  return string_to_int_map_.Get(node_id);
+}
+
+bool ClusterResourceScheduler::SubtractRemoteNodeAvailableResources(
+    int64_t node_id, const ResourceRequest &resource_request) {
+  RAY_CHECK(node_id != local_node_id_);
+  const auto &resource_view = cluster_resource_manager_->GetResourceView();
+  auto it = resource_view.find(node_id);
+  if (it == resource_view.end()) {
+    return false;
+  }
+
+  // Just double check this node can still schedule the resource request.
+  if (!IsSchedulable(resource_request, node_id, it->second.GetLocalView())) {
+    return false;
+  }
+
+  return cluster_resource_manager_->SubtractNodeAvailableResources(node_id,
+                                                                   resource_request);
+}
+
+const StringIdMap &ClusterResourceScheduler::GetStringIdMap() const {
+  return string_to_int_map_;
+}
+
+std::string ClusterResourceScheduler::DebugString(void) const {
+  std::stringstream buffer;
+  buffer << "\nLocal id: " << local_node_id_;
+  buffer << " Local resources: " << local_resource_manager_->DebugString();
+  for (auto &node : cluster_resource_manager_->GetResourceView()) {
+    buffer << "node id: " << node.first;
+    buffer << node.second.GetLocalView().DebugString(string_to_int_map_);
+  }
+  return buffer.str();
+}
+
+bool ClusterResourceScheduler::AllocateRemoteTaskResources(
+    const std::string &node_string,
+    const absl::flat_hash_map<std::string, double> &task_resources) {
+  ResourceRequest resource_request = ResourceMapToResourceRequest(
+      string_to_int_map_, task_resources, /*requires_object_store_memory=*/false);
+  auto node_id = string_to_int_map_.Insert(node_string);
+  RAY_CHECK(node_id != local_node_id_);
+  return SubtractRemoteNodeAvailableResources(node_id, resource_request);
+}
+
+bool ClusterResourceScheduler::IsSchedulableOnNode(
+    const std::string &node_name, const absl::flat_hash_map<std::string, double> &shape) {
+  int64_t node_id = string_to_int_map_.Get(node_name);
+  auto resource_request = ResourceMapToResourceRequest(
+      string_to_int_map_, shape, /*requires_object_store_memory=*/false);
+  return IsSchedulable(resource_request, node_id,
+                       cluster_resource_manager_->GetNodeResources(node_name));
+}
+
+}  // namespace ray