// Copyright 2020-2021 The Ray Authors.
//
// Licensed under the Apache License, Version 2.0 (the "License");
// you may not use this file except in compliance with the License.
// You may obtain a copy of the License at
//
//  http://www.apache.org/licenses/LICENSE-2.0
//
// Unless required by applicable law or agreed to in writing, software
// distributed under the License is distributed on an "AS IS" BASIS,
// WITHOUT WARRANTIES OR CONDITIONS OF ANY KIND, either express or implied.
// See the License for the specific language governing permissions and
// limitations under the License.

#pragma once

#include "absl/container/flat_hash_map.h"
#include "absl/container/flat_hash_set.h"
#include "ray/common/ray_object.h"
#include "ray/common/task/task.h"
#include "ray/common/task/task_common.h"
#include "ray/raylet/scheduling/cluster_resource_scheduler.h"
#include "ray/raylet/scheduling/cluster_task_manager_interface.h"
#include "ray/raylet/scheduling/internal.h"
#include "ray/raylet/scheduling/local_task_manager_interface.h"
#include "ray/raylet/scheduling/scheduler_resource_reporter.h"
#include "ray/raylet/scheduling/scheduler_stats.h"
#include "ray/util/container_util.h"

namespace ray {
namespace raylet {

/// Schedules a task onto one node of the cluster. The logic is as follows:
/// 1. Queue tasks for scheduling.
/// 2. Pick a node on the cluster which has the available resources to run a
///    task.
///     * Step 2 should occur any time the state of the cluster is
///       changed, or a new task is queued.
/// 3. For tasks that's infeasable, put them into infeasible queue and reports
///    it to gcs, where the auto scaler will be notified and start new node
///    to accommodate the requirement.
class ClusterTaskManager : public ClusterTaskManagerInterface {
 public:
  /// \param self_node_id: ID of local node.
  /// \param cluster_resource_scheduler: The resource scheduler which contains
  ///                                    the state of the cluster.
  /// \param get_node_info: Function that returns the node info for a node.
  /// \param announce_infeasible_task: Callback that informs the user if a task
  ///                                  is infeasible.
  /// \param local_task_manager: Manages local tasks.
  /// \param get_time_ms: A callback which returns the current time in milliseconds.
  ClusterTaskManager(
      const NodeID &self_node_id,
      std::shared_ptr<ClusterResourceScheduler> cluster_resource_scheduler,
      internal::NodeInfoGetter get_node_info,
      std::function<void(const RayTask &)> announce_infeasible_task,
      std::shared_ptr<ILocalTaskManager> local_task_manager,
      std::function<int64_t(void)> get_time_ms = []() {
        return (int64_t)(absl::GetCurrentTimeNanos() / 1e6);
      });

  /// Queue task and schedule. This hanppens when processing the worker lease request.
  ///
  /// \param task: The incoming task to be queued and scheduled.
  /// \param grant_or_reject: True if we we should either grant or reject the request
  ///                         but no spillback.
  /// \param is_selected_based_on_locality : should schedule on local node if possible.
  /// \param reply: The reply of the lease request.
  /// \param send_reply_callback: The function used during dispatching.
  void QueueAndScheduleTask(const RayTask &task,
                            bool grant_or_reject,
                            bool is_selected_based_on_locality,
                            rpc::RequestWorkerLeaseReply *reply,
                            rpc::SendReplyCallback send_reply_callback) override;

  /// Attempt to cancel an already queued task.
  ///
  /// \param task_id: The id of the task to remove.
  /// \param failure_type: The failure type.
  /// \param scheduling_failure_message: The failure message.
  ///
  /// \return True if task was successfully removed. This function will return
  /// false if the task is already running.
  bool CancelTask(const TaskID &task_id,
                  rpc::RequestWorkerLeaseReply::SchedulingFailureType failure_type =
                      rpc::RequestWorkerLeaseReply::SCHEDULING_CANCELLED_INTENDED,
                  const std::string &scheduling_failure_message = "") override;

<<<<<<< HEAD
  /// Cancel all tasks owned by a specific worker.
  bool CancelAllTaskOwnedBy(
      const WorkerID &worker_id,
=======
  /// Attempt to cancel an already queued task that belongs to an owner.
  ///
  /// \param owner_task_id: The id of the parent.
  /// \param failure_type: The failure type.
  /// \param scheduling_failure_message: The failure message.
  void CancelTaskForOwner(
      const TaskID &owner_task_id,
>>>>>>> 57af2910
      rpc::RequestWorkerLeaseReply::SchedulingFailureType failure_type =
          rpc::RequestWorkerLeaseReply::SCHEDULING_CANCELLED_INTENDED,
      const std::string &scheduling_failure_message = "") override;

  /// Populate the relevant parts of the heartbeat table. This is intended for
  /// sending resource usage of raylet to gcs. In particular, this should fill in
  /// resource_load and resource_load_by_shape.
  ///
  /// \param[out] data: Output parameter. `resource_load` and `resource_load_by_shape` are
  /// the only
  ///                   fields used.
  /// \param[in] last_reported_resources: The last reported resources. Used to check
  /// whether
  ///                                     resources have been changed.
  void FillResourceUsage(
      rpc::ResourcesData &data,
      const std::shared_ptr<NodeResources> &last_reported_resources = nullptr) override;

  /// Return if any tasks are pending resource acquisition.
  ///
  /// \param[out] example: An example task that is deadlocking.
  /// \param[in,out] any_pending: True if there's any pending example.
  /// \param[in,out] num_pending_actor_creation: Number of pending actor creation tasks.
  /// \param[in,out] num_pending_tasks: Number of pending tasks.
  /// \return True if any progress is any tasks are pending.
  bool AnyPendingTasksForResourceAcquisition(RayTask *example,
                                             bool *any_pending,
                                             int *num_pending_actor_creation,
                                             int *num_pending_tasks) const override;

  // Schedule and dispatch tasks.
  void ScheduleAndDispatchTasks() override;

  /// Record the internal metrics.
  void RecordMetrics() const override;

  /// The helper to dump the debug state of the cluster task manater.
  std::string DebugStr() const override;

  std::shared_ptr<ClusterResourceScheduler> GetClusterResourceScheduler() const;

  /// Get the count of tasks in `infeasible_tasks_`.
  size_t GetInfeasibleQueueSize() const;
  /// Get the count of tasks in `tasks_to_schedule_`.
  size_t GetPendingQueueSize() const;

  /// Populate the info of pending and infeasible actors. This function
  /// is only called by gcs node.
  ///
  /// \param[out] data: Output parameter. `resource_load_by_shape` is the only field
  /// filled.
  void FillPendingActorInfo(rpc::ResourcesData &data) const;

 private:
  void TryScheduleInfeasibleTask();

  // Schedule the task onto a node (which could be either remote or local).
  void ScheduleOnNode(const NodeID &node_to_schedule,
                      const std::shared_ptr<internal::Work> &work);

  /// Recompute the debug stats.
  /// It is needed because updating the debug state is expensive for cluster_task_manager.
  /// TODO(sang): Update the internal states value dynamically instead of iterating the
  /// data structure.
  void RecomputeDebugStats() const;

  const NodeID &self_node_id_;
  /// Responsible for resource tracking/view of the cluster.
  std::shared_ptr<ClusterResourceScheduler> cluster_resource_scheduler_;

  /// Function to get the node information of a given node id.
  internal::NodeInfoGetter get_node_info_;
  /// Function to announce infeasible task to GCS.
  std::function<void(const RayTask &)> announce_infeasible_task_;

  std::shared_ptr<ILocalTaskManager> local_task_manager_;

  /// TODO(swang): Add index from TaskID -> Work to avoid having to iterate
  /// through queues to cancel tasks, etc.
  /// Queue of lease requests that are waiting for resources to become available.
  /// Tasks move from scheduled -> dispatch | waiting.
  absl::flat_hash_map<SchedulingClass, std::deque<std::shared_ptr<internal::Work>>>
      tasks_to_schedule_;

  /// Queue of lease requests that are infeasible.
  /// Tasks go between scheduling <-> infeasible.
  absl::flat_hash_map<SchedulingClass, std::deque<std::shared_ptr<internal::Work>>>
      infeasible_tasks_;

  const SchedulerResourceReporter scheduler_resource_reporter_;
  mutable SchedulerStats internal_stats_;

  /// Returns the current time in milliseconds.
  std::function<int64_t()> get_time_ms_;

  friend class SchedulerStats;
  friend class ClusterTaskManagerTest;
  FRIEND_TEST(ClusterTaskManagerTest, FeasibleToNonFeasible);
};
}  // namespace raylet
}  // namespace ray<|MERGE_RESOLUTION|>--- conflicted
+++ resolved
@@ -86,11 +86,6 @@
                       rpc::RequestWorkerLeaseReply::SCHEDULING_CANCELLED_INTENDED,
                   const std::string &scheduling_failure_message = "") override;
 
-<<<<<<< HEAD
-  /// Cancel all tasks owned by a specific worker.
-  bool CancelAllTaskOwnedBy(
-      const WorkerID &worker_id,
-=======
   /// Attempt to cancel an already queued task that belongs to an owner.
   ///
   /// \param owner_task_id: The id of the parent.
@@ -98,7 +93,6 @@
   /// \param scheduling_failure_message: The failure message.
   void CancelTaskForOwner(
       const TaskID &owner_task_id,
->>>>>>> 57af2910
       rpc::RequestWorkerLeaseReply::SchedulingFailureType failure_type =
           rpc::RequestWorkerLeaseReply::SCHEDULING_CANCELLED_INTENDED,
       const std::string &scheduling_failure_message = "") override;
