--- conflicted
+++ resolved
@@ -304,14 +304,9 @@
   absl::flat_hash_map<SchedulingClass, std::deque<std::shared_ptr<Work>>>
       infeasible_tasks_;
 
-<<<<<<< HEAD
-  /// Track the cumulative backlog of all workers requesting a lease to this raylet.
-  absl::flat_hash_map<SchedulingClass, int> backlog_tracker_;
-=======
   /// Track the backlog of all workers belonging to this raylet.
-  std::unordered_map<SchedulingClass, std::unordered_map<WorkerID, int64_t>>
+  absl::flat_hash_map<SchedulingClass, absl::flat_hash_map<WorkerID, int64_t>>
       backlog_tracker_;
->>>>>>> d8d89011
 
   /// TODO(Shanly): Remove `worker_pool_` and `leased_workers_` and make them as
   /// parameters of methods if necessary once we remove the legacy scheduler.
