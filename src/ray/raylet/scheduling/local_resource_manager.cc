// Copyright 2017 The Ray Authors.
//
// Licensed under the Apache License, Version 2.0 (the "License");
// you may not use this file except in compliance with the License.
// You may obtain a copy of the License at
//
//  http://www.apache.org/licenses/LICENSE-2.0
//
// Unless required by applicable law or agreed to in writing, software
// distributed under the License is distributed on an "AS IS" BASIS,
// WITHOUT WARRANTIES OR CONDITIONS OF ANY KIND, either express or implied.
// See the License for the specific language governing permissions and
// limitations under the License.

#include "ray/raylet/scheduling/local_resource_manager.h"

#include <boost/algorithm/string.hpp>

#include "ray/common/grpc_util.h"
#include "ray/common/ray_config.h"

namespace ray {

LocalResourceManager::LocalResourceManager(
    scheduling::NodeID local_node_id,
    const NodeResources &node_resources,
    std::function<int64_t(void)> get_used_object_store_memory,
    std::function<bool(void)> get_pull_manager_at_capacity,
    std::function<void(const NodeResources &)> resource_change_subscriber)
    : local_node_id_(local_node_id),
      get_used_object_store_memory_(get_used_object_store_memory),
      get_pull_manager_at_capacity_(get_pull_manager_at_capacity),
      resource_change_subscriber_(resource_change_subscriber) {
  InitResourceUnitInstanceInfo();
  InitLocalResources(node_resources);
  RAY_LOG(DEBUG) << "local resources: " << local_resources_.DebugString();
}

void LocalResourceManager::InitResourceUnitInstanceInfo() {
  std::string predefined_unit_instance_resources =
      RayConfig::instance().predefined_unit_instance_resources();
  if (!predefined_unit_instance_resources.empty()) {
    std::vector<std::string> results;
    boost::split(results, predefined_unit_instance_resources, boost::is_any_of(","));
    for (std::string &result : results) {
      PredefinedResources resource = ResourceStringToEnum(result);
      RAY_CHECK(resource < PredefinedResources_MAX)
          << "Failed to parse predefined resource";
      predefined_unit_instance_resources_.emplace(resource);
    }
  }
  std::string custom_unit_instance_resources =
      RayConfig::instance().custom_unit_instance_resources();
  if (!custom_unit_instance_resources.empty()) {
    std::vector<std::string> results;
    boost::split(results, custom_unit_instance_resources, boost::is_any_of(","));
    for (std::string &result : results) {
      int64_t resource_id = scheduling::ResourceID(result).ToInt();
      custom_unit_instance_resources_.emplace(resource_id);
    }
  }
}

void LocalResourceManager::AddLocalResourceInstances(
    scheduling::ResourceID resource_id, const std::vector<FixedPoint> &instances) {
  auto resource_name = resource_id.Binary();
  ResourceInstanceCapacities *node_instances;
  local_resources_.predefined_resources.resize(PredefinedResources_MAX);
  if (kCPU_ResourceLabel == resource_name) {
    node_instances = &local_resources_.predefined_resources[CPU];
  } else if (kGPU_ResourceLabel == resource_name) {
    node_instances = &local_resources_.predefined_resources[GPU];
  } else if (kObjectStoreMemory_ResourceLabel == resource_name) {
    node_instances = &local_resources_.predefined_resources[OBJECT_STORE_MEM];
  } else if (kMemory_ResourceLabel == resource_name) {
    node_instances = &local_resources_.predefined_resources[MEM];
  } else {
    node_instances = &local_resources_.custom_resources[resource_id.ToInt()];
  }

  if (node_instances->total.size() < instances.size()) {
    node_instances->total.resize(instances.size());
    node_instances->available.resize(instances.size());
  }

  for (size_t i = 0; i < instances.size(); i++) {
    node_instances->available[i] += instances[i];
    node_instances->total[i] += instances[i];
  }
  OnResourceChanged();
}

void LocalResourceManager::DeleteLocalResource(scheduling::ResourceID resource_id) {
  int idx = GetPredefinedResourceIndex(resource_id);
  if (idx != -1) {
    for (auto &total : local_resources_.predefined_resources[idx].total) {
      total = 0;
    }
    for (auto &available : local_resources_.predefined_resources[idx].available) {
      available = 0;
    }
  } else {
    auto c_itr = local_resources_.custom_resources.find(resource_id.ToInt());
    if (c_itr != local_resources_.custom_resources.end()) {
      local_resources_.custom_resources[resource_id.ToInt()].total.clear();
      local_resources_.custom_resources[resource_id.ToInt()].available.clear();
      local_resources_.custom_resources.erase(c_itr);
    }
  }
  OnResourceChanged();
}

bool LocalResourceManager::IsAvailableResourceEmpty(
    scheduling::ResourceID resource_id) const {
  int idx = GetPredefinedResourceIndex(resource_id);

  if (idx != -1) {
    return FixedPoint::Sum(local_resources_.predefined_resources[idx].available) <= 0;
  }
  auto itr = local_resources_.custom_resources.find(resource_id.ToInt());
  if (itr != local_resources_.custom_resources.end()) {
    return FixedPoint::Sum(itr->second.available) <= 0;
  } else {
    return true;
  }
}

std::string LocalResourceManager::DebugString(void) const {
  std::stringstream buffer;
  buffer << local_resources_.DebugString();
  return buffer.str();
}

uint64_t LocalResourceManager::GetNumCpus() const {
  return static_cast<uint64_t>(
      FixedPoint::Sum(local_resources_.predefined_resources[CPU].total).Double());
}

void LocalResourceManager::InitResourceInstances(
    FixedPoint total, bool unit_instances, ResourceInstanceCapacities *instance_list) {
  if (unit_instances) {
    size_t num_instances = static_cast<size_t>(total.Double());
    instance_list->total.resize(num_instances);
    instance_list->available.resize(num_instances);
    for (size_t i = 0; i < num_instances; i++) {
      instance_list->total[i] = instance_list->available[i] = 1.0;
    };
  } else {
    instance_list->total.resize(1);
    instance_list->available.resize(1);
    instance_list->total[0] = instance_list->available[0] = total;
  }
}

void LocalResourceManager::InitLocalResources(const NodeResources &node_resources) {
  local_resources_.predefined_resources.resize(PredefinedResources_MAX);

  for (size_t i = 0; i < PredefinedResources_MAX; i++) {
    if (node_resources.predefined_resources[i].total > 0) {
      // when we enable cpushare, the CPU will not be treat as unit_instance.
      bool is_unit_instance = predefined_unit_instance_resources_.find(i) !=
                              predefined_unit_instance_resources_.end();
      InitResourceInstances(node_resources.predefined_resources[i].total,
                            is_unit_instance,
                            &local_resources_.predefined_resources[i]);
    }
  }

  if (node_resources.custom_resources.size() == 0) {
    return;
  }

  for (auto it = node_resources.custom_resources.begin();
       it != node_resources.custom_resources.end();
       ++it) {
    if (it->second.total > 0) {
      bool is_unit_instance = custom_unit_instance_resources_.find(it->first) !=
                              custom_unit_instance_resources_.end();
      ResourceInstanceCapacities instance_list;
      InitResourceInstances(it->second.total, is_unit_instance, &instance_list);
      local_resources_.custom_resources.emplace(it->first, instance_list);
    }
  }
}

std::vector<FixedPoint> LocalResourceManager::AddAvailableResourceInstances(
    std::vector<FixedPoint> available,
    ResourceInstanceCapacities *resource_instances) const {
  std::vector<FixedPoint> overflow(available.size(), 0.);
  for (size_t i = 0; i < available.size(); i++) {
    resource_instances->available[i] = resource_instances->available[i] + available[i];
    if (resource_instances->available[i] > resource_instances->total[i]) {
      overflow[i] = (resource_instances->available[i] - resource_instances->total[i]);
      resource_instances->available[i] = resource_instances->total[i];
    }
  }

  return overflow;
}

std::vector<FixedPoint> LocalResourceManager::SubtractAvailableResourceInstances(
    std::vector<FixedPoint> available,
    ResourceInstanceCapacities *resource_instances,
    bool allow_going_negative) const {
  RAY_CHECK(available.size() == resource_instances->available.size());

  std::vector<FixedPoint> underflow(available.size(), 0.);
  for (size_t i = 0; i < available.size(); i++) {
    if (resource_instances->available[i] < 0) {
      if (allow_going_negative) {
        resource_instances->available[i] =
            resource_instances->available[i] - available[i];
      } else {
        underflow[i] = available[i];  // No change in the value in this case.
      }
    } else {
      resource_instances->available[i] = resource_instances->available[i] - available[i];
      if (resource_instances->available[i] < 0 && !allow_going_negative) {
        underflow[i] = -resource_instances->available[i];
        resource_instances->available[i] = 0;
      }
    }
  }
  return underflow;
}

bool LocalResourceManager::AllocateResourceInstances(
    FixedPoint demand,
    std::vector<FixedPoint> &available,
    std::vector<FixedPoint> *allocation) const {
  allocation->resize(available.size());
  FixedPoint remaining_demand = demand;

  if (available.size() == 1) {
    // This resource has just an instance.
    if (available[0] >= remaining_demand) {
      available[0] -= remaining_demand;
      (*allocation)[0] = remaining_demand;
      return true;
    } else {
      // Not enough capacity.
      return false;
    }
  }

  // If resources has multiple instances, each instance has total capacity of 1.
  //
  // If this resource constraint is hard, as long as remaining_demand is greater than 1.,
  // allocate full unit-capacity instances until the remaining_demand becomes fractional.
  // Then try to find the best fit for the fractional remaining_resources. Best fist means
  // allocating the resource instance with the smallest available capacity greater than
  // remaining_demand
  //
  // If resource constraint is soft, allocate as many full unit-capacity resources and
  // then distribute remaining_demand across remaining instances. Note that in case we can
  // overallocate this resource.
  if (remaining_demand >= 1.) {
    for (size_t i = 0; i < available.size(); i++) {
      if (available[i] == 1.) {
        // Allocate a full unit-capacity instance.
        (*allocation)[i] = 1.;
        available[i] = 0;
        remaining_demand -= 1.;
      }
      if (remaining_demand < 1.) {
        break;
      }
    }
  }

  if (remaining_demand >= 1.) {
    // Cannot satisfy a demand greater than one if no unit capacity resource is available.
    return false;
  }

  // Remaining demand is fractional. Find the best fit, if exists.
  if (remaining_demand > 0.) {
    int64_t idx_best_fit = -1;
    FixedPoint available_best_fit = 1.;
    for (size_t i = 0; i < available.size(); i++) {
      if (available[i] >= remaining_demand) {
        if (idx_best_fit == -1 ||
            (available[i] - remaining_demand < available_best_fit)) {
          available_best_fit = available[i] - remaining_demand;
          idx_best_fit = static_cast<int64_t>(i);
        }
      }
    }
    if (idx_best_fit == -1) {
      return false;
    } else {
      (*allocation)[idx_best_fit] = remaining_demand;
      available[idx_best_fit] -= remaining_demand;
    }
  }
  return true;
}

bool LocalResourceManager::AllocateTaskResourceInstances(
    const ResourceRequest &resource_request,
    std::shared_ptr<TaskResourceInstances> task_allocation) {
  RAY_CHECK(task_allocation != nullptr);
  task_allocation->predefined_resources.resize(PredefinedResources_MAX);
  for (size_t i = 0; i < PredefinedResources_MAX; i++) {
    if (resource_request.predefined_resources[i] > 0) {
      if (!AllocateResourceInstances(resource_request.predefined_resources[i],
                                     local_resources_.predefined_resources[i].available,
                                     &task_allocation->predefined_resources[i])) {
        // Allocation failed. Restore node's local resources by freeing the resources
        // of the failed allocation.
        FreeTaskResourceInstances(task_allocation);
        return false;
      }
    }
  }

  for (const auto &task_req_custom_resource : resource_request.custom_resources) {
    auto it = local_resources_.custom_resources.find(task_req_custom_resource.first);
    if (it != local_resources_.custom_resources.end()) {
      if (task_req_custom_resource.second > 0) {
        std::vector<FixedPoint> allocation;
        bool success = AllocateResourceInstances(
            task_req_custom_resource.second, it->second.available, &allocation);
        // Even if allocation failed we need to remember partial allocations to correctly
        // free resources.
        task_allocation->custom_resources.emplace(it->first, allocation);
        if (!success) {
          // Allocation failed. Restore node's local resources by freeing the resources
          // of the failed allocation.
          FreeTaskResourceInstances(task_allocation);
          return false;
        }
      }
    } else {
      // Allocation failed because the custom resources don't exist in this local node.
      // Restore node's local resources by freeing the resources
      // of the failed allocation.
      FreeTaskResourceInstances(task_allocation);
      return false;
    }
  }
  return true;
}

void LocalResourceManager::FreeTaskResourceInstances(
    std::shared_ptr<TaskResourceInstances> task_allocation) {
  RAY_CHECK(task_allocation != nullptr);
  for (size_t i = 0; i < PredefinedResources_MAX; i++) {
    AddAvailableResourceInstances(task_allocation->predefined_resources[i],
                                  &local_resources_.predefined_resources[i]);
  }

  for (const auto &task_allocation_custom_resource : task_allocation->custom_resources) {
    auto it =
        local_resources_.custom_resources.find(task_allocation_custom_resource.first);
    if (it != local_resources_.custom_resources.end()) {
      AddAvailableResourceInstances(task_allocation_custom_resource.second, &it->second);
    }
  }
}

std::vector<double> LocalResourceManager::AddResourceInstances(
    scheduling::ResourceID resource_id, const std::vector<double> &resource_instances) {
  std::vector<FixedPoint> resource_instances_fp =
      VectorDoubleToVectorFixedPoint(resource_instances);

  if (resource_instances.size() == 0) {
    return resource_instances;  // No overflow.
  }

  auto overflow = AddAvailableResourceInstances(
      resource_instances_fp, &local_resources_.GetMutable(resource_id));
  OnResourceChanged();

  return VectorFixedPointToVectorDouble(overflow);
}

std::vector<double> LocalResourceManager::SubtractResourceInstances(
    scheduling::ResourceID resource_id, const std::vector<double> &resource_instances,
    bool allow_going_negative) {
  std::vector<FixedPoint> resource_instances_fp =
      VectorDoubleToVectorFixedPoint(resource_instances);

  if (resource_instances.size() == 0) {
    return resource_instances;  // No underflow.
  }

<<<<<<< HEAD
  auto underflow =
      SubtractAvailableResourceInstances(cpu_instances_fp,
                                         &local_resources_.predefined_resources[CPU],
                                         allow_going_negative);
=======
  auto underflow = SubtractAvailableResourceInstances(
      resource_instances_fp, &local_resources_.GetMutable(resource_id),
      allow_going_negative);
>>>>>>> bf49d371
  OnResourceChanged();

  return VectorFixedPointToVectorDouble(underflow);
}

bool LocalResourceManager::AllocateLocalTaskResources(
    const ResourceRequest &resource_request,
    std::shared_ptr<TaskResourceInstances> task_allocation) {
  if (AllocateTaskResourceInstances(resource_request, task_allocation)) {
    OnResourceChanged();
    return true;
  }
  return false;
}

bool LocalResourceManager::AllocateLocalTaskResources(
    const absl::flat_hash_map<std::string, double> &task_resources,
    std::shared_ptr<TaskResourceInstances> task_allocation) {
  RAY_CHECK(task_allocation != nullptr);
  // We don't track object store memory demands so no need to allocate them.
  ResourceRequest resource_request = ResourceMapToResourceRequest(
      task_resources, /*requires_object_store_memory=*/false);
  return AllocateLocalTaskResources(resource_request, task_allocation);
}

void LocalResourceManager::ReleaseWorkerResources(
    std::shared_ptr<TaskResourceInstances> task_allocation) {
  if (task_allocation == nullptr || task_allocation->IsEmpty()) {
    return;
  }
  FreeTaskResourceInstances(task_allocation);
  OnResourceChanged();
}

namespace {

NodeResources ToNodeResources(const NodeResourceInstances &instance) {
  NodeResources node_resources;
  node_resources.predefined_resources.resize(PredefinedResources_MAX);
  for (size_t i = 0; i < PredefinedResources_MAX; i++) {
    node_resources.predefined_resources[i].available = 0;
    node_resources.predefined_resources[i].total = 0;
    for (size_t j = 0; j < instance.predefined_resources[i].available.size(); j++) {
      node_resources.predefined_resources[i].available +=
          instance.predefined_resources[i].available[j];
      node_resources.predefined_resources[i].total +=
          instance.predefined_resources[i].total[j];
    }
  }

  for (auto &custom_resource : instance.custom_resources) {
    int64_t resource_name = custom_resource.first;
    auto &instances = custom_resource.second;

    FixedPoint available = std::accumulate(
        instances.available.begin(), instances.available.end(), FixedPoint());
    FixedPoint total =
        std::accumulate(instances.total.begin(), instances.total.end(), FixedPoint());

    node_resources.custom_resources[resource_name].available = available;
    node_resources.custom_resources[resource_name].total = total;
  }
  return node_resources;
}

}  // namespace

void LocalResourceManager::UpdateAvailableObjectStoreMemResource() {
  // Update local object store usage and report to other raylets.
  if (get_used_object_store_memory_ == nullptr) {
    return;
  }

  auto &capacity = local_resources_.predefined_resources[OBJECT_STORE_MEM];
  RAY_CHECK_EQ(capacity.total.size(), 1u);

  const double used = get_used_object_store_memory_();
  const double total = capacity.total[0].Double();
  capacity.available[0] = FixedPoint(total >= used ? total - used : 0.0);

  OnResourceChanged();
}

void LocalResourceManager::FillResourceUsage(rpc::ResourcesData &resources_data) {
  UpdateAvailableObjectStoreMemResource();

  NodeResources resources = ToNodeResources(local_resources_);

  // Initialize if last report resources is empty.
  if (!last_report_resources_) {
    NodeResources node_resources = ResourceMapToNodeResources({{}}, {{}});
    last_report_resources_.reset(new NodeResources(node_resources));
  }

  for (int i = 0; i < PredefinedResources_MAX; i++) {
    const auto &label = ResourceEnumToString((PredefinedResources)i);
    const auto &capacity = resources.predefined_resources[i];
    const auto &last_capacity = last_report_resources_->predefined_resources[i];
    // Note: available may be negative, but only report positive to GCS.
    if (capacity.available != last_capacity.available && capacity.available > 0) {
      resources_data.set_resources_available_changed(true);
      (*resources_data.mutable_resources_available())[label] =
          capacity.available.Double();
    }
    if (capacity.total != last_capacity.total) {
      (*resources_data.mutable_resources_total())[label] = capacity.total.Double();
    }
  }
  for (const auto &it : resources.custom_resources) {
    uint64_t custom_id = it.first;
    const auto &capacity = it.second;
    const auto &last_capacity = last_report_resources_->custom_resources[custom_id];
    auto label = scheduling::ResourceID(custom_id).Binary();
    // Note: available may be negative, but only report positive to GCS.
    if (capacity.available != last_capacity.available && capacity.available > 0) {
      resources_data.set_resources_available_changed(true);
      (*resources_data.mutable_resources_available())[label] =
          capacity.available.Double();
    }
    if (capacity.total != last_capacity.total) {
      (*resources_data.mutable_resources_total())[std::move(label)] =
          capacity.total.Double();
    }
  }

  if (get_pull_manager_at_capacity_ != nullptr) {
    resources.object_pulls_queued = get_pull_manager_at_capacity_();
    if (last_report_resources_->object_pulls_queued != resources.object_pulls_queued) {
      resources_data.set_object_pulls_queued(resources.object_pulls_queued);
      resources_data.set_resources_available_changed(true);
    }
  }

  if (resources != *last_report_resources_.get()) {
    last_report_resources_.reset(new NodeResources(resources));
  }

  if (!RayConfig::instance().enable_light_weight_resource_report()) {
    resources_data.set_resources_available_changed(true);
  }
}

double LocalResourceManager::GetLocalAvailableCpus() const {
  auto &capacity = local_resources_.predefined_resources[CPU];
  return FixedPoint::Sum(capacity.available).Double();
}

ray::gcs::NodeResourceInfoAccessor::ResourceMap LocalResourceManager::GetResourceTotals(
    const absl::flat_hash_map<std::string, double> &resource_map_filter) const {
  ray::gcs::NodeResourceInfoAccessor::ResourceMap map;
  for (size_t i = 0; i < local_resources_.predefined_resources.size(); i++) {
    std::string resource_name = ResourceEnumToString(static_cast<PredefinedResources>(i));
    double resource_total =
        FixedPoint::Sum(local_resources_.predefined_resources[i].total).Double();
    if (!resource_map_filter.contains(resource_name)) {
      continue;
    }

    if (resource_total > 0) {
      auto data = std::make_shared<rpc::ResourceTableData>();
      data->set_resource_capacity(resource_total);
      map.emplace(resource_name, std::move(data));
    }
  }

  for (auto entry : local_resources_.custom_resources) {
    std::string resource_name = scheduling::ResourceID(entry.first).Binary();
    double resource_total = FixedPoint::Sum(entry.second.total).Double();
    if (!resource_map_filter.contains(resource_name)) {
      continue;
    }

    if (resource_total > 0) {
      auto data = std::make_shared<rpc::ResourceTableData>();
      data->set_resource_capacity(resource_total);
      map.emplace(resource_name, std::move(data));
    }
  }
  return map;
}

void LocalResourceManager::OnResourceChanged() {
  if (resource_change_subscriber_ == nullptr) {
    return;
  }
  resource_change_subscriber_(ToNodeResources(local_resources_));
}

std::string LocalResourceManager::SerializedTaskResourceInstances(
    std::shared_ptr<TaskResourceInstances> task_allocation) const {
  bool has_added_resource = false;
  std::stringstream buffer;
  buffer << "{";
  for (size_t i = 0; i < PredefinedResources_MAX; i++) {
    std::vector<FixedPoint> resource = task_allocation->predefined_resources[i];
    if (resource.empty()) {
      continue;
    }
    if (has_added_resource) {
      buffer << ",";
    }
    std::string resource_name = ResourceEnumToString(static_cast<PredefinedResources>(i));
    buffer << "\"" << resource_name << "\":";
    bool is_unit_instance = predefined_unit_instance_resources_.find(i) !=
                            predefined_unit_instance_resources_.end();
    if (!is_unit_instance) {
      buffer << resource[0];
    } else {
      buffer << "[";
      for (size_t i = 0; i < resource.size(); i++) {
        buffer << resource[i];
        if (i < resource.size() - 1) {
          buffer << ", ";
        }
      }
      buffer << "]";
    }
    has_added_resource = true;
  }
  // TODO (chenk008): add custom_resources
  buffer << "}";
  return buffer.str();
}

void LocalResourceManager::ResetLastReportResourceUsage(
    const SchedulingResources &replacement) {
  last_report_resources_ = std::make_unique<NodeResources>(
      ResourceMapToNodeResources(replacement.GetTotalResources().GetResourceMap(),
                                 replacement.GetAvailableResources().GetResourceMap()));
}

bool LocalResourceManager::ResourcesExist(scheduling::ResourceID resource_id) const {
  int idx = GetPredefinedResourceIndex(resource_id);
  if (idx != -1) {
    // Return true directly for predefined resources as we always initialize this kind of
    // resources at the beginning.
    return true;
  } else {
    const auto &it = local_resources_.custom_resources.find(resource_id.ToInt());
    return it != local_resources_.custom_resources.end();
  }
}

int GetPredefinedResourceIndex(scheduling::ResourceID resource_id) {
  if (resource_id.ToInt() >= 0 && resource_id.ToInt() < PredefinedResources_MAX) {
    return resource_id.ToInt();
  }
  return -1;
}

}  // namespace ray<|MERGE_RESOLUTION|>--- conflicted
+++ resolved
@@ -376,7 +376,8 @@
 }
 
 std::vector<double> LocalResourceManager::SubtractResourceInstances(
-    scheduling::ResourceID resource_id, const std::vector<double> &resource_instances,
+    scheduling::ResourceID resource_id,
+    const std::vector<double> &resource_instances,
     bool allow_going_negative) {
   std::vector<FixedPoint> resource_instances_fp =
       VectorDoubleToVectorFixedPoint(resource_instances);
@@ -385,16 +386,10 @@
     return resource_instances;  // No underflow.
   }
 
-<<<<<<< HEAD
   auto underflow =
-      SubtractAvailableResourceInstances(cpu_instances_fp,
-                                         &local_resources_.predefined_resources[CPU],
+      SubtractAvailableResourceInstances(resource_instances_fp,
+                                         &local_resources_.GetMutable(resource_id),
                                          allow_going_negative);
-=======
-  auto underflow = SubtractAvailableResourceInstances(
-      resource_instances_fp, &local_resources_.GetMutable(resource_id),
-      allow_going_negative);
->>>>>>> bf49d371
   OnResourceChanged();
 
   return VectorFixedPointToVectorDouble(underflow);
