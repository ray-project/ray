<<<<<<< HEAD
// Copyright 2017 The Ray Authors.
//
// Licensed under the Apache License, Version 2.0 (the "License");
// you may not use this file except in compliance with the License.
// You may obtain a copy of the License at
//
//  http://www.apache.org/licenses/LICENSE-2.0
//
// Unless required by applicable law or agreed to in writing, software
// distributed under the License is distributed on an "AS IS" BASIS,
// WITHOUT WARRANTIES OR CONDITIONS OF ANY KIND, either express or implied.
// See the License for the specific language governing permissions and
// limitations under the License.

#pragma once

#include "ray/raylet/worker.h"
#include "ray/rpc/server_call.h"
#include "src/ray/protobuf/node_manager.pb.h"

namespace ray {
namespace raylet {
class ClusterTaskManagerInterface {
 public:
  virtual ~ClusterTaskManagerInterface() = default;

  /// Return the resources that were being used by this worker.
  virtual void ReleaseWorkerResources(std::shared_ptr<WorkerInterface> worker) = 0;

  /// When a task is blocked in ray.get or ray.wait, the worker who is executing the task
  /// should give up the CPU resources allocated for the running task for the time being
  /// and the worker itself should also be marked as blocked.
  ///
  /// \param worker The worker who will give up the CPU resources.
  /// \return true if the cpu resources of the specified worker are released successfully,
  /// else false.
  virtual bool ReleaseCpuResourcesFromUnblockedWorker(
      std::shared_ptr<WorkerInterface> worker) = 0;

  /// When a task is no longer blocked in a ray.get or ray.wait, the CPU resources that
  /// the worker gave up should be returned to it.
  ///
  /// \param worker The blocked worker.
  /// \return true if the cpu resources are returned back to the specified worker, else
  /// false.
  virtual bool ReturnCpuResourcesToBlockedWorker(
      std::shared_ptr<WorkerInterface> worker) = 0;

  // Schedule and dispatch tasks.
  virtual void ScheduleAndDispatchTasks() = 0;

  /// Move tasks from waiting to ready for dispatch. Called when a task's
  /// dependencies are resolved.
  ///
  /// \param readyIds: The tasks which are now ready to be dispatched.
  virtual void TasksUnblocked(const std::vector<TaskID> &ready_ids) = 0;

  /// Populate the relevant parts of the heartbeat table. This is intended for
  /// sending raylet <-> gcs heartbeats. In particular, this should fill in
  /// resource_load and resource_load_by_shape.
  ///
  /// \param Output parameter. `resource_load` and `resource_load_by_shape` are the only
  /// fields used.
  virtual void FillResourceUsage(
      rpc::ResourcesData &data,
      const std::shared_ptr<SchedulingResources> &last_reported_resources = nullptr) = 0;

  /// Populate the list of pending or infeasible actor tasks for node stats.
  ///
  /// \param Output parameter.
  virtual void FillPendingActorInfo(rpc::GetNodeStatsReply *reply) const = 0;

  /// Return the finished task and relase the worker resources.
  /// This method will be removed and can be replaced by `ReleaseWorkerResources` directly
  /// once we remove the legacy scheduler.
  ///
  /// \param worker: The worker which was running the task.
  /// \param task: Output parameter.
  virtual void TaskFinished(std::shared_ptr<WorkerInterface> worker, RayTask *task) = 0;

  /// Attempt to cancel an already queued task.
  ///
  /// \param task_id: The id of the task to remove.
  /// \param runtime_env_setup_failed: If this is being cancelled because the env setup
  /// failed.
  ///
  /// \return True if task was successfully removed. This function will return
  /// false if the task is already running.
  virtual bool CancelTask(const TaskID &task_id,
                          bool runtime_env_setup_failed = false) = 0;

  /// Set the worker backlog size for a particular scheduling class.
  ///
  /// \param scheduling_class: The scheduling class this backlog is for.
  /// \param worker_id: The ID of the worker that owns the backlog information.
  /// \param backlog_size: The size of the backlog.
  virtual void SetWorkerBacklog(SchedulingClass scheduling_class,
                                const WorkerID &worker_id, int64_t backlog_size) = 0;

  /// Remove all backlog information about the given worker.
  ///
  /// \param worker_id: The ID of the worker owning the backlog information
  /// that we want to remove.
  virtual void ClearWorkerBacklog(const WorkerID &worker_id) = 0;

  /// Queue task and schedule. This hanppens when processing the worker lease request.
  ///
  /// \param task: The incoming task to be queued and scheduled.
  /// \param grant_or_reject: True if we we should either grant or reject the request
  ///                         but no spillback.
  /// \param reply: The reply of the lease request.
  /// \param send_reply_callback: The function used during dispatching.
  virtual void QueueAndScheduleTask(const RayTask &task, bool grant_or_reject,
                                    rpc::RequestWorkerLeaseReply *reply,
                                    rpc::SendReplyCallback send_reply_callback) = 0;

  /// Return if any tasks are pending resource acquisition.
  ///
  /// \param[in] exemplar An example task that is deadlocking.
  /// \param[in] num_pending_actor_creation Number of pending actor creation tasks.
  /// \param[in] num_pending_tasks Number of pending tasks.
  /// \param[in] any_pending True if there's any pending exemplar.
  /// \return True if any progress is any tasks are pending.
  virtual bool AnyPendingTasksForResourceAcquisition(RayTask *exemplar, bool *any_pending,
                                                     int *num_pending_actor_creation,
                                                     int *num_pending_tasks) const = 0;

  /// The helper to dump the debug state of the cluster task manater.
  virtual std::string DebugStr() const = 0;

  /// Report high frequency scheduling metrics.
  virtual void RecordMetrics() = 0;

  /// Check if there are enough available resources for the given input.
  virtual bool IsLocallySchedulable(const RayTask &task) const = 0;

  /// Calculate normal task resources.
  virtual ResourceSet CalcNormalTaskResources() const = 0;
};
}  // namespace raylet
}  // namespace ray
=======
// Copyright 2017 The Ray Authors.
//
// Licensed under the Apache License, Version 2.0 (the "License");
// you may not use this file except in compliance with the License.
// You may obtain a copy of the License at
//
//  http://www.apache.org/licenses/LICENSE-2.0
//
// Unless required by applicable law or agreed to in writing, software
// distributed under the License is distributed on an "AS IS" BASIS,
// WITHOUT WARRANTIES OR CONDITIONS OF ANY KIND, either express or implied.
// See the License for the specific language governing permissions and
// limitations under the License.

#pragma once

#include "ray/raylet/worker.h"
#include "ray/rpc/server_call.h"
#include "src/ray/protobuf/node_manager.pb.h"

namespace ray {
namespace raylet {
class ClusterTaskManagerInterface {
 public:
  virtual ~ClusterTaskManagerInterface() = default;

  /// Return the resources that were being used by this worker.
  virtual void ReleaseWorkerResources(std::shared_ptr<WorkerInterface> worker) = 0;

  /// When a task is blocked in ray.get or ray.wait, the worker who is executing the task
  /// should give up the CPU resources allocated for the running task for the time being
  /// and the worker itself should also be marked as blocked.
  ///
  /// \param worker The worker who will give up the CPU resources.
  /// \return true if the cpu resources of the specified worker are released successfully,
  /// else false.
  virtual bool ReleaseCpuResourcesFromUnblockedWorker(
      std::shared_ptr<WorkerInterface> worker) = 0;

  /// When a task is no longer blocked in a ray.get or ray.wait, the CPU resources that
  /// the worker gave up should be returned to it.
  ///
  /// \param worker The blocked worker.
  /// \return true if the cpu resources are returned back to the specified worker, else
  /// false.
  virtual bool ReturnCpuResourcesToBlockedWorker(
      std::shared_ptr<WorkerInterface> worker) = 0;

  // Schedule and dispatch tasks.
  virtual void ScheduleAndDispatchTasks() = 0;

  /// Move tasks from waiting to ready for dispatch. Called when a task's
  /// dependencies are resolved.
  ///
  /// \param readyIds: The tasks which are now ready to be dispatched.
  virtual void TasksUnblocked(const std::vector<TaskID> &ready_ids) = 0;

  /// Populate the relevant parts of the heartbeat table. This is intended for
  /// sending raylet <-> gcs heartbeats. In particular, this should fill in
  /// resource_load and resource_load_by_shape.
  ///
  /// \param Output parameter. `resource_load` and `resource_load_by_shape` are the only
  /// fields used.
  virtual void FillResourceUsage(
      rpc::ResourcesData &data,
      const std::shared_ptr<SchedulingResources> &last_reported_resources = nullptr) = 0;

  /// Populate the list of pending or infeasible actor tasks for node stats.
  ///
  /// \param Output parameter.
  virtual void FillPendingActorInfo(rpc::GetNodeStatsReply *reply) const = 0;

  /// Return the finished task and relase the worker resources.
  /// This method will be removed and can be replaced by `ReleaseWorkerResources` directly
  /// once we remove the legacy scheduler.
  ///
  /// \param worker: The worker which was running the task.
  /// \param task: Output parameter.
  virtual void TaskFinished(std::shared_ptr<WorkerInterface> worker, RayTask *task) = 0;

  /// Attempt to cancel an already queued task.
  ///
  /// \param task_id: The id of the task to remove.
  /// \param failure_type: The failure type.
  ///
  /// \return True if task was successfully removed. This function will return
  /// false if the task is already running.
  virtual bool CancelTask(
      const TaskID &task_id,
      rpc::RequestWorkerLeaseReply::SchedulingFailureType failure_type =
          rpc::RequestWorkerLeaseReply::SCHEDULING_CANCELLED_INTENDED) = 0;

  /// Set the worker backlog size for a particular scheduling class.
  ///
  /// \param scheduling_class: The scheduling class this backlog is for.
  /// \param worker_id: The ID of the worker that owns the backlog information.
  /// \param backlog_size: The size of the backlog.
  virtual void SetWorkerBacklog(SchedulingClass scheduling_class,
                                const WorkerID &worker_id, int64_t backlog_size) = 0;

  /// Remove all backlog information about the given worker.
  ///
  /// \param worker_id: The ID of the worker owning the backlog information
  /// that we want to remove.
  virtual void ClearWorkerBacklog(const WorkerID &worker_id) = 0;

  /// Queue task and schedule. This hanppens when processing the worker lease request.
  ///
  /// \param task: The incoming task to be queued and scheduled.
  /// \param grant_or_reject: True if we we should either grant or reject the request
  ///                         but no spillback.
  /// \param reply: The reply of the lease request.
  /// \param send_reply_callback: The function used during dispatching.
  virtual void QueueAndScheduleTask(const RayTask &task, bool grant_or_reject,
                                    rpc::RequestWorkerLeaseReply *reply,
                                    rpc::SendReplyCallback send_reply_callback) = 0;

  /// Return if any tasks are pending resource acquisition.
  ///
  /// \param[in] exemplar An example task that is deadlocking.
  /// \param[in] num_pending_actor_creation Number of pending actor creation tasks.
  /// \param[in] num_pending_tasks Number of pending tasks.
  /// \param[in] any_pending True if there's any pending exemplar.
  /// \return True if any progress is any tasks are pending.
  virtual bool AnyPendingTasksForResourceAcquisition(RayTask *exemplar, bool *any_pending,
                                                     int *num_pending_actor_creation,
                                                     int *num_pending_tasks) const = 0;

  /// The helper to dump the debug state of the cluster task manater.
  virtual std::string DebugStr() const = 0;

  /// Record the internal metrics.
  virtual void RecordMetrics() const = 0;

  /// Check if there are enough available resources for the given input.
  virtual bool IsLocallySchedulable(const RayTask &task) const = 0;

  /// Calculate normal task resources.
  virtual ResourceSet CalcNormalTaskResources() const = 0;
};
}  // namespace raylet
}  // namespace ray
>>>>>>> 19672688
<|MERGE_RESOLUTION|>--- conflicted
+++ resolved
@@ -1,286 +1,142 @@
-<<<<<<< HEAD
-// Copyright 2017 The Ray Authors.
-//
-// Licensed under the Apache License, Version 2.0 (the "License");
-// you may not use this file except in compliance with the License.
-// You may obtain a copy of the License at
-//
-//  http://www.apache.org/licenses/LICENSE-2.0
-//
-// Unless required by applicable law or agreed to in writing, software
-// distributed under the License is distributed on an "AS IS" BASIS,
-// WITHOUT WARRANTIES OR CONDITIONS OF ANY KIND, either express or implied.
-// See the License for the specific language governing permissions and
-// limitations under the License.
-
-#pragma once
-
-#include "ray/raylet/worker.h"
-#include "ray/rpc/server_call.h"
-#include "src/ray/protobuf/node_manager.pb.h"
-
-namespace ray {
-namespace raylet {
-class ClusterTaskManagerInterface {
- public:
-  virtual ~ClusterTaskManagerInterface() = default;
-
-  /// Return the resources that were being used by this worker.
-  virtual void ReleaseWorkerResources(std::shared_ptr<WorkerInterface> worker) = 0;
-
-  /// When a task is blocked in ray.get or ray.wait, the worker who is executing the task
-  /// should give up the CPU resources allocated for the running task for the time being
-  /// and the worker itself should also be marked as blocked.
-  ///
-  /// \param worker The worker who will give up the CPU resources.
-  /// \return true if the cpu resources of the specified worker are released successfully,
-  /// else false.
-  virtual bool ReleaseCpuResourcesFromUnblockedWorker(
-      std::shared_ptr<WorkerInterface> worker) = 0;
-
-  /// When a task is no longer blocked in a ray.get or ray.wait, the CPU resources that
-  /// the worker gave up should be returned to it.
-  ///
-  /// \param worker The blocked worker.
-  /// \return true if the cpu resources are returned back to the specified worker, else
-  /// false.
-  virtual bool ReturnCpuResourcesToBlockedWorker(
-      std::shared_ptr<WorkerInterface> worker) = 0;
-
-  // Schedule and dispatch tasks.
-  virtual void ScheduleAndDispatchTasks() = 0;
-
-  /// Move tasks from waiting to ready for dispatch. Called when a task's
-  /// dependencies are resolved.
-  ///
-  /// \param readyIds: The tasks which are now ready to be dispatched.
-  virtual void TasksUnblocked(const std::vector<TaskID> &ready_ids) = 0;
-
-  /// Populate the relevant parts of the heartbeat table. This is intended for
-  /// sending raylet <-> gcs heartbeats. In particular, this should fill in
-  /// resource_load and resource_load_by_shape.
-  ///
-  /// \param Output parameter. `resource_load` and `resource_load_by_shape` are the only
-  /// fields used.
-  virtual void FillResourceUsage(
-      rpc::ResourcesData &data,
-      const std::shared_ptr<SchedulingResources> &last_reported_resources = nullptr) = 0;
-
-  /// Populate the list of pending or infeasible actor tasks for node stats.
-  ///
-  /// \param Output parameter.
-  virtual void FillPendingActorInfo(rpc::GetNodeStatsReply *reply) const = 0;
-
-  /// Return the finished task and relase the worker resources.
-  /// This method will be removed and can be replaced by `ReleaseWorkerResources` directly
-  /// once we remove the legacy scheduler.
-  ///
-  /// \param worker: The worker which was running the task.
-  /// \param task: Output parameter.
-  virtual void TaskFinished(std::shared_ptr<WorkerInterface> worker, RayTask *task) = 0;
-
-  /// Attempt to cancel an already queued task.
-  ///
-  /// \param task_id: The id of the task to remove.
-  /// \param runtime_env_setup_failed: If this is being cancelled because the env setup
-  /// failed.
-  ///
-  /// \return True if task was successfully removed. This function will return
-  /// false if the task is already running.
-  virtual bool CancelTask(const TaskID &task_id,
-                          bool runtime_env_setup_failed = false) = 0;
-
-  /// Set the worker backlog size for a particular scheduling class.
-  ///
-  /// \param scheduling_class: The scheduling class this backlog is for.
-  /// \param worker_id: The ID of the worker that owns the backlog information.
-  /// \param backlog_size: The size of the backlog.
-  virtual void SetWorkerBacklog(SchedulingClass scheduling_class,
-                                const WorkerID &worker_id, int64_t backlog_size) = 0;
-
-  /// Remove all backlog information about the given worker.
-  ///
-  /// \param worker_id: The ID of the worker owning the backlog information
-  /// that we want to remove.
-  virtual void ClearWorkerBacklog(const WorkerID &worker_id) = 0;
-
-  /// Queue task and schedule. This hanppens when processing the worker lease request.
-  ///
-  /// \param task: The incoming task to be queued and scheduled.
-  /// \param grant_or_reject: True if we we should either grant or reject the request
-  ///                         but no spillback.
-  /// \param reply: The reply of the lease request.
-  /// \param send_reply_callback: The function used during dispatching.
-  virtual void QueueAndScheduleTask(const RayTask &task, bool grant_or_reject,
-                                    rpc::RequestWorkerLeaseReply *reply,
-                                    rpc::SendReplyCallback send_reply_callback) = 0;
-
-  /// Return if any tasks are pending resource acquisition.
-  ///
-  /// \param[in] exemplar An example task that is deadlocking.
-  /// \param[in] num_pending_actor_creation Number of pending actor creation tasks.
-  /// \param[in] num_pending_tasks Number of pending tasks.
-  /// \param[in] any_pending True if there's any pending exemplar.
-  /// \return True if any progress is any tasks are pending.
-  virtual bool AnyPendingTasksForResourceAcquisition(RayTask *exemplar, bool *any_pending,
-                                                     int *num_pending_actor_creation,
-                                                     int *num_pending_tasks) const = 0;
-
-  /// The helper to dump the debug state of the cluster task manater.
-  virtual std::string DebugStr() const = 0;
-
-  /// Report high frequency scheduling metrics.
-  virtual void RecordMetrics() = 0;
-
-  /// Check if there are enough available resources for the given input.
-  virtual bool IsLocallySchedulable(const RayTask &task) const = 0;
-
-  /// Calculate normal task resources.
-  virtual ResourceSet CalcNormalTaskResources() const = 0;
-};
-}  // namespace raylet
-}  // namespace ray
-=======
-// Copyright 2017 The Ray Authors.
-//
-// Licensed under the Apache License, Version 2.0 (the "License");
-// you may not use this file except in compliance with the License.
-// You may obtain a copy of the License at
-//
-//  http://www.apache.org/licenses/LICENSE-2.0
-//
-// Unless required by applicable law or agreed to in writing, software
-// distributed under the License is distributed on an "AS IS" BASIS,
-// WITHOUT WARRANTIES OR CONDITIONS OF ANY KIND, either express or implied.
-// See the License for the specific language governing permissions and
-// limitations under the License.
-
-#pragma once
-
-#include "ray/raylet/worker.h"
-#include "ray/rpc/server_call.h"
-#include "src/ray/protobuf/node_manager.pb.h"
-
-namespace ray {
-namespace raylet {
-class ClusterTaskManagerInterface {
- public:
-  virtual ~ClusterTaskManagerInterface() = default;
-
-  /// Return the resources that were being used by this worker.
-  virtual void ReleaseWorkerResources(std::shared_ptr<WorkerInterface> worker) = 0;
-
-  /// When a task is blocked in ray.get or ray.wait, the worker who is executing the task
-  /// should give up the CPU resources allocated for the running task for the time being
-  /// and the worker itself should also be marked as blocked.
-  ///
-  /// \param worker The worker who will give up the CPU resources.
-  /// \return true if the cpu resources of the specified worker are released successfully,
-  /// else false.
-  virtual bool ReleaseCpuResourcesFromUnblockedWorker(
-      std::shared_ptr<WorkerInterface> worker) = 0;
-
-  /// When a task is no longer blocked in a ray.get or ray.wait, the CPU resources that
-  /// the worker gave up should be returned to it.
-  ///
-  /// \param worker The blocked worker.
-  /// \return true if the cpu resources are returned back to the specified worker, else
-  /// false.
-  virtual bool ReturnCpuResourcesToBlockedWorker(
-      std::shared_ptr<WorkerInterface> worker) = 0;
-
-  // Schedule and dispatch tasks.
-  virtual void ScheduleAndDispatchTasks() = 0;
-
-  /// Move tasks from waiting to ready for dispatch. Called when a task's
-  /// dependencies are resolved.
-  ///
-  /// \param readyIds: The tasks which are now ready to be dispatched.
-  virtual void TasksUnblocked(const std::vector<TaskID> &ready_ids) = 0;
-
-  /// Populate the relevant parts of the heartbeat table. This is intended for
-  /// sending raylet <-> gcs heartbeats. In particular, this should fill in
-  /// resource_load and resource_load_by_shape.
-  ///
-  /// \param Output parameter. `resource_load` and `resource_load_by_shape` are the only
-  /// fields used.
-  virtual void FillResourceUsage(
-      rpc::ResourcesData &data,
-      const std::shared_ptr<SchedulingResources> &last_reported_resources = nullptr) = 0;
-
-  /// Populate the list of pending or infeasible actor tasks for node stats.
-  ///
-  /// \param Output parameter.
-  virtual void FillPendingActorInfo(rpc::GetNodeStatsReply *reply) const = 0;
-
-  /// Return the finished task and relase the worker resources.
-  /// This method will be removed and can be replaced by `ReleaseWorkerResources` directly
-  /// once we remove the legacy scheduler.
-  ///
-  /// \param worker: The worker which was running the task.
-  /// \param task: Output parameter.
-  virtual void TaskFinished(std::shared_ptr<WorkerInterface> worker, RayTask *task) = 0;
-
-  /// Attempt to cancel an already queued task.
-  ///
-  /// \param task_id: The id of the task to remove.
-  /// \param failure_type: The failure type.
-  ///
-  /// \return True if task was successfully removed. This function will return
-  /// false if the task is already running.
-  virtual bool CancelTask(
-      const TaskID &task_id,
-      rpc::RequestWorkerLeaseReply::SchedulingFailureType failure_type =
-          rpc::RequestWorkerLeaseReply::SCHEDULING_CANCELLED_INTENDED) = 0;
-
-  /// Set the worker backlog size for a particular scheduling class.
-  ///
-  /// \param scheduling_class: The scheduling class this backlog is for.
-  /// \param worker_id: The ID of the worker that owns the backlog information.
-  /// \param backlog_size: The size of the backlog.
-  virtual void SetWorkerBacklog(SchedulingClass scheduling_class,
-                                const WorkerID &worker_id, int64_t backlog_size) = 0;
-
-  /// Remove all backlog information about the given worker.
-  ///
-  /// \param worker_id: The ID of the worker owning the backlog information
-  /// that we want to remove.
-  virtual void ClearWorkerBacklog(const WorkerID &worker_id) = 0;
-
-  /// Queue task and schedule. This hanppens when processing the worker lease request.
-  ///
-  /// \param task: The incoming task to be queued and scheduled.
-  /// \param grant_or_reject: True if we we should either grant or reject the request
-  ///                         but no spillback.
-  /// \param reply: The reply of the lease request.
-  /// \param send_reply_callback: The function used during dispatching.
-  virtual void QueueAndScheduleTask(const RayTask &task, bool grant_or_reject,
-                                    rpc::RequestWorkerLeaseReply *reply,
-                                    rpc::SendReplyCallback send_reply_callback) = 0;
-
-  /// Return if any tasks are pending resource acquisition.
-  ///
-  /// \param[in] exemplar An example task that is deadlocking.
-  /// \param[in] num_pending_actor_creation Number of pending actor creation tasks.
-  /// \param[in] num_pending_tasks Number of pending tasks.
-  /// \param[in] any_pending True if there's any pending exemplar.
-  /// \return True if any progress is any tasks are pending.
-  virtual bool AnyPendingTasksForResourceAcquisition(RayTask *exemplar, bool *any_pending,
-                                                     int *num_pending_actor_creation,
-                                                     int *num_pending_tasks) const = 0;
-
-  /// The helper to dump the debug state of the cluster task manater.
-  virtual std::string DebugStr() const = 0;
-
-  /// Record the internal metrics.
-  virtual void RecordMetrics() const = 0;
-
-  /// Check if there are enough available resources for the given input.
-  virtual bool IsLocallySchedulable(const RayTask &task) const = 0;
-
-  /// Calculate normal task resources.
-  virtual ResourceSet CalcNormalTaskResources() const = 0;
-};
-}  // namespace raylet
-}  // namespace ray
->>>>>>> 19672688
+// Copyright 2017 The Ray Authors.
+//
+// Licensed under the Apache License, Version 2.0 (the "License");
+// you may not use this file except in compliance with the License.
+// You may obtain a copy of the License at
+//
+//  http://www.apache.org/licenses/LICENSE-2.0
+//
+// Unless required by applicable law or agreed to in writing, software
+// distributed under the License is distributed on an "AS IS" BASIS,
+// WITHOUT WARRANTIES OR CONDITIONS OF ANY KIND, either express or implied.
+// See the License for the specific language governing permissions and
+// limitations under the License.
+
+#pragma once
+
+#include "ray/raylet/worker.h"
+#include "ray/rpc/server_call.h"
+#include "src/ray/protobuf/node_manager.pb.h"
+
+namespace ray {
+namespace raylet {
+class ClusterTaskManagerInterface {
+ public:
+  virtual ~ClusterTaskManagerInterface() = default;
+
+  /// Return the resources that were being used by this worker.
+  virtual void ReleaseWorkerResources(std::shared_ptr<WorkerInterface> worker) = 0;
+
+  /// When a task is blocked in ray.get or ray.wait, the worker who is executing the task
+  /// should give up the CPU resources allocated for the running task for the time being
+  /// and the worker itself should also be marked as blocked.
+  ///
+  /// \param worker The worker who will give up the CPU resources.
+  /// \return true if the cpu resources of the specified worker are released successfully,
+  /// else false.
+  virtual bool ReleaseCpuResourcesFromUnblockedWorker(
+      std::shared_ptr<WorkerInterface> worker) = 0;
+
+  /// When a task is no longer blocked in a ray.get or ray.wait, the CPU resources that
+  /// the worker gave up should be returned to it.
+  ///
+  /// \param worker The blocked worker.
+  /// \return true if the cpu resources are returned back to the specified worker, else
+  /// false.
+  virtual bool ReturnCpuResourcesToBlockedWorker(
+      std::shared_ptr<WorkerInterface> worker) = 0;
+
+  // Schedule and dispatch tasks.
+  virtual void ScheduleAndDispatchTasks() = 0;
+
+  /// Move tasks from waiting to ready for dispatch. Called when a task's
+  /// dependencies are resolved.
+  ///
+  /// \param readyIds: The tasks which are now ready to be dispatched.
+  virtual void TasksUnblocked(const std::vector<TaskID> &ready_ids) = 0;
+
+  /// Populate the relevant parts of the heartbeat table. This is intended for
+  /// sending raylet <-> gcs heartbeats. In particular, this should fill in
+  /// resource_load and resource_load_by_shape.
+  ///
+  /// \param Output parameter. `resource_load` and `resource_load_by_shape` are the only
+  /// fields used.
+  virtual void FillResourceUsage(
+      rpc::ResourcesData &data,
+      const std::shared_ptr<SchedulingResources> &last_reported_resources = nullptr) = 0;
+
+  /// Populate the list of pending or infeasible actor tasks for node stats.
+  ///
+  /// \param Output parameter.
+  virtual void FillPendingActorInfo(rpc::GetNodeStatsReply *reply) const = 0;
+
+  /// Return the finished task and relase the worker resources.
+  /// This method will be removed and can be replaced by `ReleaseWorkerResources` directly
+  /// once we remove the legacy scheduler.
+  ///
+  /// \param worker: The worker which was running the task.
+  /// \param task: Output parameter.
+  virtual void TaskFinished(std::shared_ptr<WorkerInterface> worker, RayTask *task) = 0;
+
+  /// Attempt to cancel an already queued task.
+  ///
+  /// \param task_id: The id of the task to remove.
+  /// \param failure_type: The failure type.
+  ///
+  /// \return True if task was successfully removed. This function will return
+  /// false if the task is already running.
+  virtual bool CancelTask(
+      const TaskID &task_id,
+      rpc::RequestWorkerLeaseReply::SchedulingFailureType failure_type =
+          rpc::RequestWorkerLeaseReply::SCHEDULING_CANCELLED_INTENDED) = 0;
+
+  /// Set the worker backlog size for a particular scheduling class.
+  ///
+  /// \param scheduling_class: The scheduling class this backlog is for.
+  /// \param worker_id: The ID of the worker that owns the backlog information.
+  /// \param backlog_size: The size of the backlog.
+  virtual void SetWorkerBacklog(SchedulingClass scheduling_class,
+                                const WorkerID &worker_id, int64_t backlog_size) = 0;
+
+  /// Remove all backlog information about the given worker.
+  ///
+  /// \param worker_id: The ID of the worker owning the backlog information
+  /// that we want to remove.
+  virtual void ClearWorkerBacklog(const WorkerID &worker_id) = 0;
+
+  /// Queue task and schedule. This hanppens when processing the worker lease request.
+  ///
+  /// \param task: The incoming task to be queued and scheduled.
+  /// \param grant_or_reject: True if we we should either grant or reject the request
+  ///                         but no spillback.
+  /// \param reply: The reply of the lease request.
+  /// \param send_reply_callback: The function used during dispatching.
+  virtual void QueueAndScheduleTask(const RayTask &task, bool grant_or_reject,
+                                    rpc::RequestWorkerLeaseReply *reply,
+                                    rpc::SendReplyCallback send_reply_callback) = 0;
+
+  /// Return if any tasks are pending resource acquisition.
+  ///
+  /// \param[in] exemplar An example task that is deadlocking.
+  /// \param[in] num_pending_actor_creation Number of pending actor creation tasks.
+  /// \param[in] num_pending_tasks Number of pending tasks.
+  /// \param[in] any_pending True if there's any pending exemplar.
+  /// \return True if any progress is any tasks are pending.
+  virtual bool AnyPendingTasksForResourceAcquisition(RayTask *exemplar, bool *any_pending,
+                                                     int *num_pending_actor_creation,
+                                                     int *num_pending_tasks) const = 0;
+
+  /// The helper to dump the debug state of the cluster task manater.
+  virtual std::string DebugStr() const = 0;
+
+  /// Record the internal metrics.
+  virtual void RecordMetrics() const = 0;
+
+  /// Check if there are enough available resources for the given input.
+  virtual bool IsLocallySchedulable(const RayTask &task) const = 0;
+
+  /// Calculate normal task resources.
+  virtual ResourceSet CalcNormalTaskResources() const = 0;
+};
+}  // namespace raylet
+}  // namespace ray