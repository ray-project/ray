<<<<<<< HEAD
// Copyright 2020-2021 The Ray Authors.
//
// Licensed under the Apache License, Version 2.0 (the "License");
// you may not use this file except in compliance with the License.
// You may obtain a copy of the License at
//
//  http://www.apache.org/licenses/LICENSE-2.0
//
// Unless required by applicable law or agreed to in writing, software
// distributed under the License is distributed on an "AS IS" BASIS,
// WITHOUT WARRANTIES OR CONDITIONS OF ANY KIND, either express or implied.
// See the License for the specific language governing permissions and
// limitations under the License.

#pragma once

#include <cmath>
#include <cstdint>
#include <iostream>

#define RESOURCE_UNIT_SCALING 10000

/// Fixed point data type.
class FixedPoint {
 private:
  int64_t i_ = 0;

 public:
  FixedPoint() : FixedPoint(0.0) {}
  FixedPoint(double d) { i_ = (uint64_t)(d * RESOURCE_UNIT_SCALING); }  // NOLINT

  FixedPoint(int i) { i_ = (i * RESOURCE_UNIT_SCALING); }  // NOLINT

  FixedPoint(uint32_t i) { i_ = (i * RESOURCE_UNIT_SCALING); }  // NOLINT

  FixedPoint(int64_t i) : FixedPoint((double)i) {}  // NOLINT

  FixedPoint(uint64_t i) : FixedPoint((double)i) {}  // NOLINT

  FixedPoint operator+(FixedPoint const &ru) const {
    FixedPoint res;
    res.i_ = i_ + ru.i_;
    return res;
  }

  FixedPoint &operator+=(FixedPoint const &ru) {
    i_ += ru.i_;
    return *this;
  }

  FixedPoint operator-(FixedPoint const &ru) const {
    FixedPoint res;
    res.i_ = i_ - ru.i_;
    return res;
  }

  FixedPoint &operator-=(FixedPoint const &ru) {
    i_ -= ru.i_;
    return *this;
  }

  FixedPoint operator-() const {
    FixedPoint res;
    res.i_ = -i_;
    return res;
  }

  FixedPoint operator+(double const d) const {
    FixedPoint res;
    res.i_ = i_ + static_cast<int64_t>(d * RESOURCE_UNIT_SCALING);
    return res;
  }

  FixedPoint operator-(double const d) const {
    FixedPoint res;
    res.i_ = i_ + static_cast<int64_t>(d * RESOURCE_UNIT_SCALING);
    return res;
  }

  FixedPoint operator=(double const d) {
    i_ = static_cast<int64_t>(d * RESOURCE_UNIT_SCALING);
    return *this;
  }

  FixedPoint operator+=(double const d) {
    i_ += static_cast<int64_t>(d * RESOURCE_UNIT_SCALING);
    return *this;
  }

  FixedPoint operator+=(int64_t const ru) {
    *this += static_cast<double>(ru);
    return *this;
  }

  bool operator<(FixedPoint const &ru1) const { return (i_ < ru1.i_); };
  bool operator>(FixedPoint const &ru1) const { return (i_ > ru1.i_); };
  bool operator<=(FixedPoint const &ru1) const { return (i_ <= ru1.i_); };
  bool operator>=(FixedPoint const &ru1) const { return (i_ >= ru1.i_); };
  bool operator==(FixedPoint const &ru1) const { return (i_ == ru1.i_); };
  bool operator!=(FixedPoint const &ru1) const { return (i_ != ru1.i_); };

  [[nodiscard]] double Double() const { return round(i_) / RESOURCE_UNIT_SCALING; };

  friend std::ostream &operator<<(std::ostream &out, FixedPoint const &ru1);
};

inline std::ostream &operator<<(std::ostream &out, FixedPoint const &ru1) {
  out << ru1.i_;
  return out;
}
=======
// Copyright 2020-2021 The Ray Authors.
//
// Licensed under the Apache License, Version 2.0 (the "License");
// you may not use this file except in compliance with the License.
// You may obtain a copy of the License at
//
//  http://www.apache.org/licenses/LICENSE-2.0
//
// Unless required by applicable law or agreed to in writing, software
// distributed under the License is distributed on an "AS IS" BASIS,
// WITHOUT WARRANTIES OR CONDITIONS OF ANY KIND, either express or implied.
// See the License for the specific language governing permissions and
// limitations under the License.

#pragma once

#include <cmath>
#include <cstdint>
#include <iostream>

#define RESOURCE_UNIT_SCALING 10000

/// Fixed point data type.
class FixedPoint {
 private:
  int64_t i_ = 0;

 public:
  FixedPoint() : FixedPoint(0.0) {}
  FixedPoint(double d) { i_ = (uint64_t)(d * RESOURCE_UNIT_SCALING); }  // NOLINT

  FixedPoint(int i) { i_ = (i * RESOURCE_UNIT_SCALING); }  // NOLINT

  FixedPoint(uint32_t i) { i_ = (i * RESOURCE_UNIT_SCALING); }  // NOLINT

  FixedPoint(int64_t i) : FixedPoint((double)i) {}  // NOLINT

  FixedPoint(uint64_t i) : FixedPoint((double)i) {}  // NOLINT

  static FixedPoint Sum(const std::vector<FixedPoint> &list) {
    FixedPoint sum;
    for (auto &value : list) {
      sum += value;
    }
    return sum;
  }

  FixedPoint operator+(FixedPoint const &ru) const {
    FixedPoint res;
    res.i_ = i_ + ru.i_;
    return res;
  }

  FixedPoint &operator+=(FixedPoint const &ru) {
    i_ += ru.i_;
    return *this;
  }

  FixedPoint operator-(FixedPoint const &ru) const {
    FixedPoint res;
    res.i_ = i_ - ru.i_;
    return res;
  }

  FixedPoint &operator-=(FixedPoint const &ru) {
    i_ -= ru.i_;
    return *this;
  }

  FixedPoint operator-() const {
    FixedPoint res;
    res.i_ = -i_;
    return res;
  }

  FixedPoint operator+(double const d) const {
    FixedPoint res;
    res.i_ = i_ + static_cast<int64_t>(d * RESOURCE_UNIT_SCALING);
    return res;
  }

  FixedPoint operator-(double const d) const {
    FixedPoint res;
    res.i_ = i_ + static_cast<int64_t>(d * RESOURCE_UNIT_SCALING);
    return res;
  }

  FixedPoint operator=(double const d) {
    i_ = static_cast<int64_t>(d * RESOURCE_UNIT_SCALING);
    return *this;
  }

  FixedPoint operator+=(double const d) {
    i_ += static_cast<int64_t>(d * RESOURCE_UNIT_SCALING);
    return *this;
  }

  FixedPoint operator+=(int64_t const ru) {
    *this += static_cast<double>(ru);
    return *this;
  }

  bool operator<(FixedPoint const &ru1) const { return (i_ < ru1.i_); };
  bool operator>(FixedPoint const &ru1) const { return (i_ > ru1.i_); };
  bool operator<=(FixedPoint const &ru1) const { return (i_ <= ru1.i_); };
  bool operator>=(FixedPoint const &ru1) const { return (i_ >= ru1.i_); };
  bool operator==(FixedPoint const &ru1) const { return (i_ == ru1.i_); };
  bool operator!=(FixedPoint const &ru1) const { return (i_ != ru1.i_); };

  [[nodiscard]] double Double() const { return round(i_) / RESOURCE_UNIT_SCALING; };

  friend std::ostream &operator<<(std::ostream &out, FixedPoint const &ru1);
};

inline std::ostream &operator<<(std::ostream &out, FixedPoint const &ru1) {
  out << ru1.i_;
  return out;
}
>>>>>>> 19672688
<|MERGE_RESOLUTION|>--- conflicted
+++ resolved
@@ -1,231 +1,118 @@
-<<<<<<< HEAD
-// Copyright 2020-2021 The Ray Authors.
-//
-// Licensed under the Apache License, Version 2.0 (the "License");
-// you may not use this file except in compliance with the License.
-// You may obtain a copy of the License at
-//
-//  http://www.apache.org/licenses/LICENSE-2.0
-//
-// Unless required by applicable law or agreed to in writing, software
-// distributed under the License is distributed on an "AS IS" BASIS,
-// WITHOUT WARRANTIES OR CONDITIONS OF ANY KIND, either express or implied.
-// See the License for the specific language governing permissions and
-// limitations under the License.
-
-#pragma once
-
-#include <cmath>
-#include <cstdint>
-#include <iostream>
-
-#define RESOURCE_UNIT_SCALING 10000
-
-/// Fixed point data type.
-class FixedPoint {
- private:
-  int64_t i_ = 0;
-
- public:
-  FixedPoint() : FixedPoint(0.0) {}
-  FixedPoint(double d) { i_ = (uint64_t)(d * RESOURCE_UNIT_SCALING); }  // NOLINT
-
-  FixedPoint(int i) { i_ = (i * RESOURCE_UNIT_SCALING); }  // NOLINT
-
-  FixedPoint(uint32_t i) { i_ = (i * RESOURCE_UNIT_SCALING); }  // NOLINT
-
-  FixedPoint(int64_t i) : FixedPoint((double)i) {}  // NOLINT
-
-  FixedPoint(uint64_t i) : FixedPoint((double)i) {}  // NOLINT
-
-  FixedPoint operator+(FixedPoint const &ru) const {
-    FixedPoint res;
-    res.i_ = i_ + ru.i_;
-    return res;
-  }
-
-  FixedPoint &operator+=(FixedPoint const &ru) {
-    i_ += ru.i_;
-    return *this;
-  }
-
-  FixedPoint operator-(FixedPoint const &ru) const {
-    FixedPoint res;
-    res.i_ = i_ - ru.i_;
-    return res;
-  }
-
-  FixedPoint &operator-=(FixedPoint const &ru) {
-    i_ -= ru.i_;
-    return *this;
-  }
-
-  FixedPoint operator-() const {
-    FixedPoint res;
-    res.i_ = -i_;
-    return res;
-  }
-
-  FixedPoint operator+(double const d) const {
-    FixedPoint res;
-    res.i_ = i_ + static_cast<int64_t>(d * RESOURCE_UNIT_SCALING);
-    return res;
-  }
-
-  FixedPoint operator-(double const d) const {
-    FixedPoint res;
-    res.i_ = i_ + static_cast<int64_t>(d * RESOURCE_UNIT_SCALING);
-    return res;
-  }
-
-  FixedPoint operator=(double const d) {
-    i_ = static_cast<int64_t>(d * RESOURCE_UNIT_SCALING);
-    return *this;
-  }
-
-  FixedPoint operator+=(double const d) {
-    i_ += static_cast<int64_t>(d * RESOURCE_UNIT_SCALING);
-    return *this;
-  }
-
-  FixedPoint operator+=(int64_t const ru) {
-    *this += static_cast<double>(ru);
-    return *this;
-  }
-
-  bool operator<(FixedPoint const &ru1) const { return (i_ < ru1.i_); };
-  bool operator>(FixedPoint const &ru1) const { return (i_ > ru1.i_); };
-  bool operator<=(FixedPoint const &ru1) const { return (i_ <= ru1.i_); };
-  bool operator>=(FixedPoint const &ru1) const { return (i_ >= ru1.i_); };
-  bool operator==(FixedPoint const &ru1) const { return (i_ == ru1.i_); };
-  bool operator!=(FixedPoint const &ru1) const { return (i_ != ru1.i_); };
-
-  [[nodiscard]] double Double() const { return round(i_) / RESOURCE_UNIT_SCALING; };
-
-  friend std::ostream &operator<<(std::ostream &out, FixedPoint const &ru1);
-};
-
-inline std::ostream &operator<<(std::ostream &out, FixedPoint const &ru1) {
-  out << ru1.i_;
-  return out;
-}
-=======
-// Copyright 2020-2021 The Ray Authors.
-//
-// Licensed under the Apache License, Version 2.0 (the "License");
-// you may not use this file except in compliance with the License.
-// You may obtain a copy of the License at
-//
-//  http://www.apache.org/licenses/LICENSE-2.0
-//
-// Unless required by applicable law or agreed to in writing, software
-// distributed under the License is distributed on an "AS IS" BASIS,
-// WITHOUT WARRANTIES OR CONDITIONS OF ANY KIND, either express or implied.
-// See the License for the specific language governing permissions and
-// limitations under the License.
-
-#pragma once
-
-#include <cmath>
-#include <cstdint>
-#include <iostream>
-
-#define RESOURCE_UNIT_SCALING 10000
-
-/// Fixed point data type.
-class FixedPoint {
- private:
-  int64_t i_ = 0;
-
- public:
-  FixedPoint() : FixedPoint(0.0) {}
-  FixedPoint(double d) { i_ = (uint64_t)(d * RESOURCE_UNIT_SCALING); }  // NOLINT
-
-  FixedPoint(int i) { i_ = (i * RESOURCE_UNIT_SCALING); }  // NOLINT
-
-  FixedPoint(uint32_t i) { i_ = (i * RESOURCE_UNIT_SCALING); }  // NOLINT
-
-  FixedPoint(int64_t i) : FixedPoint((double)i) {}  // NOLINT
-
-  FixedPoint(uint64_t i) : FixedPoint((double)i) {}  // NOLINT
-
-  static FixedPoint Sum(const std::vector<FixedPoint> &list) {
-    FixedPoint sum;
-    for (auto &value : list) {
-      sum += value;
-    }
-    return sum;
-  }
-
-  FixedPoint operator+(FixedPoint const &ru) const {
-    FixedPoint res;
-    res.i_ = i_ + ru.i_;
-    return res;
-  }
-
-  FixedPoint &operator+=(FixedPoint const &ru) {
-    i_ += ru.i_;
-    return *this;
-  }
-
-  FixedPoint operator-(FixedPoint const &ru) const {
-    FixedPoint res;
-    res.i_ = i_ - ru.i_;
-    return res;
-  }
-
-  FixedPoint &operator-=(FixedPoint const &ru) {
-    i_ -= ru.i_;
-    return *this;
-  }
-
-  FixedPoint operator-() const {
-    FixedPoint res;
-    res.i_ = -i_;
-    return res;
-  }
-
-  FixedPoint operator+(double const d) const {
-    FixedPoint res;
-    res.i_ = i_ + static_cast<int64_t>(d * RESOURCE_UNIT_SCALING);
-    return res;
-  }
-
-  FixedPoint operator-(double const d) const {
-    FixedPoint res;
-    res.i_ = i_ + static_cast<int64_t>(d * RESOURCE_UNIT_SCALING);
-    return res;
-  }
-
-  FixedPoint operator=(double const d) {
-    i_ = static_cast<int64_t>(d * RESOURCE_UNIT_SCALING);
-    return *this;
-  }
-
-  FixedPoint operator+=(double const d) {
-    i_ += static_cast<int64_t>(d * RESOURCE_UNIT_SCALING);
-    return *this;
-  }
-
-  FixedPoint operator+=(int64_t const ru) {
-    *this += static_cast<double>(ru);
-    return *this;
-  }
-
-  bool operator<(FixedPoint const &ru1) const { return (i_ < ru1.i_); };
-  bool operator>(FixedPoint const &ru1) const { return (i_ > ru1.i_); };
-  bool operator<=(FixedPoint const &ru1) const { return (i_ <= ru1.i_); };
-  bool operator>=(FixedPoint const &ru1) const { return (i_ >= ru1.i_); };
-  bool operator==(FixedPoint const &ru1) const { return (i_ == ru1.i_); };
-  bool operator!=(FixedPoint const &ru1) const { return (i_ != ru1.i_); };
-
-  [[nodiscard]] double Double() const { return round(i_) / RESOURCE_UNIT_SCALING; };
-
-  friend std::ostream &operator<<(std::ostream &out, FixedPoint const &ru1);
-};
-
-inline std::ostream &operator<<(std::ostream &out, FixedPoint const &ru1) {
-  out << ru1.i_;
-  return out;
-}
->>>>>>> 19672688
+// Copyright 2020-2021 The Ray Authors.
+//
+// Licensed under the Apache License, Version 2.0 (the "License");
+// you may not use this file except in compliance with the License.
+// You may obtain a copy of the License at
+//
+//  http://www.apache.org/licenses/LICENSE-2.0
+//
+// Unless required by applicable law or agreed to in writing, software
+// distributed under the License is distributed on an "AS IS" BASIS,
+// WITHOUT WARRANTIES OR CONDITIONS OF ANY KIND, either express or implied.
+// See the License for the specific language governing permissions and
+// limitations under the License.
+
+#pragma once
+
+#include <cmath>
+#include <cstdint>
+#include <iostream>
+
+#define RESOURCE_UNIT_SCALING 10000
+
+/// Fixed point data type.
+class FixedPoint {
+ private:
+  int64_t i_ = 0;
+
+ public:
+  FixedPoint() : FixedPoint(0.0) {}
+  FixedPoint(double d) { i_ = (uint64_t)(d * RESOURCE_UNIT_SCALING); }  // NOLINT
+
+  FixedPoint(int i) { i_ = (i * RESOURCE_UNIT_SCALING); }  // NOLINT
+
+  FixedPoint(uint32_t i) { i_ = (i * RESOURCE_UNIT_SCALING); }  // NOLINT
+
+  FixedPoint(int64_t i) : FixedPoint((double)i) {}  // NOLINT
+
+  FixedPoint(uint64_t i) : FixedPoint((double)i) {}  // NOLINT
+
+  static FixedPoint Sum(const std::vector<FixedPoint> &list) {
+    FixedPoint sum;
+    for (auto &value : list) {
+      sum += value;
+    }
+    return sum;
+  }
+
+  FixedPoint operator+(FixedPoint const &ru) const {
+    FixedPoint res;
+    res.i_ = i_ + ru.i_;
+    return res;
+  }
+
+  FixedPoint &operator+=(FixedPoint const &ru) {
+    i_ += ru.i_;
+    return *this;
+  }
+
+  FixedPoint operator-(FixedPoint const &ru) const {
+    FixedPoint res;
+    res.i_ = i_ - ru.i_;
+    return res;
+  }
+
+  FixedPoint &operator-=(FixedPoint const &ru) {
+    i_ -= ru.i_;
+    return *this;
+  }
+
+  FixedPoint operator-() const {
+    FixedPoint res;
+    res.i_ = -i_;
+    return res;
+  }
+
+  FixedPoint operator+(double const d) const {
+    FixedPoint res;
+    res.i_ = i_ + static_cast<int64_t>(d * RESOURCE_UNIT_SCALING);
+    return res;
+  }
+
+  FixedPoint operator-(double const d) const {
+    FixedPoint res;
+    res.i_ = i_ + static_cast<int64_t>(d * RESOURCE_UNIT_SCALING);
+    return res;
+  }
+
+  FixedPoint operator=(double const d) {
+    i_ = static_cast<int64_t>(d * RESOURCE_UNIT_SCALING);
+    return *this;
+  }
+
+  FixedPoint operator+=(double const d) {
+    i_ += static_cast<int64_t>(d * RESOURCE_UNIT_SCALING);
+    return *this;
+  }
+
+  FixedPoint operator+=(int64_t const ru) {
+    *this += static_cast<double>(ru);
+    return *this;
+  }
+
+  bool operator<(FixedPoint const &ru1) const { return (i_ < ru1.i_); };
+  bool operator>(FixedPoint const &ru1) const { return (i_ > ru1.i_); };
+  bool operator<=(FixedPoint const &ru1) const { return (i_ <= ru1.i_); };
+  bool operator>=(FixedPoint const &ru1) const { return (i_ >= ru1.i_); };
+  bool operator==(FixedPoint const &ru1) const { return (i_ == ru1.i_); };
+  bool operator!=(FixedPoint const &ru1) const { return (i_ != ru1.i_); };
+
+  [[nodiscard]] double Double() const { return round(i_) / RESOURCE_UNIT_SCALING; };
+
+  friend std::ostream &operator<<(std::ostream &out, FixedPoint const &ru1);
+};
+
+inline std::ostream &operator<<(std::ostream &out, FixedPoint const &ru1) {
+  out << ru1.i_;
+  return out;
+}