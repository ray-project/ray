#include "ray/raylet/scheduling/cluster_task_manager.h"

#include <google/protobuf/map.h>

#include "ray/util/logging.h"

namespace ray {
namespace raylet {

ClusterTaskManager::ClusterTaskManager(
    const NodeID &self_node_id,
    std::shared_ptr<ClusterResourceScheduler> cluster_resource_scheduler,
    std::function<bool(const Task &)> fulfills_dependencies_func,
    std::function<bool(const WorkerID &, const NodeID &)> is_owner_alive,
    NodeInfoGetter get_node_info)
    : self_node_id_(self_node_id),
      cluster_resource_scheduler_(cluster_resource_scheduler),
      fulfills_dependencies_func_(fulfills_dependencies_func),
      is_owner_alive_(is_owner_alive),
      get_node_info_(get_node_info) {}

bool ClusterTaskManager::SchedulePendingTasks() {
  bool did_schedule = false;
  for (auto shapes_it = tasks_to_schedule_.begin();
       shapes_it != tasks_to_schedule_.end();) {
    auto &work_queue = shapes_it->second;
    for (auto work_it = work_queue.begin(); work_it != work_queue.end();) {
      // Check every task in task_to_schedule queue to see
      // whether it can be scheduled. This avoids head-of-line
      // blocking where a task which cannot be scheduled because
      // there are not enough available resources blocks other
      // tasks from being scheduled.
      const Work &work = *work_it;
      Task task = std::get<0>(work);
      RAY_LOG(DEBUG) << "Scheduling pending task "
                     << task.GetTaskSpecification().TaskId();
      auto placement_resources =
          task.GetTaskSpecification().GetRequiredPlacementResources().GetResourceMap();
      int64_t _unused;
      // TODO (Alex): We should distinguish between infeasible tasks and a fully
      // utilized cluster.
      std::string node_id_string = cluster_resource_scheduler_->GetBestSchedulableNode(
          placement_resources, task.GetTaskSpecification().IsActorCreationTask(),
          &_unused);
      if (node_id_string.empty()) {
        // There is no node that has available resources to run the request.
        // Move on to the next shape.
        break;
      } else {
        if (node_id_string == self_node_id_.Binary()) {
          // Warning: WaitForTaskArgsRequests must execute (do not let it short
          // circuit if did_schedule is true).
          bool task_scheduled = WaitForTaskArgsRequests(work);
          did_schedule = task_scheduled || did_schedule;
        } else {
          // Should spill over to a different node.
          NodeID node_id = NodeID::FromBinary(node_id_string);
          Spillback(node_id, work);
        }
        work_it = work_queue.erase(work_it);
      }
    }
    if (work_queue.empty()) {
      shapes_it = tasks_to_schedule_.erase(shapes_it);
    } else {
      shapes_it++;
    }
  }
  return did_schedule;
}

bool ClusterTaskManager::WaitForTaskArgsRequests(Work work) {
  const auto &task = std::get<0>(work);
  const auto &scheduling_key = task.GetTaskSpecification().GetSchedulingClass();
  auto object_ids = task.GetTaskSpecification().GetDependencies();
  bool can_dispatch = true;
  if (object_ids.size() > 0) {
    bool args_ready = fulfills_dependencies_func_(task);
    if (args_ready) {
      RAY_LOG(DEBUG) << "Args already ready, task can be dispatched "
                     << task.GetTaskSpecification().TaskId();
      tasks_to_dispatch_[scheduling_key].push_back(work);
    } else {
      can_dispatch = false;
      TaskID task_id = task.GetTaskSpecification().TaskId();
      waiting_tasks_[task_id] = work;
    }
  } else {
    RAY_LOG(DEBUG) << "No args, task can be dispatched "
                   << task.GetTaskSpecification().TaskId();
    tasks_to_dispatch_[scheduling_key].push_back(work);
  }
  return can_dispatch;
}

void ClusterTaskManager::DispatchScheduledTasksToWorkers(
    WorkerPoolInterface &worker_pool,
    std::unordered_map<WorkerID, std::shared_ptr<WorkerInterface>> &leased_workers) {
  // Check every task in task_to_dispatch queue to see
  // whether it can be dispatched and ran. This avoids head-of-line
  // blocking where a task which cannot be dispatched because
  // there are not enough available resources blocks other
  // tasks from being dispatched.
  for (auto shapes_it = tasks_to_dispatch_.begin();
       shapes_it != tasks_to_dispatch_.end();) {
    auto &dispatch_queue = shapes_it->second;
    for (auto work_it = dispatch_queue.begin(); work_it != dispatch_queue.end();) {
      auto &work = *work_it;
      auto &task = std::get<0>(work);
      auto &spec = task.GetTaskSpecification();

      std::shared_ptr<WorkerInterface> worker = worker_pool.PopWorker(spec);
      if (!worker) {
        // No worker available, we won't be able to schedule any kind of task.
        return;
      }

      const auto owner_worker_id = WorkerID::FromBinary(spec.CallerAddress().worker_id());
      const auto owner_node_id = NodeID::FromBinary(spec.CallerAddress().raylet_id());
      // If the owner has died since this task was queued, cancel the task by
      // killing the worker (unless this task is for a detached actor).
      if (!spec.IsDetachedActor() && !is_owner_alive_(owner_worker_id, owner_node_id)) {
        RAY_LOG(WARNING) << "Task: " << task.GetTaskSpecification().TaskId()
                         << "'s caller is no longer running. Cancelling task.";
        worker_pool.PushWorker(worker);
<<<<<<< HEAD
=======
        work_it = dispatch_queue.erase(work_it);
>>>>>>> e9c9ba9c
      } else {
        bool worker_leased;
        bool remove = AttemptDispatchWork(*work_it, worker, &worker_leased);
        if (worker_leased) {
          auto reply = std::get<1>(*work_it);
          auto callback = std::get<2>(*work_it);
          Dispatch(worker, leased_workers, spec, reply, callback);
        } else {
          worker_pool.PushWorker(worker);
        }
<<<<<<< HEAD

=======
>>>>>>> e9c9ba9c
        if (remove) {
          work_it = dispatch_queue.erase(work_it);
        } else {
          break;
        }
      }
    }
    if (dispatch_queue.empty()) {
      shapes_it = tasks_to_dispatch_.erase(shapes_it);
    } else {
      shapes_it++;
    }
  }
}

bool ClusterTaskManager::AttemptDispatchWork(const Work &work,
                                             std::shared_ptr<WorkerInterface> &worker,
                                             bool *worker_leased) {
  const auto &task = std::get<0>(work);
  const auto &spec = task.GetTaskSpecification();
  RAY_LOG(DEBUG) << "Attempting to dispatch task " << spec.TaskId();

  std::shared_ptr<TaskResourceInstances> allocated_instances(new TaskResourceInstances());
  bool schedulable = cluster_resource_scheduler_->AllocateLocalTaskResources(
      spec.GetRequiredResources().GetResourceMap(), allocated_instances);
  bool dispatched = false;
  if (!schedulable) {
    *worker_leased = false;
    // Spill at most one task from this queue, then move on to the next
    // queue.
    int64_t _unused;
    auto placement_resources = spec.GetRequiredPlacementResources().GetResourceMap();
    std::string node_id_string = cluster_resource_scheduler_->GetBestSchedulableNode(
        placement_resources, spec.IsActorCreationTask(), &_unused);
    if (node_id_string != self_node_id_.Binary() && !node_id_string.empty()) {
      NodeID node_id = NodeID::FromBinary(node_id_string);
      Spillback(node_id, work);
      dispatched = true;
    }
  } else {
    worker->SetOwnerAddress(spec.CallerAddress());
    if (spec.IsActorCreationTask()) {
      // The actor belongs to this worker now.
      worker->SetLifetimeAllocatedInstances(allocated_instances);
    } else {
      worker->SetAllocatedInstances(allocated_instances);
    }
    worker->AssignTaskId(spec.TaskId());
    if (!RayConfig::instance().enable_multi_tenancy()) {
      worker->AssignJobId(spec.JobId());
    }
    worker->SetAssignedTask(task);
    *worker_leased = true;
    dispatched = true;
  }
  return dispatched;
}

void ClusterTaskManager::QueueTask(const Task &task, rpc::RequestWorkerLeaseReply *reply,
                                   std::function<void(void)> callback) {
  RAY_LOG(DEBUG) << "Queuing task " << task.GetTaskSpecification().TaskId();
  Work work = std::make_tuple(task, reply, callback);
  const auto &scheduling_class = task.GetTaskSpecification().GetSchedulingClass();
  tasks_to_schedule_[scheduling_class].push_back(work);
}

void ClusterTaskManager::TasksUnblocked(const std::vector<TaskID> ready_ids) {
  for (const auto &task_id : ready_ids) {
    auto it = waiting_tasks_.find(task_id);
    if (it != waiting_tasks_.end()) {
      auto work = it->second;
      const auto &task = std::get<0>(work);
      const auto &scheduling_key = task.GetTaskSpecification().GetSchedulingClass();
      RAY_LOG(DEBUG) << "Args ready, task can be dispatched "
                     << task.GetTaskSpecification().TaskId();
      tasks_to_dispatch_[scheduling_key].push_back(work);
      waiting_tasks_.erase(it);
    }
  }
}

void ClusterTaskManager::HandleTaskFinished(std::shared_ptr<WorkerInterface> worker) {
  cluster_resource_scheduler_->FreeLocalTaskResources(worker->GetAllocatedInstances());
  worker->ClearAllocatedInstances();
  cluster_resource_scheduler_->FreeLocalTaskResources(
      worker->GetLifetimeAllocatedInstances());
  worker->ClearLifetimeAllocatedInstances();
}

void ReplyCancelled(Work &work) {
  auto reply = std::get<1>(work);
  auto callback = std::get<2>(work);
  reply->set_canceled(true);
  callback();
}

bool ClusterTaskManager::CancelTask(const TaskID &task_id) {
  for (auto shapes_it = tasks_to_schedule_.begin(); shapes_it != tasks_to_schedule_.end();
       shapes_it++) {
    auto &work_queue = shapes_it->second;
    for (auto work_it = work_queue.begin(); work_it != work_queue.end(); work_it++) {
      if (std::get<0>(*work_it).GetTaskSpecification().TaskId() == task_id) {
        ReplyCancelled(*work_it);
        work_queue.erase(work_it);
        if (work_queue.empty()) {
          tasks_to_schedule_.erase(shapes_it);
        }
        return true;
      }
    }
  }
  for (auto shapes_it = tasks_to_dispatch_.begin(); shapes_it != tasks_to_dispatch_.end();
       shapes_it++) {
    auto &work_queue = shapes_it->second;
    for (auto work_it = work_queue.begin(); work_it != work_queue.end(); work_it++) {
      if (std::get<0>(*work_it).GetTaskSpecification().TaskId() == task_id) {
        ReplyCancelled(*work_it);
        work_queue.erase(work_it);
        if (work_queue.empty()) {
          tasks_to_dispatch_.erase(shapes_it);
        }
        return true;
      }
    }
  }

  auto iter = waiting_tasks_.find(task_id);
  if (iter != waiting_tasks_.end()) {
    ReplyCancelled(iter->second);
    waiting_tasks_.erase(iter);
    return true;
  }

  return false;
}

void ClusterTaskManager::Heartbeat(bool light_heartbeat_enabled,
                                   std::shared_ptr<HeartbeatTableData> data) const {
  // TODO (WangTao): Find a way to check if load changed and combine it with light
  // heartbeat. Now we just report it every time.
  data->set_resource_load_changed(true);
  auto resource_loads = data->mutable_resource_load();
  auto resource_load_by_shape =
      data->mutable_resource_load_by_shape()->mutable_resource_demands();

  // TODO (Alex): Implement the 1-CPU task optimization.
  for (const auto &pair : tasks_to_schedule_) {
    const auto &scheduling_class = pair.first;
    const auto &resources =
        TaskSpecification::GetSchedulingClassDescriptor(scheduling_class)
            .GetResourceMap();
    const auto &queue = pair.second;
    const auto &count = queue.size();

    auto by_shape_entry = resource_load_by_shape->Add();

    for (const auto &resource : resources) {
      // Add to `resource_loads`.
      const auto &label = resource.first;
      const auto &quantity = resource.second;
      (*resource_loads)[label] += quantity * count;

      // Add to `resource_load_by_shape`.
      (*by_shape_entry->mutable_shape())[label] = quantity;
      // TODO (Alex): Technically being on `tasks_to_schedule` could also mean
      // that the entire cluster is utilized.
      by_shape_entry->set_num_infeasible_requests_queued(count);
    }
  }

  for (const auto &pair : tasks_to_dispatch_) {
    const auto &scheduling_class = pair.first;
    const auto &resources =
        TaskSpecification::GetSchedulingClassDescriptor(scheduling_class)
            .GetResourceMap();
    const auto &queue = pair.second;
    const auto &count = queue.size();

    auto by_shape_entry = resource_load_by_shape->Add();

    for (const auto &resource : resources) {
      // Add to `resource_loads`.
      const auto &label = resource.first;
      const auto &quantity = resource.second;
      (*resource_loads)[label] += quantity * count;

      // Add to `resource_load_by_shape`.
      (*by_shape_entry->mutable_shape())[label] = quantity;
      // TODO (Alex): Technically being on `tasks_to_schedule` could also mean
      // that the entire cluster is utilized.
      by_shape_entry->set_num_ready_requests_queued(count);
    }
  }
}

std::string ClusterTaskManager::DebugString() const {
  std::stringstream buffer;
  buffer << "========== Node: " << self_node_id_ << " =================\n";
  buffer << "Schedule queue length: " << tasks_to_schedule_.size() << "\n";
  buffer << "Dispatch queue length: " << tasks_to_dispatch_.size() << "\n";
  buffer << "Waiting tasks size: " << waiting_tasks_.size() << "\n";
  buffer << "cluster_resource_scheduler state: "
         << cluster_resource_scheduler_->DebugString() << "\n";
  buffer << "==================================================";
  return buffer.str();
}

void ClusterTaskManager::Dispatch(
    std::shared_ptr<WorkerInterface> worker,
    std::unordered_map<WorkerID, std::shared_ptr<WorkerInterface>> &leased_workers,
    const TaskSpecification &task_spec, rpc::RequestWorkerLeaseReply *reply,
    std::function<void(void)> send_reply_callback) {
  RAY_LOG(DEBUG) << "Dispatching task " << task_spec.TaskId();
  // Pass the contact info of the worker to use.
  reply->mutable_worker_address()->set_ip_address(worker->IpAddress());
  reply->mutable_worker_address()->set_port(worker->Port());
  reply->mutable_worker_address()->set_worker_id(worker->WorkerId().Binary());
  reply->mutable_worker_address()->set_raylet_id(self_node_id_.Binary());

  RAY_CHECK(leased_workers.find(worker->WorkerId()) == leased_workers.end());
  leased_workers[worker->WorkerId()] = worker;

  // Update our internal view of the cluster state.
  std::shared_ptr<TaskResourceInstances> allocated_resources;
  if (task_spec.IsActorCreationTask()) {
    allocated_resources = worker->GetLifetimeAllocatedInstances();
  } else {
    allocated_resources = worker->GetAllocatedInstances();
  }
  auto predefined_resources = allocated_resources->predefined_resources;
  ::ray::rpc::ResourceMapEntry *resource;
  for (size_t res_idx = 0; res_idx < predefined_resources.size(); res_idx++) {
    bool first = true;  // Set resource name only if at least one of its
                        // instances has available capacity.
    for (size_t inst_idx = 0; inst_idx < predefined_resources[res_idx].size();
         inst_idx++) {
      if (predefined_resources[res_idx][inst_idx] > 0.) {
        if (first) {
          resource = reply->add_resource_mapping();
          resource->set_name(
              cluster_resource_scheduler_->GetResourceNameFromIndex(res_idx));
          first = false;
        }
        auto rid = resource->add_resource_ids();
        rid->set_index(inst_idx);
        rid->set_quantity(predefined_resources[res_idx][inst_idx].Double());
      }
    }
  }
  auto custom_resources = allocated_resources->custom_resources;
  for (auto it = custom_resources.begin(); it != custom_resources.end(); ++it) {
    bool first = true;  // Set resource name only if at least one of its
                        // instances has available capacity.
    for (size_t inst_idx = 0; inst_idx < it->second.size(); inst_idx++) {
      if (it->second[inst_idx] > 0.) {
        if (first) {
          resource = reply->add_resource_mapping();
          resource->set_name(
              cluster_resource_scheduler_->GetResourceNameFromIndex(it->first));
          first = false;
        }
        auto rid = resource->add_resource_ids();
        rid->set_index(inst_idx);
        rid->set_quantity(it->second[inst_idx].Double());
      }
    }
  }

  // Send the result back.
  send_reply_callback();
}

void ClusterTaskManager::Spillback(const NodeID &spillback_to, const Work &work) {
  const auto &task_spec = std::get<0>(work).GetTaskSpecification();
  RAY_LOG(DEBUG) << "Spilling task " << task_spec.TaskId() << " to node " << spillback_to;
  cluster_resource_scheduler_->AllocateRemoteTaskResources(
      spillback_to.Binary(), task_spec.GetRequiredResources().GetResourceMap());

  auto node_info_opt = get_node_info_(spillback_to);
  RAY_CHECK(node_info_opt)
      << "Spilling back to a node manager, but no GCS info found for node "
      << spillback_to;
  auto reply = std::get<1>(work);
  reply->mutable_retry_at_raylet_address()->set_ip_address(
      node_info_opt->node_manager_address());
  reply->mutable_retry_at_raylet_address()->set_port(node_info_opt->node_manager_port());
  reply->mutable_retry_at_raylet_address()->set_raylet_id(spillback_to.Binary());

  auto send_reply_callback = std::get<2>(work);
  send_reply_callback();
}

}  // namespace raylet
}  // namespace ray<|MERGE_RESOLUTION|>--- conflicted
+++ resolved
@@ -123,10 +123,7 @@
         RAY_LOG(WARNING) << "Task: " << task.GetTaskSpecification().TaskId()
                          << "'s caller is no longer running. Cancelling task.";
         worker_pool.PushWorker(worker);
-<<<<<<< HEAD
-=======
         work_it = dispatch_queue.erase(work_it);
->>>>>>> e9c9ba9c
       } else {
         bool worker_leased;
         bool remove = AttemptDispatchWork(*work_it, worker, &worker_leased);
@@ -137,10 +134,6 @@
         } else {
           worker_pool.PushWorker(worker);
         }
-<<<<<<< HEAD
-
-=======
->>>>>>> e9c9ba9c
         if (remove) {
           work_it = dispatch_queue.erase(work_it);
         } else {
