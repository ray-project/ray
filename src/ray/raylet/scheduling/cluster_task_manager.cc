#include "ray/raylet/scheduling/cluster_task_manager.h"

#include <google/protobuf/map.h>

#include <boost/range/join.hpp>

#include "ray/stats/stats.h"
#include "ray/util/logging.h"

namespace ray {
namespace raylet {

// The max number of pending actors to report in node stats.
const int kMaxPendingActorsToReport = 20;

ClusterTaskManager::ClusterTaskManager(
    const NodeID &self_node_id,
    std::shared_ptr<ClusterResourceScheduler> cluster_resource_scheduler,
    TaskDependencyManagerInterface &task_dependency_manager,
    std::function<bool(const WorkerID &, const NodeID &)> is_owner_alive,
    NodeInfoGetter get_node_info,
    std::function<void(const Task &)> announce_infeasible_task,
    WorkerPoolInterface &worker_pool,
    std::unordered_map<WorkerID, std::shared_ptr<WorkerInterface>> &leased_workers,
    std::function<bool(const std::vector<ObjectID> &object_ids,
                       std::vector<std::unique_ptr<RayObject>> *results)>
        get_task_arguments,
    size_t max_pinned_task_arguments_bytes)
    : self_node_id_(self_node_id),
      cluster_resource_scheduler_(cluster_resource_scheduler),
      task_dependency_manager_(task_dependency_manager),
      is_owner_alive_(is_owner_alive),
      get_node_info_(get_node_info),
      announce_infeasible_task_(announce_infeasible_task),
      max_resource_shapes_per_load_report_(
          RayConfig::instance().max_resource_shapes_per_load_report()),
      report_worker_backlog_(RayConfig::instance().report_worker_backlog()),
      worker_pool_(worker_pool),
      leased_workers_(leased_workers),
      get_task_arguments_(get_task_arguments),
      max_pinned_task_arguments_bytes_(max_pinned_task_arguments_bytes),
      metric_tasks_queued_(0),
      metric_tasks_dispatched_(0),
      metric_tasks_spilled_(0) {}

bool ClusterTaskManager::SchedulePendingTasks() {
  // Always try to schedule infeasible tasks in case they are now feasible.
  TryLocalInfeasibleTaskScheduling();
  bool did_schedule = false;
  for (auto shapes_it = tasks_to_schedule_.begin();
       shapes_it != tasks_to_schedule_.end();) {
    auto &work_queue = shapes_it->second;
    bool is_infeasible = false;
    for (auto work_it = work_queue.begin(); work_it != work_queue.end();) {
      // Check every task in task_to_schedule queue to see
      // whether it can be scheduled. This avoids head-of-line
      // blocking where a task which cannot be scheduled because
      // there are not enough available resources blocks other
      // tasks from being scheduled.
      const std::shared_ptr<Work> &work = *work_it;
      Task task = work->task;
      RAY_LOG(DEBUG) << "Scheduling pending task "
                     << task.GetTaskSpecification().TaskId();
      auto placement_resources =
          task.GetTaskSpecification().GetRequiredPlacementResources().GetResourceMap();
      // This argument is used to set violation, which is an unsupported feature now.
      int64_t _unused;
      std::string node_id_string = cluster_resource_scheduler_->GetBestSchedulableNode(
          placement_resources, task.GetTaskSpecification().IsActorCreationTask(),
          /*force_spillback=*/false, &_unused, &is_infeasible);

      // There is no node that has available resources to run the request.
      // Move on to the next shape.
      if (node_id_string.empty()) {
        RAY_LOG(DEBUG) << "No node found to schedule a task "
                       << task.GetTaskSpecification().TaskId() << " is infeasible?"
                       << is_infeasible;
        break;
      }

      if (node_id_string == self_node_id_.Binary()) {
        // Warning: WaitForTaskArgsRequests must execute (do not let it short
        // circuit if did_schedule is true).
        bool task_scheduled = WaitForTaskArgsRequests(work);
        did_schedule = task_scheduled || did_schedule;
      } else {
        // Should spill over to a different node.
        NodeID node_id = NodeID::FromBinary(node_id_string);
        Spillback(node_id, work);
      }
      work_it = work_queue.erase(work_it);
    }

    if (is_infeasible) {
      RAY_CHECK(!work_queue.empty());
      // Only announce the first item as infeasible.
      auto &work_queue = shapes_it->second;
      const auto &work = work_queue[0];
      const Task task = work->task;
      announce_infeasible_task_(task);

      // TODO(sang): Use a shared pointer deque to reduce copy overhead.
      infeasible_tasks_[shapes_it->first] = shapes_it->second;
      shapes_it = tasks_to_schedule_.erase(shapes_it);
    } else if (work_queue.empty()) {
      shapes_it = tasks_to_schedule_.erase(shapes_it);
    } else {
      shapes_it++;
    }
  }
  return did_schedule;
}

bool ClusterTaskManager::WaitForTaskArgsRequests(std::shared_ptr<Work> work) {
  const auto &task = work->task;
  const auto &task_id = task.GetTaskSpecification().TaskId();
  const auto &scheduling_key = task.GetTaskSpecification().GetSchedulingClass();
  auto object_ids = task.GetTaskSpecification().GetDependencies();
  bool can_dispatch = true;
  if (object_ids.size() > 0) {
    bool args_ready =
        task_dependency_manager_.RequestTaskDependencies(task_id, task.GetDependencies());
    if (args_ready) {
      RAY_LOG(DEBUG) << "Args already ready, task can be dispatched " << task_id;
      tasks_to_dispatch_[scheduling_key].push_back(work);
    } else {
      RAY_LOG(DEBUG) << "Waiting for args for task: "
                     << task.GetTaskSpecification().TaskId();
      can_dispatch = false;
      auto it = waiting_task_queue_.insert(waiting_task_queue_.end(), work);
      RAY_CHECK(waiting_tasks_index_.emplace(task_id, it).second);
    }
  } else {
    RAY_LOG(DEBUG) << "No args, task can be dispatched "
                   << task.GetTaskSpecification().TaskId();
    tasks_to_dispatch_[scheduling_key].push_back(work);
  }
  return can_dispatch;
}

void ClusterTaskManager::DispatchScheduledTasksToWorkers(
    WorkerPoolInterface &worker_pool,
    std::unordered_map<WorkerID, std::shared_ptr<WorkerInterface>> &leased_workers) {
  // Check every task in task_to_dispatch queue to see
  // whether it can be dispatched and ran. This avoids head-of-line
  // blocking where a task which cannot be dispatched because
  // there are not enough available resources blocks other
  // tasks from being dispatched.
  for (auto shapes_it = tasks_to_dispatch_.begin();
       shapes_it != tasks_to_dispatch_.end();) {
    auto &scheduling_class = shapes_it->first;
    auto &dispatch_queue = shapes_it->second;
    bool is_infeasible = false;
    for (auto work_it = dispatch_queue.begin(); work_it != dispatch_queue.end();) {
      auto &work = *work_it;
      const auto &task = work->task;
      const auto spec = task.GetTaskSpecification();
      TaskID task_id = spec.TaskId();
      if (work->status == WorkStatus::SCHEDULED) {
        work_it++;
        continue;
      }

      bool args_missing = false;
      bool success = PinTaskArgsIfMemoryAvailable(spec, &args_missing);
      // An argument was evicted since this task was added to the dispatch
      // queue. Move it back to the waiting queue. The caller is responsible
      // for notifying us when the task is unblocked again.
      if (!success) {
        if (args_missing) {
          // Insert the task at the head of the waiting queue because we
          // prioritize spilling from the end of the queue.
          auto it = waiting_task_queue_.insert(waiting_task_queue_.begin(),
                                               std::move(*work_it));
          RAY_CHECK(waiting_tasks_index_.emplace(task_id, it).second);
          work_it = dispatch_queue.erase(work_it);
        } else {
          // The task's args cannot be pinned due to lack of memory. We should
          // retry dispatching the task once another task finishes and releases
          // its arguments.
          RAY_LOG(DEBUG) << "Dispatching task " << task_id
                         << " would put this node over the max memory allowed for "
                            "arguments of executing tasks ("
                         << max_pinned_task_arguments_bytes_
                         << "). Waiting to dispatch task until other tasks complete";
          RAY_CHECK(!executing_task_args_.empty() && !pinned_task_arguments_.empty())
              << "Cannot dispatch task " << task_id
              << " until another task finishes and releases its arguments, but no other "
                 "task is running";
          work_it++;
        }
        continue;
      }

      const auto owner_worker_id = WorkerID::FromBinary(spec.CallerAddress().worker_id());
      const auto owner_node_id = NodeID::FromBinary(spec.CallerAddress().raylet_id());

      // If the owner has died since this task was queued, cancel the task by
      // killing the worker (unless this task is for a detached actor).
      if (!spec.IsDetachedActor() && !is_owner_alive_(owner_worker_id, owner_node_id)) {
        RAY_LOG(WARNING) << "Task: " << task.GetTaskSpecification().TaskId()
                         << "'s caller is no longer running. Cancelling task.";
        if (!spec.GetDependencies().empty()) {
          task_dependency_manager_.RemoveTaskDependencies(task_id);
        }
        ReleaseTaskArgs(task_id);
        work_it = dispatch_queue.erase(work_it);
        continue;
      }

      // Check if the node is still schedulable. It may not be if dependency resolution
      // took a long time.
      auto allocated_instances = std::make_shared<TaskResourceInstances>();
      bool schedulable = cluster_resource_scheduler_->AllocateLocalTaskResources(
          spec.GetRequiredResources().GetResourceMap(), allocated_instances);

      if (!schedulable) {
        ReleaseTaskArgs(task_id);
        // The local node currently does not have the resources to run the task, so we
        // should try spilling to another node.
        bool did_spill = TrySpillback(work, is_infeasible);
        if (!did_spill) {
          // There must not be any other available nodes in the cluster, so the task
          // should stay on this node. We can skip the reest of the shape because the
          // scheduler will make the same decision.
          break;
        }
        if (!spec.GetDependencies().empty()) {
          task_dependency_manager_.RemoveTaskDependencies(
              task.GetTaskSpecification().TaskId());
        }
        work_it = dispatch_queue.erase(work_it);
      } else {
        // The local node has the available resources to run the task, so we should run
        // it.
        std::string allocated_instances_serialized_json = "{}";
        if (RayConfig::instance().worker_resource_limits_enabled()) {
          allocated_instances_serialized_json =
              cluster_resource_scheduler_->SerializedTaskResourceInstances(
                  allocated_instances);
        }
        work->status = WorkStatus::SCHEDULED;
        worker_pool_.PopWorker(
            spec,
            [this, allocated_instances, task_id, scheduling_class, work](
                const std::shared_ptr<WorkerInterface> worker, Status status) -> bool {
              const auto &reply = work->reply;
              const auto &callback = work->callback;
              bool canceled = work->status == WorkStatus::CANCELLED;

              auto erase_from_dispatch_queue_fn =
                  [this](const std::shared_ptr<Work> &work,
                         const SchedulingClass &scheduling_class) {
                    auto shapes_it = tasks_to_dispatch_.find(scheduling_class);
                    RAY_CHECK(shapes_it != tasks_to_dispatch_.end());
                    auto &dispatch_queue = shapes_it->second;
                    bool erased = false;
                    for (auto work_it = dispatch_queue.begin();
                         work_it != dispatch_queue.end(); work_it++) {
                      if (*work_it == work) {
                        dispatch_queue.erase(work_it);
                        erased = true;
                        break;
                      }
                    }
                    if (dispatch_queue.empty()) {
                      tasks_to_dispatch_.erase(shapes_it);
                    }
                    RAY_CHECK(erased);
                  };

              if (canceled || !worker || status.IsJobHasFinished()) {
                if (canceled) {
                  RAY_LOG(DEBUG)
                      << "Task " << task_id
                      << " has been canceled when worker popped, maybe the task has "
                         "been cancelled.";
                } else {
                  RAY_LOG(DEBUG)
                      << "This node has available resources, but no worker processes "
                         "to grant the lease "
                      << task_id << ", status = " << status.CodeAsString();
                }
                // We've already acquired resources so we need to release them to avoid
                // double-acquiring when the next invocation of this function tries to
                // schedule this task.
                cluster_resource_scheduler_->ReleaseWorkerResources(allocated_instances);
                // No worker available, we won't be able to schedule any kind of task.
                // Worker processes spin up pretty quickly, so it's not worth trying to
                // spill this task.
                ReleaseTaskArgs(task_id);
                if (status.IsJobHasFinished() && !canceled) {
                  erase_from_dispatch_queue_fn(work, scheduling_class);
                } else {
                  // TODO(guyang.sgy): If status.IsRuntimeEnvCreationFailed(), re-schedule
                  // the task to other nodes.
                  work->status = WorkStatus::WAITING;
                }
                return false;
              } else {
                RAY_LOG(DEBUG) << "Dispatching task " << task_id << " to worker "
                               << worker->WorkerId();
                const auto &task = work->task;
                const auto &spec = task.GetTaskSpecification();
                Dispatch(worker, leased_workers_, allocated_instances, task, reply,
                         callback);
                if (!spec.GetDependencies().empty()) {
                  task_dependency_manager_.RemoveTaskDependencies(
                      task.GetTaskSpecification().TaskId());
                }
                erase_from_dispatch_queue_fn(work, scheduling_class);
                return true;
              }
            },
            allocated_instances_serialized_json);
        work_it++;
      }
    }
    if (is_infeasible) {
      infeasible_tasks_[shapes_it->first] = std::move(shapes_it->second);
      shapes_it = tasks_to_dispatch_.erase(shapes_it);
    } else if (dispatch_queue.empty()) {
      shapes_it = tasks_to_dispatch_.erase(shapes_it);
    } else {
      shapes_it++;
    }
  }
}

bool ClusterTaskManager::TrySpillback(const std::shared_ptr<Work> &work,
                                      bool &is_infeasible) {
  const auto &spec = work->task.GetTaskSpecification();
  int64_t _unused;
  auto placement_resources = spec.GetRequiredPlacementResources().GetResourceMap();
  std::string node_id_string = cluster_resource_scheduler_->GetBestSchedulableNode(
      placement_resources, spec.IsActorCreationTask(), /*force_spillback=*/false,
      &_unused, &is_infeasible);

  if (is_infeasible || node_id_string == self_node_id_.Binary() ||
      node_id_string.empty()) {
    return false;
  }

  NodeID node_id = NodeID::FromBinary(node_id_string);
  Spillback(node_id, work);
  return true;
}

void ClusterTaskManager::QueueAndScheduleTask(
    const Task &task, rpc::RequestWorkerLeaseReply *reply,
    rpc::SendReplyCallback send_reply_callback) {
  RAY_LOG(DEBUG) << "Queuing and scheduling task "
                 << task.GetTaskSpecification().TaskId();
  metric_tasks_queued_++;
  auto work = std::make_shared<Work>(task, reply, [send_reply_callback] {
    send_reply_callback(Status::OK(), nullptr, nullptr);
  });
  const auto &scheduling_class = task.GetTaskSpecification().GetSchedulingClass();
  // If the scheduling class is infeasible, just add the work to the infeasible queue
  // directly.
  if (infeasible_tasks_.count(scheduling_class) > 0) {
    infeasible_tasks_[scheduling_class].push_back(work);
  } else {
    tasks_to_schedule_[scheduling_class].push_back(work);
  }
  AddToBacklogTracker(task);
  ScheduleAndDispatchTasks();
}

void ClusterTaskManager::TasksUnblocked(const std::vector<TaskID> &ready_ids) {
  if (ready_ids.empty()) {
    return;
  }

  for (const auto &task_id : ready_ids) {
    auto it = waiting_tasks_index_.find(task_id);
    if (it != waiting_tasks_index_.end()) {
      auto work = *it->second;
      const auto &task = work->task;
      const auto &scheduling_key = task.GetTaskSpecification().GetSchedulingClass();
      RAY_LOG(DEBUG) << "Args ready, task can be dispatched "
                     << task.GetTaskSpecification().TaskId();
      tasks_to_dispatch_[scheduling_key].push_back(work);
      waiting_task_queue_.erase(it->second);
      waiting_tasks_index_.erase(it);
    }
  }
  ScheduleAndDispatchTasks();
}

void ClusterTaskManager::TaskFinished(std::shared_ptr<WorkerInterface> worker,
                                      Task *task) {
  RAY_CHECK(worker != nullptr && task != nullptr);
  *task = worker->GetAssignedTask();
  ReleaseTaskArgs(task->GetTaskSpecification().TaskId());
  if (worker->GetAllocatedInstances() != nullptr) {
    ReleaseWorkerResources(worker);
  }
}

bool ClusterTaskManager::PinTaskArgsIfMemoryAvailable(const TaskSpecification &spec,
                                                      bool *args_missing) {
  std::vector<std::unique_ptr<RayObject>> args;
  const auto &deps = spec.GetDependencyIds();
  if (!deps.empty()) {
    // This gets refs to the arguments stored in plasma. The refs should be
    // deleted once we no longer need to pin the arguments.
    if (!get_task_arguments_(deps, &args)) {
      *args_missing = true;
      return false;
    }
    for (size_t i = 0; i < deps.size(); i++) {
      if (args[i] == nullptr) {
        // This can happen if the task's arguments were all local at some
        // point, but then at least one was evicted before the task could
        // be dispatched to a worker.
        RAY_LOG(DEBUG)
            << "Task " << spec.TaskId() << " argument " << deps[i]
            << " was evicted before the task could be dispatched. This can happen "
               "when there are many objects needed on this node. The task will be "
               "scheduled once all of its dependencies are local.";
        *args_missing = true;
        return false;
      }
    }
  }

  *args_missing = false;
  size_t task_arg_bytes = 0;
  for (auto &arg : args) {
    task_arg_bytes += arg->GetSize();
  }
  RAY_LOG(DEBUG) << "Task " << spec.TaskId() << " has args of size " << task_arg_bytes;
  PinTaskArgs(spec, std::move(args));
  RAY_LOG(DEBUG) << "Size of pinned task args is now " << pinned_task_arguments_bytes_;
  if (max_pinned_task_arguments_bytes_ == 0) {
    // Max threshold for pinned args is not set.
    return true;
  }

  if (task_arg_bytes > max_pinned_task_arguments_bytes_) {
    RAY_LOG(WARNING)
        << "Dispatched task " << spec.TaskId() << " has arguments of size "
        << task_arg_bytes
        << ", but the max memory allowed for arguments of executing tasks is only "
        << max_pinned_task_arguments_bytes_;
  } else if (pinned_task_arguments_bytes_ > max_pinned_task_arguments_bytes_) {
    ReleaseTaskArgs(spec.TaskId());
    RAY_LOG(DEBUG) << "Cannot dispatch task " << spec.TaskId()
                   << " with arguments of size " << task_arg_bytes
                   << " current pinned bytes is " << pinned_task_arguments_bytes_;
    return false;
  }

  return true;
}

void ClusterTaskManager::PinTaskArgs(const TaskSpecification &spec,
                                     std::vector<std::unique_ptr<RayObject>> args) {
  const auto &deps = spec.GetDependencyIds();
  // TODO(swang): This should really be an assertion, but we can sometimes
  // receive a duplicate task request if there is a failure and the original
  // version of the task has not yet been canceled.
  auto inserted = executing_task_args_.emplace(spec.TaskId(), deps).second;
  if (inserted) {
    for (size_t i = 0; i < deps.size(); i++) {
      auto inserted =
          pinned_task_arguments_.emplace(deps[i], std::make_pair(std::move(args[i]), 0));
      auto it = inserted.first;
      if (inserted.second) {
        // This is the first task that needed this argument.
        pinned_task_arguments_bytes_ += it->second.first->GetSize();
      }
      it->second.second++;
    }
  } else {
    RAY_LOG(DEBUG) << "Scheduler received duplicate task " << spec.TaskId()
                   << ", most likely because the first execution failed";
  }
}

void ClusterTaskManager::ReleaseTaskArgs(const TaskID &task_id) {
  auto it = executing_task_args_.find(task_id);
  // TODO(swang): This should really be an assertion, but we can sometimes
  // receive a duplicate task request if there is a failure and the original
  // version of the task has not yet been canceled.
  if (it != executing_task_args_.end()) {
    for (auto &arg : it->second) {
      auto arg_it = pinned_task_arguments_.find(arg);
      RAY_CHECK(arg_it != pinned_task_arguments_.end());
      RAY_CHECK(arg_it->second.second > 0);
      arg_it->second.second--;
      if (arg_it->second.second == 0) {
        // This is the last task that needed this argument.
        pinned_task_arguments_bytes_ -= arg_it->second.first->GetSize();
        pinned_task_arguments_.erase(arg_it);
      }
    }
    executing_task_args_.erase(it);
  }
}

void ClusterTaskManager::ReturnWorkerResources(std::shared_ptr<WorkerInterface> worker) {
  // TODO(Shanly): This method will be removed and can be replaced by
  // `ReleaseWorkerResources` directly once we remove the legacy scheduler.
  ReleaseWorkerResources(worker);
}

<<<<<<< HEAD
void ReplyCancelled(std::shared_ptr<Work> &work) {
  auto reply = work->reply;
  auto callback = work->callback;
=======
void ReplyCancelled(Work &work, bool runtime_env_setup_failed) {
  auto reply = std::get<1>(work);
  auto callback = std::get<2>(work);
>>>>>>> 7ed62ea0
  reply->set_canceled(true);
  reply->set_runtime_env_setup_failed(runtime_env_setup_failed);
  callback();
}

bool ClusterTaskManager::CancelTask(const TaskID &task_id,
                                    bool runtime_env_setup_failed) {
  // TODO(sang): There are lots of repetitive code around task backlogs. We should
  // refactor them.
  for (auto shapes_it = tasks_to_schedule_.begin(); shapes_it != tasks_to_schedule_.end();
       shapes_it++) {
    auto &work_queue = shapes_it->second;
    for (auto work_it = work_queue.begin(); work_it != work_queue.end(); work_it++) {
      const auto &task = (*work_it)->task;
      if (task.GetTaskSpecification().TaskId() == task_id) {
        RemoveFromBacklogTracker(task);
<<<<<<< HEAD
        RAY_LOG(DEBUG) << "Canceling task " << task_id << " from schedule queue.";
        ReplyCancelled(*work_it);
=======
        RAY_LOG(DEBUG) << "Canceling task " << task_id;
        ReplyCancelled(*work_it, runtime_env_setup_failed);
>>>>>>> 7ed62ea0
        work_queue.erase(work_it);
        if (work_queue.empty()) {
          tasks_to_schedule_.erase(shapes_it);
        }
        return true;
      }
    }
  }
  for (auto shapes_it = tasks_to_dispatch_.begin(); shapes_it != tasks_to_dispatch_.end();
       shapes_it++) {
    auto &work_queue = shapes_it->second;
    for (auto work_it = work_queue.begin(); work_it != work_queue.end(); work_it++) {
      const auto &task = (*work_it)->task;
      if (task.GetTaskSpecification().TaskId() == task_id) {
        RemoveFromBacklogTracker(task);
<<<<<<< HEAD
        RAY_LOG(DEBUG) << "Canceling task " << task_id << " from dispatch queue.";
        ReplyCancelled(*work_it);
=======
        ReplyCancelled(*work_it, runtime_env_setup_failed);
>>>>>>> 7ed62ea0
        if (!task.GetTaskSpecification().GetDependencies().empty()) {
          task_dependency_manager_.RemoveTaskDependencies(
              task.GetTaskSpecification().TaskId());
        }
        (*work_it)->status = WorkStatus::CANCELLED;
        work_queue.erase(work_it);
        if (work_queue.empty()) {
          tasks_to_dispatch_.erase(shapes_it);
        }
        return true;
      }
    }
  }

  for (auto shapes_it = infeasible_tasks_.begin(); shapes_it != infeasible_tasks_.end();
       shapes_it++) {
    auto &work_queue = shapes_it->second;
    for (auto work_it = work_queue.begin(); work_it != work_queue.end(); work_it++) {
      const auto &task = (*work_it)->task;
      if (task.GetTaskSpecification().TaskId() == task_id) {
        RemoveFromBacklogTracker(task);
<<<<<<< HEAD
        RAY_LOG(DEBUG) << "Canceling task " << task_id << " from infeasible queue.";
        ReplyCancelled(*work_it);
=======
        ReplyCancelled(*work_it, runtime_env_setup_failed);
>>>>>>> 7ed62ea0
        work_queue.erase(work_it);
        if (work_queue.empty()) {
          infeasible_tasks_.erase(shapes_it);
        }
        return true;
      }
    }
  }

  auto iter = waiting_tasks_index_.find(task_id);
  if (iter != waiting_tasks_index_.end()) {
    const auto &task = (*iter->second)->task;
    RemoveFromBacklogTracker(task);
    ReplyCancelled(*iter->second, runtime_env_setup_failed);
    if (!task.GetTaskSpecification().GetDependencies().empty()) {
      task_dependency_manager_.RemoveTaskDependencies(
          task.GetTaskSpecification().TaskId());
    }
    waiting_task_queue_.erase(iter->second);
    waiting_tasks_index_.erase(iter);

    return true;
  }

  return false;
}

void ClusterTaskManager::FillPendingActorInfo(rpc::GetNodeStatsReply *reply) const {
  // Report infeasible actors.
  int num_reported = 0;
  for (const auto &shapes_it : infeasible_tasks_) {
    auto &work_queue = shapes_it.second;
    for (const auto &work_it : work_queue) {
      Task task = work_it->task;
      if (task.GetTaskSpecification().IsActorCreationTask()) {
        if (num_reported++ > kMaxPendingActorsToReport) {
          break;  // Protect the raylet from reporting too much data.
        }
        auto infeasible_task = reply->add_infeasible_tasks();
        infeasible_task->CopyFrom(task.GetTaskSpecification().GetMessage());
      }
    }
  }
  // Report actors blocked on resources.
  num_reported = 0;
  for (const auto &shapes_it : boost::join(tasks_to_dispatch_, tasks_to_schedule_)) {
    auto &work_queue = shapes_it.second;
    for (const auto &work_it : work_queue) {
      Task task = work_it->task;
      if (task.GetTaskSpecification().IsActorCreationTask()) {
        if (num_reported++ > kMaxPendingActorsToReport) {
          break;  // Protect the raylet from reporting too much data.
        }
        auto ready_task = reply->add_infeasible_tasks();
        ready_task->CopyFrom(task.GetTaskSpecification().GetMessage());
      }
    }
  }
}

void ClusterTaskManager::FillResourceUsage(
    rpc::ResourcesData &data,
    const std::shared_ptr<SchedulingResources> &last_reported_resources) {
  if (max_resource_shapes_per_load_report_ == 0) {
    return;
  }
  auto resource_loads = data.mutable_resource_load();
  auto resource_load_by_shape =
      data.mutable_resource_load_by_shape()->mutable_resource_demands();

  int num_reported = 0;

  // 1-CPU optimization
  static const ResourceSet one_cpu_resource_set(
      std::unordered_map<std::string, double>({{kCPU_ResourceLabel, 1}}));
  static const SchedulingClass one_cpu_scheduling_cls(
      TaskSpecification::GetSchedulingClass(one_cpu_resource_set));
  {
    num_reported++;
    int count = 0;
    auto it = tasks_to_schedule_.find(one_cpu_scheduling_cls);
    if (it != tasks_to_schedule_.end()) {
      count += it->second.size();
    }
    it = tasks_to_dispatch_.find(one_cpu_scheduling_cls);
    if (it != tasks_to_dispatch_.end()) {
      count += it->second.size();
    }

    if (count > 0) {
      auto by_shape_entry = resource_load_by_shape->Add();

      for (const auto &resource : one_cpu_resource_set.GetResourceMap()) {
        // Add to `resource_loads`.
        const auto &label = resource.first;
        const auto &quantity = resource.second;
        (*resource_loads)[label] += quantity * count;

        // Add to `resource_load_by_shape`.
        (*by_shape_entry->mutable_shape())[label] = quantity;
      }

      int num_ready = by_shape_entry->num_ready_requests_queued();
      by_shape_entry->set_num_ready_requests_queued(num_ready + count);

      auto backlog_it = backlog_tracker_.find(one_cpu_scheduling_cls);
      if (backlog_it != backlog_tracker_.end()) {
        by_shape_entry->set_backlog_size(backlog_it->second);
      }
    }
  }

  for (const auto &pair : tasks_to_schedule_) {
    const auto &scheduling_class = pair.first;
    if (scheduling_class == one_cpu_scheduling_cls) {
      continue;
    }
    if (num_reported++ >= max_resource_shapes_per_load_report_ &&
        max_resource_shapes_per_load_report_ >= 0) {
      // TODO (Alex): It's possible that we skip a different scheduling key which contains
      // the same resources.
      break;
    }
    const auto &resources =
        TaskSpecification::GetSchedulingClassDescriptor(scheduling_class)
            .GetResourceMap();
    const auto &queue = pair.second;
    const auto &count = queue.size();

    auto by_shape_entry = resource_load_by_shape->Add();

    for (const auto &resource : resources) {
      // Add to `resource_loads`.
      const auto &label = resource.first;
      const auto &quantity = resource.second;
      (*resource_loads)[label] += quantity * count;

      // Add to `resource_load_by_shape`.
      (*by_shape_entry->mutable_shape())[label] = quantity;
    }

    // If a task is not feasible on the local node it will not be feasible on any other
    // node in the cluster. See the scheduling policy defined by
    // ClusterResourceScheduler::GetBestSchedulableNode for more details.
    int num_ready = by_shape_entry->num_ready_requests_queued();
    by_shape_entry->set_num_ready_requests_queued(num_ready + count);
    auto backlog_it = backlog_tracker_.find(scheduling_class);
    if (backlog_it != backlog_tracker_.end()) {
      by_shape_entry->set_backlog_size(backlog_it->second);
    }
  }

  for (const auto &pair : tasks_to_dispatch_) {
    const auto &scheduling_class = pair.first;
    if (scheduling_class == one_cpu_scheduling_cls) {
      continue;
    }
    if (num_reported++ >= max_resource_shapes_per_load_report_ &&
        max_resource_shapes_per_load_report_ >= 0) {
      // TODO (Alex): It's possible that we skip a different scheduling key which contains
      // the same resources.
      break;
    }
    const auto &resources =
        TaskSpecification::GetSchedulingClassDescriptor(scheduling_class)
            .GetResourceMap();
    const auto &queue = pair.second;
    const auto &count = queue.size();

    auto by_shape_entry = resource_load_by_shape->Add();

    for (const auto &resource : resources) {
      // Add to `resource_loads`.
      const auto &label = resource.first;
      const auto &quantity = resource.second;
      (*resource_loads)[label] += quantity * count;

      // Add to `resource_load_by_shape`.
      (*by_shape_entry->mutable_shape())[label] = quantity;
    }
    int num_ready = by_shape_entry->num_ready_requests_queued();
    by_shape_entry->set_num_ready_requests_queued(num_ready + count);
    auto backlog_it = backlog_tracker_.find(scheduling_class);
    if (backlog_it != backlog_tracker_.end()) {
      by_shape_entry->set_backlog_size(backlog_it->second);
    }
  }

  for (const auto &pair : infeasible_tasks_) {
    const auto &scheduling_class = pair.first;
    if (scheduling_class == one_cpu_scheduling_cls) {
      continue;
    }
    if (num_reported++ >= max_resource_shapes_per_load_report_ &&
        max_resource_shapes_per_load_report_ >= 0) {
      // TODO (Alex): It's possible that we skip a different scheduling key which contains
      // the same resources.
      break;
    }
    const auto &resources =
        TaskSpecification::GetSchedulingClassDescriptor(scheduling_class)
            .GetResourceMap();
    const auto &queue = pair.second;
    const auto &count = queue.size();

    auto by_shape_entry = resource_load_by_shape->Add();
    for (const auto &resource : resources) {
      // Add to `resource_loads`.
      const auto &label = resource.first;
      const auto &quantity = resource.second;
      (*resource_loads)[label] += quantity * count;

      // Add to `resource_load_by_shape`.
      (*by_shape_entry->mutable_shape())[label] = quantity;
    }

    // If a task is not feasible on the local node it will not be feasible on any other
    // node in the cluster. See the scheduling policy defined by
    // ClusterResourceScheduler::GetBestSchedulableNode for more details.
    int num_infeasible = by_shape_entry->num_infeasible_requests_queued();
    by_shape_entry->set_num_infeasible_requests_queued(num_infeasible + count);
    auto backlog_it = backlog_tracker_.find(scheduling_class);
    if (backlog_it != backlog_tracker_.end()) {
      by_shape_entry->set_backlog_size(backlog_it->second);
    }
  }

  if (RayConfig::instance().enable_light_weight_resource_report()) {
    // Check whether resources have been changed.
    std::unordered_map<std::string, double> local_resource_map(
        data.resource_load().begin(), data.resource_load().end());
    ResourceSet local_resource(local_resource_map);
    if (last_reported_resources == nullptr ||
        !last_reported_resources->GetLoadResources().IsEqual(local_resource)) {
      data.set_resource_load_changed(true);
    }
  } else {
    data.set_resource_load_changed(true);
  }
}

bool ClusterTaskManager::AnyPendingTasks(Task *exemplar, bool *any_pending,
                                         int *num_pending_actor_creation,
                                         int *num_pending_tasks) const {
  // We are guaranteed that these tasks are blocked waiting for resources after a
  // call to ScheduleAndDispatchTasks(). They may be waiting for workers as well, but
  // this should be a transient condition only.
  for (const auto &shapes_it : boost::join(tasks_to_dispatch_, tasks_to_schedule_)) {
    auto &work_queue = shapes_it.second;
    for (const auto &work_it : work_queue) {
      const auto &task = work_it->task;
      if (task.GetTaskSpecification().IsActorCreationTask()) {
        *num_pending_actor_creation += 1;
      } else {
        *num_pending_tasks += 1;
      }

      if (!*any_pending) {
        *exemplar = task;
        *any_pending = true;
      }
    }
  }
  // If there's any pending task, at this point, there's no progress being made.
  return *any_pending;
}

std::string ClusterTaskManager::DebugStr() const {
  // TODO(Shanly): This method will be replaced with `DebugString` once we remove the
  // legacy scheduler.
  auto accumulator = [](size_t state,
                        const std::pair<int, std::deque<std::shared_ptr<Work>>> &pair) {
    return state + pair.second.size();
  };
  size_t num_infeasible_tasks = std::accumulate(
      infeasible_tasks_.begin(), infeasible_tasks_.end(), (size_t)0, accumulator);
  size_t num_tasks_to_schedule = std::accumulate(
      tasks_to_schedule_.begin(), tasks_to_schedule_.end(), (size_t)0, accumulator);
  size_t num_tasks_to_dispatch = std::accumulate(
      tasks_to_dispatch_.begin(), tasks_to_dispatch_.end(), (size_t)0, accumulator);
  std::stringstream buffer;
  buffer << "========== Node: " << self_node_id_ << " =================\n";
  buffer << "Infeasible queue length: " << num_infeasible_tasks << "\n";
  buffer << "Schedule queue length: " << num_tasks_to_schedule << "\n";
  buffer << "Dispatch queue length: " << num_tasks_to_dispatch << "\n";
  buffer << "Waiting tasks size: " << waiting_tasks_index_.size() << "\n";
  buffer << "Number of executing tasks: " << executing_task_args_.size() << "\n";
  buffer << "Number of pinned task arguments: " << pinned_task_arguments_.size() << "\n";
  buffer << "cluster_resource_scheduler state: "
         << cluster_resource_scheduler_->DebugString() << "\n";
  buffer << "==================================================";
  return buffer.str();
}

void ClusterTaskManager::RecordMetrics() {
  stats::NumReceivedTasks.Record(metric_tasks_queued_);
  stats::NumDispatchedTasks.Record(metric_tasks_dispatched_);
  stats::NumSpilledTasks.Record(metric_tasks_spilled_);

  metric_tasks_queued_ = 0;
  metric_tasks_dispatched_ = 0;
  metric_tasks_spilled_ = 0;

  uint64_t num_infeasible_tasks = 0;
  for (const auto &pair : infeasible_tasks_) {
    num_infeasible_tasks += pair.second.size();
  }
  stats::NumInfeasibleTasks.Record(num_infeasible_tasks);
}

void ClusterTaskManager::TryLocalInfeasibleTaskScheduling() {
  for (auto shapes_it = infeasible_tasks_.begin();
       shapes_it != infeasible_tasks_.end();) {
    auto &work_queue = shapes_it->second;
    RAY_CHECK(!work_queue.empty())
        << "Empty work queue shouldn't have been added as a infeasible shape.";
    // We only need to check the first item because every task has the same shape.
    // If the first entry is infeasible, that means everything else is the same.
    const auto work = work_queue[0];
    Task task = work->task;
    RAY_LOG(DEBUG) << "Check if the infeasible task is schedulable in any node. task_id:"
                   << task.GetTaskSpecification().TaskId();
    auto placement_resources =
        task.GetTaskSpecification().GetRequiredPlacementResources().GetResourceMap();
    // This argument is used to set violation, which is an unsupported feature now.
    int64_t _unused;
    bool is_infeasible;
    std::string node_id_string = cluster_resource_scheduler_->GetBestSchedulableNode(
        placement_resources, task.GetTaskSpecification().IsActorCreationTask(),
        /*force_spillback=*/false, &_unused, &is_infeasible);

    // There is no node that has available resources to run the request.
    // Move on to the next shape.
    if (is_infeasible) {
      RAY_LOG(DEBUG) << "No feasible node found for task "
                     << task.GetTaskSpecification().TaskId();
      shapes_it++;
    } else {
      RAY_LOG(DEBUG) << "Infeasible task of task id "
                     << task.GetTaskSpecification().TaskId()
                     << " is now feasible. Move the entry back to tasks_to_schedule_";
      tasks_to_schedule_[shapes_it->first] = shapes_it->second;
      shapes_it = infeasible_tasks_.erase(shapes_it);
    }
  }
}

void ClusterTaskManager::Dispatch(
    std::shared_ptr<WorkerInterface> worker,
    std::unordered_map<WorkerID, std::shared_ptr<WorkerInterface>> &leased_workers,
    const std::shared_ptr<TaskResourceInstances> &allocated_instances, const Task &task,
    rpc::RequestWorkerLeaseReply *reply, std::function<void(void)> send_reply_callback) {
  metric_tasks_dispatched_++;
  const auto &task_spec = task.GetTaskSpecification();

  worker->SetBundleId(task_spec.PlacementGroupBundleId());
  worker->SetOwnerAddress(task_spec.CallerAddress());
  if (task_spec.IsActorCreationTask()) {
    // The actor belongs to this worker now.
    worker->SetLifetimeAllocatedInstances(allocated_instances);
  } else {
    worker->SetAllocatedInstances(allocated_instances);
  }
  worker->AssignTaskId(task_spec.TaskId());
  worker->SetAssignedTask(task);

  // Pass the contact info of the worker to use.
  reply->set_worker_pid(worker->GetProcess().GetId());
  reply->mutable_worker_address()->set_ip_address(worker->IpAddress());
  reply->mutable_worker_address()->set_port(worker->Port());
  reply->mutable_worker_address()->set_worker_id(worker->WorkerId().Binary());
  reply->mutable_worker_address()->set_raylet_id(self_node_id_.Binary());

  RAY_CHECK(leased_workers.find(worker->WorkerId()) == leased_workers.end());
  leased_workers[worker->WorkerId()] = worker;
  RemoveFromBacklogTracker(task);

  // Update our internal view of the cluster state.
  std::shared_ptr<TaskResourceInstances> allocated_resources;
  if (task_spec.IsActorCreationTask()) {
    allocated_resources = worker->GetLifetimeAllocatedInstances();
  } else {
    allocated_resources = worker->GetAllocatedInstances();
  }
  auto predefined_resources = allocated_resources->predefined_resources;
  ::ray::rpc::ResourceMapEntry *resource;
  for (size_t res_idx = 0; res_idx < predefined_resources.size(); res_idx++) {
    bool first = true;  // Set resource name only if at least one of its
                        // instances has available capacity.
    for (size_t inst_idx = 0; inst_idx < predefined_resources[res_idx].size();
         inst_idx++) {
      if (predefined_resources[res_idx][inst_idx] > 0.) {
        if (first) {
          resource = reply->add_resource_mapping();
          resource->set_name(
              cluster_resource_scheduler_->GetResourceNameFromIndex(res_idx));
          first = false;
        }
        auto rid = resource->add_resource_ids();
        rid->set_index(inst_idx);
        rid->set_quantity(predefined_resources[res_idx][inst_idx].Double());
      }
    }
  }
  auto custom_resources = allocated_resources->custom_resources;
  for (auto it = custom_resources.begin(); it != custom_resources.end(); ++it) {
    bool first = true;  // Set resource name only if at least one of its
                        // instances has available capacity.
    for (size_t inst_idx = 0; inst_idx < it->second.size(); inst_idx++) {
      if (it->second[inst_idx] > 0.) {
        if (first) {
          resource = reply->add_resource_mapping();
          resource->set_name(
              cluster_resource_scheduler_->GetResourceNameFromIndex(it->first));
          first = false;
        }
        auto rid = resource->add_resource_ids();
        rid->set_index(inst_idx);
        rid->set_quantity(it->second[inst_idx].Double());
      }
    }
  }
  // Send the result back.
  send_reply_callback();
}

void ClusterTaskManager::Spillback(const NodeID &spillback_to,
                                   const std::shared_ptr<Work> &work) {
  metric_tasks_spilled_++;
  const auto &task = work->task;
  const auto &task_spec = task.GetTaskSpecification();
  RemoveFromBacklogTracker(task);
  RAY_LOG(DEBUG) << "Spilling task " << task_spec.TaskId() << " to node " << spillback_to;

  if (!cluster_resource_scheduler_->AllocateRemoteTaskResources(
          spillback_to.Binary(), task_spec.GetRequiredResources().GetResourceMap())) {
    RAY_LOG(DEBUG) << "Tried to allocate resources for request " << task_spec.TaskId()
                   << " on a remote node that are no longer available";
  }

  auto node_info_opt = get_node_info_(spillback_to);
  RAY_CHECK(node_info_opt)
      << "Spilling back to a node manager, but no GCS info found for node "
      << spillback_to;
  auto reply = work->reply;
  reply->mutable_retry_at_raylet_address()->set_ip_address(
      node_info_opt->node_manager_address());
  reply->mutable_retry_at_raylet_address()->set_port(node_info_opt->node_manager_port());
  reply->mutable_retry_at_raylet_address()->set_raylet_id(spillback_to.Binary());

  auto send_reply_callback = work->callback;
  send_reply_callback();
}

void ClusterTaskManager::AddToBacklogTracker(const Task &task) {
  if (report_worker_backlog_) {
    auto cls = task.GetTaskSpecification().GetSchedulingClass();
    backlog_tracker_[cls] += task.BacklogSize();
  }
}

void ClusterTaskManager::RemoveFromBacklogTracker(const Task &task) {
  if (report_worker_backlog_) {
    SchedulingClass cls = task.GetTaskSpecification().GetSchedulingClass();
    backlog_tracker_[cls] -= task.BacklogSize();
    if (backlog_tracker_[cls] == 0) {
      backlog_tracker_.erase(backlog_tracker_.find(cls));
    }
  }
}

void ClusterTaskManager::ReleaseWorkerResources(std::shared_ptr<WorkerInterface> worker) {
  RAY_CHECK(worker != nullptr);
  auto allocated_instances = worker->GetAllocatedInstances();
  if (allocated_instances != nullptr) {
    if (worker->IsBlocked()) {
      // If the worker is blocked, its CPU instances have already been released. We clear
      // the CPU instances to avoid double freeing.
      allocated_instances->ClearCPUInstances();
    }
    cluster_resource_scheduler_->ReleaseWorkerResources(worker->GetAllocatedInstances());
    worker->ClearAllocatedInstances();
    return;
  }

  auto lifetime_allocated_instances = worker->GetLifetimeAllocatedInstances();
  if (lifetime_allocated_instances != nullptr) {
    if (worker->IsBlocked()) {
      // If the worker is blocked, its CPU instances have already been released. We clear
      // the CPU instances to avoid double freeing.
      lifetime_allocated_instances->ClearCPUInstances();
    }
    cluster_resource_scheduler_->ReleaseWorkerResources(
        worker->GetLifetimeAllocatedInstances());
    worker->ClearLifetimeAllocatedInstances();
  }
}

bool ClusterTaskManager::ReleaseCpuResourcesFromUnblockedWorker(
    std::shared_ptr<WorkerInterface> worker) {
  if (!worker || worker->IsBlocked()) {
    return false;
  }

  if (worker->GetAllocatedInstances() != nullptr) {
    auto cpu_instances = worker->GetAllocatedInstances()->GetCPUInstancesDouble();
    if (cpu_instances.size() > 0) {
      std::vector<double> overflow_cpu_instances =
          cluster_resource_scheduler_->AddCPUResourceInstances(cpu_instances);
      for (unsigned int i = 0; i < overflow_cpu_instances.size(); i++) {
        RAY_CHECK(overflow_cpu_instances[i] == 0) << "Should not be overflow";
      }
      worker->MarkBlocked();
      return true;
    }
  }

  return false;
}

bool ClusterTaskManager::ReturnCpuResourcesToBlockedWorker(
    std::shared_ptr<WorkerInterface> worker) {
  if (!worker || !worker->IsBlocked()) {
    return false;
  }
  if (worker->GetAllocatedInstances() != nullptr) {
    auto cpu_instances = worker->GetAllocatedInstances()->GetCPUInstancesDouble();
    if (cpu_instances.size() > 0) {
      // Important: we allow going negative here, since otherwise you can use infinite
      // CPU resources by repeatedly blocking / unblocking a task. By allowing it to go
      // negative, at most one task can "borrow" this worker's resources.
      cluster_resource_scheduler_->SubtractCPUResourceInstances(
          cpu_instances, /*allow_going_negative=*/true);
      worker->MarkUnblocked();
      return true;
    }
  }
  return false;
}

void ClusterTaskManager::ScheduleAndDispatchTasks() {
  SchedulePendingTasks();
  DispatchScheduledTasksToWorkers(worker_pool_, leased_workers_);
  // TODO(swang): Spill from waiting queue first? Otherwise, we may end up
  // spilling a task whose args are already local.
  // TODO(swang): Invoke ScheduleAndDispatchTasks() when we run out of memory
  // in the PullManager or periodically, to make sure that we spill waiting
  // tasks that are blocked.
  SpillWaitingTasks();
}

void ClusterTaskManager::SpillWaitingTasks() {
  // Try to spill waiting tasks to a remote node, prioritizing those at the end
  // of the queue. Waiting tasks are spilled if there are enough remote
  // resources AND (we have no resources available locally OR their
  // dependencies are not being fetched). We should not spill tasks whose
  // dependencies are actively being fetched because some of their dependencies
  // may already be local or in-flight to this node.
  //
  // NOTE(swang): We do not iterate by scheduling class here, so if we break
  // due to lack of remote resources, it is possible that a waiting task that
  // is earlier in the queue could have been scheduled to a remote node.
  auto it = waiting_task_queue_.end();
  while (it != waiting_task_queue_.begin()) {
    it--;
    const auto &task = (*it)->task;
    const auto &task_id = task.GetTaskSpecification().TaskId();
    // Check whether this task's dependencies are blocked (not being actively
    // pulled).  If this is true, then we should force the task onto a remote
    // feasible node, even if we have enough resources available locally for
    // placement.
    bool force_spillback = task_dependency_manager_.TaskDependenciesBlocked(task_id);
    RAY_LOG(DEBUG) << "Attempting to spill back waiting task " << task_id
                   << " to remote node. Force spillback? " << force_spillback;
    auto placement_resources =
        task.GetTaskSpecification().GetRequiredPlacementResources().GetResourceMap();
    int64_t _unused;
    bool is_infeasible;
    // TODO(swang): The policy currently does not account for object store
    // memory availability. Ideally, we should pick the node with the most
    // memory availability.
    std::string node_id_string = cluster_resource_scheduler_->GetBestSchedulableNode(
        placement_resources, task.GetTaskSpecification().IsActorCreationTask(),
        /*force_spillback=*/force_spillback, &_unused, &is_infeasible);
    if (!node_id_string.empty() && node_id_string != self_node_id_.Binary()) {
      NodeID node_id = NodeID::FromBinary(node_id_string);
      Spillback(node_id, *it);
      if (!task.GetTaskSpecification().GetDependencies().empty()) {
        task_dependency_manager_.RemoveTaskDependencies(
            task.GetTaskSpecification().TaskId());
      }
      waiting_tasks_index_.erase(task_id);
      it = waiting_task_queue_.erase(it);
    } else {
      if (node_id_string.empty()) {
        RAY_LOG(DEBUG) << "Task " << task_id
                       << " has blocked dependencies, but no other node has resources, "
                          "keeping the task local";
      } else {
        RAY_LOG(DEBUG) << "Keeping waiting task " << task_id << " local";
      }
      // We should keep the task local. Note that an earlier task in the queue
      // may have different resource requirements and could actually be
      // scheduled on a remote node.
      break;
    }
  }
}

ResourceSet ClusterTaskManager::CalcNormalTaskResources() const {
  std::unordered_map<std::string, FixedPoint> total_normal_task_resources;
  const auto &string_id_map = cluster_resource_scheduler_->GetStringIdMap();
  for (auto &entry : leased_workers_) {
    std::shared_ptr<WorkerInterface> worker = entry.second;
    auto &task_spec = worker->GetAssignedTask().GetTaskSpecification();
    if (!task_spec.PlacementGroupBundleId().first.IsNil()) {
      continue;
    }

    auto task_id = worker->GetAssignedTaskId();
    auto actor_id = task_id.ActorId();
    if (!actor_id.IsNil() && task_id == TaskID::ForActorCreationTask(actor_id)) {
      // This task ID corresponds to an actor creation task.
      continue;
    }

    if (auto allocated_instances = worker->GetAllocatedInstances()) {
      auto resource_request = allocated_instances->ToResourceRequest();
      for (size_t i = 0; i < resource_request.predefined_resources.size(); i++) {
        if (resource_request.predefined_resources[i] > 0) {
          total_normal_task_resources[ResourceEnumToString(PredefinedResources(i))] +=
              resource_request.predefined_resources[i];
        }
      }
      for (auto &entry : resource_request.custom_resources) {
        if (entry.second > 0) {
          total_normal_task_resources[string_id_map.Get(entry.first)] += entry.second;
        }
      }
    }
  }
  return total_normal_task_resources;
}

}  // namespace raylet
}  // namespace ray<|MERGE_RESOLUTION|>--- conflicted
+++ resolved
@@ -291,6 +291,9 @@
                 ReleaseTaskArgs(task_id);
                 if (status.IsJobHasFinished() && !canceled) {
                   erase_from_dispatch_queue_fn(work, scheduling_class);
+
+                } else if (status.IsRuntimeEnvCreationFailed()) {
+                  CancelTask(task_id, true);
                 } else {
                   // TODO(guyang.sgy): If status.IsRuntimeEnvCreationFailed(), re-schedule
                   // the task to other nodes.
@@ -506,15 +509,9 @@
   ReleaseWorkerResources(worker);
 }
 
-<<<<<<< HEAD
-void ReplyCancelled(std::shared_ptr<Work> &work) {
+void ReplyCancelled(std::shared_ptr<Work> &work, bool runtime_env_setup_failed) {
   auto reply = work->reply;
   auto callback = work->callback;
-=======
-void ReplyCancelled(Work &work, bool runtime_env_setup_failed) {
-  auto reply = std::get<1>(work);
-  auto callback = std::get<2>(work);
->>>>>>> 7ed62ea0
   reply->set_canceled(true);
   reply->set_runtime_env_setup_failed(runtime_env_setup_failed);
   callback();
@@ -531,13 +528,8 @@
       const auto &task = (*work_it)->task;
       if (task.GetTaskSpecification().TaskId() == task_id) {
         RemoveFromBacklogTracker(task);
-<<<<<<< HEAD
         RAY_LOG(DEBUG) << "Canceling task " << task_id << " from schedule queue.";
-        ReplyCancelled(*work_it);
-=======
-        RAY_LOG(DEBUG) << "Canceling task " << task_id;
         ReplyCancelled(*work_it, runtime_env_setup_failed);
->>>>>>> 7ed62ea0
         work_queue.erase(work_it);
         if (work_queue.empty()) {
           tasks_to_schedule_.erase(shapes_it);
@@ -553,12 +545,8 @@
       const auto &task = (*work_it)->task;
       if (task.GetTaskSpecification().TaskId() == task_id) {
         RemoveFromBacklogTracker(task);
-<<<<<<< HEAD
         RAY_LOG(DEBUG) << "Canceling task " << task_id << " from dispatch queue.";
-        ReplyCancelled(*work_it);
-=======
         ReplyCancelled(*work_it, runtime_env_setup_failed);
->>>>>>> 7ed62ea0
         if (!task.GetTaskSpecification().GetDependencies().empty()) {
           task_dependency_manager_.RemoveTaskDependencies(
               task.GetTaskSpecification().TaskId());
@@ -580,12 +568,8 @@
       const auto &task = (*work_it)->task;
       if (task.GetTaskSpecification().TaskId() == task_id) {
         RemoveFromBacklogTracker(task);
-<<<<<<< HEAD
         RAY_LOG(DEBUG) << "Canceling task " << task_id << " from infeasible queue.";
-        ReplyCancelled(*work_it);
-=======
         ReplyCancelled(*work_it, runtime_env_setup_failed);
->>>>>>> 7ed62ea0
         work_queue.erase(work_it);
         if (work_queue.empty()) {
           infeasible_tasks_.erase(shapes_it);
