--- conflicted
+++ resolved
@@ -276,17 +276,12 @@
   return false;
 }
 
-<<<<<<< HEAD
-void ClusterTaskManager::Heartbeat(bool light_heartbeat_enabled,
-                                   std::shared_ptr<HeartbeatTableData> data) const {
-  if (max_resource_shapes_per_load_report_ == 0) {
-    return;
-  }
-=======
 void ClusterTaskManager::FillResourceUsage(
     bool light_report_resource_usage_enabled,
     std::shared_ptr<rpc::ResourcesData> data) const {
->>>>>>> 9ded69fd
+  if (max_resource_shapes_per_load_report_ == 0) {
+                                                  return;
+  }
   // TODO (WangTao): Find a way to check if load changed and combine it with light
   // heartbeat. Now we just report it every time.
   data->set_resource_load_changed(true);
