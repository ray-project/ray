#include <google/protobuf/map.h>

#include <boost/range/join.hpp>

#include "ray/raylet/scheduling/cluster_task_manager.h"
#include "ray/stats/stats.h"
#include "ray/util/logging.h"

namespace ray {
namespace raylet {

// The max number of pending actors to report in node stats.
const int kMaxPendingActorsToReport = 20;

ClusterTaskManager::ClusterTaskManager(
    const NodeID &self_node_id,
    std::shared_ptr<ClusterResourceScheduler> cluster_resource_scheduler,
    TaskDependencyManagerInterface &task_dependency_manager,
    std::function<bool(const WorkerID &, const NodeID &)> is_owner_alive,
    NodeInfoGetter get_node_info,
    std::function<void(const Task &)> announce_infeasible_task,
    WorkerPoolInterface &worker_pool,
    std::unordered_map<WorkerID, std::shared_ptr<WorkerInterface>> &leased_workers,
    std::function<bool(const std::vector<ObjectID> &object_ids,
                       std::vector<std::unique_ptr<RayObject>> *results)>
        get_task_arguments,
    size_t max_pinned_task_arguments_bytes)
    : self_node_id_(self_node_id),
      cluster_resource_scheduler_(cluster_resource_scheduler),
      task_dependency_manager_(task_dependency_manager),
      is_owner_alive_(is_owner_alive),
      get_node_info_(get_node_info),
      announce_infeasible_task_(announce_infeasible_task),
      max_resource_shapes_per_load_report_(
          RayConfig::instance().max_resource_shapes_per_load_report()),
      report_worker_backlog_(RayConfig::instance().report_worker_backlog()),
      worker_pool_(worker_pool),
      leased_workers_(leased_workers),
<<<<<<< HEAD
      pin_task_arguments_(pin_task_arguments),
      metric_tasks_queued_(0),
      metric_tasks_dispatched_(0),
      metric_tasks_spilled_(0) {}
=======
      get_task_arguments_(get_task_arguments),
      max_pinned_task_arguments_bytes_(max_pinned_task_arguments_bytes) {}
>>>>>>> f52c8557

bool ClusterTaskManager::SchedulePendingTasks() {
  // Always try to schedule infeasible tasks in case they are now feasible.
  TryLocalInfeasibleTaskScheduling();
  bool did_schedule = false;
  for (auto shapes_it = tasks_to_schedule_.begin();
       shapes_it != tasks_to_schedule_.end();) {
    auto &work_queue = shapes_it->second;
    bool is_infeasible = false;
    for (auto work_it = work_queue.begin(); work_it != work_queue.end();) {
      // Check every task in task_to_schedule queue to see
      // whether it can be scheduled. This avoids head-of-line
      // blocking where a task which cannot be scheduled because
      // there are not enough available resources blocks other
      // tasks from being scheduled.
      const Work &work = *work_it;
      Task task = std::get<0>(work);
      RAY_LOG(DEBUG) << "Scheduling pending task "
                     << task.GetTaskSpecification().TaskId();
      auto placement_resources =
          task.GetTaskSpecification().GetRequiredPlacementResources().GetResourceMap();
      // This argument is used to set violation, which is an unsupported feature now.
      int64_t _unused;
      std::string node_id_string = cluster_resource_scheduler_->GetBestSchedulableNode(
          placement_resources, task.GetTaskSpecification().IsActorCreationTask(),
          /*force_spillback=*/false, &_unused, &is_infeasible);

      // There is no node that has available resources to run the request.
      // Move on to the next shape.
      if (node_id_string.empty()) {
        RAY_LOG(DEBUG) << "No node found to schedule a task "
                       << task.GetTaskSpecification().TaskId() << " is infeasible?"
                       << is_infeasible;
        break;
      }

      if (node_id_string == self_node_id_.Binary()) {
        // Warning: WaitForTaskArgsRequests must execute (do not let it short
        // circuit if did_schedule is true).
        bool task_scheduled = WaitForTaskArgsRequests(work);
        did_schedule = task_scheduled || did_schedule;
      } else {
        // Should spill over to a different node.
        NodeID node_id = NodeID::FromBinary(node_id_string);
        Spillback(node_id, work);
      }
      work_it = work_queue.erase(work_it);
    }

    if (is_infeasible) {
      RAY_CHECK(!work_queue.empty());
      // Only announce the first item as infeasible.
      auto &work_queue = shapes_it->second;
      const auto &work = work_queue[0];
      const Task task = std::get<0>(work);
      announce_infeasible_task_(task);

      // TODO(sang): Use a shared pointer deque to reduce copy overhead.
      infeasible_tasks_[shapes_it->first] = shapes_it->second;
      shapes_it = tasks_to_schedule_.erase(shapes_it);
    } else if (work_queue.empty()) {
      shapes_it = tasks_to_schedule_.erase(shapes_it);
    } else {
      shapes_it++;
    }
  }
  return did_schedule;
}

bool ClusterTaskManager::WaitForTaskArgsRequests(Work work) {
  const auto &task = std::get<0>(work);
  const auto &task_id = task.GetTaskSpecification().TaskId();
  const auto &scheduling_key = task.GetTaskSpecification().GetSchedulingClass();
  auto object_ids = task.GetTaskSpecification().GetDependencies();
  bool can_dispatch = true;
  if (object_ids.size() > 0) {
    bool args_ready =
        task_dependency_manager_.RequestTaskDependencies(task_id, task.GetDependencies());
    if (args_ready) {
      RAY_LOG(DEBUG) << "Args already ready, task can be dispatched " << task_id;
      tasks_to_dispatch_[scheduling_key].push_back(work);
    } else {
      RAY_LOG(DEBUG) << "Waiting for args for task: "
                     << task.GetTaskSpecification().TaskId();
      can_dispatch = false;
      auto it = waiting_task_queue_.insert(waiting_task_queue_.end(), work);
      RAY_CHECK(waiting_tasks_index_.emplace(task_id, it).second);
    }
  } else {
    RAY_LOG(DEBUG) << "No args, task can be dispatched "
                   << task.GetTaskSpecification().TaskId();
    tasks_to_dispatch_[scheduling_key].push_back(work);
  }
  return can_dispatch;
}

void ClusterTaskManager::DispatchScheduledTasksToWorkers(
    WorkerPoolInterface &worker_pool,
    std::unordered_map<WorkerID, std::shared_ptr<WorkerInterface>> &leased_workers) {
  // Check every task in task_to_dispatch queue to see
  // whether it can be dispatched and ran. This avoids head-of-line
  // blocking where a task which cannot be dispatched because
  // there are not enough available resources blocks other
  // tasks from being dispatched.
  for (auto shapes_it = tasks_to_dispatch_.begin();
       shapes_it != tasks_to_dispatch_.end();) {
    auto &dispatch_queue = shapes_it->second;
    bool is_infeasible = false;
    for (auto work_it = dispatch_queue.begin(); work_it != dispatch_queue.end();) {
      auto &work = *work_it;
      const auto &task = std::get<0>(work);
      const auto &spec = task.GetTaskSpecification();
      TaskID task_id = spec.TaskId();

      bool args_missing = false;
      bool success = PinTaskArgsIfMemoryAvailable(spec, &args_missing);
      // An argument was evicted since this task was added to the dispatch
      // queue. Move it back to the waiting queue. The caller is responsible
      // for notifying us when the task is unblocked again.
      if (!success) {
        if (args_missing) {
          // Insert the task at the head of the waiting queue because we
          // prioritize spilling from the end of the queue.
          auto it = waiting_task_queue_.insert(waiting_task_queue_.begin(),
                                               std::move(*work_it));
          RAY_CHECK(waiting_tasks_index_.emplace(task_id, it).second);
          work_it = dispatch_queue.erase(work_it);
        } else {
          // The task's args cannot be pinned due to lack of memory. We should
          // retry dispatching the task once another task finishes and releases
          // its arguments.
          RAY_LOG(INFO) << "Dispatching task " << task_id
                        << " would put this node over the max memory allowed for "
                           "arguments of executing tasks ("
                        << max_pinned_task_arguments_bytes_
                        << "). Waiting to dispatch task until other tasks complete";
          RAY_CHECK(!executing_task_args_.empty() && !pinned_task_arguments_.empty())
              << "Cannot dispatch task " << task_id
              << " until another task finishes and releases its arguments, but no other "
                 "task is running";
          work_it++;
        }
        continue;
      }

      const auto owner_worker_id = WorkerID::FromBinary(spec.CallerAddress().worker_id());
      const auto owner_node_id = NodeID::FromBinary(spec.CallerAddress().raylet_id());

      // If the owner has died since this task was queued, cancel the task by
      // killing the worker (unless this task is for a detached actor).
      if (!spec.IsDetachedActor() && !is_owner_alive_(owner_worker_id, owner_node_id)) {
        RAY_LOG(WARNING) << "Task: " << task.GetTaskSpecification().TaskId()
                         << "'s caller is no longer running. Cancelling task.";
        if (!spec.GetDependencies().empty()) {
          task_dependency_manager_.RemoveTaskDependencies(task_id);
        }
        ReleaseTaskArgs(task_id);
        work_it = dispatch_queue.erase(work_it);
        continue;
      }

      // Check if the node is still schedulable. It may not be if dependency resolution
      // took a long time.
      std::shared_ptr<TaskResourceInstances> allocated_instances(
          new TaskResourceInstances());
      bool schedulable = cluster_resource_scheduler_->AllocateLocalTaskResources(
          spec.GetRequiredResources().GetResourceMap(), allocated_instances);

      if (!schedulable) {
        ReleaseTaskArgs(task_id);
        // The local node currently does not have the resources to run the task, so we
        // should try spilling to another node.
        bool did_spill = TrySpillback(work, is_infeasible);
        if (!did_spill) {
          // There must not be any other available nodes in the cluster, so the task
          // should stay on this node. We can skip the reest of the shape because the
          // scheduler will make the same decision.
          break;
        }
      } else {
        // The local node has the available resources to run the task, so we should run
        // it.
        std::shared_ptr<WorkerInterface> worker = worker_pool_.PopWorker(spec);
        if (!worker) {
          RAY_LOG(DEBUG) << "This node has available resources, but no worker processes "
                            "to grant the lease.";
          // We've already acquired resources so we need to release them to avoid
          // double-acquiring when the next invocation of this function tries to schedule
          // this task.
          cluster_resource_scheduler_->ReleaseWorkerResources(allocated_instances);
          // No worker available, we won't be able to schedule any kind of task.
          // Worker processes spin up pretty quickly, so it's not worth trying to spill
          // this task.
          ReleaseTaskArgs(task_id);
          return;
        }

        RAY_LOG(DEBUG) << "Dispatching task " << task_id << " to worker "
                       << worker->WorkerId();
        auto reply = std::get<1>(*work_it);
        auto callback = std::get<2>(*work_it);
        Dispatch(worker, leased_workers_, allocated_instances, task, reply, callback);
      }

      if (!spec.GetDependencies().empty()) {
        task_dependency_manager_.RemoveTaskDependencies(
            task.GetTaskSpecification().TaskId());
      }
      work_it = dispatch_queue.erase(work_it);
    }
    if (is_infeasible) {
      infeasible_tasks_[shapes_it->first] = std::move(shapes_it->second);
      shapes_it = tasks_to_dispatch_.erase(shapes_it);
    } else if (dispatch_queue.empty()) {
      shapes_it = tasks_to_dispatch_.erase(shapes_it);
    } else {
      shapes_it++;
    }
  }
}

bool ClusterTaskManager::TrySpillback(const Work &work, bool &is_infeasible) {
  const auto &spec = std::get<0>(work).GetTaskSpecification();
  int64_t _unused;
  auto placement_resources = spec.GetRequiredPlacementResources().GetResourceMap();
  std::string node_id_string = cluster_resource_scheduler_->GetBestSchedulableNode(
      placement_resources, spec.IsActorCreationTask(), /*force_spillback=*/false,
      &_unused, &is_infeasible);

  if (is_infeasible || node_id_string == self_node_id_.Binary() ||
      node_id_string.empty()) {
    return false;
  }

  NodeID node_id = NodeID::FromBinary(node_id_string);
  Spillback(node_id, work);
  return true;
}

void ClusterTaskManager::QueueAndScheduleTask(
    const Task &task, rpc::RequestWorkerLeaseReply *reply,
    rpc::SendReplyCallback send_reply_callback) {
  RAY_LOG(DEBUG) << "Queuing and scheduling task "
                 << task.GetTaskSpecification().TaskId();
  metric_tasks_queued_++;
  Work work = std::make_tuple(task, reply, [send_reply_callback] {
    send_reply_callback(Status::OK(), nullptr, nullptr);
  });
  const auto &scheduling_class = task.GetTaskSpecification().GetSchedulingClass();
  // If the scheduling class is infeasible, just add the work to the infeasible queue
  // directly.
  if (infeasible_tasks_.count(scheduling_class) > 0) {
    infeasible_tasks_[scheduling_class].push_back(work);
  } else {
    tasks_to_schedule_[scheduling_class].push_back(work);
  }
  AddToBacklogTracker(task);
  ScheduleAndDispatchTasks();
}

void ClusterTaskManager::ScheduleInfeasibleTasks() {
  // Do nothing.
  // TODO(Shanly): This method will be removed once we remove the legacy scheduler.
}

void ClusterTaskManager::TasksUnblocked(const std::vector<TaskID> &ready_ids) {
  if (ready_ids.empty()) {
    return;
  }

  for (const auto &task_id : ready_ids) {
    auto it = waiting_tasks_index_.find(task_id);
    if (it != waiting_tasks_index_.end()) {
      auto work = *it->second;
      const auto &task = std::get<0>(work);
      const auto &scheduling_key = task.GetTaskSpecification().GetSchedulingClass();
      RAY_LOG(DEBUG) << "Args ready, task can be dispatched "
                     << task.GetTaskSpecification().TaskId();
      tasks_to_dispatch_[scheduling_key].push_back(work);
      waiting_task_queue_.erase(it->second);
      waiting_tasks_index_.erase(it);
    }
  }
  ScheduleAndDispatchTasks();
}

void ClusterTaskManager::TaskFinished(std::shared_ptr<WorkerInterface> worker,
                                      Task *task) {
  RAY_CHECK(worker != nullptr && task != nullptr);
  *task = worker->GetAssignedTask();
  ReleaseTaskArgs(task->GetTaskSpecification().TaskId());
  if (worker->GetAllocatedInstances() != nullptr) {
    ReleaseWorkerResources(worker);
  }
}

bool ClusterTaskManager::PinTaskArgsIfMemoryAvailable(const TaskSpecification &spec,
                                                      bool *args_missing) {
  std::vector<std::unique_ptr<RayObject>> args;
  const auto &deps = spec.GetDependencyIds();
  if (!deps.empty()) {
    // This gets refs to the arguments stored in plasma. The refs should be
    // deleted once we no longer need to pin the arguments.
    if (!get_task_arguments_(deps, &args)) {
      *args_missing = true;
      return false;
    }
    for (size_t i = 0; i < deps.size(); i++) {
      if (args[i] == nullptr) {
        // This can happen if the task's arguments were all local at some
        // point, but then at least one was evicted before the task could
        // be dispatched to a worker.
        RAY_LOG(INFO)
            << "Task " << spec.TaskId() << " argument " << deps[i]
            << " was evicted before the task could be dispatched. This can happen "
               "when there are many objects needed on this node. The task will be "
               "scheduled once all of its dependencies are local.";
        *args_missing = true;
        return false;
      }
    }
  }

  *args_missing = false;
  size_t task_arg_bytes = 0;
  for (auto &arg : args) {
    task_arg_bytes += arg->GetSize();
  }
  PinTaskArgs(spec, std::move(args));
  RAY_LOG(DEBUG) << "Size of pinned task args is now " << pinned_task_arguments_bytes_;
  if (task_arg_bytes > max_pinned_task_arguments_bytes_) {
    RAY_LOG(WARNING)
        << "Dispatched task " << spec.TaskId() << " has arguments of size "
        << task_arg_bytes
        << ", but the max memory allowed for arguments of executing tasks is only "
        << max_pinned_task_arguments_bytes_;
  } else if (pinned_task_arguments_bytes_ > max_pinned_task_arguments_bytes_) {
    ReleaseTaskArgs(spec.TaskId());
    return false;
  }

  return true;
}

void ClusterTaskManager::PinTaskArgs(const TaskSpecification &spec,
                                     std::vector<std::unique_ptr<RayObject>> args) {
  const auto &deps = spec.GetDependencyIds();
  // TODO(swang): This should really be an assertion, but we can sometimes
  // receive a duplicate task request if there is a failure and the original
  // version of the task has not yet been canceled.
  auto inserted = executing_task_args_.emplace(spec.TaskId(), deps).second;
  if (inserted) {
    for (size_t i = 0; i < deps.size(); i++) {
      auto inserted =
          pinned_task_arguments_.emplace(deps[i], std::make_pair(std::move(args[i]), 0));
      auto it = inserted.first;
      if (inserted.second) {
        // This is the first task that needed this argument.
        pinned_task_arguments_bytes_ += it->second.first->GetSize();
      }
      it->second.second++;
    }
  } else {
    RAY_LOG(INFO) << "Scheduler received duplicate task " << spec.TaskId()
                  << ", most likely because the first execution failed";
  }
}

void ClusterTaskManager::ReleaseTaskArgs(const TaskID &task_id) {
  auto it = executing_task_args_.find(task_id);
  // TODO(swang): This should really be an assertion, but we can sometimes
  // receive a duplicate task request if there is a failure and the original
  // version of the task has not yet been canceled.
  if (it != executing_task_args_.end()) {
    for (auto &arg : it->second) {
      auto arg_it = pinned_task_arguments_.find(arg);
      RAY_CHECK(arg_it != pinned_task_arguments_.end());
      RAY_CHECK(arg_it->second.second > 0);
      arg_it->second.second--;
      if (arg_it->second.second == 0) {
        // This is the last task that needed this argument.
        pinned_task_arguments_bytes_ -= arg_it->second.first->GetSize();
        pinned_task_arguments_.erase(arg_it);
      }
    }
    executing_task_args_.erase(it);
  }
}

void ClusterTaskManager::ReturnWorkerResources(std::shared_ptr<WorkerInterface> worker) {
  // TODO(Shanly): This method will be removed and can be replaced by
  // `ReleaseWorkerResources` directly once we remove the legacy scheduler.
  ReleaseWorkerResources(worker);
}

void ReplyCancelled(Work &work) {
  auto reply = std::get<1>(work);
  auto callback = std::get<2>(work);
  reply->set_canceled(true);
  callback();
}

bool ClusterTaskManager::CancelTask(const TaskID &task_id) {
  // TODO(sang): There are lots of repetitive code around task backlogs. We should
  // refactor them.
  for (auto shapes_it = tasks_to_schedule_.begin(); shapes_it != tasks_to_schedule_.end();
       shapes_it++) {
    auto &work_queue = shapes_it->second;
    for (auto work_it = work_queue.begin(); work_it != work_queue.end(); work_it++) {
      const auto &task = std::get<0>(*work_it);
      if (task.GetTaskSpecification().TaskId() == task_id) {
        RemoveFromBacklogTracker(task);
        RAY_LOG(DEBUG) << "Canceling task " << task_id;
        ReplyCancelled(*work_it);
        work_queue.erase(work_it);
        if (work_queue.empty()) {
          tasks_to_schedule_.erase(shapes_it);
        }
        return true;
      }
    }
  }
  for (auto shapes_it = tasks_to_dispatch_.begin(); shapes_it != tasks_to_dispatch_.end();
       shapes_it++) {
    auto &work_queue = shapes_it->second;
    for (auto work_it = work_queue.begin(); work_it != work_queue.end(); work_it++) {
      const auto &task = std::get<0>(*work_it);
      if (task.GetTaskSpecification().TaskId() == task_id) {
        RemoveFromBacklogTracker(task);
        ReplyCancelled(*work_it);
        if (!task.GetTaskSpecification().GetDependencies().empty()) {
          task_dependency_manager_.RemoveTaskDependencies(
              task.GetTaskSpecification().TaskId());
        }
        work_queue.erase(work_it);
        if (work_queue.empty()) {
          tasks_to_dispatch_.erase(shapes_it);
        }
        return true;
      }
    }
  }

  for (auto shapes_it = infeasible_tasks_.begin(); shapes_it != infeasible_tasks_.end();
       shapes_it++) {
    auto &work_queue = shapes_it->second;
    for (auto work_it = work_queue.begin(); work_it != work_queue.end(); work_it++) {
      const auto &task = std::get<0>(*work_it);
      if (task.GetTaskSpecification().TaskId() == task_id) {
        RemoveFromBacklogTracker(task);
        ReplyCancelled(*work_it);
        work_queue.erase(work_it);
        if (work_queue.empty()) {
          infeasible_tasks_.erase(shapes_it);
        }
        return true;
      }
    }
  }

  auto iter = waiting_tasks_index_.find(task_id);
  if (iter != waiting_tasks_index_.end()) {
    const auto &task = std::get<0>(*iter->second);
    RemoveFromBacklogTracker(task);
    ReplyCancelled(*iter->second);
    if (!task.GetTaskSpecification().GetDependencies().empty()) {
      task_dependency_manager_.RemoveTaskDependencies(
          task.GetTaskSpecification().TaskId());
    }
    waiting_task_queue_.erase(iter->second);
    waiting_tasks_index_.erase(iter);

    return true;
  }

  return false;
}

void ClusterTaskManager::FillPendingActorInfo(rpc::GetNodeStatsReply *reply) const {
  // Report infeasible actors.
  int num_reported = 0;
  for (const auto &shapes_it : infeasible_tasks_) {
    auto &work_queue = shapes_it.second;
    for (const auto &work_it : work_queue) {
      Task task = std::get<0>(work_it);
      if (task.GetTaskSpecification().IsActorCreationTask()) {
        if (num_reported++ > kMaxPendingActorsToReport) {
          break;  // Protect the raylet from reporting too much data.
        }
        auto infeasible_task = reply->add_infeasible_tasks();
        infeasible_task->CopyFrom(task.GetTaskSpecification().GetMessage());
      }
    }
  }
  // Report actors blocked on resources.
  num_reported = 0;
  for (const auto &shapes_it : boost::join(tasks_to_dispatch_, tasks_to_schedule_)) {
    auto &work_queue = shapes_it.second;
    for (const auto &work_it : work_queue) {
      Task task = std::get<0>(work_it);
      if (task.GetTaskSpecification().IsActorCreationTask()) {
        if (num_reported++ > kMaxPendingActorsToReport) {
          break;  // Protect the raylet from reporting too much data.
        }
        auto ready_task = reply->add_infeasible_tasks();
        ready_task->CopyFrom(task.GetTaskSpecification().GetMessage());
      }
    }
  }
}

void ClusterTaskManager::FillResourceUsage(rpc::ResourcesData &data) {
  if (max_resource_shapes_per_load_report_ == 0) {
    return;
  }
  // TODO (WangTao): Find a way to check if load changed and combine it with light
  // heartbeat. Now we just report it every time.
  data.set_resource_load_changed(true);
  auto resource_loads = data.mutable_resource_load();
  auto resource_load_by_shape =
      data.mutable_resource_load_by_shape()->mutable_resource_demands();

  int num_reported = 0;

  // 1-CPU optimization
  static const ResourceSet one_cpu_resource_set(
      std::unordered_map<std::string, double>({{kCPU_ResourceLabel, 1}}));
  static const SchedulingClass one_cpu_scheduling_cls(
      TaskSpecification::GetSchedulingClass(one_cpu_resource_set));
  {
    num_reported++;
    int count = 0;
    auto it = tasks_to_schedule_.find(one_cpu_scheduling_cls);
    if (it != tasks_to_schedule_.end()) {
      count += it->second.size();
    }
    it = tasks_to_dispatch_.find(one_cpu_scheduling_cls);
    if (it != tasks_to_dispatch_.end()) {
      count += it->second.size();
    }

    if (count > 0) {
      auto by_shape_entry = resource_load_by_shape->Add();

      for (const auto &resource : one_cpu_resource_set.GetResourceMap()) {
        // Add to `resource_loads`.
        const auto &label = resource.first;
        const auto &quantity = resource.second;
        (*resource_loads)[label] += quantity * count;

        // Add to `resource_load_by_shape`.
        (*by_shape_entry->mutable_shape())[label] = quantity;
      }

      int num_ready = by_shape_entry->num_ready_requests_queued();
      by_shape_entry->set_num_ready_requests_queued(num_ready + count);

      auto backlog_it = backlog_tracker_.find(one_cpu_scheduling_cls);
      if (backlog_it != backlog_tracker_.end()) {
        by_shape_entry->set_backlog_size(backlog_it->second);
      }
    }
  }

  for (const auto &pair : tasks_to_schedule_) {
    const auto &scheduling_class = pair.first;
    if (scheduling_class == one_cpu_scheduling_cls) {
      continue;
    }
    if (num_reported++ >= max_resource_shapes_per_load_report_ &&
        max_resource_shapes_per_load_report_ >= 0) {
      // TODO (Alex): It's possible that we skip a different scheduling key which contains
      // the same resources.
      break;
    }
    const auto &resources =
        TaskSpecification::GetSchedulingClassDescriptor(scheduling_class)
            .GetResourceMap();
    const auto &queue = pair.second;
    const auto &count = queue.size();

    auto by_shape_entry = resource_load_by_shape->Add();

    for (const auto &resource : resources) {
      // Add to `resource_loads`.
      const auto &label = resource.first;
      const auto &quantity = resource.second;
      (*resource_loads)[label] += quantity * count;

      // Add to `resource_load_by_shape`.
      (*by_shape_entry->mutable_shape())[label] = quantity;
    }

    // If a task is not feasible on the local node it will not be feasible on any other
    // node in the cluster. See the scheduling policy defined by
    // ClusterResourceScheduler::GetBestSchedulableNode for more details.
    int num_ready = by_shape_entry->num_ready_requests_queued();
    by_shape_entry->set_num_ready_requests_queued(num_ready + count);
    auto backlog_it = backlog_tracker_.find(scheduling_class);
    if (backlog_it != backlog_tracker_.end()) {
      by_shape_entry->set_backlog_size(backlog_it->second);
    }
  }

  for (const auto &pair : tasks_to_dispatch_) {
    const auto &scheduling_class = pair.first;
    if (scheduling_class == one_cpu_scheduling_cls) {
      continue;
    }
    if (num_reported++ >= max_resource_shapes_per_load_report_ &&
        max_resource_shapes_per_load_report_ >= 0) {
      // TODO (Alex): It's possible that we skip a different scheduling key which contains
      // the same resources.
      break;
    }
    const auto &resources =
        TaskSpecification::GetSchedulingClassDescriptor(scheduling_class)
            .GetResourceMap();
    const auto &queue = pair.second;
    const auto &count = queue.size();

    auto by_shape_entry = resource_load_by_shape->Add();

    for (const auto &resource : resources) {
      // Add to `resource_loads`.
      const auto &label = resource.first;
      const auto &quantity = resource.second;
      (*resource_loads)[label] += quantity * count;

      // Add to `resource_load_by_shape`.
      (*by_shape_entry->mutable_shape())[label] = quantity;
    }
    int num_ready = by_shape_entry->num_ready_requests_queued();
    by_shape_entry->set_num_ready_requests_queued(num_ready + count);
    auto backlog_it = backlog_tracker_.find(scheduling_class);
    if (backlog_it != backlog_tracker_.end()) {
      by_shape_entry->set_backlog_size(backlog_it->second);
    }
  }

  for (const auto &pair : infeasible_tasks_) {
    const auto &scheduling_class = pair.first;
    if (scheduling_class == one_cpu_scheduling_cls) {
      continue;
    }
    if (num_reported++ >= max_resource_shapes_per_load_report_ &&
        max_resource_shapes_per_load_report_ >= 0) {
      // TODO (Alex): It's possible that we skip a different scheduling key which contains
      // the same resources.
      break;
    }
    const auto &resources =
        TaskSpecification::GetSchedulingClassDescriptor(scheduling_class)
            .GetResourceMap();
    const auto &queue = pair.second;
    const auto &count = queue.size();

    auto by_shape_entry = resource_load_by_shape->Add();
    for (const auto &resource : resources) {
      // Add to `resource_loads`.
      const auto &label = resource.first;
      const auto &quantity = resource.second;
      (*resource_loads)[label] += quantity * count;

      // Add to `resource_load_by_shape`.
      (*by_shape_entry->mutable_shape())[label] = quantity;
    }

    // If a task is not feasible on the local node it will not be feasible on any other
    // node in the cluster. See the scheduling policy defined by
    // ClusterResourceScheduler::GetBestSchedulableNode for more details.
    int num_infeasible = by_shape_entry->num_infeasible_requests_queued();
    by_shape_entry->set_num_infeasible_requests_queued(num_infeasible + count);
    auto backlog_it = backlog_tracker_.find(scheduling_class);
    if (backlog_it != backlog_tracker_.end()) {
      by_shape_entry->set_backlog_size(backlog_it->second);
    }
  }
}

bool ClusterTaskManager::AnyPendingTasks(Task *exemplar, bool *any_pending,
                                         int *num_pending_actor_creation,
                                         int *num_pending_tasks) const {
  // We are guaranteed that these tasks are blocked waiting for resources after a
  // call to ScheduleAndDispatchTasks(). They may be waiting for workers as well, but
  // this should be a transient condition only.
  for (const auto &shapes_it : boost::join(tasks_to_dispatch_, tasks_to_schedule_)) {
    auto &work_queue = shapes_it.second;
    for (const auto &work_it : work_queue) {
      const auto &task = std::get<0>(work_it);
      if (task.GetTaskSpecification().IsActorCreationTask()) {
        *num_pending_actor_creation += 1;
      } else {
        *num_pending_tasks += 1;
      }

      if (!*any_pending) {
        *exemplar = task;
        *any_pending = true;
      }
    }
  }
  // If there's any pending task, at this point, there's no progress being made.
  return *any_pending;
}

std::string ClusterTaskManager::DebugStr() const {
  // TODO(Shanly): This method will be replaced with `DebugString` once we remove the
  // legacy scheduler.
  auto accumulator = [](size_t state, const std::pair<int, std::deque<Work>> &pair) {
    return state + pair.second.size();
  };
  size_t num_infeasible_tasks = std::accumulate(
      infeasible_tasks_.begin(), infeasible_tasks_.end(), (size_t)0, accumulator);
  size_t num_tasks_to_schedule = std::accumulate(
      tasks_to_schedule_.begin(), tasks_to_schedule_.end(), (size_t)0, accumulator);
  size_t num_tasks_to_dispatch = std::accumulate(
      tasks_to_dispatch_.begin(), tasks_to_dispatch_.end(), (size_t)0, accumulator);
  std::stringstream buffer;
  buffer << "========== Node: " << self_node_id_ << " =================\n";
  buffer << "Infeasible queue length: " << num_infeasible_tasks << "\n";
  buffer << "Schedule queue length: " << num_tasks_to_schedule << "\n";
  buffer << "Dispatch queue length: " << num_tasks_to_dispatch << "\n";
  buffer << "Waiting tasks size: " << waiting_tasks_index_.size() << "\n";
  buffer << "Number of executing tasks: " << executing_task_args_.size() << "\n";
  buffer << "Number of pinned task arguments: " << pinned_task_arguments_.size() << "\n";
  buffer << "cluster_resource_scheduler state: "
         << cluster_resource_scheduler_->DebugString() << "\n";
  buffer << "==================================================";
  return buffer.str();
}

void ClusterTaskManager::RecordMetrics() {
  stats::NumReceivedTasks.Record(metric_tasks_queued_);
  stats::NumDispatchedTasks.Record(metric_tasks_dispatched_);
  stats::NumSpilledTasks.Record(metric_tasks_spilled_);

  metric_tasks_queued_ = 0;
  metric_tasks_dispatched_ = 0;
  metric_tasks_spilled_ = 0;

  uint64_t num_infeasible_tasks = 0;
  for (const auto &pair : infeasible_tasks_) {
    num_infeasible_tasks += pair.second.size();
  }
  stats::NumInfeasibleTasks.Record(num_infeasible_tasks);
}

void ClusterTaskManager::TryLocalInfeasibleTaskScheduling() {
  for (auto shapes_it = infeasible_tasks_.begin();
       shapes_it != infeasible_tasks_.end();) {
    auto &work_queue = shapes_it->second;
    RAY_CHECK(!work_queue.empty())
        << "Empty work queue shouldn't have been added as a infeasible shape.";
    // We only need to check the first item because every task has the same shape.
    // If the first entry is infeasible, that means everything else is the same.
    const auto work = work_queue[0];
    Task task = std::get<0>(work);
    RAY_LOG(DEBUG) << "Check if the infeasible task is schedulable in any node. task_id:"
                   << task.GetTaskSpecification().TaskId();
    auto placement_resources =
        task.GetTaskSpecification().GetRequiredPlacementResources().GetResourceMap();
    // This argument is used to set violation, which is an unsupported feature now.
    int64_t _unused;
    bool is_infeasible;
    std::string node_id_string = cluster_resource_scheduler_->GetBestSchedulableNode(
        placement_resources, task.GetTaskSpecification().IsActorCreationTask(),
        /*force_spillback=*/false, &_unused, &is_infeasible);

    // There is no node that has available resources to run the request.
    // Move on to the next shape.
    if (is_infeasible) {
      RAY_LOG(DEBUG) << "No feasible node found for task "
                     << task.GetTaskSpecification().TaskId();
      shapes_it++;
    } else {
      RAY_LOG(DEBUG) << "Infeasible task of task id "
                     << task.GetTaskSpecification().TaskId()
                     << " is now feasible. Move the entry back to tasks_to_schedule_";
      tasks_to_schedule_[shapes_it->first] = shapes_it->second;
      shapes_it = infeasible_tasks_.erase(shapes_it);
    }
  }
}

void ClusterTaskManager::Dispatch(
    std::shared_ptr<WorkerInterface> worker,
    std::unordered_map<WorkerID, std::shared_ptr<WorkerInterface>> &leased_workers,
    std::shared_ptr<TaskResourceInstances> &allocated_instances, const Task &task,
    rpc::RequestWorkerLeaseReply *reply, std::function<void(void)> send_reply_callback) {
  metric_tasks_dispatched_++;
  const auto &task_spec = task.GetTaskSpecification();

  worker->SetBundleId(task_spec.PlacementGroupBundleId());
  worker->SetOwnerAddress(task_spec.CallerAddress());
  if (task_spec.IsActorCreationTask()) {
    // The actor belongs to this worker now.
    worker->SetLifetimeAllocatedInstances(allocated_instances);
  } else {
    worker->SetAllocatedInstances(allocated_instances);
  }
  worker->AssignTaskId(task_spec.TaskId());
  worker->SetAssignedTask(task);

  // Pass the contact info of the worker to use.
  reply->set_worker_pid(worker->GetProcess().GetId());
  reply->mutable_worker_address()->set_ip_address(worker->IpAddress());
  reply->mutable_worker_address()->set_port(worker->Port());
  reply->mutable_worker_address()->set_worker_id(worker->WorkerId().Binary());
  reply->mutable_worker_address()->set_raylet_id(self_node_id_.Binary());

  RAY_CHECK(leased_workers.find(worker->WorkerId()) == leased_workers.end());
  leased_workers[worker->WorkerId()] = worker;
  RemoveFromBacklogTracker(task);

  // Update our internal view of the cluster state.
  std::shared_ptr<TaskResourceInstances> allocated_resources;
  if (task_spec.IsActorCreationTask()) {
    allocated_resources = worker->GetLifetimeAllocatedInstances();
  } else {
    allocated_resources = worker->GetAllocatedInstances();
  }
  auto predefined_resources = allocated_resources->predefined_resources;
  ::ray::rpc::ResourceMapEntry *resource;
  for (size_t res_idx = 0; res_idx < predefined_resources.size(); res_idx++) {
    bool first = true;  // Set resource name only if at least one of its
                        // instances has available capacity.
    for (size_t inst_idx = 0; inst_idx < predefined_resources[res_idx].size();
         inst_idx++) {
      if (predefined_resources[res_idx][inst_idx] > 0.) {
        if (first) {
          resource = reply->add_resource_mapping();
          resource->set_name(
              cluster_resource_scheduler_->GetResourceNameFromIndex(res_idx));
          first = false;
        }
        auto rid = resource->add_resource_ids();
        rid->set_index(inst_idx);
        rid->set_quantity(predefined_resources[res_idx][inst_idx].Double());
      }
    }
  }
  auto custom_resources = allocated_resources->custom_resources;
  for (auto it = custom_resources.begin(); it != custom_resources.end(); ++it) {
    bool first = true;  // Set resource name only if at least one of its
                        // instances has available capacity.
    for (size_t inst_idx = 0; inst_idx < it->second.size(); inst_idx++) {
      if (it->second[inst_idx] > 0.) {
        if (first) {
          resource = reply->add_resource_mapping();
          resource->set_name(
              cluster_resource_scheduler_->GetResourceNameFromIndex(it->first));
          first = false;
        }
        auto rid = resource->add_resource_ids();
        rid->set_index(inst_idx);
        rid->set_quantity(it->second[inst_idx].Double());
      }
    }
  }
  // Send the result back.
  send_reply_callback();
}

void ClusterTaskManager::Spillback(const NodeID &spillback_to, const Work &work) {
  metric_tasks_spilled_++;
  const auto &task = std::get<0>(work);
  const auto &task_spec = task.GetTaskSpecification();
  RemoveFromBacklogTracker(task);
  RAY_LOG(DEBUG) << "Spilling task " << task_spec.TaskId() << " to node " << spillback_to;

  if (!cluster_resource_scheduler_->AllocateRemoteTaskResources(
          spillback_to.Binary(), task_spec.GetRequiredResources().GetResourceMap())) {
    RAY_LOG(INFO) << "Tried to allocate resources for request " << task_spec.TaskId()
                  << " on a remote node that are no longer available";
  }

  auto node_info_opt = get_node_info_(spillback_to);
  RAY_CHECK(node_info_opt)
      << "Spilling back to a node manager, but no GCS info found for node "
      << spillback_to;
  auto reply = std::get<1>(work);
  reply->mutable_retry_at_raylet_address()->set_ip_address(
      node_info_opt->node_manager_address());
  reply->mutable_retry_at_raylet_address()->set_port(node_info_opt->node_manager_port());
  reply->mutable_retry_at_raylet_address()->set_raylet_id(spillback_to.Binary());

  auto send_reply_callback = std::get<2>(work);
  send_reply_callback();
}

void ClusterTaskManager::AddToBacklogTracker(const Task &task) {
  if (report_worker_backlog_) {
    auto cls = task.GetTaskSpecification().GetSchedulingClass();
    backlog_tracker_[cls] += task.BacklogSize();
  }
}

void ClusterTaskManager::RemoveFromBacklogTracker(const Task &task) {
  if (report_worker_backlog_) {
    SchedulingClass cls = task.GetTaskSpecification().GetSchedulingClass();
    backlog_tracker_[cls] -= task.BacklogSize();
    if (backlog_tracker_[cls] == 0) {
      backlog_tracker_.erase(backlog_tracker_.find(cls));
    }
  }
}

void ClusterTaskManager::ReleaseWorkerResources(std::shared_ptr<WorkerInterface> worker) {
  RAY_CHECK(worker != nullptr);
  cluster_resource_scheduler_->ReleaseWorkerResources(worker->GetAllocatedInstances());
  worker->ClearAllocatedInstances();
  cluster_resource_scheduler_->ReleaseWorkerResources(
      worker->GetLifetimeAllocatedInstances());
  worker->ClearLifetimeAllocatedInstances();
}

bool ClusterTaskManager::ReleaseCpuResourcesFromUnblockedWorker(
    std::shared_ptr<WorkerInterface> worker) {
  if (!worker || worker->IsBlocked()) {
    return false;
  }

  if (worker->GetAllocatedInstances() != nullptr) {
    auto cpu_instances = worker->GetAllocatedInstances()->GetCPUInstancesDouble();
    if (cpu_instances.size() > 0) {
      std::vector<double> overflow_cpu_instances =
          cluster_resource_scheduler_->AddCPUResourceInstances(cpu_instances);
      for (unsigned int i = 0; i < overflow_cpu_instances.size(); i++) {
        RAY_CHECK(overflow_cpu_instances[i] == 0) << "Should not be overflow";
      }
      return true;
    }
  }

  return false;
}

bool ClusterTaskManager::ReturnCpuResourcesToBlockedWorker(
    std::shared_ptr<WorkerInterface> worker) {
  if (!worker || !worker->IsBlocked()) {
    return false;
  }
  if (worker->GetAllocatedInstances() != nullptr) {
    auto cpu_instances = worker->GetAllocatedInstances()->GetCPUInstancesDouble();
    if (cpu_instances.size() > 0) {
      // Important: we allow going negative here, since otherwise you can use infinite
      // CPU resources by repeatedly blocking / unblocking a task. By allowing it to go
      // negative, at most one task can "borrow" this worker's resources.
      cluster_resource_scheduler_->SubtractCPUResourceInstances(
          cpu_instances, /*allow_going_negative=*/true);
      return true;
    }
  }
  return false;
}

void ClusterTaskManager::ScheduleAndDispatchTasks() {
  SchedulePendingTasks();
  DispatchScheduledTasksToWorkers(worker_pool_, leased_workers_);
  // TODO(swang): Spill from waiting queue first? Otherwise, we may end up
  // spilling a task whose args are already local.
  // TODO(swang): Invoke ScheduleAndDispatchTasks() when we run out of memory
  // in the PullManager or periodically, to make sure that we spill waiting
  // tasks that are blocked.
  SpillWaitingTasks();
}

void ClusterTaskManager::SpillWaitingTasks() {
  RAY_LOG(DEBUG) << "Attempting to spill back from waiting task queue";
  // Try to spill waiting tasks to a remote node, prioritizing those at the end
  // of the queue. Waiting tasks are spilled if there are enough remote
  // resources AND (we have no resources available locally OR their
  // dependencies are not being fetched). We should not spill tasks whose
  // dependencies are actively being fetched because some of their dependencies
  // may already be local or in-flight to this node.
  //
  // NOTE(swang): We do not iterate by scheduling class here, so if we break
  // due to lack of remote resources, it is possible that a waiting task that
  // is earlier in the queue could have been scheduled to a remote node.
  auto it = waiting_task_queue_.end();
  while (it != waiting_task_queue_.begin()) {
    it--;
    const auto &task = std::get<0>(*it);
    const auto &task_id = task.GetTaskSpecification().TaskId();
    // Check whether this task's dependencies are blocked (not being actively
    // pulled).  If this is true, then we should force the task onto a remote
    // feasible node, even if we have enough resources available locally for
    // placement.
    bool force_spillback = task_dependency_manager_.TaskDependenciesBlocked(task_id);
    RAY_LOG(DEBUG) << "Attempting to spill back waiting task " << task_id
                   << " to remote node. Force spillback? " << force_spillback;
    auto placement_resources =
        task.GetTaskSpecification().GetRequiredPlacementResources().GetResourceMap();
    int64_t _unused;
    bool is_infeasible;
    // TODO(swang): The policy currently does not account for object store
    // memory availability. Ideally, we should pick the node with the most
    // memory availability.
    std::string node_id_string = cluster_resource_scheduler_->GetBestSchedulableNode(
        placement_resources, task.GetTaskSpecification().IsActorCreationTask(),
        /*force_spillback=*/force_spillback, &_unused, &is_infeasible);
    if (!node_id_string.empty() && node_id_string != self_node_id_.Binary()) {
      NodeID node_id = NodeID::FromBinary(node_id_string);
      Spillback(node_id, *it);
      if (!task.GetTaskSpecification().GetDependencies().empty()) {
        task_dependency_manager_.RemoveTaskDependencies(
            task.GetTaskSpecification().TaskId());
      }
      waiting_tasks_index_.erase(task_id);
      it = waiting_task_queue_.erase(it);
    } else {
      if (node_id_string.empty()) {
        RAY_LOG(DEBUG) << "Task " << task_id
                       << " has blocked dependencies, but no other node has resources, "
                          "keeping the task local";
      } else {
        RAY_LOG(DEBUG) << "Keeping waiting task " << task_id << " local";
      }
      // We should keep the task local. Note that an earlier task in the queue
      // may have different resource requirements and could actually be
      // scheduled on a remote node.
      break;
    }
  }
}

}  // namespace raylet
}  // namespace ray<|MERGE_RESOLUTION|>--- conflicted
+++ resolved
@@ -36,15 +36,11 @@
       report_worker_backlog_(RayConfig::instance().report_worker_backlog()),
       worker_pool_(worker_pool),
       leased_workers_(leased_workers),
-<<<<<<< HEAD
-      pin_task_arguments_(pin_task_arguments),
+      get_task_arguments_(get_task_arguments),
+      max_pinned_task_arguments_bytes_(max_pinned_task_arguments_bytes),
       metric_tasks_queued_(0),
       metric_tasks_dispatched_(0),
       metric_tasks_spilled_(0) {}
-=======
-      get_task_arguments_(get_task_arguments),
-      max_pinned_task_arguments_bytes_(max_pinned_task_arguments_bytes) {}
->>>>>>> f52c8557
 
 bool ClusterTaskManager::SchedulePendingTasks() {
   // Always try to schedule infeasible tasks in case they are now feasible.
