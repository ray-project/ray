--- conflicted
+++ resolved
@@ -71,13 +71,8 @@
       // blocking where a task which cannot be scheduled because
       // there are not enough available resources blocks other
       // tasks from being scheduled.
-<<<<<<< HEAD
       const std::shared_ptr<Work> &work = *work_it;
-      Task task = work->task;
-=======
-      const Work &work = *work_it;
-      RayTask task = std::get<0>(work);
->>>>>>> 13f39b2c
+      RayTask task = work->task;
       RAY_LOG(DEBUG) << "Scheduling pending task "
                      << task.GetTaskSpecification().TaskId();
       auto placement_resources =
@@ -117,11 +112,7 @@
       // Only announce the first item as infeasible.
       auto &work_queue = shapes_it->second;
       const auto &work = work_queue[0];
-<<<<<<< HEAD
-      const Task task = work->task;
-=======
-      const RayTask task = std::get<0>(work);
->>>>>>> 13f39b2c
+      const RayTask task = work->task;
       announce_infeasible_task_(task);
 
       // TODO(sang): Use a shared pointer deque to reduce copy overhead.
@@ -679,11 +670,7 @@
   for (const auto &shapes_it : infeasible_tasks_) {
     auto &work_queue = shapes_it.second;
     for (const auto &work_it : work_queue) {
-<<<<<<< HEAD
-      Task task = work_it->task;
-=======
-      RayTask task = std::get<0>(work_it);
->>>>>>> 13f39b2c
+      RayTask task = work_it->task;
       if (task.GetTaskSpecification().IsActorCreationTask()) {
         if (num_reported++ > kMaxPendingActorsToReport) {
           break;  // Protect the raylet from reporting too much data.
@@ -698,11 +685,7 @@
   for (const auto &shapes_it : boost::join(tasks_to_dispatch_, tasks_to_schedule_)) {
     auto &work_queue = shapes_it.second;
     for (const auto &work_it : work_queue) {
-<<<<<<< HEAD
-      Task task = work_it->task;
-=======
-      RayTask task = std::get<0>(work_it);
->>>>>>> 13f39b2c
+      RayTask task = work_it->task;
       if (task.GetTaskSpecification().IsActorCreationTask()) {
         if (num_reported++ > kMaxPendingActorsToReport) {
           break;  // Protect the raylet from reporting too much data.
@@ -973,11 +956,7 @@
     // We only need to check the first item because every task has the same shape.
     // If the first entry is infeasible, that means everything else is the same.
     const auto work = work_queue[0];
-<<<<<<< HEAD
-    Task task = work->task;
-=======
-    RayTask task = std::get<0>(work);
->>>>>>> 13f39b2c
+    RayTask task = work->task;
     RAY_LOG(DEBUG) << "Check if the infeasible task is schedulable in any node. task_id:"
                    << task.GetTaskSpecification().TaskId();
     auto placement_resources =
@@ -1010,12 +989,9 @@
 void ClusterTaskManager::Dispatch(
     std::shared_ptr<WorkerInterface> worker,
     std::unordered_map<WorkerID, std::shared_ptr<WorkerInterface>> &leased_workers,
-<<<<<<< HEAD
-    const std::shared_ptr<TaskResourceInstances> &allocated_instances, const Task &task,
-=======
-    std::shared_ptr<TaskResourceInstances> &allocated_instances, const RayTask &task,
->>>>>>> 13f39b2c
-    rpc::RequestWorkerLeaseReply *reply, std::function<void(void)> send_reply_callback) {
+    const std::shared_ptr<TaskResourceInstances> &allocated_instances,
+    const RayTask &task, rpc::RequestWorkerLeaseReply *reply,
+    std::function<void(void)> send_reply_callback) {
   metric_tasks_dispatched_++;
   const auto &task_spec = task.GetTaskSpecification();
 
