--- conflicted
+++ resolved
@@ -715,48 +715,6 @@
 
   int num_reported = 0;
 
-<<<<<<< HEAD
-=======
-  // 1-CPU optimization
-  static const ResourceSet one_cpu_resource_set(
-      absl::flat_hash_map<std::string, double>({{kCPU_ResourceLabel, 1}}));
-  static const SchedulingClass one_cpu_scheduling_cls(
-      TaskSpecification::GetSchedulingClass(one_cpu_resource_set));
-  {
-    num_reported++;
-    int ready_count = 0;
-    auto it = tasks_to_schedule_.find(one_cpu_scheduling_cls);
-    if (it != tasks_to_schedule_.end()) {
-      ready_count += it->second.size();
-    }
-    it = tasks_to_dispatch_.find(one_cpu_scheduling_cls);
-    if (it != tasks_to_dispatch_.end()) {
-      ready_count += it->second.size();
-    }
-    int infeasible_count = 0;
-    it = infeasible_tasks_.find(one_cpu_scheduling_cls);
-    if (it != infeasible_tasks_.end()) {
-      infeasible_count += it->second.size();
-    }
-    const int total_count = ready_count + infeasible_count;
-    if (total_count > 0) {
-      auto by_shape_entry = resource_load_by_shape->Add();
-
-      for (const auto &[label, quantity] : one_cpu_resource_set.GetResourceMap()) {
-        // Add to `resource_loads`.
-        (*resource_loads)[label] += quantity * total_count;
-
-        // Add to `resource_load_by_shape`.
-        (*by_shape_entry->mutable_shape())[label] = quantity;
-      }
-
-      by_shape_entry->set_num_ready_requests_queued(ready_count);
-      by_shape_entry->set_num_infeasible_requests_queued(infeasible_count);
-      by_shape_entry->set_backlog_size(TotalBacklogSize(one_cpu_scheduling_cls));
-    }
-  }
-
->>>>>>> 5af6152e
   for (const auto &pair : tasks_to_schedule_) {
     const auto &scheduling_class = pair.first;
     if (num_reported++ >= max_resource_shapes_per_load_report_ &&
@@ -1023,11 +981,7 @@
 
   RAY_CHECK(leased_workers.find(worker->WorkerId()) == leased_workers.end());
   leased_workers[worker->WorkerId()] = worker;
-<<<<<<< HEAD
-  RemoveFromBacklogTracker(task);
   num_running_tasks_by_sched_cls_[task_spec.GetSchedulingClass()]++;
-=======
->>>>>>> 5af6152e
 
   // Update our internal view of the cluster state.
   std::shared_ptr<TaskResourceInstances> allocated_resources;
