// Copyright 2020-2021 The Ray Authors.
//
// Licensed under the Apache License, Version 2.0 (the "License");
// you may not use this file except in compliance with the License.
// You may obtain a copy of the License at
//
//  http://www.apache.org/licenses/LICENSE-2.0
//
// Unless required by applicable law or agreed to in writing, software
// distributed under the License is distributed on an "AS IS" BASIS,
// WITHOUT WARRANTIES OR CONDITIONS OF ANY KIND, either express or implied.
// See the License for the specific language governing permissions and
// limitations under the License.

#include "ray/raylet/scheduling/cluster_task_manager.h"

#include <google/protobuf/map.h>

#include <boost/range/join.hpp>

#include "ray/stats/stats.h"
#include "ray/util/logging.h"

namespace ray {
namespace raylet {

// The max number of pending actors to report in node stats.
const int kMaxPendingActorsToReport = 20;

ClusterTaskManager::ClusterTaskManager(
    const NodeID &self_node_id,
    std::shared_ptr<ClusterResourceScheduler> cluster_resource_scheduler,
    TaskDependencyManagerInterface &task_dependency_manager,
    std::function<bool(const WorkerID &, const NodeID &)> is_owner_alive,
    internal::NodeInfoGetter get_node_info,
    std::function<void(const RayTask &)> announce_infeasible_task,
    WorkerPoolInterface &worker_pool,
    absl::flat_hash_map<WorkerID, std::shared_ptr<WorkerInterface>> &leased_workers,
    std::function<bool(const std::vector<ObjectID> &object_ids,
                       std::vector<std::unique_ptr<RayObject>> *results)>
        get_task_arguments,
    size_t max_pinned_task_arguments_bytes, std::function<int64_t(void)> get_time_ms,
    int64_t sched_cls_cap_interval_ms)
    : self_node_id_(self_node_id),
      cluster_resource_scheduler_(cluster_resource_scheduler),
      task_dependency_manager_(task_dependency_manager),
      is_owner_alive_(is_owner_alive),
      get_node_info_(get_node_info),
      announce_infeasible_task_(announce_infeasible_task),
      max_resource_shapes_per_load_report_(
          RayConfig::instance().max_resource_shapes_per_load_report()),
      worker_pool_(worker_pool),
      leased_workers_(leased_workers),
      get_task_arguments_(get_task_arguments),
      max_pinned_task_arguments_bytes_(max_pinned_task_arguments_bytes),
      get_time_ms_(get_time_ms),
      sched_cls_cap_interval_ms_(sched_cls_cap_interval_ms),
      sched_cls_cap_max_ms_(RayConfig::instance().worker_cap_max_backoff_delay_ms()),
      metric_tasks_queued_(0),
      metric_tasks_dispatched_(0),
      metric_tasks_spilled_(0) {}

bool ClusterTaskManager::SchedulePendingTasks() {
  // Always try to schedule infeasible tasks in case they are now feasible.
  TryLocalInfeasibleTaskScheduling();
  bool did_schedule = false;
  for (auto shapes_it = tasks_to_schedule_.begin();
       shapes_it != tasks_to_schedule_.end();) {
    auto &work_queue = shapes_it->second;
    bool is_infeasible = false;
    for (auto work_it = work_queue.begin(); work_it != work_queue.end();) {
      // Check every task in task_to_schedule queue to see
      // whether it can be scheduled. This avoids head-of-line
      // blocking where a task which cannot be scheduled because
      // there are not enough available resources blocks other
      // tasks from being scheduled.
      const std::shared_ptr<internal::Work> &work = *work_it;
      RayTask task = work->task;
      RAY_LOG(DEBUG) << "Scheduling pending task "
                     << task.GetTaskSpecification().TaskId();
      std::string node_id_string =
          GetBestSchedulableNode(*work,
                                 /*requires_object_store_memory=*/false,
                                 /*force_spillback=*/false, &is_infeasible);

      // There is no node that has available resources to run the request.
      // Move on to the next shape.
      if (node_id_string.empty()) {
        RAY_LOG(DEBUG) << "No node found to schedule a task "
                       << task.GetTaskSpecification().TaskId() << " is infeasible?"
                       << is_infeasible;
        break;
      }

      if (node_id_string == self_node_id_.Binary()) {
        // Warning: WaitForTaskArgsRequests must execute (do not let it short
        // circuit if did_schedule is true).
        bool task_scheduled = WaitForTaskArgsRequests(work);
        did_schedule = task_scheduled || did_schedule;
      } else {
        // Should spill over to a different node.
        NodeID node_id = NodeID::FromBinary(node_id_string);
        Spillback(node_id, work);
      }
      work_it = work_queue.erase(work_it);
    }

    if (is_infeasible) {
      RAY_CHECK(!work_queue.empty());
      // Only announce the first item as infeasible.
      auto &work_queue = shapes_it->second;
      const auto &work = work_queue[0];
      const RayTask task = work->task;
      announce_infeasible_task_(task);

      // TODO(sang): Use a shared pointer deque to reduce copy overhead.
      infeasible_tasks_[shapes_it->first] = shapes_it->second;
      tasks_to_schedule_.erase(shapes_it++);
    } else if (work_queue.empty()) {
      tasks_to_schedule_.erase(shapes_it++);
    } else {
      shapes_it++;
    }
  }
  return did_schedule;
}

bool ClusterTaskManager::WaitForTaskArgsRequests(std::shared_ptr<internal::Work> work) {
  const auto &task = work->task;
  const auto &task_id = task.GetTaskSpecification().TaskId();
  const auto &scheduling_key = task.GetTaskSpecification().GetSchedulingClass();
  auto object_ids = task.GetTaskSpecification().GetDependencies();
  bool can_dispatch = true;
  if (object_ids.size() > 0) {
    bool args_ready =
        task_dependency_manager_.RequestTaskDependencies(task_id, task.GetDependencies());
    if (args_ready) {
      RAY_LOG(DEBUG) << "Args already ready, task can be dispatched " << task_id;
      tasks_to_dispatch_[scheduling_key].push_back(work);
    } else {
      RAY_LOG(DEBUG) << "Waiting for args for task: "
                     << task.GetTaskSpecification().TaskId();
      can_dispatch = false;
      auto it = waiting_task_queue_.insert(waiting_task_queue_.end(), work);
      RAY_CHECK(waiting_tasks_index_.emplace(task_id, it).second);
    }
  } else {
    RAY_LOG(DEBUG) << "No args, task can be dispatched "
                   << task.GetTaskSpecification().TaskId();
    tasks_to_dispatch_[scheduling_key].push_back(work);
  }
  return can_dispatch;
}

bool ClusterTaskManager::PoppedWorkerHandler(
    const std::shared_ptr<WorkerInterface> worker, PopWorkerStatus status,
    const TaskID &task_id, SchedulingClass scheduling_class,
    const std::shared_ptr<internal::Work> &work, bool is_detached_actor,
    const rpc::Address &owner_address) {
  const auto &reply = work->reply;
  const auto &callback = work->callback;
  bool canceled = work->GetState() == internal::WorkStatus::CANCELLED;
  const auto &task = work->task;
  const auto &spec = task.GetTaskSpecification();
  bool dispatched = false;

  // Check whether owner worker or owner node dead.
  bool not_detached_with_owner_failed = false;
  const auto owner_worker_id = WorkerID::FromBinary(owner_address.worker_id());
  const auto owner_node_id = NodeID::FromBinary(owner_address.raylet_id());
  if (!is_detached_actor && !is_owner_alive_(owner_worker_id, owner_node_id)) {
    not_detached_with_owner_failed = true;
  }

  auto erase_from_dispatch_queue_fn = [this](const std::shared_ptr<internal::Work> &work,
                                             const SchedulingClass &scheduling_class) {
    auto shapes_it = tasks_to_dispatch_.find(scheduling_class);
    RAY_CHECK(shapes_it != tasks_to_dispatch_.end());
    auto &dispatch_queue = shapes_it->second;
    bool erased = false;
    for (auto work_it = dispatch_queue.begin(); work_it != dispatch_queue.end();
         work_it++) {
      if (*work_it == work) {
        dispatch_queue.erase(work_it);
        erased = true;
        break;
      }
    }
    if (dispatch_queue.empty()) {
      tasks_to_dispatch_.erase(shapes_it);
    }
    RAY_CHECK(erased);
  };

  if (canceled) {
    // Task has been canceled.
    RAY_LOG(DEBUG) << "Task " << task_id << " has been canceled when worker popped";
    // All the cleaning work has been done when canceled task. Just return
    // false without doing anything.
    return false;
  }

  if (!worker || not_detached_with_owner_failed) {
    // There are two cases that will not dispatch the task at this time:
    // Case 1: Empty worker popped.
    // Case 2: The task owner failed (not alive), except the creation task of
    // detached actor.
    // In that two case, we should also release worker resources, release task
    // args.

    dispatched = false;
    // We've already acquired resources so we need to release them.
    cluster_resource_scheduler_->ReleaseWorkerResources(work->allocated_instances);
    work->allocated_instances = nullptr;
    // Release pinned task args.
    ReleaseTaskArgs(task_id);

    if (!worker) {
      // Empty worker popped.
      RAY_LOG(DEBUG) << "This node has available resources, but no worker processes "
                        "to grant the lease "
                     << task_id;
      if (status == PopWorkerStatus::RuntimeEnvCreationFailed) {
        // In case of runtime env creation failed, we cancel this task
        // directly and raise a `RuntimeEnvSetupError` exception to user
        // eventually. The task will be removed from dispatch queue in
        // `CancelTask`.
        CancelTask(task_id, true);
      } else {
        // In other cases, set the work status `WAITING` to make this task
        // could be re-dispatched.
        internal::UnscheduledWorkCause cause =
            internal::UnscheduledWorkCause::WORKER_NOT_FOUND_JOB_CONFIG_NOT_EXIST;
        if (status == PopWorkerStatus::JobConfigMissing) {
          cause = internal::UnscheduledWorkCause::WORKER_NOT_FOUND_JOB_CONFIG_NOT_EXIST;
        } else if (status == PopWorkerStatus::TooManyStartingWorkerProcesses) {
          cause = internal::UnscheduledWorkCause::WORKER_NOT_FOUND_RATE_LIMITED;
        } else if (status == PopWorkerStatus::WorkerPendingRegistration) {
          cause = internal::UnscheduledWorkCause::WORKER_NOT_FOUND_REGISTRATION_TIMEOUT;
        } else {
          RAY_LOG(FATAL) << "Unexpected state received for the empty pop worker. Status: "
                         << status;
        }
        work->SetStateWaiting(cause);
        // Return here because we shouldn't remove task dependencies.
        return dispatched;
      }
    } else if (not_detached_with_owner_failed) {
      // The task owner failed.
      // Just remove the task from dispatch queue.
      RAY_LOG(DEBUG) << "Call back to an owner failed task, task id = " << task_id;
      erase_from_dispatch_queue_fn(work, scheduling_class);
    }

  } else {
    // A worker has successfully popped for a valid task. Dispatch the task to
    // the worker.
    RAY_LOG(DEBUG) << "Dispatching task " << task_id << " to worker "
                   << worker->WorkerId();

    Dispatch(worker, leased_workers_, work->allocated_instances, task, reply, callback);
    erase_from_dispatch_queue_fn(work, scheduling_class);
    dispatched = true;
  }

  // Remove task dependencies.
  if (!spec.GetDependencies().empty()) {
    task_dependency_manager_.RemoveTaskDependencies(task.GetTaskSpecification().TaskId());
  }

  return dispatched;
}

void ClusterTaskManager::DispatchScheduledTasksToWorkers(
    WorkerPoolInterface &worker_pool,
    absl::flat_hash_map<WorkerID, std::shared_ptr<WorkerInterface>> &leased_workers) {
  // Check every task in task_to_dispatch queue to see
  // whether it can be dispatched and ran. This avoids head-of-line
  // blocking where a task which cannot be dispatched because
  // there are not enough available resources blocks other
  // tasks from being dispatched.
  for (auto shapes_it = tasks_to_dispatch_.begin();
       shapes_it != tasks_to_dispatch_.end();) {
    auto &scheduling_class = shapes_it->first;
    auto &dispatch_queue = shapes_it->second;

    if (info_by_sched_cls_.find(scheduling_class) == info_by_sched_cls_.end()) {
      // Initialize the class info.
      info_by_sched_cls_.emplace(
          scheduling_class,
          SchedulingClassInfo(MaxRunningTasksPerSchedulingClass(scheduling_class)));
    }
    auto &sched_cls_info = info_by_sched_cls_.at(scheduling_class);

    /// We cap the maximum running tasks of a scheduling class to avoid
    /// scheduling too many tasks of a single type/depth, when there are
    /// deeper/other functions that should be run. We need to apply back
    /// pressure to limit the number of worker processes started in scenarios
    /// with nested tasks.
    bool is_infeasible = false;
    for (auto work_it = dispatch_queue.begin(); work_it != dispatch_queue.end();) {
      auto &work = *work_it;
      const auto &task = work->task;
      const auto spec = task.GetTaskSpecification();
      TaskID task_id = spec.TaskId();
      if (work->GetState() == internal::WorkStatus::WAITING_FOR_WORKER) {
        work_it++;
        continue;
      }

      // Check if the scheduling class is at capacity now.
      if (sched_cls_info.running_tasks.size() >= sched_cls_info.capacity &&
          work->GetState() == internal::WorkStatus::WAITING) {
        RAY_LOG(DEBUG) << "Hit cap! time=" << get_time_ms_()
                       << " next update time=" << sched_cls_info.next_update_time;
        if (get_time_ms_() < sched_cls_info.next_update_time) {
          // We're over capacity and it's not time to admit a new task yet.
          // Calculate the next time we should admit a new task.
          int64_t current_capacity = sched_cls_info.running_tasks.size();
          int64_t allowed_capacity = sched_cls_info.capacity;
          int64_t exp = current_capacity - allowed_capacity;
          int64_t wait_time = sched_cls_cap_interval_ms_ * (1L << exp);
          if (wait_time > sched_cls_cap_max_ms_) {
            wait_time = sched_cls_cap_max_ms_;
            RAY_LOG(WARNING) << "Starting too many worker processes for a single type of "
                                "task. Worker process startup is being throttled.";
          }

          int64_t target_time = get_time_ms_() + wait_time;
          sched_cls_info.next_update_time =
              std::min(target_time, sched_cls_info.next_update_time);
          break;
        } else {
          // Force us to recalculate the next update time the next time a task
          // comes through this queue.
          sched_cls_info.next_update_time = std::numeric_limits<int64_t>::max();
        }
      }

      bool args_missing = false;
      bool success = PinTaskArgsIfMemoryAvailable(spec, &args_missing);
      // An argument was evicted since this task was added to the dispatch
      // queue. Move it back to the waiting queue. The caller is responsible
      // for notifying us when the task is unblocked again.
      if (!success) {
        if (args_missing) {
          // Insert the task at the head of the waiting queue because we
          // prioritize spilling from the end of the queue.
          auto it = waiting_task_queue_.insert(waiting_task_queue_.begin(),
                                               std::move(*work_it));
          RAY_CHECK(waiting_tasks_index_.emplace(task_id, it).second);
          work_it = dispatch_queue.erase(work_it);
        } else {
          // The task's args cannot be pinned due to lack of memory. We should
          // retry dispatching the task once another task finishes and releases
          // its arguments.
          RAY_LOG(DEBUG) << "Dispatching task " << task_id
                         << " would put this node over the max memory allowed for "
                            "arguments of executing tasks ("
                         << max_pinned_task_arguments_bytes_
                         << "). Waiting to dispatch task until other tasks complete";
          RAY_CHECK(!executing_task_args_.empty() && !pinned_task_arguments_.empty())
              << "Cannot dispatch task " << task_id
              << " until another task finishes and releases its arguments, but no other "
                 "task is running";
          work->SetStateWaiting(
              internal::UnscheduledWorkCause::WAITING_FOR_AVAILABLE_PLASMA_MEMORY);
          work_it++;
        }
        continue;
      }

      const auto owner_worker_id = WorkerID::FromBinary(spec.CallerAddress().worker_id());
      const auto owner_node_id = NodeID::FromBinary(spec.CallerAddress().raylet_id());

      // If the owner has died since this task was queued, cancel the task by
      // killing the worker (unless this task is for a detached actor).
      if (!spec.IsDetachedActor() && !is_owner_alive_(owner_worker_id, owner_node_id)) {
        RAY_LOG(WARNING) << "RayTask: " << task.GetTaskSpecification().TaskId()
                         << "'s caller is no longer running. Cancelling task.";
        auto sched_cls = task.GetTaskSpecification().GetSchedulingClass();
        auto it = info_by_sched_cls_.find(sched_cls);
        if (it != info_by_sched_cls_.end()) {
          it->second.running_tasks.erase(spec.TaskId());
          if (it->second.running_tasks.size() == 0) {
            info_by_sched_cls_.erase(it);
          }
        }
        if (!spec.GetDependencies().empty()) {
          task_dependency_manager_.RemoveTaskDependencies(task_id);
        }
        ReleaseTaskArgs(task_id);
        work_it = dispatch_queue.erase(work_it);
        continue;
      }

      // Check if the node is still schedulable. It may not be if dependency resolution
      // took a long time.
      auto allocated_instances = std::make_shared<TaskResourceInstances>();
      bool schedulable = cluster_resource_scheduler_->AllocateLocalTaskResources(
          spec.GetRequiredResources().GetResourceMap(), allocated_instances);

      if (!schedulable) {
        ReleaseTaskArgs(task_id);
        // The local node currently does not have the resources to run the task, so we
        // should try spilling to another node.
        bool did_spill = TrySpillback(work, is_infeasible);
        if (!did_spill) {
          // There must not be any other available nodes in the cluster, so the task
          // should stay on this node. We can skip the rest of the shape because the
          // scheduler will make the same decision.
          work->SetStateWaiting(
              internal::UnscheduledWorkCause::WAITING_FOR_RESOURCES_AVAILABLE);
          break;
        }
        if (!spec.GetDependencies().empty()) {
          task_dependency_manager_.RemoveTaskDependencies(
              task.GetTaskSpecification().TaskId());
        }
        work_it = dispatch_queue.erase(work_it);
      } else {
        sched_cls_info.running_tasks.insert(spec.TaskId());
        // The local node has the available resources to run the task, so we should run
        // it.
        std::string allocated_instances_serialized_json = "{}";
        if (RayConfig::instance().worker_resource_limits_enabled()) {
          allocated_instances_serialized_json =
              cluster_resource_scheduler_->SerializedTaskResourceInstances(
                  allocated_instances);
        }
        work->allocated_instances = allocated_instances;
        work->SetStateWaitingForWorker();
        bool is_detached_actor = spec.IsDetachedActor();
        auto &owner_address = spec.CallerAddress();
        worker_pool_.PopWorker(
            spec,
            [this, task_id, scheduling_class, work, is_detached_actor, owner_address](
                const std::shared_ptr<WorkerInterface> worker,
                PopWorkerStatus status) -> bool {
              return PoppedWorkerHandler(worker, status, task_id, scheduling_class, work,
                                         is_detached_actor, owner_address);
            },
            allocated_instances_serialized_json);
        work_it++;
      }
    }
    if (is_infeasible) {
      infeasible_tasks_[shapes_it->first] = std::move(shapes_it->second);
      tasks_to_dispatch_.erase(shapes_it++);
    } else if (dispatch_queue.empty()) {
      tasks_to_dispatch_.erase(shapes_it++);
    } else {
      shapes_it++;
    }
  }
}

bool ClusterTaskManager::TrySpillback(const std::shared_ptr<internal::Work> &work,
                                      bool &is_infeasible) {
  std::string node_id_string =
      GetBestSchedulableNode(*work,
                             /*requires_object_store_memory=*/false,
                             /*force_spillback=*/false, &is_infeasible);

  if (is_infeasible || node_id_string == self_node_id_.Binary() ||
      node_id_string.empty()) {
    return false;
  }

  NodeID node_id = NodeID::FromBinary(node_id_string);
  Spillback(node_id, work);
  return true;
}

void ClusterTaskManager::QueueAndScheduleTask(
    const RayTask &task, bool grant_or_reject, rpc::RequestWorkerLeaseReply *reply,
    rpc::SendReplyCallback send_reply_callback) {
  RAY_LOG(DEBUG) << "Queuing and scheduling task "
                 << task.GetTaskSpecification().TaskId();
  metric_tasks_queued_++;
  auto work = std::make_shared<internal::Work>(
      task, grant_or_reject, reply,
      [send_reply_callback] { send_reply_callback(Status::OK(), nullptr, nullptr); });
  const auto &scheduling_class = task.GetTaskSpecification().GetSchedulingClass();
  // If the scheduling class is infeasible, just add the work to the infeasible queue
  // directly.
  if (infeasible_tasks_.count(scheduling_class) > 0) {
    infeasible_tasks_[scheduling_class].push_back(work);
  } else {
    tasks_to_schedule_[scheduling_class].push_back(work);
  }
  ScheduleAndDispatchTasks();
}

void ClusterTaskManager::TasksUnblocked(const std::vector<TaskID> &ready_ids) {
  if (ready_ids.empty()) {
    return;
  }

  for (const auto &task_id : ready_ids) {
    auto it = waiting_tasks_index_.find(task_id);
    if (it != waiting_tasks_index_.end()) {
      auto work = *it->second;
      const auto &task = work->task;
      const auto &scheduling_key = task.GetTaskSpecification().GetSchedulingClass();
      RAY_LOG(DEBUG) << "Args ready, task can be dispatched "
                     << task.GetTaskSpecification().TaskId();
      tasks_to_dispatch_[scheduling_key].push_back(work);
      waiting_task_queue_.erase(it->second);
      waiting_tasks_index_.erase(it);
    }
  }
  ScheduleAndDispatchTasks();
}

void ClusterTaskManager::TaskFinished(std::shared_ptr<WorkerInterface> worker,
                                      RayTask *task) {
  RAY_CHECK(worker != nullptr && task != nullptr);
  *task = worker->GetAssignedTask();
  {
    auto sched_cls = task->GetTaskSpecification().GetSchedulingClass();
    auto it = info_by_sched_cls_.find(sched_cls);
    if (it != info_by_sched_cls_.end()) {
      it->second.running_tasks.erase(task->GetTaskSpecification().TaskId());
      if (it->second.running_tasks.size() == 0) {
        info_by_sched_cls_.erase(it);
      }
    }
  }

  ReleaseTaskArgs(task->GetTaskSpecification().TaskId());
  if (worker->GetAllocatedInstances() != nullptr) {
    ReleaseWorkerResources(worker);
  }
}

bool ClusterTaskManager::PinTaskArgsIfMemoryAvailable(const TaskSpecification &spec,
                                                      bool *args_missing) {
  std::vector<std::unique_ptr<RayObject>> args;
  const auto &deps = spec.GetDependencyIds();
  if (!deps.empty()) {
    // This gets refs to the arguments stored in plasma. The refs should be
    // deleted once we no longer need to pin the arguments.
    if (!get_task_arguments_(deps, &args)) {
      *args_missing = true;
      return false;
    }
    for (size_t i = 0; i < deps.size(); i++) {
      if (args[i] == nullptr) {
        // This can happen if the task's arguments were all local at some
        // point, but then at least one was evicted before the task could
        // be dispatched to a worker.
        RAY_LOG(DEBUG)
            << "RayTask " << spec.TaskId() << " argument " << deps[i]
            << " was evicted before the task could be dispatched. This can happen "
               "when there are many objects needed on this node. The task will be "
               "scheduled once all of its dependencies are local.";
        *args_missing = true;
        return false;
      }
    }
  }

  *args_missing = false;
  size_t task_arg_bytes = 0;
  for (auto &arg : args) {
    task_arg_bytes += arg->GetSize();
  }
  RAY_LOG(DEBUG) << "RayTask " << spec.TaskId() << " has args of size " << task_arg_bytes;
  PinTaskArgs(spec, std::move(args));
  RAY_LOG(DEBUG) << "Size of pinned task args is now " << pinned_task_arguments_bytes_;
  if (max_pinned_task_arguments_bytes_ == 0) {
    // Max threshold for pinned args is not set.
    return true;
  }

  if (task_arg_bytes > max_pinned_task_arguments_bytes_) {
    RAY_LOG(WARNING)
        << "Dispatched task " << spec.TaskId() << " has arguments of size "
        << task_arg_bytes
        << ", but the max memory allowed for arguments of executing tasks is only "
        << max_pinned_task_arguments_bytes_;
  } else if (pinned_task_arguments_bytes_ > max_pinned_task_arguments_bytes_) {
    ReleaseTaskArgs(spec.TaskId());
    RAY_LOG(DEBUG) << "Cannot dispatch task " << spec.TaskId()
                   << " with arguments of size " << task_arg_bytes
                   << " current pinned bytes is " << pinned_task_arguments_bytes_;
    return false;
  }

  return true;
}

void ClusterTaskManager::PinTaskArgs(const TaskSpecification &spec,
                                     std::vector<std::unique_ptr<RayObject>> args) {
  const auto &deps = spec.GetDependencyIds();
  // TODO(swang): This should really be an assertion, but we can sometimes
  // receive a duplicate task request if there is a failure and the original
  // version of the task has not yet been canceled.
  auto inserted = executing_task_args_.emplace(spec.TaskId(), deps).second;
  if (inserted) {
    for (size_t i = 0; i < deps.size(); i++) {
      auto inserted =
          pinned_task_arguments_.emplace(deps[i], std::make_pair(std::move(args[i]), 0));
      auto it = inserted.first;
      if (inserted.second) {
        // This is the first task that needed this argument.
        pinned_task_arguments_bytes_ += it->second.first->GetSize();
      }
      it->second.second++;
    }
  } else {
    RAY_LOG(DEBUG) << "Scheduler received duplicate task " << spec.TaskId()
                   << ", most likely because the first execution failed";
  }
}

void ClusterTaskManager::ReleaseTaskArgs(const TaskID &task_id) {
  auto it = executing_task_args_.find(task_id);
  // TODO(swang): This should really be an assertion, but we can sometimes
  // receive a duplicate task request if there is a failure and the original
  // version of the task has not yet been canceled.
  if (it != executing_task_args_.end()) {
    for (auto &arg : it->second) {
      auto arg_it = pinned_task_arguments_.find(arg);
      RAY_CHECK(arg_it != pinned_task_arguments_.end());
      RAY_CHECK(arg_it->second.second > 0);
      arg_it->second.second--;
      if (arg_it->second.second == 0) {
        // This is the last task that needed this argument.
        pinned_task_arguments_bytes_ -= arg_it->second.first->GetSize();
        pinned_task_arguments_.erase(arg_it);
      }
    }
    executing_task_args_.erase(it);
  }
}

void ReplyCancelled(std::shared_ptr<internal::Work> &work,
                    bool runtime_env_setup_failed) {
  auto reply = work->reply;
  auto callback = work->callback;
  reply->set_canceled(true);
  reply->set_runtime_env_setup_failed(runtime_env_setup_failed);
  callback();
}

bool ClusterTaskManager::CancelTask(const TaskID &task_id,
                                    bool runtime_env_setup_failed) {
  // TODO(sang): There are lots of repetitive code around task backlogs. We should
  // refactor them.
  for (auto shapes_it = tasks_to_schedule_.begin(); shapes_it != tasks_to_schedule_.end();
       shapes_it++) {
    auto &work_queue = shapes_it->second;
    for (auto work_it = work_queue.begin(); work_it != work_queue.end(); work_it++) {
      const auto &task = (*work_it)->task;
      if (task.GetTaskSpecification().TaskId() == task_id) {
        RAY_LOG(DEBUG) << "Canceling task " << task_id << " from schedule queue.";
        ReplyCancelled(*work_it, runtime_env_setup_failed);
        work_queue.erase(work_it);
        if (work_queue.empty()) {
          tasks_to_schedule_.erase(shapes_it);
        }
        return true;
      }
    }
  }
  for (auto shapes_it = tasks_to_dispatch_.begin(); shapes_it != tasks_to_dispatch_.end();
       shapes_it++) {
    auto &work_queue = shapes_it->second;
    for (auto work_it = work_queue.begin(); work_it != work_queue.end(); work_it++) {
      const auto &task = (*work_it)->task;
      if (task.GetTaskSpecification().TaskId() == task_id) {
        RAY_LOG(DEBUG) << "Canceling task " << task_id << " from dispatch queue.";
        ReplyCancelled(*work_it, runtime_env_setup_failed);
        if ((*work_it)->GetState() == internal::WorkStatus::WAITING_FOR_WORKER) {
          // We've already acquired resources so we need to release them.
          cluster_resource_scheduler_->ReleaseWorkerResources(
              (*work_it)->allocated_instances);
          // Release pinned task args.
          ReleaseTaskArgs(task_id);
        }
        if (!task.GetTaskSpecification().GetDependencies().empty()) {
          task_dependency_manager_.RemoveTaskDependencies(
              task.GetTaskSpecification().TaskId());
        }
        (*work_it)->SetStateCancelled();
        work_queue.erase(work_it);
        if (work_queue.empty()) {
          tasks_to_dispatch_.erase(shapes_it);
        }
        return true;
      }
    }
  }

  for (auto shapes_it = infeasible_tasks_.begin(); shapes_it != infeasible_tasks_.end();
       shapes_it++) {
    auto &work_queue = shapes_it->second;
    for (auto work_it = work_queue.begin(); work_it != work_queue.end(); work_it++) {
      const auto &task = (*work_it)->task;
      if (task.GetTaskSpecification().TaskId() == task_id) {
        RAY_LOG(DEBUG) << "Canceling task " << task_id << " from infeasible queue.";
        ReplyCancelled(*work_it, runtime_env_setup_failed);
        work_queue.erase(work_it);
        if (work_queue.empty()) {
          infeasible_tasks_.erase(shapes_it);
        }
        return true;
      }
    }
  }

  auto iter = waiting_tasks_index_.find(task_id);
  if (iter != waiting_tasks_index_.end()) {
    const auto &task = (*iter->second)->task;
    ReplyCancelled(*iter->second, runtime_env_setup_failed);
    if (!task.GetTaskSpecification().GetDependencies().empty()) {
      task_dependency_manager_.RemoveTaskDependencies(
          task.GetTaskSpecification().TaskId());
    }
    waiting_task_queue_.erase(iter->second);
    waiting_tasks_index_.erase(iter);

    return true;
  }

  return false;
}

void ClusterTaskManager::FillPendingActorInfo(rpc::GetNodeStatsReply *reply) const {
  // Report infeasible actors.
  int num_reported = 0;
  for (const auto &shapes_it : infeasible_tasks_) {
    auto &work_queue = shapes_it.second;
    for (const auto &work_it : work_queue) {
      RayTask task = work_it->task;
      if (task.GetTaskSpecification().IsActorCreationTask()) {
        if (num_reported++ > kMaxPendingActorsToReport) {
          break;  // Protect the raylet from reporting too much data.
        }
        auto infeasible_task = reply->add_infeasible_tasks();
        infeasible_task->CopyFrom(task.GetTaskSpecification().GetMessage());
      }
    }
  }
  // Report actors blocked on resources.
  num_reported = 0;
  for (const auto &shapes_it : boost::join(tasks_to_dispatch_, tasks_to_schedule_)) {
    auto &work_queue = shapes_it.second;
    for (const auto &work_it : work_queue) {
      RayTask task = work_it->task;
      if (task.GetTaskSpecification().IsActorCreationTask()) {
        if (num_reported++ > kMaxPendingActorsToReport) {
          break;  // Protect the raylet from reporting too much data.
        }
        auto ready_task = reply->add_infeasible_tasks();
        ready_task->CopyFrom(task.GetTaskSpecification().GetMessage());
      }
    }
  }
}

void ClusterTaskManager::FillResourceUsage(
    rpc::ResourcesData &data,
    const std::shared_ptr<SchedulingResources> &last_reported_resources) {
  if (max_resource_shapes_per_load_report_ == 0) {
    return;
  }
  auto resource_loads = data.mutable_resource_load();
  auto resource_load_by_shape =
      data.mutable_resource_load_by_shape()->mutable_resource_demands();

  int num_reported = 0;
  int64_t skipped_requests = 0;

  for (const auto &pair : tasks_to_schedule_) {
    const auto &scheduling_class = pair.first;
    if (num_reported++ >= max_resource_shapes_per_load_report_ &&
        max_resource_shapes_per_load_report_ >= 0) {
      // TODO (Alex): It's possible that we skip a different scheduling key which contains
      // the same resources.
      skipped_requests++;
      break;
    }
    const auto &resources =
        TaskSpecification::GetSchedulingClassDescriptor(scheduling_class)
            .resource_set.GetResourceMap();
    const auto &queue = pair.second;
    const auto &count = queue.size();

    auto by_shape_entry = resource_load_by_shape->Add();

    for (const auto &resource : resources) {
      // Add to `resource_loads`.
      const auto &label = resource.first;
      const auto &quantity = resource.second;
      (*resource_loads)[label] += quantity * count;

      // Add to `resource_load_by_shape`.
      (*by_shape_entry->mutable_shape())[label] = quantity;
    }

    // If a task is not feasible on the local node it will not be feasible on any other
    // node in the cluster. See the scheduling policy defined by
    // ClusterResourceScheduler::GetBestSchedulableNode for more details.
    int num_ready = by_shape_entry->num_ready_requests_queued();
    by_shape_entry->set_num_ready_requests_queued(num_ready + count);
    by_shape_entry->set_backlog_size(TotalBacklogSize(scheduling_class));
  }

  for (const auto &pair : tasks_to_dispatch_) {
    const auto &scheduling_class = pair.first;
    if (num_reported++ >= max_resource_shapes_per_load_report_ &&
        max_resource_shapes_per_load_report_ >= 0) {
      // TODO (Alex): It's possible that we skip a different scheduling key which contains
      // the same resources.
      skipped_requests++;
      break;
    }
    const auto &resources =
        TaskSpecification::GetSchedulingClassDescriptor(scheduling_class)
            .resource_set.GetResourceMap();
    const auto &queue = pair.second;
    const auto &count = queue.size();

    auto by_shape_entry = resource_load_by_shape->Add();

    for (const auto &resource : resources) {
      // Add to `resource_loads`.
      const auto &label = resource.first;
      const auto &quantity = resource.second;
      (*resource_loads)[label] += quantity * count;

      // Add to `resource_load_by_shape`.
      (*by_shape_entry->mutable_shape())[label] = quantity;
    }
    int num_ready = by_shape_entry->num_ready_requests_queued();
    by_shape_entry->set_num_ready_requests_queued(num_ready + count);
    by_shape_entry->set_backlog_size(TotalBacklogSize(scheduling_class));
  }

  for (const auto &pair : infeasible_tasks_) {
    const auto &scheduling_class = pair.first;
    if (num_reported++ >= max_resource_shapes_per_load_report_ &&
        max_resource_shapes_per_load_report_ >= 0) {
      // TODO (Alex): It's possible that we skip a different scheduling key which contains
      // the same resources.
      skipped_requests++;
      break;
    }
    const auto &resources =
        TaskSpecification::GetSchedulingClassDescriptor(scheduling_class)
            .resource_set.GetResourceMap();
    const auto &queue = pair.second;
    const auto &count = queue.size();

    auto by_shape_entry = resource_load_by_shape->Add();
    for (const auto &resource : resources) {
      // Add to `resource_loads`.
      const auto &label = resource.first;
      const auto &quantity = resource.second;
      (*resource_loads)[label] += quantity * count;

      // Add to `resource_load_by_shape`.
      (*by_shape_entry->mutable_shape())[label] = quantity;
    }

    // If a task is not feasible on the local node it will not be feasible on any other
    // node in the cluster. See the scheduling policy defined by
    // ClusterResourceScheduler::GetBestSchedulableNode for more details.
    int num_infeasible = by_shape_entry->num_infeasible_requests_queued();
    by_shape_entry->set_num_infeasible_requests_queued(num_infeasible + count);
    by_shape_entry->set_backlog_size(TotalBacklogSize(scheduling_class));
  }

  if (skipped_requests > 0) {
    RAY_LOG(INFO) << "More than " << max_resource_shapes_per_load_report_
                  << " scheduling classes. Some resource loads may not be reported to "
                     "the autoscaler.";
  }

  if (RayConfig::instance().enable_light_weight_resource_report()) {
    // Check whether resources have been changed.
    absl::flat_hash_map<std::string, double> local_resource_map(
        data.resource_load().begin(), data.resource_load().end());
    ResourceSet local_resource(local_resource_map);
    if (last_reported_resources == nullptr ||
        !last_reported_resources->GetLoadResources().IsEqual(local_resource)) {
      data.set_resource_load_changed(true);
    }
  } else {
    data.set_resource_load_changed(true);
  }
}

bool ClusterTaskManager::AnyPendingTasksForResourceAcquisition(
    RayTask *exemplar, bool *any_pending, int *num_pending_actor_creation,
    int *num_pending_tasks) const {
  // We are guaranteed that these tasks are blocked waiting for resources after a
  // call to ScheduleAndDispatchTasks(). They may be waiting for workers as well, but
  // this should be a transient condition only.
  for (const auto &shapes_it : boost::join(tasks_to_dispatch_, tasks_to_schedule_)) {
    auto &work_queue = shapes_it.second;
    for (const auto &work_it : work_queue) {
      const auto &work = *work_it;
      const auto &task = work_it->task;

      // If the work is not in the waiting state, it will be scheduled soon or won't be
      // scheduled. Consider as non-pending.
      if (work.GetState() != internal::WorkStatus::WAITING) {
        continue;
      }

      // If the work is not waiting for acquiring resources, we don't consider it as
      // there's resource deadlock.
      if (work.GetUnscheduledCause() !=
              internal::UnscheduledWorkCause::WAITING_FOR_RESOURCE_ACQUISITION &&
          work.GetUnscheduledCause() !=
              internal::UnscheduledWorkCause::WAITING_FOR_RESOURCES_AVAILABLE &&
          work.GetUnscheduledCause() !=
              internal::UnscheduledWorkCause::WAITING_FOR_AVAILABLE_PLASMA_MEMORY) {
        continue;
      }

      if (task.GetTaskSpecification().IsActorCreationTask()) {
        *num_pending_actor_creation += 1;
      } else {
        *num_pending_tasks += 1;
      }

      if (!*any_pending) {
        *exemplar = task;
        *any_pending = true;
      }
    }
  }
  // If there's any pending task, at this point, there's no progress being made.
  return *any_pending;
}

std::string ClusterTaskManager::DebugStr() const {
  auto accumulator =
      [](size_t state,
         const std::pair<int, std::deque<std::shared_ptr<internal::Work>>> &pair) {
        return state + pair.second.size();
      };
  size_t num_waiting_for_resource = 0;
  size_t num_waiting_for_plasma_memory = 0;
  size_t num_waiting_for_remote_node_resources = 0;
  size_t num_worker_not_started_by_job_config_not_exist = 0;
  size_t num_worker_not_started_by_registration_timeout = 0;
  size_t num_worker_not_started_by_process_rate_limit = 0;
  size_t num_worker_waiting_for_workers = 0;
  size_t num_cancelled_tasks = 0;

  size_t num_infeasible_tasks = std::accumulate(
      infeasible_tasks_.begin(), infeasible_tasks_.end(), (size_t)0, accumulator);

  // TODO(sang): Normally, the # of queued tasks are not large, so this is less likley to
  // be an issue that we iterate all of them. But if it uses lots of CPU, consider
  // optimizing by updating live instead of iterating through here.
  auto per_work_accumulator = [&num_waiting_for_resource, &num_waiting_for_plasma_memory,
                               &num_waiting_for_remote_node_resources,
                               &num_worker_not_started_by_job_config_not_exist,
                               &num_worker_not_started_by_registration_timeout,
                               &num_worker_not_started_by_process_rate_limit,
                               &num_worker_waiting_for_workers, &num_cancelled_tasks](
                                  size_t state,
                                  const std::pair<
                                      int, std::deque<std::shared_ptr<internal::Work>>>
                                      &pair) {
    const auto &work_queue = pair.second;
    for (auto work_it = work_queue.begin(); work_it != work_queue.end();) {
      const auto &work = *work_it++;
      if (work->GetState() == internal::WorkStatus::WAITING_FOR_WORKER) {
        num_worker_waiting_for_workers += 1;
      } else if (work->GetState() == internal::WorkStatus::CANCELLED) {
        num_cancelled_tasks += 1;
      } else if (work->GetUnscheduledCause() ==
                 internal::UnscheduledWorkCause::WAITING_FOR_RESOURCE_ACQUISITION) {
        num_waiting_for_resource += 1;
      } else if (work->GetUnscheduledCause() ==
                 internal::UnscheduledWorkCause::WAITING_FOR_AVAILABLE_PLASMA_MEMORY) {
        num_waiting_for_plasma_memory += 1;
      } else if (work->GetUnscheduledCause() ==
                 internal::UnscheduledWorkCause::WAITING_FOR_RESOURCES_AVAILABLE) {
        num_waiting_for_remote_node_resources += 1;
      } else if (work->GetUnscheduledCause() ==
                 internal::UnscheduledWorkCause::WORKER_NOT_FOUND_JOB_CONFIG_NOT_EXIST) {
        num_worker_not_started_by_job_config_not_exist += 1;
      } else if (work->GetUnscheduledCause() ==
                 internal::UnscheduledWorkCause::WORKER_NOT_FOUND_REGISTRATION_TIMEOUT) {
        num_worker_not_started_by_registration_timeout += 1;
      } else if (work->GetUnscheduledCause() ==
                 internal::UnscheduledWorkCause::WORKER_NOT_FOUND_RATE_LIMITED) {
        num_worker_not_started_by_process_rate_limit += 1;
      }
    }
    return state + pair.second.size();
  };
  size_t num_tasks_to_schedule =
      std::accumulate(tasks_to_schedule_.begin(), tasks_to_schedule_.end(), (size_t)0,
                      per_work_accumulator);
  size_t num_tasks_to_dispatch =
      std::accumulate(tasks_to_dispatch_.begin(), tasks_to_dispatch_.end(), (size_t)0,
                      per_work_accumulator);

  if (num_tasks_to_schedule + num_tasks_to_dispatch + num_infeasible_tasks > 1000) {
    RAY_LOG(WARNING)
        << "More than 1000 tasks are queued in this node. This can cause slow down.";
  }

  std::stringstream buffer;
  buffer << "========== Node: " << self_node_id_ << " =================\n";
  buffer << "Infeasible queue length: " << num_infeasible_tasks << "\n";
  buffer << "Schedule queue length: " << num_tasks_to_schedule << "\n";
  buffer << "Dispatch queue length: " << num_tasks_to_dispatch << "\n";
  buffer << "num_waiting_for_resource: " << num_waiting_for_resource << "\n";
  buffer << "num_waiting_for_plasma_memory: " << num_waiting_for_plasma_memory << "\n";
  buffer << "num_waiting_for_remote_node_resources: "
         << num_waiting_for_remote_node_resources << "\n";
  buffer << "num_worker_not_started_by_job_config_not_exist: "
         << num_worker_not_started_by_job_config_not_exist << "\n";
  buffer << "num_worker_not_started_by_registration_timeout: "
         << num_worker_not_started_by_registration_timeout << "\n";
  buffer << "num_worker_not_started_by_process_rate_limit: "
         << num_worker_not_started_by_process_rate_limit << "\n";
  buffer << "num_worker_waiting_for_workers: " << num_worker_waiting_for_workers << "\n";
  buffer << "num_cancelled_tasks: " << num_cancelled_tasks << "\n";
  buffer << "Waiting tasks size: " << waiting_tasks_index_.size() << "\n";
  buffer << "Number of executing tasks: " << executing_task_args_.size() << "\n";
  buffer << "Number of pinned task arguments: " << pinned_task_arguments_.size() << "\n";
  buffer << "cluster_resource_scheduler state: "
         << cluster_resource_scheduler_->DebugString() << "\n";
  buffer << "Resource usage {\n";
  // Calculates how much resources are occupied by tasks or actors.
  // Only iterate upto this number to avoid excessive CPU usage.
  auto max_iteration = RayConfig::instance().worker_max_resource_analysis_iteration();
  uint32_t iteration = 0;
  for (const auto &worker :
       worker_pool_.GetAllRegisteredWorkers(/*filter_dead_workers*/ true)) {
    if (max_iteration < iteration++) {
      break;
    }
    if (worker->IsDead()        // worker is dead
        || worker->IsBlocked()  // worker is blocked by blocking Ray API
        || (worker->GetAssignedTaskId().IsNil() &&
            worker->GetActorId().IsNil())) {  // Tasks or actors not assigned
      // Then this shouldn't have allocated resources.
      continue;
    }

    const auto &task_or_actor_name = worker->GetAssignedTask()
                                         .GetTaskSpecification()
                                         .FunctionDescriptor()
                                         ->CallString();
    buffer << "    - ("
           << "language="
           << rpc::Language_descriptor()->FindValueByNumber(worker->GetLanguage())->name()
           << " "
           << "actor_or_task=" << task_or_actor_name << " "
           << "pid=" << worker->GetProcess().GetId() << "): "
           << worker->GetAssignedTask()
                  .GetTaskSpecification()
                  .GetRequiredResources()
                  .ToString()
           << "\n";
  }
  buffer << "}\n";
  buffer << "Running tasks by scheduling class:\n";

  for (const auto &pair : info_by_sched_cls_) {
    const auto &sched_cls = pair.first;
    const auto &info = pair.second;
    const auto &descriptor = TaskSpecification::GetSchedulingClassDescriptor(sched_cls);
    buffer << "    - " << descriptor.DebugString() << ": " << info.running_tasks.size()
           << "/" << info.capacity << "\n";
  }

  buffer << "==================================================\n";
  return buffer.str();
}

void ClusterTaskManager::RecordMetrics() {
  stats::NumReceivedTasks.Record(metric_tasks_queued_);
  stats::NumDispatchedTasks.Record(metric_tasks_dispatched_);
  stats::NumSpilledTasks.Record(metric_tasks_spilled_);
  stats::NumInfeasibleSchedulingClasses.Record(infeasible_tasks_.size());

  metric_tasks_queued_ = 0;
  metric_tasks_dispatched_ = 0;
  metric_tasks_spilled_ = 0;

  uint64_t num_infeasible_tasks = 0;
  for (const auto &pair : infeasible_tasks_) {
    num_infeasible_tasks += pair.second.size();
  }
  stats::NumInfeasibleTasks.Record(num_infeasible_tasks);
}

void ClusterTaskManager::TryLocalInfeasibleTaskScheduling() {
  for (auto shapes_it = infeasible_tasks_.begin();
       shapes_it != infeasible_tasks_.end();) {
    auto &work_queue = shapes_it->second;
    RAY_CHECK(!work_queue.empty())
        << "Empty work queue shouldn't have been added as a infeasible shape.";
    // We only need to check the first item because every task has the same shape.
    // If the first entry is infeasible, that means everything else is the same.
    const auto work = work_queue[0];
    RayTask task = work->task;
    RAY_LOG(DEBUG) << "Check if the infeasible task is schedulable in any node. task_id:"
                   << task.GetTaskSpecification().TaskId();
    bool is_infeasible;
    std::string node_id_string =
        GetBestSchedulableNode(*work,
                               /*requires_object_store_memory=*/false,
                               /*force_spillback=*/false, &is_infeasible);

    // There is no node that has available resources to run the request.
    // Move on to the next shape.
    if (is_infeasible) {
      RAY_LOG(DEBUG) << "No feasible node found for task "
                     << task.GetTaskSpecification().TaskId();
      shapes_it++;
    } else {
      RAY_LOG(DEBUG) << "Infeasible task of task id "
                     << task.GetTaskSpecification().TaskId()
                     << " is now feasible. Move the entry back to tasks_to_schedule_";
      tasks_to_schedule_[shapes_it->first] = shapes_it->second;
      infeasible_tasks_.erase(shapes_it++);
    }
  }
}

void ClusterTaskManager::Dispatch(
    std::shared_ptr<WorkerInterface> worker,
    absl::flat_hash_map<WorkerID, std::shared_ptr<WorkerInterface>> &leased_workers,
    const std::shared_ptr<TaskResourceInstances> &allocated_instances,
    const RayTask &task, rpc::RequestWorkerLeaseReply *reply,
    std::function<void(void)> send_reply_callback) {
  metric_tasks_dispatched_++;
  const auto &task_spec = task.GetTaskSpecification();

  worker->SetBundleId(task_spec.PlacementGroupBundleId());
  worker->SetOwnerAddress(task_spec.CallerAddress());
  if (task_spec.IsActorCreationTask()) {
    // The actor belongs to this worker now.
    worker->SetLifetimeAllocatedInstances(allocated_instances);
  } else {
    worker->SetAllocatedInstances(allocated_instances);
  }
  worker->AssignTaskId(task_spec.TaskId());
  worker->SetAssignedTask(task);

  // Pass the contact info of the worker to use.
  reply->set_worker_pid(worker->GetProcess().GetId());
  reply->mutable_worker_address()->set_ip_address(worker->IpAddress());
  reply->mutable_worker_address()->set_port(worker->Port());
  reply->mutable_worker_address()->set_worker_id(worker->WorkerId().Binary());
  reply->mutable_worker_address()->set_raylet_id(self_node_id_.Binary());

  RAY_CHECK(leased_workers.find(worker->WorkerId()) == leased_workers.end());
  leased_workers[worker->WorkerId()] = worker;

  // Update our internal view of the cluster state.
  std::shared_ptr<TaskResourceInstances> allocated_resources;
  if (task_spec.IsActorCreationTask()) {
    allocated_resources = worker->GetLifetimeAllocatedInstances();
  } else {
    allocated_resources = worker->GetAllocatedInstances();
  }
  auto predefined_resources = allocated_resources->predefined_resources;
  ::ray::rpc::ResourceMapEntry *resource;
  for (size_t res_idx = 0; res_idx < predefined_resources.size(); res_idx++) {
    bool first = true;  // Set resource name only if at least one of its
                        // instances has available capacity.
    for (size_t inst_idx = 0; inst_idx < predefined_resources[res_idx].size();
         inst_idx++) {
      if (predefined_resources[res_idx][inst_idx] > 0.) {
        if (first) {
          resource = reply->add_resource_mapping();
          resource->set_name(
              cluster_resource_scheduler_->GetResourceNameFromIndex(res_idx));
          first = false;
        }
        auto rid = resource->add_resource_ids();
        rid->set_index(inst_idx);
        rid->set_quantity(predefined_resources[res_idx][inst_idx].Double());
      }
    }
  }
  auto custom_resources = allocated_resources->custom_resources;
  for (auto it = custom_resources.begin(); it != custom_resources.end(); ++it) {
    bool first = true;  // Set resource name only if at least one of its
                        // instances has available capacity.
    for (size_t inst_idx = 0; inst_idx < it->second.size(); inst_idx++) {
      if (it->second[inst_idx] > 0.) {
        if (first) {
          resource = reply->add_resource_mapping();
          resource->set_name(
              cluster_resource_scheduler_->GetResourceNameFromIndex(it->first));
          first = false;
        }
        auto rid = resource->add_resource_ids();
        rid->set_index(inst_idx);
        rid->set_quantity(it->second[inst_idx].Double());
      }
    }
  }
  // Send the result back.
  send_reply_callback();
}

void ClusterTaskManager::Spillback(const NodeID &spillback_to,
                                   const std::shared_ptr<internal::Work> &work) {
  auto send_reply_callback = work->callback;

  if (work->grant_or_reject) {
    work->reply->set_rejected(true);
    send_reply_callback();
    return;
  }

  metric_tasks_spilled_++;
  const auto &task = work->task;
  const auto &task_spec = task.GetTaskSpecification();
  RAY_LOG(DEBUG) << "Spilling task " << task_spec.TaskId() << " to node " << spillback_to;

  if (!cluster_resource_scheduler_->AllocateRemoteTaskResources(
          spillback_to.Binary(), task_spec.GetRequiredResources().GetResourceMap())) {
    RAY_LOG(DEBUG) << "Tried to allocate resources for request " << task_spec.TaskId()
                   << " on a remote node that are no longer available";
  }

  auto node_info_ptr = get_node_info_(spillback_to);
  RAY_CHECK(node_info_ptr)
      << "Spilling back to a node manager, but no GCS info found for node "
      << spillback_to;
  auto reply = work->reply;
  reply->mutable_retry_at_raylet_address()->set_ip_address(
      node_info_ptr->node_manager_address());
  reply->mutable_retry_at_raylet_address()->set_port(node_info_ptr->node_manager_port());
  reply->mutable_retry_at_raylet_address()->set_raylet_id(spillback_to.Binary());

  send_reply_callback();
}

void ClusterTaskManager::ClearWorkerBacklog(const WorkerID &worker_id) {
  for (auto it = backlog_tracker_.begin(); it != backlog_tracker_.end();) {
    it->second.erase(worker_id);
    if (it->second.empty()) {
      backlog_tracker_.erase(it++);
    } else {
      ++it;
    }
  }
}

void ClusterTaskManager::SetWorkerBacklog(SchedulingClass scheduling_class,
                                          const WorkerID &worker_id,
                                          int64_t backlog_size) {
  if (backlog_size == 0) {
    backlog_tracker_[scheduling_class].erase(worker_id);
    if (backlog_tracker_[scheduling_class].empty()) {
      backlog_tracker_.erase(scheduling_class);
    }
  } else {
    backlog_tracker_[scheduling_class][worker_id] = backlog_size;
  }
}

int64_t ClusterTaskManager::TotalBacklogSize(SchedulingClass scheduling_class) {
  auto backlog_it = backlog_tracker_.find(scheduling_class);
  if (backlog_it == backlog_tracker_.end()) {
    return 0;
  }

  int64_t sum = 0;
  for (const auto &worker_id_and_backlog_size : backlog_it->second) {
    sum += worker_id_and_backlog_size.second;
  }

  return sum;
}

void ClusterTaskManager::ReleaseWorkerResources(std::shared_ptr<WorkerInterface> worker) {
  RAY_CHECK(worker != nullptr);
  auto allocated_instances = worker->GetAllocatedInstances();
  if (allocated_instances != nullptr) {
    if (worker->IsBlocked()) {
      // If the worker is blocked, its CPU instances have already been released. We clear
      // the CPU instances to avoid double freeing.
      allocated_instances->ClearCPUInstances();
    }
    cluster_resource_scheduler_->ReleaseWorkerResources(worker->GetAllocatedInstances());
    worker->ClearAllocatedInstances();
    return;
  }

  auto lifetime_allocated_instances = worker->GetLifetimeAllocatedInstances();
  if (lifetime_allocated_instances != nullptr) {
    if (worker->IsBlocked()) {
      // If the worker is blocked, its CPU instances have already been released. We clear
      // the CPU instances to avoid double freeing.
      lifetime_allocated_instances->ClearCPUInstances();
    }
    cluster_resource_scheduler_->ReleaseWorkerResources(
        worker->GetLifetimeAllocatedInstances());
    worker->ClearLifetimeAllocatedInstances();
  }
}

bool ClusterTaskManager::ReleaseCpuResourcesFromUnblockedWorker(
    std::shared_ptr<WorkerInterface> worker) {
  if (!worker || worker->IsBlocked()) {
    return false;
  }

  if (worker->GetAllocatedInstances() != nullptr) {
    auto cpu_instances = worker->GetAllocatedInstances()->GetCPUInstancesDouble();
    if (cpu_instances.size() > 0) {
      std::vector<double> overflow_cpu_instances =
          cluster_resource_scheduler_->AddCPUResourceInstances(cpu_instances);
      for (unsigned int i = 0; i < overflow_cpu_instances.size(); i++) {
        RAY_CHECK(overflow_cpu_instances[i] == 0) << "Should not be overflow";
      }
      worker->MarkBlocked();
      return true;
    }
  }

  return false;
}

bool ClusterTaskManager::ReturnCpuResourcesToBlockedWorker(
    std::shared_ptr<WorkerInterface> worker) {
  if (!worker || !worker->IsBlocked()) {
    return false;
  }
  if (worker->GetAllocatedInstances() != nullptr) {
    auto cpu_instances = worker->GetAllocatedInstances()->GetCPUInstancesDouble();
    if (cpu_instances.size() > 0) {
      // Important: we allow going negative here, since otherwise you can use infinite
      // CPU resources by repeatedly blocking / unblocking a task. By allowing it to go
      // negative, at most one task can "borrow" this worker's resources.
      cluster_resource_scheduler_->SubtractCPUResourceInstances(
          cpu_instances, /*allow_going_negative=*/true);
      worker->MarkUnblocked();
      return true;
    }
  }
  return false;
}

void ClusterTaskManager::ScheduleAndDispatchTasks() {
  SchedulePendingTasks();
  DispatchScheduledTasksToWorkers(worker_pool_, leased_workers_);
  // TODO(swang): Spill from waiting queue first? Otherwise, we may end up
  // spilling a task whose args are already local.
  // TODO(swang): Invoke ScheduleAndDispatchTasks() when we run out of memory
  // in the PullManager or periodically, to make sure that we spill waiting
  // tasks that are blocked.
  SpillWaitingTasks();
}

void ClusterTaskManager::SpillWaitingTasks() {
  // Try to spill waiting tasks to a remote node, prioritizing those at the end
  // of the queue. Waiting tasks are spilled if there are enough remote
  // resources AND (we have no resources available locally OR their
  // dependencies are not being fetched). We should not spill tasks whose
  // dependencies are actively being fetched because some of their dependencies
  // may already be local or in-flight to this node.
  //
  // NOTE(swang): We do not iterate by scheduling class here, so if we break
  // due to lack of remote resources, it is possible that a waiting task that
  // is earlier in the queue could have been scheduled to a remote node.
  auto it = waiting_task_queue_.end();
  while (it != waiting_task_queue_.begin()) {
    it--;
    const auto &task = (*it)->task;
    const auto &task_id = task.GetTaskSpecification().TaskId();

    // Check whether this task's dependencies are blocked (not being actively
    // pulled).  If this is true, then we should force the task onto a remote
    // feasible node, even if we have enough resources available locally for
    // placement.
    bool force_spillback = task_dependency_manager_.TaskDependenciesBlocked(task_id);
    RAY_LOG(DEBUG) << "Attempting to spill back waiting task " << task_id
                   << " to remote node. Force spillback? " << force_spillback;
    bool is_infeasible;
    // TODO(swang): The policy currently does not account for the amount of
    // object store memory availability. Ideally, we should pick the node with
    // the most memory availability.
    std::string node_id_string =
        GetBestSchedulableNode(*(*it),
                               /*requires_object_store_memory=*/true,
                               /*force_spillback=*/force_spillback, &is_infeasible);
    if (!node_id_string.empty() && node_id_string != self_node_id_.Binary()) {
      NodeID node_id = NodeID::FromBinary(node_id_string);
      Spillback(node_id, *it);
      if (!task.GetTaskSpecification().GetDependencies().empty()) {
        task_dependency_manager_.RemoveTaskDependencies(
            task.GetTaskSpecification().TaskId());
      }
      waiting_tasks_index_.erase(task_id);
      it = waiting_task_queue_.erase(it);
    } else {
      if (node_id_string.empty()) {
        RAY_LOG(DEBUG) << "RayTask " << task_id
                       << " has blocked dependencies, but no other node has resources, "
                          "keeping the task local";
      } else {
        RAY_LOG(DEBUG) << "Keeping waiting task " << task_id << " local";
      }
      // We should keep the task local. Note that an earlier task in the queue
      // may have different resource requirements and could actually be
      // scheduled on a remote node.
      break;
    }
  }
}

bool ClusterTaskManager::IsLocallySchedulable(const RayTask &task) const {
  const auto &spec = task.GetTaskSpecification();
  return cluster_resource_scheduler_->IsLocallySchedulable(
      spec.GetRequiredResources().GetResourceMap());
}

ResourceSet ClusterTaskManager::CalcNormalTaskResources() const {
  absl::flat_hash_map<std::string, FixedPoint> total_normal_task_resources;
  const auto &string_id_map = cluster_resource_scheduler_->GetStringIdMap();
  for (auto &entry : leased_workers_) {
    std::shared_ptr<WorkerInterface> worker = entry.second;
    auto &task_spec = worker->GetAssignedTask().GetTaskSpecification();
    if (!task_spec.PlacementGroupBundleId().first.IsNil()) {
      continue;
    }

    auto task_id = worker->GetAssignedTaskId();
    auto actor_id = task_id.ActorId();
    if (!actor_id.IsNil() && task_id == TaskID::ForActorCreationTask(actor_id)) {
      // This task ID corresponds to an actor creation task.
      continue;
    }

    if (auto allocated_instances = worker->GetAllocatedInstances()) {
      auto resource_request = allocated_instances->ToResourceRequest();
      for (size_t i = 0; i < resource_request.predefined_resources.size(); i++) {
        if (resource_request.predefined_resources[i] > 0) {
          total_normal_task_resources[ResourceEnumToString(PredefinedResources(i))] +=
              resource_request.predefined_resources[i];
        }
      }
      for (auto &entry : resource_request.custom_resources) {
        if (entry.second > 0) {
          total_normal_task_resources[string_id_map.Get(entry.first)] += entry.second;
        }
      }
    }
  }
  return ResourceSet(total_normal_task_resources);
}

<<<<<<< HEAD
uint64_t ClusterTaskManager::MaxRunningTasksPerSchedulingClass(
    SchedulingClass sched_cls_id) const {
  auto sched_cls = TaskSpecification::GetSchedulingClassDescriptor(sched_cls_id);
  double cpu_req = sched_cls.resource_set.GetNumCpusAsDouble();
  uint64_t total_cpus = cluster_resource_scheduler_->GetNumCpus();

  if (cpu_req == 0 || total_cpus == 0) {
    return std::numeric_limits<uint64_t>::max();
  }
  return static_cast<uint64_t>(std::round(total_cpus / cpu_req));
=======
std::string ClusterTaskManager::GetBestSchedulableNode(const internal::Work &work,
                                                       bool requires_object_store_memory,
                                                       bool force_spillback,
                                                       bool *is_infeasible) {
  // If the local node is available, we should directly return it instead of
  // going through the full hybrid policy since we don't want spillback.
  if (work.grant_or_reject && !force_spillback && IsLocallySchedulable(work.task)) {
    *is_infeasible = false;
    return self_node_id_.Binary();
  }

  // This argument is used to set violation, which is an unsupported feature now.
  int64_t _unused;
  return cluster_resource_scheduler_->GetBestSchedulableNode(
      work.task.GetTaskSpecification().GetRequiredPlacementResources().GetResourceMap(),
      requires_object_store_memory,
      work.task.GetTaskSpecification().IsActorCreationTask(), force_spillback, &_unused,
      is_infeasible);
>>>>>>> 61778a95
}

}  // namespace raylet
}  // namespace ray<|MERGE_RESOLUTION|>--- conflicted
+++ resolved
@@ -1462,7 +1462,6 @@
   return ResourceSet(total_normal_task_resources);
 }
 
-<<<<<<< HEAD
 uint64_t ClusterTaskManager::MaxRunningTasksPerSchedulingClass(
     SchedulingClass sched_cls_id) const {
   auto sched_cls = TaskSpecification::GetSchedulingClassDescriptor(sched_cls_id);
@@ -1473,7 +1472,8 @@
     return std::numeric_limits<uint64_t>::max();
   }
   return static_cast<uint64_t>(std::round(total_cpus / cpu_req));
-=======
+}
+
 std::string ClusterTaskManager::GetBestSchedulableNode(const internal::Work &work,
                                                        bool requires_object_store_memory,
                                                        bool force_spillback,
@@ -1492,7 +1492,6 @@
       requires_object_store_memory,
       work.task.GetTaskSpecification().IsActorCreationTask(), force_spillback, &_unused,
       is_infeasible);
->>>>>>> 61778a95
 }
 
 }  // namespace raylet
