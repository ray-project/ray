--- conflicted
+++ resolved
@@ -84,25 +84,13 @@
       // tasks from being scheduled.
       const std::shared_ptr<internal::Work> &work = *work_it;
       RayTask task = work->task;
-<<<<<<< HEAD
       const TaskSpecification &task_spec = task.GetTaskSpecification();
-      RAY_LOG(DEBUG) << "Scheduling pending task " << task_spec.TaskId();
-      auto placement_resources =
-          task_spec.GetRequiredPlacementResources().GetResourceMap();
-      // This argument is used to set violation, which is an unsupported feature now.
-      int64_t _unused;
-      std::string node_id_string = cluster_resource_scheduler_->GetBestSchedulableNode(
-          placement_resources,
-          /*requires_object_store_memory=*/false, task_spec.IsActorCreationTask(),
-          /*force_spillback=*/false, &_unused, &is_infeasible, task_spec);
-=======
       RAY_LOG(DEBUG) << "Scheduling pending task "
                      << task.GetTaskSpecification().TaskId();
       std::string node_id_string =
           GetBestSchedulableNode(*work,
                                  /*requires_object_store_memory=*/false,
                                  /*force_spillback=*/false, &is_infeasible);
->>>>>>> 61778a95
 
       // There is no node that has available resources to run the request.
       // Move on to the next shape.
@@ -462,20 +450,10 @@
 
 bool ClusterTaskManager::TrySpillback(const std::shared_ptr<internal::Work> &work,
                                       bool &is_infeasible) {
-<<<<<<< HEAD
-  const auto &spec = work->task.GetTaskSpecification();
-  int64_t _unused;
-  auto placement_resources = spec.GetRequiredPlacementResources().GetResourceMap();
-  std::string node_id_string = cluster_resource_scheduler_->GetBestSchedulableNode(
-      placement_resources,
-      /*requires_object_store_memory=*/false, spec.IsActorCreationTask(),
-      /*force_spillback=*/false, &_unused, &is_infeasible, spec);
-=======
   std::string node_id_string =
       GetBestSchedulableNode(*work,
                              /*requires_object_store_memory=*/false,
                              /*force_spillback=*/false, &is_infeasible);
->>>>>>> 61778a95
 
   if (is_infeasible || node_id_string == self_node_id_.Binary() ||
       node_id_string.empty()) {
@@ -1097,18 +1075,10 @@
     RAY_LOG(DEBUG) << "Check if the infeasible task is schedulable in any node. task_id:"
                    << task.GetTaskSpecification().TaskId();
     bool is_infeasible;
-<<<<<<< HEAD
-    std::string node_id_string = cluster_resource_scheduler_->GetBestSchedulableNode(
-        placement_resources,
-        /*requires_object_store_memory=*/false,
-        task.GetTaskSpecification().IsActorCreationTask(),
-        /*force_spillback=*/false, &_unused, &is_infeasible, task.GetTaskSpecification());
-=======
     std::string node_id_string =
         GetBestSchedulableNode(*work,
                                /*requires_object_store_memory=*/false,
                                /*force_spillback=*/false, &is_infeasible);
->>>>>>> 61778a95
 
     // There is no node that has available resources to run the request.
     // Move on to the next shape.
@@ -1235,17 +1205,8 @@
       node_info_ptr->node_manager_address());
   reply->mutable_retry_at_raylet_address()->set_port(node_info_ptr->node_manager_port());
   reply->mutable_retry_at_raylet_address()->set_raylet_id(spillback_to.Binary());
-<<<<<<< HEAD
   reply->mutable_runtime_env_setup_failed_node_ids()->CopyFrom(
       task_spec.GetMessage().runtime_env_setup_failed_node_ids());
-  if (RayConfig::instance().gcs_actor_scheduling_enabled()) {
-    reply->set_rejected(true);
-  }
-
-  auto send_reply_callback = work->callback;
-=======
-
->>>>>>> 61778a95
   send_reply_callback();
 }
 
@@ -1395,19 +1356,10 @@
     // TODO(swang): The policy currently does not account for the amount of
     // object store memory availability. Ideally, we should pick the node with
     // the most memory availability.
-<<<<<<< HEAD
-    std::string node_id_string = cluster_resource_scheduler_->GetBestSchedulableNode(
-        placement_resources,
-        /*requires_object_store_memory=*/true,
-        task.GetTaskSpecification().IsActorCreationTask(),
-        /*force_spillback=*/force_spillback, &_unused, &is_infeasible,
-        task.GetTaskSpecification());
-=======
     std::string node_id_string =
         GetBestSchedulableNode(*(*it),
                                /*requires_object_store_memory=*/true,
                                /*force_spillback=*/force_spillback, &is_infeasible);
->>>>>>> 61778a95
     if (!node_id_string.empty() && node_id_string != self_node_id_.Binary()) {
       NodeID node_id = NodeID::FromBinary(node_id_string);
       Spillback(node_id, *it);
@@ -1491,7 +1443,7 @@
       work.task.GetTaskSpecification().GetRequiredPlacementResources().GetResourceMap(),
       requires_object_store_memory,
       work.task.GetTaskSpecification().IsActorCreationTask(), force_spillback, &_unused,
-      is_infeasible);
+      is_infeasible, work.task.GetTaskSpecification());
 }
 
 }  // namespace raylet
