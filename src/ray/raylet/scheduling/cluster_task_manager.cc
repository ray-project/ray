<<<<<<< HEAD
// Copyright 2020-2021 The Ray Authors.
//
// Licensed under the Apache License, Version 2.0 (the "License");
// you may not use this file except in compliance with the License.
// You may obtain a copy of the License at
//
//  http://www.apache.org/licenses/LICENSE-2.0
//
// Unless required by applicable law or agreed to in writing, software
// distributed under the License is distributed on an "AS IS" BASIS,
// WITHOUT WARRANTIES OR CONDITIONS OF ANY KIND, either express or implied.
// See the License for the specific language governing permissions and
// limitations under the License.

#include "ray/raylet/scheduling/cluster_task_manager.h"

#include <google/protobuf/map.h>

#include <boost/range/join.hpp>

#include "ray/stats/metric_defs.h"
#include "ray/util/logging.h"

namespace ray {
namespace raylet {

// The max number of pending actors to report in node stats.
const int kMaxPendingActorsToReport = 20;

ClusterTaskManager::ClusterTaskManager(
    const NodeID &self_node_id,
    std::shared_ptr<ClusterResourceScheduler> cluster_resource_scheduler,
    TaskDependencyManagerInterface &task_dependency_manager,
    std::function<bool(const WorkerID &, const NodeID &)> is_owner_alive,
    internal::NodeInfoGetter get_node_info,
    std::function<void(const RayTask &)> announce_infeasible_task,
    WorkerPoolInterface &worker_pool,
    absl::flat_hash_map<WorkerID, std::shared_ptr<WorkerInterface>> &leased_workers,
    std::function<bool(const std::vector<ObjectID> &object_ids,
                       std::vector<std::unique_ptr<RayObject>> *results)>
        get_task_arguments,
    size_t max_pinned_task_arguments_bytes, std::function<int64_t(void)> get_time_ms,
    int64_t sched_cls_cap_interval_ms)
    : self_node_id_(self_node_id),
      cluster_resource_scheduler_(cluster_resource_scheduler),
      task_dependency_manager_(task_dependency_manager),
      is_owner_alive_(is_owner_alive),
      get_node_info_(get_node_info),
      announce_infeasible_task_(announce_infeasible_task),
      max_resource_shapes_per_load_report_(
          RayConfig::instance().max_resource_shapes_per_load_report()),
      worker_pool_(worker_pool),
      leased_workers_(leased_workers),
      get_task_arguments_(get_task_arguments),
      max_pinned_task_arguments_bytes_(max_pinned_task_arguments_bytes),
      get_time_ms_(get_time_ms),
      sched_cls_cap_enabled_(RayConfig::instance().worker_cap_enabled()),
      sched_cls_cap_interval_ms_(sched_cls_cap_interval_ms),
      sched_cls_cap_max_ms_(RayConfig::instance().worker_cap_max_backoff_delay_ms()),
      metric_tasks_queued_(0),
      metric_tasks_dispatched_(0),
      metric_tasks_spilled_(0) {}

bool ClusterTaskManager::SchedulePendingTasks() {
  // Always try to schedule infeasible tasks in case they are now feasible.
  TryLocalInfeasibleTaskScheduling();
  bool did_schedule = false;
  for (auto shapes_it = tasks_to_schedule_.begin();
       shapes_it != tasks_to_schedule_.end();) {
    auto &work_queue = shapes_it->second;
    bool is_infeasible = false;
    for (auto work_it = work_queue.begin(); work_it != work_queue.end();) {
      // Check every task in task_to_schedule queue to see
      // whether it can be scheduled. This avoids head-of-line
      // blocking where a task which cannot be scheduled because
      // there are not enough available resources blocks other
      // tasks from being scheduled.
      const std::shared_ptr<internal::Work> &work = *work_it;
      RayTask task = work->task;
      RAY_LOG(DEBUG) << "Scheduling pending task "
                     << task.GetTaskSpecification().TaskId();
      std::string node_id_string =
          GetBestSchedulableNode(*work,
                                 /*requires_object_store_memory=*/false,
                                 /*force_spillback=*/false, &is_infeasible);

      // There is no node that has available resources to run the request.
      // Move on to the next shape.
      if (node_id_string.empty()) {
        RAY_LOG(DEBUG) << "No node found to schedule a task "
                       << task.GetTaskSpecification().TaskId() << " is infeasible?"
                       << is_infeasible;
        break;
      }

      if (node_id_string == self_node_id_.Binary()) {
        // Warning: WaitForTaskArgsRequests must execute (do not let it short
        // circuit if did_schedule is true).
        bool task_scheduled = WaitForTaskArgsRequests(work);
        did_schedule = task_scheduled || did_schedule;
      } else {
        // Should spill over to a different node.
        NodeID node_id = NodeID::FromBinary(node_id_string);
        Spillback(node_id, work);
      }
      work_it = work_queue.erase(work_it);
    }

    if (is_infeasible) {
      RAY_CHECK(!work_queue.empty());
      // Only announce the first item as infeasible.
      auto &work_queue = shapes_it->second;
      const auto &work = work_queue[0];
      const RayTask task = work->task;
      announce_infeasible_task_(task);

      // TODO(sang): Use a shared pointer deque to reduce copy overhead.
      infeasible_tasks_[shapes_it->first] = shapes_it->second;
      tasks_to_schedule_.erase(shapes_it++);
    } else if (work_queue.empty()) {
      tasks_to_schedule_.erase(shapes_it++);
    } else {
      shapes_it++;
    }
  }
  return did_schedule;
}

bool ClusterTaskManager::WaitForTaskArgsRequests(std::shared_ptr<internal::Work> work) {
  const auto &task = work->task;
  const auto &task_id = task.GetTaskSpecification().TaskId();
  const auto &scheduling_key = task.GetTaskSpecification().GetSchedulingClass();
  auto object_ids = task.GetTaskSpecification().GetDependencies();
  bool can_dispatch = true;
  if (object_ids.size() > 0) {
    bool args_ready =
        task_dependency_manager_.RequestTaskDependencies(task_id, task.GetDependencies());
    if (args_ready) {
      RAY_LOG(DEBUG) << "Args already ready, task can be dispatched " << task_id;
      tasks_to_dispatch_[scheduling_key].push_back(work);
    } else {
      RAY_LOG(DEBUG) << "Waiting for args for task: "
                     << task.GetTaskSpecification().TaskId();
      can_dispatch = false;
      auto it = waiting_task_queue_.insert(waiting_task_queue_.end(), work);
      RAY_CHECK(waiting_tasks_index_.emplace(task_id, it).second);
    }
  } else {
    RAY_LOG(DEBUG) << "No args, task can be dispatched "
                   << task.GetTaskSpecification().TaskId();
    tasks_to_dispatch_[scheduling_key].push_back(work);
  }
  return can_dispatch;
}

bool ClusterTaskManager::PoppedWorkerHandler(
    const std::shared_ptr<WorkerInterface> worker, PopWorkerStatus status,
    const TaskID &task_id, SchedulingClass scheduling_class,
    const std::shared_ptr<internal::Work> &work, bool is_detached_actor,
    const rpc::Address &owner_address) {
  const auto &reply = work->reply;
  const auto &callback = work->callback;
  bool canceled = work->GetState() == internal::WorkStatus::CANCELLED;
  const auto &task = work->task;
  const auto &spec = task.GetTaskSpecification();
  bool dispatched = false;

  // Check whether owner worker or owner node dead.
  bool not_detached_with_owner_failed = false;
  const auto owner_worker_id = WorkerID::FromBinary(owner_address.worker_id());
  const auto owner_node_id = NodeID::FromBinary(owner_address.raylet_id());
  if (!is_detached_actor && !is_owner_alive_(owner_worker_id, owner_node_id)) {
    not_detached_with_owner_failed = true;
  }

  auto erase_from_dispatch_queue_fn = [this](const std::shared_ptr<internal::Work> &work,
                                             const SchedulingClass &scheduling_class) {
    auto shapes_it = tasks_to_dispatch_.find(scheduling_class);
    RAY_CHECK(shapes_it != tasks_to_dispatch_.end());
    auto &dispatch_queue = shapes_it->second;
    bool erased = false;
    for (auto work_it = dispatch_queue.begin(); work_it != dispatch_queue.end();
         work_it++) {
      if (*work_it == work) {
        dispatch_queue.erase(work_it);
        erased = true;
        break;
      }
    }
    if (dispatch_queue.empty()) {
      tasks_to_dispatch_.erase(shapes_it);
    }
    RAY_CHECK(erased);
  };

  if (canceled) {
    // Task has been canceled.
    RAY_LOG(DEBUG) << "Task " << task_id << " has been canceled when worker popped";
    // All the cleaning work has been done when canceled task. Just return
    // false without doing anything.
    return false;
  }

  if (!worker || not_detached_with_owner_failed) {
    // There are two cases that will not dispatch the task at this time:
    // Case 1: Empty worker popped.
    // Case 2: The task owner failed (not alive), except the creation task of
    // detached actor.
    // In that two case, we should also release worker resources, release task
    // args.

    dispatched = false;
    // We've already acquired resources so we need to release them.
    cluster_resource_scheduler_->ReleaseWorkerResources(work->allocated_instances);
    work->allocated_instances = nullptr;
    // Release pinned task args.
    ReleaseTaskArgs(task_id);

    if (!worker) {
      // Empty worker popped.
      RAY_LOG(DEBUG) << "This node has available resources, but no worker processes "
                        "to grant the lease "
                     << task_id;
      if (status == PopWorkerStatus::RuntimeEnvCreationFailed) {
        // In case of runtime env creation failed, we cancel this task
        // directly and raise a `RuntimeEnvSetupError` exception to user
        // eventually. The task will be removed from dispatch queue in
        // `CancelTask`.
        CancelTask(task_id, true);
      } else {
        // In other cases, set the work status `WAITING` to make this task
        // could be re-dispatched.
        internal::UnscheduledWorkCause cause =
            internal::UnscheduledWorkCause::WORKER_NOT_FOUND_JOB_CONFIG_NOT_EXIST;
        if (status == PopWorkerStatus::JobConfigMissing) {
          cause = internal::UnscheduledWorkCause::WORKER_NOT_FOUND_JOB_CONFIG_NOT_EXIST;
        } else if (status == PopWorkerStatus::TooManyStartingWorkerProcesses) {
          cause = internal::UnscheduledWorkCause::WORKER_NOT_FOUND_RATE_LIMITED;
        } else if (status == PopWorkerStatus::WorkerPendingRegistration) {
          cause = internal::UnscheduledWorkCause::WORKER_NOT_FOUND_REGISTRATION_TIMEOUT;
        } else {
          RAY_LOG(FATAL) << "Unexpected state received for the empty pop worker. Status: "
                         << status;
        }
        work->SetStateWaiting(cause);
        // Return here because we shouldn't remove task dependencies.
        return dispatched;
      }
    } else if (not_detached_with_owner_failed) {
      // The task owner failed.
      // Just remove the task from dispatch queue.
      RAY_LOG(DEBUG) << "Call back to an owner failed task, task id = " << task_id;
      erase_from_dispatch_queue_fn(work, scheduling_class);
    }

  } else {
    // A worker has successfully popped for a valid task. Dispatch the task to
    // the worker.
    RAY_LOG(DEBUG) << "Dispatching task " << task_id << " to worker "
                   << worker->WorkerId();

    Dispatch(worker, leased_workers_, work->allocated_instances, task, reply, callback);
    erase_from_dispatch_queue_fn(work, scheduling_class);
    dispatched = true;
  }

  // Remove task dependencies.
  if (!spec.GetDependencies().empty()) {
    task_dependency_manager_.RemoveTaskDependencies(task.GetTaskSpecification().TaskId());
  }

  return dispatched;
}

void ClusterTaskManager::DispatchScheduledTasksToWorkers(
    WorkerPoolInterface &worker_pool,
    absl::flat_hash_map<WorkerID, std::shared_ptr<WorkerInterface>> &leased_workers) {
  // Check every task in task_to_dispatch queue to see
  // whether it can be dispatched and ran. This avoids head-of-line
  // blocking where a task which cannot be dispatched because
  // there are not enough available resources blocks other
  // tasks from being dispatched.
  for (auto shapes_it = tasks_to_dispatch_.begin();
       shapes_it != tasks_to_dispatch_.end();) {
    auto &scheduling_class = shapes_it->first;
    auto &dispatch_queue = shapes_it->second;

    if (info_by_sched_cls_.find(scheduling_class) == info_by_sched_cls_.end()) {
      // Initialize the class info.
      info_by_sched_cls_.emplace(
          scheduling_class,
          SchedulingClassInfo(MaxRunningTasksPerSchedulingClass(scheduling_class)));
    }
    auto &sched_cls_info = info_by_sched_cls_.at(scheduling_class);

    /// We cap the maximum running tasks of a scheduling class to avoid
    /// scheduling too many tasks of a single type/depth, when there are
    /// deeper/other functions that should be run. We need to apply back
    /// pressure to limit the number of worker processes started in scenarios
    /// with nested tasks.
    bool is_infeasible = false;
    for (auto work_it = dispatch_queue.begin(); work_it != dispatch_queue.end();) {
      auto &work = *work_it;
      const auto &task = work->task;
      const auto spec = task.GetTaskSpecification();
      TaskID task_id = spec.TaskId();
      if (work->GetState() == internal::WorkStatus::WAITING_FOR_WORKER) {
        work_it++;
        continue;
      }

      // Check if the scheduling class is at capacity now.
      if (sched_cls_cap_enabled_ &&
          sched_cls_info.running_tasks.size() >= sched_cls_info.capacity &&
          work->GetState() == internal::WorkStatus::WAITING) {
        RAY_LOG(DEBUG) << "Hit cap! time=" << get_time_ms_()
                       << " next update time=" << sched_cls_info.next_update_time;
        if (get_time_ms_() < sched_cls_info.next_update_time) {
          // We're over capacity and it's not time to admit a new task yet.
          // Calculate the next time we should admit a new task.
          int64_t current_capacity = sched_cls_info.running_tasks.size();
          int64_t allowed_capacity = sched_cls_info.capacity;
          int64_t exp = current_capacity - allowed_capacity;
          int64_t wait_time = sched_cls_cap_interval_ms_ * (1L << exp);
          if (wait_time > sched_cls_cap_max_ms_) {
            wait_time = sched_cls_cap_max_ms_;
            RAY_LOG(WARNING) << "Starting too many worker processes for a single type of "
                                "task. Worker process startup is being throttled.";
          }

          int64_t target_time = get_time_ms_() + wait_time;
          sched_cls_info.next_update_time =
              std::min(target_time, sched_cls_info.next_update_time);
          break;
        }
      }

      bool args_missing = false;
      bool success = PinTaskArgsIfMemoryAvailable(spec, &args_missing);
      // An argument was evicted since this task was added to the dispatch
      // queue. Move it back to the waiting queue. The caller is responsible
      // for notifying us when the task is unblocked again.
      if (!success) {
        if (args_missing) {
          // Insert the task at the head of the waiting queue because we
          // prioritize spilling from the end of the queue.
          auto it = waiting_task_queue_.insert(waiting_task_queue_.begin(),
                                               std::move(*work_it));
          RAY_CHECK(waiting_tasks_index_.emplace(task_id, it).second);
          work_it = dispatch_queue.erase(work_it);
        } else {
          // The task's args cannot be pinned due to lack of memory. We should
          // retry dispatching the task once another task finishes and releases
          // its arguments.
          RAY_LOG(DEBUG) << "Dispatching task " << task_id
                         << " would put this node over the max memory allowed for "
                            "arguments of executing tasks ("
                         << max_pinned_task_arguments_bytes_
                         << "). Waiting to dispatch task until other tasks complete";
          RAY_CHECK(!executing_task_args_.empty() && !pinned_task_arguments_.empty())
              << "Cannot dispatch task " << task_id
              << " until another task finishes and releases its arguments, but no other "
                 "task is running";
          work->SetStateWaiting(
              internal::UnscheduledWorkCause::WAITING_FOR_AVAILABLE_PLASMA_MEMORY);
          work_it++;
        }
        continue;
      }

      const auto owner_worker_id = WorkerID::FromBinary(spec.CallerAddress().worker_id());
      const auto owner_node_id = NodeID::FromBinary(spec.CallerAddress().raylet_id());

      // If the owner has died since this task was queued, cancel the task by
      // killing the worker (unless this task is for a detached actor).
      if (!spec.IsDetachedActor() && !is_owner_alive_(owner_worker_id, owner_node_id)) {
        RAY_LOG(WARNING) << "RayTask: " << task.GetTaskSpecification().TaskId()
                         << "'s caller is no longer running. Cancelling task.";
        auto sched_cls = task.GetTaskSpecification().GetSchedulingClass();
        auto it = info_by_sched_cls_.find(sched_cls);
        if (it != info_by_sched_cls_.end()) {
          it->second.running_tasks.erase(spec.TaskId());
          if (it->second.running_tasks.size() == 0) {
            info_by_sched_cls_.erase(it);
          }
        }
        if (!spec.GetDependencies().empty()) {
          task_dependency_manager_.RemoveTaskDependencies(task_id);
        }
        ReleaseTaskArgs(task_id);
        work_it = dispatch_queue.erase(work_it);
        continue;
      }

      // Check if the node is still schedulable. It may not be if dependency resolution
      // took a long time.
      auto allocated_instances = std::make_shared<TaskResourceInstances>();
      bool schedulable = cluster_resource_scheduler_->AllocateLocalTaskResources(
          spec.GetRequiredResources().GetResourceMap(), allocated_instances);

      if (!schedulable) {
        ReleaseTaskArgs(task_id);
        // The local node currently does not have the resources to run the task, so we
        // should try spilling to another node.
        bool did_spill = TrySpillback(work, is_infeasible);
        if (!did_spill) {
          // There must not be any other available nodes in the cluster, so the task
          // should stay on this node. We can skip the rest of the shape because the
          // scheduler will make the same decision.
          work->SetStateWaiting(
              internal::UnscheduledWorkCause::WAITING_FOR_RESOURCES_AVAILABLE);
          break;
        }
        if (!spec.GetDependencies().empty()) {
          task_dependency_manager_.RemoveTaskDependencies(
              task.GetTaskSpecification().TaskId());
        }
        work_it = dispatch_queue.erase(work_it);
      } else {
        // Force us to recalculate the next update time the next time a task
        // comes through this queue. We should only do this when we're
        // confident we're ready to dispatch the task after all checks have
        // passed.
        sched_cls_info.next_update_time = std::numeric_limits<int64_t>::max();
        sched_cls_info.running_tasks.insert(spec.TaskId());
        // The local node has the available resources to run the task, so we should run
        // it.
        std::string allocated_instances_serialized_json = "{}";
        if (RayConfig::instance().worker_resource_limits_enabled()) {
          allocated_instances_serialized_json =
              cluster_resource_scheduler_->SerializedTaskResourceInstances(
                  allocated_instances);
        }
        work->allocated_instances = allocated_instances;
        work->SetStateWaitingForWorker();
        bool is_detached_actor = spec.IsDetachedActor();
        auto &owner_address = spec.CallerAddress();
        worker_pool_.PopWorker(
            spec,
            [this, task_id, scheduling_class, work, is_detached_actor, owner_address](
                const std::shared_ptr<WorkerInterface> worker,
                PopWorkerStatus status) -> bool {
              return PoppedWorkerHandler(worker, status, task_id, scheduling_class, work,
                                         is_detached_actor, owner_address);
            },
            allocated_instances_serialized_json);
        work_it++;
      }
    }
    if (is_infeasible) {
      infeasible_tasks_[shapes_it->first] = std::move(shapes_it->second);
      tasks_to_dispatch_.erase(shapes_it++);
    } else if (dispatch_queue.empty()) {
      tasks_to_dispatch_.erase(shapes_it++);
    } else {
      shapes_it++;
    }
  }
}

bool ClusterTaskManager::TrySpillback(const std::shared_ptr<internal::Work> &work,
                                      bool &is_infeasible) {
  std::string node_id_string =
      GetBestSchedulableNode(*work,
                             /*requires_object_store_memory=*/false,
                             /*force_spillback=*/false, &is_infeasible);

  if (is_infeasible || node_id_string == self_node_id_.Binary() ||
      node_id_string.empty()) {
    return false;
  }

  NodeID node_id = NodeID::FromBinary(node_id_string);
  Spillback(node_id, work);
  return true;
}

void ClusterTaskManager::QueueAndScheduleTask(
    const RayTask &task, bool grant_or_reject, rpc::RequestWorkerLeaseReply *reply,
    rpc::SendReplyCallback send_reply_callback) {
  RAY_LOG(DEBUG) << "Queuing and scheduling task "
                 << task.GetTaskSpecification().TaskId();
  auto work = std::make_shared<internal::Work>(
      task, grant_or_reject, reply,
      [send_reply_callback] { send_reply_callback(Status::OK(), nullptr, nullptr); });
  const auto &scheduling_class = task.GetTaskSpecification().GetSchedulingClass();
  // If the scheduling class is infeasible, just add the work to the infeasible queue
  // directly.
  if (infeasible_tasks_.count(scheduling_class) > 0) {
    infeasible_tasks_[scheduling_class].push_back(work);
  } else {
    tasks_to_schedule_[scheduling_class].push_back(work);
  }
  ScheduleAndDispatchTasks();
}

void ClusterTaskManager::TasksUnblocked(const std::vector<TaskID> &ready_ids) {
  if (ready_ids.empty()) {
    return;
  }

  for (const auto &task_id : ready_ids) {
    auto it = waiting_tasks_index_.find(task_id);
    if (it != waiting_tasks_index_.end()) {
      auto work = *it->second;
      const auto &task = work->task;
      const auto &scheduling_key = task.GetTaskSpecification().GetSchedulingClass();
      RAY_LOG(DEBUG) << "Args ready, task can be dispatched "
                     << task.GetTaskSpecification().TaskId();
      tasks_to_dispatch_[scheduling_key].push_back(work);
      waiting_task_queue_.erase(it->second);
      waiting_tasks_index_.erase(it);
    }
  }
  ScheduleAndDispatchTasks();
}

void ClusterTaskManager::TaskFinished(std::shared_ptr<WorkerInterface> worker,
                                      RayTask *task) {
  RAY_CHECK(worker != nullptr && task != nullptr);
  *task = worker->GetAssignedTask();
  {
    auto sched_cls = task->GetTaskSpecification().GetSchedulingClass();
    auto it = info_by_sched_cls_.find(sched_cls);
    if (it != info_by_sched_cls_.end()) {
      it->second.running_tasks.erase(task->GetTaskSpecification().TaskId());
      if (it->second.running_tasks.size() == 0) {
        info_by_sched_cls_.erase(it);
      }
    }
  }

  ReleaseTaskArgs(task->GetTaskSpecification().TaskId());
  if (worker->GetAllocatedInstances() != nullptr) {
    ReleaseWorkerResources(worker);
  }
}

bool ClusterTaskManager::PinTaskArgsIfMemoryAvailable(const TaskSpecification &spec,
                                                      bool *args_missing) {
  std::vector<std::unique_ptr<RayObject>> args;
  const auto &deps = spec.GetDependencyIds();
  if (!deps.empty()) {
    // This gets refs to the arguments stored in plasma. The refs should be
    // deleted once we no longer need to pin the arguments.
    if (!get_task_arguments_(deps, &args)) {
      *args_missing = true;
      return false;
    }
    for (size_t i = 0; i < deps.size(); i++) {
      if (args[i] == nullptr) {
        // This can happen if the task's arguments were all local at some
        // point, but then at least one was evicted before the task could
        // be dispatched to a worker.
        RAY_LOG(DEBUG)
            << "RayTask " << spec.TaskId() << " argument " << deps[i]
            << " was evicted before the task could be dispatched. This can happen "
               "when there are many objects needed on this node. The task will be "
               "scheduled once all of its dependencies are local.";
        *args_missing = true;
        return false;
      }
    }
  }

  *args_missing = false;
  size_t task_arg_bytes = 0;
  for (auto &arg : args) {
    task_arg_bytes += arg->GetSize();
  }
  RAY_LOG(DEBUG) << "RayTask " << spec.TaskId() << " has args of size " << task_arg_bytes;
  PinTaskArgs(spec, std::move(args));
  RAY_LOG(DEBUG) << "Size of pinned task args is now " << pinned_task_arguments_bytes_;
  if (max_pinned_task_arguments_bytes_ == 0) {
    // Max threshold for pinned args is not set.
    return true;
  }

  if (task_arg_bytes > max_pinned_task_arguments_bytes_) {
    RAY_LOG(WARNING)
        << "Dispatched task " << spec.TaskId() << " has arguments of size "
        << task_arg_bytes
        << ", but the max memory allowed for arguments of executing tasks is only "
        << max_pinned_task_arguments_bytes_;
  } else if (pinned_task_arguments_bytes_ > max_pinned_task_arguments_bytes_) {
    ReleaseTaskArgs(spec.TaskId());
    RAY_LOG(DEBUG) << "Cannot dispatch task " << spec.TaskId()
                   << " with arguments of size " << task_arg_bytes
                   << " current pinned bytes is " << pinned_task_arguments_bytes_;
    return false;
  }

  return true;
}

void ClusterTaskManager::PinTaskArgs(const TaskSpecification &spec,
                                     std::vector<std::unique_ptr<RayObject>> args) {
  const auto &deps = spec.GetDependencyIds();
  // TODO(swang): This should really be an assertion, but we can sometimes
  // receive a duplicate task request if there is a failure and the original
  // version of the task has not yet been canceled.
  auto inserted = executing_task_args_.emplace(spec.TaskId(), deps).second;
  if (inserted) {
    for (size_t i = 0; i < deps.size(); i++) {
      auto inserted =
          pinned_task_arguments_.emplace(deps[i], std::make_pair(std::move(args[i]), 0));
      auto it = inserted.first;
      if (inserted.second) {
        // This is the first task that needed this argument.
        pinned_task_arguments_bytes_ += it->second.first->GetSize();
      }
      it->second.second++;
    }
  } else {
    RAY_LOG(DEBUG) << "Scheduler received duplicate task " << spec.TaskId()
                   << ", most likely because the first execution failed";
  }
}

void ClusterTaskManager::ReleaseTaskArgs(const TaskID &task_id) {
  auto it = executing_task_args_.find(task_id);
  // TODO(swang): This should really be an assertion, but we can sometimes
  // receive a duplicate task request if there is a failure and the original
  // version of the task has not yet been canceled.
  if (it != executing_task_args_.end()) {
    for (auto &arg : it->second) {
      auto arg_it = pinned_task_arguments_.find(arg);
      RAY_CHECK(arg_it != pinned_task_arguments_.end());
      RAY_CHECK(arg_it->second.second > 0);
      arg_it->second.second--;
      if (arg_it->second.second == 0) {
        // This is the last task that needed this argument.
        pinned_task_arguments_bytes_ -= arg_it->second.first->GetSize();
        pinned_task_arguments_.erase(arg_it);
      }
    }
    executing_task_args_.erase(it);
  }
}

void ReplyCancelled(std::shared_ptr<internal::Work> &work,
                    bool runtime_env_setup_failed) {
  auto reply = work->reply;
  auto callback = work->callback;
  reply->set_canceled(true);
  reply->set_runtime_env_setup_failed(runtime_env_setup_failed);
  callback();
}

bool ClusterTaskManager::CancelTask(const TaskID &task_id,
                                    bool runtime_env_setup_failed) {
  // TODO(sang): There are lots of repetitive code around task backlogs. We should
  // refactor them.
  for (auto shapes_it = tasks_to_schedule_.begin(); shapes_it != tasks_to_schedule_.end();
       shapes_it++) {
    auto &work_queue = shapes_it->second;
    for (auto work_it = work_queue.begin(); work_it != work_queue.end(); work_it++) {
      const auto &task = (*work_it)->task;
      if (task.GetTaskSpecification().TaskId() == task_id) {
        RAY_LOG(DEBUG) << "Canceling task " << task_id << " from schedule queue.";
        ReplyCancelled(*work_it, runtime_env_setup_failed);
        work_queue.erase(work_it);
        if (work_queue.empty()) {
          tasks_to_schedule_.erase(shapes_it);
        }
        return true;
      }
    }
  }
  for (auto shapes_it = tasks_to_dispatch_.begin(); shapes_it != tasks_to_dispatch_.end();
       shapes_it++) {
    auto &work_queue = shapes_it->second;
    for (auto work_it = work_queue.begin(); work_it != work_queue.end(); work_it++) {
      const auto &task = (*work_it)->task;
      if (task.GetTaskSpecification().TaskId() == task_id) {
        RAY_LOG(DEBUG) << "Canceling task " << task_id << " from dispatch queue.";
        ReplyCancelled(*work_it, runtime_env_setup_failed);
        if ((*work_it)->GetState() == internal::WorkStatus::WAITING_FOR_WORKER) {
          // We've already acquired resources so we need to release them.
          cluster_resource_scheduler_->ReleaseWorkerResources(
              (*work_it)->allocated_instances);
          // Release pinned task args.
          ReleaseTaskArgs(task_id);
        }
        if (!task.GetTaskSpecification().GetDependencies().empty()) {
          task_dependency_manager_.RemoveTaskDependencies(
              task.GetTaskSpecification().TaskId());
        }
        (*work_it)->SetStateCancelled();
        work_queue.erase(work_it);
        if (work_queue.empty()) {
          tasks_to_dispatch_.erase(shapes_it);
        }
        return true;
      }
    }
  }

  for (auto shapes_it = infeasible_tasks_.begin(); shapes_it != infeasible_tasks_.end();
       shapes_it++) {
    auto &work_queue = shapes_it->second;
    for (auto work_it = work_queue.begin(); work_it != work_queue.end(); work_it++) {
      const auto &task = (*work_it)->task;
      if (task.GetTaskSpecification().TaskId() == task_id) {
        RAY_LOG(DEBUG) << "Canceling task " << task_id << " from infeasible queue.";
        ReplyCancelled(*work_it, runtime_env_setup_failed);
        work_queue.erase(work_it);
        if (work_queue.empty()) {
          infeasible_tasks_.erase(shapes_it);
        }
        return true;
      }
    }
  }

  auto iter = waiting_tasks_index_.find(task_id);
  if (iter != waiting_tasks_index_.end()) {
    const auto &task = (*iter->second)->task;
    ReplyCancelled(*iter->second, runtime_env_setup_failed);
    if (!task.GetTaskSpecification().GetDependencies().empty()) {
      task_dependency_manager_.RemoveTaskDependencies(
          task.GetTaskSpecification().TaskId());
    }
    waiting_task_queue_.erase(iter->second);
    waiting_tasks_index_.erase(iter);

    return true;
  }

  return false;
}

void ClusterTaskManager::FillPendingActorInfo(rpc::GetNodeStatsReply *reply) const {
  // Report infeasible actors.
  int num_reported = 0;
  for (const auto &shapes_it : infeasible_tasks_) {
    auto &work_queue = shapes_it.second;
    for (const auto &work_it : work_queue) {
      RayTask task = work_it->task;
      if (task.GetTaskSpecification().IsActorCreationTask()) {
        if (num_reported++ > kMaxPendingActorsToReport) {
          break;  // Protect the raylet from reporting too much data.
        }
        auto infeasible_task = reply->add_infeasible_tasks();
        infeasible_task->CopyFrom(task.GetTaskSpecification().GetMessage());
      }
    }
  }
  // Report actors blocked on resources.
  num_reported = 0;
  for (const auto &shapes_it : boost::join(tasks_to_dispatch_, tasks_to_schedule_)) {
    auto &work_queue = shapes_it.second;
    for (const auto &work_it : work_queue) {
      RayTask task = work_it->task;
      if (task.GetTaskSpecification().IsActorCreationTask()) {
        if (num_reported++ > kMaxPendingActorsToReport) {
          break;  // Protect the raylet from reporting too much data.
        }
        auto ready_task = reply->add_infeasible_tasks();
        ready_task->CopyFrom(task.GetTaskSpecification().GetMessage());
      }
    }
  }
}

void ClusterTaskManager::FillResourceUsage(
    rpc::ResourcesData &data,
    const std::shared_ptr<SchedulingResources> &last_reported_resources) {
  if (max_resource_shapes_per_load_report_ == 0) {
    return;
  }
  auto resource_loads = data.mutable_resource_load();
  auto resource_load_by_shape =
      data.mutable_resource_load_by_shape()->mutable_resource_demands();

  int num_reported = 0;
  int64_t skipped_requests = 0;

  for (const auto &pair : tasks_to_schedule_) {
    const auto &scheduling_class = pair.first;
    if (num_reported++ >= max_resource_shapes_per_load_report_ &&
        max_resource_shapes_per_load_report_ >= 0) {
      // TODO (Alex): It's possible that we skip a different scheduling key which contains
      // the same resources.
      skipped_requests++;
      break;
    }
    const auto &resources =
        TaskSpecification::GetSchedulingClassDescriptor(scheduling_class)
            .resource_set.GetResourceMap();
    const auto &queue = pair.second;
    const auto &count = queue.size();

    auto by_shape_entry = resource_load_by_shape->Add();

    for (const auto &resource : resources) {
      // Add to `resource_loads`.
      const auto &label = resource.first;
      const auto &quantity = resource.second;
      (*resource_loads)[label] += quantity * count;

      // Add to `resource_load_by_shape`.
      (*by_shape_entry->mutable_shape())[label] = quantity;
    }

    // If a task is not feasible on the local node it will not be feasible on any other
    // node in the cluster. See the scheduling policy defined by
    // ClusterResourceScheduler::GetBestSchedulableNode for more details.
    int num_ready = by_shape_entry->num_ready_requests_queued();
    by_shape_entry->set_num_ready_requests_queued(num_ready + count);
    by_shape_entry->set_backlog_size(TotalBacklogSize(scheduling_class));
  }

  for (const auto &pair : tasks_to_dispatch_) {
    const auto &scheduling_class = pair.first;
    if (num_reported++ >= max_resource_shapes_per_load_report_ &&
        max_resource_shapes_per_load_report_ >= 0) {
      // TODO (Alex): It's possible that we skip a different scheduling key which contains
      // the same resources.
      skipped_requests++;
      break;
    }
    const auto &resources =
        TaskSpecification::GetSchedulingClassDescriptor(scheduling_class)
            .resource_set.GetResourceMap();
    const auto &queue = pair.second;
    const auto &count = queue.size();

    auto by_shape_entry = resource_load_by_shape->Add();

    for (const auto &resource : resources) {
      // Add to `resource_loads`.
      const auto &label = resource.first;
      const auto &quantity = resource.second;
      (*resource_loads)[label] += quantity * count;

      // Add to `resource_load_by_shape`.
      (*by_shape_entry->mutable_shape())[label] = quantity;
    }
    int num_ready = by_shape_entry->num_ready_requests_queued();
    by_shape_entry->set_num_ready_requests_queued(num_ready + count);
    by_shape_entry->set_backlog_size(TotalBacklogSize(scheduling_class));
  }

  for (const auto &pair : infeasible_tasks_) {
    const auto &scheduling_class = pair.first;
    if (num_reported++ >= max_resource_shapes_per_load_report_ &&
        max_resource_shapes_per_load_report_ >= 0) {
      // TODO (Alex): It's possible that we skip a different scheduling key which contains
      // the same resources.
      skipped_requests++;
      break;
    }
    const auto &resources =
        TaskSpecification::GetSchedulingClassDescriptor(scheduling_class)
            .resource_set.GetResourceMap();
    const auto &queue = pair.second;
    const auto &count = queue.size();

    auto by_shape_entry = resource_load_by_shape->Add();
    for (const auto &resource : resources) {
      // Add to `resource_loads`.
      const auto &label = resource.first;
      const auto &quantity = resource.second;
      (*resource_loads)[label] += quantity * count;

      // Add to `resource_load_by_shape`.
      (*by_shape_entry->mutable_shape())[label] = quantity;
    }

    // If a task is not feasible on the local node it will not be feasible on any other
    // node in the cluster. See the scheduling policy defined by
    // ClusterResourceScheduler::GetBestSchedulableNode for more details.
    int num_infeasible = by_shape_entry->num_infeasible_requests_queued();
    by_shape_entry->set_num_infeasible_requests_queued(num_infeasible + count);
    by_shape_entry->set_backlog_size(TotalBacklogSize(scheduling_class));
  }

  if (skipped_requests > 0) {
    RAY_LOG(INFO) << "More than " << max_resource_shapes_per_load_report_
                  << " scheduling classes. Some resource loads may not be reported to "
                     "the autoscaler.";
  }

  if (RayConfig::instance().enable_light_weight_resource_report()) {
    // Check whether resources have been changed.
    absl::flat_hash_map<std::string, double> local_resource_map(
        data.resource_load().begin(), data.resource_load().end());
    ResourceSet local_resource(local_resource_map);
    if (last_reported_resources == nullptr ||
        !last_reported_resources->GetLoadResources().IsEqual(local_resource)) {
      data.set_resource_load_changed(true);
    }
  } else {
    data.set_resource_load_changed(true);
  }
}

bool ClusterTaskManager::AnyPendingTasksForResourceAcquisition(
    RayTask *exemplar, bool *any_pending, int *num_pending_actor_creation,
    int *num_pending_tasks) const {
  // We are guaranteed that these tasks are blocked waiting for resources after a
  // call to ScheduleAndDispatchTasks(). They may be waiting for workers as well, but
  // this should be a transient condition only.
  for (const auto &shapes_it : boost::join(tasks_to_dispatch_, tasks_to_schedule_)) {
    auto &work_queue = shapes_it.second;
    for (const auto &work_it : work_queue) {
      const auto &work = *work_it;
      const auto &task = work_it->task;

      // If the work is not in the waiting state, it will be scheduled soon or won't be
      // scheduled. Consider as non-pending.
      if (work.GetState() != internal::WorkStatus::WAITING) {
        continue;
      }

      // If the work is not waiting for acquiring resources, we don't consider it as
      // there's resource deadlock.
      if (work.GetUnscheduledCause() !=
              internal::UnscheduledWorkCause::WAITING_FOR_RESOURCE_ACQUISITION &&
          work.GetUnscheduledCause() !=
              internal::UnscheduledWorkCause::WAITING_FOR_RESOURCES_AVAILABLE &&
          work.GetUnscheduledCause() !=
              internal::UnscheduledWorkCause::WAITING_FOR_AVAILABLE_PLASMA_MEMORY) {
        continue;
      }

      if (task.GetTaskSpecification().IsActorCreationTask()) {
        *num_pending_actor_creation += 1;
      } else {
        *num_pending_tasks += 1;
      }

      if (!*any_pending) {
        *exemplar = task;
        *any_pending = true;
      }
    }
  }
  // If there's any pending task, at this point, there's no progress being made.
  return *any_pending;
}

std::string ClusterTaskManager::DebugStr() const {
  auto accumulator =
      [](size_t state,
         const std::pair<int, std::deque<std::shared_ptr<internal::Work>>> &pair) {
        return state + pair.second.size();
      };
  size_t num_waiting_for_resource = 0;
  size_t num_waiting_for_plasma_memory = 0;
  size_t num_waiting_for_remote_node_resources = 0;
  size_t num_worker_not_started_by_job_config_not_exist = 0;
  size_t num_worker_not_started_by_registration_timeout = 0;
  size_t num_worker_not_started_by_process_rate_limit = 0;
  size_t num_worker_waiting_for_workers = 0;
  size_t num_cancelled_tasks = 0;

  size_t num_infeasible_tasks = std::accumulate(
      infeasible_tasks_.begin(), infeasible_tasks_.end(), (size_t)0, accumulator);

  // TODO(sang): Normally, the # of queued tasks are not large, so this is less likley to
  // be an issue that we iterate all of them. But if it uses lots of CPU, consider
  // optimizing by updating live instead of iterating through here.
  auto per_work_accumulator = [&num_waiting_for_resource, &num_waiting_for_plasma_memory,
                               &num_waiting_for_remote_node_resources,
                               &num_worker_not_started_by_job_config_not_exist,
                               &num_worker_not_started_by_registration_timeout,
                               &num_worker_not_started_by_process_rate_limit,
                               &num_worker_waiting_for_workers, &num_cancelled_tasks](
                                  size_t state,
                                  const std::pair<
                                      int, std::deque<std::shared_ptr<internal::Work>>>
                                      &pair) {
    const auto &work_queue = pair.second;
    for (auto work_it = work_queue.begin(); work_it != work_queue.end();) {
      const auto &work = *work_it++;
      if (work->GetState() == internal::WorkStatus::WAITING_FOR_WORKER) {
        num_worker_waiting_for_workers += 1;
      } else if (work->GetState() == internal::WorkStatus::CANCELLED) {
        num_cancelled_tasks += 1;
      } else if (work->GetUnscheduledCause() ==
                 internal::UnscheduledWorkCause::WAITING_FOR_RESOURCE_ACQUISITION) {
        num_waiting_for_resource += 1;
      } else if (work->GetUnscheduledCause() ==
                 internal::UnscheduledWorkCause::WAITING_FOR_AVAILABLE_PLASMA_MEMORY) {
        num_waiting_for_plasma_memory += 1;
      } else if (work->GetUnscheduledCause() ==
                 internal::UnscheduledWorkCause::WAITING_FOR_RESOURCES_AVAILABLE) {
        num_waiting_for_remote_node_resources += 1;
      } else if (work->GetUnscheduledCause() ==
                 internal::UnscheduledWorkCause::WORKER_NOT_FOUND_JOB_CONFIG_NOT_EXIST) {
        num_worker_not_started_by_job_config_not_exist += 1;
      } else if (work->GetUnscheduledCause() ==
                 internal::UnscheduledWorkCause::WORKER_NOT_FOUND_REGISTRATION_TIMEOUT) {
        num_worker_not_started_by_registration_timeout += 1;
      } else if (work->GetUnscheduledCause() ==
                 internal::UnscheduledWorkCause::WORKER_NOT_FOUND_RATE_LIMITED) {
        num_worker_not_started_by_process_rate_limit += 1;
      }
    }
    return state + pair.second.size();
  };
  size_t num_tasks_to_schedule =
      std::accumulate(tasks_to_schedule_.begin(), tasks_to_schedule_.end(), (size_t)0,
                      per_work_accumulator);
  size_t num_tasks_to_dispatch =
      std::accumulate(tasks_to_dispatch_.begin(), tasks_to_dispatch_.end(), (size_t)0,
                      per_work_accumulator);

  if (num_tasks_to_schedule + num_tasks_to_dispatch + num_infeasible_tasks > 1000) {
    RAY_LOG(WARNING)
        << "More than 1000 tasks are queued in this node. This can cause slow down.";
  }

  std::stringstream buffer;
  buffer << "========== Node: " << self_node_id_ << " =================\n";
  buffer << "Infeasible queue length: " << num_infeasible_tasks << "\n";
  buffer << "Schedule queue length: " << num_tasks_to_schedule << "\n";
  buffer << "Dispatch queue length: " << num_tasks_to_dispatch << "\n";
  buffer << "num_waiting_for_resource: " << num_waiting_for_resource << "\n";
  buffer << "num_waiting_for_plasma_memory: " << num_waiting_for_plasma_memory << "\n";
  buffer << "num_waiting_for_remote_node_resources: "
         << num_waiting_for_remote_node_resources << "\n";
  buffer << "num_worker_not_started_by_job_config_not_exist: "
         << num_worker_not_started_by_job_config_not_exist << "\n";
  buffer << "num_worker_not_started_by_registration_timeout: "
         << num_worker_not_started_by_registration_timeout << "\n";
  buffer << "num_worker_not_started_by_process_rate_limit: "
         << num_worker_not_started_by_process_rate_limit << "\n";
  buffer << "num_worker_waiting_for_workers: " << num_worker_waiting_for_workers << "\n";
  buffer << "num_cancelled_tasks: " << num_cancelled_tasks << "\n";
  buffer << "Waiting tasks size: " << waiting_tasks_index_.size() << "\n";
  buffer << "Number of executing tasks: " << executing_task_args_.size() << "\n";
  buffer << "Number of pinned task arguments: " << pinned_task_arguments_.size() << "\n";
  buffer << "cluster_resource_scheduler state: "
         << cluster_resource_scheduler_->DebugString() << "\n";
  buffer << "Resource usage {\n";

  // Calculates how much resources are occupied by tasks or actors.
  // Only iterate upto this number to avoid excessive CPU usage.
  auto max_iteration = RayConfig::instance().worker_max_resource_analysis_iteration();
  uint32_t iteration = 0;
  for (const auto &worker :
       worker_pool_.GetAllRegisteredWorkers(/*filter_dead_workers*/ true)) {
    if (max_iteration < iteration++) {
      break;
    }
    if (worker->IsDead()        // worker is dead
        || worker->IsBlocked()  // worker is blocked by blocking Ray API
        || (worker->GetAssignedTaskId().IsNil() &&
            worker->GetActorId().IsNil())) {  // Tasks or actors not assigned
      // Then this shouldn't have allocated resources.
      continue;
    }

    const auto &task_or_actor_name = worker->GetAssignedTask()
                                         .GetTaskSpecification()
                                         .FunctionDescriptor()
                                         ->CallString();
    buffer << "    - ("
           << "language="
           << rpc::Language_descriptor()->FindValueByNumber(worker->GetLanguage())->name()
           << " "
           << "actor_or_task=" << task_or_actor_name << " "
           << "pid=" << worker->GetProcess().GetId() << "): "
           << worker->GetAssignedTask()
                  .GetTaskSpecification()
                  .GetRequiredResources()
                  .ToString()
           << "\n";
  }
  buffer << "}\n";
  buffer << "Running tasks by scheduling class:\n";

  for (const auto &pair : info_by_sched_cls_) {
    const auto &sched_cls = pair.first;
    const auto &info = pair.second;
    const auto &descriptor = TaskSpecification::GetSchedulingClassDescriptor(sched_cls);
    buffer << "    - " << descriptor.DebugString() << ": " << info.running_tasks.size()
           << "/" << info.capacity << "\n";
  }

  buffer << "==================================================\n";
  return buffer.str();
}

void ClusterTaskManager::RecordMetrics() {
  stats::NumReceivedTasks.Record(metric_tasks_queued_);
  stats::NumDispatchedTasks.Record(metric_tasks_dispatched_);
  stats::NumSpilledTasks.Record(metric_tasks_spilled_);
  stats::NumInfeasibleSchedulingClasses.Record(infeasible_tasks_.size());

  metric_tasks_queued_ = 0;
  metric_tasks_dispatched_ = 0;
  metric_tasks_spilled_ = 0;

  uint64_t num_infeasible_tasks = 0;
  for (const auto &pair : infeasible_tasks_) {
    num_infeasible_tasks += pair.second.size();
  }
  stats::NumInfeasibleTasks.Record(num_infeasible_tasks);
}

void ClusterTaskManager::TryLocalInfeasibleTaskScheduling() {
  for (auto shapes_it = infeasible_tasks_.begin();
       shapes_it != infeasible_tasks_.end();) {
    auto &work_queue = shapes_it->second;
    RAY_CHECK(!work_queue.empty())
        << "Empty work queue shouldn't have been added as a infeasible shape.";
    // We only need to check the first item because every task has the same shape.
    // If the first entry is infeasible, that means everything else is the same.
    const auto work = work_queue[0];
    RayTask task = work->task;
    RAY_LOG(DEBUG) << "Check if the infeasible task is schedulable in any node. task_id:"
                   << task.GetTaskSpecification().TaskId();
    bool is_infeasible;
    std::string node_id_string =
        GetBestSchedulableNode(*work,
                               /*requires_object_store_memory=*/false,
                               /*force_spillback=*/false, &is_infeasible);

    // There is no node that has available resources to run the request.
    // Move on to the next shape.
    if (is_infeasible) {
      RAY_LOG(DEBUG) << "No feasible node found for task "
                     << task.GetTaskSpecification().TaskId();
      shapes_it++;
    } else {
      RAY_LOG(DEBUG) << "Infeasible task of task id "
                     << task.GetTaskSpecification().TaskId()
                     << " is now feasible. Move the entry back to tasks_to_schedule_";
      tasks_to_schedule_[shapes_it->first] = shapes_it->second;
      infeasible_tasks_.erase(shapes_it++);
    }
  }
}

void ClusterTaskManager::Dispatch(
    std::shared_ptr<WorkerInterface> worker,
    absl::flat_hash_map<WorkerID, std::shared_ptr<WorkerInterface>> &leased_workers,
    const std::shared_ptr<TaskResourceInstances> &allocated_instances,
    const RayTask &task, rpc::RequestWorkerLeaseReply *reply,
    std::function<void(void)> send_reply_callback) {
  metric_tasks_dispatched_++;
  const auto &task_spec = task.GetTaskSpecification();

  worker->SetBundleId(task_spec.PlacementGroupBundleId());
  worker->SetOwnerAddress(task_spec.CallerAddress());
  if (task_spec.IsActorCreationTask()) {
    // The actor belongs to this worker now.
    worker->SetLifetimeAllocatedInstances(allocated_instances);
  } else {
    worker->SetAllocatedInstances(allocated_instances);
  }
  worker->AssignTaskId(task_spec.TaskId());
  worker->SetAssignedTask(task);

  // Pass the contact info of the worker to use.
  reply->set_worker_pid(worker->GetProcess().GetId());
  reply->mutable_worker_address()->set_ip_address(worker->IpAddress());
  reply->mutable_worker_address()->set_port(worker->Port());
  reply->mutable_worker_address()->set_worker_id(worker->WorkerId().Binary());
  reply->mutable_worker_address()->set_raylet_id(self_node_id_.Binary());

  RAY_CHECK(leased_workers.find(worker->WorkerId()) == leased_workers.end());
  leased_workers[worker->WorkerId()] = worker;

  // Update our internal view of the cluster state.
  std::shared_ptr<TaskResourceInstances> allocated_resources;
  if (task_spec.IsActorCreationTask()) {
    allocated_resources = worker->GetLifetimeAllocatedInstances();
  } else {
    allocated_resources = worker->GetAllocatedInstances();
  }
  auto predefined_resources = allocated_resources->predefined_resources;
  ::ray::rpc::ResourceMapEntry *resource;
  for (size_t res_idx = 0; res_idx < predefined_resources.size(); res_idx++) {
    bool first = true;  // Set resource name only if at least one of its
                        // instances has available capacity.
    for (size_t inst_idx = 0; inst_idx < predefined_resources[res_idx].size();
         inst_idx++) {
      if (predefined_resources[res_idx][inst_idx] > 0.) {
        if (first) {
          resource = reply->add_resource_mapping();
          resource->set_name(
              cluster_resource_scheduler_->GetResourceNameFromIndex(res_idx));
          first = false;
        }
        auto rid = resource->add_resource_ids();
        rid->set_index(inst_idx);
        rid->set_quantity(predefined_resources[res_idx][inst_idx].Double());
      }
    }
  }
  auto custom_resources = allocated_resources->custom_resources;
  for (auto it = custom_resources.begin(); it != custom_resources.end(); ++it) {
    bool first = true;  // Set resource name only if at least one of its
                        // instances has available capacity.
    for (size_t inst_idx = 0; inst_idx < it->second.size(); inst_idx++) {
      if (it->second[inst_idx] > 0.) {
        if (first) {
          resource = reply->add_resource_mapping();
          resource->set_name(
              cluster_resource_scheduler_->GetResourceNameFromIndex(it->first));
          first = false;
        }
        auto rid = resource->add_resource_ids();
        rid->set_index(inst_idx);
        rid->set_quantity(it->second[inst_idx].Double());
      }
    }
  }
  // Send the result back.
  send_reply_callback();
}

void ClusterTaskManager::Spillback(const NodeID &spillback_to,
                                   const std::shared_ptr<internal::Work> &work) {
  auto send_reply_callback = work->callback;

  if (work->grant_or_reject) {
    work->reply->set_rejected(true);
    send_reply_callback();
    return;
  }

  metric_tasks_spilled_++;
  const auto &task = work->task;
  const auto &task_spec = task.GetTaskSpecification();
  RAY_LOG(DEBUG) << "Spilling task " << task_spec.TaskId() << " to node " << spillback_to;

  if (!cluster_resource_scheduler_->AllocateRemoteTaskResources(
          spillback_to.Binary(), task_spec.GetRequiredResources().GetResourceMap())) {
    RAY_LOG(DEBUG) << "Tried to allocate resources for request " << task_spec.TaskId()
                   << " on a remote node that are no longer available";
  }

  auto node_info_ptr = get_node_info_(spillback_to);
  RAY_CHECK(node_info_ptr)
      << "Spilling back to a node manager, but no GCS info found for node "
      << spillback_to;
  auto reply = work->reply;
  reply->mutable_retry_at_raylet_address()->set_ip_address(
      node_info_ptr->node_manager_address());
  reply->mutable_retry_at_raylet_address()->set_port(node_info_ptr->node_manager_port());
  reply->mutable_retry_at_raylet_address()->set_raylet_id(spillback_to.Binary());

  send_reply_callback();
}

void ClusterTaskManager::ClearWorkerBacklog(const WorkerID &worker_id) {
  for (auto it = backlog_tracker_.begin(); it != backlog_tracker_.end();) {
    it->second.erase(worker_id);
    if (it->second.empty()) {
      backlog_tracker_.erase(it++);
    } else {
      ++it;
    }
  }
}

void ClusterTaskManager::SetWorkerBacklog(SchedulingClass scheduling_class,
                                          const WorkerID &worker_id,
                                          int64_t backlog_size) {
  if (backlog_size == 0) {
    backlog_tracker_[scheduling_class].erase(worker_id);
    if (backlog_tracker_[scheduling_class].empty()) {
      backlog_tracker_.erase(scheduling_class);
    }
  } else {
    backlog_tracker_[scheduling_class][worker_id] = backlog_size;
  }
}

int64_t ClusterTaskManager::TotalBacklogSize(SchedulingClass scheduling_class) {
  auto backlog_it = backlog_tracker_.find(scheduling_class);
  if (backlog_it == backlog_tracker_.end()) {
    return 0;
  }

  int64_t sum = 0;
  for (const auto &worker_id_and_backlog_size : backlog_it->second) {
    sum += worker_id_and_backlog_size.second;
  }

  return sum;
}

void ClusterTaskManager::ReleaseWorkerResources(std::shared_ptr<WorkerInterface> worker) {
  RAY_CHECK(worker != nullptr);
  auto allocated_instances = worker->GetAllocatedInstances();
  if (allocated_instances != nullptr) {
    if (worker->IsBlocked()) {
      // If the worker is blocked, its CPU instances have already been released. We clear
      // the CPU instances to avoid double freeing.
      allocated_instances->ClearCPUInstances();
    }
    cluster_resource_scheduler_->ReleaseWorkerResources(worker->GetAllocatedInstances());
    worker->ClearAllocatedInstances();
    return;
  }

  auto lifetime_allocated_instances = worker->GetLifetimeAllocatedInstances();
  if (lifetime_allocated_instances != nullptr) {
    if (worker->IsBlocked()) {
      // If the worker is blocked, its CPU instances have already been released. We clear
      // the CPU instances to avoid double freeing.
      lifetime_allocated_instances->ClearCPUInstances();
    }
    cluster_resource_scheduler_->ReleaseWorkerResources(
        worker->GetLifetimeAllocatedInstances());
    worker->ClearLifetimeAllocatedInstances();
  }
}

bool ClusterTaskManager::ReleaseCpuResourcesFromUnblockedWorker(
    std::shared_ptr<WorkerInterface> worker) {
  if (!worker || worker->IsBlocked()) {
    return false;
  }

  if (worker->GetAllocatedInstances() != nullptr) {
    auto cpu_instances = worker->GetAllocatedInstances()->GetCPUInstancesDouble();
    if (cpu_instances.size() > 0) {
      std::vector<double> overflow_cpu_instances =
          cluster_resource_scheduler_->AddCPUResourceInstances(cpu_instances);
      for (unsigned int i = 0; i < overflow_cpu_instances.size(); i++) {
        RAY_CHECK(overflow_cpu_instances[i] == 0) << "Should not be overflow";
      }
      worker->MarkBlocked();
      return true;
    }
  }

  return false;
}

bool ClusterTaskManager::ReturnCpuResourcesToBlockedWorker(
    std::shared_ptr<WorkerInterface> worker) {
  if (!worker || !worker->IsBlocked()) {
    return false;
  }
  if (worker->GetAllocatedInstances() != nullptr) {
    auto cpu_instances = worker->GetAllocatedInstances()->GetCPUInstancesDouble();
    if (cpu_instances.size() > 0) {
      // Important: we allow going negative here, since otherwise you can use infinite
      // CPU resources by repeatedly blocking / unblocking a task. By allowing it to go
      // negative, at most one task can "borrow" this worker's resources.
      cluster_resource_scheduler_->SubtractCPUResourceInstances(
          cpu_instances, /*allow_going_negative=*/true);
      worker->MarkUnblocked();
      return true;
    }
  }
  return false;
}

void ClusterTaskManager::ScheduleAndDispatchTasks() {
  SchedulePendingTasks();
  DispatchScheduledTasksToWorkers(worker_pool_, leased_workers_);
  // TODO(swang): Spill from waiting queue first? Otherwise, we may end up
  // spilling a task whose args are already local.
  // TODO(swang): Invoke ScheduleAndDispatchTasks() when we run out of memory
  // in the PullManager or periodically, to make sure that we spill waiting
  // tasks that are blocked.
  SpillWaitingTasks();
}

void ClusterTaskManager::SpillWaitingTasks() {
  // Try to spill waiting tasks to a remote node, prioritizing those at the end
  // of the queue. Waiting tasks are spilled if there are enough remote
  // resources AND (we have no resources available locally OR their
  // dependencies are not being fetched). We should not spill tasks whose
  // dependencies are actively being fetched because some of their dependencies
  // may already be local or in-flight to this node.
  //
  // NOTE(swang): We do not iterate by scheduling class here, so if we break
  // due to lack of remote resources, it is possible that a waiting task that
  // is earlier in the queue could have been scheduled to a remote node.
  auto it = waiting_task_queue_.end();
  while (it != waiting_task_queue_.begin()) {
    it--;
    const auto &task = (*it)->task;
    const auto &task_id = task.GetTaskSpecification().TaskId();

    // Check whether this task's dependencies are blocked (not being actively
    // pulled).  If this is true, then we should force the task onto a remote
    // feasible node, even if we have enough resources available locally for
    // placement.
    bool force_spillback = task_dependency_manager_.TaskDependenciesBlocked(task_id);
    RAY_LOG(DEBUG) << "Attempting to spill back waiting task " << task_id
                   << " to remote node. Force spillback? " << force_spillback;
    bool is_infeasible;
    // TODO(swang): The policy currently does not account for the amount of
    // object store memory availability. Ideally, we should pick the node with
    // the most memory availability.
    std::string node_id_string =
        GetBestSchedulableNode(*(*it),
                               /*requires_object_store_memory=*/true,
                               /*force_spillback=*/force_spillback, &is_infeasible);
    if (!node_id_string.empty() && node_id_string != self_node_id_.Binary()) {
      NodeID node_id = NodeID::FromBinary(node_id_string);
      Spillback(node_id, *it);
      if (!task.GetTaskSpecification().GetDependencies().empty()) {
        task_dependency_manager_.RemoveTaskDependencies(
            task.GetTaskSpecification().TaskId());
      }
      waiting_tasks_index_.erase(task_id);
      it = waiting_task_queue_.erase(it);
    } else {
      if (node_id_string.empty()) {
        RAY_LOG(DEBUG) << "RayTask " << task_id
                       << " has blocked dependencies, but no other node has resources, "
                          "keeping the task local";
      } else {
        RAY_LOG(DEBUG) << "Keeping waiting task " << task_id << " local";
      }
      // We should keep the task local. Note that an earlier task in the queue
      // may have different resource requirements and could actually be
      // scheduled on a remote node.
      break;
    }
  }
}

bool ClusterTaskManager::IsLocallySchedulable(const RayTask &task) const {
  const auto &spec = task.GetTaskSpecification();
  return cluster_resource_scheduler_->IsLocallySchedulable(
      spec.GetRequiredResources().GetResourceMap());
}

ResourceSet ClusterTaskManager::CalcNormalTaskResources() const {
  absl::flat_hash_map<std::string, FixedPoint> total_normal_task_resources;
  const auto &string_id_map = cluster_resource_scheduler_->GetStringIdMap();
  for (auto &entry : leased_workers_) {
    std::shared_ptr<WorkerInterface> worker = entry.second;
    auto &task_spec = worker->GetAssignedTask().GetTaskSpecification();
    if (!task_spec.PlacementGroupBundleId().first.IsNil()) {
      continue;
    }

    auto task_id = worker->GetAssignedTaskId();
    auto actor_id = task_id.ActorId();
    if (!actor_id.IsNil() && task_id == TaskID::ForActorCreationTask(actor_id)) {
      // This task ID corresponds to an actor creation task.
      continue;
    }

    if (auto allocated_instances = worker->GetAllocatedInstances()) {
      auto resource_request = allocated_instances->ToResourceRequest();
      for (size_t i = 0; i < resource_request.predefined_resources.size(); i++) {
        if (resource_request.predefined_resources[i] > 0) {
          total_normal_task_resources[ResourceEnumToString(PredefinedResources(i))] +=
              resource_request.predefined_resources[i];
        }
      }
      for (auto &entry : resource_request.custom_resources) {
        if (entry.second > 0) {
          total_normal_task_resources[string_id_map.Get(entry.first)] += entry.second;
        }
      }
    }
  }
  return ResourceSet(total_normal_task_resources);
}

uint64_t ClusterTaskManager::MaxRunningTasksPerSchedulingClass(
    SchedulingClass sched_cls_id) const {
  auto sched_cls = TaskSpecification::GetSchedulingClassDescriptor(sched_cls_id);
  double cpu_req = sched_cls.resource_set.GetNumCpusAsDouble();
  uint64_t total_cpus = cluster_resource_scheduler_->GetNumCpus();

  if (cpu_req == 0 || total_cpus == 0) {
    return std::numeric_limits<uint64_t>::max();
  }
  return static_cast<uint64_t>(std::round(total_cpus / cpu_req));
}

std::string ClusterTaskManager::GetBestSchedulableNode(const internal::Work &work,
                                                       bool requires_object_store_memory,
                                                       bool force_spillback,
                                                       bool *is_infeasible) {
  // If the local node is available, we should directly return it instead of
  // going through the full hybrid policy since we don't want spillback.
  if (work.grant_or_reject && !force_spillback && IsLocallySchedulable(work.task)) {
    *is_infeasible = false;
    return self_node_id_.Binary();
  }

  // This argument is used to set violation, which is an unsupported feature now.
  int64_t _unused;
  return cluster_resource_scheduler_->GetBestSchedulableNode(
      work.task.GetTaskSpecification().GetRequiredPlacementResources().GetResourceMap(),
      work.task.GetTaskSpecification().GetMessage().scheduling_strategy(),
      requires_object_store_memory,
      work.task.GetTaskSpecification().IsActorCreationTask(), force_spillback, &_unused,
      is_infeasible);
}

}  // namespace raylet
}  // namespace ray
=======
// Copyright 2020-2021 The Ray Authors.
//
// Licensed under the Apache License, Version 2.0 (the "License");
// you may not use this file except in compliance with the License.
// You may obtain a copy of the License at
//
//  http://www.apache.org/licenses/LICENSE-2.0
//
// Unless required by applicable law or agreed to in writing, software
// distributed under the License is distributed on an "AS IS" BASIS,
// WITHOUT WARRANTIES OR CONDITIONS OF ANY KIND, either express or implied.
// See the License for the specific language governing permissions and
// limitations under the License.

#include "ray/raylet/scheduling/cluster_task_manager.h"

#include <google/protobuf/map.h>

#include <boost/range/join.hpp>

#include "ray/stats/metric_defs.h"
#include "ray/util/logging.h"

namespace ray {
namespace raylet {

// The max number of pending actors to report in node stats.
const int kMaxPendingActorsToReport = 20;

ClusterTaskManager::ClusterTaskManager(
    const NodeID &self_node_id,
    std::shared_ptr<ClusterResourceScheduler> cluster_resource_scheduler,
    TaskDependencyManagerInterface &task_dependency_manager,
    std::function<bool(const WorkerID &, const NodeID &)> is_owner_alive,
    internal::NodeInfoGetter get_node_info,
    std::function<void(const RayTask &)> announce_infeasible_task,
    WorkerPoolInterface &worker_pool,
    absl::flat_hash_map<WorkerID, std::shared_ptr<WorkerInterface>> &leased_workers,
    std::function<bool(const std::vector<ObjectID> &object_ids,
                       std::vector<std::unique_ptr<RayObject>> *results)>
        get_task_arguments,
    size_t max_pinned_task_arguments_bytes, std::function<int64_t(void)> get_time_ms,
    int64_t sched_cls_cap_interval_ms)
    : self_node_id_(self_node_id),
      cluster_resource_scheduler_(cluster_resource_scheduler),
      task_dependency_manager_(task_dependency_manager),
      is_owner_alive_(is_owner_alive),
      get_node_info_(get_node_info),
      announce_infeasible_task_(announce_infeasible_task),
      max_resource_shapes_per_load_report_(
          RayConfig::instance().max_resource_shapes_per_load_report()),
      worker_pool_(worker_pool),
      leased_workers_(leased_workers),
      get_task_arguments_(get_task_arguments),
      max_pinned_task_arguments_bytes_(max_pinned_task_arguments_bytes),
      get_time_ms_(get_time_ms),
      sched_cls_cap_enabled_(RayConfig::instance().worker_cap_enabled()),
      sched_cls_cap_interval_ms_(sched_cls_cap_interval_ms),
      sched_cls_cap_max_ms_(RayConfig::instance().worker_cap_max_backoff_delay_ms()) {}

bool ClusterTaskManager::SchedulePendingTasks() {
  // Always try to schedule infeasible tasks in case they are now feasible.
  TryLocalInfeasibleTaskScheduling();
  bool did_schedule = false;
  for (auto shapes_it = tasks_to_schedule_.begin();
       shapes_it != tasks_to_schedule_.end();) {
    auto &work_queue = shapes_it->second;
    bool is_infeasible = false;
    for (auto work_it = work_queue.begin(); work_it != work_queue.end();) {
      // Check every task in task_to_schedule queue to see
      // whether it can be scheduled. This avoids head-of-line
      // blocking where a task which cannot be scheduled because
      // there are not enough available resources blocks other
      // tasks from being scheduled.
      const std::shared_ptr<internal::Work> &work = *work_it;
      RayTask task = work->task;
      RAY_LOG(DEBUG) << "Scheduling pending task "
                     << task.GetTaskSpecification().TaskId();
      std::string node_id_string =
          GetBestSchedulableNode(*work,
                                 /*requires_object_store_memory=*/false,
                                 /*force_spillback=*/false, &is_infeasible);

      // There is no node that has available resources to run the request.
      // Move on to the next shape.
      if (node_id_string.empty()) {
        RAY_LOG(DEBUG) << "No node found to schedule a task "
                       << task.GetTaskSpecification().TaskId() << " is infeasible?"
                       << is_infeasible;
        break;
      }

      if (node_id_string == self_node_id_.Binary()) {
        // Warning: WaitForTaskArgsRequests must execute (do not let it short
        // circuit if did_schedule is true).
        bool task_scheduled = WaitForTaskArgsRequests(work);
        did_schedule = task_scheduled || did_schedule;
      } else {
        // Should spill over to a different node.
        NodeID node_id = NodeID::FromBinary(node_id_string);
        Spillback(node_id, work);
      }
      work_it = work_queue.erase(work_it);
    }

    if (is_infeasible) {
      RAY_CHECK(!work_queue.empty());
      // Only announce the first item as infeasible.
      auto &work_queue = shapes_it->second;
      const auto &work = work_queue[0];
      const RayTask task = work->task;
      announce_infeasible_task_(task);

      // TODO(sang): Use a shared pointer deque to reduce copy overhead.
      infeasible_tasks_[shapes_it->first] = shapes_it->second;
      tasks_to_schedule_.erase(shapes_it++);
    } else if (work_queue.empty()) {
      tasks_to_schedule_.erase(shapes_it++);
    } else {
      shapes_it++;
    }
  }
  return did_schedule;
}

bool ClusterTaskManager::WaitForTaskArgsRequests(std::shared_ptr<internal::Work> work) {
  const auto &task = work->task;
  const auto &task_id = task.GetTaskSpecification().TaskId();
  const auto &scheduling_key = task.GetTaskSpecification().GetSchedulingClass();
  auto object_ids = task.GetTaskSpecification().GetDependencies();
  bool can_dispatch = true;
  if (object_ids.size() > 0) {
    bool args_ready =
        task_dependency_manager_.RequestTaskDependencies(task_id, task.GetDependencies());
    if (args_ready) {
      RAY_LOG(DEBUG) << "Args already ready, task can be dispatched " << task_id;
      tasks_to_dispatch_[scheduling_key].push_back(work);
    } else {
      RAY_LOG(DEBUG) << "Waiting for args for task: "
                     << task.GetTaskSpecification().TaskId();
      can_dispatch = false;
      auto it = waiting_task_queue_.insert(waiting_task_queue_.end(), work);
      RAY_CHECK(waiting_tasks_index_.emplace(task_id, it).second);
    }
  } else {
    RAY_LOG(DEBUG) << "No args, task can be dispatched "
                   << task.GetTaskSpecification().TaskId();
    tasks_to_dispatch_[scheduling_key].push_back(work);
  }
  return can_dispatch;
}

bool ClusterTaskManager::PoppedWorkerHandler(
    const std::shared_ptr<WorkerInterface> worker, PopWorkerStatus status,
    const TaskID &task_id, SchedulingClass scheduling_class,
    const std::shared_ptr<internal::Work> &work, bool is_detached_actor,
    const rpc::Address &owner_address) {
  const auto &reply = work->reply;
  const auto &callback = work->callback;
  bool canceled = work->GetState() == internal::WorkStatus::CANCELLED;
  const auto &task = work->task;
  const auto &spec = task.GetTaskSpecification();
  bool dispatched = false;

  // Check whether owner worker or owner node dead.
  bool not_detached_with_owner_failed = false;
  const auto owner_worker_id = WorkerID::FromBinary(owner_address.worker_id());
  const auto owner_node_id = NodeID::FromBinary(owner_address.raylet_id());
  if (!is_detached_actor && !is_owner_alive_(owner_worker_id, owner_node_id)) {
    not_detached_with_owner_failed = true;
  }

  const auto &required_resource =
      task.GetTaskSpecification().GetRequiredResources().GetResourceMap();
  for (auto &entry : required_resource) {
    if (!cluster_resource_scheduler_->GetLocalResourceManager().ResourcesExist(
            entry.first)) {
      RAY_CHECK(task.GetTaskSpecification().PlacementGroupBundleId().first !=
                PlacementGroupID::Nil());
      RAY_LOG(DEBUG) << "The placement group: "
                     << task.GetTaskSpecification().PlacementGroupBundleId().first
                     << " was removed when poping workers for task: " << task_id
                     << ", will cancel the task.";
      CancelTask(
          task_id,
          rpc::RequestWorkerLeaseReply::SCHEDULING_CANCELLED_PLACEMENT_GROUP_REMOVED);
      canceled = true;
    }
  }

  auto erase_from_dispatch_queue_fn = [this](const std::shared_ptr<internal::Work> &work,
                                             const SchedulingClass &scheduling_class) {
    auto shapes_it = tasks_to_dispatch_.find(scheduling_class);
    RAY_CHECK(shapes_it != tasks_to_dispatch_.end());
    auto &dispatch_queue = shapes_it->second;
    bool erased = false;
    for (auto work_it = dispatch_queue.begin(); work_it != dispatch_queue.end();
         work_it++) {
      if (*work_it == work) {
        dispatch_queue.erase(work_it);
        erased = true;
        break;
      }
    }
    if (dispatch_queue.empty()) {
      tasks_to_dispatch_.erase(shapes_it);
    }
    RAY_CHECK(erased);
  };

  if (canceled) {
    // Task has been canceled.
    RAY_LOG(DEBUG) << "Task " << task_id << " has been canceled when worker popped";
    RemoveFromRunningTasksIfExists(task);
    // All the cleaning work has been done when canceled task. Just return
    // false without doing anything.
    return false;
  }

  if (!worker || not_detached_with_owner_failed) {
    // There are two cases that will not dispatch the task at this time:
    // Case 1: Empty worker popped.
    // Case 2: The task owner failed (not alive), except the creation task of
    // detached actor.
    // In that two case, we should also release worker resources, release task
    // args.

    dispatched = false;
    // We've already acquired resources so we need to release them.
    cluster_resource_scheduler_->GetLocalResourceManager().ReleaseWorkerResources(
        work->allocated_instances);
    work->allocated_instances = nullptr;
    // Release pinned task args.
    ReleaseTaskArgs(task_id);
    RemoveFromRunningTasksIfExists(task);

    if (!worker) {
      // Empty worker popped.
      RAY_LOG(DEBUG) << "This node has available resources, but no worker processes "
                        "to grant the lease "
                     << task_id;
      if (status == PopWorkerStatus::RuntimeEnvCreationFailed) {
        // In case of runtime env creation failed, we cancel this task
        // directly and raise a `RuntimeEnvSetupError` exception to user
        // eventually. The task will be removed from dispatch queue in
        // `CancelTask`.
        CancelTask(
            task_id,
            rpc::RequestWorkerLeaseReply::SCHEDULING_CANCELLED_RUNTIME_ENV_SETUP_FAILED);
      } else {
        // In other cases, set the work status `WAITING` to make this task
        // could be re-dispatched.
        internal::UnscheduledWorkCause cause =
            internal::UnscheduledWorkCause::WORKER_NOT_FOUND_JOB_CONFIG_NOT_EXIST;
        if (status == PopWorkerStatus::JobConfigMissing) {
          cause = internal::UnscheduledWorkCause::WORKER_NOT_FOUND_JOB_CONFIG_NOT_EXIST;
        } else if (status == PopWorkerStatus::TooManyStartingWorkerProcesses) {
          cause = internal::UnscheduledWorkCause::WORKER_NOT_FOUND_RATE_LIMITED;
        } else if (status == PopWorkerStatus::WorkerPendingRegistration) {
          cause = internal::UnscheduledWorkCause::WORKER_NOT_FOUND_REGISTRATION_TIMEOUT;
        } else {
          RAY_LOG(FATAL) << "Unexpected state received for the empty pop worker. Status: "
                         << status;
        }
        work->SetStateWaiting(cause);
        // Return here because we shouldn't remove task dependencies.
        return dispatched;
      }
    } else if (not_detached_with_owner_failed) {
      // The task owner failed.
      // Just remove the task from dispatch queue.
      RAY_LOG(DEBUG) << "Call back to an owner failed task, task id = " << task_id;
      erase_from_dispatch_queue_fn(work, scheduling_class);
    }

  } else {
    // A worker has successfully popped for a valid task. Dispatch the task to
    // the worker.
    RAY_LOG(DEBUG) << "Dispatching task " << task_id << " to worker "
                   << worker->WorkerId();

    Dispatch(worker, leased_workers_, work->allocated_instances, task, reply, callback);
    erase_from_dispatch_queue_fn(work, scheduling_class);
    dispatched = true;
  }

  // Remove task dependencies.
  if (!spec.GetDependencies().empty()) {
    task_dependency_manager_.RemoveTaskDependencies(task.GetTaskSpecification().TaskId());
  }

  return dispatched;
}

void ClusterTaskManager::DispatchScheduledTasksToWorkers(
    WorkerPoolInterface &worker_pool,
    absl::flat_hash_map<WorkerID, std::shared_ptr<WorkerInterface>> &leased_workers) {
  // Check every task in task_to_dispatch queue to see
  // whether it can be dispatched and ran. This avoids head-of-line
  // blocking where a task which cannot be dispatched because
  // there are not enough available resources blocks other
  // tasks from being dispatched.
  for (auto shapes_it = tasks_to_dispatch_.begin();
       shapes_it != tasks_to_dispatch_.end();) {
    auto &scheduling_class = shapes_it->first;
    auto &dispatch_queue = shapes_it->second;

    if (info_by_sched_cls_.find(scheduling_class) == info_by_sched_cls_.end()) {
      // Initialize the class info.
      info_by_sched_cls_.emplace(
          scheduling_class,
          SchedulingClassInfo(MaxRunningTasksPerSchedulingClass(scheduling_class)));
    }
    auto &sched_cls_info = info_by_sched_cls_.at(scheduling_class);

    /// We cap the maximum running tasks of a scheduling class to avoid
    /// scheduling too many tasks of a single type/depth, when there are
    /// deeper/other functions that should be run. We need to apply back
    /// pressure to limit the number of worker processes started in scenarios
    /// with nested tasks.
    bool is_infeasible = false;
    for (auto work_it = dispatch_queue.begin(); work_it != dispatch_queue.end();) {
      auto &work = *work_it;
      const auto &task = work->task;
      const auto spec = task.GetTaskSpecification();
      TaskID task_id = spec.TaskId();
      if (work->GetState() == internal::WorkStatus::WAITING_FOR_WORKER) {
        work_it++;
        continue;
      }

      // Check if the scheduling class is at capacity now.
      if (sched_cls_cap_enabled_ &&
          sched_cls_info.running_tasks.size() >= sched_cls_info.capacity &&
          work->GetState() == internal::WorkStatus::WAITING) {
        RAY_LOG(DEBUG) << "Hit cap! time=" << get_time_ms_()
                       << " next update time=" << sched_cls_info.next_update_time;
        if (get_time_ms_() < sched_cls_info.next_update_time) {
          // We're over capacity and it's not time to admit a new task yet.
          // Calculate the next time we should admit a new task.
          int64_t current_capacity = sched_cls_info.running_tasks.size();
          int64_t allowed_capacity = sched_cls_info.capacity;
          int64_t exp = current_capacity - allowed_capacity;
          int64_t wait_time = sched_cls_cap_interval_ms_ * (1L << exp);
          if (wait_time > sched_cls_cap_max_ms_) {
            wait_time = sched_cls_cap_max_ms_;
            RAY_LOG(WARNING) << "Starting too many worker processes for a single type of "
                                "task. Worker process startup is being throttled.";
          }

          int64_t target_time = get_time_ms_() + wait_time;
          sched_cls_info.next_update_time =
              std::min(target_time, sched_cls_info.next_update_time);
          break;
        }
      }

      bool args_missing = false;
      bool success = PinTaskArgsIfMemoryAvailable(spec, &args_missing);
      // An argument was evicted since this task was added to the dispatch
      // queue. Move it back to the waiting queue. The caller is responsible
      // for notifying us when the task is unblocked again.
      if (!success) {
        if (args_missing) {
          // Insert the task at the head of the waiting queue because we
          // prioritize spilling from the end of the queue.
          auto it = waiting_task_queue_.insert(waiting_task_queue_.begin(),
                                               std::move(*work_it));
          RAY_CHECK(waiting_tasks_index_.emplace(task_id, it).second);
          work_it = dispatch_queue.erase(work_it);
        } else {
          // The task's args cannot be pinned due to lack of memory. We should
          // retry dispatching the task once another task finishes and releases
          // its arguments.
          RAY_LOG(DEBUG) << "Dispatching task " << task_id
                         << " would put this node over the max memory allowed for "
                            "arguments of executing tasks ("
                         << max_pinned_task_arguments_bytes_
                         << "). Waiting to dispatch task until other tasks complete";
          RAY_CHECK(!executing_task_args_.empty() && !pinned_task_arguments_.empty())
              << "Cannot dispatch task " << task_id
              << " until another task finishes and releases its arguments, but no other "
                 "task is running";
          work->SetStateWaiting(
              internal::UnscheduledWorkCause::WAITING_FOR_AVAILABLE_PLASMA_MEMORY);
          work_it++;
        }
        continue;
      }

      const auto owner_worker_id = WorkerID::FromBinary(spec.CallerAddress().worker_id());
      const auto owner_node_id = NodeID::FromBinary(spec.CallerAddress().raylet_id());

      // If the owner has died since this task was queued, cancel the task by
      // killing the worker (unless this task is for a detached actor).
      if (!spec.IsDetachedActor() && !is_owner_alive_(owner_worker_id, owner_node_id)) {
        RAY_LOG(WARNING) << "RayTask: " << task.GetTaskSpecification().TaskId()
                         << "'s caller is no longer running. Cancelling task.";
        if (!spec.GetDependencies().empty()) {
          task_dependency_manager_.RemoveTaskDependencies(task_id);
        }
        ReleaseTaskArgs(task_id);
        work_it = dispatch_queue.erase(work_it);
        continue;
      }

      // Check if the node is still schedulable. It may not be if dependency resolution
      // took a long time.
      auto allocated_instances = std::make_shared<TaskResourceInstances>();
      bool schedulable =
          cluster_resource_scheduler_->GetLocalResourceManager()
              .AllocateLocalTaskResources(spec.GetRequiredResources().GetResourceMap(),
                                          allocated_instances);

      if (!schedulable) {
        ReleaseTaskArgs(task_id);
        // The local node currently does not have the resources to run the task, so we
        // should try spilling to another node.
        bool did_spill = TrySpillback(work, is_infeasible);
        if (!did_spill) {
          // There must not be any other available nodes in the cluster, so the task
          // should stay on this node. We can skip the rest of the shape because the
          // scheduler will make the same decision.
          work->SetStateWaiting(
              internal::UnscheduledWorkCause::WAITING_FOR_RESOURCES_AVAILABLE);
          break;
        }
        if (!spec.GetDependencies().empty()) {
          task_dependency_manager_.RemoveTaskDependencies(
              task.GetTaskSpecification().TaskId());
        }
        work_it = dispatch_queue.erase(work_it);
      } else {
        // Force us to recalculate the next update time the next time a task
        // comes through this queue. We should only do this when we're
        // confident we're ready to dispatch the task after all checks have
        // passed.
        sched_cls_info.next_update_time = std::numeric_limits<int64_t>::max();
        sched_cls_info.running_tasks.insert(spec.TaskId());
        // The local node has the available resources to run the task, so we should run
        // it.
        std::string allocated_instances_serialized_json = "{}";
        if (RayConfig::instance().worker_resource_limits_enabled()) {
          allocated_instances_serialized_json =
              cluster_resource_scheduler_->GetLocalResourceManager()
                  .SerializedTaskResourceInstances(allocated_instances);
        }
        work->allocated_instances = allocated_instances;
        work->SetStateWaitingForWorker();
        bool is_detached_actor = spec.IsDetachedActor();
        auto &owner_address = spec.CallerAddress();
        worker_pool_.PopWorker(
            spec,
            [this, task_id, scheduling_class, work, is_detached_actor, owner_address](
                const std::shared_ptr<WorkerInterface> worker,
                PopWorkerStatus status) -> bool {
              return PoppedWorkerHandler(worker, status, task_id, scheduling_class, work,
                                         is_detached_actor, owner_address);
            },
            allocated_instances_serialized_json);
        work_it++;
      }
    }
    // In the beginning of the loop, we add scheduling_class
    // to the `info_by_sched_cls_` map.
    // In cases like dead owners, we may not add any tasks
    // to `running_tasks` so we can remove the map entry
    // for that scheduling_class to prevent memory leaks.
    if (sched_cls_info.running_tasks.size() == 0) {
      info_by_sched_cls_.erase(scheduling_class);
    }
    if (is_infeasible) {
      infeasible_tasks_[shapes_it->first] = std::move(shapes_it->second);
      tasks_to_dispatch_.erase(shapes_it++);
    } else if (dispatch_queue.empty()) {
      tasks_to_dispatch_.erase(shapes_it++);
    } else {
      shapes_it++;
    }
  }
}

bool ClusterTaskManager::TrySpillback(const std::shared_ptr<internal::Work> &work,
                                      bool &is_infeasible) {
  std::string node_id_string =
      GetBestSchedulableNode(*work,
                             /*requires_object_store_memory=*/false,
                             /*force_spillback=*/false, &is_infeasible);

  if (is_infeasible || node_id_string == self_node_id_.Binary() ||
      node_id_string.empty()) {
    return false;
  }

  NodeID node_id = NodeID::FromBinary(node_id_string);
  Spillback(node_id, work);
  return true;
}

void ClusterTaskManager::QueueAndScheduleTask(
    const RayTask &task, bool grant_or_reject, rpc::RequestWorkerLeaseReply *reply,
    rpc::SendReplyCallback send_reply_callback) {
  RAY_LOG(DEBUG) << "Queuing and scheduling task "
                 << task.GetTaskSpecification().TaskId();
  auto work = std::make_shared<internal::Work>(
      task, grant_or_reject, reply,
      [send_reply_callback] { send_reply_callback(Status::OK(), nullptr, nullptr); });
  const auto &scheduling_class = task.GetTaskSpecification().GetSchedulingClass();
  // If the scheduling class is infeasible, just add the work to the infeasible queue
  // directly.
  if (infeasible_tasks_.count(scheduling_class) > 0) {
    infeasible_tasks_[scheduling_class].push_back(work);
  } else {
    tasks_to_schedule_[scheduling_class].push_back(work);
  }
  ScheduleAndDispatchTasks();
}

void ClusterTaskManager::TasksUnblocked(const std::vector<TaskID> &ready_ids) {
  if (ready_ids.empty()) {
    return;
  }

  for (const auto &task_id : ready_ids) {
    auto it = waiting_tasks_index_.find(task_id);
    if (it != waiting_tasks_index_.end()) {
      auto work = *it->second;
      const auto &task = work->task;
      const auto &scheduling_key = task.GetTaskSpecification().GetSchedulingClass();
      RAY_LOG(DEBUG) << "Args ready, task can be dispatched "
                     << task.GetTaskSpecification().TaskId();
      tasks_to_dispatch_[scheduling_key].push_back(work);
      waiting_task_queue_.erase(it->second);
      waiting_tasks_index_.erase(it);
    }
  }
  ScheduleAndDispatchTasks();
}

void ClusterTaskManager::RemoveFromRunningTasksIfExists(const RayTask &task) {
  auto sched_cls = task.GetTaskSpecification().GetSchedulingClass();
  auto it = info_by_sched_cls_.find(sched_cls);
  if (it != info_by_sched_cls_.end()) {
    it->second.running_tasks.erase(task.GetTaskSpecification().TaskId());
    if (it->second.running_tasks.size() == 0) {
      info_by_sched_cls_.erase(it);
    }
  }
}

void ClusterTaskManager::TaskFinished(std::shared_ptr<WorkerInterface> worker,
                                      RayTask *task) {
  RAY_CHECK(worker != nullptr && task != nullptr);
  *task = worker->GetAssignedTask();
  RemoveFromRunningTasksIfExists(*task);

  ReleaseTaskArgs(task->GetTaskSpecification().TaskId());
  if (worker->GetAllocatedInstances() != nullptr) {
    ReleaseWorkerResources(worker);
  }
}

bool ClusterTaskManager::PinTaskArgsIfMemoryAvailable(const TaskSpecification &spec,
                                                      bool *args_missing) {
  std::vector<std::unique_ptr<RayObject>> args;
  const auto &deps = spec.GetDependencyIds();
  if (!deps.empty()) {
    // This gets refs to the arguments stored in plasma. The refs should be
    // deleted once we no longer need to pin the arguments.
    if (!get_task_arguments_(deps, &args)) {
      *args_missing = true;
      return false;
    }
    for (size_t i = 0; i < deps.size(); i++) {
      if (args[i] == nullptr) {
        // This can happen if the task's arguments were all local at some
        // point, but then at least one was evicted before the task could
        // be dispatched to a worker.
        RAY_LOG(DEBUG)
            << "RayTask " << spec.TaskId() << " argument " << deps[i]
            << " was evicted before the task could be dispatched. This can happen "
               "when there are many objects needed on this node. The task will be "
               "scheduled once all of its dependencies are local.";
        *args_missing = true;
        return false;
      }
    }
  }

  *args_missing = false;
  size_t task_arg_bytes = 0;
  for (auto &arg : args) {
    task_arg_bytes += arg->GetSize();
  }
  RAY_LOG(DEBUG) << "RayTask " << spec.TaskId() << " has args of size " << task_arg_bytes;
  PinTaskArgs(spec, std::move(args));
  RAY_LOG(DEBUG) << "Size of pinned task args is now " << pinned_task_arguments_bytes_;
  if (max_pinned_task_arguments_bytes_ == 0) {
    // Max threshold for pinned args is not set.
    return true;
  }

  if (task_arg_bytes > max_pinned_task_arguments_bytes_) {
    RAY_LOG(WARNING)
        << "Dispatched task " << spec.TaskId() << " has arguments of size "
        << task_arg_bytes
        << ", but the max memory allowed for arguments of executing tasks is only "
        << max_pinned_task_arguments_bytes_;
  } else if (pinned_task_arguments_bytes_ > max_pinned_task_arguments_bytes_) {
    ReleaseTaskArgs(spec.TaskId());
    RAY_LOG(DEBUG) << "Cannot dispatch task " << spec.TaskId()
                   << " with arguments of size " << task_arg_bytes
                   << " current pinned bytes is " << pinned_task_arguments_bytes_;
    return false;
  }

  return true;
}

void ClusterTaskManager::PinTaskArgs(const TaskSpecification &spec,
                                     std::vector<std::unique_ptr<RayObject>> args) {
  const auto &deps = spec.GetDependencyIds();
  // TODO(swang): This should really be an assertion, but we can sometimes
  // receive a duplicate task request if there is a failure and the original
  // version of the task has not yet been canceled.
  auto inserted = executing_task_args_.emplace(spec.TaskId(), deps).second;
  if (inserted) {
    for (size_t i = 0; i < deps.size(); i++) {
      auto inserted =
          pinned_task_arguments_.emplace(deps[i], std::make_pair(std::move(args[i]), 0));
      auto it = inserted.first;
      if (inserted.second) {
        // This is the first task that needed this argument.
        pinned_task_arguments_bytes_ += it->second.first->GetSize();
      }
      it->second.second++;
    }
  } else {
    RAY_LOG(DEBUG) << "Scheduler received duplicate task " << spec.TaskId()
                   << ", most likely because the first execution failed";
  }
}

void ClusterTaskManager::ReleaseTaskArgs(const TaskID &task_id) {
  auto it = executing_task_args_.find(task_id);
  // TODO(swang): This should really be an assertion, but we can sometimes
  // receive a duplicate task request if there is a failure and the original
  // version of the task has not yet been canceled.
  if (it != executing_task_args_.end()) {
    for (auto &arg : it->second) {
      auto arg_it = pinned_task_arguments_.find(arg);
      RAY_CHECK(arg_it != pinned_task_arguments_.end());
      RAY_CHECK(arg_it->second.second > 0);
      arg_it->second.second--;
      if (arg_it->second.second == 0) {
        // This is the last task that needed this argument.
        pinned_task_arguments_bytes_ -= arg_it->second.first->GetSize();
        pinned_task_arguments_.erase(arg_it);
      }
    }
    executing_task_args_.erase(it);
  }
}

void ReplyCancelled(std::shared_ptr<internal::Work> &work,
                    rpc::RequestWorkerLeaseReply::SchedulingFailureType failure_type) {
  auto reply = work->reply;
  auto callback = work->callback;
  reply->set_canceled(true);
  reply->set_failure_type(failure_type);
  callback();
}

bool ClusterTaskManager::CancelTask(
    const TaskID &task_id,
    rpc::RequestWorkerLeaseReply::SchedulingFailureType failure_type) {
  // TODO(sang): There are lots of repetitive code around task backlogs. We should
  // refactor them.
  for (auto shapes_it = tasks_to_schedule_.begin(); shapes_it != tasks_to_schedule_.end();
       shapes_it++) {
    auto &work_queue = shapes_it->second;
    for (auto work_it = work_queue.begin(); work_it != work_queue.end(); work_it++) {
      const auto &task = (*work_it)->task;
      if (task.GetTaskSpecification().TaskId() == task_id) {
        RAY_LOG(DEBUG) << "Canceling task " << task_id << " from schedule queue.";
        ReplyCancelled(*work_it, failure_type);
        work_queue.erase(work_it);
        if (work_queue.empty()) {
          tasks_to_schedule_.erase(shapes_it);
        }
        return true;
      }
    }
  }
  for (auto shapes_it = tasks_to_dispatch_.begin(); shapes_it != tasks_to_dispatch_.end();
       shapes_it++) {
    auto &work_queue = shapes_it->second;
    for (auto work_it = work_queue.begin(); work_it != work_queue.end(); work_it++) {
      const auto &task = (*work_it)->task;
      if (task.GetTaskSpecification().TaskId() == task_id) {
        RAY_LOG(DEBUG) << "Canceling task " << task_id << " from dispatch queue.";
        ReplyCancelled(*work_it, failure_type);
        if ((*work_it)->GetState() == internal::WorkStatus::WAITING_FOR_WORKER) {
          // We've already acquired resources so we need to release them.
          cluster_resource_scheduler_->GetLocalResourceManager().ReleaseWorkerResources(
              (*work_it)->allocated_instances);
          // Release pinned task args.
          ReleaseTaskArgs(task_id);
        }
        if (!task.GetTaskSpecification().GetDependencies().empty()) {
          task_dependency_manager_.RemoveTaskDependencies(
              task.GetTaskSpecification().TaskId());
        }
        RemoveFromRunningTasksIfExists(task);
        (*work_it)->SetStateCancelled();
        work_queue.erase(work_it);
        if (work_queue.empty()) {
          tasks_to_dispatch_.erase(shapes_it);
        }
        return true;
      }
    }
  }

  for (auto shapes_it = infeasible_tasks_.begin(); shapes_it != infeasible_tasks_.end();
       shapes_it++) {
    auto &work_queue = shapes_it->second;
    for (auto work_it = work_queue.begin(); work_it != work_queue.end(); work_it++) {
      const auto &task = (*work_it)->task;
      if (task.GetTaskSpecification().TaskId() == task_id) {
        RAY_LOG(DEBUG) << "Canceling task " << task_id << " from infeasible queue.";
        ReplyCancelled(*work_it, failure_type);
        work_queue.erase(work_it);
        if (work_queue.empty()) {
          infeasible_tasks_.erase(shapes_it);
        }
        return true;
      }
    }
  }

  auto iter = waiting_tasks_index_.find(task_id);
  if (iter != waiting_tasks_index_.end()) {
    const auto &task = (*iter->second)->task;
    ReplyCancelled(*iter->second, failure_type);
    if (!task.GetTaskSpecification().GetDependencies().empty()) {
      task_dependency_manager_.RemoveTaskDependencies(
          task.GetTaskSpecification().TaskId());
    }
    waiting_task_queue_.erase(iter->second);
    waiting_tasks_index_.erase(iter);

    return true;
  }

  return false;
}

void ClusterTaskManager::FillPendingActorInfo(rpc::GetNodeStatsReply *reply) const {
  // Report infeasible actors.
  int num_reported = 0;
  for (const auto &shapes_it : infeasible_tasks_) {
    auto &work_queue = shapes_it.second;
    for (const auto &work_it : work_queue) {
      RayTask task = work_it->task;
      if (task.GetTaskSpecification().IsActorCreationTask()) {
        if (num_reported++ > kMaxPendingActorsToReport) {
          break;  // Protect the raylet from reporting too much data.
        }
        auto infeasible_task = reply->add_infeasible_tasks();
        infeasible_task->CopyFrom(task.GetTaskSpecification().GetMessage());
      }
    }
  }
  // Report actors blocked on resources.
  num_reported = 0;
  for (const auto &shapes_it : boost::join(tasks_to_dispatch_, tasks_to_schedule_)) {
    auto &work_queue = shapes_it.second;
    for (const auto &work_it : work_queue) {
      RayTask task = work_it->task;
      if (task.GetTaskSpecification().IsActorCreationTask()) {
        if (num_reported++ > kMaxPendingActorsToReport) {
          break;  // Protect the raylet from reporting too much data.
        }
        auto ready_task = reply->add_infeasible_tasks();
        ready_task->CopyFrom(task.GetTaskSpecification().GetMessage());
      }
    }
  }
}

void ClusterTaskManager::FillResourceUsage(
    rpc::ResourcesData &data,
    const std::shared_ptr<SchedulingResources> &last_reported_resources) {
  if (max_resource_shapes_per_load_report_ == 0) {
    return;
  }
  auto resource_loads = data.mutable_resource_load();
  auto resource_load_by_shape =
      data.mutable_resource_load_by_shape()->mutable_resource_demands();

  int num_reported = 0;
  int64_t skipped_requests = 0;

  for (const auto &pair : tasks_to_schedule_) {
    const auto &scheduling_class = pair.first;
    if (num_reported++ >= max_resource_shapes_per_load_report_ &&
        max_resource_shapes_per_load_report_ >= 0) {
      // TODO (Alex): It's possible that we skip a different scheduling key which contains
      // the same resources.
      skipped_requests++;
      break;
    }
    const auto &resources =
        TaskSpecification::GetSchedulingClassDescriptor(scheduling_class)
            .resource_set.GetResourceMap();
    const auto &queue = pair.second;
    const auto &count = queue.size();

    auto by_shape_entry = resource_load_by_shape->Add();

    for (const auto &resource : resources) {
      // Add to `resource_loads`.
      const auto &label = resource.first;
      const auto &quantity = resource.second;
      (*resource_loads)[label] += quantity * count;

      // Add to `resource_load_by_shape`.
      (*by_shape_entry->mutable_shape())[label] = quantity;
    }

    // If a task is not feasible on the local node it will not be feasible on any other
    // node in the cluster. See the scheduling policy defined by
    // ClusterResourceScheduler::GetBestSchedulableNode for more details.
    int num_ready = by_shape_entry->num_ready_requests_queued();
    by_shape_entry->set_num_ready_requests_queued(num_ready + count);
    by_shape_entry->set_backlog_size(TotalBacklogSize(scheduling_class));
  }

  for (const auto &pair : tasks_to_dispatch_) {
    const auto &scheduling_class = pair.first;
    if (num_reported++ >= max_resource_shapes_per_load_report_ &&
        max_resource_shapes_per_load_report_ >= 0) {
      // TODO (Alex): It's possible that we skip a different scheduling key which contains
      // the same resources.
      skipped_requests++;
      break;
    }
    const auto &resources =
        TaskSpecification::GetSchedulingClassDescriptor(scheduling_class)
            .resource_set.GetResourceMap();
    const auto &queue = pair.second;
    const auto &count = queue.size();

    auto by_shape_entry = resource_load_by_shape->Add();

    for (const auto &resource : resources) {
      // Add to `resource_loads`.
      const auto &label = resource.first;
      const auto &quantity = resource.second;
      (*resource_loads)[label] += quantity * count;

      // Add to `resource_load_by_shape`.
      (*by_shape_entry->mutable_shape())[label] = quantity;
    }
    int num_ready = by_shape_entry->num_ready_requests_queued();
    by_shape_entry->set_num_ready_requests_queued(num_ready + count);
    by_shape_entry->set_backlog_size(TotalBacklogSize(scheduling_class));
  }

  for (const auto &pair : infeasible_tasks_) {
    const auto &scheduling_class = pair.first;
    if (num_reported++ >= max_resource_shapes_per_load_report_ &&
        max_resource_shapes_per_load_report_ >= 0) {
      // TODO (Alex): It's possible that we skip a different scheduling key which contains
      // the same resources.
      skipped_requests++;
      break;
    }
    const auto &resources =
        TaskSpecification::GetSchedulingClassDescriptor(scheduling_class)
            .resource_set.GetResourceMap();
    const auto &queue = pair.second;
    const auto &count = queue.size();

    auto by_shape_entry = resource_load_by_shape->Add();
    for (const auto &resource : resources) {
      // Add to `resource_loads`.
      const auto &label = resource.first;
      const auto &quantity = resource.second;
      (*resource_loads)[label] += quantity * count;

      // Add to `resource_load_by_shape`.
      (*by_shape_entry->mutable_shape())[label] = quantity;
    }

    // If a task is not feasible on the local node it will not be feasible on any other
    // node in the cluster. See the scheduling policy defined by
    // ClusterResourceScheduler::GetBestSchedulableNode for more details.
    int num_infeasible = by_shape_entry->num_infeasible_requests_queued();
    by_shape_entry->set_num_infeasible_requests_queued(num_infeasible + count);
    by_shape_entry->set_backlog_size(TotalBacklogSize(scheduling_class));
  }

  if (skipped_requests > 0) {
    RAY_LOG(INFO) << "More than " << max_resource_shapes_per_load_report_
                  << " scheduling classes. Some resource loads may not be reported to "
                     "the autoscaler.";
  }

  if (RayConfig::instance().enable_light_weight_resource_report()) {
    // Check whether resources have been changed.
    absl::flat_hash_map<std::string, double> local_resource_map(
        data.resource_load().begin(), data.resource_load().end());
    ResourceSet local_resource(local_resource_map);
    if (last_reported_resources == nullptr ||
        !last_reported_resources->GetLoadResources().IsEqual(local_resource)) {
      data.set_resource_load_changed(true);
    }
  } else {
    data.set_resource_load_changed(true);
  }
}

bool ClusterTaskManager::AnyPendingTasksForResourceAcquisition(
    RayTask *exemplar, bool *any_pending, int *num_pending_actor_creation,
    int *num_pending_tasks) const {
  // We are guaranteed that these tasks are blocked waiting for resources after a
  // call to ScheduleAndDispatchTasks(). They may be waiting for workers as well, but
  // this should be a transient condition only.
  for (const auto &shapes_it : boost::join(tasks_to_dispatch_, tasks_to_schedule_)) {
    auto &work_queue = shapes_it.second;
    for (const auto &work_it : work_queue) {
      const auto &work = *work_it;
      const auto &task = work_it->task;

      // If the work is not in the waiting state, it will be scheduled soon or won't be
      // scheduled. Consider as non-pending.
      if (work.GetState() != internal::WorkStatus::WAITING) {
        continue;
      }

      // If the work is not waiting for acquiring resources, we don't consider it as
      // there's resource deadlock.
      if (work.GetUnscheduledCause() !=
              internal::UnscheduledWorkCause::WAITING_FOR_RESOURCE_ACQUISITION &&
          work.GetUnscheduledCause() !=
              internal::UnscheduledWorkCause::WAITING_FOR_RESOURCES_AVAILABLE &&
          work.GetUnscheduledCause() !=
              internal::UnscheduledWorkCause::WAITING_FOR_AVAILABLE_PLASMA_MEMORY) {
        continue;
      }

      if (task.GetTaskSpecification().IsActorCreationTask()) {
        *num_pending_actor_creation += 1;
      } else {
        *num_pending_tasks += 1;
      }

      if (!*any_pending) {
        *exemplar = task;
        *any_pending = true;
      }
    }
  }
  // If there's any pending task, at this point, there's no progress being made.
  return *any_pending;
}

void ClusterTaskManager::RecomputeDebugStats() const {
  auto accumulator =
      [](size_t state,
         const std::pair<int, std::deque<std::shared_ptr<internal::Work>>> &pair) {
        return state + pair.second.size();
      };
  size_t num_waiting_for_resource = 0;
  size_t num_waiting_for_plasma_memory = 0;
  size_t num_waiting_for_remote_node_resources = 0;
  size_t num_worker_not_started_by_job_config_not_exist = 0;
  size_t num_worker_not_started_by_registration_timeout = 0;
  size_t num_worker_not_started_by_process_rate_limit = 0;
  size_t num_tasks_waiting_for_workers = 0;
  size_t num_cancelled_tasks = 0;

  size_t num_infeasible_tasks = std::accumulate(
      infeasible_tasks_.begin(), infeasible_tasks_.end(), (size_t)0, accumulator);

  // TODO(sang): Normally, the # of queued tasks are not large, so this is less likley to
  // be an issue that we iterate all of them. But if it uses lots of CPU, consider
  // optimizing by updating live instead of iterating through here.
  auto per_work_accumulator = [&num_waiting_for_resource, &num_waiting_for_plasma_memory,
                               &num_waiting_for_remote_node_resources,
                               &num_worker_not_started_by_job_config_not_exist,
                               &num_worker_not_started_by_registration_timeout,
                               &num_worker_not_started_by_process_rate_limit,
                               &num_tasks_waiting_for_workers, &num_cancelled_tasks](
                                  size_t state,
                                  const std::pair<
                                      int, std::deque<std::shared_ptr<internal::Work>>>
                                      &pair) {
    const auto &work_queue = pair.second;
    for (auto work_it = work_queue.begin(); work_it != work_queue.end();) {
      const auto &work = *work_it++;
      if (work->GetState() == internal::WorkStatus::WAITING_FOR_WORKER) {
        num_tasks_waiting_for_workers += 1;
      } else if (work->GetState() == internal::WorkStatus::CANCELLED) {
        num_cancelled_tasks += 1;
      } else if (work->GetUnscheduledCause() ==
                 internal::UnscheduledWorkCause::WAITING_FOR_RESOURCE_ACQUISITION) {
        num_waiting_for_resource += 1;
      } else if (work->GetUnscheduledCause() ==
                 internal::UnscheduledWorkCause::WAITING_FOR_AVAILABLE_PLASMA_MEMORY) {
        num_waiting_for_plasma_memory += 1;
      } else if (work->GetUnscheduledCause() ==
                 internal::UnscheduledWorkCause::WAITING_FOR_RESOURCES_AVAILABLE) {
        num_waiting_for_remote_node_resources += 1;
      } else if (work->GetUnscheduledCause() ==
                 internal::UnscheduledWorkCause::WORKER_NOT_FOUND_JOB_CONFIG_NOT_EXIST) {
        num_worker_not_started_by_job_config_not_exist += 1;
      } else if (work->GetUnscheduledCause() ==
                 internal::UnscheduledWorkCause::WORKER_NOT_FOUND_REGISTRATION_TIMEOUT) {
        num_worker_not_started_by_registration_timeout += 1;
      } else if (work->GetUnscheduledCause() ==
                 internal::UnscheduledWorkCause::WORKER_NOT_FOUND_RATE_LIMITED) {
        num_worker_not_started_by_process_rate_limit += 1;
      }
    }
    return state + pair.second.size();
  };
  size_t num_tasks_to_schedule =
      std::accumulate(tasks_to_schedule_.begin(), tasks_to_schedule_.end(), (size_t)0,
                      per_work_accumulator);
  size_t num_tasks_to_dispatch =
      std::accumulate(tasks_to_dispatch_.begin(), tasks_to_dispatch_.end(), (size_t)0,
                      per_work_accumulator);

  /// Update the internal states.
  internal_stats_.num_waiting_for_resource = num_waiting_for_resource;
  internal_stats_.num_waiting_for_plasma_memory = num_waiting_for_plasma_memory;
  internal_stats_.num_waiting_for_remote_node_resources =
      num_waiting_for_remote_node_resources;
  internal_stats_.num_worker_not_started_by_job_config_not_exist =
      num_worker_not_started_by_job_config_not_exist;
  internal_stats_.num_worker_not_started_by_registration_timeout =
      num_worker_not_started_by_registration_timeout;
  internal_stats_.num_worker_not_started_by_process_rate_limit =
      num_worker_not_started_by_process_rate_limit;
  internal_stats_.num_tasks_waiting_for_workers = num_tasks_waiting_for_workers;
  internal_stats_.num_cancelled_tasks = num_cancelled_tasks;
  internal_stats_.num_infeasible_tasks = num_infeasible_tasks;
  internal_stats_.num_tasks_to_schedule = num_tasks_to_schedule;
  internal_stats_.num_tasks_to_dispatch = num_tasks_to_dispatch;
}

void ClusterTaskManager::RecordMetrics() const {
  /// This method intentionally doesn't call RecomputeDebugStats() because
  /// that function is expensive. RecomputeDebugStats is called by DebugStr method
  /// and they are always periodically called by node manager.
  stats::NumSpilledTasks.Record(internal_stats_.metric_tasks_spilled);
  stats::NumInfeasibleSchedulingClasses.Record(infeasible_tasks_.size());

  /// Worker startup failure
  ray::stats::STATS_scheduler_failed_worker_startup_total.Record(
      internal_stats_.num_worker_not_started_by_job_config_not_exist, "JobConfigMissing");
  ray::stats::STATS_scheduler_failed_worker_startup_total.Record(
      internal_stats_.num_worker_not_started_by_registration_timeout,
      "RegistrationTimedOut");
  ray::stats::STATS_scheduler_failed_worker_startup_total.Record(
      internal_stats_.num_worker_not_started_by_process_rate_limit, "RateLimited");

  /// Queued tasks.
  ray::stats::STATS_scheduler_tasks.Record(internal_stats_.num_cancelled_tasks,
                                           "Cancelled");
  ray::stats::STATS_scheduler_tasks.Record(executing_task_args_.size(), "Executing");
  ray::stats::STATS_scheduler_tasks.Record(waiting_tasks_index_.size(), "Waiting");
  ray::stats::STATS_scheduler_tasks.Record(internal_stats_.num_tasks_to_dispatch,
                                           "Dispatched");
  ray::stats::STATS_scheduler_tasks.Record(internal_stats_.num_tasks_to_schedule,
                                           "Received");

  /// Pending task count.
  ray::stats::STATS_scheduler_unscheduleable_tasks.Record(
      internal_stats_.num_infeasible_tasks, "Infeasible");
  ray::stats::STATS_scheduler_unscheduleable_tasks.Record(
      internal_stats_.num_waiting_for_resource, "WaitingForResources");
  ray::stats::STATS_scheduler_unscheduleable_tasks.Record(
      internal_stats_.num_waiting_for_plasma_memory, "WaitingForPlasmaMemory");
  ray::stats::STATS_scheduler_unscheduleable_tasks.Record(
      internal_stats_.num_waiting_for_remote_node_resources, "WaitingForRemoteResources");
  ray::stats::STATS_scheduler_unscheduleable_tasks.Record(
      internal_stats_.num_tasks_waiting_for_workers, "WaitingForWorkers");
}

std::string ClusterTaskManager::DebugStr() const {
  RecomputeDebugStats();
  if (internal_stats_.num_tasks_to_schedule + internal_stats_.num_tasks_to_dispatch +
          internal_stats_.num_infeasible_tasks >
      1000) {
    RAY_LOG(WARNING)
        << "More than 1000 tasks are queued in this node. This can cause slow down.";
  }

  std::stringstream buffer;
  buffer << "========== Node: " << self_node_id_ << " =================\n";
  buffer << "Infeasible queue length: " << internal_stats_.num_infeasible_tasks << "\n";
  buffer << "Schedule queue length: " << internal_stats_.num_tasks_to_schedule << "\n";
  buffer << "Dispatch queue length: " << internal_stats_.num_tasks_to_dispatch << "\n";
  buffer << "num_waiting_for_resource: " << internal_stats_.num_waiting_for_resource
         << "\n";
  buffer << "num_waiting_for_plasma_memory: "
         << internal_stats_.num_waiting_for_plasma_memory << "\n";
  buffer << "num_waiting_for_remote_node_resources: "
         << internal_stats_.num_waiting_for_remote_node_resources << "\n";
  buffer << "num_worker_not_started_by_job_config_not_exist: "
         << internal_stats_.num_worker_not_started_by_job_config_not_exist << "\n";
  buffer << "num_worker_not_started_by_registration_timeout: "
         << internal_stats_.num_worker_not_started_by_registration_timeout << "\n";
  buffer << "num_worker_not_started_by_process_rate_limit: "
         << internal_stats_.num_worker_not_started_by_process_rate_limit << "\n";
  buffer << "num_tasks_waiting_for_workers: "
         << internal_stats_.num_tasks_waiting_for_workers << "\n";
  buffer << "num_cancelled_tasks: " << internal_stats_.num_cancelled_tasks << "\n";
  buffer << "Waiting tasks size: " << waiting_tasks_index_.size() << "\n";
  buffer << "Number of executing tasks: " << executing_task_args_.size() << "\n";
  buffer << "Number of pinned task arguments: " << pinned_task_arguments_.size() << "\n";
  buffer << "cluster_resource_scheduler state: "
         << cluster_resource_scheduler_->DebugString() << "\n";
  buffer << "Resource usage {\n";

  // Calculates how much resources are occupied by tasks or actors.
  // Only iterate upto this number to avoid excessive CPU usage.
  auto max_iteration = RayConfig::instance().worker_max_resource_analysis_iteration();
  uint32_t iteration = 0;
  for (const auto &worker :
       worker_pool_.GetAllRegisteredWorkers(/*filter_dead_workers*/ true)) {
    if (max_iteration < iteration++) {
      break;
    }
    if (worker->IsDead()        // worker is dead
        || worker->IsBlocked()  // worker is blocked by blocking Ray API
        || (worker->GetAssignedTaskId().IsNil() &&
            worker->GetActorId().IsNil())) {  // Tasks or actors not assigned
      // Then this shouldn't have allocated resources.
      continue;
    }

    const auto &task_or_actor_name = worker->GetAssignedTask()
                                         .GetTaskSpecification()
                                         .FunctionDescriptor()
                                         ->CallString();
    buffer << "    - ("
           << "language="
           << rpc::Language_descriptor()->FindValueByNumber(worker->GetLanguage())->name()
           << " "
           << "actor_or_task=" << task_or_actor_name << " "
           << "pid=" << worker->GetProcess().GetId() << "): "
           << worker->GetAssignedTask()
                  .GetTaskSpecification()
                  .GetRequiredResources()
                  .ToString()
           << "\n";
  }
  buffer << "}\n";
  buffer << "Running tasks by scheduling class:\n";

  for (const auto &pair : info_by_sched_cls_) {
    const auto &sched_cls = pair.first;
    const auto &info = pair.second;
    const auto &descriptor = TaskSpecification::GetSchedulingClassDescriptor(sched_cls);
    buffer << "    - " << descriptor.DebugString() << ": " << info.running_tasks.size()
           << "/" << info.capacity << "\n";
  }

  buffer << "==================================================\n";
  return buffer.str();
}

void ClusterTaskManager::TryLocalInfeasibleTaskScheduling() {
  for (auto shapes_it = infeasible_tasks_.begin();
       shapes_it != infeasible_tasks_.end();) {
    auto &work_queue = shapes_it->second;
    RAY_CHECK(!work_queue.empty())
        << "Empty work queue shouldn't have been added as a infeasible shape.";
    // We only need to check the first item because every task has the same shape.
    // If the first entry is infeasible, that means everything else is the same.
    const auto work = work_queue[0];
    RayTask task = work->task;
    RAY_LOG(DEBUG) << "Check if the infeasible task is schedulable in any node. task_id:"
                   << task.GetTaskSpecification().TaskId();
    bool is_infeasible;
    std::string node_id_string =
        GetBestSchedulableNode(*work,
                               /*requires_object_store_memory=*/false,
                               /*force_spillback=*/false, &is_infeasible);

    // There is no node that has available resources to run the request.
    // Move on to the next shape.
    if (is_infeasible) {
      RAY_LOG(DEBUG) << "No feasible node found for task "
                     << task.GetTaskSpecification().TaskId();
      shapes_it++;
    } else {
      RAY_LOG(DEBUG) << "Infeasible task of task id "
                     << task.GetTaskSpecification().TaskId()
                     << " is now feasible. Move the entry back to tasks_to_schedule_";
      tasks_to_schedule_[shapes_it->first] = shapes_it->second;
      infeasible_tasks_.erase(shapes_it++);
    }
  }
}

void ClusterTaskManager::Dispatch(
    std::shared_ptr<WorkerInterface> worker,
    absl::flat_hash_map<WorkerID, std::shared_ptr<WorkerInterface>> &leased_workers,
    const std::shared_ptr<TaskResourceInstances> &allocated_instances,
    const RayTask &task, rpc::RequestWorkerLeaseReply *reply,
    std::function<void(void)> send_reply_callback) {
  const auto &task_spec = task.GetTaskSpecification();

  worker->SetBundleId(task_spec.PlacementGroupBundleId());
  worker->SetOwnerAddress(task_spec.CallerAddress());
  if (task_spec.IsActorCreationTask()) {
    // The actor belongs to this worker now.
    worker->SetLifetimeAllocatedInstances(allocated_instances);
  } else {
    worker->SetAllocatedInstances(allocated_instances);
  }
  worker->AssignTaskId(task_spec.TaskId());
  worker->SetAssignedTask(task);

  // Pass the contact info of the worker to use.
  reply->set_worker_pid(worker->GetProcess().GetId());
  reply->mutable_worker_address()->set_ip_address(worker->IpAddress());
  reply->mutable_worker_address()->set_port(worker->Port());
  reply->mutable_worker_address()->set_worker_id(worker->WorkerId().Binary());
  reply->mutable_worker_address()->set_raylet_id(self_node_id_.Binary());

  RAY_CHECK(leased_workers.find(worker->WorkerId()) == leased_workers.end());
  leased_workers[worker->WorkerId()] = worker;

  // Update our internal view of the cluster state.
  std::shared_ptr<TaskResourceInstances> allocated_resources;
  if (task_spec.IsActorCreationTask()) {
    allocated_resources = worker->GetLifetimeAllocatedInstances();
  } else {
    allocated_resources = worker->GetAllocatedInstances();
  }
  auto predefined_resources = allocated_resources->predefined_resources;
  ::ray::rpc::ResourceMapEntry *resource;
  for (size_t res_idx = 0; res_idx < predefined_resources.size(); res_idx++) {
    bool first = true;  // Set resource name only if at least one of its
                        // instances has available capacity.
    for (size_t inst_idx = 0; inst_idx < predefined_resources[res_idx].size();
         inst_idx++) {
      if (predefined_resources[res_idx][inst_idx] > 0.) {
        if (first) {
          resource = reply->add_resource_mapping();
          resource->set_name(cluster_resource_scheduler_->GetClusterResourceManager()
                                 .GetResourceNameFromIndex(res_idx));
          first = false;
        }
        auto rid = resource->add_resource_ids();
        rid->set_index(inst_idx);
        rid->set_quantity(predefined_resources[res_idx][inst_idx].Double());
      }
    }
  }
  auto custom_resources = allocated_resources->custom_resources;
  for (auto it = custom_resources.begin(); it != custom_resources.end(); ++it) {
    bool first = true;  // Set resource name only if at least one of its
                        // instances has available capacity.
    for (size_t inst_idx = 0; inst_idx < it->second.size(); inst_idx++) {
      if (it->second[inst_idx] > 0.) {
        if (first) {
          resource = reply->add_resource_mapping();
          resource->set_name(cluster_resource_scheduler_->GetClusterResourceManager()
                                 .GetResourceNameFromIndex(it->first));
          first = false;
        }
        auto rid = resource->add_resource_ids();
        rid->set_index(inst_idx);
        rid->set_quantity(it->second[inst_idx].Double());
      }
    }
  }
  // Send the result back.
  send_reply_callback();
}

void ClusterTaskManager::Spillback(const NodeID &spillback_to,
                                   const std::shared_ptr<internal::Work> &work) {
  auto send_reply_callback = work->callback;

  if (work->grant_or_reject) {
    work->reply->set_rejected(true);
    send_reply_callback();
    return;
  }

  internal_stats_.metric_tasks_spilled++;
  const auto &task = work->task;
  const auto &task_spec = task.GetTaskSpecification();
  RAY_LOG(DEBUG) << "Spilling task " << task_spec.TaskId() << " to node " << spillback_to;

  if (!cluster_resource_scheduler_->AllocateRemoteTaskResources(
          spillback_to.Binary(), task_spec.GetRequiredResources().GetResourceMap())) {
    RAY_LOG(DEBUG) << "Tried to allocate resources for request " << task_spec.TaskId()
                   << " on a remote node that are no longer available";
  }

  auto node_info_ptr = get_node_info_(spillback_to);
  RAY_CHECK(node_info_ptr)
      << "Spilling back to a node manager, but no GCS info found for node "
      << spillback_to;
  auto reply = work->reply;
  reply->mutable_retry_at_raylet_address()->set_ip_address(
      node_info_ptr->node_manager_address());
  reply->mutable_retry_at_raylet_address()->set_port(node_info_ptr->node_manager_port());
  reply->mutable_retry_at_raylet_address()->set_raylet_id(spillback_to.Binary());

  send_reply_callback();
}

void ClusterTaskManager::ClearWorkerBacklog(const WorkerID &worker_id) {
  for (auto it = backlog_tracker_.begin(); it != backlog_tracker_.end();) {
    it->second.erase(worker_id);
    if (it->second.empty()) {
      backlog_tracker_.erase(it++);
    } else {
      ++it;
    }
  }
}

void ClusterTaskManager::SetWorkerBacklog(SchedulingClass scheduling_class,
                                          const WorkerID &worker_id,
                                          int64_t backlog_size) {
  if (backlog_size == 0) {
    backlog_tracker_[scheduling_class].erase(worker_id);
    if (backlog_tracker_[scheduling_class].empty()) {
      backlog_tracker_.erase(scheduling_class);
    }
  } else {
    backlog_tracker_[scheduling_class][worker_id] = backlog_size;
  }
}

int64_t ClusterTaskManager::TotalBacklogSize(SchedulingClass scheduling_class) {
  auto backlog_it = backlog_tracker_.find(scheduling_class);
  if (backlog_it == backlog_tracker_.end()) {
    return 0;
  }

  int64_t sum = 0;
  for (const auto &worker_id_and_backlog_size : backlog_it->second) {
    sum += worker_id_and_backlog_size.second;
  }

  return sum;
}

void ClusterTaskManager::ReleaseWorkerResources(std::shared_ptr<WorkerInterface> worker) {
  RAY_CHECK(worker != nullptr);
  auto allocated_instances = worker->GetAllocatedInstances();
  if (allocated_instances != nullptr) {
    if (worker->IsBlocked()) {
      // If the worker is blocked, its CPU instances have already been released. We clear
      // the CPU instances to avoid double freeing.
      allocated_instances->ClearCPUInstances();
    }
    cluster_resource_scheduler_->GetLocalResourceManager().ReleaseWorkerResources(
        worker->GetAllocatedInstances());
    worker->ClearAllocatedInstances();
    return;
  }

  auto lifetime_allocated_instances = worker->GetLifetimeAllocatedInstances();
  if (lifetime_allocated_instances != nullptr) {
    if (worker->IsBlocked()) {
      // If the worker is blocked, its CPU instances have already been released. We clear
      // the CPU instances to avoid double freeing.
      lifetime_allocated_instances->ClearCPUInstances();
    }
    cluster_resource_scheduler_->GetLocalResourceManager().ReleaseWorkerResources(
        worker->GetLifetimeAllocatedInstances());
    worker->ClearLifetimeAllocatedInstances();
  }
}

bool ClusterTaskManager::ReleaseCpuResourcesFromUnblockedWorker(
    std::shared_ptr<WorkerInterface> worker) {
  if (!worker || worker->IsBlocked()) {
    return false;
  }

  if (worker->GetAllocatedInstances() != nullptr) {
    auto cpu_instances = worker->GetAllocatedInstances()->GetCPUInstancesDouble();
    if (cpu_instances.size() > 0) {
      std::vector<double> overflow_cpu_instances =
          cluster_resource_scheduler_->GetLocalResourceManager().AddCPUResourceInstances(
              cpu_instances);
      for (unsigned int i = 0; i < overflow_cpu_instances.size(); i++) {
        RAY_CHECK(overflow_cpu_instances[i] == 0) << "Should not be overflow";
      }
      worker->MarkBlocked();
      return true;
    }
  }

  return false;
}

bool ClusterTaskManager::ReturnCpuResourcesToBlockedWorker(
    std::shared_ptr<WorkerInterface> worker) {
  if (!worker || !worker->IsBlocked()) {
    return false;
  }
  if (worker->GetAllocatedInstances() != nullptr) {
    auto cpu_instances = worker->GetAllocatedInstances()->GetCPUInstancesDouble();
    if (cpu_instances.size() > 0) {
      // Important: we allow going negative here, since otherwise you can use infinite
      // CPU resources by repeatedly blocking / unblocking a task. By allowing it to go
      // negative, at most one task can "borrow" this worker's resources.
      cluster_resource_scheduler_->GetLocalResourceManager().SubtractCPUResourceInstances(
          cpu_instances, /*allow_going_negative=*/true);
      worker->MarkUnblocked();
      return true;
    }
  }
  return false;
}

void ClusterTaskManager::ScheduleAndDispatchTasks() {
  SchedulePendingTasks();
  DispatchScheduledTasksToWorkers(worker_pool_, leased_workers_);
  // TODO(swang): Spill from waiting queue first? Otherwise, we may end up
  // spilling a task whose args are already local.
  // TODO(swang): Invoke ScheduleAndDispatchTasks() when we run out of memory
  // in the PullManager or periodically, to make sure that we spill waiting
  // tasks that are blocked.
  SpillWaitingTasks();
}

void ClusterTaskManager::SpillWaitingTasks() {
  // Try to spill waiting tasks to a remote node, prioritizing those at the end
  // of the queue. Waiting tasks are spilled if there are enough remote
  // resources AND (we have no resources available locally OR their
  // dependencies are not being fetched). We should not spill tasks whose
  // dependencies are actively being fetched because some of their dependencies
  // may already be local or in-flight to this node.
  //
  // NOTE(swang): We do not iterate by scheduling class here, so if we break
  // due to lack of remote resources, it is possible that a waiting task that
  // is earlier in the queue could have been scheduled to a remote node.
  auto it = waiting_task_queue_.end();
  while (it != waiting_task_queue_.begin()) {
    it--;
    const auto &task = (*it)->task;
    const auto &task_id = task.GetTaskSpecification().TaskId();

    // Check whether this task's dependencies are blocked (not being actively
    // pulled).  If this is true, then we should force the task onto a remote
    // feasible node, even if we have enough resources available locally for
    // placement.
    bool force_spillback = task_dependency_manager_.TaskDependenciesBlocked(task_id);
    RAY_LOG(DEBUG) << "Attempting to spill back waiting task " << task_id
                   << " to remote node. Force spillback? " << force_spillback;
    bool is_infeasible;
    // TODO(swang): The policy currently does not account for the amount of
    // object store memory availability. Ideally, we should pick the node with
    // the most memory availability.
    std::string node_id_string =
        GetBestSchedulableNode(*(*it),
                               /*requires_object_store_memory=*/true,
                               /*force_spillback=*/force_spillback, &is_infeasible);
    if (!node_id_string.empty() && node_id_string != self_node_id_.Binary()) {
      NodeID node_id = NodeID::FromBinary(node_id_string);
      Spillback(node_id, *it);
      if (!task.GetTaskSpecification().GetDependencies().empty()) {
        task_dependency_manager_.RemoveTaskDependencies(
            task.GetTaskSpecification().TaskId());
      }
      waiting_tasks_index_.erase(task_id);
      it = waiting_task_queue_.erase(it);
    } else {
      if (node_id_string.empty()) {
        RAY_LOG(DEBUG) << "RayTask " << task_id
                       << " has blocked dependencies, but no other node has resources, "
                          "keeping the task local";
      } else {
        RAY_LOG(DEBUG) << "Keeping waiting task " << task_id << " local";
      }
      // We should keep the task local. Note that an earlier task in the queue
      // may have different resource requirements and could actually be
      // scheduled on a remote node.
      break;
    }
  }
}

bool ClusterTaskManager::IsLocallySchedulable(const RayTask &task) const {
  const auto &spec = task.GetTaskSpecification();
  return cluster_resource_scheduler_->IsSchedulableOnNode(
      self_node_id_.Binary(), spec.GetRequiredResources().GetResourceMap());
}

ResourceSet ClusterTaskManager::CalcNormalTaskResources() const {
  absl::flat_hash_map<std::string, FixedPoint> total_normal_task_resources;
  const auto &string_id_map = cluster_resource_scheduler_->GetStringIdMap();
  for (auto &entry : leased_workers_) {
    std::shared_ptr<WorkerInterface> worker = entry.second;
    auto &task_spec = worker->GetAssignedTask().GetTaskSpecification();
    if (!task_spec.PlacementGroupBundleId().first.IsNil()) {
      continue;
    }

    auto task_id = worker->GetAssignedTaskId();
    auto actor_id = task_id.ActorId();
    if (!actor_id.IsNil() && task_id == TaskID::ForActorCreationTask(actor_id)) {
      // This task ID corresponds to an actor creation task.
      continue;
    }

    if (auto allocated_instances = worker->GetAllocatedInstances()) {
      auto resource_request = allocated_instances->ToResourceRequest();
      for (size_t i = 0; i < resource_request.predefined_resources.size(); i++) {
        if (resource_request.predefined_resources[i] > 0) {
          total_normal_task_resources[ResourceEnumToString(PredefinedResources(i))] +=
              resource_request.predefined_resources[i];
        }
      }
      for (auto &entry : resource_request.custom_resources) {
        if (entry.second > 0) {
          total_normal_task_resources[string_id_map.Get(entry.first)] += entry.second;
        }
      }
    }
  }
  return ResourceSet(total_normal_task_resources);
}

uint64_t ClusterTaskManager::MaxRunningTasksPerSchedulingClass(
    SchedulingClass sched_cls_id) const {
  auto sched_cls = TaskSpecification::GetSchedulingClassDescriptor(sched_cls_id);
  double cpu_req = sched_cls.resource_set.GetNumCpusAsDouble();
  uint64_t total_cpus =
      cluster_resource_scheduler_->GetLocalResourceManager().GetNumCpus();

  if (cpu_req == 0 || total_cpus == 0) {
    return std::numeric_limits<uint64_t>::max();
  }
  return static_cast<uint64_t>(std::round(total_cpus / cpu_req));
}

std::string ClusterTaskManager::GetBestSchedulableNode(const internal::Work &work,
                                                       bool requires_object_store_memory,
                                                       bool force_spillback,
                                                       bool *is_infeasible) {
  // If the local node is available, we should directly return it instead of
  // going through the full hybrid policy since we don't want spillback.
  if (work.grant_or_reject && !force_spillback && IsLocallySchedulable(work.task)) {
    *is_infeasible = false;
    return self_node_id_.Binary();
  }

  // This argument is used to set violation, which is an unsupported feature now.
  int64_t _unused;
  return cluster_resource_scheduler_->GetBestSchedulableNode(
      work.task.GetTaskSpecification().GetRequiredPlacementResources().GetResourceMap(),
      work.task.GetTaskSpecification().GetMessage().scheduling_strategy(),
      requires_object_store_memory,
      work.task.GetTaskSpecification().IsActorCreationTask(), force_spillback, &_unused,
      is_infeasible);
}

}  // namespace raylet
}  // namespace ray
>>>>>>> 19672688
<|MERGE_RESOLUTION|>--- conflicted
+++ resolved
@@ -1,3082 +1,1577 @@
-<<<<<<< HEAD
-// Copyright 2020-2021 The Ray Authors.
-//
-// Licensed under the Apache License, Version 2.0 (the "License");
-// you may not use this file except in compliance with the License.
-// You may obtain a copy of the License at
-//
-//  http://www.apache.org/licenses/LICENSE-2.0
-//
-// Unless required by applicable law or agreed to in writing, software
-// distributed under the License is distributed on an "AS IS" BASIS,
-// WITHOUT WARRANTIES OR CONDITIONS OF ANY KIND, either express or implied.
-// See the License for the specific language governing permissions and
-// limitations under the License.
-
-#include "ray/raylet/scheduling/cluster_task_manager.h"
-
-#include <google/protobuf/map.h>
-
-#include <boost/range/join.hpp>
-
-#include "ray/stats/metric_defs.h"
-#include "ray/util/logging.h"
-
-namespace ray {
-namespace raylet {
-
-// The max number of pending actors to report in node stats.
-const int kMaxPendingActorsToReport = 20;
-
-ClusterTaskManager::ClusterTaskManager(
-    const NodeID &self_node_id,
-    std::shared_ptr<ClusterResourceScheduler> cluster_resource_scheduler,
-    TaskDependencyManagerInterface &task_dependency_manager,
-    std::function<bool(const WorkerID &, const NodeID &)> is_owner_alive,
-    internal::NodeInfoGetter get_node_info,
-    std::function<void(const RayTask &)> announce_infeasible_task,
-    WorkerPoolInterface &worker_pool,
-    absl::flat_hash_map<WorkerID, std::shared_ptr<WorkerInterface>> &leased_workers,
-    std::function<bool(const std::vector<ObjectID> &object_ids,
-                       std::vector<std::unique_ptr<RayObject>> *results)>
-        get_task_arguments,
-    size_t max_pinned_task_arguments_bytes, std::function<int64_t(void)> get_time_ms,
-    int64_t sched_cls_cap_interval_ms)
-    : self_node_id_(self_node_id),
-      cluster_resource_scheduler_(cluster_resource_scheduler),
-      task_dependency_manager_(task_dependency_manager),
-      is_owner_alive_(is_owner_alive),
-      get_node_info_(get_node_info),
-      announce_infeasible_task_(announce_infeasible_task),
-      max_resource_shapes_per_load_report_(
-          RayConfig::instance().max_resource_shapes_per_load_report()),
-      worker_pool_(worker_pool),
-      leased_workers_(leased_workers),
-      get_task_arguments_(get_task_arguments),
-      max_pinned_task_arguments_bytes_(max_pinned_task_arguments_bytes),
-      get_time_ms_(get_time_ms),
-      sched_cls_cap_enabled_(RayConfig::instance().worker_cap_enabled()),
-      sched_cls_cap_interval_ms_(sched_cls_cap_interval_ms),
-      sched_cls_cap_max_ms_(RayConfig::instance().worker_cap_max_backoff_delay_ms()),
-      metric_tasks_queued_(0),
-      metric_tasks_dispatched_(0),
-      metric_tasks_spilled_(0) {}
-
-bool ClusterTaskManager::SchedulePendingTasks() {
-  // Always try to schedule infeasible tasks in case they are now feasible.
-  TryLocalInfeasibleTaskScheduling();
-  bool did_schedule = false;
-  for (auto shapes_it = tasks_to_schedule_.begin();
-       shapes_it != tasks_to_schedule_.end();) {
-    auto &work_queue = shapes_it->second;
-    bool is_infeasible = false;
-    for (auto work_it = work_queue.begin(); work_it != work_queue.end();) {
-      // Check every task in task_to_schedule queue to see
-      // whether it can be scheduled. This avoids head-of-line
-      // blocking where a task which cannot be scheduled because
-      // there are not enough available resources blocks other
-      // tasks from being scheduled.
-      const std::shared_ptr<internal::Work> &work = *work_it;
-      RayTask task = work->task;
-      RAY_LOG(DEBUG) << "Scheduling pending task "
-                     << task.GetTaskSpecification().TaskId();
-      std::string node_id_string =
-          GetBestSchedulableNode(*work,
-                                 /*requires_object_store_memory=*/false,
-                                 /*force_spillback=*/false, &is_infeasible);
-
-      // There is no node that has available resources to run the request.
-      // Move on to the next shape.
-      if (node_id_string.empty()) {
-        RAY_LOG(DEBUG) << "No node found to schedule a task "
-                       << task.GetTaskSpecification().TaskId() << " is infeasible?"
-                       << is_infeasible;
-        break;
-      }
-
-      if (node_id_string == self_node_id_.Binary()) {
-        // Warning: WaitForTaskArgsRequests must execute (do not let it short
-        // circuit if did_schedule is true).
-        bool task_scheduled = WaitForTaskArgsRequests(work);
-        did_schedule = task_scheduled || did_schedule;
-      } else {
-        // Should spill over to a different node.
-        NodeID node_id = NodeID::FromBinary(node_id_string);
-        Spillback(node_id, work);
-      }
-      work_it = work_queue.erase(work_it);
-    }
-
-    if (is_infeasible) {
-      RAY_CHECK(!work_queue.empty());
-      // Only announce the first item as infeasible.
-      auto &work_queue = shapes_it->second;
-      const auto &work = work_queue[0];
-      const RayTask task = work->task;
-      announce_infeasible_task_(task);
-
-      // TODO(sang): Use a shared pointer deque to reduce copy overhead.
-      infeasible_tasks_[shapes_it->first] = shapes_it->second;
-      tasks_to_schedule_.erase(shapes_it++);
-    } else if (work_queue.empty()) {
-      tasks_to_schedule_.erase(shapes_it++);
-    } else {
-      shapes_it++;
-    }
-  }
-  return did_schedule;
-}
-
-bool ClusterTaskManager::WaitForTaskArgsRequests(std::shared_ptr<internal::Work> work) {
-  const auto &task = work->task;
-  const auto &task_id = task.GetTaskSpecification().TaskId();
-  const auto &scheduling_key = task.GetTaskSpecification().GetSchedulingClass();
-  auto object_ids = task.GetTaskSpecification().GetDependencies();
-  bool can_dispatch = true;
-  if (object_ids.size() > 0) {
-    bool args_ready =
-        task_dependency_manager_.RequestTaskDependencies(task_id, task.GetDependencies());
-    if (args_ready) {
-      RAY_LOG(DEBUG) << "Args already ready, task can be dispatched " << task_id;
-      tasks_to_dispatch_[scheduling_key].push_back(work);
-    } else {
-      RAY_LOG(DEBUG) << "Waiting for args for task: "
-                     << task.GetTaskSpecification().TaskId();
-      can_dispatch = false;
-      auto it = waiting_task_queue_.insert(waiting_task_queue_.end(), work);
-      RAY_CHECK(waiting_tasks_index_.emplace(task_id, it).second);
-    }
-  } else {
-    RAY_LOG(DEBUG) << "No args, task can be dispatched "
-                   << task.GetTaskSpecification().TaskId();
-    tasks_to_dispatch_[scheduling_key].push_back(work);
-  }
-  return can_dispatch;
-}
-
-bool ClusterTaskManager::PoppedWorkerHandler(
-    const std::shared_ptr<WorkerInterface> worker, PopWorkerStatus status,
-    const TaskID &task_id, SchedulingClass scheduling_class,
-    const std::shared_ptr<internal::Work> &work, bool is_detached_actor,
-    const rpc::Address &owner_address) {
-  const auto &reply = work->reply;
-  const auto &callback = work->callback;
-  bool canceled = work->GetState() == internal::WorkStatus::CANCELLED;
-  const auto &task = work->task;
-  const auto &spec = task.GetTaskSpecification();
-  bool dispatched = false;
-
-  // Check whether owner worker or owner node dead.
-  bool not_detached_with_owner_failed = false;
-  const auto owner_worker_id = WorkerID::FromBinary(owner_address.worker_id());
-  const auto owner_node_id = NodeID::FromBinary(owner_address.raylet_id());
-  if (!is_detached_actor && !is_owner_alive_(owner_worker_id, owner_node_id)) {
-    not_detached_with_owner_failed = true;
-  }
-
-  auto erase_from_dispatch_queue_fn = [this](const std::shared_ptr<internal::Work> &work,
-                                             const SchedulingClass &scheduling_class) {
-    auto shapes_it = tasks_to_dispatch_.find(scheduling_class);
-    RAY_CHECK(shapes_it != tasks_to_dispatch_.end());
-    auto &dispatch_queue = shapes_it->second;
-    bool erased = false;
-    for (auto work_it = dispatch_queue.begin(); work_it != dispatch_queue.end();
-         work_it++) {
-      if (*work_it == work) {
-        dispatch_queue.erase(work_it);
-        erased = true;
-        break;
-      }
-    }
-    if (dispatch_queue.empty()) {
-      tasks_to_dispatch_.erase(shapes_it);
-    }
-    RAY_CHECK(erased);
-  };
-
-  if (canceled) {
-    // Task has been canceled.
-    RAY_LOG(DEBUG) << "Task " << task_id << " has been canceled when worker popped";
-    // All the cleaning work has been done when canceled task. Just return
-    // false without doing anything.
-    return false;
-  }
-
-  if (!worker || not_detached_with_owner_failed) {
-    // There are two cases that will not dispatch the task at this time:
-    // Case 1: Empty worker popped.
-    // Case 2: The task owner failed (not alive), except the creation task of
-    // detached actor.
-    // In that two case, we should also release worker resources, release task
-    // args.
-
-    dispatched = false;
-    // We've already acquired resources so we need to release them.
-    cluster_resource_scheduler_->ReleaseWorkerResources(work->allocated_instances);
-    work->allocated_instances = nullptr;
-    // Release pinned task args.
-    ReleaseTaskArgs(task_id);
-
-    if (!worker) {
-      // Empty worker popped.
-      RAY_LOG(DEBUG) << "This node has available resources, but no worker processes "
-                        "to grant the lease "
-                     << task_id;
-      if (status == PopWorkerStatus::RuntimeEnvCreationFailed) {
-        // In case of runtime env creation failed, we cancel this task
-        // directly and raise a `RuntimeEnvSetupError` exception to user
-        // eventually. The task will be removed from dispatch queue in
-        // `CancelTask`.
-        CancelTask(task_id, true);
-      } else {
-        // In other cases, set the work status `WAITING` to make this task
-        // could be re-dispatched.
-        internal::UnscheduledWorkCause cause =
-            internal::UnscheduledWorkCause::WORKER_NOT_FOUND_JOB_CONFIG_NOT_EXIST;
-        if (status == PopWorkerStatus::JobConfigMissing) {
-          cause = internal::UnscheduledWorkCause::WORKER_NOT_FOUND_JOB_CONFIG_NOT_EXIST;
-        } else if (status == PopWorkerStatus::TooManyStartingWorkerProcesses) {
-          cause = internal::UnscheduledWorkCause::WORKER_NOT_FOUND_RATE_LIMITED;
-        } else if (status == PopWorkerStatus::WorkerPendingRegistration) {
-          cause = internal::UnscheduledWorkCause::WORKER_NOT_FOUND_REGISTRATION_TIMEOUT;
-        } else {
-          RAY_LOG(FATAL) << "Unexpected state received for the empty pop worker. Status: "
-                         << status;
-        }
-        work->SetStateWaiting(cause);
-        // Return here because we shouldn't remove task dependencies.
-        return dispatched;
-      }
-    } else if (not_detached_with_owner_failed) {
-      // The task owner failed.
-      // Just remove the task from dispatch queue.
-      RAY_LOG(DEBUG) << "Call back to an owner failed task, task id = " << task_id;
-      erase_from_dispatch_queue_fn(work, scheduling_class);
-    }
-
-  } else {
-    // A worker has successfully popped for a valid task. Dispatch the task to
-    // the worker.
-    RAY_LOG(DEBUG) << "Dispatching task " << task_id << " to worker "
-                   << worker->WorkerId();
-
-    Dispatch(worker, leased_workers_, work->allocated_instances, task, reply, callback);
-    erase_from_dispatch_queue_fn(work, scheduling_class);
-    dispatched = true;
-  }
-
-  // Remove task dependencies.
-  if (!spec.GetDependencies().empty()) {
-    task_dependency_manager_.RemoveTaskDependencies(task.GetTaskSpecification().TaskId());
-  }
-
-  return dispatched;
-}
-
-void ClusterTaskManager::DispatchScheduledTasksToWorkers(
-    WorkerPoolInterface &worker_pool,
-    absl::flat_hash_map<WorkerID, std::shared_ptr<WorkerInterface>> &leased_workers) {
-  // Check every task in task_to_dispatch queue to see
-  // whether it can be dispatched and ran. This avoids head-of-line
-  // blocking where a task which cannot be dispatched because
-  // there are not enough available resources blocks other
-  // tasks from being dispatched.
-  for (auto shapes_it = tasks_to_dispatch_.begin();
-       shapes_it != tasks_to_dispatch_.end();) {
-    auto &scheduling_class = shapes_it->first;
-    auto &dispatch_queue = shapes_it->second;
-
-    if (info_by_sched_cls_.find(scheduling_class) == info_by_sched_cls_.end()) {
-      // Initialize the class info.
-      info_by_sched_cls_.emplace(
-          scheduling_class,
-          SchedulingClassInfo(MaxRunningTasksPerSchedulingClass(scheduling_class)));
-    }
-    auto &sched_cls_info = info_by_sched_cls_.at(scheduling_class);
-
-    /// We cap the maximum running tasks of a scheduling class to avoid
-    /// scheduling too many tasks of a single type/depth, when there are
-    /// deeper/other functions that should be run. We need to apply back
-    /// pressure to limit the number of worker processes started in scenarios
-    /// with nested tasks.
-    bool is_infeasible = false;
-    for (auto work_it = dispatch_queue.begin(); work_it != dispatch_queue.end();) {
-      auto &work = *work_it;
-      const auto &task = work->task;
-      const auto spec = task.GetTaskSpecification();
-      TaskID task_id = spec.TaskId();
-      if (work->GetState() == internal::WorkStatus::WAITING_FOR_WORKER) {
-        work_it++;
-        continue;
-      }
-
-      // Check if the scheduling class is at capacity now.
-      if (sched_cls_cap_enabled_ &&
-          sched_cls_info.running_tasks.size() >= sched_cls_info.capacity &&
-          work->GetState() == internal::WorkStatus::WAITING) {
-        RAY_LOG(DEBUG) << "Hit cap! time=" << get_time_ms_()
-                       << " next update time=" << sched_cls_info.next_update_time;
-        if (get_time_ms_() < sched_cls_info.next_update_time) {
-          // We're over capacity and it's not time to admit a new task yet.
-          // Calculate the next time we should admit a new task.
-          int64_t current_capacity = sched_cls_info.running_tasks.size();
-          int64_t allowed_capacity = sched_cls_info.capacity;
-          int64_t exp = current_capacity - allowed_capacity;
-          int64_t wait_time = sched_cls_cap_interval_ms_ * (1L << exp);
-          if (wait_time > sched_cls_cap_max_ms_) {
-            wait_time = sched_cls_cap_max_ms_;
-            RAY_LOG(WARNING) << "Starting too many worker processes for a single type of "
-                                "task. Worker process startup is being throttled.";
-          }
-
-          int64_t target_time = get_time_ms_() + wait_time;
-          sched_cls_info.next_update_time =
-              std::min(target_time, sched_cls_info.next_update_time);
-          break;
-        }
-      }
-
-      bool args_missing = false;
-      bool success = PinTaskArgsIfMemoryAvailable(spec, &args_missing);
-      // An argument was evicted since this task was added to the dispatch
-      // queue. Move it back to the waiting queue. The caller is responsible
-      // for notifying us when the task is unblocked again.
-      if (!success) {
-        if (args_missing) {
-          // Insert the task at the head of the waiting queue because we
-          // prioritize spilling from the end of the queue.
-          auto it = waiting_task_queue_.insert(waiting_task_queue_.begin(),
-                                               std::move(*work_it));
-          RAY_CHECK(waiting_tasks_index_.emplace(task_id, it).second);
-          work_it = dispatch_queue.erase(work_it);
-        } else {
-          // The task's args cannot be pinned due to lack of memory. We should
-          // retry dispatching the task once another task finishes and releases
-          // its arguments.
-          RAY_LOG(DEBUG) << "Dispatching task " << task_id
-                         << " would put this node over the max memory allowed for "
-                            "arguments of executing tasks ("
-                         << max_pinned_task_arguments_bytes_
-                         << "). Waiting to dispatch task until other tasks complete";
-          RAY_CHECK(!executing_task_args_.empty() && !pinned_task_arguments_.empty())
-              << "Cannot dispatch task " << task_id
-              << " until another task finishes and releases its arguments, but no other "
-                 "task is running";
-          work->SetStateWaiting(
-              internal::UnscheduledWorkCause::WAITING_FOR_AVAILABLE_PLASMA_MEMORY);
-          work_it++;
-        }
-        continue;
-      }
-
-      const auto owner_worker_id = WorkerID::FromBinary(spec.CallerAddress().worker_id());
-      const auto owner_node_id = NodeID::FromBinary(spec.CallerAddress().raylet_id());
-
-      // If the owner has died since this task was queued, cancel the task by
-      // killing the worker (unless this task is for a detached actor).
-      if (!spec.IsDetachedActor() && !is_owner_alive_(owner_worker_id, owner_node_id)) {
-        RAY_LOG(WARNING) << "RayTask: " << task.GetTaskSpecification().TaskId()
-                         << "'s caller is no longer running. Cancelling task.";
-        auto sched_cls = task.GetTaskSpecification().GetSchedulingClass();
-        auto it = info_by_sched_cls_.find(sched_cls);
-        if (it != info_by_sched_cls_.end()) {
-          it->second.running_tasks.erase(spec.TaskId());
-          if (it->second.running_tasks.size() == 0) {
-            info_by_sched_cls_.erase(it);
-          }
-        }
-        if (!spec.GetDependencies().empty()) {
-          task_dependency_manager_.RemoveTaskDependencies(task_id);
-        }
-        ReleaseTaskArgs(task_id);
-        work_it = dispatch_queue.erase(work_it);
-        continue;
-      }
-
-      // Check if the node is still schedulable. It may not be if dependency resolution
-      // took a long time.
-      auto allocated_instances = std::make_shared<TaskResourceInstances>();
-      bool schedulable = cluster_resource_scheduler_->AllocateLocalTaskResources(
-          spec.GetRequiredResources().GetResourceMap(), allocated_instances);
-
-      if (!schedulable) {
-        ReleaseTaskArgs(task_id);
-        // The local node currently does not have the resources to run the task, so we
-        // should try spilling to another node.
-        bool did_spill = TrySpillback(work, is_infeasible);
-        if (!did_spill) {
-          // There must not be any other available nodes in the cluster, so the task
-          // should stay on this node. We can skip the rest of the shape because the
-          // scheduler will make the same decision.
-          work->SetStateWaiting(
-              internal::UnscheduledWorkCause::WAITING_FOR_RESOURCES_AVAILABLE);
-          break;
-        }
-        if (!spec.GetDependencies().empty()) {
-          task_dependency_manager_.RemoveTaskDependencies(
-              task.GetTaskSpecification().TaskId());
-        }
-        work_it = dispatch_queue.erase(work_it);
-      } else {
-        // Force us to recalculate the next update time the next time a task
-        // comes through this queue. We should only do this when we're
-        // confident we're ready to dispatch the task after all checks have
-        // passed.
-        sched_cls_info.next_update_time = std::numeric_limits<int64_t>::max();
-        sched_cls_info.running_tasks.insert(spec.TaskId());
-        // The local node has the available resources to run the task, so we should run
-        // it.
-        std::string allocated_instances_serialized_json = "{}";
-        if (RayConfig::instance().worker_resource_limits_enabled()) {
-          allocated_instances_serialized_json =
-              cluster_resource_scheduler_->SerializedTaskResourceInstances(
-                  allocated_instances);
-        }
-        work->allocated_instances = allocated_instances;
-        work->SetStateWaitingForWorker();
-        bool is_detached_actor = spec.IsDetachedActor();
-        auto &owner_address = spec.CallerAddress();
-        worker_pool_.PopWorker(
-            spec,
-            [this, task_id, scheduling_class, work, is_detached_actor, owner_address](
-                const std::shared_ptr<WorkerInterface> worker,
-                PopWorkerStatus status) -> bool {
-              return PoppedWorkerHandler(worker, status, task_id, scheduling_class, work,
-                                         is_detached_actor, owner_address);
-            },
-            allocated_instances_serialized_json);
-        work_it++;
-      }
-    }
-    if (is_infeasible) {
-      infeasible_tasks_[shapes_it->first] = std::move(shapes_it->second);
-      tasks_to_dispatch_.erase(shapes_it++);
-    } else if (dispatch_queue.empty()) {
-      tasks_to_dispatch_.erase(shapes_it++);
-    } else {
-      shapes_it++;
-    }
-  }
-}
-
-bool ClusterTaskManager::TrySpillback(const std::shared_ptr<internal::Work> &work,
-                                      bool &is_infeasible) {
-  std::string node_id_string =
-      GetBestSchedulableNode(*work,
-                             /*requires_object_store_memory=*/false,
-                             /*force_spillback=*/false, &is_infeasible);
-
-  if (is_infeasible || node_id_string == self_node_id_.Binary() ||
-      node_id_string.empty()) {
-    return false;
-  }
-
-  NodeID node_id = NodeID::FromBinary(node_id_string);
-  Spillback(node_id, work);
-  return true;
-}
-
-void ClusterTaskManager::QueueAndScheduleTask(
-    const RayTask &task, bool grant_or_reject, rpc::RequestWorkerLeaseReply *reply,
-    rpc::SendReplyCallback send_reply_callback) {
-  RAY_LOG(DEBUG) << "Queuing and scheduling task "
-                 << task.GetTaskSpecification().TaskId();
-  auto work = std::make_shared<internal::Work>(
-      task, grant_or_reject, reply,
-      [send_reply_callback] { send_reply_callback(Status::OK(), nullptr, nullptr); });
-  const auto &scheduling_class = task.GetTaskSpecification().GetSchedulingClass();
-  // If the scheduling class is infeasible, just add the work to the infeasible queue
-  // directly.
-  if (infeasible_tasks_.count(scheduling_class) > 0) {
-    infeasible_tasks_[scheduling_class].push_back(work);
-  } else {
-    tasks_to_schedule_[scheduling_class].push_back(work);
-  }
-  ScheduleAndDispatchTasks();
-}
-
-void ClusterTaskManager::TasksUnblocked(const std::vector<TaskID> &ready_ids) {
-  if (ready_ids.empty()) {
-    return;
-  }
-
-  for (const auto &task_id : ready_ids) {
-    auto it = waiting_tasks_index_.find(task_id);
-    if (it != waiting_tasks_index_.end()) {
-      auto work = *it->second;
-      const auto &task = work->task;
-      const auto &scheduling_key = task.GetTaskSpecification().GetSchedulingClass();
-      RAY_LOG(DEBUG) << "Args ready, task can be dispatched "
-                     << task.GetTaskSpecification().TaskId();
-      tasks_to_dispatch_[scheduling_key].push_back(work);
-      waiting_task_queue_.erase(it->second);
-      waiting_tasks_index_.erase(it);
-    }
-  }
-  ScheduleAndDispatchTasks();
-}
-
-void ClusterTaskManager::TaskFinished(std::shared_ptr<WorkerInterface> worker,
-                                      RayTask *task) {
-  RAY_CHECK(worker != nullptr && task != nullptr);
-  *task = worker->GetAssignedTask();
-  {
-    auto sched_cls = task->GetTaskSpecification().GetSchedulingClass();
-    auto it = info_by_sched_cls_.find(sched_cls);
-    if (it != info_by_sched_cls_.end()) {
-      it->second.running_tasks.erase(task->GetTaskSpecification().TaskId());
-      if (it->second.running_tasks.size() == 0) {
-        info_by_sched_cls_.erase(it);
-      }
-    }
-  }
-
-  ReleaseTaskArgs(task->GetTaskSpecification().TaskId());
-  if (worker->GetAllocatedInstances() != nullptr) {
-    ReleaseWorkerResources(worker);
-  }
-}
-
-bool ClusterTaskManager::PinTaskArgsIfMemoryAvailable(const TaskSpecification &spec,
-                                                      bool *args_missing) {
-  std::vector<std::unique_ptr<RayObject>> args;
-  const auto &deps = spec.GetDependencyIds();
-  if (!deps.empty()) {
-    // This gets refs to the arguments stored in plasma. The refs should be
-    // deleted once we no longer need to pin the arguments.
-    if (!get_task_arguments_(deps, &args)) {
-      *args_missing = true;
-      return false;
-    }
-    for (size_t i = 0; i < deps.size(); i++) {
-      if (args[i] == nullptr) {
-        // This can happen if the task's arguments were all local at some
-        // point, but then at least one was evicted before the task could
-        // be dispatched to a worker.
-        RAY_LOG(DEBUG)
-            << "RayTask " << spec.TaskId() << " argument " << deps[i]
-            << " was evicted before the task could be dispatched. This can happen "
-               "when there are many objects needed on this node. The task will be "
-               "scheduled once all of its dependencies are local.";
-        *args_missing = true;
-        return false;
-      }
-    }
-  }
-
-  *args_missing = false;
-  size_t task_arg_bytes = 0;
-  for (auto &arg : args) {
-    task_arg_bytes += arg->GetSize();
-  }
-  RAY_LOG(DEBUG) << "RayTask " << spec.TaskId() << " has args of size " << task_arg_bytes;
-  PinTaskArgs(spec, std::move(args));
-  RAY_LOG(DEBUG) << "Size of pinned task args is now " << pinned_task_arguments_bytes_;
-  if (max_pinned_task_arguments_bytes_ == 0) {
-    // Max threshold for pinned args is not set.
-    return true;
-  }
-
-  if (task_arg_bytes > max_pinned_task_arguments_bytes_) {
-    RAY_LOG(WARNING)
-        << "Dispatched task " << spec.TaskId() << " has arguments of size "
-        << task_arg_bytes
-        << ", but the max memory allowed for arguments of executing tasks is only "
-        << max_pinned_task_arguments_bytes_;
-  } else if (pinned_task_arguments_bytes_ > max_pinned_task_arguments_bytes_) {
-    ReleaseTaskArgs(spec.TaskId());
-    RAY_LOG(DEBUG) << "Cannot dispatch task " << spec.TaskId()
-                   << " with arguments of size " << task_arg_bytes
-                   << " current pinned bytes is " << pinned_task_arguments_bytes_;
-    return false;
-  }
-
-  return true;
-}
-
-void ClusterTaskManager::PinTaskArgs(const TaskSpecification &spec,
-                                     std::vector<std::unique_ptr<RayObject>> args) {
-  const auto &deps = spec.GetDependencyIds();
-  // TODO(swang): This should really be an assertion, but we can sometimes
-  // receive a duplicate task request if there is a failure and the original
-  // version of the task has not yet been canceled.
-  auto inserted = executing_task_args_.emplace(spec.TaskId(), deps).second;
-  if (inserted) {
-    for (size_t i = 0; i < deps.size(); i++) {
-      auto inserted =
-          pinned_task_arguments_.emplace(deps[i], std::make_pair(std::move(args[i]), 0));
-      auto it = inserted.first;
-      if (inserted.second) {
-        // This is the first task that needed this argument.
-        pinned_task_arguments_bytes_ += it->second.first->GetSize();
-      }
-      it->second.second++;
-    }
-  } else {
-    RAY_LOG(DEBUG) << "Scheduler received duplicate task " << spec.TaskId()
-                   << ", most likely because the first execution failed";
-  }
-}
-
-void ClusterTaskManager::ReleaseTaskArgs(const TaskID &task_id) {
-  auto it = executing_task_args_.find(task_id);
-  // TODO(swang): This should really be an assertion, but we can sometimes
-  // receive a duplicate task request if there is a failure and the original
-  // version of the task has not yet been canceled.
-  if (it != executing_task_args_.end()) {
-    for (auto &arg : it->second) {
-      auto arg_it = pinned_task_arguments_.find(arg);
-      RAY_CHECK(arg_it != pinned_task_arguments_.end());
-      RAY_CHECK(arg_it->second.second > 0);
-      arg_it->second.second--;
-      if (arg_it->second.second == 0) {
-        // This is the last task that needed this argument.
-        pinned_task_arguments_bytes_ -= arg_it->second.first->GetSize();
-        pinned_task_arguments_.erase(arg_it);
-      }
-    }
-    executing_task_args_.erase(it);
-  }
-}
-
-void ReplyCancelled(std::shared_ptr<internal::Work> &work,
-                    bool runtime_env_setup_failed) {
-  auto reply = work->reply;
-  auto callback = work->callback;
-  reply->set_canceled(true);
-  reply->set_runtime_env_setup_failed(runtime_env_setup_failed);
-  callback();
-}
-
-bool ClusterTaskManager::CancelTask(const TaskID &task_id,
-                                    bool runtime_env_setup_failed) {
-  // TODO(sang): There are lots of repetitive code around task backlogs. We should
-  // refactor them.
-  for (auto shapes_it = tasks_to_schedule_.begin(); shapes_it != tasks_to_schedule_.end();
-       shapes_it++) {
-    auto &work_queue = shapes_it->second;
-    for (auto work_it = work_queue.begin(); work_it != work_queue.end(); work_it++) {
-      const auto &task = (*work_it)->task;
-      if (task.GetTaskSpecification().TaskId() == task_id) {
-        RAY_LOG(DEBUG) << "Canceling task " << task_id << " from schedule queue.";
-        ReplyCancelled(*work_it, runtime_env_setup_failed);
-        work_queue.erase(work_it);
-        if (work_queue.empty()) {
-          tasks_to_schedule_.erase(shapes_it);
-        }
-        return true;
-      }
-    }
-  }
-  for (auto shapes_it = tasks_to_dispatch_.begin(); shapes_it != tasks_to_dispatch_.end();
-       shapes_it++) {
-    auto &work_queue = shapes_it->second;
-    for (auto work_it = work_queue.begin(); work_it != work_queue.end(); work_it++) {
-      const auto &task = (*work_it)->task;
-      if (task.GetTaskSpecification().TaskId() == task_id) {
-        RAY_LOG(DEBUG) << "Canceling task " << task_id << " from dispatch queue.";
-        ReplyCancelled(*work_it, runtime_env_setup_failed);
-        if ((*work_it)->GetState() == internal::WorkStatus::WAITING_FOR_WORKER) {
-          // We've already acquired resources so we need to release them.
-          cluster_resource_scheduler_->ReleaseWorkerResources(
-              (*work_it)->allocated_instances);
-          // Release pinned task args.
-          ReleaseTaskArgs(task_id);
-        }
-        if (!task.GetTaskSpecification().GetDependencies().empty()) {
-          task_dependency_manager_.RemoveTaskDependencies(
-              task.GetTaskSpecification().TaskId());
-        }
-        (*work_it)->SetStateCancelled();
-        work_queue.erase(work_it);
-        if (work_queue.empty()) {
-          tasks_to_dispatch_.erase(shapes_it);
-        }
-        return true;
-      }
-    }
-  }
-
-  for (auto shapes_it = infeasible_tasks_.begin(); shapes_it != infeasible_tasks_.end();
-       shapes_it++) {
-    auto &work_queue = shapes_it->second;
-    for (auto work_it = work_queue.begin(); work_it != work_queue.end(); work_it++) {
-      const auto &task = (*work_it)->task;
-      if (task.GetTaskSpecification().TaskId() == task_id) {
-        RAY_LOG(DEBUG) << "Canceling task " << task_id << " from infeasible queue.";
-        ReplyCancelled(*work_it, runtime_env_setup_failed);
-        work_queue.erase(work_it);
-        if (work_queue.empty()) {
-          infeasible_tasks_.erase(shapes_it);
-        }
-        return true;
-      }
-    }
-  }
-
-  auto iter = waiting_tasks_index_.find(task_id);
-  if (iter != waiting_tasks_index_.end()) {
-    const auto &task = (*iter->second)->task;
-    ReplyCancelled(*iter->second, runtime_env_setup_failed);
-    if (!task.GetTaskSpecification().GetDependencies().empty()) {
-      task_dependency_manager_.RemoveTaskDependencies(
-          task.GetTaskSpecification().TaskId());
-    }
-    waiting_task_queue_.erase(iter->second);
-    waiting_tasks_index_.erase(iter);
-
-    return true;
-  }
-
-  return false;
-}
-
-void ClusterTaskManager::FillPendingActorInfo(rpc::GetNodeStatsReply *reply) const {
-  // Report infeasible actors.
-  int num_reported = 0;
-  for (const auto &shapes_it : infeasible_tasks_) {
-    auto &work_queue = shapes_it.second;
-    for (const auto &work_it : work_queue) {
-      RayTask task = work_it->task;
-      if (task.GetTaskSpecification().IsActorCreationTask()) {
-        if (num_reported++ > kMaxPendingActorsToReport) {
-          break;  // Protect the raylet from reporting too much data.
-        }
-        auto infeasible_task = reply->add_infeasible_tasks();
-        infeasible_task->CopyFrom(task.GetTaskSpecification().GetMessage());
-      }
-    }
-  }
-  // Report actors blocked on resources.
-  num_reported = 0;
-  for (const auto &shapes_it : boost::join(tasks_to_dispatch_, tasks_to_schedule_)) {
-    auto &work_queue = shapes_it.second;
-    for (const auto &work_it : work_queue) {
-      RayTask task = work_it->task;
-      if (task.GetTaskSpecification().IsActorCreationTask()) {
-        if (num_reported++ > kMaxPendingActorsToReport) {
-          break;  // Protect the raylet from reporting too much data.
-        }
-        auto ready_task = reply->add_infeasible_tasks();
-        ready_task->CopyFrom(task.GetTaskSpecification().GetMessage());
-      }
-    }
-  }
-}
-
-void ClusterTaskManager::FillResourceUsage(
-    rpc::ResourcesData &data,
-    const std::shared_ptr<SchedulingResources> &last_reported_resources) {
-  if (max_resource_shapes_per_load_report_ == 0) {
-    return;
-  }
-  auto resource_loads = data.mutable_resource_load();
-  auto resource_load_by_shape =
-      data.mutable_resource_load_by_shape()->mutable_resource_demands();
-
-  int num_reported = 0;
-  int64_t skipped_requests = 0;
-
-  for (const auto &pair : tasks_to_schedule_) {
-    const auto &scheduling_class = pair.first;
-    if (num_reported++ >= max_resource_shapes_per_load_report_ &&
-        max_resource_shapes_per_load_report_ >= 0) {
-      // TODO (Alex): It's possible that we skip a different scheduling key which contains
-      // the same resources.
-      skipped_requests++;
-      break;
-    }
-    const auto &resources =
-        TaskSpecification::GetSchedulingClassDescriptor(scheduling_class)
-            .resource_set.GetResourceMap();
-    const auto &queue = pair.second;
-    const auto &count = queue.size();
-
-    auto by_shape_entry = resource_load_by_shape->Add();
-
-    for (const auto &resource : resources) {
-      // Add to `resource_loads`.
-      const auto &label = resource.first;
-      const auto &quantity = resource.second;
-      (*resource_loads)[label] += quantity * count;
-
-      // Add to `resource_load_by_shape`.
-      (*by_shape_entry->mutable_shape())[label] = quantity;
-    }
-
-    // If a task is not feasible on the local node it will not be feasible on any other
-    // node in the cluster. See the scheduling policy defined by
-    // ClusterResourceScheduler::GetBestSchedulableNode for more details.
-    int num_ready = by_shape_entry->num_ready_requests_queued();
-    by_shape_entry->set_num_ready_requests_queued(num_ready + count);
-    by_shape_entry->set_backlog_size(TotalBacklogSize(scheduling_class));
-  }
-
-  for (const auto &pair : tasks_to_dispatch_) {
-    const auto &scheduling_class = pair.first;
-    if (num_reported++ >= max_resource_shapes_per_load_report_ &&
-        max_resource_shapes_per_load_report_ >= 0) {
-      // TODO (Alex): It's possible that we skip a different scheduling key which contains
-      // the same resources.
-      skipped_requests++;
-      break;
-    }
-    const auto &resources =
-        TaskSpecification::GetSchedulingClassDescriptor(scheduling_class)
-            .resource_set.GetResourceMap();
-    const auto &queue = pair.second;
-    const auto &count = queue.size();
-
-    auto by_shape_entry = resource_load_by_shape->Add();
-
-    for (const auto &resource : resources) {
-      // Add to `resource_loads`.
-      const auto &label = resource.first;
-      const auto &quantity = resource.second;
-      (*resource_loads)[label] += quantity * count;
-
-      // Add to `resource_load_by_shape`.
-      (*by_shape_entry->mutable_shape())[label] = quantity;
-    }
-    int num_ready = by_shape_entry->num_ready_requests_queued();
-    by_shape_entry->set_num_ready_requests_queued(num_ready + count);
-    by_shape_entry->set_backlog_size(TotalBacklogSize(scheduling_class));
-  }
-
-  for (const auto &pair : infeasible_tasks_) {
-    const auto &scheduling_class = pair.first;
-    if (num_reported++ >= max_resource_shapes_per_load_report_ &&
-        max_resource_shapes_per_load_report_ >= 0) {
-      // TODO (Alex): It's possible that we skip a different scheduling key which contains
-      // the same resources.
-      skipped_requests++;
-      break;
-    }
-    const auto &resources =
-        TaskSpecification::GetSchedulingClassDescriptor(scheduling_class)
-            .resource_set.GetResourceMap();
-    const auto &queue = pair.second;
-    const auto &count = queue.size();
-
-    auto by_shape_entry = resource_load_by_shape->Add();
-    for (const auto &resource : resources) {
-      // Add to `resource_loads`.
-      const auto &label = resource.first;
-      const auto &quantity = resource.second;
-      (*resource_loads)[label] += quantity * count;
-
-      // Add to `resource_load_by_shape`.
-      (*by_shape_entry->mutable_shape())[label] = quantity;
-    }
-
-    // If a task is not feasible on the local node it will not be feasible on any other
-    // node in the cluster. See the scheduling policy defined by
-    // ClusterResourceScheduler::GetBestSchedulableNode for more details.
-    int num_infeasible = by_shape_entry->num_infeasible_requests_queued();
-    by_shape_entry->set_num_infeasible_requests_queued(num_infeasible + count);
-    by_shape_entry->set_backlog_size(TotalBacklogSize(scheduling_class));
-  }
-
-  if (skipped_requests > 0) {
-    RAY_LOG(INFO) << "More than " << max_resource_shapes_per_load_report_
-                  << " scheduling classes. Some resource loads may not be reported to "
-                     "the autoscaler.";
-  }
-
-  if (RayConfig::instance().enable_light_weight_resource_report()) {
-    // Check whether resources have been changed.
-    absl::flat_hash_map<std::string, double> local_resource_map(
-        data.resource_load().begin(), data.resource_load().end());
-    ResourceSet local_resource(local_resource_map);
-    if (last_reported_resources == nullptr ||
-        !last_reported_resources->GetLoadResources().IsEqual(local_resource)) {
-      data.set_resource_load_changed(true);
-    }
-  } else {
-    data.set_resource_load_changed(true);
-  }
-}
-
-bool ClusterTaskManager::AnyPendingTasksForResourceAcquisition(
-    RayTask *exemplar, bool *any_pending, int *num_pending_actor_creation,
-    int *num_pending_tasks) const {
-  // We are guaranteed that these tasks are blocked waiting for resources after a
-  // call to ScheduleAndDispatchTasks(). They may be waiting for workers as well, but
-  // this should be a transient condition only.
-  for (const auto &shapes_it : boost::join(tasks_to_dispatch_, tasks_to_schedule_)) {
-    auto &work_queue = shapes_it.second;
-    for (const auto &work_it : work_queue) {
-      const auto &work = *work_it;
-      const auto &task = work_it->task;
-
-      // If the work is not in the waiting state, it will be scheduled soon or won't be
-      // scheduled. Consider as non-pending.
-      if (work.GetState() != internal::WorkStatus::WAITING) {
-        continue;
-      }
-
-      // If the work is not waiting for acquiring resources, we don't consider it as
-      // there's resource deadlock.
-      if (work.GetUnscheduledCause() !=
-              internal::UnscheduledWorkCause::WAITING_FOR_RESOURCE_ACQUISITION &&
-          work.GetUnscheduledCause() !=
-              internal::UnscheduledWorkCause::WAITING_FOR_RESOURCES_AVAILABLE &&
-          work.GetUnscheduledCause() !=
-              internal::UnscheduledWorkCause::WAITING_FOR_AVAILABLE_PLASMA_MEMORY) {
-        continue;
-      }
-
-      if (task.GetTaskSpecification().IsActorCreationTask()) {
-        *num_pending_actor_creation += 1;
-      } else {
-        *num_pending_tasks += 1;
-      }
-
-      if (!*any_pending) {
-        *exemplar = task;
-        *any_pending = true;
-      }
-    }
-  }
-  // If there's any pending task, at this point, there's no progress being made.
-  return *any_pending;
-}
-
-std::string ClusterTaskManager::DebugStr() const {
-  auto accumulator =
-      [](size_t state,
-         const std::pair<int, std::deque<std::shared_ptr<internal::Work>>> &pair) {
-        return state + pair.second.size();
-      };
-  size_t num_waiting_for_resource = 0;
-  size_t num_waiting_for_plasma_memory = 0;
-  size_t num_waiting_for_remote_node_resources = 0;
-  size_t num_worker_not_started_by_job_config_not_exist = 0;
-  size_t num_worker_not_started_by_registration_timeout = 0;
-  size_t num_worker_not_started_by_process_rate_limit = 0;
-  size_t num_worker_waiting_for_workers = 0;
-  size_t num_cancelled_tasks = 0;
-
-  size_t num_infeasible_tasks = std::accumulate(
-      infeasible_tasks_.begin(), infeasible_tasks_.end(), (size_t)0, accumulator);
-
-  // TODO(sang): Normally, the # of queued tasks are not large, so this is less likley to
-  // be an issue that we iterate all of them. But if it uses lots of CPU, consider
-  // optimizing by updating live instead of iterating through here.
-  auto per_work_accumulator = [&num_waiting_for_resource, &num_waiting_for_plasma_memory,
-                               &num_waiting_for_remote_node_resources,
-                               &num_worker_not_started_by_job_config_not_exist,
-                               &num_worker_not_started_by_registration_timeout,
-                               &num_worker_not_started_by_process_rate_limit,
-                               &num_worker_waiting_for_workers, &num_cancelled_tasks](
-                                  size_t state,
-                                  const std::pair<
-                                      int, std::deque<std::shared_ptr<internal::Work>>>
-                                      &pair) {
-    const auto &work_queue = pair.second;
-    for (auto work_it = work_queue.begin(); work_it != work_queue.end();) {
-      const auto &work = *work_it++;
-      if (work->GetState() == internal::WorkStatus::WAITING_FOR_WORKER) {
-        num_worker_waiting_for_workers += 1;
-      } else if (work->GetState() == internal::WorkStatus::CANCELLED) {
-        num_cancelled_tasks += 1;
-      } else if (work->GetUnscheduledCause() ==
-                 internal::UnscheduledWorkCause::WAITING_FOR_RESOURCE_ACQUISITION) {
-        num_waiting_for_resource += 1;
-      } else if (work->GetUnscheduledCause() ==
-                 internal::UnscheduledWorkCause::WAITING_FOR_AVAILABLE_PLASMA_MEMORY) {
-        num_waiting_for_plasma_memory += 1;
-      } else if (work->GetUnscheduledCause() ==
-                 internal::UnscheduledWorkCause::WAITING_FOR_RESOURCES_AVAILABLE) {
-        num_waiting_for_remote_node_resources += 1;
-      } else if (work->GetUnscheduledCause() ==
-                 internal::UnscheduledWorkCause::WORKER_NOT_FOUND_JOB_CONFIG_NOT_EXIST) {
-        num_worker_not_started_by_job_config_not_exist += 1;
-      } else if (work->GetUnscheduledCause() ==
-                 internal::UnscheduledWorkCause::WORKER_NOT_FOUND_REGISTRATION_TIMEOUT) {
-        num_worker_not_started_by_registration_timeout += 1;
-      } else if (work->GetUnscheduledCause() ==
-                 internal::UnscheduledWorkCause::WORKER_NOT_FOUND_RATE_LIMITED) {
-        num_worker_not_started_by_process_rate_limit += 1;
-      }
-    }
-    return state + pair.second.size();
-  };
-  size_t num_tasks_to_schedule =
-      std::accumulate(tasks_to_schedule_.begin(), tasks_to_schedule_.end(), (size_t)0,
-                      per_work_accumulator);
-  size_t num_tasks_to_dispatch =
-      std::accumulate(tasks_to_dispatch_.begin(), tasks_to_dispatch_.end(), (size_t)0,
-                      per_work_accumulator);
-
-  if (num_tasks_to_schedule + num_tasks_to_dispatch + num_infeasible_tasks > 1000) {
-    RAY_LOG(WARNING)
-        << "More than 1000 tasks are queued in this node. This can cause slow down.";
-  }
-
-  std::stringstream buffer;
-  buffer << "========== Node: " << self_node_id_ << " =================\n";
-  buffer << "Infeasible queue length: " << num_infeasible_tasks << "\n";
-  buffer << "Schedule queue length: " << num_tasks_to_schedule << "\n";
-  buffer << "Dispatch queue length: " << num_tasks_to_dispatch << "\n";
-  buffer << "num_waiting_for_resource: " << num_waiting_for_resource << "\n";
-  buffer << "num_waiting_for_plasma_memory: " << num_waiting_for_plasma_memory << "\n";
-  buffer << "num_waiting_for_remote_node_resources: "
-         << num_waiting_for_remote_node_resources << "\n";
-  buffer << "num_worker_not_started_by_job_config_not_exist: "
-         << num_worker_not_started_by_job_config_not_exist << "\n";
-  buffer << "num_worker_not_started_by_registration_timeout: "
-         << num_worker_not_started_by_registration_timeout << "\n";
-  buffer << "num_worker_not_started_by_process_rate_limit: "
-         << num_worker_not_started_by_process_rate_limit << "\n";
-  buffer << "num_worker_waiting_for_workers: " << num_worker_waiting_for_workers << "\n";
-  buffer << "num_cancelled_tasks: " << num_cancelled_tasks << "\n";
-  buffer << "Waiting tasks size: " << waiting_tasks_index_.size() << "\n";
-  buffer << "Number of executing tasks: " << executing_task_args_.size() << "\n";
-  buffer << "Number of pinned task arguments: " << pinned_task_arguments_.size() << "\n";
-  buffer << "cluster_resource_scheduler state: "
-         << cluster_resource_scheduler_->DebugString() << "\n";
-  buffer << "Resource usage {\n";
-
-  // Calculates how much resources are occupied by tasks or actors.
-  // Only iterate upto this number to avoid excessive CPU usage.
-  auto max_iteration = RayConfig::instance().worker_max_resource_analysis_iteration();
-  uint32_t iteration = 0;
-  for (const auto &worker :
-       worker_pool_.GetAllRegisteredWorkers(/*filter_dead_workers*/ true)) {
-    if (max_iteration < iteration++) {
-      break;
-    }
-    if (worker->IsDead()        // worker is dead
-        || worker->IsBlocked()  // worker is blocked by blocking Ray API
-        || (worker->GetAssignedTaskId().IsNil() &&
-            worker->GetActorId().IsNil())) {  // Tasks or actors not assigned
-      // Then this shouldn't have allocated resources.
-      continue;
-    }
-
-    const auto &task_or_actor_name = worker->GetAssignedTask()
-                                         .GetTaskSpecification()
-                                         .FunctionDescriptor()
-                                         ->CallString();
-    buffer << "    - ("
-           << "language="
-           << rpc::Language_descriptor()->FindValueByNumber(worker->GetLanguage())->name()
-           << " "
-           << "actor_or_task=" << task_or_actor_name << " "
-           << "pid=" << worker->GetProcess().GetId() << "): "
-           << worker->GetAssignedTask()
-                  .GetTaskSpecification()
-                  .GetRequiredResources()
-                  .ToString()
-           << "\n";
-  }
-  buffer << "}\n";
-  buffer << "Running tasks by scheduling class:\n";
-
-  for (const auto &pair : info_by_sched_cls_) {
-    const auto &sched_cls = pair.first;
-    const auto &info = pair.second;
-    const auto &descriptor = TaskSpecification::GetSchedulingClassDescriptor(sched_cls);
-    buffer << "    - " << descriptor.DebugString() << ": " << info.running_tasks.size()
-           << "/" << info.capacity << "\n";
-  }
-
-  buffer << "==================================================\n";
-  return buffer.str();
-}
-
-void ClusterTaskManager::RecordMetrics() {
-  stats::NumReceivedTasks.Record(metric_tasks_queued_);
-  stats::NumDispatchedTasks.Record(metric_tasks_dispatched_);
-  stats::NumSpilledTasks.Record(metric_tasks_spilled_);
-  stats::NumInfeasibleSchedulingClasses.Record(infeasible_tasks_.size());
-
-  metric_tasks_queued_ = 0;
-  metric_tasks_dispatched_ = 0;
-  metric_tasks_spilled_ = 0;
-
-  uint64_t num_infeasible_tasks = 0;
-  for (const auto &pair : infeasible_tasks_) {
-    num_infeasible_tasks += pair.second.size();
-  }
-  stats::NumInfeasibleTasks.Record(num_infeasible_tasks);
-}
-
-void ClusterTaskManager::TryLocalInfeasibleTaskScheduling() {
-  for (auto shapes_it = infeasible_tasks_.begin();
-       shapes_it != infeasible_tasks_.end();) {
-    auto &work_queue = shapes_it->second;
-    RAY_CHECK(!work_queue.empty())
-        << "Empty work queue shouldn't have been added as a infeasible shape.";
-    // We only need to check the first item because every task has the same shape.
-    // If the first entry is infeasible, that means everything else is the same.
-    const auto work = work_queue[0];
-    RayTask task = work->task;
-    RAY_LOG(DEBUG) << "Check if the infeasible task is schedulable in any node. task_id:"
-                   << task.GetTaskSpecification().TaskId();
-    bool is_infeasible;
-    std::string node_id_string =
-        GetBestSchedulableNode(*work,
-                               /*requires_object_store_memory=*/false,
-                               /*force_spillback=*/false, &is_infeasible);
-
-    // There is no node that has available resources to run the request.
-    // Move on to the next shape.
-    if (is_infeasible) {
-      RAY_LOG(DEBUG) << "No feasible node found for task "
-                     << task.GetTaskSpecification().TaskId();
-      shapes_it++;
-    } else {
-      RAY_LOG(DEBUG) << "Infeasible task of task id "
-                     << task.GetTaskSpecification().TaskId()
-                     << " is now feasible. Move the entry back to tasks_to_schedule_";
-      tasks_to_schedule_[shapes_it->first] = shapes_it->second;
-      infeasible_tasks_.erase(shapes_it++);
-    }
-  }
-}
-
-void ClusterTaskManager::Dispatch(
-    std::shared_ptr<WorkerInterface> worker,
-    absl::flat_hash_map<WorkerID, std::shared_ptr<WorkerInterface>> &leased_workers,
-    const std::shared_ptr<TaskResourceInstances> &allocated_instances,
-    const RayTask &task, rpc::RequestWorkerLeaseReply *reply,
-    std::function<void(void)> send_reply_callback) {
-  metric_tasks_dispatched_++;
-  const auto &task_spec = task.GetTaskSpecification();
-
-  worker->SetBundleId(task_spec.PlacementGroupBundleId());
-  worker->SetOwnerAddress(task_spec.CallerAddress());
-  if (task_spec.IsActorCreationTask()) {
-    // The actor belongs to this worker now.
-    worker->SetLifetimeAllocatedInstances(allocated_instances);
-  } else {
-    worker->SetAllocatedInstances(allocated_instances);
-  }
-  worker->AssignTaskId(task_spec.TaskId());
-  worker->SetAssignedTask(task);
-
-  // Pass the contact info of the worker to use.
-  reply->set_worker_pid(worker->GetProcess().GetId());
-  reply->mutable_worker_address()->set_ip_address(worker->IpAddress());
-  reply->mutable_worker_address()->set_port(worker->Port());
-  reply->mutable_worker_address()->set_worker_id(worker->WorkerId().Binary());
-  reply->mutable_worker_address()->set_raylet_id(self_node_id_.Binary());
-
-  RAY_CHECK(leased_workers.find(worker->WorkerId()) == leased_workers.end());
-  leased_workers[worker->WorkerId()] = worker;
-
-  // Update our internal view of the cluster state.
-  std::shared_ptr<TaskResourceInstances> allocated_resources;
-  if (task_spec.IsActorCreationTask()) {
-    allocated_resources = worker->GetLifetimeAllocatedInstances();
-  } else {
-    allocated_resources = worker->GetAllocatedInstances();
-  }
-  auto predefined_resources = allocated_resources->predefined_resources;
-  ::ray::rpc::ResourceMapEntry *resource;
-  for (size_t res_idx = 0; res_idx < predefined_resources.size(); res_idx++) {
-    bool first = true;  // Set resource name only if at least one of its
-                        // instances has available capacity.
-    for (size_t inst_idx = 0; inst_idx < predefined_resources[res_idx].size();
-         inst_idx++) {
-      if (predefined_resources[res_idx][inst_idx] > 0.) {
-        if (first) {
-          resource = reply->add_resource_mapping();
-          resource->set_name(
-              cluster_resource_scheduler_->GetResourceNameFromIndex(res_idx));
-          first = false;
-        }
-        auto rid = resource->add_resource_ids();
-        rid->set_index(inst_idx);
-        rid->set_quantity(predefined_resources[res_idx][inst_idx].Double());
-      }
-    }
-  }
-  auto custom_resources = allocated_resources->custom_resources;
-  for (auto it = custom_resources.begin(); it != custom_resources.end(); ++it) {
-    bool first = true;  // Set resource name only if at least one of its
-                        // instances has available capacity.
-    for (size_t inst_idx = 0; inst_idx < it->second.size(); inst_idx++) {
-      if (it->second[inst_idx] > 0.) {
-        if (first) {
-          resource = reply->add_resource_mapping();
-          resource->set_name(
-              cluster_resource_scheduler_->GetResourceNameFromIndex(it->first));
-          first = false;
-        }
-        auto rid = resource->add_resource_ids();
-        rid->set_index(inst_idx);
-        rid->set_quantity(it->second[inst_idx].Double());
-      }
-    }
-  }
-  // Send the result back.
-  send_reply_callback();
-}
-
-void ClusterTaskManager::Spillback(const NodeID &spillback_to,
-                                   const std::shared_ptr<internal::Work> &work) {
-  auto send_reply_callback = work->callback;
-
-  if (work->grant_or_reject) {
-    work->reply->set_rejected(true);
-    send_reply_callback();
-    return;
-  }
-
-  metric_tasks_spilled_++;
-  const auto &task = work->task;
-  const auto &task_spec = task.GetTaskSpecification();
-  RAY_LOG(DEBUG) << "Spilling task " << task_spec.TaskId() << " to node " << spillback_to;
-
-  if (!cluster_resource_scheduler_->AllocateRemoteTaskResources(
-          spillback_to.Binary(), task_spec.GetRequiredResources().GetResourceMap())) {
-    RAY_LOG(DEBUG) << "Tried to allocate resources for request " << task_spec.TaskId()
-                   << " on a remote node that are no longer available";
-  }
-
-  auto node_info_ptr = get_node_info_(spillback_to);
-  RAY_CHECK(node_info_ptr)
-      << "Spilling back to a node manager, but no GCS info found for node "
-      << spillback_to;
-  auto reply = work->reply;
-  reply->mutable_retry_at_raylet_address()->set_ip_address(
-      node_info_ptr->node_manager_address());
-  reply->mutable_retry_at_raylet_address()->set_port(node_info_ptr->node_manager_port());
-  reply->mutable_retry_at_raylet_address()->set_raylet_id(spillback_to.Binary());
-
-  send_reply_callback();
-}
-
-void ClusterTaskManager::ClearWorkerBacklog(const WorkerID &worker_id) {
-  for (auto it = backlog_tracker_.begin(); it != backlog_tracker_.end();) {
-    it->second.erase(worker_id);
-    if (it->second.empty()) {
-      backlog_tracker_.erase(it++);
-    } else {
-      ++it;
-    }
-  }
-}
-
-void ClusterTaskManager::SetWorkerBacklog(SchedulingClass scheduling_class,
-                                          const WorkerID &worker_id,
-                                          int64_t backlog_size) {
-  if (backlog_size == 0) {
-    backlog_tracker_[scheduling_class].erase(worker_id);
-    if (backlog_tracker_[scheduling_class].empty()) {
-      backlog_tracker_.erase(scheduling_class);
-    }
-  } else {
-    backlog_tracker_[scheduling_class][worker_id] = backlog_size;
-  }
-}
-
-int64_t ClusterTaskManager::TotalBacklogSize(SchedulingClass scheduling_class) {
-  auto backlog_it = backlog_tracker_.find(scheduling_class);
-  if (backlog_it == backlog_tracker_.end()) {
-    return 0;
-  }
-
-  int64_t sum = 0;
-  for (const auto &worker_id_and_backlog_size : backlog_it->second) {
-    sum += worker_id_and_backlog_size.second;
-  }
-
-  return sum;
-}
-
-void ClusterTaskManager::ReleaseWorkerResources(std::shared_ptr<WorkerInterface> worker) {
-  RAY_CHECK(worker != nullptr);
-  auto allocated_instances = worker->GetAllocatedInstances();
-  if (allocated_instances != nullptr) {
-    if (worker->IsBlocked()) {
-      // If the worker is blocked, its CPU instances have already been released. We clear
-      // the CPU instances to avoid double freeing.
-      allocated_instances->ClearCPUInstances();
-    }
-    cluster_resource_scheduler_->ReleaseWorkerResources(worker->GetAllocatedInstances());
-    worker->ClearAllocatedInstances();
-    return;
-  }
-
-  auto lifetime_allocated_instances = worker->GetLifetimeAllocatedInstances();
-  if (lifetime_allocated_instances != nullptr) {
-    if (worker->IsBlocked()) {
-      // If the worker is blocked, its CPU instances have already been released. We clear
-      // the CPU instances to avoid double freeing.
-      lifetime_allocated_instances->ClearCPUInstances();
-    }
-    cluster_resource_scheduler_->ReleaseWorkerResources(
-        worker->GetLifetimeAllocatedInstances());
-    worker->ClearLifetimeAllocatedInstances();
-  }
-}
-
-bool ClusterTaskManager::ReleaseCpuResourcesFromUnblockedWorker(
-    std::shared_ptr<WorkerInterface> worker) {
-  if (!worker || worker->IsBlocked()) {
-    return false;
-  }
-
-  if (worker->GetAllocatedInstances() != nullptr) {
-    auto cpu_instances = worker->GetAllocatedInstances()->GetCPUInstancesDouble();
-    if (cpu_instances.size() > 0) {
-      std::vector<double> overflow_cpu_instances =
-          cluster_resource_scheduler_->AddCPUResourceInstances(cpu_instances);
-      for (unsigned int i = 0; i < overflow_cpu_instances.size(); i++) {
-        RAY_CHECK(overflow_cpu_instances[i] == 0) << "Should not be overflow";
-      }
-      worker->MarkBlocked();
-      return true;
-    }
-  }
-
-  return false;
-}
-
-bool ClusterTaskManager::ReturnCpuResourcesToBlockedWorker(
-    std::shared_ptr<WorkerInterface> worker) {
-  if (!worker || !worker->IsBlocked()) {
-    return false;
-  }
-  if (worker->GetAllocatedInstances() != nullptr) {
-    auto cpu_instances = worker->GetAllocatedInstances()->GetCPUInstancesDouble();
-    if (cpu_instances.size() > 0) {
-      // Important: we allow going negative here, since otherwise you can use infinite
-      // CPU resources by repeatedly blocking / unblocking a task. By allowing it to go
-      // negative, at most one task can "borrow" this worker's resources.
-      cluster_resource_scheduler_->SubtractCPUResourceInstances(
-          cpu_instances, /*allow_going_negative=*/true);
-      worker->MarkUnblocked();
-      return true;
-    }
-  }
-  return false;
-}
-
-void ClusterTaskManager::ScheduleAndDispatchTasks() {
-  SchedulePendingTasks();
-  DispatchScheduledTasksToWorkers(worker_pool_, leased_workers_);
-  // TODO(swang): Spill from waiting queue first? Otherwise, we may end up
-  // spilling a task whose args are already local.
-  // TODO(swang): Invoke ScheduleAndDispatchTasks() when we run out of memory
-  // in the PullManager or periodically, to make sure that we spill waiting
-  // tasks that are blocked.
-  SpillWaitingTasks();
-}
-
-void ClusterTaskManager::SpillWaitingTasks() {
-  // Try to spill waiting tasks to a remote node, prioritizing those at the end
-  // of the queue. Waiting tasks are spilled if there are enough remote
-  // resources AND (we have no resources available locally OR their
-  // dependencies are not being fetched). We should not spill tasks whose
-  // dependencies are actively being fetched because some of their dependencies
-  // may already be local or in-flight to this node.
-  //
-  // NOTE(swang): We do not iterate by scheduling class here, so if we break
-  // due to lack of remote resources, it is possible that a waiting task that
-  // is earlier in the queue could have been scheduled to a remote node.
-  auto it = waiting_task_queue_.end();
-  while (it != waiting_task_queue_.begin()) {
-    it--;
-    const auto &task = (*it)->task;
-    const auto &task_id = task.GetTaskSpecification().TaskId();
-
-    // Check whether this task's dependencies are blocked (not being actively
-    // pulled).  If this is true, then we should force the task onto a remote
-    // feasible node, even if we have enough resources available locally for
-    // placement.
-    bool force_spillback = task_dependency_manager_.TaskDependenciesBlocked(task_id);
-    RAY_LOG(DEBUG) << "Attempting to spill back waiting task " << task_id
-                   << " to remote node. Force spillback? " << force_spillback;
-    bool is_infeasible;
-    // TODO(swang): The policy currently does not account for the amount of
-    // object store memory availability. Ideally, we should pick the node with
-    // the most memory availability.
-    std::string node_id_string =
-        GetBestSchedulableNode(*(*it),
-                               /*requires_object_store_memory=*/true,
-                               /*force_spillback=*/force_spillback, &is_infeasible);
-    if (!node_id_string.empty() && node_id_string != self_node_id_.Binary()) {
-      NodeID node_id = NodeID::FromBinary(node_id_string);
-      Spillback(node_id, *it);
-      if (!task.GetTaskSpecification().GetDependencies().empty()) {
-        task_dependency_manager_.RemoveTaskDependencies(
-            task.GetTaskSpecification().TaskId());
-      }
-      waiting_tasks_index_.erase(task_id);
-      it = waiting_task_queue_.erase(it);
-    } else {
-      if (node_id_string.empty()) {
-        RAY_LOG(DEBUG) << "RayTask " << task_id
-                       << " has blocked dependencies, but no other node has resources, "
-                          "keeping the task local";
-      } else {
-        RAY_LOG(DEBUG) << "Keeping waiting task " << task_id << " local";
-      }
-      // We should keep the task local. Note that an earlier task in the queue
-      // may have different resource requirements and could actually be
-      // scheduled on a remote node.
-      break;
-    }
-  }
-}
-
-bool ClusterTaskManager::IsLocallySchedulable(const RayTask &task) const {
-  const auto &spec = task.GetTaskSpecification();
-  return cluster_resource_scheduler_->IsLocallySchedulable(
-      spec.GetRequiredResources().GetResourceMap());
-}
-
-ResourceSet ClusterTaskManager::CalcNormalTaskResources() const {
-  absl::flat_hash_map<std::string, FixedPoint> total_normal_task_resources;
-  const auto &string_id_map = cluster_resource_scheduler_->GetStringIdMap();
-  for (auto &entry : leased_workers_) {
-    std::shared_ptr<WorkerInterface> worker = entry.second;
-    auto &task_spec = worker->GetAssignedTask().GetTaskSpecification();
-    if (!task_spec.PlacementGroupBundleId().first.IsNil()) {
-      continue;
-    }
-
-    auto task_id = worker->GetAssignedTaskId();
-    auto actor_id = task_id.ActorId();
-    if (!actor_id.IsNil() && task_id == TaskID::ForActorCreationTask(actor_id)) {
-      // This task ID corresponds to an actor creation task.
-      continue;
-    }
-
-    if (auto allocated_instances = worker->GetAllocatedInstances()) {
-      auto resource_request = allocated_instances->ToResourceRequest();
-      for (size_t i = 0; i < resource_request.predefined_resources.size(); i++) {
-        if (resource_request.predefined_resources[i] > 0) {
-          total_normal_task_resources[ResourceEnumToString(PredefinedResources(i))] +=
-              resource_request.predefined_resources[i];
-        }
-      }
-      for (auto &entry : resource_request.custom_resources) {
-        if (entry.second > 0) {
-          total_normal_task_resources[string_id_map.Get(entry.first)] += entry.second;
-        }
-      }
-    }
-  }
-  return ResourceSet(total_normal_task_resources);
-}
-
-uint64_t ClusterTaskManager::MaxRunningTasksPerSchedulingClass(
-    SchedulingClass sched_cls_id) const {
-  auto sched_cls = TaskSpecification::GetSchedulingClassDescriptor(sched_cls_id);
-  double cpu_req = sched_cls.resource_set.GetNumCpusAsDouble();
-  uint64_t total_cpus = cluster_resource_scheduler_->GetNumCpus();
-
-  if (cpu_req == 0 || total_cpus == 0) {
-    return std::numeric_limits<uint64_t>::max();
-  }
-  return static_cast<uint64_t>(std::round(total_cpus / cpu_req));
-}
-
-std::string ClusterTaskManager::GetBestSchedulableNode(const internal::Work &work,
-                                                       bool requires_object_store_memory,
-                                                       bool force_spillback,
-                                                       bool *is_infeasible) {
-  // If the local node is available, we should directly return it instead of
-  // going through the full hybrid policy since we don't want spillback.
-  if (work.grant_or_reject && !force_spillback && IsLocallySchedulable(work.task)) {
-    *is_infeasible = false;
-    return self_node_id_.Binary();
-  }
-
-  // This argument is used to set violation, which is an unsupported feature now.
-  int64_t _unused;
-  return cluster_resource_scheduler_->GetBestSchedulableNode(
-      work.task.GetTaskSpecification().GetRequiredPlacementResources().GetResourceMap(),
-      work.task.GetTaskSpecification().GetMessage().scheduling_strategy(),
-      requires_object_store_memory,
-      work.task.GetTaskSpecification().IsActorCreationTask(), force_spillback, &_unused,
-      is_infeasible);
-}
-
-}  // namespace raylet
-}  // namespace ray
-=======
-// Copyright 2020-2021 The Ray Authors.
-//
-// Licensed under the Apache License, Version 2.0 (the "License");
-// you may not use this file except in compliance with the License.
-// You may obtain a copy of the License at
-//
-//  http://www.apache.org/licenses/LICENSE-2.0
-//
-// Unless required by applicable law or agreed to in writing, software
-// distributed under the License is distributed on an "AS IS" BASIS,
-// WITHOUT WARRANTIES OR CONDITIONS OF ANY KIND, either express or implied.
-// See the License for the specific language governing permissions and
-// limitations under the License.
-
-#include "ray/raylet/scheduling/cluster_task_manager.h"
-
-#include <google/protobuf/map.h>
-
-#include <boost/range/join.hpp>
-
-#include "ray/stats/metric_defs.h"
-#include "ray/util/logging.h"
-
-namespace ray {
-namespace raylet {
-
-// The max number of pending actors to report in node stats.
-const int kMaxPendingActorsToReport = 20;
-
-ClusterTaskManager::ClusterTaskManager(
-    const NodeID &self_node_id,
-    std::shared_ptr<ClusterResourceScheduler> cluster_resource_scheduler,
-    TaskDependencyManagerInterface &task_dependency_manager,
-    std::function<bool(const WorkerID &, const NodeID &)> is_owner_alive,
-    internal::NodeInfoGetter get_node_info,
-    std::function<void(const RayTask &)> announce_infeasible_task,
-    WorkerPoolInterface &worker_pool,
-    absl::flat_hash_map<WorkerID, std::shared_ptr<WorkerInterface>> &leased_workers,
-    std::function<bool(const std::vector<ObjectID> &object_ids,
-                       std::vector<std::unique_ptr<RayObject>> *results)>
-        get_task_arguments,
-    size_t max_pinned_task_arguments_bytes, std::function<int64_t(void)> get_time_ms,
-    int64_t sched_cls_cap_interval_ms)
-    : self_node_id_(self_node_id),
-      cluster_resource_scheduler_(cluster_resource_scheduler),
-      task_dependency_manager_(task_dependency_manager),
-      is_owner_alive_(is_owner_alive),
-      get_node_info_(get_node_info),
-      announce_infeasible_task_(announce_infeasible_task),
-      max_resource_shapes_per_load_report_(
-          RayConfig::instance().max_resource_shapes_per_load_report()),
-      worker_pool_(worker_pool),
-      leased_workers_(leased_workers),
-      get_task_arguments_(get_task_arguments),
-      max_pinned_task_arguments_bytes_(max_pinned_task_arguments_bytes),
-      get_time_ms_(get_time_ms),
-      sched_cls_cap_enabled_(RayConfig::instance().worker_cap_enabled()),
-      sched_cls_cap_interval_ms_(sched_cls_cap_interval_ms),
-      sched_cls_cap_max_ms_(RayConfig::instance().worker_cap_max_backoff_delay_ms()) {}
-
-bool ClusterTaskManager::SchedulePendingTasks() {
-  // Always try to schedule infeasible tasks in case they are now feasible.
-  TryLocalInfeasibleTaskScheduling();
-  bool did_schedule = false;
-  for (auto shapes_it = tasks_to_schedule_.begin();
-       shapes_it != tasks_to_schedule_.end();) {
-    auto &work_queue = shapes_it->second;
-    bool is_infeasible = false;
-    for (auto work_it = work_queue.begin(); work_it != work_queue.end();) {
-      // Check every task in task_to_schedule queue to see
-      // whether it can be scheduled. This avoids head-of-line
-      // blocking where a task which cannot be scheduled because
-      // there are not enough available resources blocks other
-      // tasks from being scheduled.
-      const std::shared_ptr<internal::Work> &work = *work_it;
-      RayTask task = work->task;
-      RAY_LOG(DEBUG) << "Scheduling pending task "
-                     << task.GetTaskSpecification().TaskId();
-      std::string node_id_string =
-          GetBestSchedulableNode(*work,
-                                 /*requires_object_store_memory=*/false,
-                                 /*force_spillback=*/false, &is_infeasible);
-
-      // There is no node that has available resources to run the request.
-      // Move on to the next shape.
-      if (node_id_string.empty()) {
-        RAY_LOG(DEBUG) << "No node found to schedule a task "
-                       << task.GetTaskSpecification().TaskId() << " is infeasible?"
-                       << is_infeasible;
-        break;
-      }
-
-      if (node_id_string == self_node_id_.Binary()) {
-        // Warning: WaitForTaskArgsRequests must execute (do not let it short
-        // circuit if did_schedule is true).
-        bool task_scheduled = WaitForTaskArgsRequests(work);
-        did_schedule = task_scheduled || did_schedule;
-      } else {
-        // Should spill over to a different node.
-        NodeID node_id = NodeID::FromBinary(node_id_string);
-        Spillback(node_id, work);
-      }
-      work_it = work_queue.erase(work_it);
-    }
-
-    if (is_infeasible) {
-      RAY_CHECK(!work_queue.empty());
-      // Only announce the first item as infeasible.
-      auto &work_queue = shapes_it->second;
-      const auto &work = work_queue[0];
-      const RayTask task = work->task;
-      announce_infeasible_task_(task);
-
-      // TODO(sang): Use a shared pointer deque to reduce copy overhead.
-      infeasible_tasks_[shapes_it->first] = shapes_it->second;
-      tasks_to_schedule_.erase(shapes_it++);
-    } else if (work_queue.empty()) {
-      tasks_to_schedule_.erase(shapes_it++);
-    } else {
-      shapes_it++;
-    }
-  }
-  return did_schedule;
-}
-
-bool ClusterTaskManager::WaitForTaskArgsRequests(std::shared_ptr<internal::Work> work) {
-  const auto &task = work->task;
-  const auto &task_id = task.GetTaskSpecification().TaskId();
-  const auto &scheduling_key = task.GetTaskSpecification().GetSchedulingClass();
-  auto object_ids = task.GetTaskSpecification().GetDependencies();
-  bool can_dispatch = true;
-  if (object_ids.size() > 0) {
-    bool args_ready =
-        task_dependency_manager_.RequestTaskDependencies(task_id, task.GetDependencies());
-    if (args_ready) {
-      RAY_LOG(DEBUG) << "Args already ready, task can be dispatched " << task_id;
-      tasks_to_dispatch_[scheduling_key].push_back(work);
-    } else {
-      RAY_LOG(DEBUG) << "Waiting for args for task: "
-                     << task.GetTaskSpecification().TaskId();
-      can_dispatch = false;
-      auto it = waiting_task_queue_.insert(waiting_task_queue_.end(), work);
-      RAY_CHECK(waiting_tasks_index_.emplace(task_id, it).second);
-    }
-  } else {
-    RAY_LOG(DEBUG) << "No args, task can be dispatched "
-                   << task.GetTaskSpecification().TaskId();
-    tasks_to_dispatch_[scheduling_key].push_back(work);
-  }
-  return can_dispatch;
-}
-
-bool ClusterTaskManager::PoppedWorkerHandler(
-    const std::shared_ptr<WorkerInterface> worker, PopWorkerStatus status,
-    const TaskID &task_id, SchedulingClass scheduling_class,
-    const std::shared_ptr<internal::Work> &work, bool is_detached_actor,
-    const rpc::Address &owner_address) {
-  const auto &reply = work->reply;
-  const auto &callback = work->callback;
-  bool canceled = work->GetState() == internal::WorkStatus::CANCELLED;
-  const auto &task = work->task;
-  const auto &spec = task.GetTaskSpecification();
-  bool dispatched = false;
-
-  // Check whether owner worker or owner node dead.
-  bool not_detached_with_owner_failed = false;
-  const auto owner_worker_id = WorkerID::FromBinary(owner_address.worker_id());
-  const auto owner_node_id = NodeID::FromBinary(owner_address.raylet_id());
-  if (!is_detached_actor && !is_owner_alive_(owner_worker_id, owner_node_id)) {
-    not_detached_with_owner_failed = true;
-  }
-
-  const auto &required_resource =
-      task.GetTaskSpecification().GetRequiredResources().GetResourceMap();
-  for (auto &entry : required_resource) {
-    if (!cluster_resource_scheduler_->GetLocalResourceManager().ResourcesExist(
-            entry.first)) {
-      RAY_CHECK(task.GetTaskSpecification().PlacementGroupBundleId().first !=
-                PlacementGroupID::Nil());
-      RAY_LOG(DEBUG) << "The placement group: "
-                     << task.GetTaskSpecification().PlacementGroupBundleId().first
-                     << " was removed when poping workers for task: " << task_id
-                     << ", will cancel the task.";
-      CancelTask(
-          task_id,
-          rpc::RequestWorkerLeaseReply::SCHEDULING_CANCELLED_PLACEMENT_GROUP_REMOVED);
-      canceled = true;
-    }
-  }
-
-  auto erase_from_dispatch_queue_fn = [this](const std::shared_ptr<internal::Work> &work,
-                                             const SchedulingClass &scheduling_class) {
-    auto shapes_it = tasks_to_dispatch_.find(scheduling_class);
-    RAY_CHECK(shapes_it != tasks_to_dispatch_.end());
-    auto &dispatch_queue = shapes_it->second;
-    bool erased = false;
-    for (auto work_it = dispatch_queue.begin(); work_it != dispatch_queue.end();
-         work_it++) {
-      if (*work_it == work) {
-        dispatch_queue.erase(work_it);
-        erased = true;
-        break;
-      }
-    }
-    if (dispatch_queue.empty()) {
-      tasks_to_dispatch_.erase(shapes_it);
-    }
-    RAY_CHECK(erased);
-  };
-
-  if (canceled) {
-    // Task has been canceled.
-    RAY_LOG(DEBUG) << "Task " << task_id << " has been canceled when worker popped";
-    RemoveFromRunningTasksIfExists(task);
-    // All the cleaning work has been done when canceled task. Just return
-    // false without doing anything.
-    return false;
-  }
-
-  if (!worker || not_detached_with_owner_failed) {
-    // There are two cases that will not dispatch the task at this time:
-    // Case 1: Empty worker popped.
-    // Case 2: The task owner failed (not alive), except the creation task of
-    // detached actor.
-    // In that two case, we should also release worker resources, release task
-    // args.
-
-    dispatched = false;
-    // We've already acquired resources so we need to release them.
-    cluster_resource_scheduler_->GetLocalResourceManager().ReleaseWorkerResources(
-        work->allocated_instances);
-    work->allocated_instances = nullptr;
-    // Release pinned task args.
-    ReleaseTaskArgs(task_id);
-    RemoveFromRunningTasksIfExists(task);
-
-    if (!worker) {
-      // Empty worker popped.
-      RAY_LOG(DEBUG) << "This node has available resources, but no worker processes "
-                        "to grant the lease "
-                     << task_id;
-      if (status == PopWorkerStatus::RuntimeEnvCreationFailed) {
-        // In case of runtime env creation failed, we cancel this task
-        // directly and raise a `RuntimeEnvSetupError` exception to user
-        // eventually. The task will be removed from dispatch queue in
-        // `CancelTask`.
-        CancelTask(
-            task_id,
-            rpc::RequestWorkerLeaseReply::SCHEDULING_CANCELLED_RUNTIME_ENV_SETUP_FAILED);
-      } else {
-        // In other cases, set the work status `WAITING` to make this task
-        // could be re-dispatched.
-        internal::UnscheduledWorkCause cause =
-            internal::UnscheduledWorkCause::WORKER_NOT_FOUND_JOB_CONFIG_NOT_EXIST;
-        if (status == PopWorkerStatus::JobConfigMissing) {
-          cause = internal::UnscheduledWorkCause::WORKER_NOT_FOUND_JOB_CONFIG_NOT_EXIST;
-        } else if (status == PopWorkerStatus::TooManyStartingWorkerProcesses) {
-          cause = internal::UnscheduledWorkCause::WORKER_NOT_FOUND_RATE_LIMITED;
-        } else if (status == PopWorkerStatus::WorkerPendingRegistration) {
-          cause = internal::UnscheduledWorkCause::WORKER_NOT_FOUND_REGISTRATION_TIMEOUT;
-        } else {
-          RAY_LOG(FATAL) << "Unexpected state received for the empty pop worker. Status: "
-                         << status;
-        }
-        work->SetStateWaiting(cause);
-        // Return here because we shouldn't remove task dependencies.
-        return dispatched;
-      }
-    } else if (not_detached_with_owner_failed) {
-      // The task owner failed.
-      // Just remove the task from dispatch queue.
-      RAY_LOG(DEBUG) << "Call back to an owner failed task, task id = " << task_id;
-      erase_from_dispatch_queue_fn(work, scheduling_class);
-    }
-
-  } else {
-    // A worker has successfully popped for a valid task. Dispatch the task to
-    // the worker.
-    RAY_LOG(DEBUG) << "Dispatching task " << task_id << " to worker "
-                   << worker->WorkerId();
-
-    Dispatch(worker, leased_workers_, work->allocated_instances, task, reply, callback);
-    erase_from_dispatch_queue_fn(work, scheduling_class);
-    dispatched = true;
-  }
-
-  // Remove task dependencies.
-  if (!spec.GetDependencies().empty()) {
-    task_dependency_manager_.RemoveTaskDependencies(task.GetTaskSpecification().TaskId());
-  }
-
-  return dispatched;
-}
-
-void ClusterTaskManager::DispatchScheduledTasksToWorkers(
-    WorkerPoolInterface &worker_pool,
-    absl::flat_hash_map<WorkerID, std::shared_ptr<WorkerInterface>> &leased_workers) {
-  // Check every task in task_to_dispatch queue to see
-  // whether it can be dispatched and ran. This avoids head-of-line
-  // blocking where a task which cannot be dispatched because
-  // there are not enough available resources blocks other
-  // tasks from being dispatched.
-  for (auto shapes_it = tasks_to_dispatch_.begin();
-       shapes_it != tasks_to_dispatch_.end();) {
-    auto &scheduling_class = shapes_it->first;
-    auto &dispatch_queue = shapes_it->second;
-
-    if (info_by_sched_cls_.find(scheduling_class) == info_by_sched_cls_.end()) {
-      // Initialize the class info.
-      info_by_sched_cls_.emplace(
-          scheduling_class,
-          SchedulingClassInfo(MaxRunningTasksPerSchedulingClass(scheduling_class)));
-    }
-    auto &sched_cls_info = info_by_sched_cls_.at(scheduling_class);
-
-    /// We cap the maximum running tasks of a scheduling class to avoid
-    /// scheduling too many tasks of a single type/depth, when there are
-    /// deeper/other functions that should be run. We need to apply back
-    /// pressure to limit the number of worker processes started in scenarios
-    /// with nested tasks.
-    bool is_infeasible = false;
-    for (auto work_it = dispatch_queue.begin(); work_it != dispatch_queue.end();) {
-      auto &work = *work_it;
-      const auto &task = work->task;
-      const auto spec = task.GetTaskSpecification();
-      TaskID task_id = spec.TaskId();
-      if (work->GetState() == internal::WorkStatus::WAITING_FOR_WORKER) {
-        work_it++;
-        continue;
-      }
-
-      // Check if the scheduling class is at capacity now.
-      if (sched_cls_cap_enabled_ &&
-          sched_cls_info.running_tasks.size() >= sched_cls_info.capacity &&
-          work->GetState() == internal::WorkStatus::WAITING) {
-        RAY_LOG(DEBUG) << "Hit cap! time=" << get_time_ms_()
-                       << " next update time=" << sched_cls_info.next_update_time;
-        if (get_time_ms_() < sched_cls_info.next_update_time) {
-          // We're over capacity and it's not time to admit a new task yet.
-          // Calculate the next time we should admit a new task.
-          int64_t current_capacity = sched_cls_info.running_tasks.size();
-          int64_t allowed_capacity = sched_cls_info.capacity;
-          int64_t exp = current_capacity - allowed_capacity;
-          int64_t wait_time = sched_cls_cap_interval_ms_ * (1L << exp);
-          if (wait_time > sched_cls_cap_max_ms_) {
-            wait_time = sched_cls_cap_max_ms_;
-            RAY_LOG(WARNING) << "Starting too many worker processes for a single type of "
-                                "task. Worker process startup is being throttled.";
-          }
-
-          int64_t target_time = get_time_ms_() + wait_time;
-          sched_cls_info.next_update_time =
-              std::min(target_time, sched_cls_info.next_update_time);
-          break;
-        }
-      }
-
-      bool args_missing = false;
-      bool success = PinTaskArgsIfMemoryAvailable(spec, &args_missing);
-      // An argument was evicted since this task was added to the dispatch
-      // queue. Move it back to the waiting queue. The caller is responsible
-      // for notifying us when the task is unblocked again.
-      if (!success) {
-        if (args_missing) {
-          // Insert the task at the head of the waiting queue because we
-          // prioritize spilling from the end of the queue.
-          auto it = waiting_task_queue_.insert(waiting_task_queue_.begin(),
-                                               std::move(*work_it));
-          RAY_CHECK(waiting_tasks_index_.emplace(task_id, it).second);
-          work_it = dispatch_queue.erase(work_it);
-        } else {
-          // The task's args cannot be pinned due to lack of memory. We should
-          // retry dispatching the task once another task finishes and releases
-          // its arguments.
-          RAY_LOG(DEBUG) << "Dispatching task " << task_id
-                         << " would put this node over the max memory allowed for "
-                            "arguments of executing tasks ("
-                         << max_pinned_task_arguments_bytes_
-                         << "). Waiting to dispatch task until other tasks complete";
-          RAY_CHECK(!executing_task_args_.empty() && !pinned_task_arguments_.empty())
-              << "Cannot dispatch task " << task_id
-              << " until another task finishes and releases its arguments, but no other "
-                 "task is running";
-          work->SetStateWaiting(
-              internal::UnscheduledWorkCause::WAITING_FOR_AVAILABLE_PLASMA_MEMORY);
-          work_it++;
-        }
-        continue;
-      }
-
-      const auto owner_worker_id = WorkerID::FromBinary(spec.CallerAddress().worker_id());
-      const auto owner_node_id = NodeID::FromBinary(spec.CallerAddress().raylet_id());
-
-      // If the owner has died since this task was queued, cancel the task by
-      // killing the worker (unless this task is for a detached actor).
-      if (!spec.IsDetachedActor() && !is_owner_alive_(owner_worker_id, owner_node_id)) {
-        RAY_LOG(WARNING) << "RayTask: " << task.GetTaskSpecification().TaskId()
-                         << "'s caller is no longer running. Cancelling task.";
-        if (!spec.GetDependencies().empty()) {
-          task_dependency_manager_.RemoveTaskDependencies(task_id);
-        }
-        ReleaseTaskArgs(task_id);
-        work_it = dispatch_queue.erase(work_it);
-        continue;
-      }
-
-      // Check if the node is still schedulable. It may not be if dependency resolution
-      // took a long time.
-      auto allocated_instances = std::make_shared<TaskResourceInstances>();
-      bool schedulable =
-          cluster_resource_scheduler_->GetLocalResourceManager()
-              .AllocateLocalTaskResources(spec.GetRequiredResources().GetResourceMap(),
-                                          allocated_instances);
-
-      if (!schedulable) {
-        ReleaseTaskArgs(task_id);
-        // The local node currently does not have the resources to run the task, so we
-        // should try spilling to another node.
-        bool did_spill = TrySpillback(work, is_infeasible);
-        if (!did_spill) {
-          // There must not be any other available nodes in the cluster, so the task
-          // should stay on this node. We can skip the rest of the shape because the
-          // scheduler will make the same decision.
-          work->SetStateWaiting(
-              internal::UnscheduledWorkCause::WAITING_FOR_RESOURCES_AVAILABLE);
-          break;
-        }
-        if (!spec.GetDependencies().empty()) {
-          task_dependency_manager_.RemoveTaskDependencies(
-              task.GetTaskSpecification().TaskId());
-        }
-        work_it = dispatch_queue.erase(work_it);
-      } else {
-        // Force us to recalculate the next update time the next time a task
-        // comes through this queue. We should only do this when we're
-        // confident we're ready to dispatch the task after all checks have
-        // passed.
-        sched_cls_info.next_update_time = std::numeric_limits<int64_t>::max();
-        sched_cls_info.running_tasks.insert(spec.TaskId());
-        // The local node has the available resources to run the task, so we should run
-        // it.
-        std::string allocated_instances_serialized_json = "{}";
-        if (RayConfig::instance().worker_resource_limits_enabled()) {
-          allocated_instances_serialized_json =
-              cluster_resource_scheduler_->GetLocalResourceManager()
-                  .SerializedTaskResourceInstances(allocated_instances);
-        }
-        work->allocated_instances = allocated_instances;
-        work->SetStateWaitingForWorker();
-        bool is_detached_actor = spec.IsDetachedActor();
-        auto &owner_address = spec.CallerAddress();
-        worker_pool_.PopWorker(
-            spec,
-            [this, task_id, scheduling_class, work, is_detached_actor, owner_address](
-                const std::shared_ptr<WorkerInterface> worker,
-                PopWorkerStatus status) -> bool {
-              return PoppedWorkerHandler(worker, status, task_id, scheduling_class, work,
-                                         is_detached_actor, owner_address);
-            },
-            allocated_instances_serialized_json);
-        work_it++;
-      }
-    }
-    // In the beginning of the loop, we add scheduling_class
-    // to the `info_by_sched_cls_` map.
-    // In cases like dead owners, we may not add any tasks
-    // to `running_tasks` so we can remove the map entry
-    // for that scheduling_class to prevent memory leaks.
-    if (sched_cls_info.running_tasks.size() == 0) {
-      info_by_sched_cls_.erase(scheduling_class);
-    }
-    if (is_infeasible) {
-      infeasible_tasks_[shapes_it->first] = std::move(shapes_it->second);
-      tasks_to_dispatch_.erase(shapes_it++);
-    } else if (dispatch_queue.empty()) {
-      tasks_to_dispatch_.erase(shapes_it++);
-    } else {
-      shapes_it++;
-    }
-  }
-}
-
-bool ClusterTaskManager::TrySpillback(const std::shared_ptr<internal::Work> &work,
-                                      bool &is_infeasible) {
-  std::string node_id_string =
-      GetBestSchedulableNode(*work,
-                             /*requires_object_store_memory=*/false,
-                             /*force_spillback=*/false, &is_infeasible);
-
-  if (is_infeasible || node_id_string == self_node_id_.Binary() ||
-      node_id_string.empty()) {
-    return false;
-  }
-
-  NodeID node_id = NodeID::FromBinary(node_id_string);
-  Spillback(node_id, work);
-  return true;
-}
-
-void ClusterTaskManager::QueueAndScheduleTask(
-    const RayTask &task, bool grant_or_reject, rpc::RequestWorkerLeaseReply *reply,
-    rpc::SendReplyCallback send_reply_callback) {
-  RAY_LOG(DEBUG) << "Queuing and scheduling task "
-                 << task.GetTaskSpecification().TaskId();
-  auto work = std::make_shared<internal::Work>(
-      task, grant_or_reject, reply,
-      [send_reply_callback] { send_reply_callback(Status::OK(), nullptr, nullptr); });
-  const auto &scheduling_class = task.GetTaskSpecification().GetSchedulingClass();
-  // If the scheduling class is infeasible, just add the work to the infeasible queue
-  // directly.
-  if (infeasible_tasks_.count(scheduling_class) > 0) {
-    infeasible_tasks_[scheduling_class].push_back(work);
-  } else {
-    tasks_to_schedule_[scheduling_class].push_back(work);
-  }
-  ScheduleAndDispatchTasks();
-}
-
-void ClusterTaskManager::TasksUnblocked(const std::vector<TaskID> &ready_ids) {
-  if (ready_ids.empty()) {
-    return;
-  }
-
-  for (const auto &task_id : ready_ids) {
-    auto it = waiting_tasks_index_.find(task_id);
-    if (it != waiting_tasks_index_.end()) {
-      auto work = *it->second;
-      const auto &task = work->task;
-      const auto &scheduling_key = task.GetTaskSpecification().GetSchedulingClass();
-      RAY_LOG(DEBUG) << "Args ready, task can be dispatched "
-                     << task.GetTaskSpecification().TaskId();
-      tasks_to_dispatch_[scheduling_key].push_back(work);
-      waiting_task_queue_.erase(it->second);
-      waiting_tasks_index_.erase(it);
-    }
-  }
-  ScheduleAndDispatchTasks();
-}
-
-void ClusterTaskManager::RemoveFromRunningTasksIfExists(const RayTask &task) {
-  auto sched_cls = task.GetTaskSpecification().GetSchedulingClass();
-  auto it = info_by_sched_cls_.find(sched_cls);
-  if (it != info_by_sched_cls_.end()) {
-    it->second.running_tasks.erase(task.GetTaskSpecification().TaskId());
-    if (it->second.running_tasks.size() == 0) {
-      info_by_sched_cls_.erase(it);
-    }
-  }
-}
-
-void ClusterTaskManager::TaskFinished(std::shared_ptr<WorkerInterface> worker,
-                                      RayTask *task) {
-  RAY_CHECK(worker != nullptr && task != nullptr);
-  *task = worker->GetAssignedTask();
-  RemoveFromRunningTasksIfExists(*task);
-
-  ReleaseTaskArgs(task->GetTaskSpecification().TaskId());
-  if (worker->GetAllocatedInstances() != nullptr) {
-    ReleaseWorkerResources(worker);
-  }
-}
-
-bool ClusterTaskManager::PinTaskArgsIfMemoryAvailable(const TaskSpecification &spec,
-                                                      bool *args_missing) {
-  std::vector<std::unique_ptr<RayObject>> args;
-  const auto &deps = spec.GetDependencyIds();
-  if (!deps.empty()) {
-    // This gets refs to the arguments stored in plasma. The refs should be
-    // deleted once we no longer need to pin the arguments.
-    if (!get_task_arguments_(deps, &args)) {
-      *args_missing = true;
-      return false;
-    }
-    for (size_t i = 0; i < deps.size(); i++) {
-      if (args[i] == nullptr) {
-        // This can happen if the task's arguments were all local at some
-        // point, but then at least one was evicted before the task could
-        // be dispatched to a worker.
-        RAY_LOG(DEBUG)
-            << "RayTask " << spec.TaskId() << " argument " << deps[i]
-            << " was evicted before the task could be dispatched. This can happen "
-               "when there are many objects needed on this node. The task will be "
-               "scheduled once all of its dependencies are local.";
-        *args_missing = true;
-        return false;
-      }
-    }
-  }
-
-  *args_missing = false;
-  size_t task_arg_bytes = 0;
-  for (auto &arg : args) {
-    task_arg_bytes += arg->GetSize();
-  }
-  RAY_LOG(DEBUG) << "RayTask " << spec.TaskId() << " has args of size " << task_arg_bytes;
-  PinTaskArgs(spec, std::move(args));
-  RAY_LOG(DEBUG) << "Size of pinned task args is now " << pinned_task_arguments_bytes_;
-  if (max_pinned_task_arguments_bytes_ == 0) {
-    // Max threshold for pinned args is not set.
-    return true;
-  }
-
-  if (task_arg_bytes > max_pinned_task_arguments_bytes_) {
-    RAY_LOG(WARNING)
-        << "Dispatched task " << spec.TaskId() << " has arguments of size "
-        << task_arg_bytes
-        << ", but the max memory allowed for arguments of executing tasks is only "
-        << max_pinned_task_arguments_bytes_;
-  } else if (pinned_task_arguments_bytes_ > max_pinned_task_arguments_bytes_) {
-    ReleaseTaskArgs(spec.TaskId());
-    RAY_LOG(DEBUG) << "Cannot dispatch task " << spec.TaskId()
-                   << " with arguments of size " << task_arg_bytes
-                   << " current pinned bytes is " << pinned_task_arguments_bytes_;
-    return false;
-  }
-
-  return true;
-}
-
-void ClusterTaskManager::PinTaskArgs(const TaskSpecification &spec,
-                                     std::vector<std::unique_ptr<RayObject>> args) {
-  const auto &deps = spec.GetDependencyIds();
-  // TODO(swang): This should really be an assertion, but we can sometimes
-  // receive a duplicate task request if there is a failure and the original
-  // version of the task has not yet been canceled.
-  auto inserted = executing_task_args_.emplace(spec.TaskId(), deps).second;
-  if (inserted) {
-    for (size_t i = 0; i < deps.size(); i++) {
-      auto inserted =
-          pinned_task_arguments_.emplace(deps[i], std::make_pair(std::move(args[i]), 0));
-      auto it = inserted.first;
-      if (inserted.second) {
-        // This is the first task that needed this argument.
-        pinned_task_arguments_bytes_ += it->second.first->GetSize();
-      }
-      it->second.second++;
-    }
-  } else {
-    RAY_LOG(DEBUG) << "Scheduler received duplicate task " << spec.TaskId()
-                   << ", most likely because the first execution failed";
-  }
-}
-
-void ClusterTaskManager::ReleaseTaskArgs(const TaskID &task_id) {
-  auto it = executing_task_args_.find(task_id);
-  // TODO(swang): This should really be an assertion, but we can sometimes
-  // receive a duplicate task request if there is a failure and the original
-  // version of the task has not yet been canceled.
-  if (it != executing_task_args_.end()) {
-    for (auto &arg : it->second) {
-      auto arg_it = pinned_task_arguments_.find(arg);
-      RAY_CHECK(arg_it != pinned_task_arguments_.end());
-      RAY_CHECK(arg_it->second.second > 0);
-      arg_it->second.second--;
-      if (arg_it->second.second == 0) {
-        // This is the last task that needed this argument.
-        pinned_task_arguments_bytes_ -= arg_it->second.first->GetSize();
-        pinned_task_arguments_.erase(arg_it);
-      }
-    }
-    executing_task_args_.erase(it);
-  }
-}
-
-void ReplyCancelled(std::shared_ptr<internal::Work> &work,
-                    rpc::RequestWorkerLeaseReply::SchedulingFailureType failure_type) {
-  auto reply = work->reply;
-  auto callback = work->callback;
-  reply->set_canceled(true);
-  reply->set_failure_type(failure_type);
-  callback();
-}
-
-bool ClusterTaskManager::CancelTask(
-    const TaskID &task_id,
-    rpc::RequestWorkerLeaseReply::SchedulingFailureType failure_type) {
-  // TODO(sang): There are lots of repetitive code around task backlogs. We should
-  // refactor them.
-  for (auto shapes_it = tasks_to_schedule_.begin(); shapes_it != tasks_to_schedule_.end();
-       shapes_it++) {
-    auto &work_queue = shapes_it->second;
-    for (auto work_it = work_queue.begin(); work_it != work_queue.end(); work_it++) {
-      const auto &task = (*work_it)->task;
-      if (task.GetTaskSpecification().TaskId() == task_id) {
-        RAY_LOG(DEBUG) << "Canceling task " << task_id << " from schedule queue.";
-        ReplyCancelled(*work_it, failure_type);
-        work_queue.erase(work_it);
-        if (work_queue.empty()) {
-          tasks_to_schedule_.erase(shapes_it);
-        }
-        return true;
-      }
-    }
-  }
-  for (auto shapes_it = tasks_to_dispatch_.begin(); shapes_it != tasks_to_dispatch_.end();
-       shapes_it++) {
-    auto &work_queue = shapes_it->second;
-    for (auto work_it = work_queue.begin(); work_it != work_queue.end(); work_it++) {
-      const auto &task = (*work_it)->task;
-      if (task.GetTaskSpecification().TaskId() == task_id) {
-        RAY_LOG(DEBUG) << "Canceling task " << task_id << " from dispatch queue.";
-        ReplyCancelled(*work_it, failure_type);
-        if ((*work_it)->GetState() == internal::WorkStatus::WAITING_FOR_WORKER) {
-          // We've already acquired resources so we need to release them.
-          cluster_resource_scheduler_->GetLocalResourceManager().ReleaseWorkerResources(
-              (*work_it)->allocated_instances);
-          // Release pinned task args.
-          ReleaseTaskArgs(task_id);
-        }
-        if (!task.GetTaskSpecification().GetDependencies().empty()) {
-          task_dependency_manager_.RemoveTaskDependencies(
-              task.GetTaskSpecification().TaskId());
-        }
-        RemoveFromRunningTasksIfExists(task);
-        (*work_it)->SetStateCancelled();
-        work_queue.erase(work_it);
-        if (work_queue.empty()) {
-          tasks_to_dispatch_.erase(shapes_it);
-        }
-        return true;
-      }
-    }
-  }
-
-  for (auto shapes_it = infeasible_tasks_.begin(); shapes_it != infeasible_tasks_.end();
-       shapes_it++) {
-    auto &work_queue = shapes_it->second;
-    for (auto work_it = work_queue.begin(); work_it != work_queue.end(); work_it++) {
-      const auto &task = (*work_it)->task;
-      if (task.GetTaskSpecification().TaskId() == task_id) {
-        RAY_LOG(DEBUG) << "Canceling task " << task_id << " from infeasible queue.";
-        ReplyCancelled(*work_it, failure_type);
-        work_queue.erase(work_it);
-        if (work_queue.empty()) {
-          infeasible_tasks_.erase(shapes_it);
-        }
-        return true;
-      }
-    }
-  }
-
-  auto iter = waiting_tasks_index_.find(task_id);
-  if (iter != waiting_tasks_index_.end()) {
-    const auto &task = (*iter->second)->task;
-    ReplyCancelled(*iter->second, failure_type);
-    if (!task.GetTaskSpecification().GetDependencies().empty()) {
-      task_dependency_manager_.RemoveTaskDependencies(
-          task.GetTaskSpecification().TaskId());
-    }
-    waiting_task_queue_.erase(iter->second);
-    waiting_tasks_index_.erase(iter);
-
-    return true;
-  }
-
-  return false;
-}
-
-void ClusterTaskManager::FillPendingActorInfo(rpc::GetNodeStatsReply *reply) const {
-  // Report infeasible actors.
-  int num_reported = 0;
-  for (const auto &shapes_it : infeasible_tasks_) {
-    auto &work_queue = shapes_it.second;
-    for (const auto &work_it : work_queue) {
-      RayTask task = work_it->task;
-      if (task.GetTaskSpecification().IsActorCreationTask()) {
-        if (num_reported++ > kMaxPendingActorsToReport) {
-          break;  // Protect the raylet from reporting too much data.
-        }
-        auto infeasible_task = reply->add_infeasible_tasks();
-        infeasible_task->CopyFrom(task.GetTaskSpecification().GetMessage());
-      }
-    }
-  }
-  // Report actors blocked on resources.
-  num_reported = 0;
-  for (const auto &shapes_it : boost::join(tasks_to_dispatch_, tasks_to_schedule_)) {
-    auto &work_queue = shapes_it.second;
-    for (const auto &work_it : work_queue) {
-      RayTask task = work_it->task;
-      if (task.GetTaskSpecification().IsActorCreationTask()) {
-        if (num_reported++ > kMaxPendingActorsToReport) {
-          break;  // Protect the raylet from reporting too much data.
-        }
-        auto ready_task = reply->add_infeasible_tasks();
-        ready_task->CopyFrom(task.GetTaskSpecification().GetMessage());
-      }
-    }
-  }
-}
-
-void ClusterTaskManager::FillResourceUsage(
-    rpc::ResourcesData &data,
-    const std::shared_ptr<SchedulingResources> &last_reported_resources) {
-  if (max_resource_shapes_per_load_report_ == 0) {
-    return;
-  }
-  auto resource_loads = data.mutable_resource_load();
-  auto resource_load_by_shape =
-      data.mutable_resource_load_by_shape()->mutable_resource_demands();
-
-  int num_reported = 0;
-  int64_t skipped_requests = 0;
-
-  for (const auto &pair : tasks_to_schedule_) {
-    const auto &scheduling_class = pair.first;
-    if (num_reported++ >= max_resource_shapes_per_load_report_ &&
-        max_resource_shapes_per_load_report_ >= 0) {
-      // TODO (Alex): It's possible that we skip a different scheduling key which contains
-      // the same resources.
-      skipped_requests++;
-      break;
-    }
-    const auto &resources =
-        TaskSpecification::GetSchedulingClassDescriptor(scheduling_class)
-            .resource_set.GetResourceMap();
-    const auto &queue = pair.second;
-    const auto &count = queue.size();
-
-    auto by_shape_entry = resource_load_by_shape->Add();
-
-    for (const auto &resource : resources) {
-      // Add to `resource_loads`.
-      const auto &label = resource.first;
-      const auto &quantity = resource.second;
-      (*resource_loads)[label] += quantity * count;
-
-      // Add to `resource_load_by_shape`.
-      (*by_shape_entry->mutable_shape())[label] = quantity;
-    }
-
-    // If a task is not feasible on the local node it will not be feasible on any other
-    // node in the cluster. See the scheduling policy defined by
-    // ClusterResourceScheduler::GetBestSchedulableNode for more details.
-    int num_ready = by_shape_entry->num_ready_requests_queued();
-    by_shape_entry->set_num_ready_requests_queued(num_ready + count);
-    by_shape_entry->set_backlog_size(TotalBacklogSize(scheduling_class));
-  }
-
-  for (const auto &pair : tasks_to_dispatch_) {
-    const auto &scheduling_class = pair.first;
-    if (num_reported++ >= max_resource_shapes_per_load_report_ &&
-        max_resource_shapes_per_load_report_ >= 0) {
-      // TODO (Alex): It's possible that we skip a different scheduling key which contains
-      // the same resources.
-      skipped_requests++;
-      break;
-    }
-    const auto &resources =
-        TaskSpecification::GetSchedulingClassDescriptor(scheduling_class)
-            .resource_set.GetResourceMap();
-    const auto &queue = pair.second;
-    const auto &count = queue.size();
-
-    auto by_shape_entry = resource_load_by_shape->Add();
-
-    for (const auto &resource : resources) {
-      // Add to `resource_loads`.
-      const auto &label = resource.first;
-      const auto &quantity = resource.second;
-      (*resource_loads)[label] += quantity * count;
-
-      // Add to `resource_load_by_shape`.
-      (*by_shape_entry->mutable_shape())[label] = quantity;
-    }
-    int num_ready = by_shape_entry->num_ready_requests_queued();
-    by_shape_entry->set_num_ready_requests_queued(num_ready + count);
-    by_shape_entry->set_backlog_size(TotalBacklogSize(scheduling_class));
-  }
-
-  for (const auto &pair : infeasible_tasks_) {
-    const auto &scheduling_class = pair.first;
-    if (num_reported++ >= max_resource_shapes_per_load_report_ &&
-        max_resource_shapes_per_load_report_ >= 0) {
-      // TODO (Alex): It's possible that we skip a different scheduling key which contains
-      // the same resources.
-      skipped_requests++;
-      break;
-    }
-    const auto &resources =
-        TaskSpecification::GetSchedulingClassDescriptor(scheduling_class)
-            .resource_set.GetResourceMap();
-    const auto &queue = pair.second;
-    const auto &count = queue.size();
-
-    auto by_shape_entry = resource_load_by_shape->Add();
-    for (const auto &resource : resources) {
-      // Add to `resource_loads`.
-      const auto &label = resource.first;
-      const auto &quantity = resource.second;
-      (*resource_loads)[label] += quantity * count;
-
-      // Add to `resource_load_by_shape`.
-      (*by_shape_entry->mutable_shape())[label] = quantity;
-    }
-
-    // If a task is not feasible on the local node it will not be feasible on any other
-    // node in the cluster. See the scheduling policy defined by
-    // ClusterResourceScheduler::GetBestSchedulableNode for more details.
-    int num_infeasible = by_shape_entry->num_infeasible_requests_queued();
-    by_shape_entry->set_num_infeasible_requests_queued(num_infeasible + count);
-    by_shape_entry->set_backlog_size(TotalBacklogSize(scheduling_class));
-  }
-
-  if (skipped_requests > 0) {
-    RAY_LOG(INFO) << "More than " << max_resource_shapes_per_load_report_
-                  << " scheduling classes. Some resource loads may not be reported to "
-                     "the autoscaler.";
-  }
-
-  if (RayConfig::instance().enable_light_weight_resource_report()) {
-    // Check whether resources have been changed.
-    absl::flat_hash_map<std::string, double> local_resource_map(
-        data.resource_load().begin(), data.resource_load().end());
-    ResourceSet local_resource(local_resource_map);
-    if (last_reported_resources == nullptr ||
-        !last_reported_resources->GetLoadResources().IsEqual(local_resource)) {
-      data.set_resource_load_changed(true);
-    }
-  } else {
-    data.set_resource_load_changed(true);
-  }
-}
-
-bool ClusterTaskManager::AnyPendingTasksForResourceAcquisition(
-    RayTask *exemplar, bool *any_pending, int *num_pending_actor_creation,
-    int *num_pending_tasks) const {
-  // We are guaranteed that these tasks are blocked waiting for resources after a
-  // call to ScheduleAndDispatchTasks(). They may be waiting for workers as well, but
-  // this should be a transient condition only.
-  for (const auto &shapes_it : boost::join(tasks_to_dispatch_, tasks_to_schedule_)) {
-    auto &work_queue = shapes_it.second;
-    for (const auto &work_it : work_queue) {
-      const auto &work = *work_it;
-      const auto &task = work_it->task;
-
-      // If the work is not in the waiting state, it will be scheduled soon or won't be
-      // scheduled. Consider as non-pending.
-      if (work.GetState() != internal::WorkStatus::WAITING) {
-        continue;
-      }
-
-      // If the work is not waiting for acquiring resources, we don't consider it as
-      // there's resource deadlock.
-      if (work.GetUnscheduledCause() !=
-              internal::UnscheduledWorkCause::WAITING_FOR_RESOURCE_ACQUISITION &&
-          work.GetUnscheduledCause() !=
-              internal::UnscheduledWorkCause::WAITING_FOR_RESOURCES_AVAILABLE &&
-          work.GetUnscheduledCause() !=
-              internal::UnscheduledWorkCause::WAITING_FOR_AVAILABLE_PLASMA_MEMORY) {
-        continue;
-      }
-
-      if (task.GetTaskSpecification().IsActorCreationTask()) {
-        *num_pending_actor_creation += 1;
-      } else {
-        *num_pending_tasks += 1;
-      }
-
-      if (!*any_pending) {
-        *exemplar = task;
-        *any_pending = true;
-      }
-    }
-  }
-  // If there's any pending task, at this point, there's no progress being made.
-  return *any_pending;
-}
-
-void ClusterTaskManager::RecomputeDebugStats() const {
-  auto accumulator =
-      [](size_t state,
-         const std::pair<int, std::deque<std::shared_ptr<internal::Work>>> &pair) {
-        return state + pair.second.size();
-      };
-  size_t num_waiting_for_resource = 0;
-  size_t num_waiting_for_plasma_memory = 0;
-  size_t num_waiting_for_remote_node_resources = 0;
-  size_t num_worker_not_started_by_job_config_not_exist = 0;
-  size_t num_worker_not_started_by_registration_timeout = 0;
-  size_t num_worker_not_started_by_process_rate_limit = 0;
-  size_t num_tasks_waiting_for_workers = 0;
-  size_t num_cancelled_tasks = 0;
-
-  size_t num_infeasible_tasks = std::accumulate(
-      infeasible_tasks_.begin(), infeasible_tasks_.end(), (size_t)0, accumulator);
-
-  // TODO(sang): Normally, the # of queued tasks are not large, so this is less likley to
-  // be an issue that we iterate all of them. But if it uses lots of CPU, consider
-  // optimizing by updating live instead of iterating through here.
-  auto per_work_accumulator = [&num_waiting_for_resource, &num_waiting_for_plasma_memory,
-                               &num_waiting_for_remote_node_resources,
-                               &num_worker_not_started_by_job_config_not_exist,
-                               &num_worker_not_started_by_registration_timeout,
-                               &num_worker_not_started_by_process_rate_limit,
-                               &num_tasks_waiting_for_workers, &num_cancelled_tasks](
-                                  size_t state,
-                                  const std::pair<
-                                      int, std::deque<std::shared_ptr<internal::Work>>>
-                                      &pair) {
-    const auto &work_queue = pair.second;
-    for (auto work_it = work_queue.begin(); work_it != work_queue.end();) {
-      const auto &work = *work_it++;
-      if (work->GetState() == internal::WorkStatus::WAITING_FOR_WORKER) {
-        num_tasks_waiting_for_workers += 1;
-      } else if (work->GetState() == internal::WorkStatus::CANCELLED) {
-        num_cancelled_tasks += 1;
-      } else if (work->GetUnscheduledCause() ==
-                 internal::UnscheduledWorkCause::WAITING_FOR_RESOURCE_ACQUISITION) {
-        num_waiting_for_resource += 1;
-      } else if (work->GetUnscheduledCause() ==
-                 internal::UnscheduledWorkCause::WAITING_FOR_AVAILABLE_PLASMA_MEMORY) {
-        num_waiting_for_plasma_memory += 1;
-      } else if (work->GetUnscheduledCause() ==
-                 internal::UnscheduledWorkCause::WAITING_FOR_RESOURCES_AVAILABLE) {
-        num_waiting_for_remote_node_resources += 1;
-      } else if (work->GetUnscheduledCause() ==
-                 internal::UnscheduledWorkCause::WORKER_NOT_FOUND_JOB_CONFIG_NOT_EXIST) {
-        num_worker_not_started_by_job_config_not_exist += 1;
-      } else if (work->GetUnscheduledCause() ==
-                 internal::UnscheduledWorkCause::WORKER_NOT_FOUND_REGISTRATION_TIMEOUT) {
-        num_worker_not_started_by_registration_timeout += 1;
-      } else if (work->GetUnscheduledCause() ==
-                 internal::UnscheduledWorkCause::WORKER_NOT_FOUND_RATE_LIMITED) {
-        num_worker_not_started_by_process_rate_limit += 1;
-      }
-    }
-    return state + pair.second.size();
-  };
-  size_t num_tasks_to_schedule =
-      std::accumulate(tasks_to_schedule_.begin(), tasks_to_schedule_.end(), (size_t)0,
-                      per_work_accumulator);
-  size_t num_tasks_to_dispatch =
-      std::accumulate(tasks_to_dispatch_.begin(), tasks_to_dispatch_.end(), (size_t)0,
-                      per_work_accumulator);
-
-  /// Update the internal states.
-  internal_stats_.num_waiting_for_resource = num_waiting_for_resource;
-  internal_stats_.num_waiting_for_plasma_memory = num_waiting_for_plasma_memory;
-  internal_stats_.num_waiting_for_remote_node_resources =
-      num_waiting_for_remote_node_resources;
-  internal_stats_.num_worker_not_started_by_job_config_not_exist =
-      num_worker_not_started_by_job_config_not_exist;
-  internal_stats_.num_worker_not_started_by_registration_timeout =
-      num_worker_not_started_by_registration_timeout;
-  internal_stats_.num_worker_not_started_by_process_rate_limit =
-      num_worker_not_started_by_process_rate_limit;
-  internal_stats_.num_tasks_waiting_for_workers = num_tasks_waiting_for_workers;
-  internal_stats_.num_cancelled_tasks = num_cancelled_tasks;
-  internal_stats_.num_infeasible_tasks = num_infeasible_tasks;
-  internal_stats_.num_tasks_to_schedule = num_tasks_to_schedule;
-  internal_stats_.num_tasks_to_dispatch = num_tasks_to_dispatch;
-}
-
-void ClusterTaskManager::RecordMetrics() const {
-  /// This method intentionally doesn't call RecomputeDebugStats() because
-  /// that function is expensive. RecomputeDebugStats is called by DebugStr method
-  /// and they are always periodically called by node manager.
-  stats::NumSpilledTasks.Record(internal_stats_.metric_tasks_spilled);
-  stats::NumInfeasibleSchedulingClasses.Record(infeasible_tasks_.size());
-
-  /// Worker startup failure
-  ray::stats::STATS_scheduler_failed_worker_startup_total.Record(
-      internal_stats_.num_worker_not_started_by_job_config_not_exist, "JobConfigMissing");
-  ray::stats::STATS_scheduler_failed_worker_startup_total.Record(
-      internal_stats_.num_worker_not_started_by_registration_timeout,
-      "RegistrationTimedOut");
-  ray::stats::STATS_scheduler_failed_worker_startup_total.Record(
-      internal_stats_.num_worker_not_started_by_process_rate_limit, "RateLimited");
-
-  /// Queued tasks.
-  ray::stats::STATS_scheduler_tasks.Record(internal_stats_.num_cancelled_tasks,
-                                           "Cancelled");
-  ray::stats::STATS_scheduler_tasks.Record(executing_task_args_.size(), "Executing");
-  ray::stats::STATS_scheduler_tasks.Record(waiting_tasks_index_.size(), "Waiting");
-  ray::stats::STATS_scheduler_tasks.Record(internal_stats_.num_tasks_to_dispatch,
-                                           "Dispatched");
-  ray::stats::STATS_scheduler_tasks.Record(internal_stats_.num_tasks_to_schedule,
-                                           "Received");
-
-  /// Pending task count.
-  ray::stats::STATS_scheduler_unscheduleable_tasks.Record(
-      internal_stats_.num_infeasible_tasks, "Infeasible");
-  ray::stats::STATS_scheduler_unscheduleable_tasks.Record(
-      internal_stats_.num_waiting_for_resource, "WaitingForResources");
-  ray::stats::STATS_scheduler_unscheduleable_tasks.Record(
-      internal_stats_.num_waiting_for_plasma_memory, "WaitingForPlasmaMemory");
-  ray::stats::STATS_scheduler_unscheduleable_tasks.Record(
-      internal_stats_.num_waiting_for_remote_node_resources, "WaitingForRemoteResources");
-  ray::stats::STATS_scheduler_unscheduleable_tasks.Record(
-      internal_stats_.num_tasks_waiting_for_workers, "WaitingForWorkers");
-}
-
-std::string ClusterTaskManager::DebugStr() const {
-  RecomputeDebugStats();
-  if (internal_stats_.num_tasks_to_schedule + internal_stats_.num_tasks_to_dispatch +
-          internal_stats_.num_infeasible_tasks >
-      1000) {
-    RAY_LOG(WARNING)
-        << "More than 1000 tasks are queued in this node. This can cause slow down.";
-  }
-
-  std::stringstream buffer;
-  buffer << "========== Node: " << self_node_id_ << " =================\n";
-  buffer << "Infeasible queue length: " << internal_stats_.num_infeasible_tasks << "\n";
-  buffer << "Schedule queue length: " << internal_stats_.num_tasks_to_schedule << "\n";
-  buffer << "Dispatch queue length: " << internal_stats_.num_tasks_to_dispatch << "\n";
-  buffer << "num_waiting_for_resource: " << internal_stats_.num_waiting_for_resource
-         << "\n";
-  buffer << "num_waiting_for_plasma_memory: "
-         << internal_stats_.num_waiting_for_plasma_memory << "\n";
-  buffer << "num_waiting_for_remote_node_resources: "
-         << internal_stats_.num_waiting_for_remote_node_resources << "\n";
-  buffer << "num_worker_not_started_by_job_config_not_exist: "
-         << internal_stats_.num_worker_not_started_by_job_config_not_exist << "\n";
-  buffer << "num_worker_not_started_by_registration_timeout: "
-         << internal_stats_.num_worker_not_started_by_registration_timeout << "\n";
-  buffer << "num_worker_not_started_by_process_rate_limit: "
-         << internal_stats_.num_worker_not_started_by_process_rate_limit << "\n";
-  buffer << "num_tasks_waiting_for_workers: "
-         << internal_stats_.num_tasks_waiting_for_workers << "\n";
-  buffer << "num_cancelled_tasks: " << internal_stats_.num_cancelled_tasks << "\n";
-  buffer << "Waiting tasks size: " << waiting_tasks_index_.size() << "\n";
-  buffer << "Number of executing tasks: " << executing_task_args_.size() << "\n";
-  buffer << "Number of pinned task arguments: " << pinned_task_arguments_.size() << "\n";
-  buffer << "cluster_resource_scheduler state: "
-         << cluster_resource_scheduler_->DebugString() << "\n";
-  buffer << "Resource usage {\n";
-
-  // Calculates how much resources are occupied by tasks or actors.
-  // Only iterate upto this number to avoid excessive CPU usage.
-  auto max_iteration = RayConfig::instance().worker_max_resource_analysis_iteration();
-  uint32_t iteration = 0;
-  for (const auto &worker :
-       worker_pool_.GetAllRegisteredWorkers(/*filter_dead_workers*/ true)) {
-    if (max_iteration < iteration++) {
-      break;
-    }
-    if (worker->IsDead()        // worker is dead
-        || worker->IsBlocked()  // worker is blocked by blocking Ray API
-        || (worker->GetAssignedTaskId().IsNil() &&
-            worker->GetActorId().IsNil())) {  // Tasks or actors not assigned
-      // Then this shouldn't have allocated resources.
-      continue;
-    }
-
-    const auto &task_or_actor_name = worker->GetAssignedTask()
-                                         .GetTaskSpecification()
-                                         .FunctionDescriptor()
-                                         ->CallString();
-    buffer << "    - ("
-           << "language="
-           << rpc::Language_descriptor()->FindValueByNumber(worker->GetLanguage())->name()
-           << " "
-           << "actor_or_task=" << task_or_actor_name << " "
-           << "pid=" << worker->GetProcess().GetId() << "): "
-           << worker->GetAssignedTask()
-                  .GetTaskSpecification()
-                  .GetRequiredResources()
-                  .ToString()
-           << "\n";
-  }
-  buffer << "}\n";
-  buffer << "Running tasks by scheduling class:\n";
-
-  for (const auto &pair : info_by_sched_cls_) {
-    const auto &sched_cls = pair.first;
-    const auto &info = pair.second;
-    const auto &descriptor = TaskSpecification::GetSchedulingClassDescriptor(sched_cls);
-    buffer << "    - " << descriptor.DebugString() << ": " << info.running_tasks.size()
-           << "/" << info.capacity << "\n";
-  }
-
-  buffer << "==================================================\n";
-  return buffer.str();
-}
-
-void ClusterTaskManager::TryLocalInfeasibleTaskScheduling() {
-  for (auto shapes_it = infeasible_tasks_.begin();
-       shapes_it != infeasible_tasks_.end();) {
-    auto &work_queue = shapes_it->second;
-    RAY_CHECK(!work_queue.empty())
-        << "Empty work queue shouldn't have been added as a infeasible shape.";
-    // We only need to check the first item because every task has the same shape.
-    // If the first entry is infeasible, that means everything else is the same.
-    const auto work = work_queue[0];
-    RayTask task = work->task;
-    RAY_LOG(DEBUG) << "Check if the infeasible task is schedulable in any node. task_id:"
-                   << task.GetTaskSpecification().TaskId();
-    bool is_infeasible;
-    std::string node_id_string =
-        GetBestSchedulableNode(*work,
-                               /*requires_object_store_memory=*/false,
-                               /*force_spillback=*/false, &is_infeasible);
-
-    // There is no node that has available resources to run the request.
-    // Move on to the next shape.
-    if (is_infeasible) {
-      RAY_LOG(DEBUG) << "No feasible node found for task "
-                     << task.GetTaskSpecification().TaskId();
-      shapes_it++;
-    } else {
-      RAY_LOG(DEBUG) << "Infeasible task of task id "
-                     << task.GetTaskSpecification().TaskId()
-                     << " is now feasible. Move the entry back to tasks_to_schedule_";
-      tasks_to_schedule_[shapes_it->first] = shapes_it->second;
-      infeasible_tasks_.erase(shapes_it++);
-    }
-  }
-}
-
-void ClusterTaskManager::Dispatch(
-    std::shared_ptr<WorkerInterface> worker,
-    absl::flat_hash_map<WorkerID, std::shared_ptr<WorkerInterface>> &leased_workers,
-    const std::shared_ptr<TaskResourceInstances> &allocated_instances,
-    const RayTask &task, rpc::RequestWorkerLeaseReply *reply,
-    std::function<void(void)> send_reply_callback) {
-  const auto &task_spec = task.GetTaskSpecification();
-
-  worker->SetBundleId(task_spec.PlacementGroupBundleId());
-  worker->SetOwnerAddress(task_spec.CallerAddress());
-  if (task_spec.IsActorCreationTask()) {
-    // The actor belongs to this worker now.
-    worker->SetLifetimeAllocatedInstances(allocated_instances);
-  } else {
-    worker->SetAllocatedInstances(allocated_instances);
-  }
-  worker->AssignTaskId(task_spec.TaskId());
-  worker->SetAssignedTask(task);
-
-  // Pass the contact info of the worker to use.
-  reply->set_worker_pid(worker->GetProcess().GetId());
-  reply->mutable_worker_address()->set_ip_address(worker->IpAddress());
-  reply->mutable_worker_address()->set_port(worker->Port());
-  reply->mutable_worker_address()->set_worker_id(worker->WorkerId().Binary());
-  reply->mutable_worker_address()->set_raylet_id(self_node_id_.Binary());
-
-  RAY_CHECK(leased_workers.find(worker->WorkerId()) == leased_workers.end());
-  leased_workers[worker->WorkerId()] = worker;
-
-  // Update our internal view of the cluster state.
-  std::shared_ptr<TaskResourceInstances> allocated_resources;
-  if (task_spec.IsActorCreationTask()) {
-    allocated_resources = worker->GetLifetimeAllocatedInstances();
-  } else {
-    allocated_resources = worker->GetAllocatedInstances();
-  }
-  auto predefined_resources = allocated_resources->predefined_resources;
-  ::ray::rpc::ResourceMapEntry *resource;
-  for (size_t res_idx = 0; res_idx < predefined_resources.size(); res_idx++) {
-    bool first = true;  // Set resource name only if at least one of its
-                        // instances has available capacity.
-    for (size_t inst_idx = 0; inst_idx < predefined_resources[res_idx].size();
-         inst_idx++) {
-      if (predefined_resources[res_idx][inst_idx] > 0.) {
-        if (first) {
-          resource = reply->add_resource_mapping();
-          resource->set_name(cluster_resource_scheduler_->GetClusterResourceManager()
-                                 .GetResourceNameFromIndex(res_idx));
-          first = false;
-        }
-        auto rid = resource->add_resource_ids();
-        rid->set_index(inst_idx);
-        rid->set_quantity(predefined_resources[res_idx][inst_idx].Double());
-      }
-    }
-  }
-  auto custom_resources = allocated_resources->custom_resources;
-  for (auto it = custom_resources.begin(); it != custom_resources.end(); ++it) {
-    bool first = true;  // Set resource name only if at least one of its
-                        // instances has available capacity.
-    for (size_t inst_idx = 0; inst_idx < it->second.size(); inst_idx++) {
-      if (it->second[inst_idx] > 0.) {
-        if (first) {
-          resource = reply->add_resource_mapping();
-          resource->set_name(cluster_resource_scheduler_->GetClusterResourceManager()
-                                 .GetResourceNameFromIndex(it->first));
-          first = false;
-        }
-        auto rid = resource->add_resource_ids();
-        rid->set_index(inst_idx);
-        rid->set_quantity(it->second[inst_idx].Double());
-      }
-    }
-  }
-  // Send the result back.
-  send_reply_callback();
-}
-
-void ClusterTaskManager::Spillback(const NodeID &spillback_to,
-                                   const std::shared_ptr<internal::Work> &work) {
-  auto send_reply_callback = work->callback;
-
-  if (work->grant_or_reject) {
-    work->reply->set_rejected(true);
-    send_reply_callback();
-    return;
-  }
-
-  internal_stats_.metric_tasks_spilled++;
-  const auto &task = work->task;
-  const auto &task_spec = task.GetTaskSpecification();
-  RAY_LOG(DEBUG) << "Spilling task " << task_spec.TaskId() << " to node " << spillback_to;
-
-  if (!cluster_resource_scheduler_->AllocateRemoteTaskResources(
-          spillback_to.Binary(), task_spec.GetRequiredResources().GetResourceMap())) {
-    RAY_LOG(DEBUG) << "Tried to allocate resources for request " << task_spec.TaskId()
-                   << " on a remote node that are no longer available";
-  }
-
-  auto node_info_ptr = get_node_info_(spillback_to);
-  RAY_CHECK(node_info_ptr)
-      << "Spilling back to a node manager, but no GCS info found for node "
-      << spillback_to;
-  auto reply = work->reply;
-  reply->mutable_retry_at_raylet_address()->set_ip_address(
-      node_info_ptr->node_manager_address());
-  reply->mutable_retry_at_raylet_address()->set_port(node_info_ptr->node_manager_port());
-  reply->mutable_retry_at_raylet_address()->set_raylet_id(spillback_to.Binary());
-
-  send_reply_callback();
-}
-
-void ClusterTaskManager::ClearWorkerBacklog(const WorkerID &worker_id) {
-  for (auto it = backlog_tracker_.begin(); it != backlog_tracker_.end();) {
-    it->second.erase(worker_id);
-    if (it->second.empty()) {
-      backlog_tracker_.erase(it++);
-    } else {
-      ++it;
-    }
-  }
-}
-
-void ClusterTaskManager::SetWorkerBacklog(SchedulingClass scheduling_class,
-                                          const WorkerID &worker_id,
-                                          int64_t backlog_size) {
-  if (backlog_size == 0) {
-    backlog_tracker_[scheduling_class].erase(worker_id);
-    if (backlog_tracker_[scheduling_class].empty()) {
-      backlog_tracker_.erase(scheduling_class);
-    }
-  } else {
-    backlog_tracker_[scheduling_class][worker_id] = backlog_size;
-  }
-}
-
-int64_t ClusterTaskManager::TotalBacklogSize(SchedulingClass scheduling_class) {
-  auto backlog_it = backlog_tracker_.find(scheduling_class);
-  if (backlog_it == backlog_tracker_.end()) {
-    return 0;
-  }
-
-  int64_t sum = 0;
-  for (const auto &worker_id_and_backlog_size : backlog_it->second) {
-    sum += worker_id_and_backlog_size.second;
-  }
-
-  return sum;
-}
-
-void ClusterTaskManager::ReleaseWorkerResources(std::shared_ptr<WorkerInterface> worker) {
-  RAY_CHECK(worker != nullptr);
-  auto allocated_instances = worker->GetAllocatedInstances();
-  if (allocated_instances != nullptr) {
-    if (worker->IsBlocked()) {
-      // If the worker is blocked, its CPU instances have already been released. We clear
-      // the CPU instances to avoid double freeing.
-      allocated_instances->ClearCPUInstances();
-    }
-    cluster_resource_scheduler_->GetLocalResourceManager().ReleaseWorkerResources(
-        worker->GetAllocatedInstances());
-    worker->ClearAllocatedInstances();
-    return;
-  }
-
-  auto lifetime_allocated_instances = worker->GetLifetimeAllocatedInstances();
-  if (lifetime_allocated_instances != nullptr) {
-    if (worker->IsBlocked()) {
-      // If the worker is blocked, its CPU instances have already been released. We clear
-      // the CPU instances to avoid double freeing.
-      lifetime_allocated_instances->ClearCPUInstances();
-    }
-    cluster_resource_scheduler_->GetLocalResourceManager().ReleaseWorkerResources(
-        worker->GetLifetimeAllocatedInstances());
-    worker->ClearLifetimeAllocatedInstances();
-  }
-}
-
-bool ClusterTaskManager::ReleaseCpuResourcesFromUnblockedWorker(
-    std::shared_ptr<WorkerInterface> worker) {
-  if (!worker || worker->IsBlocked()) {
-    return false;
-  }
-
-  if (worker->GetAllocatedInstances() != nullptr) {
-    auto cpu_instances = worker->GetAllocatedInstances()->GetCPUInstancesDouble();
-    if (cpu_instances.size() > 0) {
-      std::vector<double> overflow_cpu_instances =
-          cluster_resource_scheduler_->GetLocalResourceManager().AddCPUResourceInstances(
-              cpu_instances);
-      for (unsigned int i = 0; i < overflow_cpu_instances.size(); i++) {
-        RAY_CHECK(overflow_cpu_instances[i] == 0) << "Should not be overflow";
-      }
-      worker->MarkBlocked();
-      return true;
-    }
-  }
-
-  return false;
-}
-
-bool ClusterTaskManager::ReturnCpuResourcesToBlockedWorker(
-    std::shared_ptr<WorkerInterface> worker) {
-  if (!worker || !worker->IsBlocked()) {
-    return false;
-  }
-  if (worker->GetAllocatedInstances() != nullptr) {
-    auto cpu_instances = worker->GetAllocatedInstances()->GetCPUInstancesDouble();
-    if (cpu_instances.size() > 0) {
-      // Important: we allow going negative here, since otherwise you can use infinite
-      // CPU resources by repeatedly blocking / unblocking a task. By allowing it to go
-      // negative, at most one task can "borrow" this worker's resources.
-      cluster_resource_scheduler_->GetLocalResourceManager().SubtractCPUResourceInstances(
-          cpu_instances, /*allow_going_negative=*/true);
-      worker->MarkUnblocked();
-      return true;
-    }
-  }
-  return false;
-}
-
-void ClusterTaskManager::ScheduleAndDispatchTasks() {
-  SchedulePendingTasks();
-  DispatchScheduledTasksToWorkers(worker_pool_, leased_workers_);
-  // TODO(swang): Spill from waiting queue first? Otherwise, we may end up
-  // spilling a task whose args are already local.
-  // TODO(swang): Invoke ScheduleAndDispatchTasks() when we run out of memory
-  // in the PullManager or periodically, to make sure that we spill waiting
-  // tasks that are blocked.
-  SpillWaitingTasks();
-}
-
-void ClusterTaskManager::SpillWaitingTasks() {
-  // Try to spill waiting tasks to a remote node, prioritizing those at the end
-  // of the queue. Waiting tasks are spilled if there are enough remote
-  // resources AND (we have no resources available locally OR their
-  // dependencies are not being fetched). We should not spill tasks whose
-  // dependencies are actively being fetched because some of their dependencies
-  // may already be local or in-flight to this node.
-  //
-  // NOTE(swang): We do not iterate by scheduling class here, so if we break
-  // due to lack of remote resources, it is possible that a waiting task that
-  // is earlier in the queue could have been scheduled to a remote node.
-  auto it = waiting_task_queue_.end();
-  while (it != waiting_task_queue_.begin()) {
-    it--;
-    const auto &task = (*it)->task;
-    const auto &task_id = task.GetTaskSpecification().TaskId();
-
-    // Check whether this task's dependencies are blocked (not being actively
-    // pulled).  If this is true, then we should force the task onto a remote
-    // feasible node, even if we have enough resources available locally for
-    // placement.
-    bool force_spillback = task_dependency_manager_.TaskDependenciesBlocked(task_id);
-    RAY_LOG(DEBUG) << "Attempting to spill back waiting task " << task_id
-                   << " to remote node. Force spillback? " << force_spillback;
-    bool is_infeasible;
-    // TODO(swang): The policy currently does not account for the amount of
-    // object store memory availability. Ideally, we should pick the node with
-    // the most memory availability.
-    std::string node_id_string =
-        GetBestSchedulableNode(*(*it),
-                               /*requires_object_store_memory=*/true,
-                               /*force_spillback=*/force_spillback, &is_infeasible);
-    if (!node_id_string.empty() && node_id_string != self_node_id_.Binary()) {
-      NodeID node_id = NodeID::FromBinary(node_id_string);
-      Spillback(node_id, *it);
-      if (!task.GetTaskSpecification().GetDependencies().empty()) {
-        task_dependency_manager_.RemoveTaskDependencies(
-            task.GetTaskSpecification().TaskId());
-      }
-      waiting_tasks_index_.erase(task_id);
-      it = waiting_task_queue_.erase(it);
-    } else {
-      if (node_id_string.empty()) {
-        RAY_LOG(DEBUG) << "RayTask " << task_id
-                       << " has blocked dependencies, but no other node has resources, "
-                          "keeping the task local";
-      } else {
-        RAY_LOG(DEBUG) << "Keeping waiting task " << task_id << " local";
-      }
-      // We should keep the task local. Note that an earlier task in the queue
-      // may have different resource requirements and could actually be
-      // scheduled on a remote node.
-      break;
-    }
-  }
-}
-
-bool ClusterTaskManager::IsLocallySchedulable(const RayTask &task) const {
-  const auto &spec = task.GetTaskSpecification();
-  return cluster_resource_scheduler_->IsSchedulableOnNode(
-      self_node_id_.Binary(), spec.GetRequiredResources().GetResourceMap());
-}
-
-ResourceSet ClusterTaskManager::CalcNormalTaskResources() const {
-  absl::flat_hash_map<std::string, FixedPoint> total_normal_task_resources;
-  const auto &string_id_map = cluster_resource_scheduler_->GetStringIdMap();
-  for (auto &entry : leased_workers_) {
-    std::shared_ptr<WorkerInterface> worker = entry.second;
-    auto &task_spec = worker->GetAssignedTask().GetTaskSpecification();
-    if (!task_spec.PlacementGroupBundleId().first.IsNil()) {
-      continue;
-    }
-
-    auto task_id = worker->GetAssignedTaskId();
-    auto actor_id = task_id.ActorId();
-    if (!actor_id.IsNil() && task_id == TaskID::ForActorCreationTask(actor_id)) {
-      // This task ID corresponds to an actor creation task.
-      continue;
-    }
-
-    if (auto allocated_instances = worker->GetAllocatedInstances()) {
-      auto resource_request = allocated_instances->ToResourceRequest();
-      for (size_t i = 0; i < resource_request.predefined_resources.size(); i++) {
-        if (resource_request.predefined_resources[i] > 0) {
-          total_normal_task_resources[ResourceEnumToString(PredefinedResources(i))] +=
-              resource_request.predefined_resources[i];
-        }
-      }
-      for (auto &entry : resource_request.custom_resources) {
-        if (entry.second > 0) {
-          total_normal_task_resources[string_id_map.Get(entry.first)] += entry.second;
-        }
-      }
-    }
-  }
-  return ResourceSet(total_normal_task_resources);
-}
-
-uint64_t ClusterTaskManager::MaxRunningTasksPerSchedulingClass(
-    SchedulingClass sched_cls_id) const {
-  auto sched_cls = TaskSpecification::GetSchedulingClassDescriptor(sched_cls_id);
-  double cpu_req = sched_cls.resource_set.GetNumCpusAsDouble();
-  uint64_t total_cpus =
-      cluster_resource_scheduler_->GetLocalResourceManager().GetNumCpus();
-
-  if (cpu_req == 0 || total_cpus == 0) {
-    return std::numeric_limits<uint64_t>::max();
-  }
-  return static_cast<uint64_t>(std::round(total_cpus / cpu_req));
-}
-
-std::string ClusterTaskManager::GetBestSchedulableNode(const internal::Work &work,
-                                                       bool requires_object_store_memory,
-                                                       bool force_spillback,
-                                                       bool *is_infeasible) {
-  // If the local node is available, we should directly return it instead of
-  // going through the full hybrid policy since we don't want spillback.
-  if (work.grant_or_reject && !force_spillback && IsLocallySchedulable(work.task)) {
-    *is_infeasible = false;
-    return self_node_id_.Binary();
-  }
-
-  // This argument is used to set violation, which is an unsupported feature now.
-  int64_t _unused;
-  return cluster_resource_scheduler_->GetBestSchedulableNode(
-      work.task.GetTaskSpecification().GetRequiredPlacementResources().GetResourceMap(),
-      work.task.GetTaskSpecification().GetMessage().scheduling_strategy(),
-      requires_object_store_memory,
-      work.task.GetTaskSpecification().IsActorCreationTask(), force_spillback, &_unused,
-      is_infeasible);
-}
-
-}  // namespace raylet
-}  // namespace ray
->>>>>>> 19672688
+// Copyright 2020-2021 The Ray Authors.
+//
+// Licensed under the Apache License, Version 2.0 (the "License");
+// you may not use this file except in compliance with the License.
+// You may obtain a copy of the License at
+//
+//  http://www.apache.org/licenses/LICENSE-2.0
+//
+// Unless required by applicable law or agreed to in writing, software
+// distributed under the License is distributed on an "AS IS" BASIS,
+// WITHOUT WARRANTIES OR CONDITIONS OF ANY KIND, either express or implied.
+// See the License for the specific language governing permissions and
+// limitations under the License.
+
+#include "ray/raylet/scheduling/cluster_task_manager.h"
+
+#include <google/protobuf/map.h>
+
+#include <boost/range/join.hpp>
+
+#include "ray/stats/metric_defs.h"
+#include "ray/util/logging.h"
+
+namespace ray {
+namespace raylet {
+
+// The max number of pending actors to report in node stats.
+const int kMaxPendingActorsToReport = 20;
+
+ClusterTaskManager::ClusterTaskManager(
+    const NodeID &self_node_id,
+    std::shared_ptr<ClusterResourceScheduler> cluster_resource_scheduler,
+    TaskDependencyManagerInterface &task_dependency_manager,
+    std::function<bool(const WorkerID &, const NodeID &)> is_owner_alive,
+    internal::NodeInfoGetter get_node_info,
+    std::function<void(const RayTask &)> announce_infeasible_task,
+    WorkerPoolInterface &worker_pool,
+    absl::flat_hash_map<WorkerID, std::shared_ptr<WorkerInterface>> &leased_workers,
+    std::function<bool(const std::vector<ObjectID> &object_ids,
+                       std::vector<std::unique_ptr<RayObject>> *results)>
+        get_task_arguments,
+    size_t max_pinned_task_arguments_bytes, std::function<int64_t(void)> get_time_ms,
+    int64_t sched_cls_cap_interval_ms)
+    : self_node_id_(self_node_id),
+      cluster_resource_scheduler_(cluster_resource_scheduler),
+      task_dependency_manager_(task_dependency_manager),
+      is_owner_alive_(is_owner_alive),
+      get_node_info_(get_node_info),
+      announce_infeasible_task_(announce_infeasible_task),
+      max_resource_shapes_per_load_report_(
+          RayConfig::instance().max_resource_shapes_per_load_report()),
+      worker_pool_(worker_pool),
+      leased_workers_(leased_workers),
+      get_task_arguments_(get_task_arguments),
+      max_pinned_task_arguments_bytes_(max_pinned_task_arguments_bytes),
+      get_time_ms_(get_time_ms),
+      sched_cls_cap_enabled_(RayConfig::instance().worker_cap_enabled()),
+      sched_cls_cap_interval_ms_(sched_cls_cap_interval_ms),
+      sched_cls_cap_max_ms_(RayConfig::instance().worker_cap_max_backoff_delay_ms()) {}
+
+bool ClusterTaskManager::SchedulePendingTasks() {
+  // Always try to schedule infeasible tasks in case they are now feasible.
+  TryLocalInfeasibleTaskScheduling();
+  bool did_schedule = false;
+  for (auto shapes_it = tasks_to_schedule_.begin();
+       shapes_it != tasks_to_schedule_.end();) {
+    auto &work_queue = shapes_it->second;
+    bool is_infeasible = false;
+    for (auto work_it = work_queue.begin(); work_it != work_queue.end();) {
+      // Check every task in task_to_schedule queue to see
+      // whether it can be scheduled. This avoids head-of-line
+      // blocking where a task which cannot be scheduled because
+      // there are not enough available resources blocks other
+      // tasks from being scheduled.
+      const std::shared_ptr<internal::Work> &work = *work_it;
+      RayTask task = work->task;
+      RAY_LOG(DEBUG) << "Scheduling pending task "
+                     << task.GetTaskSpecification().TaskId();
+      std::string node_id_string =
+          GetBestSchedulableNode(*work,
+                                 /*requires_object_store_memory=*/false,
+                                 /*force_spillback=*/false, &is_infeasible);
+
+      // There is no node that has available resources to run the request.
+      // Move on to the next shape.
+      if (node_id_string.empty()) {
+        RAY_LOG(DEBUG) << "No node found to schedule a task "
+                       << task.GetTaskSpecification().TaskId() << " is infeasible?"
+                       << is_infeasible;
+        break;
+      }
+
+      if (node_id_string == self_node_id_.Binary()) {
+        // Warning: WaitForTaskArgsRequests must execute (do not let it short
+        // circuit if did_schedule is true).
+        bool task_scheduled = WaitForTaskArgsRequests(work);
+        did_schedule = task_scheduled || did_schedule;
+      } else {
+        // Should spill over to a different node.
+        NodeID node_id = NodeID::FromBinary(node_id_string);
+        Spillback(node_id, work);
+      }
+      work_it = work_queue.erase(work_it);
+    }
+
+    if (is_infeasible) {
+      RAY_CHECK(!work_queue.empty());
+      // Only announce the first item as infeasible.
+      auto &work_queue = shapes_it->second;
+      const auto &work = work_queue[0];
+      const RayTask task = work->task;
+      announce_infeasible_task_(task);
+
+      // TODO(sang): Use a shared pointer deque to reduce copy overhead.
+      infeasible_tasks_[shapes_it->first] = shapes_it->second;
+      tasks_to_schedule_.erase(shapes_it++);
+    } else if (work_queue.empty()) {
+      tasks_to_schedule_.erase(shapes_it++);
+    } else {
+      shapes_it++;
+    }
+  }
+  return did_schedule;
+}
+
+bool ClusterTaskManager::WaitForTaskArgsRequests(std::shared_ptr<internal::Work> work) {
+  const auto &task = work->task;
+  const auto &task_id = task.GetTaskSpecification().TaskId();
+  const auto &scheduling_key = task.GetTaskSpecification().GetSchedulingClass();
+  auto object_ids = task.GetTaskSpecification().GetDependencies();
+  bool can_dispatch = true;
+  if (object_ids.size() > 0) {
+    bool args_ready =
+        task_dependency_manager_.RequestTaskDependencies(task_id, task.GetDependencies());
+    if (args_ready) {
+      RAY_LOG(DEBUG) << "Args already ready, task can be dispatched " << task_id;
+      tasks_to_dispatch_[scheduling_key].push_back(work);
+    } else {
+      RAY_LOG(DEBUG) << "Waiting for args for task: "
+                     << task.GetTaskSpecification().TaskId();
+      can_dispatch = false;
+      auto it = waiting_task_queue_.insert(waiting_task_queue_.end(), work);
+      RAY_CHECK(waiting_tasks_index_.emplace(task_id, it).second);
+    }
+  } else {
+    RAY_LOG(DEBUG) << "No args, task can be dispatched "
+                   << task.GetTaskSpecification().TaskId();
+    tasks_to_dispatch_[scheduling_key].push_back(work);
+  }
+  return can_dispatch;
+}
+
+bool ClusterTaskManager::PoppedWorkerHandler(
+    const std::shared_ptr<WorkerInterface> worker, PopWorkerStatus status,
+    const TaskID &task_id, SchedulingClass scheduling_class,
+    const std::shared_ptr<internal::Work> &work, bool is_detached_actor,
+    const rpc::Address &owner_address) {
+  const auto &reply = work->reply;
+  const auto &callback = work->callback;
+  bool canceled = work->GetState() == internal::WorkStatus::CANCELLED;
+  const auto &task = work->task;
+  const auto &spec = task.GetTaskSpecification();
+  bool dispatched = false;
+
+  // Check whether owner worker or owner node dead.
+  bool not_detached_with_owner_failed = false;
+  const auto owner_worker_id = WorkerID::FromBinary(owner_address.worker_id());
+  const auto owner_node_id = NodeID::FromBinary(owner_address.raylet_id());
+  if (!is_detached_actor && !is_owner_alive_(owner_worker_id, owner_node_id)) {
+    not_detached_with_owner_failed = true;
+  }
+
+  const auto &required_resource =
+      task.GetTaskSpecification().GetRequiredResources().GetResourceMap();
+  for (auto &entry : required_resource) {
+    if (!cluster_resource_scheduler_->GetLocalResourceManager().ResourcesExist(
+            entry.first)) {
+      RAY_CHECK(task.GetTaskSpecification().PlacementGroupBundleId().first !=
+                PlacementGroupID::Nil());
+      RAY_LOG(DEBUG) << "The placement group: "
+                     << task.GetTaskSpecification().PlacementGroupBundleId().first
+                     << " was removed when poping workers for task: " << task_id
+                     << ", will cancel the task.";
+      CancelTask(
+          task_id,
+          rpc::RequestWorkerLeaseReply::SCHEDULING_CANCELLED_PLACEMENT_GROUP_REMOVED);
+      canceled = true;
+    }
+  }
+
+  auto erase_from_dispatch_queue_fn = [this](const std::shared_ptr<internal::Work> &work,
+                                             const SchedulingClass &scheduling_class) {
+    auto shapes_it = tasks_to_dispatch_.find(scheduling_class);
+    RAY_CHECK(shapes_it != tasks_to_dispatch_.end());
+    auto &dispatch_queue = shapes_it->second;
+    bool erased = false;
+    for (auto work_it = dispatch_queue.begin(); work_it != dispatch_queue.end();
+         work_it++) {
+      if (*work_it == work) {
+        dispatch_queue.erase(work_it);
+        erased = true;
+        break;
+      }
+    }
+    if (dispatch_queue.empty()) {
+      tasks_to_dispatch_.erase(shapes_it);
+    }
+    RAY_CHECK(erased);
+  };
+
+  if (canceled) {
+    // Task has been canceled.
+    RAY_LOG(DEBUG) << "Task " << task_id << " has been canceled when worker popped";
+    RemoveFromRunningTasksIfExists(task);
+    // All the cleaning work has been done when canceled task. Just return
+    // false without doing anything.
+    return false;
+  }
+
+  if (!worker || not_detached_with_owner_failed) {
+    // There are two cases that will not dispatch the task at this time:
+    // Case 1: Empty worker popped.
+    // Case 2: The task owner failed (not alive), except the creation task of
+    // detached actor.
+    // In that two case, we should also release worker resources, release task
+    // args.
+
+    dispatched = false;
+    // We've already acquired resources so we need to release them.
+    cluster_resource_scheduler_->GetLocalResourceManager().ReleaseWorkerResources(
+        work->allocated_instances);
+    work->allocated_instances = nullptr;
+    // Release pinned task args.
+    ReleaseTaskArgs(task_id);
+    RemoveFromRunningTasksIfExists(task);
+
+    if (!worker) {
+      // Empty worker popped.
+      RAY_LOG(DEBUG) << "This node has available resources, but no worker processes "
+                        "to grant the lease "
+                     << task_id;
+      if (status == PopWorkerStatus::RuntimeEnvCreationFailed) {
+        // In case of runtime env creation failed, we cancel this task
+        // directly and raise a `RuntimeEnvSetupError` exception to user
+        // eventually. The task will be removed from dispatch queue in
+        // `CancelTask`.
+        CancelTask(
+            task_id,
+            rpc::RequestWorkerLeaseReply::SCHEDULING_CANCELLED_RUNTIME_ENV_SETUP_FAILED);
+      } else {
+        // In other cases, set the work status `WAITING` to make this task
+        // could be re-dispatched.
+        internal::UnscheduledWorkCause cause =
+            internal::UnscheduledWorkCause::WORKER_NOT_FOUND_JOB_CONFIG_NOT_EXIST;
+        if (status == PopWorkerStatus::JobConfigMissing) {
+          cause = internal::UnscheduledWorkCause::WORKER_NOT_FOUND_JOB_CONFIG_NOT_EXIST;
+        } else if (status == PopWorkerStatus::TooManyStartingWorkerProcesses) {
+          cause = internal::UnscheduledWorkCause::WORKER_NOT_FOUND_RATE_LIMITED;
+        } else if (status == PopWorkerStatus::WorkerPendingRegistration) {
+          cause = internal::UnscheduledWorkCause::WORKER_NOT_FOUND_REGISTRATION_TIMEOUT;
+        } else {
+          RAY_LOG(FATAL) << "Unexpected state received for the empty pop worker. Status: "
+                         << status;
+        }
+        work->SetStateWaiting(cause);
+        // Return here because we shouldn't remove task dependencies.
+        return dispatched;
+      }
+    } else if (not_detached_with_owner_failed) {
+      // The task owner failed.
+      // Just remove the task from dispatch queue.
+      RAY_LOG(DEBUG) << "Call back to an owner failed task, task id = " << task_id;
+      erase_from_dispatch_queue_fn(work, scheduling_class);
+    }
+
+  } else {
+    // A worker has successfully popped for a valid task. Dispatch the task to
+    // the worker.
+    RAY_LOG(DEBUG) << "Dispatching task " << task_id << " to worker "
+                   << worker->WorkerId();
+
+    Dispatch(worker, leased_workers_, work->allocated_instances, task, reply, callback);
+    erase_from_dispatch_queue_fn(work, scheduling_class);
+    dispatched = true;
+  }
+
+  // Remove task dependencies.
+  if (!spec.GetDependencies().empty()) {
+    task_dependency_manager_.RemoveTaskDependencies(task.GetTaskSpecification().TaskId());
+  }
+
+  return dispatched;
+}
+
+void ClusterTaskManager::DispatchScheduledTasksToWorkers(
+    WorkerPoolInterface &worker_pool,
+    absl::flat_hash_map<WorkerID, std::shared_ptr<WorkerInterface>> &leased_workers) {
+  // Check every task in task_to_dispatch queue to see
+  // whether it can be dispatched and ran. This avoids head-of-line
+  // blocking where a task which cannot be dispatched because
+  // there are not enough available resources blocks other
+  // tasks from being dispatched.
+  for (auto shapes_it = tasks_to_dispatch_.begin();
+       shapes_it != tasks_to_dispatch_.end();) {
+    auto &scheduling_class = shapes_it->first;
+    auto &dispatch_queue = shapes_it->second;
+
+    if (info_by_sched_cls_.find(scheduling_class) == info_by_sched_cls_.end()) {
+      // Initialize the class info.
+      info_by_sched_cls_.emplace(
+          scheduling_class,
+          SchedulingClassInfo(MaxRunningTasksPerSchedulingClass(scheduling_class)));
+    }
+    auto &sched_cls_info = info_by_sched_cls_.at(scheduling_class);
+
+    /// We cap the maximum running tasks of a scheduling class to avoid
+    /// scheduling too many tasks of a single type/depth, when there are
+    /// deeper/other functions that should be run. We need to apply back
+    /// pressure to limit the number of worker processes started in scenarios
+    /// with nested tasks.
+    bool is_infeasible = false;
+    for (auto work_it = dispatch_queue.begin(); work_it != dispatch_queue.end();) {
+      auto &work = *work_it;
+      const auto &task = work->task;
+      const auto spec = task.GetTaskSpecification();
+      TaskID task_id = spec.TaskId();
+      if (work->GetState() == internal::WorkStatus::WAITING_FOR_WORKER) {
+        work_it++;
+        continue;
+      }
+
+      // Check if the scheduling class is at capacity now.
+      if (sched_cls_cap_enabled_ &&
+          sched_cls_info.running_tasks.size() >= sched_cls_info.capacity &&
+          work->GetState() == internal::WorkStatus::WAITING) {
+        RAY_LOG(DEBUG) << "Hit cap! time=" << get_time_ms_()
+                       << " next update time=" << sched_cls_info.next_update_time;
+        if (get_time_ms_() < sched_cls_info.next_update_time) {
+          // We're over capacity and it's not time to admit a new task yet.
+          // Calculate the next time we should admit a new task.
+          int64_t current_capacity = sched_cls_info.running_tasks.size();
+          int64_t allowed_capacity = sched_cls_info.capacity;
+          int64_t exp = current_capacity - allowed_capacity;
+          int64_t wait_time = sched_cls_cap_interval_ms_ * (1L << exp);
+          if (wait_time > sched_cls_cap_max_ms_) {
+            wait_time = sched_cls_cap_max_ms_;
+            RAY_LOG(WARNING) << "Starting too many worker processes for a single type of "
+                                "task. Worker process startup is being throttled.";
+          }
+
+          int64_t target_time = get_time_ms_() + wait_time;
+          sched_cls_info.next_update_time =
+              std::min(target_time, sched_cls_info.next_update_time);
+          break;
+        }
+      }
+
+      bool args_missing = false;
+      bool success = PinTaskArgsIfMemoryAvailable(spec, &args_missing);
+      // An argument was evicted since this task was added to the dispatch
+      // queue. Move it back to the waiting queue. The caller is responsible
+      // for notifying us when the task is unblocked again.
+      if (!success) {
+        if (args_missing) {
+          // Insert the task at the head of the waiting queue because we
+          // prioritize spilling from the end of the queue.
+          auto it = waiting_task_queue_.insert(waiting_task_queue_.begin(),
+                                               std::move(*work_it));
+          RAY_CHECK(waiting_tasks_index_.emplace(task_id, it).second);
+          work_it = dispatch_queue.erase(work_it);
+        } else {
+          // The task's args cannot be pinned due to lack of memory. We should
+          // retry dispatching the task once another task finishes and releases
+          // its arguments.
+          RAY_LOG(DEBUG) << "Dispatching task " << task_id
+                         << " would put this node over the max memory allowed for "
+                            "arguments of executing tasks ("
+                         << max_pinned_task_arguments_bytes_
+                         << "). Waiting to dispatch task until other tasks complete";
+          RAY_CHECK(!executing_task_args_.empty() && !pinned_task_arguments_.empty())
+              << "Cannot dispatch task " << task_id
+              << " until another task finishes and releases its arguments, but no other "
+                 "task is running";
+          work->SetStateWaiting(
+              internal::UnscheduledWorkCause::WAITING_FOR_AVAILABLE_PLASMA_MEMORY);
+          work_it++;
+        }
+        continue;
+      }
+
+      const auto owner_worker_id = WorkerID::FromBinary(spec.CallerAddress().worker_id());
+      const auto owner_node_id = NodeID::FromBinary(spec.CallerAddress().raylet_id());
+
+      // If the owner has died since this task was queued, cancel the task by
+      // killing the worker (unless this task is for a detached actor).
+      if (!spec.IsDetachedActor() && !is_owner_alive_(owner_worker_id, owner_node_id)) {
+        RAY_LOG(WARNING) << "RayTask: " << task.GetTaskSpecification().TaskId()
+                         << "'s caller is no longer running. Cancelling task.";
+        if (!spec.GetDependencies().empty()) {
+          task_dependency_manager_.RemoveTaskDependencies(task_id);
+        }
+        ReleaseTaskArgs(task_id);
+        work_it = dispatch_queue.erase(work_it);
+        continue;
+      }
+
+      // Check if the node is still schedulable. It may not be if dependency resolution
+      // took a long time.
+      auto allocated_instances = std::make_shared<TaskResourceInstances>();
+      bool schedulable =
+          cluster_resource_scheduler_->GetLocalResourceManager()
+              .AllocateLocalTaskResources(spec.GetRequiredResources().GetResourceMap(),
+                                          allocated_instances);
+
+      if (!schedulable) {
+        ReleaseTaskArgs(task_id);
+        // The local node currently does not have the resources to run the task, so we
+        // should try spilling to another node.
+        bool did_spill = TrySpillback(work, is_infeasible);
+        if (!did_spill) {
+          // There must not be any other available nodes in the cluster, so the task
+          // should stay on this node. We can skip the rest of the shape because the
+          // scheduler will make the same decision.
+          work->SetStateWaiting(
+              internal::UnscheduledWorkCause::WAITING_FOR_RESOURCES_AVAILABLE);
+          break;
+        }
+        if (!spec.GetDependencies().empty()) {
+          task_dependency_manager_.RemoveTaskDependencies(
+              task.GetTaskSpecification().TaskId());
+        }
+        work_it = dispatch_queue.erase(work_it);
+      } else {
+        // Force us to recalculate the next update time the next time a task
+        // comes through this queue. We should only do this when we're
+        // confident we're ready to dispatch the task after all checks have
+        // passed.
+        sched_cls_info.next_update_time = std::numeric_limits<int64_t>::max();
+        sched_cls_info.running_tasks.insert(spec.TaskId());
+        // The local node has the available resources to run the task, so we should run
+        // it.
+        std::string allocated_instances_serialized_json = "{}";
+        if (RayConfig::instance().worker_resource_limits_enabled()) {
+          allocated_instances_serialized_json =
+              cluster_resource_scheduler_->GetLocalResourceManager()
+                  .SerializedTaskResourceInstances(allocated_instances);
+        }
+        work->allocated_instances = allocated_instances;
+        work->SetStateWaitingForWorker();
+        bool is_detached_actor = spec.IsDetachedActor();
+        auto &owner_address = spec.CallerAddress();
+        worker_pool_.PopWorker(
+            spec,
+            [this, task_id, scheduling_class, work, is_detached_actor, owner_address](
+                const std::shared_ptr<WorkerInterface> worker,
+                PopWorkerStatus status) -> bool {
+              return PoppedWorkerHandler(worker, status, task_id, scheduling_class, work,
+                                         is_detached_actor, owner_address);
+            },
+            allocated_instances_serialized_json);
+        work_it++;
+      }
+    }
+    // In the beginning of the loop, we add scheduling_class
+    // to the `info_by_sched_cls_` map.
+    // In cases like dead owners, we may not add any tasks
+    // to `running_tasks` so we can remove the map entry
+    // for that scheduling_class to prevent memory leaks.
+    if (sched_cls_info.running_tasks.size() == 0) {
+      info_by_sched_cls_.erase(scheduling_class);
+    }
+    if (is_infeasible) {
+      infeasible_tasks_[shapes_it->first] = std::move(shapes_it->second);
+      tasks_to_dispatch_.erase(shapes_it++);
+    } else if (dispatch_queue.empty()) {
+      tasks_to_dispatch_.erase(shapes_it++);
+    } else {
+      shapes_it++;
+    }
+  }
+}
+
+bool ClusterTaskManager::TrySpillback(const std::shared_ptr<internal::Work> &work,
+                                      bool &is_infeasible) {
+  std::string node_id_string =
+      GetBestSchedulableNode(*work,
+                             /*requires_object_store_memory=*/false,
+                             /*force_spillback=*/false, &is_infeasible);
+
+  if (is_infeasible || node_id_string == self_node_id_.Binary() ||
+      node_id_string.empty()) {
+    return false;
+  }
+
+  NodeID node_id = NodeID::FromBinary(node_id_string);
+  Spillback(node_id, work);
+  return true;
+}
+
+void ClusterTaskManager::QueueAndScheduleTask(
+    const RayTask &task, bool grant_or_reject, rpc::RequestWorkerLeaseReply *reply,
+    rpc::SendReplyCallback send_reply_callback) {
+  RAY_LOG(DEBUG) << "Queuing and scheduling task "
+                 << task.GetTaskSpecification().TaskId();
+  auto work = std::make_shared<internal::Work>(
+      task, grant_or_reject, reply,
+      [send_reply_callback] { send_reply_callback(Status::OK(), nullptr, nullptr); });
+  const auto &scheduling_class = task.GetTaskSpecification().GetSchedulingClass();
+  // If the scheduling class is infeasible, just add the work to the infeasible queue
+  // directly.
+  if (infeasible_tasks_.count(scheduling_class) > 0) {
+    infeasible_tasks_[scheduling_class].push_back(work);
+  } else {
+    tasks_to_schedule_[scheduling_class].push_back(work);
+  }
+  ScheduleAndDispatchTasks();
+}
+
+void ClusterTaskManager::TasksUnblocked(const std::vector<TaskID> &ready_ids) {
+  if (ready_ids.empty()) {
+    return;
+  }
+
+  for (const auto &task_id : ready_ids) {
+    auto it = waiting_tasks_index_.find(task_id);
+    if (it != waiting_tasks_index_.end()) {
+      auto work = *it->second;
+      const auto &task = work->task;
+      const auto &scheduling_key = task.GetTaskSpecification().GetSchedulingClass();
+      RAY_LOG(DEBUG) << "Args ready, task can be dispatched "
+                     << task.GetTaskSpecification().TaskId();
+      tasks_to_dispatch_[scheduling_key].push_back(work);
+      waiting_task_queue_.erase(it->second);
+      waiting_tasks_index_.erase(it);
+    }
+  }
+  ScheduleAndDispatchTasks();
+}
+
+void ClusterTaskManager::RemoveFromRunningTasksIfExists(const RayTask &task) {
+  auto sched_cls = task.GetTaskSpecification().GetSchedulingClass();
+  auto it = info_by_sched_cls_.find(sched_cls);
+  if (it != info_by_sched_cls_.end()) {
+    it->second.running_tasks.erase(task.GetTaskSpecification().TaskId());
+    if (it->second.running_tasks.size() == 0) {
+      info_by_sched_cls_.erase(it);
+    }
+  }
+}
+
+void ClusterTaskManager::TaskFinished(std::shared_ptr<WorkerInterface> worker,
+                                      RayTask *task) {
+  RAY_CHECK(worker != nullptr && task != nullptr);
+  *task = worker->GetAssignedTask();
+  RemoveFromRunningTasksIfExists(*task);
+
+  ReleaseTaskArgs(task->GetTaskSpecification().TaskId());
+  if (worker->GetAllocatedInstances() != nullptr) {
+    ReleaseWorkerResources(worker);
+  }
+}
+
+bool ClusterTaskManager::PinTaskArgsIfMemoryAvailable(const TaskSpecification &spec,
+                                                      bool *args_missing) {
+  std::vector<std::unique_ptr<RayObject>> args;
+  const auto &deps = spec.GetDependencyIds();
+  if (!deps.empty()) {
+    // This gets refs to the arguments stored in plasma. The refs should be
+    // deleted once we no longer need to pin the arguments.
+    if (!get_task_arguments_(deps, &args)) {
+      *args_missing = true;
+      return false;
+    }
+    for (size_t i = 0; i < deps.size(); i++) {
+      if (args[i] == nullptr) {
+        // This can happen if the task's arguments were all local at some
+        // point, but then at least one was evicted before the task could
+        // be dispatched to a worker.
+        RAY_LOG(DEBUG)
+            << "RayTask " << spec.TaskId() << " argument " << deps[i]
+            << " was evicted before the task could be dispatched. This can happen "
+               "when there are many objects needed on this node. The task will be "
+               "scheduled once all of its dependencies are local.";
+        *args_missing = true;
+        return false;
+      }
+    }
+  }
+
+  *args_missing = false;
+  size_t task_arg_bytes = 0;
+  for (auto &arg : args) {
+    task_arg_bytes += arg->GetSize();
+  }
+  RAY_LOG(DEBUG) << "RayTask " << spec.TaskId() << " has args of size " << task_arg_bytes;
+  PinTaskArgs(spec, std::move(args));
+  RAY_LOG(DEBUG) << "Size of pinned task args is now " << pinned_task_arguments_bytes_;
+  if (max_pinned_task_arguments_bytes_ == 0) {
+    // Max threshold for pinned args is not set.
+    return true;
+  }
+
+  if (task_arg_bytes > max_pinned_task_arguments_bytes_) {
+    RAY_LOG(WARNING)
+        << "Dispatched task " << spec.TaskId() << " has arguments of size "
+        << task_arg_bytes
+        << ", but the max memory allowed for arguments of executing tasks is only "
+        << max_pinned_task_arguments_bytes_;
+  } else if (pinned_task_arguments_bytes_ > max_pinned_task_arguments_bytes_) {
+    ReleaseTaskArgs(spec.TaskId());
+    RAY_LOG(DEBUG) << "Cannot dispatch task " << spec.TaskId()
+                   << " with arguments of size " << task_arg_bytes
+                   << " current pinned bytes is " << pinned_task_arguments_bytes_;
+    return false;
+  }
+
+  return true;
+}
+
+void ClusterTaskManager::PinTaskArgs(const TaskSpecification &spec,
+                                     std::vector<std::unique_ptr<RayObject>> args) {
+  const auto &deps = spec.GetDependencyIds();
+  // TODO(swang): This should really be an assertion, but we can sometimes
+  // receive a duplicate task request if there is a failure and the original
+  // version of the task has not yet been canceled.
+  auto inserted = executing_task_args_.emplace(spec.TaskId(), deps).second;
+  if (inserted) {
+    for (size_t i = 0; i < deps.size(); i++) {
+      auto inserted =
+          pinned_task_arguments_.emplace(deps[i], std::make_pair(std::move(args[i]), 0));
+      auto it = inserted.first;
+      if (inserted.second) {
+        // This is the first task that needed this argument.
+        pinned_task_arguments_bytes_ += it->second.first->GetSize();
+      }
+      it->second.second++;
+    }
+  } else {
+    RAY_LOG(DEBUG) << "Scheduler received duplicate task " << spec.TaskId()
+                   << ", most likely because the first execution failed";
+  }
+}
+
+void ClusterTaskManager::ReleaseTaskArgs(const TaskID &task_id) {
+  auto it = executing_task_args_.find(task_id);
+  // TODO(swang): This should really be an assertion, but we can sometimes
+  // receive a duplicate task request if there is a failure and the original
+  // version of the task has not yet been canceled.
+  if (it != executing_task_args_.end()) {
+    for (auto &arg : it->second) {
+      auto arg_it = pinned_task_arguments_.find(arg);
+      RAY_CHECK(arg_it != pinned_task_arguments_.end());
+      RAY_CHECK(arg_it->second.second > 0);
+      arg_it->second.second--;
+      if (arg_it->second.second == 0) {
+        // This is the last task that needed this argument.
+        pinned_task_arguments_bytes_ -= arg_it->second.first->GetSize();
+        pinned_task_arguments_.erase(arg_it);
+      }
+    }
+    executing_task_args_.erase(it);
+  }
+}
+
+void ReplyCancelled(std::shared_ptr<internal::Work> &work,
+                    rpc::RequestWorkerLeaseReply::SchedulingFailureType failure_type) {
+  auto reply = work->reply;
+  auto callback = work->callback;
+  reply->set_canceled(true);
+  reply->set_failure_type(failure_type);
+  callback();
+}
+
+bool ClusterTaskManager::CancelTask(
+    const TaskID &task_id,
+    rpc::RequestWorkerLeaseReply::SchedulingFailureType failure_type) {
+  // TODO(sang): There are lots of repetitive code around task backlogs. We should
+  // refactor them.
+  for (auto shapes_it = tasks_to_schedule_.begin(); shapes_it != tasks_to_schedule_.end();
+       shapes_it++) {
+    auto &work_queue = shapes_it->second;
+    for (auto work_it = work_queue.begin(); work_it != work_queue.end(); work_it++) {
+      const auto &task = (*work_it)->task;
+      if (task.GetTaskSpecification().TaskId() == task_id) {
+        RAY_LOG(DEBUG) << "Canceling task " << task_id << " from schedule queue.";
+        ReplyCancelled(*work_it, failure_type);
+        work_queue.erase(work_it);
+        if (work_queue.empty()) {
+          tasks_to_schedule_.erase(shapes_it);
+        }
+        return true;
+      }
+    }
+  }
+  for (auto shapes_it = tasks_to_dispatch_.begin(); shapes_it != tasks_to_dispatch_.end();
+       shapes_it++) {
+    auto &work_queue = shapes_it->second;
+    for (auto work_it = work_queue.begin(); work_it != work_queue.end(); work_it++) {
+      const auto &task = (*work_it)->task;
+      if (task.GetTaskSpecification().TaskId() == task_id) {
+        RAY_LOG(DEBUG) << "Canceling task " << task_id << " from dispatch queue.";
+        ReplyCancelled(*work_it, failure_type);
+        if ((*work_it)->GetState() == internal::WorkStatus::WAITING_FOR_WORKER) {
+          // We've already acquired resources so we need to release them.
+          cluster_resource_scheduler_->GetLocalResourceManager().ReleaseWorkerResources(
+              (*work_it)->allocated_instances);
+          // Release pinned task args.
+          ReleaseTaskArgs(task_id);
+        }
+        if (!task.GetTaskSpecification().GetDependencies().empty()) {
+          task_dependency_manager_.RemoveTaskDependencies(
+              task.GetTaskSpecification().TaskId());
+        }
+        RemoveFromRunningTasksIfExists(task);
+        (*work_it)->SetStateCancelled();
+        work_queue.erase(work_it);
+        if (work_queue.empty()) {
+          tasks_to_dispatch_.erase(shapes_it);
+        }
+        return true;
+      }
+    }
+  }
+
+  for (auto shapes_it = infeasible_tasks_.begin(); shapes_it != infeasible_tasks_.end();
+       shapes_it++) {
+    auto &work_queue = shapes_it->second;
+    for (auto work_it = work_queue.begin(); work_it != work_queue.end(); work_it++) {
+      const auto &task = (*work_it)->task;
+      if (task.GetTaskSpecification().TaskId() == task_id) {
+        RAY_LOG(DEBUG) << "Canceling task " << task_id << " from infeasible queue.";
+        ReplyCancelled(*work_it, failure_type);
+        work_queue.erase(work_it);
+        if (work_queue.empty()) {
+          infeasible_tasks_.erase(shapes_it);
+        }
+        return true;
+      }
+    }
+  }
+
+  auto iter = waiting_tasks_index_.find(task_id);
+  if (iter != waiting_tasks_index_.end()) {
+    const auto &task = (*iter->second)->task;
+    ReplyCancelled(*iter->second, failure_type);
+    if (!task.GetTaskSpecification().GetDependencies().empty()) {
+      task_dependency_manager_.RemoveTaskDependencies(
+          task.GetTaskSpecification().TaskId());
+    }
+    waiting_task_queue_.erase(iter->second);
+    waiting_tasks_index_.erase(iter);
+
+    return true;
+  }
+
+  return false;
+}
+
+void ClusterTaskManager::FillPendingActorInfo(rpc::GetNodeStatsReply *reply) const {
+  // Report infeasible actors.
+  int num_reported = 0;
+  for (const auto &shapes_it : infeasible_tasks_) {
+    auto &work_queue = shapes_it.second;
+    for (const auto &work_it : work_queue) {
+      RayTask task = work_it->task;
+      if (task.GetTaskSpecification().IsActorCreationTask()) {
+        if (num_reported++ > kMaxPendingActorsToReport) {
+          break;  // Protect the raylet from reporting too much data.
+        }
+        auto infeasible_task = reply->add_infeasible_tasks();
+        infeasible_task->CopyFrom(task.GetTaskSpecification().GetMessage());
+      }
+    }
+  }
+  // Report actors blocked on resources.
+  num_reported = 0;
+  for (const auto &shapes_it : boost::join(tasks_to_dispatch_, tasks_to_schedule_)) {
+    auto &work_queue = shapes_it.second;
+    for (const auto &work_it : work_queue) {
+      RayTask task = work_it->task;
+      if (task.GetTaskSpecification().IsActorCreationTask()) {
+        if (num_reported++ > kMaxPendingActorsToReport) {
+          break;  // Protect the raylet from reporting too much data.
+        }
+        auto ready_task = reply->add_infeasible_tasks();
+        ready_task->CopyFrom(task.GetTaskSpecification().GetMessage());
+      }
+    }
+  }
+}
+
+void ClusterTaskManager::FillResourceUsage(
+    rpc::ResourcesData &data,
+    const std::shared_ptr<SchedulingResources> &last_reported_resources) {
+  if (max_resource_shapes_per_load_report_ == 0) {
+    return;
+  }
+  auto resource_loads = data.mutable_resource_load();
+  auto resource_load_by_shape =
+      data.mutable_resource_load_by_shape()->mutable_resource_demands();
+
+  int num_reported = 0;
+  int64_t skipped_requests = 0;
+
+  for (const auto &pair : tasks_to_schedule_) {
+    const auto &scheduling_class = pair.first;
+    if (num_reported++ >= max_resource_shapes_per_load_report_ &&
+        max_resource_shapes_per_load_report_ >= 0) {
+      // TODO (Alex): It's possible that we skip a different scheduling key which contains
+      // the same resources.
+      skipped_requests++;
+      break;
+    }
+    const auto &resources =
+        TaskSpecification::GetSchedulingClassDescriptor(scheduling_class)
+            .resource_set.GetResourceMap();
+    const auto &queue = pair.second;
+    const auto &count = queue.size();
+
+    auto by_shape_entry = resource_load_by_shape->Add();
+
+    for (const auto &resource : resources) {
+      // Add to `resource_loads`.
+      const auto &label = resource.first;
+      const auto &quantity = resource.second;
+      (*resource_loads)[label] += quantity * count;
+
+      // Add to `resource_load_by_shape`.
+      (*by_shape_entry->mutable_shape())[label] = quantity;
+    }
+
+    // If a task is not feasible on the local node it will not be feasible on any other
+    // node in the cluster. See the scheduling policy defined by
+    // ClusterResourceScheduler::GetBestSchedulableNode for more details.
+    int num_ready = by_shape_entry->num_ready_requests_queued();
+    by_shape_entry->set_num_ready_requests_queued(num_ready + count);
+    by_shape_entry->set_backlog_size(TotalBacklogSize(scheduling_class));
+  }
+
+  for (const auto &pair : tasks_to_dispatch_) {
+    const auto &scheduling_class = pair.first;
+    if (num_reported++ >= max_resource_shapes_per_load_report_ &&
+        max_resource_shapes_per_load_report_ >= 0) {
+      // TODO (Alex): It's possible that we skip a different scheduling key which contains
+      // the same resources.
+      skipped_requests++;
+      break;
+    }
+    const auto &resources =
+        TaskSpecification::GetSchedulingClassDescriptor(scheduling_class)
+            .resource_set.GetResourceMap();
+    const auto &queue = pair.second;
+    const auto &count = queue.size();
+
+    auto by_shape_entry = resource_load_by_shape->Add();
+
+    for (const auto &resource : resources) {
+      // Add to `resource_loads`.
+      const auto &label = resource.first;
+      const auto &quantity = resource.second;
+      (*resource_loads)[label] += quantity * count;
+
+      // Add to `resource_load_by_shape`.
+      (*by_shape_entry->mutable_shape())[label] = quantity;
+    }
+    int num_ready = by_shape_entry->num_ready_requests_queued();
+    by_shape_entry->set_num_ready_requests_queued(num_ready + count);
+    by_shape_entry->set_backlog_size(TotalBacklogSize(scheduling_class));
+  }
+
+  for (const auto &pair : infeasible_tasks_) {
+    const auto &scheduling_class = pair.first;
+    if (num_reported++ >= max_resource_shapes_per_load_report_ &&
+        max_resource_shapes_per_load_report_ >= 0) {
+      // TODO (Alex): It's possible that we skip a different scheduling key which contains
+      // the same resources.
+      skipped_requests++;
+      break;
+    }
+    const auto &resources =
+        TaskSpecification::GetSchedulingClassDescriptor(scheduling_class)
+            .resource_set.GetResourceMap();
+    const auto &queue = pair.second;
+    const auto &count = queue.size();
+
+    auto by_shape_entry = resource_load_by_shape->Add();
+    for (const auto &resource : resources) {
+      // Add to `resource_loads`.
+      const auto &label = resource.first;
+      const auto &quantity = resource.second;
+      (*resource_loads)[label] += quantity * count;
+
+      // Add to `resource_load_by_shape`.
+      (*by_shape_entry->mutable_shape())[label] = quantity;
+    }
+
+    // If a task is not feasible on the local node it will not be feasible on any other
+    // node in the cluster. See the scheduling policy defined by
+    // ClusterResourceScheduler::GetBestSchedulableNode for more details.
+    int num_infeasible = by_shape_entry->num_infeasible_requests_queued();
+    by_shape_entry->set_num_infeasible_requests_queued(num_infeasible + count);
+    by_shape_entry->set_backlog_size(TotalBacklogSize(scheduling_class));
+  }
+
+  if (skipped_requests > 0) {
+    RAY_LOG(INFO) << "More than " << max_resource_shapes_per_load_report_
+                  << " scheduling classes. Some resource loads may not be reported to "
+                     "the autoscaler.";
+  }
+
+  if (RayConfig::instance().enable_light_weight_resource_report()) {
+    // Check whether resources have been changed.
+    absl::flat_hash_map<std::string, double> local_resource_map(
+        data.resource_load().begin(), data.resource_load().end());
+    ResourceSet local_resource(local_resource_map);
+    if (last_reported_resources == nullptr ||
+        !last_reported_resources->GetLoadResources().IsEqual(local_resource)) {
+      data.set_resource_load_changed(true);
+    }
+  } else {
+    data.set_resource_load_changed(true);
+  }
+}
+
+bool ClusterTaskManager::AnyPendingTasksForResourceAcquisition(
+    RayTask *exemplar, bool *any_pending, int *num_pending_actor_creation,
+    int *num_pending_tasks) const {
+  // We are guaranteed that these tasks are blocked waiting for resources after a
+  // call to ScheduleAndDispatchTasks(). They may be waiting for workers as well, but
+  // this should be a transient condition only.
+  for (const auto &shapes_it : boost::join(tasks_to_dispatch_, tasks_to_schedule_)) {
+    auto &work_queue = shapes_it.second;
+    for (const auto &work_it : work_queue) {
+      const auto &work = *work_it;
+      const auto &task = work_it->task;
+
+      // If the work is not in the waiting state, it will be scheduled soon or won't be
+      // scheduled. Consider as non-pending.
+      if (work.GetState() != internal::WorkStatus::WAITING) {
+        continue;
+      }
+
+      // If the work is not waiting for acquiring resources, we don't consider it as
+      // there's resource deadlock.
+      if (work.GetUnscheduledCause() !=
+              internal::UnscheduledWorkCause::WAITING_FOR_RESOURCE_ACQUISITION &&
+          work.GetUnscheduledCause() !=
+              internal::UnscheduledWorkCause::WAITING_FOR_RESOURCES_AVAILABLE &&
+          work.GetUnscheduledCause() !=
+              internal::UnscheduledWorkCause::WAITING_FOR_AVAILABLE_PLASMA_MEMORY) {
+        continue;
+      }
+
+      if (task.GetTaskSpecification().IsActorCreationTask()) {
+        *num_pending_actor_creation += 1;
+      } else {
+        *num_pending_tasks += 1;
+      }
+
+      if (!*any_pending) {
+        *exemplar = task;
+        *any_pending = true;
+      }
+    }
+  }
+  // If there's any pending task, at this point, there's no progress being made.
+  return *any_pending;
+}
+
+void ClusterTaskManager::RecomputeDebugStats() const {
+  auto accumulator =
+      [](size_t state,
+         const std::pair<int, std::deque<std::shared_ptr<internal::Work>>> &pair) {
+        return state + pair.second.size();
+      };
+  size_t num_waiting_for_resource = 0;
+  size_t num_waiting_for_plasma_memory = 0;
+  size_t num_waiting_for_remote_node_resources = 0;
+  size_t num_worker_not_started_by_job_config_not_exist = 0;
+  size_t num_worker_not_started_by_registration_timeout = 0;
+  size_t num_worker_not_started_by_process_rate_limit = 0;
+  size_t num_tasks_waiting_for_workers = 0;
+  size_t num_cancelled_tasks = 0;
+
+  size_t num_infeasible_tasks = std::accumulate(
+      infeasible_tasks_.begin(), infeasible_tasks_.end(), (size_t)0, accumulator);
+
+  // TODO(sang): Normally, the # of queued tasks are not large, so this is less likley to
+  // be an issue that we iterate all of them. But if it uses lots of CPU, consider
+  // optimizing by updating live instead of iterating through here.
+  auto per_work_accumulator = [&num_waiting_for_resource, &num_waiting_for_plasma_memory,
+                               &num_waiting_for_remote_node_resources,
+                               &num_worker_not_started_by_job_config_not_exist,
+                               &num_worker_not_started_by_registration_timeout,
+                               &num_worker_not_started_by_process_rate_limit,
+                               &num_tasks_waiting_for_workers, &num_cancelled_tasks](
+                                  size_t state,
+                                  const std::pair<
+                                      int, std::deque<std::shared_ptr<internal::Work>>>
+                                      &pair) {
+    const auto &work_queue = pair.second;
+    for (auto work_it = work_queue.begin(); work_it != work_queue.end();) {
+      const auto &work = *work_it++;
+      if (work->GetState() == internal::WorkStatus::WAITING_FOR_WORKER) {
+        num_tasks_waiting_for_workers += 1;
+      } else if (work->GetState() == internal::WorkStatus::CANCELLED) {
+        num_cancelled_tasks += 1;
+      } else if (work->GetUnscheduledCause() ==
+                 internal::UnscheduledWorkCause::WAITING_FOR_RESOURCE_ACQUISITION) {
+        num_waiting_for_resource += 1;
+      } else if (work->GetUnscheduledCause() ==
+                 internal::UnscheduledWorkCause::WAITING_FOR_AVAILABLE_PLASMA_MEMORY) {
+        num_waiting_for_plasma_memory += 1;
+      } else if (work->GetUnscheduledCause() ==
+                 internal::UnscheduledWorkCause::WAITING_FOR_RESOURCES_AVAILABLE) {
+        num_waiting_for_remote_node_resources += 1;
+      } else if (work->GetUnscheduledCause() ==
+                 internal::UnscheduledWorkCause::WORKER_NOT_FOUND_JOB_CONFIG_NOT_EXIST) {
+        num_worker_not_started_by_job_config_not_exist += 1;
+      } else if (work->GetUnscheduledCause() ==
+                 internal::UnscheduledWorkCause::WORKER_NOT_FOUND_REGISTRATION_TIMEOUT) {
+        num_worker_not_started_by_registration_timeout += 1;
+      } else if (work->GetUnscheduledCause() ==
+                 internal::UnscheduledWorkCause::WORKER_NOT_FOUND_RATE_LIMITED) {
+        num_worker_not_started_by_process_rate_limit += 1;
+      }
+    }
+    return state + pair.second.size();
+  };
+  size_t num_tasks_to_schedule =
+      std::accumulate(tasks_to_schedule_.begin(), tasks_to_schedule_.end(), (size_t)0,
+                      per_work_accumulator);
+  size_t num_tasks_to_dispatch =
+      std::accumulate(tasks_to_dispatch_.begin(), tasks_to_dispatch_.end(), (size_t)0,
+                      per_work_accumulator);
+
+  /// Update the internal states.
+  internal_stats_.num_waiting_for_resource = num_waiting_for_resource;
+  internal_stats_.num_waiting_for_plasma_memory = num_waiting_for_plasma_memory;
+  internal_stats_.num_waiting_for_remote_node_resources =
+      num_waiting_for_remote_node_resources;
+  internal_stats_.num_worker_not_started_by_job_config_not_exist =
+      num_worker_not_started_by_job_config_not_exist;
+  internal_stats_.num_worker_not_started_by_registration_timeout =
+      num_worker_not_started_by_registration_timeout;
+  internal_stats_.num_worker_not_started_by_process_rate_limit =
+      num_worker_not_started_by_process_rate_limit;
+  internal_stats_.num_tasks_waiting_for_workers = num_tasks_waiting_for_workers;
+  internal_stats_.num_cancelled_tasks = num_cancelled_tasks;
+  internal_stats_.num_infeasible_tasks = num_infeasible_tasks;
+  internal_stats_.num_tasks_to_schedule = num_tasks_to_schedule;
+  internal_stats_.num_tasks_to_dispatch = num_tasks_to_dispatch;
+}
+
+void ClusterTaskManager::RecordMetrics() const {
+  /// This method intentionally doesn't call RecomputeDebugStats() because
+  /// that function is expensive. RecomputeDebugStats is called by DebugStr method
+  /// and they are always periodically called by node manager.
+  stats::NumSpilledTasks.Record(internal_stats_.metric_tasks_spilled);
+  stats::NumInfeasibleSchedulingClasses.Record(infeasible_tasks_.size());
+
+  /// Worker startup failure
+  ray::stats::STATS_scheduler_failed_worker_startup_total.Record(
+      internal_stats_.num_worker_not_started_by_job_config_not_exist, "JobConfigMissing");
+  ray::stats::STATS_scheduler_failed_worker_startup_total.Record(
+      internal_stats_.num_worker_not_started_by_registration_timeout,
+      "RegistrationTimedOut");
+  ray::stats::STATS_scheduler_failed_worker_startup_total.Record(
+      internal_stats_.num_worker_not_started_by_process_rate_limit, "RateLimited");
+
+  /// Queued tasks.
+  ray::stats::STATS_scheduler_tasks.Record(internal_stats_.num_cancelled_tasks,
+                                           "Cancelled");
+  ray::stats::STATS_scheduler_tasks.Record(executing_task_args_.size(), "Executing");
+  ray::stats::STATS_scheduler_tasks.Record(waiting_tasks_index_.size(), "Waiting");
+  ray::stats::STATS_scheduler_tasks.Record(internal_stats_.num_tasks_to_dispatch,
+                                           "Dispatched");
+  ray::stats::STATS_scheduler_tasks.Record(internal_stats_.num_tasks_to_schedule,
+                                           "Received");
+
+  /// Pending task count.
+  ray::stats::STATS_scheduler_unscheduleable_tasks.Record(
+      internal_stats_.num_infeasible_tasks, "Infeasible");
+  ray::stats::STATS_scheduler_unscheduleable_tasks.Record(
+      internal_stats_.num_waiting_for_resource, "WaitingForResources");
+  ray::stats::STATS_scheduler_unscheduleable_tasks.Record(
+      internal_stats_.num_waiting_for_plasma_memory, "WaitingForPlasmaMemory");
+  ray::stats::STATS_scheduler_unscheduleable_tasks.Record(
+      internal_stats_.num_waiting_for_remote_node_resources, "WaitingForRemoteResources");
+  ray::stats::STATS_scheduler_unscheduleable_tasks.Record(
+      internal_stats_.num_tasks_waiting_for_workers, "WaitingForWorkers");
+}
+
+std::string ClusterTaskManager::DebugStr() const {
+  RecomputeDebugStats();
+  if (internal_stats_.num_tasks_to_schedule + internal_stats_.num_tasks_to_dispatch +
+          internal_stats_.num_infeasible_tasks >
+      1000) {
+    RAY_LOG(WARNING)
+        << "More than 1000 tasks are queued in this node. This can cause slow down.";
+  }
+
+  std::stringstream buffer;
+  buffer << "========== Node: " << self_node_id_ << " =================\n";
+  buffer << "Infeasible queue length: " << internal_stats_.num_infeasible_tasks << "\n";
+  buffer << "Schedule queue length: " << internal_stats_.num_tasks_to_schedule << "\n";
+  buffer << "Dispatch queue length: " << internal_stats_.num_tasks_to_dispatch << "\n";
+  buffer << "num_waiting_for_resource: " << internal_stats_.num_waiting_for_resource
+         << "\n";
+  buffer << "num_waiting_for_plasma_memory: "
+         << internal_stats_.num_waiting_for_plasma_memory << "\n";
+  buffer << "num_waiting_for_remote_node_resources: "
+         << internal_stats_.num_waiting_for_remote_node_resources << "\n";
+  buffer << "num_worker_not_started_by_job_config_not_exist: "
+         << internal_stats_.num_worker_not_started_by_job_config_not_exist << "\n";
+  buffer << "num_worker_not_started_by_registration_timeout: "
+         << internal_stats_.num_worker_not_started_by_registration_timeout << "\n";
+  buffer << "num_worker_not_started_by_process_rate_limit: "
+         << internal_stats_.num_worker_not_started_by_process_rate_limit << "\n";
+  buffer << "num_tasks_waiting_for_workers: "
+         << internal_stats_.num_tasks_waiting_for_workers << "\n";
+  buffer << "num_cancelled_tasks: " << internal_stats_.num_cancelled_tasks << "\n";
+  buffer << "Waiting tasks size: " << waiting_tasks_index_.size() << "\n";
+  buffer << "Number of executing tasks: " << executing_task_args_.size() << "\n";
+  buffer << "Number of pinned task arguments: " << pinned_task_arguments_.size() << "\n";
+  buffer << "cluster_resource_scheduler state: "
+         << cluster_resource_scheduler_->DebugString() << "\n";
+  buffer << "Resource usage {\n";
+
+  // Calculates how much resources are occupied by tasks or actors.
+  // Only iterate upto this number to avoid excessive CPU usage.
+  auto max_iteration = RayConfig::instance().worker_max_resource_analysis_iteration();
+  uint32_t iteration = 0;
+  for (const auto &worker :
+       worker_pool_.GetAllRegisteredWorkers(/*filter_dead_workers*/ true)) {
+    if (max_iteration < iteration++) {
+      break;
+    }
+    if (worker->IsDead()        // worker is dead
+        || worker->IsBlocked()  // worker is blocked by blocking Ray API
+        || (worker->GetAssignedTaskId().IsNil() &&
+            worker->GetActorId().IsNil())) {  // Tasks or actors not assigned
+      // Then this shouldn't have allocated resources.
+      continue;
+    }
+
+    const auto &task_or_actor_name = worker->GetAssignedTask()
+                                         .GetTaskSpecification()
+                                         .FunctionDescriptor()
+                                         ->CallString();
+    buffer << "    - ("
+           << "language="
+           << rpc::Language_descriptor()->FindValueByNumber(worker->GetLanguage())->name()
+           << " "
+           << "actor_or_task=" << task_or_actor_name << " "
+           << "pid=" << worker->GetProcess().GetId() << "): "
+           << worker->GetAssignedTask()
+                  .GetTaskSpecification()
+                  .GetRequiredResources()
+                  .ToString()
+           << "\n";
+  }
+  buffer << "}\n";
+  buffer << "Running tasks by scheduling class:\n";
+
+  for (const auto &pair : info_by_sched_cls_) {
+    const auto &sched_cls = pair.first;
+    const auto &info = pair.second;
+    const auto &descriptor = TaskSpecification::GetSchedulingClassDescriptor(sched_cls);
+    buffer << "    - " << descriptor.DebugString() << ": " << info.running_tasks.size()
+           << "/" << info.capacity << "\n";
+  }
+
+  buffer << "==================================================\n";
+  return buffer.str();
+}
+
+void ClusterTaskManager::TryLocalInfeasibleTaskScheduling() {
+  for (auto shapes_it = infeasible_tasks_.begin();
+       shapes_it != infeasible_tasks_.end();) {
+    auto &work_queue = shapes_it->second;
+    RAY_CHECK(!work_queue.empty())
+        << "Empty work queue shouldn't have been added as a infeasible shape.";
+    // We only need to check the first item because every task has the same shape.
+    // If the first entry is infeasible, that means everything else is the same.
+    const auto work = work_queue[0];
+    RayTask task = work->task;
+    RAY_LOG(DEBUG) << "Check if the infeasible task is schedulable in any node. task_id:"
+                   << task.GetTaskSpecification().TaskId();
+    bool is_infeasible;
+    std::string node_id_string =
+        GetBestSchedulableNode(*work,
+                               /*requires_object_store_memory=*/false,
+                               /*force_spillback=*/false, &is_infeasible);
+
+    // There is no node that has available resources to run the request.
+    // Move on to the next shape.
+    if (is_infeasible) {
+      RAY_LOG(DEBUG) << "No feasible node found for task "
+                     << task.GetTaskSpecification().TaskId();
+      shapes_it++;
+    } else {
+      RAY_LOG(DEBUG) << "Infeasible task of task id "
+                     << task.GetTaskSpecification().TaskId()
+                     << " is now feasible. Move the entry back to tasks_to_schedule_";
+      tasks_to_schedule_[shapes_it->first] = shapes_it->second;
+      infeasible_tasks_.erase(shapes_it++);
+    }
+  }
+}
+
+void ClusterTaskManager::Dispatch(
+    std::shared_ptr<WorkerInterface> worker,
+    absl::flat_hash_map<WorkerID, std::shared_ptr<WorkerInterface>> &leased_workers,
+    const std::shared_ptr<TaskResourceInstances> &allocated_instances,
+    const RayTask &task, rpc::RequestWorkerLeaseReply *reply,
+    std::function<void(void)> send_reply_callback) {
+  const auto &task_spec = task.GetTaskSpecification();
+
+  worker->SetBundleId(task_spec.PlacementGroupBundleId());
+  worker->SetOwnerAddress(task_spec.CallerAddress());
+  if (task_spec.IsActorCreationTask()) {
+    // The actor belongs to this worker now.
+    worker->SetLifetimeAllocatedInstances(allocated_instances);
+  } else {
+    worker->SetAllocatedInstances(allocated_instances);
+  }
+  worker->AssignTaskId(task_spec.TaskId());
+  worker->SetAssignedTask(task);
+
+  // Pass the contact info of the worker to use.
+  reply->set_worker_pid(worker->GetProcess().GetId());
+  reply->mutable_worker_address()->set_ip_address(worker->IpAddress());
+  reply->mutable_worker_address()->set_port(worker->Port());
+  reply->mutable_worker_address()->set_worker_id(worker->WorkerId().Binary());
+  reply->mutable_worker_address()->set_raylet_id(self_node_id_.Binary());
+
+  RAY_CHECK(leased_workers.find(worker->WorkerId()) == leased_workers.end());
+  leased_workers[worker->WorkerId()] = worker;
+
+  // Update our internal view of the cluster state.
+  std::shared_ptr<TaskResourceInstances> allocated_resources;
+  if (task_spec.IsActorCreationTask()) {
+    allocated_resources = worker->GetLifetimeAllocatedInstances();
+  } else {
+    allocated_resources = worker->GetAllocatedInstances();
+  }
+  auto predefined_resources = allocated_resources->predefined_resources;
+  ::ray::rpc::ResourceMapEntry *resource;
+  for (size_t res_idx = 0; res_idx < predefined_resources.size(); res_idx++) {
+    bool first = true;  // Set resource name only if at least one of its
+                        // instances has available capacity.
+    for (size_t inst_idx = 0; inst_idx < predefined_resources[res_idx].size();
+         inst_idx++) {
+      if (predefined_resources[res_idx][inst_idx] > 0.) {
+        if (first) {
+          resource = reply->add_resource_mapping();
+          resource->set_name(cluster_resource_scheduler_->GetClusterResourceManager()
+                                 .GetResourceNameFromIndex(res_idx));
+          first = false;
+        }
+        auto rid = resource->add_resource_ids();
+        rid->set_index(inst_idx);
+        rid->set_quantity(predefined_resources[res_idx][inst_idx].Double());
+      }
+    }
+  }
+  auto custom_resources = allocated_resources->custom_resources;
+  for (auto it = custom_resources.begin(); it != custom_resources.end(); ++it) {
+    bool first = true;  // Set resource name only if at least one of its
+                        // instances has available capacity.
+    for (size_t inst_idx = 0; inst_idx < it->second.size(); inst_idx++) {
+      if (it->second[inst_idx] > 0.) {
+        if (first) {
+          resource = reply->add_resource_mapping();
+          resource->set_name(cluster_resource_scheduler_->GetClusterResourceManager()
+                                 .GetResourceNameFromIndex(it->first));
+          first = false;
+        }
+        auto rid = resource->add_resource_ids();
+        rid->set_index(inst_idx);
+        rid->set_quantity(it->second[inst_idx].Double());
+      }
+    }
+  }
+  // Send the result back.
+  send_reply_callback();
+}
+
+void ClusterTaskManager::Spillback(const NodeID &spillback_to,
+                                   const std::shared_ptr<internal::Work> &work) {
+  auto send_reply_callback = work->callback;
+
+  if (work->grant_or_reject) {
+    work->reply->set_rejected(true);
+    send_reply_callback();
+    return;
+  }
+
+  internal_stats_.metric_tasks_spilled++;
+  const auto &task = work->task;
+  const auto &task_spec = task.GetTaskSpecification();
+  RAY_LOG(DEBUG) << "Spilling task " << task_spec.TaskId() << " to node " << spillback_to;
+
+  if (!cluster_resource_scheduler_->AllocateRemoteTaskResources(
+          spillback_to.Binary(), task_spec.GetRequiredResources().GetResourceMap())) {
+    RAY_LOG(DEBUG) << "Tried to allocate resources for request " << task_spec.TaskId()
+                   << " on a remote node that are no longer available";
+  }
+
+  auto node_info_ptr = get_node_info_(spillback_to);
+  RAY_CHECK(node_info_ptr)
+      << "Spilling back to a node manager, but no GCS info found for node "
+      << spillback_to;
+  auto reply = work->reply;
+  reply->mutable_retry_at_raylet_address()->set_ip_address(
+      node_info_ptr->node_manager_address());
+  reply->mutable_retry_at_raylet_address()->set_port(node_info_ptr->node_manager_port());
+  reply->mutable_retry_at_raylet_address()->set_raylet_id(spillback_to.Binary());
+
+  send_reply_callback();
+}
+
+void ClusterTaskManager::ClearWorkerBacklog(const WorkerID &worker_id) {
+  for (auto it = backlog_tracker_.begin(); it != backlog_tracker_.end();) {
+    it->second.erase(worker_id);
+    if (it->second.empty()) {
+      backlog_tracker_.erase(it++);
+    } else {
+      ++it;
+    }
+  }
+}
+
+void ClusterTaskManager::SetWorkerBacklog(SchedulingClass scheduling_class,
+                                          const WorkerID &worker_id,
+                                          int64_t backlog_size) {
+  if (backlog_size == 0) {
+    backlog_tracker_[scheduling_class].erase(worker_id);
+    if (backlog_tracker_[scheduling_class].empty()) {
+      backlog_tracker_.erase(scheduling_class);
+    }
+  } else {
+    backlog_tracker_[scheduling_class][worker_id] = backlog_size;
+  }
+}
+
+int64_t ClusterTaskManager::TotalBacklogSize(SchedulingClass scheduling_class) {
+  auto backlog_it = backlog_tracker_.find(scheduling_class);
+  if (backlog_it == backlog_tracker_.end()) {
+    return 0;
+  }
+
+  int64_t sum = 0;
+  for (const auto &worker_id_and_backlog_size : backlog_it->second) {
+    sum += worker_id_and_backlog_size.second;
+  }
+
+  return sum;
+}
+
+void ClusterTaskManager::ReleaseWorkerResources(std::shared_ptr<WorkerInterface> worker) {
+  RAY_CHECK(worker != nullptr);
+  auto allocated_instances = worker->GetAllocatedInstances();
+  if (allocated_instances != nullptr) {
+    if (worker->IsBlocked()) {
+      // If the worker is blocked, its CPU instances have already been released. We clear
+      // the CPU instances to avoid double freeing.
+      allocated_instances->ClearCPUInstances();
+    }
+    cluster_resource_scheduler_->GetLocalResourceManager().ReleaseWorkerResources(
+        worker->GetAllocatedInstances());
+    worker->ClearAllocatedInstances();
+    return;
+  }
+
+  auto lifetime_allocated_instances = worker->GetLifetimeAllocatedInstances();
+  if (lifetime_allocated_instances != nullptr) {
+    if (worker->IsBlocked()) {
+      // If the worker is blocked, its CPU instances have already been released. We clear
+      // the CPU instances to avoid double freeing.
+      lifetime_allocated_instances->ClearCPUInstances();
+    }
+    cluster_resource_scheduler_->GetLocalResourceManager().ReleaseWorkerResources(
+        worker->GetLifetimeAllocatedInstances());
+    worker->ClearLifetimeAllocatedInstances();
+  }
+}
+
+bool ClusterTaskManager::ReleaseCpuResourcesFromUnblockedWorker(
+    std::shared_ptr<WorkerInterface> worker) {
+  if (!worker || worker->IsBlocked()) {
+    return false;
+  }
+
+  if (worker->GetAllocatedInstances() != nullptr) {
+    auto cpu_instances = worker->GetAllocatedInstances()->GetCPUInstancesDouble();
+    if (cpu_instances.size() > 0) {
+      std::vector<double> overflow_cpu_instances =
+          cluster_resource_scheduler_->GetLocalResourceManager().AddCPUResourceInstances(
+              cpu_instances);
+      for (unsigned int i = 0; i < overflow_cpu_instances.size(); i++) {
+        RAY_CHECK(overflow_cpu_instances[i] == 0) << "Should not be overflow";
+      }
+      worker->MarkBlocked();
+      return true;
+    }
+  }
+
+  return false;
+}
+
+bool ClusterTaskManager::ReturnCpuResourcesToBlockedWorker(
+    std::shared_ptr<WorkerInterface> worker) {
+  if (!worker || !worker->IsBlocked()) {
+    return false;
+  }
+  if (worker->GetAllocatedInstances() != nullptr) {
+    auto cpu_instances = worker->GetAllocatedInstances()->GetCPUInstancesDouble();
+    if (cpu_instances.size() > 0) {
+      // Important: we allow going negative here, since otherwise you can use infinite
+      // CPU resources by repeatedly blocking / unblocking a task. By allowing it to go
+      // negative, at most one task can "borrow" this worker's resources.
+      cluster_resource_scheduler_->GetLocalResourceManager().SubtractCPUResourceInstances(
+          cpu_instances, /*allow_going_negative=*/true);
+      worker->MarkUnblocked();
+      return true;
+    }
+  }
+  return false;
+}
+
+void ClusterTaskManager::ScheduleAndDispatchTasks() {
+  SchedulePendingTasks();
+  DispatchScheduledTasksToWorkers(worker_pool_, leased_workers_);
+  // TODO(swang): Spill from waiting queue first? Otherwise, we may end up
+  // spilling a task whose args are already local.
+  // TODO(swang): Invoke ScheduleAndDispatchTasks() when we run out of memory
+  // in the PullManager or periodically, to make sure that we spill waiting
+  // tasks that are blocked.
+  SpillWaitingTasks();
+}
+
+void ClusterTaskManager::SpillWaitingTasks() {
+  // Try to spill waiting tasks to a remote node, prioritizing those at the end
+  // of the queue. Waiting tasks are spilled if there are enough remote
+  // resources AND (we have no resources available locally OR their
+  // dependencies are not being fetched). We should not spill tasks whose
+  // dependencies are actively being fetched because some of their dependencies
+  // may already be local or in-flight to this node.
+  //
+  // NOTE(swang): We do not iterate by scheduling class here, so if we break
+  // due to lack of remote resources, it is possible that a waiting task that
+  // is earlier in the queue could have been scheduled to a remote node.
+  auto it = waiting_task_queue_.end();
+  while (it != waiting_task_queue_.begin()) {
+    it--;
+    const auto &task = (*it)->task;
+    const auto &task_id = task.GetTaskSpecification().TaskId();
+
+    // Check whether this task's dependencies are blocked (not being actively
+    // pulled).  If this is true, then we should force the task onto a remote
+    // feasible node, even if we have enough resources available locally for
+    // placement.
+    bool force_spillback = task_dependency_manager_.TaskDependenciesBlocked(task_id);
+    RAY_LOG(DEBUG) << "Attempting to spill back waiting task " << task_id
+                   << " to remote node. Force spillback? " << force_spillback;
+    bool is_infeasible;
+    // TODO(swang): The policy currently does not account for the amount of
+    // object store memory availability. Ideally, we should pick the node with
+    // the most memory availability.
+    std::string node_id_string =
+        GetBestSchedulableNode(*(*it),
+                               /*requires_object_store_memory=*/true,
+                               /*force_spillback=*/force_spillback, &is_infeasible);
+    if (!node_id_string.empty() && node_id_string != self_node_id_.Binary()) {
+      NodeID node_id = NodeID::FromBinary(node_id_string);
+      Spillback(node_id, *it);
+      if (!task.GetTaskSpecification().GetDependencies().empty()) {
+        task_dependency_manager_.RemoveTaskDependencies(
+            task.GetTaskSpecification().TaskId());
+      }
+      waiting_tasks_index_.erase(task_id);
+      it = waiting_task_queue_.erase(it);
+    } else {
+      if (node_id_string.empty()) {
+        RAY_LOG(DEBUG) << "RayTask " << task_id
+                       << " has blocked dependencies, but no other node has resources, "
+                          "keeping the task local";
+      } else {
+        RAY_LOG(DEBUG) << "Keeping waiting task " << task_id << " local";
+      }
+      // We should keep the task local. Note that an earlier task in the queue
+      // may have different resource requirements and could actually be
+      // scheduled on a remote node.
+      break;
+    }
+  }
+}
+
+bool ClusterTaskManager::IsLocallySchedulable(const RayTask &task) const {
+  const auto &spec = task.GetTaskSpecification();
+  return cluster_resource_scheduler_->IsSchedulableOnNode(
+      self_node_id_.Binary(), spec.GetRequiredResources().GetResourceMap());
+}
+
+ResourceSet ClusterTaskManager::CalcNormalTaskResources() const {
+  absl::flat_hash_map<std::string, FixedPoint> total_normal_task_resources;
+  const auto &string_id_map = cluster_resource_scheduler_->GetStringIdMap();
+  for (auto &entry : leased_workers_) {
+    std::shared_ptr<WorkerInterface> worker = entry.second;
+    auto &task_spec = worker->GetAssignedTask().GetTaskSpecification();
+    if (!task_spec.PlacementGroupBundleId().first.IsNil()) {
+      continue;
+    }
+
+    auto task_id = worker->GetAssignedTaskId();
+    auto actor_id = task_id.ActorId();
+    if (!actor_id.IsNil() && task_id == TaskID::ForActorCreationTask(actor_id)) {
+      // This task ID corresponds to an actor creation task.
+      continue;
+    }
+
+    if (auto allocated_instances = worker->GetAllocatedInstances()) {
+      auto resource_request = allocated_instances->ToResourceRequest();
+      for (size_t i = 0; i < resource_request.predefined_resources.size(); i++) {
+        if (resource_request.predefined_resources[i] > 0) {
+          total_normal_task_resources[ResourceEnumToString(PredefinedResources(i))] +=
+              resource_request.predefined_resources[i];
+        }
+      }
+      for (auto &entry : resource_request.custom_resources) {
+        if (entry.second > 0) {
+          total_normal_task_resources[string_id_map.Get(entry.first)] += entry.second;
+        }
+      }
+    }
+  }
+  return ResourceSet(total_normal_task_resources);
+}
+
+uint64_t ClusterTaskManager::MaxRunningTasksPerSchedulingClass(
+    SchedulingClass sched_cls_id) const {
+  auto sched_cls = TaskSpecification::GetSchedulingClassDescriptor(sched_cls_id);
+  double cpu_req = sched_cls.resource_set.GetNumCpusAsDouble();
+  uint64_t total_cpus =
+      cluster_resource_scheduler_->GetLocalResourceManager().GetNumCpus();
+
+  if (cpu_req == 0 || total_cpus == 0) {
+    return std::numeric_limits<uint64_t>::max();
+  }
+  return static_cast<uint64_t>(std::round(total_cpus / cpu_req));
+}
+
+std::string ClusterTaskManager::GetBestSchedulableNode(const internal::Work &work,
+                                                       bool requires_object_store_memory,
+                                                       bool force_spillback,
+                                                       bool *is_infeasible) {
+  // If the local node is available, we should directly return it instead of
+  // going through the full hybrid policy since we don't want spillback.
+  if (work.grant_or_reject && !force_spillback && IsLocallySchedulable(work.task)) {
+    *is_infeasible = false;
+    return self_node_id_.Binary();
+  }
+
+  // This argument is used to set violation, which is an unsupported feature now.
+  int64_t _unused;
+  return cluster_resource_scheduler_->GetBestSchedulableNode(
+      work.task.GetTaskSpecification().GetRequiredPlacementResources().GetResourceMap(),
+      work.task.GetTaskSpecification().GetMessage().scheduling_strategy(),
+      requires_object_store_memory,
+      work.task.GetTaskSpecification().IsActorCreationTask(), force_spillback, &_unused,
+      is_infeasible);
+}
+
+}  // namespace raylet
+}  // namespace ray