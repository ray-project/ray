--- conflicted
+++ resolved
@@ -81,14 +81,9 @@
       RayTask task = work->task;
       RAY_LOG(DEBUG) << "Scheduling pending task "
                      << task.GetTaskSpecification().TaskId();
-<<<<<<< HEAD
-      std::string node_id_string = cluster_resource_scheduler_->GetBestSchedulableNode(
+      auto scheduling_node_id = cluster_resource_scheduler_->GetBestSchedulableNode(
           task.GetTaskSpecification(),
           work->PrioritizeLocalNode(),
-=======
-      auto scheduling_node_id = cluster_resource_scheduler_->GetBestSchedulableNode(
-          task.GetTaskSpecification(), work->PrioritizeLocalNode(),
->>>>>>> 991a62dd
           /*exclude_local_node*/ false,
           /*requires_object_store_memory*/ false,
           &is_infeasible);
@@ -140,14 +135,9 @@
     RAY_LOG(DEBUG) << "Check if the infeasible task is schedulable in any node. task_id:"
                    << task.GetTaskSpecification().TaskId();
     bool is_infeasible;
-<<<<<<< HEAD
-    std::string node_id_string = cluster_resource_scheduler_->GetBestSchedulableNode(
+    cluster_resource_scheduler_->GetBestSchedulableNode(
         task.GetTaskSpecification(),
         work->PrioritizeLocalNode(),
-=======
-    cluster_resource_scheduler_->GetBestSchedulableNode(
-        task.GetTaskSpecification(), work->PrioritizeLocalNode(),
->>>>>>> 991a62dd
         /*exclude_local_node*/ false,
         /*requires_object_store_memory*/ false,
         &is_infeasible);
