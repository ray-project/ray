--- conflicted
+++ resolved
@@ -142,13 +142,6 @@
 void ClusterTaskManager::DispatchScheduledTasksToWorkers(
     WorkerPoolInterface &worker_pool,
     std::unordered_map<WorkerID, std::shared_ptr<WorkerInterface>> &leased_workers) {
-  using job_id_runtime_env_hash_pair = std::pair<size_t, int>;
-  // TODO(simon): blocked_runtime_env_to_skip is added as a hack to make sure tasks
-  // requiring different runtime env doesn't block each other. We need to find a
-  // long term solution for this, see #17154.
-  std::unordered_set<job_id_runtime_env_hash_pair,
-                     boost::hash<job_id_runtime_env_hash_pair>>
-      blocked_runtime_env_to_skip;
   // Check every task in task_to_dispatch queue to see
   // whether it can be dispatched and ran. This avoids head-of-line
   // blocking where a task which cannot be dispatched because
@@ -163,22 +156,17 @@
       const auto &task = work->task;
       const auto spec = task.GetTaskSpecification();
       TaskID task_id = spec.TaskId();
-<<<<<<< HEAD
+
       if (work->dispatch_finished) {
         work_it = dispatch_queue.erase(work_it);
         continue;
       } else if (work->waiting_worker_popped) {
-=======
+        work_it++;
+        continue;
+      }
+
       const auto runtime_env_worker_key =
           std::make_pair(spec.JobId().Hash(), spec.GetRuntimeEnvHash());
-
-      // Current task and runtime env combination doesn't have an available worker,
-      // therefore skipping the task.
-      if (blocked_runtime_env_to_skip.count(runtime_env_worker_key) > 0) {
->>>>>>> e701ded5
-        work_it++;
-        continue;
-      }
 
       bool args_missing = false;
       bool success = PinTaskArgsIfMemoryAvailable(spec, &args_missing);
@@ -252,18 +240,24 @@
       } else {
         // The local node has the available resources to run the task, so we should run
         // it.
-<<<<<<< HEAD
+        std::string allocated_instances_serialized_json = "{}";
+        if (RayConfig::instance().worker_resource_limits_enabled()) {
+          allocated_instances_serialized_json =
+              cluster_resource_scheduler_->SerializedTaskResourceInstances(
+                  allocated_instances);
+        }
         work->waiting_worker_popped = true;
-        tasks_waiting_workers_popped_index_.emplace(task_id, work);
+        pending_workers_index_.emplace(task_id, work);
         worker_pool_.PopWorker(
-            spec, [this, allocated_instances, task_id](
-                      const std::shared_ptr<WorkerInterface> worker, Status status) {
-              auto it = tasks_waiting_workers_popped_index_.find(task_id);
-              RAY_CHECK(it != tasks_waiting_workers_popped_index_.end());
-              auto work = it->second;
-              auto reply = work->reply;
-              auto callback = work->callback;
-              auto canceled = work->canceled;
+            spec,
+            [this, allocated_instances, task_id, runtime_env_worker_key](
+                const std::shared_ptr<WorkerInterface> worker, Status status) {
+              auto it = pending_workers_index_.find(task_id);
+              RAY_CHECK(it != pending_workers_index_.end());
+              const auto &work = it->second;
+              const auto &reply = work->reply;
+              const auto &callback = work->callback;
+              const auto &canceled = work->canceled;
               if (canceled || !worker) {
                 if (canceled) {
                   RAY_LOG(DEBUG)
@@ -299,42 +293,10 @@
                 }
                 work->dispatch_finished = true;
               }
-              tasks_waiting_workers_popped_index_.erase(task_id);
-            });
+              pending_workers_index_.erase(task_id);
+            },
+            allocated_instances_serialized_json);
         work_it++;
-=======
-        std::string allocated_instances_serialized_json = "{}";
-        if (RayConfig::instance().worker_resource_limits_enabled()) {
-          allocated_instances_serialized_json =
-              cluster_resource_scheduler_->SerializedTaskResourceInstances(
-                  allocated_instances);
-        }
-        std::shared_ptr<WorkerInterface> worker =
-            worker_pool_.PopWorker(spec, allocated_instances_serialized_json);
-        if (!worker) {
-          RAY_LOG(DEBUG) << "This node has available resources, but no worker processes "
-                            "to grant the lease.";
-          // We've already acquired resources so we need to release them to avoid
-          // double-acquiring when the next invocation of this function tries to schedule
-          // this task.
-          cluster_resource_scheduler_->ReleaseWorkerResources(allocated_instances);
-          ReleaseTaskArgs(task_id);
-          // It may be that no worker was available with the correct runtime env or
-          // correct job ID.  However, another task with a different env or job ID
-          // might have a worker available, so continue iterating through the queue.
-          work_it++;
-          // Keep track of runtime env that doesn't have workers available so we
-          // won't call PopWorker for subsequent tasks requiring the same runtime env.
-          blocked_runtime_env_to_skip.insert(runtime_env_worker_key);
-          continue;
-        }
-
-        RAY_LOG(DEBUG) << "Dispatching task " << task_id << " to worker "
-                       << worker->WorkerId();
-        auto reply = std::get<1>(*work_it);
-        auto callback = std::get<2>(*work_it);
-        Dispatch(worker, leased_workers_, allocated_instances, task, reply, callback);
->>>>>>> e701ded5
       }
     }
     if (is_infeasible) {
@@ -961,7 +923,7 @@
 void ClusterTaskManager::Dispatch(
     std::shared_ptr<WorkerInterface> worker,
     std::unordered_map<WorkerID, std::shared_ptr<WorkerInterface>> &leased_workers,
-    std::shared_ptr<TaskResourceInstances> allocated_instances, const Task &task,
+    const std::shared_ptr<TaskResourceInstances> &allocated_instances, const Task &task,
     rpc::RequestWorkerLeaseReply *reply, std::function<void(void)> send_reply_callback) {
   metric_tasks_dispatched_++;
   const auto &task_spec = task.GetTaskSpecification();
