--- conflicted
+++ resolved
@@ -327,17 +327,11 @@
         (*it)->task.GetTaskSpecification(),
         /*prioritize_local_node*/ true,
         /*exclude_local_node*/ force_spillback,
-<<<<<<< HEAD
         /*requires_object_store_memory*/ true,
         &is_infeasible);
-    if (!node_id_string.empty() && node_id_string != self_node_id_.Binary()) {
-      NodeID node_id = NodeID::FromBinary(node_id_string);
-=======
-        /*requires_object_store_memory*/ true, &is_infeasible);
     if (!scheduling_node_id.IsNil() &&
         scheduling_node_id.Binary() != self_node_id_.Binary()) {
       NodeID node_id = NodeID::FromBinary(scheduling_node_id.Binary());
->>>>>>> 991a62dd
       Spillback(node_id, *it);
       if (!task.GetTaskSpecification().GetDependencies().empty()) {
         task_dependency_manager_.RemoveTaskDependencies(
@@ -363,14 +357,9 @@
 
 bool LocalTaskManager::TrySpillback(const std::shared_ptr<internal::Work> &work,
                                     bool &is_infeasible) {
-<<<<<<< HEAD
-  std::string node_id_string = cluster_resource_scheduler_->GetBestSchedulableNode(
+  auto scheduling_node_id = cluster_resource_scheduler_->GetBestSchedulableNode(
       work->task.GetTaskSpecification(),
       work->PrioritizeLocalNode(),
-=======
-  auto scheduling_node_id = cluster_resource_scheduler_->GetBestSchedulableNode(
-      work->task.GetTaskSpecification(), work->PrioritizeLocalNode(),
->>>>>>> 991a62dd
       /*exclude_local_node*/ false,
       /*requires_object_store_memory*/ false,
       &is_infeasible);
@@ -1005,8 +994,7 @@
       // CPU resources by repeatedly blocking / unblocking a task. By allowing it to go
       // negative, at most one task can "borrow" this worker's resources.
       cluster_resource_scheduler_->GetLocalResourceManager().SubtractCPUResourceInstances(
-          cpu_instances,
-          /*allow_going_negative=*/true);
+          cpu_instances, /*allow_going_negative=*/true);
       worker->MarkUnblocked();
       return true;
     }
