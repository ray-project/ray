--- conflicted
+++ resolved
@@ -74,14 +74,8 @@
   SetResourceRequest,
   // Update the active set of object IDs in use on this worker.
   ReportActiveObjectIDs,
-<<<<<<< HEAD
   // Returns a worker to the raylet.
   // TODO: Port to grpc.
-=======
-  // Request a worker from the raylet with the specified resources.
-  RequestWorkerLease,
-  // Returns a worker to the raylet.
->>>>>>> 0ab387df
   ReturnWorker,
 }
 
@@ -100,13 +94,6 @@
   task_execution_spec: TaskExecutionSpecification;
 }
 
-<<<<<<< HEAD
-=======
-table WorkerLeaseRequest {
-  resource_spec: string;
-}
-
->>>>>>> 0ab387df
 table ReturnWorkerRequest {
   worker_port: int;
 }
