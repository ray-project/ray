--- conflicted
+++ resolved
@@ -95,12 +95,6 @@
   task_execution_spec: TaskExecutionSpecification;
 }
 
-<<<<<<< HEAD
-=======
-table SubmitTaskRequest {
-  task_spec: string;
-}
-
 table WorkerLeaseRequest {
   resource_spec: string;
 }
@@ -109,7 +103,6 @@
   worker_port: int;
 }
 
->>>>>>> 69dbc90d
 // This message describes a given resource that is reserved for a worker.
 table ResourceIdSetInfo {
   // The name of the resource.
