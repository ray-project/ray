// Local scheduler protocol specification

// TODO(swang): We put the flatbuffer types in a separate namespace for now to
// avoid conflicts with legacy Ray types.
namespace ray.protocol;

enum MessageType:int {
  // Task is submitted to the local scheduler. This is sent from a worker to a
  // local scheduler.
  SubmitTask = 1,
  // Notify the local scheduler that a task has finished. This is sent from a
  // worker to a local scheduler.
  TaskDone,
  // Log a message to the event table. This is sent from a worker to a local
  // scheduler.
  EventLogMessage,
  // Send an initial connection message to the local scheduler. This is sent
  // from a worker or driver to a local scheduler.
  RegisterClientRequest,
  // Send a reply confirming the successful registration of a worker or driver.
  // This is sent from the local scheduler to a worker or driver.
  RegisterClientReply,
  // Notify the local scheduler that this client is disconnecting gracefully.
  // This is sent from a worker to a local scheduler.
  DisconnectClient,
  // Get a new task from the local scheduler. This is sent from a worker to a
  // local scheduler.
  GetTask,
  // Tell a worker to execute a task. This is sent from a local scheduler to a
  // worker.
  ExecuteTask,
  // Reconstruct a possibly lost object. This is sent from a worker to a local
  // scheduler.
  ReconstructObject,
  // For a worker that was blocked on some object(s), tell the local scheduler
  // that the worker is now unblocked. This is sent from a worker to a local
  // scheduler.
  NotifyUnblocked,
  // Add a result table entry for an object put.
  PutObject,
  // A request to get the task frontier for an actor, called by the actor when
  // saving a checkpoint.
  GetActorFrontierRequest,
  // The ActorFrontier response to a GetActorFrontierRequest. The local
  // scheduler returns the actor's per-handle task counts and execution
  // dependencies, which can later be used as the argument to SetActorFrontier
  // when resuming from the checkpoint.
  GetActorFrontierReply,
  // A request to set the task frontier for an actor, called when resuming from
  // a checkpoint. The local scheduler will update the actor's per-handle task
  // counts and execution dependencies, discard any tasks that already executed
  // before the checkpoint, and make any tasks on the frontier runnable by
  // making their execution dependencies available.
  SetActorFrontier,
<<<<<<< HEAD
=======
  // A node manager request to process a task forwarded from another node manager.
>>>>>>> e0193a55
  ForwardTaskRequest
}

table TaskExecutionSpecification {
  // A list of object IDs representing the dependencies of this task that may
  // change at execution time.
  dependencies: [string];
  // The last time this task was received for scheduling.
  last_timestamp: double;
  // The number of times this task was spilled back by local schedulers.
  num_forwards: int;
}

table Task {
  task_specification: string;
  task_execution_spec: TaskExecutionSpecification;
}

table SubmitTaskRequest {
  execution_dependencies: [string];
  task_spec: string;
}

// This message is sent from the local scheduler to a worker.
table GetTaskReply {
  // A string of bytes representing the task specification.
  task_spec: string;
  // The IDs of the GPUs that the worker is allowed to use for this task.
  gpu_ids: [int];
}

// This struct is used to register a new worker with the local scheduler.
// It is shipped as part of local_scheduler_connect.
table RegisterClientRequest {
  // True if the client is a worker and false if the client is a driver.
  is_worker: bool;
  // The ID of the worker or driver.
  client_id: string;
  // The ID of the actor. This is NIL_ACTOR_ID if the worker is not an actor.
  actor_id: string;
  // The process ID of this worker.
  worker_pid: long;
  // The number of GPUs required by this actor.
  num_gpus: long;
}

table RegisterClientReply {
  // The IDs of the GPUs that are reserved for this worker.
  gpu_ids: [int];
}

table RegisterNodeManagerRequest {
  // GCS ClientID of the connecting node manager.
  client_id: string;
}

table ForwardTaskRequest {
  // The ID of the task to be forwarded.
  task_id: string;
  // The tasks in the uncommitted lineage of the forwarded task. This
  // should include task_id.
  uncommitted_tasks: [Task];
}

table ReconstructObject {
  // Object ID of the object that needs to be reconstructed.
  object_id: string;
}<|MERGE_RESOLUTION|>--- conflicted
+++ resolved
@@ -52,10 +52,7 @@
   // before the checkpoint, and make any tasks on the frontier runnable by
   // making their execution dependencies available.
   SetActorFrontier,
-<<<<<<< HEAD
-=======
   // A node manager request to process a task forwarded from another node manager.
->>>>>>> e0193a55
   ForwardTaskRequest
 }
 
