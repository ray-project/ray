#include "ray/raylet/monitor.h"

#include "ray/common/ray_config.h"
#include "ray/common/status.h"
#include "ray/util/util.h"

namespace ray {

namespace raylet {

/// \class Monitor
///
/// The monitor is responsible for listening for heartbeats from Raylets and
/// deciding when a Raylet has died. If the monitor does not hear from a Raylet
/// within heartbeat_timeout_milliseconds * num_heartbeats_timeout (defined in
/// the Ray configuration), then the monitor will mark that Raylet as dead in
/// the client table, which broadcasts the event to all other Raylets.
Monitor::Monitor(boost::asio::io_service &io_service, const std::string &redis_address,
                 int redis_port, const std::string &redis_password)
    : gcs_client_(gcs::GcsClientOptions(redis_address, redis_port, redis_password)),
      num_heartbeats_timeout_(RayConfig::instance().num_heartbeats_timeout()),
      heartbeat_timer_(io_service) {
  RAY_CHECK_OK(gcs_client_.Connect(io_service));
}

void Monitor::HandleHeartbeat(const ClientID &client_id,
                              const HeartbeatTableData &heartbeat_data) {
  heartbeats_[client_id] = num_heartbeats_timeout_;
  heartbeat_buffer_[client_id] = heartbeat_data;
}

void Monitor::Start() {
  const auto heartbeat_callback = [this](gcs::RedisGcsClient *client, const ClientID &id,
                                         const HeartbeatTableData &heartbeat_data) {
    HandleHeartbeat(id, heartbeat_data);
  };
  RAY_CHECK_OK(gcs_client_.heartbeat_table().Subscribe(
      JobID::Nil(), ClientID::Nil(), heartbeat_callback, nullptr, nullptr));
  Tick();
}

/// A periodic timer that checks for timed out clients.
void Monitor::Tick() {
  for (auto it = heartbeats_.begin(); it != heartbeats_.end();) {
    it->second--;
    if (it->second == 0) {
      if (dead_clients_.count(it->first) == 0) {
        auto client_id = it->first;
        RAY_LOG(WARNING) << "Client timed out: " << client_id;
        auto lookup_callback = [this, client_id](
<<<<<<< HEAD
                                   gcs::AsyncGcsClient *client, const ClientID &id,
                                   const std::vector<GcsNodeInfo> &node_infos) {
=======
                                   gcs::RedisGcsClient *client, const ClientID &id,
                                   const std::vector<ClientTableData> &all_data) {
>>>>>>> c10596a1
          bool marked = false;
          for (const auto &node_info : node_infos) {
            if (client_id.Binary() == node_info.node_id()
                && node_info.state() == GcsNodeInfo::DEAD) {
              // The node has been marked dead by itself.
              marked = true;
            }
          }
          if (!marked) {
            RAY_CHECK_OK(gcs_client_.client_table().MarkDisconnected(client_id));
            // Broadcast a warning to all of the drivers indicating that the node
            // has been marked as dead.
            // TODO(rkn): Define this constant somewhere else.
            std::string type = "node_removed";
            std::ostringstream error_message;
            error_message << "The node with client ID " << client_id
                          << " has been marked dead because the monitor"
                          << " has missed too many heartbeats from it.";
            // We use the nil JobID to broadcast the message to all drivers.
            RAY_CHECK_OK(gcs_client_.error_table().PushErrorToDriver(
                JobID::Nil(), type, error_message.str(), current_time_ms()));
          }
        };
        RAY_CHECK_OK(gcs_client_.client_table().Lookup(lookup_callback));
        dead_clients_.insert(client_id);
      }
      it = heartbeats_.erase(it);
    } else {
      it++;
    }
  }

  // Send any buffered heartbeats as a single publish.
  if (!heartbeat_buffer_.empty()) {
    auto batch = std::make_shared<HeartbeatBatchTableData>();
    for (const auto &heartbeat : heartbeat_buffer_) {
      batch->add_batch()->CopyFrom(heartbeat.second);
    }
    RAY_CHECK_OK(gcs_client_.heartbeat_batch_table().Add(JobID::Nil(), ClientID::Nil(),
                                                         batch, nullptr));
    heartbeat_buffer_.clear();
  }

  auto heartbeat_period = boost::posix_time::milliseconds(
      RayConfig::instance().heartbeat_timeout_milliseconds());
  heartbeat_timer_.expires_from_now(heartbeat_period);
  heartbeat_timer_.async_wait([this](const boost::system::error_code &error) {
    RAY_CHECK(!error);
    Tick();
  });
}

}  // namespace raylet

}  // namespace ray<|MERGE_RESOLUTION|>--- conflicted
+++ resolved
@@ -48,13 +48,8 @@
         auto client_id = it->first;
         RAY_LOG(WARNING) << "Client timed out: " << client_id;
         auto lookup_callback = [this, client_id](
-<<<<<<< HEAD
-                                   gcs::AsyncGcsClient *client, const ClientID &id,
-                                   const std::vector<GcsNodeInfo> &node_infos) {
-=======
-                                   gcs::RedisGcsClient *client, const ClientID &id,
-                                   const std::vector<ClientTableData> &all_data) {
->>>>>>> c10596a1
+            gcs::RedisGcsClient *client, const ClientID &id,
+            const std::vector<GcsNodeInfo> &node_infos) {
           bool marked = false;
           for (const auto &node_info : node_infos) {
             if (client_id.Binary() == node_info.node_id()
