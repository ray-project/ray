// Copyright 2017 The Ray Authors.
//
// Licensed under the Apache License, Version 2.0 (the "License");
// you may not use this file except in compliance with the License.
// You may obtain a copy of the License at
//
//  http://www.apache.org/licenses/LICENSE-2.0
//
// Unless required by applicable law or agreed to in writing, software
// distributed under the License is distributed on an "AS IS" BASIS,
// WITHOUT WARRANTIES OR CONDITIONS OF ANY KIND, either express or implied.
// See the License for the specific language governing permissions and
// limitations under the License.

#include "ray/raylet/local_object_manager.h"

#include "ray/common/asio/instrumented_io_context.h"
#include "ray/stats/metric_defs.h"
#include "ray/util/util.h"

namespace ray {

namespace raylet {

void LocalObjectManager::PinObjectsAndWaitForFree(
    const std::vector<ObjectID> &object_ids,
    const std::vector<bool> &owner_is_global_owner,
    std::vector<std::unique_ptr<RayObject>> &&objects,
    const rpc::Address &owner_address) {
  RAY_CHECK(object_ids.size() == owner_is_global_owner.size());
  for (size_t i = 0; i < object_ids.size(); i++) {
    const auto &object_id = object_ids[i];
    auto &object = objects[i];
    if (object == nullptr) {
      RAY_LOG(ERROR) << "Plasma object " << object_id
                     << " was evicted before the raylet could pin it.";
      continue;
    }

    const auto inserted =
        local_objects_.emplace(object_id, std::make_pair<>(owner_address, false));
    if (inserted.second) {
      // This is the first time we're pinning this object.
      RAY_LOG(DEBUG) << "Pinning object " << object_id;
      pinned_objects_size_ += object->GetSize();
      pinned_objects_.emplace(object_id, std::move(object));
    } else {
      auto original_worker_id =
          WorkerID::FromBinary(inserted.first->second.first.worker_id());
      auto new_worker_id = WorkerID::FromBinary(owner_address.worker_id());
      if (original_worker_id != new_worker_id) {
        // TODO(swang): Handle this case. We should use the new owner address
        // and object copy.
        RAY_LOG(WARNING)
            << "Received PinObjects request from a different owner " << new_worker_id
            << " from the original " << original_worker_id << ". Object " << object_id
            << " may get freed while the new owner still has the object in scope.";
      }
      continue;
    }

    // if owner is global_owner, the current object not need to wait free.
    if (owner_is_global_owner[i]) continue;

    // Create a object eviction subscription message.
    auto wait_request = std::make_unique<rpc::WorkerObjectEvictionSubMessage>();
    wait_request->set_object_id(object_id.Binary());
    wait_request->set_intended_worker_id(owner_address.worker_id());
    rpc::Address subscriber_address;
    subscriber_address.set_raylet_id(self_node_id_.Binary());
    subscriber_address.set_ip_address(self_node_address_);
    subscriber_address.set_port(self_node_port_);
    wait_request->mutable_subscriber_address()->CopyFrom(subscriber_address);

    // If the subscription succeeds, register the subscription callback.
    // Callback is invoked when the owner publishes the object to evict.
    auto subscription_callback = [this, owner_address](const rpc::PubMessage &msg) {
      RAY_CHECK(msg.has_worker_object_eviction_message());
      const auto object_eviction_msg = msg.worker_object_eviction_message();
      const auto object_id = ObjectID::FromBinary(object_eviction_msg.object_id());
      ReleaseFreedObject(object_id);
      core_worker_subscriber_->Unsubscribe(
          rpc::ChannelType::WORKER_OBJECT_EVICTION, owner_address, object_id.Binary());
    };

    // Callback that is invoked when the owner of the object id is dead.
    auto owner_dead_callback = [this, owner_address](const std::string &object_id_binary,
                                                     const Status &) {
      const auto object_id = ObjectID::FromBinary(object_id_binary);
      ReleaseFreedObject(object_id);
    };

    auto sub_message = std::make_unique<rpc::SubMessage>();
    sub_message->mutable_worker_object_eviction_message()->Swap(wait_request.get());

    RAY_CHECK(core_worker_subscriber_->Subscribe(std::move(sub_message),
                                                 rpc::ChannelType::WORKER_OBJECT_EVICTION,
                                                 owner_address,
                                                 object_id.Binary(),
                                                 /*subscribe_done_callback=*/nullptr,
                                                 subscription_callback,
                                                 owner_dead_callback));
  }
}

void LocalObjectManager::ReleaseFreedObject(const ObjectID &object_id) {
  // Only free the object if it is not already freed.
  auto it = local_objects_.find(object_id);
  if (it == local_objects_.end() || it->second.second) {
    return;
  }
  // Mark the object as freed. NOTE(swang): We have to mark this instead of
  // deleting the entry immediately in case the object is currently being
  // spilled. In that case, we should process the free event once the object
  // spill is complete.
  it->second.second = true;

  RAY_LOG(DEBUG) << "Unpinning object " << object_id;
  // The object should be in one of these states: pinned, spilling, or spilled.
  RAY_CHECK((pinned_objects_.count(object_id) > 0) ||
            (spilled_objects_url_.count(object_id) > 0) ||
            (objects_pending_spill_.count(object_id) > 0));
  if (pinned_objects_.count(object_id)) {
    pinned_objects_size_ -= pinned_objects_[object_id]->GetSize();
    pinned_objects_.erase(object_id);
    local_objects_.erase(it);
  } else {
    // If the object is being spilled or is already spilled, then we will clean
    // up the local_objects_ entry once the spilled copy has been
    // freed.
    spilled_object_pending_delete_.push(object_id);
  }

  // Try to evict all copies of the object from the cluster.
  if (free_objects_period_ms_ >= 0) {
    objects_to_free_.push_back(object_id);
  }
  if (objects_to_free_.size() == free_objects_batch_size_ ||
      free_objects_period_ms_ == 0) {
    FlushFreeObjects();
  }
}

void LocalObjectManager::FlushFreeObjects() {
  if (!objects_to_free_.empty()) {
    RAY_LOG(DEBUG) << "Freeing " << objects_to_free_.size() << " out-of-scope objects";
    on_objects_freed_(objects_to_free_);
    objects_to_free_.clear();
  }
  ProcessSpilledObjectsDeleteQueue(free_objects_batch_size_);
  last_free_objects_at_ms_ = current_time_ms();
}

void LocalObjectManager::SpillObjectUptoMaxThroughput() {
  if (RayConfig::instance().object_spilling_config().empty()) {
    return;
  }

  // Spill as fast as we can using all our spill workers.
  bool can_spill_more = true;
  while (can_spill_more) {
    if (!SpillObjectsOfSize(min_spilling_size_)) {
      break;
    }
    {
      absl::MutexLock lock(&mutex_);
      can_spill_more = num_active_workers_ < max_active_workers_;
    }
  }
}

bool LocalObjectManager::IsSpillingInProgress() {
  absl::MutexLock lock(&mutex_);
  return num_active_workers_ > 0;
}

bool LocalObjectManager::SpillObjectsOfSize(int64_t num_bytes_to_spill) {
  if (RayConfig::instance().object_spilling_config().empty()) {
    return false;
  }

  RAY_LOG(DEBUG) << "Choosing objects to spill of total size " << num_bytes_to_spill;
  int64_t bytes_to_spill = 0;
  auto it = pinned_objects_.begin();
  std::vector<ObjectID> objects_to_spill;
  int64_t counts = 0;
  while (it != pinned_objects_.end() && counts < max_fused_object_count_) {
    if (is_plasma_object_spillable_(it->first)) {
      bytes_to_spill += it->second->GetSize();
      objects_to_spill.push_back(it->first);
    }
    it++;
    counts += 1;
  }
  if (objects_to_spill.empty()) {
    return false;
  }

  if (it == pinned_objects_.end() && bytes_to_spill < num_bytes_to_spill &&
      !objects_pending_spill_.empty()) {
    // We have gone through all spillable objects but we have not yet reached
    // the minimum bytes to spill and we are already spilling other objects.
    // Let those spill requests finish before we try to spill the current
    // objects. This gives us some time to decide whether we really need to
    // spill the current objects or if we can afford to wait for additional
    // objects to fuse with.
    return false;
  }
  RAY_LOG(DEBUG) << "Spilling objects of total size " << bytes_to_spill << " num objects "
                 << objects_to_spill.size();
  auto start_time = absl::GetCurrentTimeNanos();
  std::vector<ActorID> global_owner_ids;
  for (size_t index = 0; index < objects_to_spill.size(); index++) {
    global_owner_ids.push_back(ActorID::Nil());
  }
  SpillObjectsInternal(
      objects_to_spill,
      global_owner_ids,
      [this, bytes_to_spill, objects_to_spill, start_time](
          const Status &status, const std::unordered_map<ObjectID, std::string> &) {
        if (!status.ok()) {
          RAY_LOG(DEBUG) << "Failed to spill objects: " << status.ToString();
        } else {
          auto now = absl::GetCurrentTimeNanos();
          RAY_LOG(DEBUG) << "Spilled " << bytes_to_spill << " bytes in "
                         << (now - start_time) / 1e6 << "ms";
          spilled_bytes_total_ += bytes_to_spill;
          spilled_objects_total_ += objects_to_spill.size();
          // Adjust throughput timing to account for concurrent spill operations.
          spill_time_total_s_ +=
              (now - std::max(start_time, last_spill_finish_ns_)) / 1e9;
          if (now - last_spill_log_ns_ > 1e9) {
            last_spill_log_ns_ = now;
            std::stringstream msg;
            // Keep :info_message: in sync with LOG_PREFIX_INFO_MESSAGE in
            // ray_constants.py.
            msg << ":info_message:Spilled "
                << static_cast<int>(spilled_bytes_total_ / (1024 * 1024)) << " MiB, "
                << spilled_objects_total_ << " objects, write throughput "
                << static_cast<int>(spilled_bytes_total_ / (1024 * 1024) /
                                    spill_time_total_s_)
                << " MiB/s.";
            if (next_spill_error_log_bytes_ > 0 &&
                spilled_bytes_total_ >= next_spill_error_log_bytes_) {
              // Add an advisory the first time this is logged.
              if (next_spill_error_log_bytes_ ==
                  RayConfig::instance().verbose_spill_logs()) {
                msg << " Set RAY_verbose_spill_logs=0 to disable this message.";
              }
              // Exponential backoff on the spill messages.
              next_spill_error_log_bytes_ *= 2;
              RAY_LOG(ERROR) << msg.str();
            } else {
              RAY_LOG(INFO) << msg.str();
            }
          }
          last_spill_finish_ns_ = now;
        }
      });
  return true;
}

void LocalObjectManager::SpillObjects(
    const std::vector<ObjectID> &object_ids,
    const std::vector<ActorID> &global_owner_ids,
    std::function<void(const ray::Status &,
                       const std::unordered_map<ObjectID, std::string> &)> callback) {
  SpillObjectsInternal(object_ids, global_owner_ids, callback);
}

void LocalObjectManager::SpillObjectsInternal(
    const std::vector<ObjectID> &object_ids,
    const std::vector<ActorID> &global_owner_ids,
    std::function<void(const ray::Status &,
                       const std::unordered_map<ObjectID, std::string> &)> callback) {
  std::vector<ObjectID> objects_to_spill;
  std::vector<ActorID> spill_object_global_owner_ids;
  // Filter for the objects that can be spilled.
  RAY_CHECK(object_ids.size() == global_owner_ids.size());
  for (size_t index = 0; index < object_ids.size(); index++) {
    const ObjectID &id = object_ids[index];
    const ActorID &global_owner_id = global_owner_ids[index];
    // We should not spill an object that we are not the primary copy for, or
    // objects that are already being spilled.
    if (pinned_objects_.count(id) == 0 && objects_pending_spill_.count(id) == 0) {
      if (callback) {
        callback(Status::Invalid("Requested spill for object that is not marked as "
                                 "the primary copy."),
                 {});
      }
      return;
    }

    // Add objects that we are the primary copy for, and that we are not
    // already spilling.
    auto it = pinned_objects_.find(id);
    if (it != pinned_objects_.end()) {
      RAY_LOG(DEBUG) << "Spilling object " << id;
      objects_to_spill.push_back(id);
      spill_object_global_owner_ids.push_back(global_owner_id);

      // Move a pinned object to the pending spill object.
      auto object_size = it->second->GetSize();
      num_bytes_pending_spill_ += object_size;
      objects_pending_spill_[id] = std::move(it->second);

      pinned_objects_size_ -= object_size;
      pinned_objects_.erase(it);
    }
  }

  if (objects_to_spill.empty()) {
    if (callback) {
      callback(Status::Invalid("All objects are already being spilled."), {});
    }
    return;
  }
  {
    absl::MutexLock lock(&mutex_);
    num_active_workers_ += 1;
  }
  io_worker_pool_.PopSpillWorker(
      [this, objects_to_spill, spill_object_global_owner_ids, callback](
          std::shared_ptr<WorkerInterface> io_worker) {
        rpc::SpillObjectsRequest request;
        std::vector<ObjectID> requested_objects_to_spill;
<<<<<<< HEAD
        RAY_CHECK(objects_to_spill.size() == spill_object_global_owner_ids.size());
        for (size_t index = 0; index < objects_to_spill.size(); index++) {
          const ObjectID &object_id = objects_to_spill[index];
          const ActorID &global_owner_id = spill_object_global_owner_ids[index];
          RAY_CHECK(objects_pending_spill_.count(object_id));
=======
        for (const auto &object_id : objects_to_spill) {
          auto it = objects_pending_spill_.find(object_id);
          RAY_CHECK(it != objects_pending_spill_.end());
>>>>>>> a9697722
          auto freed_it = local_objects_.find(object_id);
          // If the object hasn't already been freed, spill it.
          if (freed_it == local_objects_.end() || freed_it->second.second) {
            num_bytes_pending_spill_ -= it->second->GetSize();
            objects_pending_spill_.erase(it);
          } else {
            auto ref = request.add_object_refs_to_spill();
            ref->set_object_id(object_id.Binary());
            ref->set_global_owner_id(global_owner_id.Binary());
            ref->mutable_owner_address()->CopyFrom(freed_it->second.first);
            RAY_LOG(DEBUG) << "Sending spill request for object " << object_id;
            requested_objects_to_spill.push_back(object_id);
          }
        }

        if (request.object_refs_to_spill_size() == 0) {
          {
            absl::MutexLock lock(&mutex_);
            num_active_workers_ -= 1;
          }
          io_worker_pool_.PushSpillWorker(io_worker);
          callback(Status::OK());
          return;
        }

        io_worker->rpc_client()->SpillObjects(
            request,
            [this, requested_objects_to_spill, callback, io_worker](
                const ray::Status &status, const rpc::SpillObjectsReply &r) {
              {
                absl::MutexLock lock(&mutex_);
                num_active_workers_ -= 1;
              }
              io_worker_pool_.PushSpillWorker(io_worker);
              size_t num_objects_spilled = status.ok() ? r.spilled_objects_url_size() : 0;
              // Object spilling is always done in the order of the request.
              // For example, if an object succeeded, it'll guarentee that all objects
              // before this will succeed.
              RAY_CHECK(num_objects_spilled <= requested_objects_to_spill.size());
              for (size_t i = num_objects_spilled; i != requested_objects_to_spill.size();
                   ++i) {
                const auto &object_id = requested_objects_to_spill[i];
                auto it = objects_pending_spill_.find(object_id);
                RAY_CHECK(it != objects_pending_spill_.end());
                pinned_objects_size_ += it->second->GetSize();
                num_bytes_pending_spill_ -= it->second->GetSize();
                pinned_objects_.emplace(object_id, std::move(it->second));
                objects_pending_spill_.erase(it);
              }

              if (!status.ok()) {
                RAY_LOG(ERROR) << "Failed to send object spilling request: "
                               << status.ToString();
              } else {
                OnObjectSpilled(requested_objects_to_spill, r);
              }
              if (callback) {
                std::unordered_map<ObjectID, std::string> object_to_spilled_url;
                for (size_t i = 0; i < static_cast<size_t>(r.spilled_objects_url_size());
                     ++i) {
                  const ObjectID &object_id = requested_objects_to_spill[i];
                  const std::string &spilled_url = r.spilled_objects_url(i);
                  object_to_spilled_url.emplace(object_id, spilled_url);
                }
                callback(status, object_to_spilled_url);
              }
            });
      });

  // Deleting spilled objects can fall behind when there is a lot
  // of concurrent spilling and object frees. Clear the queue here
  // if needed.
  if (spilled_object_pending_delete_.size() >= free_objects_batch_size_) {
    ProcessSpilledObjectsDeleteQueue(free_objects_batch_size_);
  }
}

void LocalObjectManager::OnObjectSpilled(const std::vector<ObjectID> &object_ids,
                                         const rpc::SpillObjectsReply &worker_reply) {
  for (size_t i = 0; i < static_cast<size_t>(worker_reply.spilled_objects_url_size());
       ++i) {
    const ObjectID &object_id = object_ids[i];
    const std::string &object_url = worker_reply.spilled_objects_url(i);
    RAY_LOG(DEBUG) << "Object " << object_id << " spilled at " << object_url;

    // Update the object_id -> url_ref_count to use it for deletion later.
    // We need to track the references here because a single file can contain
    // multiple objects, and we shouldn't delete the file until
    // all the objects are gone out of scope.
    // object_url is equivalent to url_with_offset.
    auto parsed_url = ParseURL(object_url);
    const auto base_url_it = parsed_url->find("url");
    RAY_CHECK(base_url_it != parsed_url->end());
    if (!url_ref_count_.contains(base_url_it->second)) {
      url_ref_count_[base_url_it->second] = 1;
    } else {
      url_ref_count_[base_url_it->second] += 1;
    }

    // Mark that the object is spilled and unpin the pending requests.
    spilled_objects_url_.emplace(object_id, object_url);
    RAY_LOG(DEBUG) << "Unpinning pending spill object " << object_id;
    auto it = objects_pending_spill_.find(object_id);
    RAY_CHECK(it != objects_pending_spill_.end());
    const auto object_size = it->second->GetSize();
    num_bytes_pending_spill_ -= object_size;
    objects_pending_spill_.erase(it);

    // Asynchronously Update the spilled URL.
    auto freed_it = local_objects_.find(object_id);
    if (freed_it == local_objects_.end() || freed_it->second.second) {
      RAY_LOG(DEBUG) << "Spilled object already freed, skipping send of spilled URL to "
                        "object directory for object "
                     << object_id;
      continue;
    }
    const auto &worker_addr = freed_it->second.first;
    object_directory_->ReportObjectSpilled(
        object_id, self_node_id_, worker_addr, object_url, is_external_storage_type_fs_);
  }
}

std::string LocalObjectManager::GetLocalSpilledObjectURL(const ObjectID &object_id) {
  if (!is_external_storage_type_fs_) {
    // If the external storage is cloud storage like S3, returns the empty string.
    // In that case, the URL is supposed to be obtained by OBOD.
    return "";
  }
  auto entry = spilled_objects_url_.find(object_id);
  if (entry != spilled_objects_url_.end()) {
    return entry->second;
  } else {
    return "";
  }
}

void LocalObjectManager::AsyncRestoreSpilledObject(
    const ObjectID &object_id,
    int64_t object_size,
    const std::string &object_url,
    std::function<void(const ray::Status &)> callback) {
  if (objects_pending_restore_.count(object_id) > 0) {
    // If the same object is restoring, we dedup here.
    return;
  }

  RAY_CHECK(objects_pending_restore_.emplace(object_id).second)
      << "Object dedupe wasn't done properly. Please report if you see this issue.";
  num_bytes_pending_restore_ += object_size;
  io_worker_pool_.PopRestoreWorker([this, object_id, object_size, object_url, callback](
                                       std::shared_ptr<WorkerInterface> io_worker) {
    auto start_time = absl::GetCurrentTimeNanos();
    RAY_LOG(DEBUG) << "Sending restore spilled object request";
    rpc::RestoreSpilledObjectsRequest request;
    request.add_spilled_objects_url(std::move(object_url));
    request.add_object_ids_to_restore(object_id.Binary());
    io_worker->rpc_client()->RestoreSpilledObjects(
        request,
        [this, start_time, object_id, object_size, callback, io_worker](
            const ray::Status &status, const rpc::RestoreSpilledObjectsReply &r) {
          io_worker_pool_.PushRestoreWorker(io_worker);
          num_bytes_pending_restore_ -= object_size;
          objects_pending_restore_.erase(object_id);
          if (!status.ok()) {
            RAY_LOG(ERROR) << "Failed to send restore spilled object request: "
                           << status.ToString();
          } else {
            auto now = absl::GetCurrentTimeNanos();
            auto restored_bytes = r.bytes_restored_total();
            RAY_LOG(DEBUG) << "Restored " << restored_bytes << " in "
                           << (now - start_time) / 1e6 << "ms. Object id:" << object_id;
            restored_bytes_total_ += restored_bytes;
            restored_objects_total_ += 1;
            // Adjust throughput timing to account for concurrent restore operations.
            restore_time_total_s_ +=
                (now - std::max(start_time, last_restore_finish_ns_)) / 1e9;
            if (now - last_restore_log_ns_ > 1e9) {
              last_restore_log_ns_ = now;
              RAY_LOG(INFO) << "Restored "
                            << static_cast<int>(restored_bytes_total_ / (1024 * 1024))
                            << " MiB, " << restored_objects_total_
                            << " objects, read throughput "
                            << static_cast<int>(restored_bytes_total_ / (1024 * 1024) /
                                                restore_time_total_s_)
                            << " MiB/s";
            }
            last_restore_finish_ns_ = now;
          }
          if (callback) {
            callback(status);
          }
        });
  });
}

void LocalObjectManager::ProcessSpilledObjectsDeleteQueue(uint32_t max_batch_size) {
  std::vector<std::string> object_urls_to_delete;
  // Process upto batch size of objects to delete.
  while (!spilled_object_pending_delete_.empty() &&
         object_urls_to_delete.size() < max_batch_size) {
    auto &object_id = spilled_object_pending_delete_.front();
    // If the object is still spilling, do nothing. This will block other entries to be
    // processed, but it should be fine because the spilling will be eventually done,
    // and deleting objects is the low priority tasks. This will instead enable simpler
    // logic after this block.
    if (objects_pending_spill_.contains(object_id)) {
      break;
    }

    // Object id is either spilled or not spilled at this point.
    const auto spilled_objects_url_it = spilled_objects_url_.find(object_id);
    if (spilled_objects_url_it != spilled_objects_url_.end()) {
      // If the object was spilled, see if we can delete it. We should first check the
      // ref count.
      std::string &object_url = spilled_objects_url_it->second;
      // Note that here, we need to parse the object url to obtain the base_url.
      auto parsed_url = ParseURL(object_url);
      const auto base_url_it = parsed_url->find("url");
      RAY_CHECK(base_url_it != parsed_url->end());
      const auto &url_ref_count_it = url_ref_count_.find(base_url_it->second);
      RAY_CHECK(url_ref_count_it != url_ref_count_.end())
          << "url_ref_count_ should exist when spilled_objects_url_ exists. Please "
             "submit a Github issue if you see this error.";
      url_ref_count_it->second -= 1;

      // If there's no more refs, delete the object.
      if (url_ref_count_it->second == 0) {
        url_ref_count_.erase(url_ref_count_it);
        RAY_LOG(DEBUG) << "The URL " << object_url
                       << " is deleted because the references are out of scope.";
        object_urls_to_delete.emplace_back(object_url);
      }
      spilled_objects_url_.erase(spilled_objects_url_it);
    } else {
      // If the object was not spilled, it gets pinned again. Unpin here to
      // prevent a memory leak.
      pinned_objects_.erase(object_id);
    }
    local_objects_.erase(object_id);
    spilled_object_pending_delete_.pop();
  }
  if (object_urls_to_delete.size() > 0) {
    DeleteSpilledObjects(object_urls_to_delete);
  }
}

void LocalObjectManager::DeleteSpilledObjects(std::vector<std::string> &urls_to_delete) {
  io_worker_pool_.PopDeleteWorker(
      [this, urls_to_delete](std::shared_ptr<WorkerInterface> io_worker) {
        RAY_LOG(DEBUG) << "Sending delete spilled object request. Length: "
                       << urls_to_delete.size();
        rpc::DeleteSpilledObjectsRequest request;
        for (const auto &url : urls_to_delete) {
          request.add_spilled_objects_url(std::move(url));
        }
        io_worker->rpc_client()->DeleteSpilledObjects(
            request,
            [this, io_worker](const ray::Status &status,
                              const rpc::DeleteSpilledObjectsReply &reply) {
              io_worker_pool_.PushDeleteWorker(io_worker);
              if (!status.ok()) {
                RAY_LOG(ERROR) << "Failed to send delete spilled object request: "
                               << status.ToString();
              }
            });
      });
}

void LocalObjectManager::FillObjectSpillingStats(rpc::GetNodeStatsReply *reply) const {
  auto stats = reply->mutable_store_stats();
  stats->set_spill_time_total_s(spill_time_total_s_);
  stats->set_spilled_bytes_total(spilled_bytes_total_);
  stats->set_spilled_objects_total(spilled_objects_total_);
  stats->set_restore_time_total_s(restore_time_total_s_);
  stats->set_restored_bytes_total(restored_bytes_total_);
  stats->set_restored_objects_total(restored_objects_total_);
  stats->set_object_store_bytes_primary_copy(pinned_objects_size_);
}

void LocalObjectManager::RecordMetrics() const {
  /// Record Metrics.
  if (spilled_bytes_total_ != 0 && spill_time_total_s_ != 0) {
    ray::stats::STATS_spill_manager_throughput_mb.Record(
        spilled_bytes_total_ / 1024 / 1024 / spill_time_total_s_, "Spilled");
  }
  if (restored_bytes_total_ != 0 && restore_time_total_s_ != 0) {
    ray::stats::STATS_spill_manager_throughput_mb.Record(
        restored_bytes_total_ / 1024 / 1024 / restore_time_total_s_, "Restored");
  }
  ray::stats::STATS_spill_manager_objects.Record(pinned_objects_.size(), "Pinned");
  ray::stats::STATS_spill_manager_objects.Record(objects_pending_restore_.size(),
                                                 "PendingRestore");
  ray::stats::STATS_spill_manager_objects.Record(objects_pending_spill_.size(),
                                                 "PendingSpill");

  ray::stats::STATS_spill_manager_objects_bytes.Record(pinned_objects_size_, "Pinned");
  ray::stats::STATS_spill_manager_objects_bytes.Record(num_bytes_pending_spill_,
                                                       "PendingSpill");
  ray::stats::STATS_spill_manager_objects_bytes.Record(num_bytes_pending_restore_,
                                                       "PendingRestore");
  ray::stats::STATS_spill_manager_objects_bytes.Record(spilled_bytes_total_, "Spilled");
  ray::stats::STATS_spill_manager_objects_bytes.Record(restored_objects_total_,
                                                       "Restored");

  ray::stats::STATS_spill_manager_request_total.Record(spilled_objects_total_, "Spilled");
  ray::stats::STATS_spill_manager_request_total.Record(restored_objects_total_,
                                                       "Restored");
}

int64_t LocalObjectManager::GetPrimaryBytes() const {
  return pinned_objects_size_ + num_bytes_pending_spill_;
}

bool LocalObjectManager::HasLocallySpilledObjects() const {
  if (!is_external_storage_type_fs_) {
    // External storage is not local.
    return false;
  }
  // Report non-zero usage when there are spilled / spill-pending live objects, to
  // prevent this node from being drained. Note that the value reported here is also
  // used for scheduling.
  return !spilled_objects_url_.empty();
}

std::string LocalObjectManager::DebugString() const {
  std::stringstream result;
  result << "LocalObjectManager:\n";
  result << "- num pinned objects: " << pinned_objects_.size() << "\n";
  result << "- pinned objects size: " << pinned_objects_size_ << "\n";
  result << "- num objects pending restore: " << objects_pending_restore_.size() << "\n";
  result << "- num objects pending spill: " << objects_pending_spill_.size() << "\n";
  result << "- num bytes pending spill: " << num_bytes_pending_spill_ << "\n";
  result << "- cumulative spill requests: " << spilled_objects_total_ << "\n";
  result << "- cumulative restore requests: " << restored_objects_total_ << "\n";
  result << "- spilled objects pending delete: " << spilled_object_pending_delete_.size()
         << "\n";
  return result.str();
}

};  // namespace raylet
};  // namespace ray<|MERGE_RESOLUTION|>--- conflicted
+++ resolved
@@ -324,17 +324,12 @@
           std::shared_ptr<WorkerInterface> io_worker) {
         rpc::SpillObjectsRequest request;
         std::vector<ObjectID> requested_objects_to_spill;
-<<<<<<< HEAD
         RAY_CHECK(objects_to_spill.size() == spill_object_global_owner_ids.size());
         for (size_t index = 0; index < objects_to_spill.size(); index++) {
           const ObjectID &object_id = objects_to_spill[index];
           const ActorID &global_owner_id = spill_object_global_owner_ids[index];
-          RAY_CHECK(objects_pending_spill_.count(object_id));
-=======
-        for (const auto &object_id : objects_to_spill) {
           auto it = objects_pending_spill_.find(object_id);
           RAY_CHECK(it != objects_pending_spill_.end());
->>>>>>> a9697722
           auto freed_it = local_objects_.find(object_id);
           // If the object hasn't already been freed, spill it.
           if (freed_it == local_objects_.end() || freed_it->second.second) {
