<<<<<<< HEAD
// Copyright 2017 The Ray Authors.
//
// Licensed under the Apache License, Version 2.0 (the "License");
// you may not use this file except in compliance with the License.
// You may obtain a copy of the License at
//
//  http://www.apache.org/licenses/LICENSE-2.0
//
// Unless required by applicable law or agreed to in writing, software
// distributed under the License is distributed on an "AS IS" BASIS,
// WITHOUT WARRANTIES OR CONDITIONS OF ANY KIND, either express or implied.
// See the License for the specific language governing permissions and
// limitations under the License.

#include "ray/raylet/local_object_manager.h"

#include "ray/common/asio/instrumented_io_context.h"
#include "ray/stats/metric_defs.h"
#include "ray/util/util.h"

namespace ray {

namespace raylet {

void LocalObjectManager::PinObjects(const std::vector<ObjectID> &object_ids,
                                    std::vector<std::unique_ptr<RayObject>> &&objects,
                                    const rpc::Address &owner_address) {
  for (size_t i = 0; i < object_ids.size(); i++) {
    const auto &object_id = object_ids[i];
    auto &object = objects[i];
    if (object == nullptr) {
      RAY_LOG(ERROR) << "Plasma object " << object_id
                     << " was evicted before the raylet could pin it.";
      continue;
    }
    RAY_LOG(DEBUG) << "Pinning object " << object_id;
    pinned_objects_size_ += object->GetSize();
    pinned_objects_.emplace(object_id, std::make_pair(std::move(object), owner_address));
  }
}

void LocalObjectManager::WaitForObjectFree(const rpc::Address &owner_address,
                                           const std::vector<ObjectID> &object_ids) {
  for (const auto &object_id : object_ids) {
    // Create a object eviction subscription message.
    auto wait_request = std::make_unique<rpc::WorkerObjectEvictionSubMessage>();
    wait_request->set_object_id(object_id.Binary());
    wait_request->set_intended_worker_id(owner_address.worker_id());
    rpc::Address subscriber_address;
    subscriber_address.set_raylet_id(self_node_id_.Binary());
    subscriber_address.set_ip_address(self_node_address_);
    subscriber_address.set_port(self_node_port_);
    wait_request->mutable_subscriber_address()->CopyFrom(subscriber_address);

    // If the subscription succeeds, register the subscription callback.
    // Callback is invoked when the owner publishes the object to evict.
    auto subscription_callback = [this, owner_address](const rpc::PubMessage &msg) {
      RAY_CHECK(msg.has_worker_object_eviction_message());
      const auto object_eviction_msg = msg.worker_object_eviction_message();
      const auto object_id = ObjectID::FromBinary(object_eviction_msg.object_id());
      ReleaseFreedObject(object_id);
      core_worker_subscriber_->Unsubscribe(rpc::ChannelType::WORKER_OBJECT_EVICTION,
                                           owner_address, object_id.Binary());
    };

    // Callback that is invoked when the owner of the object id is dead.
    auto owner_dead_callback = [this](const std::string &object_id_binary,
                                      const Status &) {
      const auto object_id = ObjectID::FromBinary(object_id_binary);
      ReleaseFreedObject(object_id);
    };

    auto sub_message = std::make_unique<rpc::SubMessage>();
    sub_message->mutable_worker_object_eviction_message()->Swap(wait_request.get());

    RAY_CHECK(core_worker_subscriber_->Subscribe(
        std::move(sub_message), rpc::ChannelType::WORKER_OBJECT_EVICTION, owner_address,
        object_id.Binary(), /*subscribe_done_callback=*/nullptr, subscription_callback,
        owner_dead_callback));
  }
}

void LocalObjectManager::ReleaseFreedObject(const ObjectID &object_id) {
  RAY_LOG(DEBUG) << "Unpinning object " << object_id;
  // The object should be in one of these stats. pinned, spilling, or spilled.
  RAY_CHECK((pinned_objects_.count(object_id) > 0) ||
            (spilled_objects_url_.count(object_id) > 0) ||
            (objects_pending_spill_.count(object_id) > 0));
  spilled_object_pending_delete_.push(object_id);
  if (pinned_objects_.count(object_id)) {
    pinned_objects_size_ -= pinned_objects_[object_id].first->GetSize();
    pinned_objects_.erase(object_id);
  }

  // Try to evict all copies of the object from the cluster.
  if (free_objects_period_ms_ >= 0) {
    objects_to_free_.push_back(object_id);
  }
  if (objects_to_free_.size() == free_objects_batch_size_ ||
      free_objects_period_ms_ == 0) {
    FlushFreeObjects();
  }
}

void LocalObjectManager::FlushFreeObjects() {
  if (!objects_to_free_.empty()) {
    RAY_LOG(DEBUG) << "Freeing " << objects_to_free_.size() << " out-of-scope objects";
    on_objects_freed_(objects_to_free_);
    objects_to_free_.clear();
  }
  // Deletion wouldn't work when the object pinning is not enabled.
  ProcessSpilledObjectsDeleteQueue(free_objects_batch_size_);
  last_free_objects_at_ms_ = current_time_ms();
}

void LocalObjectManager::SpillObjectUptoMaxThroughput() {
  if (RayConfig::instance().object_spilling_config().empty()) {
    return;
  }

  // Spill as fast as we can using all our spill workers.
  bool can_spill_more = true;
  while (can_spill_more) {
    if (!SpillObjectsOfSize(min_spilling_size_)) {
      break;
    }
    {
      absl::MutexLock lock(&mutex_);
      num_active_workers_ += 1;
      can_spill_more = num_active_workers_ < max_active_workers_;
    }
  }
}

bool LocalObjectManager::IsSpillingInProgress() {
  absl::MutexLock lock(&mutex_);
  return num_active_workers_ > 0;
}

bool LocalObjectManager::SpillObjectsOfSize(int64_t num_bytes_to_spill) {
  if (RayConfig::instance().object_spilling_config().empty()) {
    return false;
  }

  RAY_LOG(DEBUG) << "Choosing objects to spill of total size " << num_bytes_to_spill;
  int64_t bytes_to_spill = 0;
  auto it = pinned_objects_.begin();
  std::vector<ObjectID> objects_to_spill;
  int64_t counts = 0;
  while (bytes_to_spill <= num_bytes_to_spill && it != pinned_objects_.end() &&
         counts < max_fused_object_count_) {
    if (is_plasma_object_spillable_(it->first)) {
      bytes_to_spill += it->second.first->GetSize();
      objects_to_spill.push_back(it->first);
    }
    it++;
    counts += 1;
  }
  if (!objects_to_spill.empty()) {
    RAY_LOG(DEBUG) << "Spilling objects of total size " << bytes_to_spill
                   << " num objects " << objects_to_spill.size();
    auto start_time = absl::GetCurrentTimeNanos();
    SpillObjectsInternal(objects_to_spill, [this, bytes_to_spill, objects_to_spill,
                                            start_time](const Status &status) {
      if (!status.ok()) {
        RAY_LOG(DEBUG) << "Failed to spill objects: " << status.ToString();
      } else {
        auto now = absl::GetCurrentTimeNanos();
        RAY_LOG(DEBUG) << "Spilled " << bytes_to_spill << " bytes in "
                       << (now - start_time) / 1e6 << "ms";
        spilled_bytes_total_ += bytes_to_spill;
        spilled_objects_total_ += objects_to_spill.size();
        // Adjust throughput timing to account for concurrent spill operations.
        spill_time_total_s_ += (now - std::max(start_time, last_spill_finish_ns_)) / 1e9;
        if (now - last_spill_log_ns_ > 1e9) {
          last_spill_log_ns_ = now;
          RAY_LOG(INFO) << "Spilled "
                        << static_cast<int>(spilled_bytes_total_ / (1024 * 1024))
                        << " MiB, " << spilled_objects_total_
                        << " objects, write throughput "
                        << static_cast<int>(spilled_bytes_total_ / (1024 * 1024) /
                                            spill_time_total_s_)
                        << " MiB/s";
        }
        last_spill_finish_ns_ = now;
      }
    });
    return true;
  }
  return false;
}

void LocalObjectManager::SpillObjects(const std::vector<ObjectID> &object_ids,
                                      std::function<void(const ray::Status &)> callback) {
  SpillObjectsInternal(object_ids, callback);
}

void LocalObjectManager::SpillObjectsInternal(
    const std::vector<ObjectID> &object_ids,
    std::function<void(const ray::Status &)> callback) {
  std::vector<ObjectID> objects_to_spill;
  // Filter for the objects that can be spilled.
  for (const auto &id : object_ids) {
    // We should not spill an object that we are not the primary copy for, or
    // objects that are already being spilled.
    if (pinned_objects_.count(id) == 0 && objects_pending_spill_.count(id) == 0) {
      if (callback) {
        callback(
            Status::Invalid("Requested spill for object that is not marked as "
                            "the primary copy."));
      }
      return;
    }

    // Add objects that we are the primary copy for, and that we are not
    // already spilling.
    auto it = pinned_objects_.find(id);
    if (it != pinned_objects_.end()) {
      RAY_LOG(DEBUG) << "Spilling object " << id;
      objects_to_spill.push_back(id);

      // Move a pinned object to the pending spill object.
      auto object_size = it->second.first->GetSize();
      num_bytes_pending_spill_ += object_size;
      objects_pending_spill_[id] = std::move(it->second);

      pinned_objects_size_ -= object_size;
      pinned_objects_.erase(it);
    }
  }

  if (objects_to_spill.empty()) {
    if (callback) {
      callback(Status::Invalid("All objects are already being spilled."));
    }
    return;
  }
  io_worker_pool_.PopSpillWorker(
      [this, objects_to_spill, callback](std::shared_ptr<WorkerInterface> io_worker) {
        rpc::SpillObjectsRequest request;
        for (const auto &object_id : objects_to_spill) {
          RAY_LOG(DEBUG) << "Sending spill request for object " << object_id;
          auto ref = request.add_object_refs_to_spill();
          ref->set_object_id(object_id.Binary());
          auto it = objects_pending_spill_.find(object_id);
          RAY_CHECK(it != objects_pending_spill_.end());
          ref->mutable_owner_address()->CopyFrom(it->second.second);
        }
        io_worker->rpc_client()->SpillObjects(
            request, [this, objects_to_spill, callback, io_worker](
                         const ray::Status &status, const rpc::SpillObjectsReply &r) {
              {
                absl::MutexLock lock(&mutex_);
                num_active_workers_ -= 1;
              }
              io_worker_pool_.PushSpillWorker(io_worker);
              size_t num_objects_spilled = status.ok() ? r.spilled_objects_url_size() : 0;
              // Object spilling is always done in the order of the request.
              // For example, if an object succeeded, it'll guarentee that all objects
              // before this will succeed.
              RAY_CHECK(num_objects_spilled <= objects_to_spill.size());
              for (size_t i = num_objects_spilled; i != objects_to_spill.size(); ++i) {
                const auto &object_id = objects_to_spill[i];
                auto it = objects_pending_spill_.find(object_id);
                RAY_CHECK(it != objects_pending_spill_.end());
                pinned_objects_size_ += it->second.first->GetSize();
                num_bytes_pending_spill_ -= it->second.first->GetSize();
                pinned_objects_.emplace(object_id, std::move(it->second));
                objects_pending_spill_.erase(it);
              }

              if (!status.ok()) {
                RAY_LOG(ERROR) << "Failed to send object spilling request: "
                               << status.ToString();
              } else {
                OnObjectSpilled(objects_to_spill, r);
              }
              if (callback) {
                callback(status);
              }
            });
      });
}

void LocalObjectManager::OnObjectSpilled(const std::vector<ObjectID> &object_ids,
                                         const rpc::SpillObjectsReply &worker_reply) {
  for (size_t i = 0; i < static_cast<size_t>(worker_reply.spilled_objects_url_size());
       ++i) {
    const ObjectID &object_id = object_ids[i];
    const std::string &object_url = worker_reply.spilled_objects_url(i);
    RAY_LOG(DEBUG) << "Object " << object_id << " spilled at " << object_url;
    // Choose a node id to report. If an external storage type is not a filesystem, we
    // don't need to report where this object is spilled.
    const auto node_id_object_spilled =
        is_external_storage_type_fs_ ? self_node_id_ : NodeID::Nil();

    // Update the object_id -> url_ref_count to use it for deletion later.
    // We need to track the references here because a single file can contain
    // multiple objects, and we shouldn't delete the file until
    // all the objects are gone out of scope.
    // object_url is equivalent to url_with_offset.
    auto parsed_url = ParseURL(object_url);
    const auto base_url_it = parsed_url->find("url");
    RAY_CHECK(base_url_it != parsed_url->end());
    if (!url_ref_count_.contains(base_url_it->second)) {
      url_ref_count_[base_url_it->second] = 1;
    } else {
      url_ref_count_[base_url_it->second] += 1;
    }

    // Mark that the object is spilled and unpin the pending requests.
    spilled_objects_url_.emplace(object_id, object_url);
    RAY_LOG(DEBUG) << "Unpinning pending spill object " << object_id;
    auto it = objects_pending_spill_.find(object_id);
    RAY_CHECK(it != objects_pending_spill_.end());
    const auto object_size = it->second.first->GetSize();
    const auto worker_addr = it->second.second;
    num_bytes_pending_spill_ -= object_size;
    objects_pending_spill_.erase(it);

    // Asynchronously Update the spilled URL.
    rpc::AddSpilledUrlRequest request;
    request.set_object_id(object_id.Binary());
    request.set_spilled_url(object_url);
    request.set_spilled_node_id(node_id_object_spilled.Binary());
    request.set_size(object_size);

    auto owner_client = owner_client_pool_.GetOrConnect(worker_addr);
    RAY_LOG(DEBUG) << "Sending spilled URL " << object_url << " for object " << object_id
                   << " to owner " << WorkerID::FromBinary(worker_addr.worker_id());
    owner_client->AddSpilledUrl(
        request,
        [object_id, object_url](Status status, const rpc::AddSpilledUrlReply &reply) {
          // TODO(sang): Currently we assume there's no network failure. We should handle
          // it properly.
          if (!status.ok()) {
            RAY_LOG(DEBUG)
                << "Failed to send spilled url for object " << object_id
                << " to object directory, considering the object to have been freed: "
                << status.ToString();
          } else {
            RAY_LOG(DEBUG) << "Object " << object_id << " spilled to " << object_url
                           << " and object directory has been informed";
          }
        });
  }
}

std::string LocalObjectManager::GetLocalSpilledObjectURL(const ObjectID &object_id) {
  if (!is_external_storage_type_fs_) {
    // If the external storage is cloud storage like S3, returns the empty string.
    // In that case, the URL is supposed to be obtained by OBOD.
    return "";
  }
  auto entry = spilled_objects_url_.find(object_id);
  if (entry != spilled_objects_url_.end()) {
    return entry->second;
  } else {
    return "";
  }
}

void LocalObjectManager::AsyncRestoreSpilledObject(
    const ObjectID &object_id, const std::string &object_url,
    std::function<void(const ray::Status &)> callback) {
  if (objects_pending_restore_.count(object_id) > 0) {
    // If the same object is restoring, we dedup here.
    return;
  }

  RAY_CHECK(objects_pending_restore_.emplace(object_id).second)
      << "Object dedupe wasn't done properly. Please report if you see this issue.";
  io_worker_pool_.PopRestoreWorker([this, object_id, object_url, callback](
                                       std::shared_ptr<WorkerInterface> io_worker) {
    auto start_time = absl::GetCurrentTimeNanos();
    RAY_LOG(DEBUG) << "Sending restore spilled object request";
    rpc::RestoreSpilledObjectsRequest request;
    request.add_spilled_objects_url(std::move(object_url));
    request.add_object_ids_to_restore(object_id.Binary());
    io_worker->rpc_client()->RestoreSpilledObjects(
        request,
        [this, start_time, object_id, callback, io_worker](
            const ray::Status &status, const rpc::RestoreSpilledObjectsReply &r) {
          io_worker_pool_.PushRestoreWorker(io_worker);
          objects_pending_restore_.erase(object_id);
          if (!status.ok()) {
            RAY_LOG(ERROR) << "Failed to send restore spilled object request: "
                           << status.ToString();
          } else {
            auto now = absl::GetCurrentTimeNanos();
            auto restored_bytes = r.bytes_restored_total();
            RAY_LOG(DEBUG) << "Restored " << restored_bytes << " in "
                           << (now - start_time) / 1e6 << "ms. Object id:" << object_id;
            restored_bytes_total_ += restored_bytes;
            restored_objects_total_ += 1;
            // Adjust throughput timing to account for concurrent restore operations.
            restore_time_total_s_ +=
                (now - std::max(start_time, last_restore_finish_ns_)) / 1e9;
            if (now - last_restore_log_ns_ > 1e9) {
              last_restore_log_ns_ = now;
              RAY_LOG(INFO) << "Restored "
                            << static_cast<int>(restored_bytes_total_ / (1024 * 1024))
                            << " MiB, " << restored_objects_total_
                            << " objects, read throughput "
                            << static_cast<int>(restored_bytes_total_ / (1024 * 1024) /
                                                restore_time_total_s_)
                            << " MiB/s";
            }
            last_restore_finish_ns_ = now;
          }
          if (callback) {
            callback(status);
          }
        });
  });
}

void LocalObjectManager::ProcessSpilledObjectsDeleteQueue(uint32_t max_batch_size) {
  std::vector<std::string> object_urls_to_delete;
  // Process upto batch size of objects to delete.
  while (!spilled_object_pending_delete_.empty() &&
         object_urls_to_delete.size() < max_batch_size) {
    auto &object_id = spilled_object_pending_delete_.front();
    // If the object is still spilling, do nothing. This will block other entries to be
    // processed, but it should be fine because the spilling will be eventually done,
    // and deleting objects is the low priority tasks. This will instead enable simpler
    // logic after this block.
    if (objects_pending_spill_.contains(object_id)) {
      break;
    }

    // Object id is either spilled or not spilled at this point.
    const auto spilled_objects_url_it = spilled_objects_url_.find(object_id);
    if (spilled_objects_url_it != spilled_objects_url_.end()) {
      // If the object was spilled, see if we can delete it. We should first check the
      // ref count.
      std::string &object_url = spilled_objects_url_it->second;
      // Note that here, we need to parse the object url to obtain the base_url.
      auto parsed_url = ParseURL(object_url);
      const auto base_url_it = parsed_url->find("url");
      RAY_CHECK(base_url_it != parsed_url->end());
      const auto &url_ref_count_it = url_ref_count_.find(base_url_it->second);
      RAY_CHECK(url_ref_count_it != url_ref_count_.end())
          << "url_ref_count_ should exist when spilled_objects_url_ exists. Please "
             "submit a Github issue if you see this error.";
      url_ref_count_it->second -= 1;

      // If there's no more refs, delete the object.
      if (url_ref_count_it->second == 0) {
        url_ref_count_.erase(url_ref_count_it);
        RAY_LOG(DEBUG) << "The URL " << object_url
                       << " is deleted because the references are out of scope.";
        object_urls_to_delete.emplace_back(object_url);
      }
      spilled_objects_url_.erase(spilled_objects_url_it);
    }
    spilled_object_pending_delete_.pop();
  }
  if (object_urls_to_delete.size() > 0) {
    DeleteSpilledObjects(object_urls_to_delete);
  }
}

void LocalObjectManager::DeleteSpilledObjects(std::vector<std::string> &urls_to_delete) {
  io_worker_pool_.PopDeleteWorker(
      [this, urls_to_delete](std::shared_ptr<WorkerInterface> io_worker) {
        RAY_LOG(DEBUG) << "Sending delete spilled object request. Length: "
                       << urls_to_delete.size();
        rpc::DeleteSpilledObjectsRequest request;
        for (const auto &url : urls_to_delete) {
          request.add_spilled_objects_url(std::move(url));
        }
        io_worker->rpc_client()->DeleteSpilledObjects(
            request, [this, io_worker](const ray::Status &status,
                                       const rpc::DeleteSpilledObjectsReply &reply) {
              io_worker_pool_.PushDeleteWorker(io_worker);
              if (!status.ok()) {
                RAY_LOG(ERROR) << "Failed to send delete spilled object request: "
                               << status.ToString();
              }
            });
      });
}

void LocalObjectManager::FillObjectSpillingStats(rpc::GetNodeStatsReply *reply) const {
  auto stats = reply->mutable_store_stats();
  stats->set_spill_time_total_s(spill_time_total_s_);
  stats->set_spilled_bytes_total(spilled_bytes_total_);
  stats->set_spilled_objects_total(spilled_objects_total_);
  stats->set_restore_time_total_s(restore_time_total_s_);
  stats->set_restored_bytes_total(restored_bytes_total_);
  stats->set_restored_objects_total(restored_objects_total_);
  stats->set_object_store_bytes_primary_copy(pinned_objects_size_);
}

void LocalObjectManager::RecordObjectSpillingStats() const {
  if (spilled_bytes_total_ != 0 && spill_time_total_s_ != 0) {
    stats::SpillingBandwidthMB.Record(spilled_bytes_total_ / 1024 / 1024 /
                                      spill_time_total_s_);
  }
  if (restored_bytes_total_ != 0 && restore_time_total_s_ != 0) {
    stats::RestoringBandwidthMB.Record(restored_bytes_total_ / 1024 / 1024 /
                                       restore_time_total_s_);
  }
}

std::string LocalObjectManager::DebugString() const {
  std::stringstream result;
  result << "LocalObjectManager:\n";
  result << "- num pinned objects: " << pinned_objects_.size() << "\n";
  result << "- pinned objects size: " << pinned_objects_size_ << "\n";
  result << "- num objects pending restore: " << objects_pending_restore_.size() << "\n";
  result << "- num objects pending spill: " << objects_pending_spill_.size() << "\n";
  result << "- num bytes pending spill: " << num_bytes_pending_spill_ << "\n";
  result << "- cumulative spill requests: " << spilled_objects_total_ << "\n";
  result << "- cumulative restore requests: " << restored_objects_total_ << "\n";
  return result.str();
}

};  // namespace raylet
};  // namespace ray
=======
// Copyright 2017 The Ray Authors.
//
// Licensed under the Apache License, Version 2.0 (the "License");
// you may not use this file except in compliance with the License.
// You may obtain a copy of the License at
//
//  http://www.apache.org/licenses/LICENSE-2.0
//
// Unless required by applicable law or agreed to in writing, software
// distributed under the License is distributed on an "AS IS" BASIS,
// WITHOUT WARRANTIES OR CONDITIONS OF ANY KIND, either express or implied.
// See the License for the specific language governing permissions and
// limitations under the License.

#include "ray/raylet/local_object_manager.h"

#include "ray/common/asio/instrumented_io_context.h"
#include "ray/stats/metric_defs.h"
#include "ray/util/util.h"

namespace ray {

namespace raylet {

void LocalObjectManager::PinObjectsAndWaitForFree(
    const std::vector<ObjectID> &object_ids,
    std::vector<std::unique_ptr<RayObject>> &&objects,
    const rpc::Address &owner_address) {
  for (size_t i = 0; i < object_ids.size(); i++) {
    const auto &object_id = object_ids[i];
    auto &object = objects[i];
    if (object == nullptr) {
      RAY_LOG(ERROR) << "Plasma object " << object_id
                     << " was evicted before the raylet could pin it.";
      continue;
    }

    const auto inserted =
        local_objects_.emplace(object_id, std::make_pair<>(owner_address, false));
    if (inserted.second) {
      // This is the first time we're pinning this object.
      RAY_LOG(DEBUG) << "Pinning object " << object_id;
      pinned_objects_size_ += object->GetSize();
      pinned_objects_.emplace(object_id, std::move(object));
    } else {
      auto original_worker_id =
          WorkerID::FromBinary(inserted.first->second.first.worker_id());
      auto new_worker_id = WorkerID::FromBinary(owner_address.worker_id());
      if (original_worker_id != new_worker_id) {
        // TODO(swang): Handle this case. We should use the new owner address
        // and object copy.
        RAY_LOG(WARNING)
            << "Received PinObjects request from a different owner " << new_worker_id
            << " from the original " << original_worker_id << ". Object " << object_id
            << " may get freed while the new owner still has the object in scope.";
      }
      continue;
    }

    // Create a object eviction subscription message.
    auto wait_request = std::make_unique<rpc::WorkerObjectEvictionSubMessage>();
    wait_request->set_object_id(object_id.Binary());
    wait_request->set_intended_worker_id(owner_address.worker_id());
    rpc::Address subscriber_address;
    subscriber_address.set_raylet_id(self_node_id_.Binary());
    subscriber_address.set_ip_address(self_node_address_);
    subscriber_address.set_port(self_node_port_);
    wait_request->mutable_subscriber_address()->CopyFrom(subscriber_address);

    // If the subscription succeeds, register the subscription callback.
    // Callback is invoked when the owner publishes the object to evict.
    auto subscription_callback = [this, owner_address](const rpc::PubMessage &msg) {
      RAY_CHECK(msg.has_worker_object_eviction_message());
      const auto object_eviction_msg = msg.worker_object_eviction_message();
      const auto object_id = ObjectID::FromBinary(object_eviction_msg.object_id());
      ReleaseFreedObject(object_id);
      core_worker_subscriber_->Unsubscribe(rpc::ChannelType::WORKER_OBJECT_EVICTION,
                                           owner_address, object_id.Binary());
    };

    // Callback that is invoked when the owner of the object id is dead.
    auto owner_dead_callback = [this, owner_address](const std::string &object_id_binary,
                                                     const Status &) {
      const auto object_id = ObjectID::FromBinary(object_id_binary);
      ReleaseFreedObject(object_id);
    };

    auto sub_message = std::make_unique<rpc::SubMessage>();
    sub_message->mutable_worker_object_eviction_message()->Swap(wait_request.get());

    RAY_CHECK(core_worker_subscriber_->Subscribe(
        std::move(sub_message), rpc::ChannelType::WORKER_OBJECT_EVICTION, owner_address,
        object_id.Binary(), /*subscribe_done_callback=*/nullptr, subscription_callback,
        owner_dead_callback));
  }
}

void LocalObjectManager::ReleaseFreedObject(const ObjectID &object_id) {
  // Only free the object if it is not already freed.
  auto it = local_objects_.find(object_id);
  if (it == local_objects_.end() || it->second.second) {
    return;
  }
  // Mark the object as freed. NOTE(swang): We have to mark this instead of
  // deleting the entry immediately in case the object is currently being
  // spilled. In that case, we should process the free event once the object
  // spill is complete.
  it->second.second = true;

  RAY_LOG(DEBUG) << "Unpinning object " << object_id;
  // The object should be in one of these states: pinned, spilling, or spilled.
  RAY_CHECK((pinned_objects_.count(object_id) > 0) ||
            (spilled_objects_url_.count(object_id) > 0) ||
            (objects_pending_spill_.count(object_id) > 0));
  if (pinned_objects_.count(object_id)) {
    pinned_objects_size_ -= pinned_objects_[object_id]->GetSize();
    pinned_objects_.erase(object_id);
    local_objects_.erase(it);
  } else {
    // If the object is being spilled or is already spilled, then we will clean
    // up the local_objects_ entry once the spilled copy has been
    // freed.
    spilled_object_pending_delete_.push(object_id);
  }

  // Try to evict all copies of the object from the cluster.
  if (free_objects_period_ms_ >= 0) {
    objects_to_free_.push_back(object_id);
  }
  if (objects_to_free_.size() == free_objects_batch_size_ ||
      free_objects_period_ms_ == 0) {
    FlushFreeObjects();
  }
}

void LocalObjectManager::FlushFreeObjects() {
  if (!objects_to_free_.empty()) {
    RAY_LOG(DEBUG) << "Freeing " << objects_to_free_.size() << " out-of-scope objects";
    on_objects_freed_(objects_to_free_);
    objects_to_free_.clear();
  }
  // Deletion wouldn't work when the object pinning is not enabled.
  ProcessSpilledObjectsDeleteQueue(free_objects_batch_size_);
  last_free_objects_at_ms_ = current_time_ms();
}

void LocalObjectManager::SpillObjectUptoMaxThroughput() {
  if (RayConfig::instance().object_spilling_config().empty()) {
    return;
  }

  // Spill as fast as we can using all our spill workers.
  bool can_spill_more = true;
  while (can_spill_more) {
    if (!SpillObjectsOfSize(min_spilling_size_)) {
      break;
    }
    {
      absl::MutexLock lock(&mutex_);
      num_active_workers_ += 1;
      can_spill_more = num_active_workers_ < max_active_workers_;
    }
  }
}

bool LocalObjectManager::IsSpillingInProgress() {
  absl::MutexLock lock(&mutex_);
  return num_active_workers_ > 0;
}

bool LocalObjectManager::SpillObjectsOfSize(int64_t num_bytes_to_spill) {
  if (RayConfig::instance().object_spilling_config().empty()) {
    return false;
  }

  RAY_LOG(DEBUG) << "Choosing objects to spill of total size " << num_bytes_to_spill;
  int64_t bytes_to_spill = 0;
  auto it = pinned_objects_.begin();
  std::vector<ObjectID> objects_to_spill;
  int64_t counts = 0;
  while (bytes_to_spill <= num_bytes_to_spill && it != pinned_objects_.end() &&
         counts < max_fused_object_count_) {
    if (is_plasma_object_spillable_(it->first)) {
      bytes_to_spill += it->second->GetSize();
      objects_to_spill.push_back(it->first);
    }
    it++;
    counts += 1;
  }
  if (!objects_to_spill.empty()) {
    RAY_LOG(DEBUG) << "Spilling objects of total size " << bytes_to_spill
                   << " num objects " << objects_to_spill.size();
    auto start_time = absl::GetCurrentTimeNanos();
    SpillObjectsInternal(objects_to_spill, [this, bytes_to_spill, objects_to_spill,
                                            start_time](const Status &status) {
      if (!status.ok()) {
        RAY_LOG(DEBUG) << "Failed to spill objects: " << status.ToString();
      } else {
        auto now = absl::GetCurrentTimeNanos();
        RAY_LOG(DEBUG) << "Spilled " << bytes_to_spill << " bytes in "
                       << (now - start_time) / 1e6 << "ms";
        spilled_bytes_total_ += bytes_to_spill;
        spilled_objects_total_ += objects_to_spill.size();
        // Adjust throughput timing to account for concurrent spill operations.
        spill_time_total_s_ += (now - std::max(start_time, last_spill_finish_ns_)) / 1e9;
        if (now - last_spill_log_ns_ > 1e9) {
          last_spill_log_ns_ = now;
          RAY_LOG(INFO) << "Spilled "
                        << static_cast<int>(spilled_bytes_total_ / (1024 * 1024))
                        << " MiB, " << spilled_objects_total_
                        << " objects, write throughput "
                        << static_cast<int>(spilled_bytes_total_ / (1024 * 1024) /
                                            spill_time_total_s_)
                        << " MiB/s";
        }
        last_spill_finish_ns_ = now;
      }
    });
    return true;
  }
  return false;
}

void LocalObjectManager::SpillObjects(const std::vector<ObjectID> &object_ids,
                                      std::function<void(const ray::Status &)> callback) {
  SpillObjectsInternal(object_ids, callback);
}

void LocalObjectManager::SpillObjectsInternal(
    const std::vector<ObjectID> &object_ids,
    std::function<void(const ray::Status &)> callback) {
  std::vector<ObjectID> objects_to_spill;
  // Filter for the objects that can be spilled.
  for (const auto &id : object_ids) {
    // We should not spill an object that we are not the primary copy for, or
    // objects that are already being spilled.
    if (pinned_objects_.count(id) == 0 && objects_pending_spill_.count(id) == 0) {
      if (callback) {
        callback(
            Status::Invalid("Requested spill for object that is not marked as "
                            "the primary copy."));
      }
      return;
    }

    // Add objects that we are the primary copy for, and that we are not
    // already spilling.
    auto it = pinned_objects_.find(id);
    if (it != pinned_objects_.end()) {
      RAY_LOG(DEBUG) << "Spilling object " << id;
      objects_to_spill.push_back(id);

      // Move a pinned object to the pending spill object.
      auto object_size = it->second->GetSize();
      num_bytes_pending_spill_ += object_size;
      objects_pending_spill_[id] = std::move(it->second);

      pinned_objects_size_ -= object_size;
      pinned_objects_.erase(it);
    }
  }

  if (objects_to_spill.empty()) {
    if (callback) {
      callback(Status::Invalid("All objects are already being spilled."));
    }
    return;
  }
  io_worker_pool_.PopSpillWorker(
      [this, objects_to_spill, callback](std::shared_ptr<WorkerInterface> io_worker) {
        rpc::SpillObjectsRequest request;
        std::vector<ObjectID> requested_objects_to_spill;
        for (const auto &object_id : objects_to_spill) {
          RAY_CHECK(objects_pending_spill_.count(object_id));
          auto freed_it = local_objects_.find(object_id);
          // If the object hasn't already been freed, spill it.
          if (freed_it == local_objects_.end() || freed_it->second.second) {
            objects_pending_spill_.erase(object_id);
          } else {
            auto ref = request.add_object_refs_to_spill();
            ref->set_object_id(object_id.Binary());
            ref->mutable_owner_address()->CopyFrom(freed_it->second.first);
            RAY_LOG(DEBUG) << "Sending spill request for object " << object_id;
            requested_objects_to_spill.push_back(object_id);
          }
        }
        io_worker->rpc_client()->SpillObjects(
            request, [this, requested_objects_to_spill, callback, io_worker](
                         const ray::Status &status, const rpc::SpillObjectsReply &r) {
              {
                absl::MutexLock lock(&mutex_);
                num_active_workers_ -= 1;
              }
              io_worker_pool_.PushSpillWorker(io_worker);
              size_t num_objects_spilled = status.ok() ? r.spilled_objects_url_size() : 0;
              // Object spilling is always done in the order of the request.
              // For example, if an object succeeded, it'll guarentee that all objects
              // before this will succeed.
              RAY_CHECK(num_objects_spilled <= requested_objects_to_spill.size());
              for (size_t i = num_objects_spilled; i != requested_objects_to_spill.size();
                   ++i) {
                const auto &object_id = requested_objects_to_spill[i];
                auto it = objects_pending_spill_.find(object_id);
                RAY_CHECK(it != objects_pending_spill_.end());
                pinned_objects_size_ += it->second->GetSize();
                num_bytes_pending_spill_ -= it->second->GetSize();
                pinned_objects_.emplace(object_id, std::move(it->second));
                objects_pending_spill_.erase(it);
              }

              if (!status.ok()) {
                RAY_LOG(ERROR) << "Failed to send object spilling request: "
                               << status.ToString();
              } else {
                OnObjectSpilled(requested_objects_to_spill, r);
              }
              if (callback) {
                callback(status);
              }
            });
      });
}

void LocalObjectManager::OnObjectSpilled(const std::vector<ObjectID> &object_ids,
                                         const rpc::SpillObjectsReply &worker_reply) {
  for (size_t i = 0; i < static_cast<size_t>(worker_reply.spilled_objects_url_size());
       ++i) {
    const ObjectID &object_id = object_ids[i];
    const std::string &object_url = worker_reply.spilled_objects_url(i);
    RAY_LOG(DEBUG) << "Object " << object_id << " spilled at " << object_url;
    // Choose a node id to report. If an external storage type is not a filesystem, we
    // don't need to report where this object is spilled.
    const auto node_id_object_spilled =
        is_external_storage_type_fs_ ? self_node_id_ : NodeID::Nil();

    // Update the object_id -> url_ref_count to use it for deletion later.
    // We need to track the references here because a single file can contain
    // multiple objects, and we shouldn't delete the file until
    // all the objects are gone out of scope.
    // object_url is equivalent to url_with_offset.
    auto parsed_url = ParseURL(object_url);
    const auto base_url_it = parsed_url->find("url");
    RAY_CHECK(base_url_it != parsed_url->end());
    if (!url_ref_count_.contains(base_url_it->second)) {
      url_ref_count_[base_url_it->second] = 1;
    } else {
      url_ref_count_[base_url_it->second] += 1;
    }

    // Mark that the object is spilled and unpin the pending requests.
    spilled_objects_url_.emplace(object_id, object_url);
    RAY_LOG(DEBUG) << "Unpinning pending spill object " << object_id;
    auto it = objects_pending_spill_.find(object_id);
    RAY_CHECK(it != objects_pending_spill_.end());
    const auto object_size = it->second->GetSize();
    num_bytes_pending_spill_ -= object_size;
    objects_pending_spill_.erase(it);

    // Asynchronously Update the spilled URL.
    rpc::AddSpilledUrlRequest request;
    request.set_object_id(object_id.Binary());
    request.set_spilled_url(object_url);
    request.set_spilled_node_id(node_id_object_spilled.Binary());
    request.set_size(object_size);

    auto freed_it = local_objects_.find(object_id);
    if (freed_it == local_objects_.end() || freed_it->second.second) {
      RAY_LOG(DEBUG) << "Spilled object already freed, skipping send of spilled URL to "
                        "object directory for object "
                     << object_id;
      continue;
    }
    const auto &worker_addr = freed_it->second.first;
    auto owner_client = owner_client_pool_.GetOrConnect(worker_addr);
    RAY_LOG(DEBUG) << "Sending spilled URL " << object_url << " for object " << object_id
                   << " to owner " << WorkerID::FromBinary(worker_addr.worker_id());
    owner_client->AddSpilledUrl(
        request,
        [object_id, object_url](Status status, const rpc::AddSpilledUrlReply &reply) {
          // TODO(sang): Currently we assume there's no network failure. We should handle
          // it properly.
          if (!status.ok()) {
            RAY_LOG(DEBUG)
                << "Failed to send spilled url for object " << object_id
                << " to object directory, considering the object to have been freed: "
                << status.ToString();
          } else {
            RAY_LOG(DEBUG) << "Object " << object_id << " spilled to " << object_url
                           << " and object directory has been informed";
          }
        });
  }
}

std::string LocalObjectManager::GetLocalSpilledObjectURL(const ObjectID &object_id) {
  if (!is_external_storage_type_fs_) {
    // If the external storage is cloud storage like S3, returns the empty string.
    // In that case, the URL is supposed to be obtained by OBOD.
    return "";
  }
  auto entry = spilled_objects_url_.find(object_id);
  if (entry != spilled_objects_url_.end()) {
    return entry->second;
  } else {
    return "";
  }
}

void LocalObjectManager::AsyncRestoreSpilledObject(
    const ObjectID &object_id, const std::string &object_url,
    std::function<void(const ray::Status &)> callback) {
  if (objects_pending_restore_.count(object_id) > 0) {
    // If the same object is restoring, we dedup here.
    return;
  }

  RAY_CHECK(objects_pending_restore_.emplace(object_id).second)
      << "Object dedupe wasn't done properly. Please report if you see this issue.";
  io_worker_pool_.PopRestoreWorker([this, object_id, object_url, callback](
                                       std::shared_ptr<WorkerInterface> io_worker) {
    auto start_time = absl::GetCurrentTimeNanos();
    RAY_LOG(DEBUG) << "Sending restore spilled object request";
    rpc::RestoreSpilledObjectsRequest request;
    request.add_spilled_objects_url(std::move(object_url));
    request.add_object_ids_to_restore(object_id.Binary());
    io_worker->rpc_client()->RestoreSpilledObjects(
        request,
        [this, start_time, object_id, callback, io_worker](
            const ray::Status &status, const rpc::RestoreSpilledObjectsReply &r) {
          io_worker_pool_.PushRestoreWorker(io_worker);
          objects_pending_restore_.erase(object_id);
          if (!status.ok()) {
            RAY_LOG(ERROR) << "Failed to send restore spilled object request: "
                           << status.ToString();
          } else {
            auto now = absl::GetCurrentTimeNanos();
            auto restored_bytes = r.bytes_restored_total();
            RAY_LOG(DEBUG) << "Restored " << restored_bytes << " in "
                           << (now - start_time) / 1e6 << "ms. Object id:" << object_id;
            restored_bytes_total_ += restored_bytes;
            restored_objects_total_ += 1;
            // Adjust throughput timing to account for concurrent restore operations.
            restore_time_total_s_ +=
                (now - std::max(start_time, last_restore_finish_ns_)) / 1e9;
            if (now - last_restore_log_ns_ > 1e9) {
              last_restore_log_ns_ = now;
              RAY_LOG(INFO) << "Restored "
                            << static_cast<int>(restored_bytes_total_ / (1024 * 1024))
                            << " MiB, " << restored_objects_total_
                            << " objects, read throughput "
                            << static_cast<int>(restored_bytes_total_ / (1024 * 1024) /
                                                restore_time_total_s_)
                            << " MiB/s";
            }
            last_restore_finish_ns_ = now;
          }
          if (callback) {
            callback(status);
          }
        });
  });
}

void LocalObjectManager::ProcessSpilledObjectsDeleteQueue(uint32_t max_batch_size) {
  std::vector<std::string> object_urls_to_delete;
  // Process upto batch size of objects to delete.
  while (!spilled_object_pending_delete_.empty() &&
         object_urls_to_delete.size() < max_batch_size) {
    auto &object_id = spilled_object_pending_delete_.front();
    // If the object is still spilling, do nothing. This will block other entries to be
    // processed, but it should be fine because the spilling will be eventually done,
    // and deleting objects is the low priority tasks. This will instead enable simpler
    // logic after this block.
    if (objects_pending_spill_.contains(object_id)) {
      break;
    }

    // Object id is either spilled or not spilled at this point.
    const auto spilled_objects_url_it = spilled_objects_url_.find(object_id);
    if (spilled_objects_url_it != spilled_objects_url_.end()) {
      // If the object was spilled, see if we can delete it. We should first check the
      // ref count.
      std::string &object_url = spilled_objects_url_it->second;
      // Note that here, we need to parse the object url to obtain the base_url.
      auto parsed_url = ParseURL(object_url);
      const auto base_url_it = parsed_url->find("url");
      RAY_CHECK(base_url_it != parsed_url->end());
      const auto &url_ref_count_it = url_ref_count_.find(base_url_it->second);
      RAY_CHECK(url_ref_count_it != url_ref_count_.end())
          << "url_ref_count_ should exist when spilled_objects_url_ exists. Please "
             "submit a Github issue if you see this error.";
      url_ref_count_it->second -= 1;

      // If there's no more refs, delete the object.
      if (url_ref_count_it->second == 0) {
        url_ref_count_.erase(url_ref_count_it);
        RAY_LOG(DEBUG) << "The URL " << object_url
                       << " is deleted because the references are out of scope.";
        object_urls_to_delete.emplace_back(object_url);
      }
      spilled_objects_url_.erase(spilled_objects_url_it);
    } else {
      // If the object was not spilled, it gets pinned again. Unpin here to
      // prevent a memory leak.
      pinned_objects_.erase(object_id);
    }
    local_objects_.erase(object_id);
    spilled_object_pending_delete_.pop();
  }
  if (object_urls_to_delete.size() > 0) {
    DeleteSpilledObjects(object_urls_to_delete);
  }
}

void LocalObjectManager::DeleteSpilledObjects(std::vector<std::string> &urls_to_delete) {
  io_worker_pool_.PopDeleteWorker(
      [this, urls_to_delete](std::shared_ptr<WorkerInterface> io_worker) {
        RAY_LOG(DEBUG) << "Sending delete spilled object request. Length: "
                       << urls_to_delete.size();
        rpc::DeleteSpilledObjectsRequest request;
        for (const auto &url : urls_to_delete) {
          request.add_spilled_objects_url(std::move(url));
        }
        io_worker->rpc_client()->DeleteSpilledObjects(
            request, [this, io_worker](const ray::Status &status,
                                       const rpc::DeleteSpilledObjectsReply &reply) {
              io_worker_pool_.PushDeleteWorker(io_worker);
              if (!status.ok()) {
                RAY_LOG(ERROR) << "Failed to send delete spilled object request: "
                               << status.ToString();
              }
            });
      });
}

void LocalObjectManager::FillObjectSpillingStats(rpc::GetNodeStatsReply *reply) const {
  auto stats = reply->mutable_store_stats();
  stats->set_spill_time_total_s(spill_time_total_s_);
  stats->set_spilled_bytes_total(spilled_bytes_total_);
  stats->set_spilled_objects_total(spilled_objects_total_);
  stats->set_restore_time_total_s(restore_time_total_s_);
  stats->set_restored_bytes_total(restored_bytes_total_);
  stats->set_restored_objects_total(restored_objects_total_);
  stats->set_object_store_bytes_primary_copy(pinned_objects_size_);
}

void LocalObjectManager::RecordMetrics() const {
  /// Record Metrics.
  if (spilled_bytes_total_ != 0 && spill_time_total_s_ != 0) {
    ray::stats::STATS_spill_manager_throughput_mb.Record(
        spilled_bytes_total_ / 1024 / 1024 / spill_time_total_s_, "Spilled");
  }
  if (restored_bytes_total_ != 0 && restore_time_total_s_ != 0) {
    ray::stats::STATS_spill_manager_throughput_mb.Record(
        restored_bytes_total_ / 1024 / 1024 / restore_time_total_s_, "Restored");
  }
  ray::stats::STATS_spill_manager_objects.Record(pinned_objects_.size(), "Pinned");
  ray::stats::STATS_spill_manager_objects.Record(objects_pending_restore_.size(),
                                                 "PendingRestore");
  ray::stats::STATS_spill_manager_objects.Record(objects_pending_spill_.size(),
                                                 "PendingSpill");

  ray::stats::STATS_spill_manager_objects_bytes.Record(pinned_objects_size_, "Pinned");
  ray::stats::STATS_spill_manager_objects_bytes.Record(num_bytes_pending_spill_,
                                                       "PendingSpill");

  ray::stats::STATS_spill_manager_request_total.Record(spilled_objects_total_, "Spilled");
  ray::stats::STATS_spill_manager_request_total.Record(restored_objects_total_,
                                                       "Restored");
}

std::string LocalObjectManager::DebugString() const {
  std::stringstream result;
  result << "LocalObjectManager:\n";
  result << "- num pinned objects: " << pinned_objects_.size() << "\n";
  result << "- pinned objects size: " << pinned_objects_size_ << "\n";
  result << "- num objects pending restore: " << objects_pending_restore_.size() << "\n";
  result << "- num objects pending spill: " << objects_pending_spill_.size() << "\n";
  result << "- num bytes pending spill: " << num_bytes_pending_spill_ << "\n";
  result << "- cumulative spill requests: " << spilled_objects_total_ << "\n";
  result << "- cumulative restore requests: " << restored_objects_total_ << "\n";
  return result.str();
}

};  // namespace raylet
};  // namespace ray
>>>>>>> 19672688
<|MERGE_RESOLUTION|>--- conflicted
+++ resolved
@@ -1,1110 +1,586 @@
-<<<<<<< HEAD
-// Copyright 2017 The Ray Authors.
-//
-// Licensed under the Apache License, Version 2.0 (the "License");
-// you may not use this file except in compliance with the License.
-// You may obtain a copy of the License at
-//
-//  http://www.apache.org/licenses/LICENSE-2.0
-//
-// Unless required by applicable law or agreed to in writing, software
-// distributed under the License is distributed on an "AS IS" BASIS,
-// WITHOUT WARRANTIES OR CONDITIONS OF ANY KIND, either express or implied.
-// See the License for the specific language governing permissions and
-// limitations under the License.
-
-#include "ray/raylet/local_object_manager.h"
-
-#include "ray/common/asio/instrumented_io_context.h"
-#include "ray/stats/metric_defs.h"
-#include "ray/util/util.h"
-
-namespace ray {
-
-namespace raylet {
-
-void LocalObjectManager::PinObjects(const std::vector<ObjectID> &object_ids,
-                                    std::vector<std::unique_ptr<RayObject>> &&objects,
-                                    const rpc::Address &owner_address) {
-  for (size_t i = 0; i < object_ids.size(); i++) {
-    const auto &object_id = object_ids[i];
-    auto &object = objects[i];
-    if (object == nullptr) {
-      RAY_LOG(ERROR) << "Plasma object " << object_id
-                     << " was evicted before the raylet could pin it.";
-      continue;
-    }
-    RAY_LOG(DEBUG) << "Pinning object " << object_id;
-    pinned_objects_size_ += object->GetSize();
-    pinned_objects_.emplace(object_id, std::make_pair(std::move(object), owner_address));
-  }
-}
-
-void LocalObjectManager::WaitForObjectFree(const rpc::Address &owner_address,
-                                           const std::vector<ObjectID> &object_ids) {
-  for (const auto &object_id : object_ids) {
-    // Create a object eviction subscription message.
-    auto wait_request = std::make_unique<rpc::WorkerObjectEvictionSubMessage>();
-    wait_request->set_object_id(object_id.Binary());
-    wait_request->set_intended_worker_id(owner_address.worker_id());
-    rpc::Address subscriber_address;
-    subscriber_address.set_raylet_id(self_node_id_.Binary());
-    subscriber_address.set_ip_address(self_node_address_);
-    subscriber_address.set_port(self_node_port_);
-    wait_request->mutable_subscriber_address()->CopyFrom(subscriber_address);
-
-    // If the subscription succeeds, register the subscription callback.
-    // Callback is invoked when the owner publishes the object to evict.
-    auto subscription_callback = [this, owner_address](const rpc::PubMessage &msg) {
-      RAY_CHECK(msg.has_worker_object_eviction_message());
-      const auto object_eviction_msg = msg.worker_object_eviction_message();
-      const auto object_id = ObjectID::FromBinary(object_eviction_msg.object_id());
-      ReleaseFreedObject(object_id);
-      core_worker_subscriber_->Unsubscribe(rpc::ChannelType::WORKER_OBJECT_EVICTION,
-                                           owner_address, object_id.Binary());
-    };
-
-    // Callback that is invoked when the owner of the object id is dead.
-    auto owner_dead_callback = [this](const std::string &object_id_binary,
-                                      const Status &) {
-      const auto object_id = ObjectID::FromBinary(object_id_binary);
-      ReleaseFreedObject(object_id);
-    };
-
-    auto sub_message = std::make_unique<rpc::SubMessage>();
-    sub_message->mutable_worker_object_eviction_message()->Swap(wait_request.get());
-
-    RAY_CHECK(core_worker_subscriber_->Subscribe(
-        std::move(sub_message), rpc::ChannelType::WORKER_OBJECT_EVICTION, owner_address,
-        object_id.Binary(), /*subscribe_done_callback=*/nullptr, subscription_callback,
-        owner_dead_callback));
-  }
-}
-
-void LocalObjectManager::ReleaseFreedObject(const ObjectID &object_id) {
-  RAY_LOG(DEBUG) << "Unpinning object " << object_id;
-  // The object should be in one of these stats. pinned, spilling, or spilled.
-  RAY_CHECK((pinned_objects_.count(object_id) > 0) ||
-            (spilled_objects_url_.count(object_id) > 0) ||
-            (objects_pending_spill_.count(object_id) > 0));
-  spilled_object_pending_delete_.push(object_id);
-  if (pinned_objects_.count(object_id)) {
-    pinned_objects_size_ -= pinned_objects_[object_id].first->GetSize();
-    pinned_objects_.erase(object_id);
-  }
-
-  // Try to evict all copies of the object from the cluster.
-  if (free_objects_period_ms_ >= 0) {
-    objects_to_free_.push_back(object_id);
-  }
-  if (objects_to_free_.size() == free_objects_batch_size_ ||
-      free_objects_period_ms_ == 0) {
-    FlushFreeObjects();
-  }
-}
-
-void LocalObjectManager::FlushFreeObjects() {
-  if (!objects_to_free_.empty()) {
-    RAY_LOG(DEBUG) << "Freeing " << objects_to_free_.size() << " out-of-scope objects";
-    on_objects_freed_(objects_to_free_);
-    objects_to_free_.clear();
-  }
-  // Deletion wouldn't work when the object pinning is not enabled.
-  ProcessSpilledObjectsDeleteQueue(free_objects_batch_size_);
-  last_free_objects_at_ms_ = current_time_ms();
-}
-
-void LocalObjectManager::SpillObjectUptoMaxThroughput() {
-  if (RayConfig::instance().object_spilling_config().empty()) {
-    return;
-  }
-
-  // Spill as fast as we can using all our spill workers.
-  bool can_spill_more = true;
-  while (can_spill_more) {
-    if (!SpillObjectsOfSize(min_spilling_size_)) {
-      break;
-    }
-    {
-      absl::MutexLock lock(&mutex_);
-      num_active_workers_ += 1;
-      can_spill_more = num_active_workers_ < max_active_workers_;
-    }
-  }
-}
-
-bool LocalObjectManager::IsSpillingInProgress() {
-  absl::MutexLock lock(&mutex_);
-  return num_active_workers_ > 0;
-}
-
-bool LocalObjectManager::SpillObjectsOfSize(int64_t num_bytes_to_spill) {
-  if (RayConfig::instance().object_spilling_config().empty()) {
-    return false;
-  }
-
-  RAY_LOG(DEBUG) << "Choosing objects to spill of total size " << num_bytes_to_spill;
-  int64_t bytes_to_spill = 0;
-  auto it = pinned_objects_.begin();
-  std::vector<ObjectID> objects_to_spill;
-  int64_t counts = 0;
-  while (bytes_to_spill <= num_bytes_to_spill && it != pinned_objects_.end() &&
-         counts < max_fused_object_count_) {
-    if (is_plasma_object_spillable_(it->first)) {
-      bytes_to_spill += it->second.first->GetSize();
-      objects_to_spill.push_back(it->first);
-    }
-    it++;
-    counts += 1;
-  }
-  if (!objects_to_spill.empty()) {
-    RAY_LOG(DEBUG) << "Spilling objects of total size " << bytes_to_spill
-                   << " num objects " << objects_to_spill.size();
-    auto start_time = absl::GetCurrentTimeNanos();
-    SpillObjectsInternal(objects_to_spill, [this, bytes_to_spill, objects_to_spill,
-                                            start_time](const Status &status) {
-      if (!status.ok()) {
-        RAY_LOG(DEBUG) << "Failed to spill objects: " << status.ToString();
-      } else {
-        auto now = absl::GetCurrentTimeNanos();
-        RAY_LOG(DEBUG) << "Spilled " << bytes_to_spill << " bytes in "
-                       << (now - start_time) / 1e6 << "ms";
-        spilled_bytes_total_ += bytes_to_spill;
-        spilled_objects_total_ += objects_to_spill.size();
-        // Adjust throughput timing to account for concurrent spill operations.
-        spill_time_total_s_ += (now - std::max(start_time, last_spill_finish_ns_)) / 1e9;
-        if (now - last_spill_log_ns_ > 1e9) {
-          last_spill_log_ns_ = now;
-          RAY_LOG(INFO) << "Spilled "
-                        << static_cast<int>(spilled_bytes_total_ / (1024 * 1024))
-                        << " MiB, " << spilled_objects_total_
-                        << " objects, write throughput "
-                        << static_cast<int>(spilled_bytes_total_ / (1024 * 1024) /
-                                            spill_time_total_s_)
-                        << " MiB/s";
-        }
-        last_spill_finish_ns_ = now;
-      }
-    });
-    return true;
-  }
-  return false;
-}
-
-void LocalObjectManager::SpillObjects(const std::vector<ObjectID> &object_ids,
-                                      std::function<void(const ray::Status &)> callback) {
-  SpillObjectsInternal(object_ids, callback);
-}
-
-void LocalObjectManager::SpillObjectsInternal(
-    const std::vector<ObjectID> &object_ids,
-    std::function<void(const ray::Status &)> callback) {
-  std::vector<ObjectID> objects_to_spill;
-  // Filter for the objects that can be spilled.
-  for (const auto &id : object_ids) {
-    // We should not spill an object that we are not the primary copy for, or
-    // objects that are already being spilled.
-    if (pinned_objects_.count(id) == 0 && objects_pending_spill_.count(id) == 0) {
-      if (callback) {
-        callback(
-            Status::Invalid("Requested spill for object that is not marked as "
-                            "the primary copy."));
-      }
-      return;
-    }
-
-    // Add objects that we are the primary copy for, and that we are not
-    // already spilling.
-    auto it = pinned_objects_.find(id);
-    if (it != pinned_objects_.end()) {
-      RAY_LOG(DEBUG) << "Spilling object " << id;
-      objects_to_spill.push_back(id);
-
-      // Move a pinned object to the pending spill object.
-      auto object_size = it->second.first->GetSize();
-      num_bytes_pending_spill_ += object_size;
-      objects_pending_spill_[id] = std::move(it->second);
-
-      pinned_objects_size_ -= object_size;
-      pinned_objects_.erase(it);
-    }
-  }
-
-  if (objects_to_spill.empty()) {
-    if (callback) {
-      callback(Status::Invalid("All objects are already being spilled."));
-    }
-    return;
-  }
-  io_worker_pool_.PopSpillWorker(
-      [this, objects_to_spill, callback](std::shared_ptr<WorkerInterface> io_worker) {
-        rpc::SpillObjectsRequest request;
-        for (const auto &object_id : objects_to_spill) {
-          RAY_LOG(DEBUG) << "Sending spill request for object " << object_id;
-          auto ref = request.add_object_refs_to_spill();
-          ref->set_object_id(object_id.Binary());
-          auto it = objects_pending_spill_.find(object_id);
-          RAY_CHECK(it != objects_pending_spill_.end());
-          ref->mutable_owner_address()->CopyFrom(it->second.second);
-        }
-        io_worker->rpc_client()->SpillObjects(
-            request, [this, objects_to_spill, callback, io_worker](
-                         const ray::Status &status, const rpc::SpillObjectsReply &r) {
-              {
-                absl::MutexLock lock(&mutex_);
-                num_active_workers_ -= 1;
-              }
-              io_worker_pool_.PushSpillWorker(io_worker);
-              size_t num_objects_spilled = status.ok() ? r.spilled_objects_url_size() : 0;
-              // Object spilling is always done in the order of the request.
-              // For example, if an object succeeded, it'll guarentee that all objects
-              // before this will succeed.
-              RAY_CHECK(num_objects_spilled <= objects_to_spill.size());
-              for (size_t i = num_objects_spilled; i != objects_to_spill.size(); ++i) {
-                const auto &object_id = objects_to_spill[i];
-                auto it = objects_pending_spill_.find(object_id);
-                RAY_CHECK(it != objects_pending_spill_.end());
-                pinned_objects_size_ += it->second.first->GetSize();
-                num_bytes_pending_spill_ -= it->second.first->GetSize();
-                pinned_objects_.emplace(object_id, std::move(it->second));
-                objects_pending_spill_.erase(it);
-              }
-
-              if (!status.ok()) {
-                RAY_LOG(ERROR) << "Failed to send object spilling request: "
-                               << status.ToString();
-              } else {
-                OnObjectSpilled(objects_to_spill, r);
-              }
-              if (callback) {
-                callback(status);
-              }
-            });
-      });
-}
-
-void LocalObjectManager::OnObjectSpilled(const std::vector<ObjectID> &object_ids,
-                                         const rpc::SpillObjectsReply &worker_reply) {
-  for (size_t i = 0; i < static_cast<size_t>(worker_reply.spilled_objects_url_size());
-       ++i) {
-    const ObjectID &object_id = object_ids[i];
-    const std::string &object_url = worker_reply.spilled_objects_url(i);
-    RAY_LOG(DEBUG) << "Object " << object_id << " spilled at " << object_url;
-    // Choose a node id to report. If an external storage type is not a filesystem, we
-    // don't need to report where this object is spilled.
-    const auto node_id_object_spilled =
-        is_external_storage_type_fs_ ? self_node_id_ : NodeID::Nil();
-
-    // Update the object_id -> url_ref_count to use it for deletion later.
-    // We need to track the references here because a single file can contain
-    // multiple objects, and we shouldn't delete the file until
-    // all the objects are gone out of scope.
-    // object_url is equivalent to url_with_offset.
-    auto parsed_url = ParseURL(object_url);
-    const auto base_url_it = parsed_url->find("url");
-    RAY_CHECK(base_url_it != parsed_url->end());
-    if (!url_ref_count_.contains(base_url_it->second)) {
-      url_ref_count_[base_url_it->second] = 1;
-    } else {
-      url_ref_count_[base_url_it->second] += 1;
-    }
-
-    // Mark that the object is spilled and unpin the pending requests.
-    spilled_objects_url_.emplace(object_id, object_url);
-    RAY_LOG(DEBUG) << "Unpinning pending spill object " << object_id;
-    auto it = objects_pending_spill_.find(object_id);
-    RAY_CHECK(it != objects_pending_spill_.end());
-    const auto object_size = it->second.first->GetSize();
-    const auto worker_addr = it->second.second;
-    num_bytes_pending_spill_ -= object_size;
-    objects_pending_spill_.erase(it);
-
-    // Asynchronously Update the spilled URL.
-    rpc::AddSpilledUrlRequest request;
-    request.set_object_id(object_id.Binary());
-    request.set_spilled_url(object_url);
-    request.set_spilled_node_id(node_id_object_spilled.Binary());
-    request.set_size(object_size);
-
-    auto owner_client = owner_client_pool_.GetOrConnect(worker_addr);
-    RAY_LOG(DEBUG) << "Sending spilled URL " << object_url << " for object " << object_id
-                   << " to owner " << WorkerID::FromBinary(worker_addr.worker_id());
-    owner_client->AddSpilledUrl(
-        request,
-        [object_id, object_url](Status status, const rpc::AddSpilledUrlReply &reply) {
-          // TODO(sang): Currently we assume there's no network failure. We should handle
-          // it properly.
-          if (!status.ok()) {
-            RAY_LOG(DEBUG)
-                << "Failed to send spilled url for object " << object_id
-                << " to object directory, considering the object to have been freed: "
-                << status.ToString();
-          } else {
-            RAY_LOG(DEBUG) << "Object " << object_id << " spilled to " << object_url
-                           << " and object directory has been informed";
-          }
-        });
-  }
-}
-
-std::string LocalObjectManager::GetLocalSpilledObjectURL(const ObjectID &object_id) {
-  if (!is_external_storage_type_fs_) {
-    // If the external storage is cloud storage like S3, returns the empty string.
-    // In that case, the URL is supposed to be obtained by OBOD.
-    return "";
-  }
-  auto entry = spilled_objects_url_.find(object_id);
-  if (entry != spilled_objects_url_.end()) {
-    return entry->second;
-  } else {
-    return "";
-  }
-}
-
-void LocalObjectManager::AsyncRestoreSpilledObject(
-    const ObjectID &object_id, const std::string &object_url,
-    std::function<void(const ray::Status &)> callback) {
-  if (objects_pending_restore_.count(object_id) > 0) {
-    // If the same object is restoring, we dedup here.
-    return;
-  }
-
-  RAY_CHECK(objects_pending_restore_.emplace(object_id).second)
-      << "Object dedupe wasn't done properly. Please report if you see this issue.";
-  io_worker_pool_.PopRestoreWorker([this, object_id, object_url, callback](
-                                       std::shared_ptr<WorkerInterface> io_worker) {
-    auto start_time = absl::GetCurrentTimeNanos();
-    RAY_LOG(DEBUG) << "Sending restore spilled object request";
-    rpc::RestoreSpilledObjectsRequest request;
-    request.add_spilled_objects_url(std::move(object_url));
-    request.add_object_ids_to_restore(object_id.Binary());
-    io_worker->rpc_client()->RestoreSpilledObjects(
-        request,
-        [this, start_time, object_id, callback, io_worker](
-            const ray::Status &status, const rpc::RestoreSpilledObjectsReply &r) {
-          io_worker_pool_.PushRestoreWorker(io_worker);
-          objects_pending_restore_.erase(object_id);
-          if (!status.ok()) {
-            RAY_LOG(ERROR) << "Failed to send restore spilled object request: "
-                           << status.ToString();
-          } else {
-            auto now = absl::GetCurrentTimeNanos();
-            auto restored_bytes = r.bytes_restored_total();
-            RAY_LOG(DEBUG) << "Restored " << restored_bytes << " in "
-                           << (now - start_time) / 1e6 << "ms. Object id:" << object_id;
-            restored_bytes_total_ += restored_bytes;
-            restored_objects_total_ += 1;
-            // Adjust throughput timing to account for concurrent restore operations.
-            restore_time_total_s_ +=
-                (now - std::max(start_time, last_restore_finish_ns_)) / 1e9;
-            if (now - last_restore_log_ns_ > 1e9) {
-              last_restore_log_ns_ = now;
-              RAY_LOG(INFO) << "Restored "
-                            << static_cast<int>(restored_bytes_total_ / (1024 * 1024))
-                            << " MiB, " << restored_objects_total_
-                            << " objects, read throughput "
-                            << static_cast<int>(restored_bytes_total_ / (1024 * 1024) /
-                                                restore_time_total_s_)
-                            << " MiB/s";
-            }
-            last_restore_finish_ns_ = now;
-          }
-          if (callback) {
-            callback(status);
-          }
-        });
-  });
-}
-
-void LocalObjectManager::ProcessSpilledObjectsDeleteQueue(uint32_t max_batch_size) {
-  std::vector<std::string> object_urls_to_delete;
-  // Process upto batch size of objects to delete.
-  while (!spilled_object_pending_delete_.empty() &&
-         object_urls_to_delete.size() < max_batch_size) {
-    auto &object_id = spilled_object_pending_delete_.front();
-    // If the object is still spilling, do nothing. This will block other entries to be
-    // processed, but it should be fine because the spilling will be eventually done,
-    // and deleting objects is the low priority tasks. This will instead enable simpler
-    // logic after this block.
-    if (objects_pending_spill_.contains(object_id)) {
-      break;
-    }
-
-    // Object id is either spilled or not spilled at this point.
-    const auto spilled_objects_url_it = spilled_objects_url_.find(object_id);
-    if (spilled_objects_url_it != spilled_objects_url_.end()) {
-      // If the object was spilled, see if we can delete it. We should first check the
-      // ref count.
-      std::string &object_url = spilled_objects_url_it->second;
-      // Note that here, we need to parse the object url to obtain the base_url.
-      auto parsed_url = ParseURL(object_url);
-      const auto base_url_it = parsed_url->find("url");
-      RAY_CHECK(base_url_it != parsed_url->end());
-      const auto &url_ref_count_it = url_ref_count_.find(base_url_it->second);
-      RAY_CHECK(url_ref_count_it != url_ref_count_.end())
-          << "url_ref_count_ should exist when spilled_objects_url_ exists. Please "
-             "submit a Github issue if you see this error.";
-      url_ref_count_it->second -= 1;
-
-      // If there's no more refs, delete the object.
-      if (url_ref_count_it->second == 0) {
-        url_ref_count_.erase(url_ref_count_it);
-        RAY_LOG(DEBUG) << "The URL " << object_url
-                       << " is deleted because the references are out of scope.";
-        object_urls_to_delete.emplace_back(object_url);
-      }
-      spilled_objects_url_.erase(spilled_objects_url_it);
-    }
-    spilled_object_pending_delete_.pop();
-  }
-  if (object_urls_to_delete.size() > 0) {
-    DeleteSpilledObjects(object_urls_to_delete);
-  }
-}
-
-void LocalObjectManager::DeleteSpilledObjects(std::vector<std::string> &urls_to_delete) {
-  io_worker_pool_.PopDeleteWorker(
-      [this, urls_to_delete](std::shared_ptr<WorkerInterface> io_worker) {
-        RAY_LOG(DEBUG) << "Sending delete spilled object request. Length: "
-                       << urls_to_delete.size();
-        rpc::DeleteSpilledObjectsRequest request;
-        for (const auto &url : urls_to_delete) {
-          request.add_spilled_objects_url(std::move(url));
-        }
-        io_worker->rpc_client()->DeleteSpilledObjects(
-            request, [this, io_worker](const ray::Status &status,
-                                       const rpc::DeleteSpilledObjectsReply &reply) {
-              io_worker_pool_.PushDeleteWorker(io_worker);
-              if (!status.ok()) {
-                RAY_LOG(ERROR) << "Failed to send delete spilled object request: "
-                               << status.ToString();
-              }
-            });
-      });
-}
-
-void LocalObjectManager::FillObjectSpillingStats(rpc::GetNodeStatsReply *reply) const {
-  auto stats = reply->mutable_store_stats();
-  stats->set_spill_time_total_s(spill_time_total_s_);
-  stats->set_spilled_bytes_total(spilled_bytes_total_);
-  stats->set_spilled_objects_total(spilled_objects_total_);
-  stats->set_restore_time_total_s(restore_time_total_s_);
-  stats->set_restored_bytes_total(restored_bytes_total_);
-  stats->set_restored_objects_total(restored_objects_total_);
-  stats->set_object_store_bytes_primary_copy(pinned_objects_size_);
-}
-
-void LocalObjectManager::RecordObjectSpillingStats() const {
-  if (spilled_bytes_total_ != 0 && spill_time_total_s_ != 0) {
-    stats::SpillingBandwidthMB.Record(spilled_bytes_total_ / 1024 / 1024 /
-                                      spill_time_total_s_);
-  }
-  if (restored_bytes_total_ != 0 && restore_time_total_s_ != 0) {
-    stats::RestoringBandwidthMB.Record(restored_bytes_total_ / 1024 / 1024 /
-                                       restore_time_total_s_);
-  }
-}
-
-std::string LocalObjectManager::DebugString() const {
-  std::stringstream result;
-  result << "LocalObjectManager:\n";
-  result << "- num pinned objects: " << pinned_objects_.size() << "\n";
-  result << "- pinned objects size: " << pinned_objects_size_ << "\n";
-  result << "- num objects pending restore: " << objects_pending_restore_.size() << "\n";
-  result << "- num objects pending spill: " << objects_pending_spill_.size() << "\n";
-  result << "- num bytes pending spill: " << num_bytes_pending_spill_ << "\n";
-  result << "- cumulative spill requests: " << spilled_objects_total_ << "\n";
-  result << "- cumulative restore requests: " << restored_objects_total_ << "\n";
-  return result.str();
-}
-
-};  // namespace raylet
-};  // namespace ray
-=======
-// Copyright 2017 The Ray Authors.
-//
-// Licensed under the Apache License, Version 2.0 (the "License");
-// you may not use this file except in compliance with the License.
-// You may obtain a copy of the License at
-//
-//  http://www.apache.org/licenses/LICENSE-2.0
-//
-// Unless required by applicable law or agreed to in writing, software
-// distributed under the License is distributed on an "AS IS" BASIS,
-// WITHOUT WARRANTIES OR CONDITIONS OF ANY KIND, either express or implied.
-// See the License for the specific language governing permissions and
-// limitations under the License.
-
-#include "ray/raylet/local_object_manager.h"
-
-#include "ray/common/asio/instrumented_io_context.h"
-#include "ray/stats/metric_defs.h"
-#include "ray/util/util.h"
-
-namespace ray {
-
-namespace raylet {
-
-void LocalObjectManager::PinObjectsAndWaitForFree(
-    const std::vector<ObjectID> &object_ids,
-    std::vector<std::unique_ptr<RayObject>> &&objects,
-    const rpc::Address &owner_address) {
-  for (size_t i = 0; i < object_ids.size(); i++) {
-    const auto &object_id = object_ids[i];
-    auto &object = objects[i];
-    if (object == nullptr) {
-      RAY_LOG(ERROR) << "Plasma object " << object_id
-                     << " was evicted before the raylet could pin it.";
-      continue;
-    }
-
-    const auto inserted =
-        local_objects_.emplace(object_id, std::make_pair<>(owner_address, false));
-    if (inserted.second) {
-      // This is the first time we're pinning this object.
-      RAY_LOG(DEBUG) << "Pinning object " << object_id;
-      pinned_objects_size_ += object->GetSize();
-      pinned_objects_.emplace(object_id, std::move(object));
-    } else {
-      auto original_worker_id =
-          WorkerID::FromBinary(inserted.first->second.first.worker_id());
-      auto new_worker_id = WorkerID::FromBinary(owner_address.worker_id());
-      if (original_worker_id != new_worker_id) {
-        // TODO(swang): Handle this case. We should use the new owner address
-        // and object copy.
-        RAY_LOG(WARNING)
-            << "Received PinObjects request from a different owner " << new_worker_id
-            << " from the original " << original_worker_id << ". Object " << object_id
-            << " may get freed while the new owner still has the object in scope.";
-      }
-      continue;
-    }
-
-    // Create a object eviction subscription message.
-    auto wait_request = std::make_unique<rpc::WorkerObjectEvictionSubMessage>();
-    wait_request->set_object_id(object_id.Binary());
-    wait_request->set_intended_worker_id(owner_address.worker_id());
-    rpc::Address subscriber_address;
-    subscriber_address.set_raylet_id(self_node_id_.Binary());
-    subscriber_address.set_ip_address(self_node_address_);
-    subscriber_address.set_port(self_node_port_);
-    wait_request->mutable_subscriber_address()->CopyFrom(subscriber_address);
-
-    // If the subscription succeeds, register the subscription callback.
-    // Callback is invoked when the owner publishes the object to evict.
-    auto subscription_callback = [this, owner_address](const rpc::PubMessage &msg) {
-      RAY_CHECK(msg.has_worker_object_eviction_message());
-      const auto object_eviction_msg = msg.worker_object_eviction_message();
-      const auto object_id = ObjectID::FromBinary(object_eviction_msg.object_id());
-      ReleaseFreedObject(object_id);
-      core_worker_subscriber_->Unsubscribe(rpc::ChannelType::WORKER_OBJECT_EVICTION,
-                                           owner_address, object_id.Binary());
-    };
-
-    // Callback that is invoked when the owner of the object id is dead.
-    auto owner_dead_callback = [this, owner_address](const std::string &object_id_binary,
-                                                     const Status &) {
-      const auto object_id = ObjectID::FromBinary(object_id_binary);
-      ReleaseFreedObject(object_id);
-    };
-
-    auto sub_message = std::make_unique<rpc::SubMessage>();
-    sub_message->mutable_worker_object_eviction_message()->Swap(wait_request.get());
-
-    RAY_CHECK(core_worker_subscriber_->Subscribe(
-        std::move(sub_message), rpc::ChannelType::WORKER_OBJECT_EVICTION, owner_address,
-        object_id.Binary(), /*subscribe_done_callback=*/nullptr, subscription_callback,
-        owner_dead_callback));
-  }
-}
-
-void LocalObjectManager::ReleaseFreedObject(const ObjectID &object_id) {
-  // Only free the object if it is not already freed.
-  auto it = local_objects_.find(object_id);
-  if (it == local_objects_.end() || it->second.second) {
-    return;
-  }
-  // Mark the object as freed. NOTE(swang): We have to mark this instead of
-  // deleting the entry immediately in case the object is currently being
-  // spilled. In that case, we should process the free event once the object
-  // spill is complete.
-  it->second.second = true;
-
-  RAY_LOG(DEBUG) << "Unpinning object " << object_id;
-  // The object should be in one of these states: pinned, spilling, or spilled.
-  RAY_CHECK((pinned_objects_.count(object_id) > 0) ||
-            (spilled_objects_url_.count(object_id) > 0) ||
-            (objects_pending_spill_.count(object_id) > 0));
-  if (pinned_objects_.count(object_id)) {
-    pinned_objects_size_ -= pinned_objects_[object_id]->GetSize();
-    pinned_objects_.erase(object_id);
-    local_objects_.erase(it);
-  } else {
-    // If the object is being spilled or is already spilled, then we will clean
-    // up the local_objects_ entry once the spilled copy has been
-    // freed.
-    spilled_object_pending_delete_.push(object_id);
-  }
-
-  // Try to evict all copies of the object from the cluster.
-  if (free_objects_period_ms_ >= 0) {
-    objects_to_free_.push_back(object_id);
-  }
-  if (objects_to_free_.size() == free_objects_batch_size_ ||
-      free_objects_period_ms_ == 0) {
-    FlushFreeObjects();
-  }
-}
-
-void LocalObjectManager::FlushFreeObjects() {
-  if (!objects_to_free_.empty()) {
-    RAY_LOG(DEBUG) << "Freeing " << objects_to_free_.size() << " out-of-scope objects";
-    on_objects_freed_(objects_to_free_);
-    objects_to_free_.clear();
-  }
-  // Deletion wouldn't work when the object pinning is not enabled.
-  ProcessSpilledObjectsDeleteQueue(free_objects_batch_size_);
-  last_free_objects_at_ms_ = current_time_ms();
-}
-
-void LocalObjectManager::SpillObjectUptoMaxThroughput() {
-  if (RayConfig::instance().object_spilling_config().empty()) {
-    return;
-  }
-
-  // Spill as fast as we can using all our spill workers.
-  bool can_spill_more = true;
-  while (can_spill_more) {
-    if (!SpillObjectsOfSize(min_spilling_size_)) {
-      break;
-    }
-    {
-      absl::MutexLock lock(&mutex_);
-      num_active_workers_ += 1;
-      can_spill_more = num_active_workers_ < max_active_workers_;
-    }
-  }
-}
-
-bool LocalObjectManager::IsSpillingInProgress() {
-  absl::MutexLock lock(&mutex_);
-  return num_active_workers_ > 0;
-}
-
-bool LocalObjectManager::SpillObjectsOfSize(int64_t num_bytes_to_spill) {
-  if (RayConfig::instance().object_spilling_config().empty()) {
-    return false;
-  }
-
-  RAY_LOG(DEBUG) << "Choosing objects to spill of total size " << num_bytes_to_spill;
-  int64_t bytes_to_spill = 0;
-  auto it = pinned_objects_.begin();
-  std::vector<ObjectID> objects_to_spill;
-  int64_t counts = 0;
-  while (bytes_to_spill <= num_bytes_to_spill && it != pinned_objects_.end() &&
-         counts < max_fused_object_count_) {
-    if (is_plasma_object_spillable_(it->first)) {
-      bytes_to_spill += it->second->GetSize();
-      objects_to_spill.push_back(it->first);
-    }
-    it++;
-    counts += 1;
-  }
-  if (!objects_to_spill.empty()) {
-    RAY_LOG(DEBUG) << "Spilling objects of total size " << bytes_to_spill
-                   << " num objects " << objects_to_spill.size();
-    auto start_time = absl::GetCurrentTimeNanos();
-    SpillObjectsInternal(objects_to_spill, [this, bytes_to_spill, objects_to_spill,
-                                            start_time](const Status &status) {
-      if (!status.ok()) {
-        RAY_LOG(DEBUG) << "Failed to spill objects: " << status.ToString();
-      } else {
-        auto now = absl::GetCurrentTimeNanos();
-        RAY_LOG(DEBUG) << "Spilled " << bytes_to_spill << " bytes in "
-                       << (now - start_time) / 1e6 << "ms";
-        spilled_bytes_total_ += bytes_to_spill;
-        spilled_objects_total_ += objects_to_spill.size();
-        // Adjust throughput timing to account for concurrent spill operations.
-        spill_time_total_s_ += (now - std::max(start_time, last_spill_finish_ns_)) / 1e9;
-        if (now - last_spill_log_ns_ > 1e9) {
-          last_spill_log_ns_ = now;
-          RAY_LOG(INFO) << "Spilled "
-                        << static_cast<int>(spilled_bytes_total_ / (1024 * 1024))
-                        << " MiB, " << spilled_objects_total_
-                        << " objects, write throughput "
-                        << static_cast<int>(spilled_bytes_total_ / (1024 * 1024) /
-                                            spill_time_total_s_)
-                        << " MiB/s";
-        }
-        last_spill_finish_ns_ = now;
-      }
-    });
-    return true;
-  }
-  return false;
-}
-
-void LocalObjectManager::SpillObjects(const std::vector<ObjectID> &object_ids,
-                                      std::function<void(const ray::Status &)> callback) {
-  SpillObjectsInternal(object_ids, callback);
-}
-
-void LocalObjectManager::SpillObjectsInternal(
-    const std::vector<ObjectID> &object_ids,
-    std::function<void(const ray::Status &)> callback) {
-  std::vector<ObjectID> objects_to_spill;
-  // Filter for the objects that can be spilled.
-  for (const auto &id : object_ids) {
-    // We should not spill an object that we are not the primary copy for, or
-    // objects that are already being spilled.
-    if (pinned_objects_.count(id) == 0 && objects_pending_spill_.count(id) == 0) {
-      if (callback) {
-        callback(
-            Status::Invalid("Requested spill for object that is not marked as "
-                            "the primary copy."));
-      }
-      return;
-    }
-
-    // Add objects that we are the primary copy for, and that we are not
-    // already spilling.
-    auto it = pinned_objects_.find(id);
-    if (it != pinned_objects_.end()) {
-      RAY_LOG(DEBUG) << "Spilling object " << id;
-      objects_to_spill.push_back(id);
-
-      // Move a pinned object to the pending spill object.
-      auto object_size = it->second->GetSize();
-      num_bytes_pending_spill_ += object_size;
-      objects_pending_spill_[id] = std::move(it->second);
-
-      pinned_objects_size_ -= object_size;
-      pinned_objects_.erase(it);
-    }
-  }
-
-  if (objects_to_spill.empty()) {
-    if (callback) {
-      callback(Status::Invalid("All objects are already being spilled."));
-    }
-    return;
-  }
-  io_worker_pool_.PopSpillWorker(
-      [this, objects_to_spill, callback](std::shared_ptr<WorkerInterface> io_worker) {
-        rpc::SpillObjectsRequest request;
-        std::vector<ObjectID> requested_objects_to_spill;
-        for (const auto &object_id : objects_to_spill) {
-          RAY_CHECK(objects_pending_spill_.count(object_id));
-          auto freed_it = local_objects_.find(object_id);
-          // If the object hasn't already been freed, spill it.
-          if (freed_it == local_objects_.end() || freed_it->second.second) {
-            objects_pending_spill_.erase(object_id);
-          } else {
-            auto ref = request.add_object_refs_to_spill();
-            ref->set_object_id(object_id.Binary());
-            ref->mutable_owner_address()->CopyFrom(freed_it->second.first);
-            RAY_LOG(DEBUG) << "Sending spill request for object " << object_id;
-            requested_objects_to_spill.push_back(object_id);
-          }
-        }
-        io_worker->rpc_client()->SpillObjects(
-            request, [this, requested_objects_to_spill, callback, io_worker](
-                         const ray::Status &status, const rpc::SpillObjectsReply &r) {
-              {
-                absl::MutexLock lock(&mutex_);
-                num_active_workers_ -= 1;
-              }
-              io_worker_pool_.PushSpillWorker(io_worker);
-              size_t num_objects_spilled = status.ok() ? r.spilled_objects_url_size() : 0;
-              // Object spilling is always done in the order of the request.
-              // For example, if an object succeeded, it'll guarentee that all objects
-              // before this will succeed.
-              RAY_CHECK(num_objects_spilled <= requested_objects_to_spill.size());
-              for (size_t i = num_objects_spilled; i != requested_objects_to_spill.size();
-                   ++i) {
-                const auto &object_id = requested_objects_to_spill[i];
-                auto it = objects_pending_spill_.find(object_id);
-                RAY_CHECK(it != objects_pending_spill_.end());
-                pinned_objects_size_ += it->second->GetSize();
-                num_bytes_pending_spill_ -= it->second->GetSize();
-                pinned_objects_.emplace(object_id, std::move(it->second));
-                objects_pending_spill_.erase(it);
-              }
-
-              if (!status.ok()) {
-                RAY_LOG(ERROR) << "Failed to send object spilling request: "
-                               << status.ToString();
-              } else {
-                OnObjectSpilled(requested_objects_to_spill, r);
-              }
-              if (callback) {
-                callback(status);
-              }
-            });
-      });
-}
-
-void LocalObjectManager::OnObjectSpilled(const std::vector<ObjectID> &object_ids,
-                                         const rpc::SpillObjectsReply &worker_reply) {
-  for (size_t i = 0; i < static_cast<size_t>(worker_reply.spilled_objects_url_size());
-       ++i) {
-    const ObjectID &object_id = object_ids[i];
-    const std::string &object_url = worker_reply.spilled_objects_url(i);
-    RAY_LOG(DEBUG) << "Object " << object_id << " spilled at " << object_url;
-    // Choose a node id to report. If an external storage type is not a filesystem, we
-    // don't need to report where this object is spilled.
-    const auto node_id_object_spilled =
-        is_external_storage_type_fs_ ? self_node_id_ : NodeID::Nil();
-
-    // Update the object_id -> url_ref_count to use it for deletion later.
-    // We need to track the references here because a single file can contain
-    // multiple objects, and we shouldn't delete the file until
-    // all the objects are gone out of scope.
-    // object_url is equivalent to url_with_offset.
-    auto parsed_url = ParseURL(object_url);
-    const auto base_url_it = parsed_url->find("url");
-    RAY_CHECK(base_url_it != parsed_url->end());
-    if (!url_ref_count_.contains(base_url_it->second)) {
-      url_ref_count_[base_url_it->second] = 1;
-    } else {
-      url_ref_count_[base_url_it->second] += 1;
-    }
-
-    // Mark that the object is spilled and unpin the pending requests.
-    spilled_objects_url_.emplace(object_id, object_url);
-    RAY_LOG(DEBUG) << "Unpinning pending spill object " << object_id;
-    auto it = objects_pending_spill_.find(object_id);
-    RAY_CHECK(it != objects_pending_spill_.end());
-    const auto object_size = it->second->GetSize();
-    num_bytes_pending_spill_ -= object_size;
-    objects_pending_spill_.erase(it);
-
-    // Asynchronously Update the spilled URL.
-    rpc::AddSpilledUrlRequest request;
-    request.set_object_id(object_id.Binary());
-    request.set_spilled_url(object_url);
-    request.set_spilled_node_id(node_id_object_spilled.Binary());
-    request.set_size(object_size);
-
-    auto freed_it = local_objects_.find(object_id);
-    if (freed_it == local_objects_.end() || freed_it->second.second) {
-      RAY_LOG(DEBUG) << "Spilled object already freed, skipping send of spilled URL to "
-                        "object directory for object "
-                     << object_id;
-      continue;
-    }
-    const auto &worker_addr = freed_it->second.first;
-    auto owner_client = owner_client_pool_.GetOrConnect(worker_addr);
-    RAY_LOG(DEBUG) << "Sending spilled URL " << object_url << " for object " << object_id
-                   << " to owner " << WorkerID::FromBinary(worker_addr.worker_id());
-    owner_client->AddSpilledUrl(
-        request,
-        [object_id, object_url](Status status, const rpc::AddSpilledUrlReply &reply) {
-          // TODO(sang): Currently we assume there's no network failure. We should handle
-          // it properly.
-          if (!status.ok()) {
-            RAY_LOG(DEBUG)
-                << "Failed to send spilled url for object " << object_id
-                << " to object directory, considering the object to have been freed: "
-                << status.ToString();
-          } else {
-            RAY_LOG(DEBUG) << "Object " << object_id << " spilled to " << object_url
-                           << " and object directory has been informed";
-          }
-        });
-  }
-}
-
-std::string LocalObjectManager::GetLocalSpilledObjectURL(const ObjectID &object_id) {
-  if (!is_external_storage_type_fs_) {
-    // If the external storage is cloud storage like S3, returns the empty string.
-    // In that case, the URL is supposed to be obtained by OBOD.
-    return "";
-  }
-  auto entry = spilled_objects_url_.find(object_id);
-  if (entry != spilled_objects_url_.end()) {
-    return entry->second;
-  } else {
-    return "";
-  }
-}
-
-void LocalObjectManager::AsyncRestoreSpilledObject(
-    const ObjectID &object_id, const std::string &object_url,
-    std::function<void(const ray::Status &)> callback) {
-  if (objects_pending_restore_.count(object_id) > 0) {
-    // If the same object is restoring, we dedup here.
-    return;
-  }
-
-  RAY_CHECK(objects_pending_restore_.emplace(object_id).second)
-      << "Object dedupe wasn't done properly. Please report if you see this issue.";
-  io_worker_pool_.PopRestoreWorker([this, object_id, object_url, callback](
-                                       std::shared_ptr<WorkerInterface> io_worker) {
-    auto start_time = absl::GetCurrentTimeNanos();
-    RAY_LOG(DEBUG) << "Sending restore spilled object request";
-    rpc::RestoreSpilledObjectsRequest request;
-    request.add_spilled_objects_url(std::move(object_url));
-    request.add_object_ids_to_restore(object_id.Binary());
-    io_worker->rpc_client()->RestoreSpilledObjects(
-        request,
-        [this, start_time, object_id, callback, io_worker](
-            const ray::Status &status, const rpc::RestoreSpilledObjectsReply &r) {
-          io_worker_pool_.PushRestoreWorker(io_worker);
-          objects_pending_restore_.erase(object_id);
-          if (!status.ok()) {
-            RAY_LOG(ERROR) << "Failed to send restore spilled object request: "
-                           << status.ToString();
-          } else {
-            auto now = absl::GetCurrentTimeNanos();
-            auto restored_bytes = r.bytes_restored_total();
-            RAY_LOG(DEBUG) << "Restored " << restored_bytes << " in "
-                           << (now - start_time) / 1e6 << "ms. Object id:" << object_id;
-            restored_bytes_total_ += restored_bytes;
-            restored_objects_total_ += 1;
-            // Adjust throughput timing to account for concurrent restore operations.
-            restore_time_total_s_ +=
-                (now - std::max(start_time, last_restore_finish_ns_)) / 1e9;
-            if (now - last_restore_log_ns_ > 1e9) {
-              last_restore_log_ns_ = now;
-              RAY_LOG(INFO) << "Restored "
-                            << static_cast<int>(restored_bytes_total_ / (1024 * 1024))
-                            << " MiB, " << restored_objects_total_
-                            << " objects, read throughput "
-                            << static_cast<int>(restored_bytes_total_ / (1024 * 1024) /
-                                                restore_time_total_s_)
-                            << " MiB/s";
-            }
-            last_restore_finish_ns_ = now;
-          }
-          if (callback) {
-            callback(status);
-          }
-        });
-  });
-}
-
-void LocalObjectManager::ProcessSpilledObjectsDeleteQueue(uint32_t max_batch_size) {
-  std::vector<std::string> object_urls_to_delete;
-  // Process upto batch size of objects to delete.
-  while (!spilled_object_pending_delete_.empty() &&
-         object_urls_to_delete.size() < max_batch_size) {
-    auto &object_id = spilled_object_pending_delete_.front();
-    // If the object is still spilling, do nothing. This will block other entries to be
-    // processed, but it should be fine because the spilling will be eventually done,
-    // and deleting objects is the low priority tasks. This will instead enable simpler
-    // logic after this block.
-    if (objects_pending_spill_.contains(object_id)) {
-      break;
-    }
-
-    // Object id is either spilled or not spilled at this point.
-    const auto spilled_objects_url_it = spilled_objects_url_.find(object_id);
-    if (spilled_objects_url_it != spilled_objects_url_.end()) {
-      // If the object was spilled, see if we can delete it. We should first check the
-      // ref count.
-      std::string &object_url = spilled_objects_url_it->second;
-      // Note that here, we need to parse the object url to obtain the base_url.
-      auto parsed_url = ParseURL(object_url);
-      const auto base_url_it = parsed_url->find("url");
-      RAY_CHECK(base_url_it != parsed_url->end());
-      const auto &url_ref_count_it = url_ref_count_.find(base_url_it->second);
-      RAY_CHECK(url_ref_count_it != url_ref_count_.end())
-          << "url_ref_count_ should exist when spilled_objects_url_ exists. Please "
-             "submit a Github issue if you see this error.";
-      url_ref_count_it->second -= 1;
-
-      // If there's no more refs, delete the object.
-      if (url_ref_count_it->second == 0) {
-        url_ref_count_.erase(url_ref_count_it);
-        RAY_LOG(DEBUG) << "The URL " << object_url
-                       << " is deleted because the references are out of scope.";
-        object_urls_to_delete.emplace_back(object_url);
-      }
-      spilled_objects_url_.erase(spilled_objects_url_it);
-    } else {
-      // If the object was not spilled, it gets pinned again. Unpin here to
-      // prevent a memory leak.
-      pinned_objects_.erase(object_id);
-    }
-    local_objects_.erase(object_id);
-    spilled_object_pending_delete_.pop();
-  }
-  if (object_urls_to_delete.size() > 0) {
-    DeleteSpilledObjects(object_urls_to_delete);
-  }
-}
-
-void LocalObjectManager::DeleteSpilledObjects(std::vector<std::string> &urls_to_delete) {
-  io_worker_pool_.PopDeleteWorker(
-      [this, urls_to_delete](std::shared_ptr<WorkerInterface> io_worker) {
-        RAY_LOG(DEBUG) << "Sending delete spilled object request. Length: "
-                       << urls_to_delete.size();
-        rpc::DeleteSpilledObjectsRequest request;
-        for (const auto &url : urls_to_delete) {
-          request.add_spilled_objects_url(std::move(url));
-        }
-        io_worker->rpc_client()->DeleteSpilledObjects(
-            request, [this, io_worker](const ray::Status &status,
-                                       const rpc::DeleteSpilledObjectsReply &reply) {
-              io_worker_pool_.PushDeleteWorker(io_worker);
-              if (!status.ok()) {
-                RAY_LOG(ERROR) << "Failed to send delete spilled object request: "
-                               << status.ToString();
-              }
-            });
-      });
-}
-
-void LocalObjectManager::FillObjectSpillingStats(rpc::GetNodeStatsReply *reply) const {
-  auto stats = reply->mutable_store_stats();
-  stats->set_spill_time_total_s(spill_time_total_s_);
-  stats->set_spilled_bytes_total(spilled_bytes_total_);
-  stats->set_spilled_objects_total(spilled_objects_total_);
-  stats->set_restore_time_total_s(restore_time_total_s_);
-  stats->set_restored_bytes_total(restored_bytes_total_);
-  stats->set_restored_objects_total(restored_objects_total_);
-  stats->set_object_store_bytes_primary_copy(pinned_objects_size_);
-}
-
-void LocalObjectManager::RecordMetrics() const {
-  /// Record Metrics.
-  if (spilled_bytes_total_ != 0 && spill_time_total_s_ != 0) {
-    ray::stats::STATS_spill_manager_throughput_mb.Record(
-        spilled_bytes_total_ / 1024 / 1024 / spill_time_total_s_, "Spilled");
-  }
-  if (restored_bytes_total_ != 0 && restore_time_total_s_ != 0) {
-    ray::stats::STATS_spill_manager_throughput_mb.Record(
-        restored_bytes_total_ / 1024 / 1024 / restore_time_total_s_, "Restored");
-  }
-  ray::stats::STATS_spill_manager_objects.Record(pinned_objects_.size(), "Pinned");
-  ray::stats::STATS_spill_manager_objects.Record(objects_pending_restore_.size(),
-                                                 "PendingRestore");
-  ray::stats::STATS_spill_manager_objects.Record(objects_pending_spill_.size(),
-                                                 "PendingSpill");
-
-  ray::stats::STATS_spill_manager_objects_bytes.Record(pinned_objects_size_, "Pinned");
-  ray::stats::STATS_spill_manager_objects_bytes.Record(num_bytes_pending_spill_,
-                                                       "PendingSpill");
-
-  ray::stats::STATS_spill_manager_request_total.Record(spilled_objects_total_, "Spilled");
-  ray::stats::STATS_spill_manager_request_total.Record(restored_objects_total_,
-                                                       "Restored");
-}
-
-std::string LocalObjectManager::DebugString() const {
-  std::stringstream result;
-  result << "LocalObjectManager:\n";
-  result << "- num pinned objects: " << pinned_objects_.size() << "\n";
-  result << "- pinned objects size: " << pinned_objects_size_ << "\n";
-  result << "- num objects pending restore: " << objects_pending_restore_.size() << "\n";
-  result << "- num objects pending spill: " << objects_pending_spill_.size() << "\n";
-  result << "- num bytes pending spill: " << num_bytes_pending_spill_ << "\n";
-  result << "- cumulative spill requests: " << spilled_objects_total_ << "\n";
-  result << "- cumulative restore requests: " << restored_objects_total_ << "\n";
-  return result.str();
-}
-
-};  // namespace raylet
-};  // namespace ray
->>>>>>> 19672688
+// Copyright 2017 The Ray Authors.
+//
+// Licensed under the Apache License, Version 2.0 (the "License");
+// you may not use this file except in compliance with the License.
+// You may obtain a copy of the License at
+//
+//  http://www.apache.org/licenses/LICENSE-2.0
+//
+// Unless required by applicable law or agreed to in writing, software
+// distributed under the License is distributed on an "AS IS" BASIS,
+// WITHOUT WARRANTIES OR CONDITIONS OF ANY KIND, either express or implied.
+// See the License for the specific language governing permissions and
+// limitations under the License.
+
+#include "ray/raylet/local_object_manager.h"
+
+#include "ray/common/asio/instrumented_io_context.h"
+#include "ray/stats/metric_defs.h"
+#include "ray/util/util.h"
+
+namespace ray {
+
+namespace raylet {
+
+void LocalObjectManager::PinObjectsAndWaitForFree(
+    const std::vector<ObjectID> &object_ids,
+    std::vector<std::unique_ptr<RayObject>> &&objects,
+    const rpc::Address &owner_address) {
+  for (size_t i = 0; i < object_ids.size(); i++) {
+    const auto &object_id = object_ids[i];
+    auto &object = objects[i];
+    if (object == nullptr) {
+      RAY_LOG(ERROR) << "Plasma object " << object_id
+                     << " was evicted before the raylet could pin it.";
+      continue;
+    }
+
+    const auto inserted =
+        local_objects_.emplace(object_id, std::make_pair<>(owner_address, false));
+    if (inserted.second) {
+      // This is the first time we're pinning this object.
+      RAY_LOG(DEBUG) << "Pinning object " << object_id;
+      pinned_objects_size_ += object->GetSize();
+      pinned_objects_.emplace(object_id, std::move(object));
+    } else {
+      auto original_worker_id =
+          WorkerID::FromBinary(inserted.first->second.first.worker_id());
+      auto new_worker_id = WorkerID::FromBinary(owner_address.worker_id());
+      if (original_worker_id != new_worker_id) {
+        // TODO(swang): Handle this case. We should use the new owner address
+        // and object copy.
+        RAY_LOG(WARNING)
+            << "Received PinObjects request from a different owner " << new_worker_id
+            << " from the original " << original_worker_id << ". Object " << object_id
+            << " may get freed while the new owner still has the object in scope.";
+      }
+      continue;
+    }
+
+    // Create a object eviction subscription message.
+    auto wait_request = std::make_unique<rpc::WorkerObjectEvictionSubMessage>();
+    wait_request->set_object_id(object_id.Binary());
+    wait_request->set_intended_worker_id(owner_address.worker_id());
+    rpc::Address subscriber_address;
+    subscriber_address.set_raylet_id(self_node_id_.Binary());
+    subscriber_address.set_ip_address(self_node_address_);
+    subscriber_address.set_port(self_node_port_);
+    wait_request->mutable_subscriber_address()->CopyFrom(subscriber_address);
+
+    // If the subscription succeeds, register the subscription callback.
+    // Callback is invoked when the owner publishes the object to evict.
+    auto subscription_callback = [this, owner_address](const rpc::PubMessage &msg) {
+      RAY_CHECK(msg.has_worker_object_eviction_message());
+      const auto object_eviction_msg = msg.worker_object_eviction_message();
+      const auto object_id = ObjectID::FromBinary(object_eviction_msg.object_id());
+      ReleaseFreedObject(object_id);
+      core_worker_subscriber_->Unsubscribe(rpc::ChannelType::WORKER_OBJECT_EVICTION,
+                                           owner_address, object_id.Binary());
+    };
+
+    // Callback that is invoked when the owner of the object id is dead.
+    auto owner_dead_callback = [this, owner_address](const std::string &object_id_binary,
+                                                     const Status &) {
+      const auto object_id = ObjectID::FromBinary(object_id_binary);
+      ReleaseFreedObject(object_id);
+    };
+
+    auto sub_message = std::make_unique<rpc::SubMessage>();
+    sub_message->mutable_worker_object_eviction_message()->Swap(wait_request.get());
+
+    RAY_CHECK(core_worker_subscriber_->Subscribe(
+        std::move(sub_message), rpc::ChannelType::WORKER_OBJECT_EVICTION, owner_address,
+        object_id.Binary(), /*subscribe_done_callback=*/nullptr, subscription_callback,
+        owner_dead_callback));
+  }
+}
+
+void LocalObjectManager::ReleaseFreedObject(const ObjectID &object_id) {
+  // Only free the object if it is not already freed.
+  auto it = local_objects_.find(object_id);
+  if (it == local_objects_.end() || it->second.second) {
+    return;
+  }
+  // Mark the object as freed. NOTE(swang): We have to mark this instead of
+  // deleting the entry immediately in case the object is currently being
+  // spilled. In that case, we should process the free event once the object
+  // spill is complete.
+  it->second.second = true;
+
+  RAY_LOG(DEBUG) << "Unpinning object " << object_id;
+  // The object should be in one of these states: pinned, spilling, or spilled.
+  RAY_CHECK((pinned_objects_.count(object_id) > 0) ||
+            (spilled_objects_url_.count(object_id) > 0) ||
+            (objects_pending_spill_.count(object_id) > 0));
+  if (pinned_objects_.count(object_id)) {
+    pinned_objects_size_ -= pinned_objects_[object_id]->GetSize();
+    pinned_objects_.erase(object_id);
+    local_objects_.erase(it);
+  } else {
+    // If the object is being spilled or is already spilled, then we will clean
+    // up the local_objects_ entry once the spilled copy has been
+    // freed.
+    spilled_object_pending_delete_.push(object_id);
+  }
+
+  // Try to evict all copies of the object from the cluster.
+  if (free_objects_period_ms_ >= 0) {
+    objects_to_free_.push_back(object_id);
+  }
+  if (objects_to_free_.size() == free_objects_batch_size_ ||
+      free_objects_period_ms_ == 0) {
+    FlushFreeObjects();
+  }
+}
+
+void LocalObjectManager::FlushFreeObjects() {
+  if (!objects_to_free_.empty()) {
+    RAY_LOG(DEBUG) << "Freeing " << objects_to_free_.size() << " out-of-scope objects";
+    on_objects_freed_(objects_to_free_);
+    objects_to_free_.clear();
+  }
+  // Deletion wouldn't work when the object pinning is not enabled.
+  ProcessSpilledObjectsDeleteQueue(free_objects_batch_size_);
+  last_free_objects_at_ms_ = current_time_ms();
+}
+
+void LocalObjectManager::SpillObjectUptoMaxThroughput() {
+  if (RayConfig::instance().object_spilling_config().empty()) {
+    return;
+  }
+
+  // Spill as fast as we can using all our spill workers.
+  bool can_spill_more = true;
+  while (can_spill_more) {
+    if (!SpillObjectsOfSize(min_spilling_size_)) {
+      break;
+    }
+    {
+      absl::MutexLock lock(&mutex_);
+      num_active_workers_ += 1;
+      can_spill_more = num_active_workers_ < max_active_workers_;
+    }
+  }
+}
+
+bool LocalObjectManager::IsSpillingInProgress() {
+  absl::MutexLock lock(&mutex_);
+  return num_active_workers_ > 0;
+}
+
+bool LocalObjectManager::SpillObjectsOfSize(int64_t num_bytes_to_spill) {
+  if (RayConfig::instance().object_spilling_config().empty()) {
+    return false;
+  }
+
+  RAY_LOG(DEBUG) << "Choosing objects to spill of total size " << num_bytes_to_spill;
+  int64_t bytes_to_spill = 0;
+  auto it = pinned_objects_.begin();
+  std::vector<ObjectID> objects_to_spill;
+  int64_t counts = 0;
+  while (bytes_to_spill <= num_bytes_to_spill && it != pinned_objects_.end() &&
+         counts < max_fused_object_count_) {
+    if (is_plasma_object_spillable_(it->first)) {
+      bytes_to_spill += it->second->GetSize();
+      objects_to_spill.push_back(it->first);
+    }
+    it++;
+    counts += 1;
+  }
+  if (!objects_to_spill.empty()) {
+    RAY_LOG(DEBUG) << "Spilling objects of total size " << bytes_to_spill
+                   << " num objects " << objects_to_spill.size();
+    auto start_time = absl::GetCurrentTimeNanos();
+    SpillObjectsInternal(objects_to_spill, [this, bytes_to_spill, objects_to_spill,
+                                            start_time](const Status &status) {
+      if (!status.ok()) {
+        RAY_LOG(DEBUG) << "Failed to spill objects: " << status.ToString();
+      } else {
+        auto now = absl::GetCurrentTimeNanos();
+        RAY_LOG(DEBUG) << "Spilled " << bytes_to_spill << " bytes in "
+                       << (now - start_time) / 1e6 << "ms";
+        spilled_bytes_total_ += bytes_to_spill;
+        spilled_objects_total_ += objects_to_spill.size();
+        // Adjust throughput timing to account for concurrent spill operations.
+        spill_time_total_s_ += (now - std::max(start_time, last_spill_finish_ns_)) / 1e9;
+        if (now - last_spill_log_ns_ > 1e9) {
+          last_spill_log_ns_ = now;
+          RAY_LOG(INFO) << "Spilled "
+                        << static_cast<int>(spilled_bytes_total_ / (1024 * 1024))
+                        << " MiB, " << spilled_objects_total_
+                        << " objects, write throughput "
+                        << static_cast<int>(spilled_bytes_total_ / (1024 * 1024) /
+                                            spill_time_total_s_)
+                        << " MiB/s";
+        }
+        last_spill_finish_ns_ = now;
+      }
+    });
+    return true;
+  }
+  return false;
+}
+
+void LocalObjectManager::SpillObjects(const std::vector<ObjectID> &object_ids,
+                                      std::function<void(const ray::Status &)> callback) {
+  SpillObjectsInternal(object_ids, callback);
+}
+
+void LocalObjectManager::SpillObjectsInternal(
+    const std::vector<ObjectID> &object_ids,
+    std::function<void(const ray::Status &)> callback) {
+  std::vector<ObjectID> objects_to_spill;
+  // Filter for the objects that can be spilled.
+  for (const auto &id : object_ids) {
+    // We should not spill an object that we are not the primary copy for, or
+    // objects that are already being spilled.
+    if (pinned_objects_.count(id) == 0 && objects_pending_spill_.count(id) == 0) {
+      if (callback) {
+        callback(
+            Status::Invalid("Requested spill for object that is not marked as "
+                            "the primary copy."));
+      }
+      return;
+    }
+
+    // Add objects that we are the primary copy for, and that we are not
+    // already spilling.
+    auto it = pinned_objects_.find(id);
+    if (it != pinned_objects_.end()) {
+      RAY_LOG(DEBUG) << "Spilling object " << id;
+      objects_to_spill.push_back(id);
+
+      // Move a pinned object to the pending spill object.
+      auto object_size = it->second->GetSize();
+      num_bytes_pending_spill_ += object_size;
+      objects_pending_spill_[id] = std::move(it->second);
+
+      pinned_objects_size_ -= object_size;
+      pinned_objects_.erase(it);
+    }
+  }
+
+  if (objects_to_spill.empty()) {
+    if (callback) {
+      callback(Status::Invalid("All objects are already being spilled."));
+    }
+    return;
+  }
+  io_worker_pool_.PopSpillWorker(
+      [this, objects_to_spill, callback](std::shared_ptr<WorkerInterface> io_worker) {
+        rpc::SpillObjectsRequest request;
+        std::vector<ObjectID> requested_objects_to_spill;
+        for (const auto &object_id : objects_to_spill) {
+          RAY_CHECK(objects_pending_spill_.count(object_id));
+          auto freed_it = local_objects_.find(object_id);
+          // If the object hasn't already been freed, spill it.
+          if (freed_it == local_objects_.end() || freed_it->second.second) {
+            objects_pending_spill_.erase(object_id);
+          } else {
+            auto ref = request.add_object_refs_to_spill();
+            ref->set_object_id(object_id.Binary());
+            ref->mutable_owner_address()->CopyFrom(freed_it->second.first);
+            RAY_LOG(DEBUG) << "Sending spill request for object " << object_id;
+            requested_objects_to_spill.push_back(object_id);
+          }
+        }
+        io_worker->rpc_client()->SpillObjects(
+            request, [this, requested_objects_to_spill, callback, io_worker](
+                         const ray::Status &status, const rpc::SpillObjectsReply &r) {
+              {
+                absl::MutexLock lock(&mutex_);
+                num_active_workers_ -= 1;
+              }
+              io_worker_pool_.PushSpillWorker(io_worker);
+              size_t num_objects_spilled = status.ok() ? r.spilled_objects_url_size() : 0;
+              // Object spilling is always done in the order of the request.
+              // For example, if an object succeeded, it'll guarentee that all objects
+              // before this will succeed.
+              RAY_CHECK(num_objects_spilled <= requested_objects_to_spill.size());
+              for (size_t i = num_objects_spilled; i != requested_objects_to_spill.size();
+                   ++i) {
+                const auto &object_id = requested_objects_to_spill[i];
+                auto it = objects_pending_spill_.find(object_id);
+                RAY_CHECK(it != objects_pending_spill_.end());
+                pinned_objects_size_ += it->second->GetSize();
+                num_bytes_pending_spill_ -= it->second->GetSize();
+                pinned_objects_.emplace(object_id, std::move(it->second));
+                objects_pending_spill_.erase(it);
+              }
+
+              if (!status.ok()) {
+                RAY_LOG(ERROR) << "Failed to send object spilling request: "
+                               << status.ToString();
+              } else {
+                OnObjectSpilled(requested_objects_to_spill, r);
+              }
+              if (callback) {
+                callback(status);
+              }
+            });
+      });
+}
+
+void LocalObjectManager::OnObjectSpilled(const std::vector<ObjectID> &object_ids,
+                                         const rpc::SpillObjectsReply &worker_reply) {
+  for (size_t i = 0; i < static_cast<size_t>(worker_reply.spilled_objects_url_size());
+       ++i) {
+    const ObjectID &object_id = object_ids[i];
+    const std::string &object_url = worker_reply.spilled_objects_url(i);
+    RAY_LOG(DEBUG) << "Object " << object_id << " spilled at " << object_url;
+    // Choose a node id to report. If an external storage type is not a filesystem, we
+    // don't need to report where this object is spilled.
+    const auto node_id_object_spilled =
+        is_external_storage_type_fs_ ? self_node_id_ : NodeID::Nil();
+
+    // Update the object_id -> url_ref_count to use it for deletion later.
+    // We need to track the references here because a single file can contain
+    // multiple objects, and we shouldn't delete the file until
+    // all the objects are gone out of scope.
+    // object_url is equivalent to url_with_offset.
+    auto parsed_url = ParseURL(object_url);
+    const auto base_url_it = parsed_url->find("url");
+    RAY_CHECK(base_url_it != parsed_url->end());
+    if (!url_ref_count_.contains(base_url_it->second)) {
+      url_ref_count_[base_url_it->second] = 1;
+    } else {
+      url_ref_count_[base_url_it->second] += 1;
+    }
+
+    // Mark that the object is spilled and unpin the pending requests.
+    spilled_objects_url_.emplace(object_id, object_url);
+    RAY_LOG(DEBUG) << "Unpinning pending spill object " << object_id;
+    auto it = objects_pending_spill_.find(object_id);
+    RAY_CHECK(it != objects_pending_spill_.end());
+    const auto object_size = it->second->GetSize();
+    num_bytes_pending_spill_ -= object_size;
+    objects_pending_spill_.erase(it);
+
+    // Asynchronously Update the spilled URL.
+    rpc::AddSpilledUrlRequest request;
+    request.set_object_id(object_id.Binary());
+    request.set_spilled_url(object_url);
+    request.set_spilled_node_id(node_id_object_spilled.Binary());
+    request.set_size(object_size);
+
+    auto freed_it = local_objects_.find(object_id);
+    if (freed_it == local_objects_.end() || freed_it->second.second) {
+      RAY_LOG(DEBUG) << "Spilled object already freed, skipping send of spilled URL to "
+                        "object directory for object "
+                     << object_id;
+      continue;
+    }
+    const auto &worker_addr = freed_it->second.first;
+    auto owner_client = owner_client_pool_.GetOrConnect(worker_addr);
+    RAY_LOG(DEBUG) << "Sending spilled URL " << object_url << " for object " << object_id
+                   << " to owner " << WorkerID::FromBinary(worker_addr.worker_id());
+    owner_client->AddSpilledUrl(
+        request,
+        [object_id, object_url](Status status, const rpc::AddSpilledUrlReply &reply) {
+          // TODO(sang): Currently we assume there's no network failure. We should handle
+          // it properly.
+          if (!status.ok()) {
+            RAY_LOG(DEBUG)
+                << "Failed to send spilled url for object " << object_id
+                << " to object directory, considering the object to have been freed: "
+                << status.ToString();
+          } else {
+            RAY_LOG(DEBUG) << "Object " << object_id << " spilled to " << object_url
+                           << " and object directory has been informed";
+          }
+        });
+  }
+}
+
+std::string LocalObjectManager::GetLocalSpilledObjectURL(const ObjectID &object_id) {
+  if (!is_external_storage_type_fs_) {
+    // If the external storage is cloud storage like S3, returns the empty string.
+    // In that case, the URL is supposed to be obtained by OBOD.
+    return "";
+  }
+  auto entry = spilled_objects_url_.find(object_id);
+  if (entry != spilled_objects_url_.end()) {
+    return entry->second;
+  } else {
+    return "";
+  }
+}
+
+void LocalObjectManager::AsyncRestoreSpilledObject(
+    const ObjectID &object_id, const std::string &object_url,
+    std::function<void(const ray::Status &)> callback) {
+  if (objects_pending_restore_.count(object_id) > 0) {
+    // If the same object is restoring, we dedup here.
+    return;
+  }
+
+  RAY_CHECK(objects_pending_restore_.emplace(object_id).second)
+      << "Object dedupe wasn't done properly. Please report if you see this issue.";
+  io_worker_pool_.PopRestoreWorker([this, object_id, object_url, callback](
+                                       std::shared_ptr<WorkerInterface> io_worker) {
+    auto start_time = absl::GetCurrentTimeNanos();
+    RAY_LOG(DEBUG) << "Sending restore spilled object request";
+    rpc::RestoreSpilledObjectsRequest request;
+    request.add_spilled_objects_url(std::move(object_url));
+    request.add_object_ids_to_restore(object_id.Binary());
+    io_worker->rpc_client()->RestoreSpilledObjects(
+        request,
+        [this, start_time, object_id, callback, io_worker](
+            const ray::Status &status, const rpc::RestoreSpilledObjectsReply &r) {
+          io_worker_pool_.PushRestoreWorker(io_worker);
+          objects_pending_restore_.erase(object_id);
+          if (!status.ok()) {
+            RAY_LOG(ERROR) << "Failed to send restore spilled object request: "
+                           << status.ToString();
+          } else {
+            auto now = absl::GetCurrentTimeNanos();
+            auto restored_bytes = r.bytes_restored_total();
+            RAY_LOG(DEBUG) << "Restored " << restored_bytes << " in "
+                           << (now - start_time) / 1e6 << "ms. Object id:" << object_id;
+            restored_bytes_total_ += restored_bytes;
+            restored_objects_total_ += 1;
+            // Adjust throughput timing to account for concurrent restore operations.
+            restore_time_total_s_ +=
+                (now - std::max(start_time, last_restore_finish_ns_)) / 1e9;
+            if (now - last_restore_log_ns_ > 1e9) {
+              last_restore_log_ns_ = now;
+              RAY_LOG(INFO) << "Restored "
+                            << static_cast<int>(restored_bytes_total_ / (1024 * 1024))
+                            << " MiB, " << restored_objects_total_
+                            << " objects, read throughput "
+                            << static_cast<int>(restored_bytes_total_ / (1024 * 1024) /
+                                                restore_time_total_s_)
+                            << " MiB/s";
+            }
+            last_restore_finish_ns_ = now;
+          }
+          if (callback) {
+            callback(status);
+          }
+        });
+  });
+}
+
+void LocalObjectManager::ProcessSpilledObjectsDeleteQueue(uint32_t max_batch_size) {
+  std::vector<std::string> object_urls_to_delete;
+  // Process upto batch size of objects to delete.
+  while (!spilled_object_pending_delete_.empty() &&
+         object_urls_to_delete.size() < max_batch_size) {
+    auto &object_id = spilled_object_pending_delete_.front();
+    // If the object is still spilling, do nothing. This will block other entries to be
+    // processed, but it should be fine because the spilling will be eventually done,
+    // and deleting objects is the low priority tasks. This will instead enable simpler
+    // logic after this block.
+    if (objects_pending_spill_.contains(object_id)) {
+      break;
+    }
+
+    // Object id is either spilled or not spilled at this point.
+    const auto spilled_objects_url_it = spilled_objects_url_.find(object_id);
+    if (spilled_objects_url_it != spilled_objects_url_.end()) {
+      // If the object was spilled, see if we can delete it. We should first check the
+      // ref count.
+      std::string &object_url = spilled_objects_url_it->second;
+      // Note that here, we need to parse the object url to obtain the base_url.
+      auto parsed_url = ParseURL(object_url);
+      const auto base_url_it = parsed_url->find("url");
+      RAY_CHECK(base_url_it != parsed_url->end());
+      const auto &url_ref_count_it = url_ref_count_.find(base_url_it->second);
+      RAY_CHECK(url_ref_count_it != url_ref_count_.end())
+          << "url_ref_count_ should exist when spilled_objects_url_ exists. Please "
+             "submit a Github issue if you see this error.";
+      url_ref_count_it->second -= 1;
+
+      // If there's no more refs, delete the object.
+      if (url_ref_count_it->second == 0) {
+        url_ref_count_.erase(url_ref_count_it);
+        RAY_LOG(DEBUG) << "The URL " << object_url
+                       << " is deleted because the references are out of scope.";
+        object_urls_to_delete.emplace_back(object_url);
+      }
+      spilled_objects_url_.erase(spilled_objects_url_it);
+    } else {
+      // If the object was not spilled, it gets pinned again. Unpin here to
+      // prevent a memory leak.
+      pinned_objects_.erase(object_id);
+    }
+    local_objects_.erase(object_id);
+    spilled_object_pending_delete_.pop();
+  }
+  if (object_urls_to_delete.size() > 0) {
+    DeleteSpilledObjects(object_urls_to_delete);
+  }
+}
+
+void LocalObjectManager::DeleteSpilledObjects(std::vector<std::string> &urls_to_delete) {
+  io_worker_pool_.PopDeleteWorker(
+      [this, urls_to_delete](std::shared_ptr<WorkerInterface> io_worker) {
+        RAY_LOG(DEBUG) << "Sending delete spilled object request. Length: "
+                       << urls_to_delete.size();
+        rpc::DeleteSpilledObjectsRequest request;
+        for (const auto &url : urls_to_delete) {
+          request.add_spilled_objects_url(std::move(url));
+        }
+        io_worker->rpc_client()->DeleteSpilledObjects(
+            request, [this, io_worker](const ray::Status &status,
+                                       const rpc::DeleteSpilledObjectsReply &reply) {
+              io_worker_pool_.PushDeleteWorker(io_worker);
+              if (!status.ok()) {
+                RAY_LOG(ERROR) << "Failed to send delete spilled object request: "
+                               << status.ToString();
+              }
+            });
+      });
+}
+
+void LocalObjectManager::FillObjectSpillingStats(rpc::GetNodeStatsReply *reply) const {
+  auto stats = reply->mutable_store_stats();
+  stats->set_spill_time_total_s(spill_time_total_s_);
+  stats->set_spilled_bytes_total(spilled_bytes_total_);
+  stats->set_spilled_objects_total(spilled_objects_total_);
+  stats->set_restore_time_total_s(restore_time_total_s_);
+  stats->set_restored_bytes_total(restored_bytes_total_);
+  stats->set_restored_objects_total(restored_objects_total_);
+  stats->set_object_store_bytes_primary_copy(pinned_objects_size_);
+}
+
+void LocalObjectManager::RecordMetrics() const {
+  /// Record Metrics.
+  if (spilled_bytes_total_ != 0 && spill_time_total_s_ != 0) {
+    ray::stats::STATS_spill_manager_throughput_mb.Record(
+        spilled_bytes_total_ / 1024 / 1024 / spill_time_total_s_, "Spilled");
+  }
+  if (restored_bytes_total_ != 0 && restore_time_total_s_ != 0) {
+    ray::stats::STATS_spill_manager_throughput_mb.Record(
+        restored_bytes_total_ / 1024 / 1024 / restore_time_total_s_, "Restored");
+  }
+  ray::stats::STATS_spill_manager_objects.Record(pinned_objects_.size(), "Pinned");
+  ray::stats::STATS_spill_manager_objects.Record(objects_pending_restore_.size(),
+                                                 "PendingRestore");
+  ray::stats::STATS_spill_manager_objects.Record(objects_pending_spill_.size(),
+                                                 "PendingSpill");
+
+  ray::stats::STATS_spill_manager_objects_bytes.Record(pinned_objects_size_, "Pinned");
+  ray::stats::STATS_spill_manager_objects_bytes.Record(num_bytes_pending_spill_,
+                                                       "PendingSpill");
+
+  ray::stats::STATS_spill_manager_request_total.Record(spilled_objects_total_, "Spilled");
+  ray::stats::STATS_spill_manager_request_total.Record(restored_objects_total_,
+                                                       "Restored");
+}
+
+std::string LocalObjectManager::DebugString() const {
+  std::stringstream result;
+  result << "LocalObjectManager:\n";
+  result << "- num pinned objects: " << pinned_objects_.size() << "\n";
+  result << "- pinned objects size: " << pinned_objects_size_ << "\n";
+  result << "- num objects pending restore: " << objects_pending_restore_.size() << "\n";
+  result << "- num objects pending spill: " << objects_pending_spill_.size() << "\n";
+  result << "- num bytes pending spill: " << num_bytes_pending_spill_ << "\n";
+  result << "- cumulative spill requests: " << spilled_objects_total_ << "\n";
+  result << "- cumulative restore requests: " << restored_objects_total_ << "\n";
+  return result.str();
+}
+
+};  // namespace raylet
+};  // namespace ray