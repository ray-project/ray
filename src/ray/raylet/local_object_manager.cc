--- conflicted
+++ resolved
@@ -21,13 +21,8 @@
 namespace raylet {
 
 void LocalObjectManager::PinObjects(const std::vector<ObjectID> &object_ids,
-<<<<<<< HEAD
-                                    std::vector<std::unique_ptr<RayObject>> &&objects) {
-=======
                                     std::vector<std::unique_ptr<RayObject>> &&objects,
                                     const rpc::Address &owner_address) {
-  RAY_CHECK(object_pinning_enabled_);
->>>>>>> 75568f85
   for (size_t i = 0; i < object_ids.size(); i++) {
     const auto &object_id = object_ids[i];
     auto &object = objects[i];
@@ -65,7 +60,6 @@
 }
 
 void LocalObjectManager::ReleaseFreedObject(const ObjectID &object_id) {
-<<<<<<< HEAD
   RAY_LOG(DEBUG) << "Unpinning object " << object_id;
   // The object should be in one of these stats. pinned, spilling, or spilled.
   RAY_CHECK((pinned_objects_.count(object_id) > 0) ||
@@ -77,22 +71,6 @@
   if (pinned_objects_.count(object_id)) {
     pinned_objects_size_ -= pinned_objects_[object_id]->GetSize();
     pinned_objects_.erase(object_id);
-=======
-  // object_pinning_enabled_ flag is off when the --lru-evict flag is on.
-  if (object_pinning_enabled_) {
-    RAY_LOG(DEBUG) << "Unpinning object " << object_id;
-    // The object should be in one of these stats. pinned, spilling, or spilled.
-    RAY_CHECK((pinned_objects_.count(object_id) > 0) ||
-              (spilled_objects_url_.count(object_id) > 0) ||
-              (objects_pending_spill_.count(object_id) > 0));
-    if (automatic_object_deletion_enabled_) {
-      spilled_object_pending_delete_.push(object_id);
-    }
-    if (pinned_objects_.count(object_id)) {
-      pinned_objects_size_ -= pinned_objects_[object_id].first->GetSize();
-      pinned_objects_.erase(object_id);
-    }
->>>>>>> 75568f85
   }
 
   // Try to evict all copies of the object from the cluster.
