--- conflicted
+++ resolved
@@ -97,14 +97,11 @@
   }
 }
 
-<<<<<<< HEAD
-int64_t LocalObjectManager::SpillObjectsOfSize(int64_t num_bytes_required) {
-  RAY_CHECK(object_pinning_enabled_) << "Not Implemented";
-=======
 int64_t LocalObjectManager::SpillObjectsOfSize(int64_t num_bytes_to_spill,
                                                int64_t min_bytes_to_spill) {
+  RAY_CHECK(object_pinning_enabled_) << "Not Implemented";
   RAY_CHECK(num_bytes_to_spill >= min_bytes_to_spill);
->>>>>>> fb318add
+
   if (RayConfig::instance().object_spilling_config().empty() ||
       !RayConfig::instance().automatic_object_spilling_enabled()) {
     return min_bytes_to_spill;
