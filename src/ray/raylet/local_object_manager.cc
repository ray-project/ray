// Copyright 2017 The Ray Authors.
//
// Licensed under the Apache License, Version 2.0 (the "License");
// you may not use this file except in compliance with the License.
// You may obtain a copy of the License at
//
//  http://www.apache.org/licenses/LICENSE-2.0
//
// Unless required by applicable law or agreed to in writing, software
// distributed under the License is distributed on an "AS IS" BASIS,
// WITHOUT WARRANTIES OR CONDITIONS OF ANY KIND, either express or implied.
// See the License for the specific language governing permissions and
// limitations under the License.

#include "ray/raylet/local_object_manager.h"

#include "ray/common/asio/instrumented_io_context.h"
#include "ray/stats/metric_defs.h"
#include "ray/util/util.h"

namespace ray {

namespace raylet {

void LocalObjectManager::PinObjectsAndWaitForFree(
    const std::vector<ObjectID> &object_ids,
    std::vector<std::unique_ptr<RayObject>> &&objects,
    const rpc::Address &owner_address) {
  for (size_t i = 0; i < object_ids.size(); i++) {
    const auto &object_id = object_ids[i];
    auto &object = objects[i];
    if (object == nullptr) {
      RAY_LOG(ERROR) << "Plasma object " << object_id
                     << " was evicted before the raylet could pin it.";
      continue;
    }

    const auto inserted =
        local_objects_.emplace(object_id, std::make_pair<>(owner_address, false));
    if (inserted.second) {
      // This is the first time we're pinning this object.
      RAY_LOG(DEBUG) << "Pinning object " << object_id;
      pinned_objects_size_ += object->GetSize();
      pinned_objects_.emplace(object_id, std::move(object));
    } else {
      auto original_worker_id =
          WorkerID::FromBinary(inserted.first->second.first.worker_id());
      auto new_worker_id = WorkerID::FromBinary(owner_address.worker_id());
      if (original_worker_id != new_worker_id) {
        // TODO(swang): Handle this case. We should use the new owner address
        // and object copy.
        RAY_LOG(WARNING)
            << "Received PinObjects request from a different owner " << new_worker_id
            << " from the original " << original_worker_id << ". Object " << object_id
            << " may get freed while the new owner still has the object in scope.";
      }
      continue;
    }

    // Create a object eviction subscription message.
    auto wait_request = std::make_unique<rpc::WorkerObjectEvictionSubMessage>();
    wait_request->set_object_id(object_id.Binary());
    wait_request->set_intended_worker_id(owner_address.worker_id());
    rpc::Address subscriber_address;
    subscriber_address.set_raylet_id(self_node_id_.Binary());
    subscriber_address.set_ip_address(self_node_address_);
    subscriber_address.set_port(self_node_port_);
    wait_request->mutable_subscriber_address()->CopyFrom(subscriber_address);

    // If the subscription succeeds, register the subscription callback.
    // Callback is invoked when the owner publishes the object to evict.
    auto subscription_callback = [this, owner_address](const rpc::PubMessage &msg) {
      RAY_CHECK(msg.has_worker_object_eviction_message());
      const auto object_eviction_msg = msg.worker_object_eviction_message();
      const auto object_id = ObjectID::FromBinary(object_eviction_msg.object_id());
      ReleaseFreedObject(object_id);
      core_worker_subscriber_->Unsubscribe(
          rpc::ChannelType::WORKER_OBJECT_EVICTION, owner_address, object_id.Binary());
    };

    // Callback that is invoked when the owner of the object id is dead.
    auto owner_dead_callback = [this, owner_address](const std::string &object_id_binary,
                                                     const Status &) {
      const auto object_id = ObjectID::FromBinary(object_id_binary);
      ReleaseFreedObject(object_id);
    };

    auto sub_message = std::make_unique<rpc::SubMessage>();
    sub_message->mutable_worker_object_eviction_message()->Swap(wait_request.get());

    RAY_CHECK(core_worker_subscriber_->Subscribe(std::move(sub_message),
                                                 rpc::ChannelType::WORKER_OBJECT_EVICTION,
                                                 owner_address,
                                                 object_id.Binary(),
                                                 /*subscribe_done_callback=*/nullptr,
                                                 subscription_callback,
                                                 owner_dead_callback));
  }
}

void LocalObjectManager::ReleaseFreedObject(const ObjectID &object_id) {
  // Only free the object if it is not already freed.
  auto it = local_objects_.find(object_id);
  if (it == local_objects_.end() || it->second.second) {
    return;
  }
  // Mark the object as freed. NOTE(swang): We have to mark this instead of
  // deleting the entry immediately in case the object is currently being
  // spilled. In that case, we should process the free event once the object
  // spill is complete.
  it->second.second = true;

  RAY_LOG(DEBUG) << "Unpinning object " << object_id;
  // The object should be in one of these states: pinned, spilling, or spilled.
  RAY_CHECK((pinned_objects_.count(object_id) > 0) ||
            (spilled_objects_url_.count(object_id) > 0) ||
            (objects_pending_spill_.count(object_id) > 0));
  if (pinned_objects_.count(object_id)) {
    pinned_objects_size_ -= pinned_objects_[object_id]->GetSize();
    pinned_objects_.erase(object_id);
    local_objects_.erase(it);
  } else {
    // If the object is being spilled or is already spilled, then we will clean
    // up the local_objects_ entry once the spilled copy has been
    // freed.
    spilled_object_pending_delete_.push(object_id);
  }

  // Try to evict all copies of the object from the cluster.
  if (free_objects_period_ms_ >= 0) {
    objects_to_free_.push_back(object_id);
  }
  if (objects_to_free_.size() == free_objects_batch_size_ ||
      free_objects_period_ms_ == 0) {
    FlushFreeObjects();
  }
}

void LocalObjectManager::FlushFreeObjects() {
  if (!objects_to_free_.empty()) {
    RAY_LOG(DEBUG) << "Freeing " << objects_to_free_.size() << " out-of-scope objects";
    on_objects_freed_(objects_to_free_);
    objects_to_free_.clear();
  }
  // Deletion wouldn't work when the object pinning is not enabled.
  ProcessSpilledObjectsDeleteQueue(free_objects_batch_size_);
  last_free_objects_at_ms_ = current_time_ms();
}

void LocalObjectManager::SpillObjectUptoMaxThroughput() {
  if (RayConfig::instance().object_spilling_config().empty()) {
    return;
  }

  // Spill as fast as we can using all our spill workers.
  bool can_spill_more = true;
  while (can_spill_more) {
    if (!SpillObjectsOfSize(min_spilling_size_)) {
      break;
    }
    {
      absl::MutexLock lock(&mutex_);
      num_active_workers_ += 1;
      can_spill_more = num_active_workers_ < max_active_workers_;
    }
  }
}

bool LocalObjectManager::IsSpillingInProgress() {
  absl::MutexLock lock(&mutex_);
  return num_active_workers_ > 0;
}

bool LocalObjectManager::SpillObjectsOfSize(int64_t num_bytes_to_spill) {
  if (RayConfig::instance().object_spilling_config().empty()) {
    return false;
  }

  RAY_LOG(DEBUG) << "Choosing objects to spill of total size " << num_bytes_to_spill;
  int64_t bytes_to_spill = 0;
  auto it = pinned_objects_.begin();
  std::vector<ObjectID> objects_to_spill;
  int64_t counts = 0;
  while (bytes_to_spill <= num_bytes_to_spill && it != pinned_objects_.end() &&
         counts < max_fused_object_count_) {
    if (is_plasma_object_spillable_(it->first)) {
      bytes_to_spill += it->second->GetSize();
      objects_to_spill.push_back(it->first);
    }
    it++;
    counts += 1;
  }
  if (!objects_to_spill.empty()) {
    RAY_LOG(DEBUG) << "Spilling objects of total size " << bytes_to_spill
                   << " num objects " << objects_to_spill.size();
    auto start_time = absl::GetCurrentTimeNanos();
<<<<<<< HEAD
    SpillObjectsInternal(
        objects_to_spill,
        [this, bytes_to_spill, objects_to_spill, start_time](const Status &status) {
          if (!status.ok()) {
            RAY_LOG(DEBUG) << "Failed to spill objects: " << status.ToString();
          } else {
            auto now = absl::GetCurrentTimeNanos();
            RAY_LOG(DEBUG) << "Spilled " << bytes_to_spill << " bytes in "
                           << (now - start_time) / 1e6 << "ms";
            spilled_bytes_total_ += bytes_to_spill;
            spilled_objects_total_ += objects_to_spill.size();
            // Adjust throughput timing to account for concurrent spill operations.
            spill_time_total_s_ +=
                (now - std::max(start_time, last_spill_finish_ns_)) / 1e9;
            if (now - last_spill_log_ns_ > 1e9) {
              last_spill_log_ns_ = now;
              RAY_LOG(INFO) << "Spilled "
                            << static_cast<int>(spilled_bytes_total_ / (1024 * 1024))
                            << " MiB, " << spilled_objects_total_
                            << " objects, write throughput "
                            << static_cast<int>(spilled_bytes_total_ / (1024 * 1024) /
                                                spill_time_total_s_)
                            << " MiB/s";
            }
            last_spill_finish_ns_ = now;
          }
        });
=======
    SpillObjectsInternal(objects_to_spill, [this, bytes_to_spill, objects_to_spill,
                                            start_time](const Status &status) {
      if (!status.ok()) {
        RAY_LOG(DEBUG) << "Failed to spill objects: " << status.ToString();
      } else {
        auto now = absl::GetCurrentTimeNanos();
        RAY_LOG(DEBUG) << "Spilled " << bytes_to_spill << " bytes in "
                       << (now - start_time) / 1e6 << "ms";
        spilled_bytes_total_ += bytes_to_spill;
        spilled_objects_total_ += objects_to_spill.size();
        // Adjust throughput timing to account for concurrent spill operations.
        spill_time_total_s_ += (now - std::max(start_time, last_spill_finish_ns_)) / 1e9;
        if (now - last_spill_log_ns_ > 1e9) {
          last_spill_log_ns_ = now;
          std::stringstream msg;
          // Keep :info_message: in sync with LOG_PREFIX_INFO_MESSAGE in ray_constants.py.
          msg << ":info_message:Spilled "
              << static_cast<int>(spilled_bytes_total_ / (1024 * 1024)) << " MiB, "
              << spilled_objects_total_ << " objects, write throughput "
              << static_cast<int>(spilled_bytes_total_ / (1024 * 1024) /
                                  spill_time_total_s_)
              << " MiB/s.";
          if (next_spill_error_log_bytes_ > 0 &&
              spilled_bytes_total_ >= next_spill_error_log_bytes_) {
            // Add an advisory the first time this is logged.
            if (next_spill_error_log_bytes_ ==
                RayConfig::instance().verbose_spill_logs()) {
              msg << " Set RAY_verbose_spill_logs=0 to disable this message.";
            }
            // Exponential backoff on the spill messages.
            next_spill_error_log_bytes_ *= 2;
            RAY_LOG(ERROR) << msg.str();
          } else {
            RAY_LOG(INFO) << msg.str();
          }
        }
        last_spill_finish_ns_ = now;
      }
    });
>>>>>>> 991a62dd
    return true;
  }
  return false;
}

void LocalObjectManager::SpillObjects(const std::vector<ObjectID> &object_ids,
                                      std::function<void(const ray::Status &)> callback) {
  SpillObjectsInternal(object_ids, callback);
}

void LocalObjectManager::SpillObjectsInternal(
    const std::vector<ObjectID> &object_ids,
    std::function<void(const ray::Status &)> callback) {
  std::vector<ObjectID> objects_to_spill;
  // Filter for the objects that can be spilled.
  for (const auto &id : object_ids) {
    // We should not spill an object that we are not the primary copy for, or
    // objects that are already being spilled.
    if (pinned_objects_.count(id) == 0 && objects_pending_spill_.count(id) == 0) {
      if (callback) {
        callback(
            Status::Invalid("Requested spill for object that is not marked as "
                            "the primary copy."));
      }
      return;
    }

    // Add objects that we are the primary copy for, and that we are not
    // already spilling.
    auto it = pinned_objects_.find(id);
    if (it != pinned_objects_.end()) {
      RAY_LOG(DEBUG) << "Spilling object " << id;
      objects_to_spill.push_back(id);

      // Move a pinned object to the pending spill object.
      auto object_size = it->second->GetSize();
      num_bytes_pending_spill_ += object_size;
      objects_pending_spill_[id] = std::move(it->second);

      pinned_objects_size_ -= object_size;
      pinned_objects_.erase(it);
    }
  }

  if (objects_to_spill.empty()) {
    if (callback) {
      callback(Status::Invalid("All objects are already being spilled."));
    }
    return;
  }
  io_worker_pool_.PopSpillWorker(
      [this, objects_to_spill, callback](std::shared_ptr<WorkerInterface> io_worker) {
        rpc::SpillObjectsRequest request;
        std::vector<ObjectID> requested_objects_to_spill;
        for (const auto &object_id : objects_to_spill) {
          RAY_CHECK(objects_pending_spill_.count(object_id));
          auto freed_it = local_objects_.find(object_id);
          // If the object hasn't already been freed, spill it.
          if (freed_it == local_objects_.end() || freed_it->second.second) {
            objects_pending_spill_.erase(object_id);
          } else {
            auto ref = request.add_object_refs_to_spill();
            ref->set_object_id(object_id.Binary());
            ref->mutable_owner_address()->CopyFrom(freed_it->second.first);
            RAY_LOG(DEBUG) << "Sending spill request for object " << object_id;
            requested_objects_to_spill.push_back(object_id);
          }
        }
        io_worker->rpc_client()->SpillObjects(
            request,
            [this, requested_objects_to_spill, callback, io_worker](
                const ray::Status &status, const rpc::SpillObjectsReply &r) {
              {
                absl::MutexLock lock(&mutex_);
                num_active_workers_ -= 1;
              }
              io_worker_pool_.PushSpillWorker(io_worker);
              size_t num_objects_spilled = status.ok() ? r.spilled_objects_url_size() : 0;
              // Object spilling is always done in the order of the request.
              // For example, if an object succeeded, it'll guarentee that all objects
              // before this will succeed.
              RAY_CHECK(num_objects_spilled <= requested_objects_to_spill.size());
              for (size_t i = num_objects_spilled; i != requested_objects_to_spill.size();
                   ++i) {
                const auto &object_id = requested_objects_to_spill[i];
                auto it = objects_pending_spill_.find(object_id);
                RAY_CHECK(it != objects_pending_spill_.end());
                pinned_objects_size_ += it->second->GetSize();
                num_bytes_pending_spill_ -= it->second->GetSize();
                pinned_objects_.emplace(object_id, std::move(it->second));
                objects_pending_spill_.erase(it);
              }

              if (!status.ok()) {
                RAY_LOG(ERROR) << "Failed to send object spilling request: "
                               << status.ToString();
              } else {
                OnObjectSpilled(requested_objects_to_spill, r);
              }
              if (callback) {
                callback(status);
              }
            });
      });
}

void LocalObjectManager::OnObjectSpilled(const std::vector<ObjectID> &object_ids,
                                         const rpc::SpillObjectsReply &worker_reply) {
  for (size_t i = 0; i < static_cast<size_t>(worker_reply.spilled_objects_url_size());
       ++i) {
    const ObjectID &object_id = object_ids[i];
    const std::string &object_url = worker_reply.spilled_objects_url(i);
    RAY_LOG(DEBUG) << "Object " << object_id << " spilled at " << object_url;
    // Choose a node id to report. If an external storage type is not a filesystem, we
    // don't need to report where this object is spilled.
    const auto node_id_object_spilled =
        is_external_storage_type_fs_ ? self_node_id_ : NodeID::Nil();

    // Update the object_id -> url_ref_count to use it for deletion later.
    // We need to track the references here because a single file can contain
    // multiple objects, and we shouldn't delete the file until
    // all the objects are gone out of scope.
    // object_url is equivalent to url_with_offset.
    auto parsed_url = ParseURL(object_url);
    const auto base_url_it = parsed_url->find("url");
    RAY_CHECK(base_url_it != parsed_url->end());
    if (!url_ref_count_.contains(base_url_it->second)) {
      url_ref_count_[base_url_it->second] = 1;
    } else {
      url_ref_count_[base_url_it->second] += 1;
    }

    // Mark that the object is spilled and unpin the pending requests.
    spilled_objects_url_.emplace(object_id, object_url);
    RAY_LOG(DEBUG) << "Unpinning pending spill object " << object_id;
    auto it = objects_pending_spill_.find(object_id);
    RAY_CHECK(it != objects_pending_spill_.end());
    const auto object_size = it->second->GetSize();
    num_bytes_pending_spill_ -= object_size;
    objects_pending_spill_.erase(it);

    // Asynchronously Update the spilled URL.
    rpc::AddSpilledUrlRequest request;
    request.set_object_id(object_id.Binary());
    request.set_spilled_url(object_url);
    request.set_spilled_node_id(node_id_object_spilled.Binary());
    request.set_size(object_size);

    auto freed_it = local_objects_.find(object_id);
    if (freed_it == local_objects_.end() || freed_it->second.second) {
      RAY_LOG(DEBUG) << "Spilled object already freed, skipping send of spilled URL to "
                        "object directory for object "
                     << object_id;
      continue;
    }
    const auto &worker_addr = freed_it->second.first;
    auto owner_client = owner_client_pool_.GetOrConnect(worker_addr);
    RAY_LOG(DEBUG) << "Sending spilled URL " << object_url << " for object " << object_id
                   << " to owner " << WorkerID::FromBinary(worker_addr.worker_id());
    owner_client->AddSpilledUrl(
        request,
        [object_id, object_url](Status status, const rpc::AddSpilledUrlReply &reply) {
          // TODO(sang): Currently we assume there's no network failure. We should handle
          // it properly.
          if (!status.ok()) {
            RAY_LOG(DEBUG)
                << "Failed to send spilled url for object " << object_id
                << " to object directory, considering the object to have been freed: "
                << status.ToString();
          } else {
            RAY_LOG(DEBUG) << "Object " << object_id << " spilled to " << object_url
                           << " and object directory has been informed";
          }
        });
  }
}

std::string LocalObjectManager::GetLocalSpilledObjectURL(const ObjectID &object_id) {
  if (!is_external_storage_type_fs_) {
    // If the external storage is cloud storage like S3, returns the empty string.
    // In that case, the URL is supposed to be obtained by OBOD.
    return "";
  }
  auto entry = spilled_objects_url_.find(object_id);
  if (entry != spilled_objects_url_.end()) {
    return entry->second;
  } else {
    return "";
  }
}

void LocalObjectManager::AsyncRestoreSpilledObject(
    const ObjectID &object_id,
    const std::string &object_url,
    std::function<void(const ray::Status &)> callback) {
  if (objects_pending_restore_.count(object_id) > 0) {
    // If the same object is restoring, we dedup here.
    return;
  }

  RAY_CHECK(objects_pending_restore_.emplace(object_id).second)
      << "Object dedupe wasn't done properly. Please report if you see this issue.";
  io_worker_pool_.PopRestoreWorker([this, object_id, object_url, callback](
                                       std::shared_ptr<WorkerInterface> io_worker) {
    auto start_time = absl::GetCurrentTimeNanos();
    RAY_LOG(DEBUG) << "Sending restore spilled object request";
    rpc::RestoreSpilledObjectsRequest request;
    request.add_spilled_objects_url(std::move(object_url));
    request.add_object_ids_to_restore(object_id.Binary());
    io_worker->rpc_client()->RestoreSpilledObjects(
        request,
        [this, start_time, object_id, callback, io_worker](
            const ray::Status &status, const rpc::RestoreSpilledObjectsReply &r) {
          io_worker_pool_.PushRestoreWorker(io_worker);
          objects_pending_restore_.erase(object_id);
          if (!status.ok()) {
            RAY_LOG(ERROR) << "Failed to send restore spilled object request: "
                           << status.ToString();
          } else {
            auto now = absl::GetCurrentTimeNanos();
            auto restored_bytes = r.bytes_restored_total();
            RAY_LOG(DEBUG) << "Restored " << restored_bytes << " in "
                           << (now - start_time) / 1e6 << "ms. Object id:" << object_id;
            restored_bytes_total_ += restored_bytes;
            restored_objects_total_ += 1;
            // Adjust throughput timing to account for concurrent restore operations.
            restore_time_total_s_ +=
                (now - std::max(start_time, last_restore_finish_ns_)) / 1e9;
            if (now - last_restore_log_ns_ > 1e9) {
              last_restore_log_ns_ = now;
              RAY_LOG(INFO) << "Restored "
                            << static_cast<int>(restored_bytes_total_ / (1024 * 1024))
                            << " MiB, " << restored_objects_total_
                            << " objects, read throughput "
                            << static_cast<int>(restored_bytes_total_ / (1024 * 1024) /
                                                restore_time_total_s_)
                            << " MiB/s";
            }
            last_restore_finish_ns_ = now;
          }
          if (callback) {
            callback(status);
          }
        });
  });
}

void LocalObjectManager::ProcessSpilledObjectsDeleteQueue(uint32_t max_batch_size) {
  std::vector<std::string> object_urls_to_delete;
  // Process upto batch size of objects to delete.
  while (!spilled_object_pending_delete_.empty() &&
         object_urls_to_delete.size() < max_batch_size) {
    auto &object_id = spilled_object_pending_delete_.front();
    // If the object is still spilling, do nothing. This will block other entries to be
    // processed, but it should be fine because the spilling will be eventually done,
    // and deleting objects is the low priority tasks. This will instead enable simpler
    // logic after this block.
    if (objects_pending_spill_.contains(object_id)) {
      break;
    }

    // Object id is either spilled or not spilled at this point.
    const auto spilled_objects_url_it = spilled_objects_url_.find(object_id);
    if (spilled_objects_url_it != spilled_objects_url_.end()) {
      // If the object was spilled, see if we can delete it. We should first check the
      // ref count.
      std::string &object_url = spilled_objects_url_it->second;
      // Note that here, we need to parse the object url to obtain the base_url.
      auto parsed_url = ParseURL(object_url);
      const auto base_url_it = parsed_url->find("url");
      RAY_CHECK(base_url_it != parsed_url->end());
      const auto &url_ref_count_it = url_ref_count_.find(base_url_it->second);
      RAY_CHECK(url_ref_count_it != url_ref_count_.end())
          << "url_ref_count_ should exist when spilled_objects_url_ exists. Please "
             "submit a Github issue if you see this error.";
      url_ref_count_it->second -= 1;

      // If there's no more refs, delete the object.
      if (url_ref_count_it->second == 0) {
        url_ref_count_.erase(url_ref_count_it);
        RAY_LOG(DEBUG) << "The URL " << object_url
                       << " is deleted because the references are out of scope.";
        object_urls_to_delete.emplace_back(object_url);
      }
      spilled_objects_url_.erase(spilled_objects_url_it);
    } else {
      // If the object was not spilled, it gets pinned again. Unpin here to
      // prevent a memory leak.
      pinned_objects_.erase(object_id);
    }
    local_objects_.erase(object_id);
    spilled_object_pending_delete_.pop();
  }
  if (object_urls_to_delete.size() > 0) {
    DeleteSpilledObjects(object_urls_to_delete);
  }
}

void LocalObjectManager::DeleteSpilledObjects(std::vector<std::string> &urls_to_delete) {
  io_worker_pool_.PopDeleteWorker(
      [this, urls_to_delete](std::shared_ptr<WorkerInterface> io_worker) {
        RAY_LOG(DEBUG) << "Sending delete spilled object request. Length: "
                       << urls_to_delete.size();
        rpc::DeleteSpilledObjectsRequest request;
        for (const auto &url : urls_to_delete) {
          request.add_spilled_objects_url(std::move(url));
        }
        io_worker->rpc_client()->DeleteSpilledObjects(
            request,
            [this, io_worker](const ray::Status &status,
                              const rpc::DeleteSpilledObjectsReply &reply) {
              io_worker_pool_.PushDeleteWorker(io_worker);
              if (!status.ok()) {
                RAY_LOG(ERROR) << "Failed to send delete spilled object request: "
                               << status.ToString();
              }
            });
      });
}

void LocalObjectManager::FillObjectSpillingStats(rpc::GetNodeStatsReply *reply) const {
  auto stats = reply->mutable_store_stats();
  stats->set_spill_time_total_s(spill_time_total_s_);
  stats->set_spilled_bytes_total(spilled_bytes_total_);
  stats->set_spilled_objects_total(spilled_objects_total_);
  stats->set_restore_time_total_s(restore_time_total_s_);
  stats->set_restored_bytes_total(restored_bytes_total_);
  stats->set_restored_objects_total(restored_objects_total_);
  stats->set_object_store_bytes_primary_copy(pinned_objects_size_);
}

void LocalObjectManager::RecordMetrics() const {
  /// Record Metrics.
  if (spilled_bytes_total_ != 0 && spill_time_total_s_ != 0) {
    ray::stats::STATS_spill_manager_throughput_mb.Record(
        spilled_bytes_total_ / 1024 / 1024 / spill_time_total_s_, "Spilled");
  }
  if (restored_bytes_total_ != 0 && restore_time_total_s_ != 0) {
    ray::stats::STATS_spill_manager_throughput_mb.Record(
        restored_bytes_total_ / 1024 / 1024 / restore_time_total_s_, "Restored");
  }
  ray::stats::STATS_spill_manager_objects.Record(pinned_objects_.size(), "Pinned");
  ray::stats::STATS_spill_manager_objects.Record(objects_pending_restore_.size(),
                                                 "PendingRestore");
  ray::stats::STATS_spill_manager_objects.Record(objects_pending_spill_.size(),
                                                 "PendingSpill");

  ray::stats::STATS_spill_manager_objects_bytes.Record(pinned_objects_size_, "Pinned");
  ray::stats::STATS_spill_manager_objects_bytes.Record(num_bytes_pending_spill_,
                                                       "PendingSpill");

  ray::stats::STATS_spill_manager_request_total.Record(spilled_objects_total_, "Spilled");
  ray::stats::STATS_spill_manager_request_total.Record(restored_objects_total_,
                                                       "Restored");
}

std::string LocalObjectManager::DebugString() const {
  std::stringstream result;
  result << "LocalObjectManager:\n";
  result << "- num pinned objects: " << pinned_objects_.size() << "\n";
  result << "- pinned objects size: " << pinned_objects_size_ << "\n";
  result << "- num objects pending restore: " << objects_pending_restore_.size() << "\n";
  result << "- num objects pending spill: " << objects_pending_spill_.size() << "\n";
  result << "- num bytes pending spill: " << num_bytes_pending_spill_ << "\n";
  result << "- cumulative spill requests: " << spilled_objects_total_ << "\n";
  result << "- cumulative restore requests: " << restored_objects_total_ << "\n";
  return result.str();
}

};  // namespace raylet
};  // namespace ray<|MERGE_RESOLUTION|>--- conflicted
+++ resolved
@@ -194,7 +194,6 @@
     RAY_LOG(DEBUG) << "Spilling objects of total size " << bytes_to_spill
                    << " num objects " << objects_to_spill.size();
     auto start_time = absl::GetCurrentTimeNanos();
-<<<<<<< HEAD
     SpillObjectsInternal(
         objects_to_spill,
         [this, bytes_to_spill, objects_to_spill, start_time](const Status &status) {
@@ -211,58 +210,32 @@
                 (now - std::max(start_time, last_spill_finish_ns_)) / 1e9;
             if (now - last_spill_log_ns_ > 1e9) {
               last_spill_log_ns_ = now;
-              RAY_LOG(INFO) << "Spilled "
-                            << static_cast<int>(spilled_bytes_total_ / (1024 * 1024))
-                            << " MiB, " << spilled_objects_total_
-                            << " objects, write throughput "
-                            << static_cast<int>(spilled_bytes_total_ / (1024 * 1024) /
-                                                spill_time_total_s_)
-                            << " MiB/s";
+              std::stringstream msg;
+              // Keep :info_message: in sync with LOG_PREFIX_INFO_MESSAGE in
+              // ray_constants.py.
+              msg << ":info_message:Spilled "
+                  << static_cast<int>(spilled_bytes_total_ / (1024 * 1024)) << " MiB, "
+                  << spilled_objects_total_ << " objects, write throughput "
+                  << static_cast<int>(spilled_bytes_total_ / (1024 * 1024) /
+                                      spill_time_total_s_)
+                  << " MiB/s.";
+              if (next_spill_error_log_bytes_ > 0 &&
+                  spilled_bytes_total_ >= next_spill_error_log_bytes_) {
+                // Add an advisory the first time this is logged.
+                if (next_spill_error_log_bytes_ ==
+                    RayConfig::instance().verbose_spill_logs()) {
+                  msg << " Set RAY_verbose_spill_logs=0 to disable this message.";
+                }
+                // Exponential backoff on the spill messages.
+                next_spill_error_log_bytes_ *= 2;
+                RAY_LOG(ERROR) << msg.str();
+              } else {
+                RAY_LOG(INFO) << msg.str();
+              }
             }
             last_spill_finish_ns_ = now;
           }
         });
-=======
-    SpillObjectsInternal(objects_to_spill, [this, bytes_to_spill, objects_to_spill,
-                                            start_time](const Status &status) {
-      if (!status.ok()) {
-        RAY_LOG(DEBUG) << "Failed to spill objects: " << status.ToString();
-      } else {
-        auto now = absl::GetCurrentTimeNanos();
-        RAY_LOG(DEBUG) << "Spilled " << bytes_to_spill << " bytes in "
-                       << (now - start_time) / 1e6 << "ms";
-        spilled_bytes_total_ += bytes_to_spill;
-        spilled_objects_total_ += objects_to_spill.size();
-        // Adjust throughput timing to account for concurrent spill operations.
-        spill_time_total_s_ += (now - std::max(start_time, last_spill_finish_ns_)) / 1e9;
-        if (now - last_spill_log_ns_ > 1e9) {
-          last_spill_log_ns_ = now;
-          std::stringstream msg;
-          // Keep :info_message: in sync with LOG_PREFIX_INFO_MESSAGE in ray_constants.py.
-          msg << ":info_message:Spilled "
-              << static_cast<int>(spilled_bytes_total_ / (1024 * 1024)) << " MiB, "
-              << spilled_objects_total_ << " objects, write throughput "
-              << static_cast<int>(spilled_bytes_total_ / (1024 * 1024) /
-                                  spill_time_total_s_)
-              << " MiB/s.";
-          if (next_spill_error_log_bytes_ > 0 &&
-              spilled_bytes_total_ >= next_spill_error_log_bytes_) {
-            // Add an advisory the first time this is logged.
-            if (next_spill_error_log_bytes_ ==
-                RayConfig::instance().verbose_spill_logs()) {
-              msg << " Set RAY_verbose_spill_logs=0 to disable this message.";
-            }
-            // Exponential backoff on the spill messages.
-            next_spill_error_log_bytes_ *= 2;
-            RAY_LOG(ERROR) << msg.str();
-          } else {
-            RAY_LOG(INFO) << msg.str();
-          }
-        }
-        last_spill_finish_ns_ = now;
-      }
-    });
->>>>>>> 991a62dd
     return true;
   }
   return false;
