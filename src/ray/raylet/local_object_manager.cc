// Copyright 2017 The Ray Authors.
//
// Licensed under the Apache License, Version 2.0 (the "License");
// you may not use this file except in compliance with the License.
// You may obtain a copy of the License at
//
//  http://www.apache.org/licenses/LICENSE-2.0
//
// Unless required by applicable law or agreed to in writing, software
// distributed under the License is distributed on an "AS IS" BASIS,
// WITHOUT WARRANTIES OR CONDITIONS OF ANY KIND, either express or implied.
// See the License for the specific language governing permissions and
// limitations under the License.

#include "ray/raylet/local_object_manager.h"

#include "ray/common/asio/instrumented_io_context.h"
#include "ray/stats/stats.h"
#include "ray/util/util.h"

namespace ray {

namespace raylet {

void LocalObjectManager::PinObjects(
    const std::vector<ObjectID> &object_ids, const rpc::Address &owner_address,
    absl::optional<std::vector<std::unique_ptr<RayObject>>> objects) {
  RAY_CHECK(!objects || object_ids.size() == objects->size())
      << "Invalid input with object_ids.size()==" << object_ids.size()
      << " and objects.size()==" << (objects ? objects->size() : 0UL);
  for (size_t i = 0; i < object_ids.size(); i++) {
    const auto &object_id = object_ids[i];
    if (!objects) {
      // This request is to share the ownership with existing objects
      // append the owner to the list
      auto &owners = util::get_ref_or_fail(object_owners_, object_id);
      owners.push_back(owner_address);
    } else {
      auto &object = objects->at(i);
      if (object == nullptr) {
        RAY_LOG(ERROR) << "Plasma object " << object_id
                       << " was evicted before the raylet could pin it.";
        continue;
      }
      RAY_LOG(DEBUG) << "Pinning object " << object_id;
      pinned_objects_size_ += object->GetSize();
      RAY_CHECK(pinned_objects_.emplace(object_id, std::move(object)).second)
          << "object_id " << object_id << " has been added.";
      object_owners_[object_id].push_back(owner_address);
    }
  }
}

void LocalObjectManager::WaitForObjectFree(const rpc::Address &owner_address,
                                           const std::vector<ObjectID> &object_ids) {
  for (const auto &object_id : object_ids) {
    // Create a object eviction subscription message.
    auto wait_request = std::make_unique<rpc::WorkerObjectEvictionSubMessage>();
    wait_request->set_object_id(object_id.Binary());
    wait_request->set_intended_worker_id(owner_address.worker_id());
    rpc::Address subscriber_address;
    subscriber_address.set_raylet_id(self_node_id_.Binary());
    subscriber_address.set_ip_address(self_node_address_);
    subscriber_address.set_port(self_node_port_);
    wait_request->mutable_subscriber_address()->CopyFrom(subscriber_address);

    // If the subscription succeeds, register the subscription callback.
    // Callback is invoked when the owner publishes the object to evict.
    auto subscription_callback = [this, owner_address](const rpc::PubMessage &msg) {
      RAY_CHECK(msg.has_worker_object_eviction_message());
      const auto object_eviction_msg = msg.worker_object_eviction_message();
      const auto object_id = ObjectID::FromBinary(object_eviction_msg.object_id());
      UnpinObject(object_id, owner_address);
      core_worker_subscriber_->Unsubscribe(rpc::ChannelType::WORKER_OBJECT_EVICTION,
                                           owner_address, object_id.Binary());
    };

    // Callback that is invoked when the owner of the object id is dead.
<<<<<<< HEAD
    auto owner_dead_callback = [this,
                                owner_address](const std::string &object_id_binary) {
      const auto object_id = ObjectID::FromBinary(object_id_binary);
      UnpinObject(object_id, owner_address);
    };
=======
    auto owner_dead_callback = [this, object_id]() { ReleaseFreedObject(object_id); };
>>>>>>> 1df19a04

    auto sub_message = std::make_unique<rpc::SubMessage>();
    sub_message->mutable_worker_object_eviction_message()->Swap(wait_request.get());

    core_worker_subscriber_->Subscribe(
        std::move(sub_message), rpc::ChannelType::WORKER_OBJECT_EVICTION, owner_address,
        object_id.Binary(), subscription_callback, owner_dead_callback);
  }
}

void LocalObjectManager::UnpinObject(const ObjectID &object_id,
                                     const rpc::Address &owner_address) {
  RAY_LOG(DEBUG) << "Unpinning object " << object_id;
  // The object should be in one of these stats. pinned, spilling, or spilled.
  RAY_CHECK((pinned_objects_.count(object_id) > 0) ||
            (spilled_objects_url_.count(object_id) > 0) ||
            (objects_pending_spill_.count(object_id) > 0));

  auto &owners = util::get_ref_or_fail(object_owners_, object_id);
  auto owner_check = [worker_id = owner_address.worker_id()](const auto &v) {
    return worker_id == v.worker_id();
  };
  auto it = std::find_if(owners.begin(), owners.end(), owner_check);
  RAY_CHECK(it != owners.end())
      << "Fail to remove owner " << WorkerID::FromBinary(owner_address.worker_id())
      << " for object " << object_id;
  it = owners.erase(it);
  RAY_CHECK(std::find_if(it, owners.end(), owner_check) == owners.end())
      << "There are duplicate owners " << WorkerID::FromBinary(owner_address.worker_id())
      << " for object_id " << object_id;

  // In case we still have owners for the object, we don't delete
  if (!owners.empty()) {
    return;
  }

  object_owners_.erase(object_id);

  spilled_object_pending_delete_.push(object_id);
  if (pinned_objects_.count(object_id)) {
    pinned_objects_size_ -= pinned_objects_[object_id]->GetSize();
    pinned_objects_.erase(object_id);
  }

  // Try to evict all copies of the object from the cluster.
  if (free_objects_period_ms_ >= 0) {
    objects_to_free_.push_back(object_id);
  }
  if (objects_to_free_.size() == free_objects_batch_size_ ||
      free_objects_period_ms_ == 0) {
    FlushFreeObjects();
  }
}

void LocalObjectManager::FlushFreeObjects() {
  if (!objects_to_free_.empty()) {
    RAY_LOG(DEBUG) << "Freeing " << objects_to_free_.size() << " out-of-scope objects";
    on_objects_freed_(objects_to_free_);
    objects_to_free_.clear();
  }
  // Deletion wouldn't work when the object pinning is not enabled.
  ProcessSpilledObjectsDeleteQueue(free_objects_batch_size_);
  last_free_objects_at_ms_ = current_time_ms();
}

void LocalObjectManager::SpillObjectUptoMaxThroughput() {
  if (RayConfig::instance().object_spilling_config().empty()) {
    return;
  }

  // Spill as fast as we can using all our spill workers.
  bool can_spill_more = true;
  while (can_spill_more) {
    if (!SpillObjectsOfSize(min_spilling_size_)) {
      break;
    }
    {
      absl::MutexLock lock(&mutex_);
      num_active_workers_ += 1;
      can_spill_more = num_active_workers_ < max_active_workers_;
    }
  }
}

bool LocalObjectManager::IsSpillingInProgress() {
  absl::MutexLock lock(&mutex_);
  return num_active_workers_ > 0;
}

bool LocalObjectManager::SpillObjectsOfSize(int64_t num_bytes_to_spill) {
  if (RayConfig::instance().object_spilling_config().empty()) {
    return false;
  }

  RAY_LOG(DEBUG) << "Choosing objects to spill of total size " << num_bytes_to_spill;
  int64_t bytes_to_spill = 0;
  auto it = pinned_objects_.begin();
  std::vector<ObjectID> objects_to_spill;
  int64_t counts = 0;
  while (bytes_to_spill <= num_bytes_to_spill && it != pinned_objects_.end() &&
         counts < max_fused_object_count_) {
    if (is_plasma_object_spillable_(it->first)) {
      bytes_to_spill += it->second->GetSize();
      objects_to_spill.push_back(it->first);
    }
    it++;
    counts += 1;
  }
  if (!objects_to_spill.empty()) {
    RAY_LOG(DEBUG) << "Spilling objects of total size " << bytes_to_spill
                   << " num objects " << objects_to_spill.size();
    auto start_time = absl::GetCurrentTimeNanos();
    SpillObjectsInternal(objects_to_spill, [this, bytes_to_spill, objects_to_spill,
                                            start_time](const Status &status) {
      if (!status.ok()) {
        RAY_LOG(INFO) << "Failed to spill objects: " << status.ToString();
      } else {
        auto now = absl::GetCurrentTimeNanos();
        RAY_LOG(DEBUG) << "Spilled " << bytes_to_spill << " bytes in "
                       << (now - start_time) / 1e6 << "ms";
        spilled_bytes_total_ += bytes_to_spill;
        spilled_objects_total_ += objects_to_spill.size();
        // Adjust throughput timing to account for concurrent spill operations.
        spill_time_total_s_ += (now - std::max(start_time, last_spill_finish_ns_)) / 1e9;
        if (now - last_spill_log_ns_ > 1e9) {
          last_spill_log_ns_ = now;
          RAY_LOG(INFO) << "Spilled "
                        << static_cast<int>(spilled_bytes_total_ / (1024 * 1024))
                        << " MiB, " << spilled_objects_total_
                        << " objects, write throughput "
                        << static_cast<int>(spilled_bytes_total_ / (1024 * 1024) /
                                            spill_time_total_s_)
                        << " MiB/s";
        }
        last_spill_finish_ns_ = now;
      }
    });
    return true;
  }
  return false;
}

void LocalObjectManager::SpillObjects(const std::vector<ObjectID> &object_ids,
                                      std::function<void(const ray::Status &)> callback) {
  SpillObjectsInternal(object_ids, callback);
}

void LocalObjectManager::SpillObjectsInternal(
    const std::vector<ObjectID> &object_ids,
    std::function<void(const ray::Status &)> callback) {
  std::vector<ObjectID> objects_to_spill;
  // Filter for the objects that can be spilled.
  for (const auto &id : object_ids) {
    // We should not spill an object that we are not the primary copy for, or
    // objects that are already being spilled.
    if (pinned_objects_.count(id) == 0 && objects_pending_spill_.count(id) == 0) {
      if (callback) {
        callback(
            Status::Invalid("Requested spill for object that is not marked as "
                            "the primary copy."));
      }
      return;
    }

    // Add objects that we are the primary copy for, and that we are not
    // already spilling.
    auto it = pinned_objects_.find(id);
    if (it != pinned_objects_.end()) {
      RAY_LOG(DEBUG) << "Spilling object " << id;
      objects_to_spill.push_back(id);
      num_bytes_pending_spill_ += it->second->GetSize();
      objects_pending_spill_[id] = std::move(it->second);
      pinned_objects_.erase(it);
    }
  }

  if (objects_to_spill.empty()) {
    if (callback) {
      callback(Status::Invalid("All objects are already being spilled."));
    }
    return;
  }
  io_worker_pool_.PopSpillWorker(
      [this, objects_to_spill, callback](std::shared_ptr<WorkerInterface> io_worker) {
        rpc::SpillObjectsRequest request;
        for (const auto &object_id : objects_to_spill) {
          RAY_LOG(DEBUG) << "Sending spill request for object " << object_id;
          request.add_object_ids_to_spill(object_id.Binary());
          auto it = objects_pending_spill_.find(object_id);
          RAY_CHECK(it != objects_pending_spill_.end());
          // TODO (yic): To support ownership transfer
          //    1. Remove the owner from spilling storage since now it's
          //       a dynamic info
          //    2. Pass the owner info through a different path as right now.
          auto &owner = util::get_ref_or_fail(object_owners_, object_id)[0];
          request.add_owner_addresses()->MergeFrom(owner);
        }
        io_worker->rpc_client()->SpillObjects(
            request, [this, objects_to_spill, callback, io_worker](
                         const ray::Status &status, const rpc::SpillObjectsReply &r) {
              {
                absl::MutexLock lock(&mutex_);
                num_active_workers_ -= 1;
              }
              io_worker_pool_.PushSpillWorker(io_worker);
              size_t num_objects_spilled = status.ok() ? r.spilled_objects_url_size() : 0;
              // Object spilling is always done in the order of the request.
              // For example, if an object succeeded, it'll guarentee that all objects
              // before this will succeed.
              RAY_CHECK(num_objects_spilled <= objects_to_spill.size());
              for (size_t i = num_objects_spilled; i != objects_to_spill.size(); ++i) {
                const auto &object_id = objects_to_spill[i];
                auto it = objects_pending_spill_.find(object_id);
                RAY_CHECK(it != objects_pending_spill_.end());
                pinned_objects_size_ += it->second->GetSize();
                pinned_objects_.emplace(object_id, std::move(it->second));
                objects_pending_spill_.erase(it);
              }

              if (!status.ok()) {
                RAY_LOG(ERROR) << "Failed to send object spilling request: "
                               << status.ToString();
                if (callback) {
                  callback(status);
                }
              } else {
                AddSpilledUrls(objects_to_spill, r, callback);
              }
            });
      });
}

void LocalObjectManager::UnpinSpilledObjectCallback(
    const ObjectID &object_id, const std::string &object_url,
    std::shared_ptr<size_t> num_remaining,
    std::function<void(const ray::Status &)> callback, ray::Status status) {
  if (!status.ok()) {
    RAY_LOG(INFO) << "Failed to send spilled url for object " << object_id
                  << " to object directory, considering the object to have been freed: "
                  << status.ToString();
  } else {
    RAY_LOG(DEBUG) << "Object " << object_id << " spilled to " << object_url
                   << " and object directory has been informed";
  }
  RAY_LOG(DEBUG) << "Unpinning pending spill object " << object_id;
  // Unpin the object.
  auto it = objects_pending_spill_.find(object_id);
  RAY_CHECK(it != objects_pending_spill_.end());
  num_bytes_pending_spill_ -= it->second->GetSize();
  objects_pending_spill_.erase(it);
  if (num_remaining) {
    (*num_remaining)--;
    if (*num_remaining == 0 && callback) {
      callback(status);
    }
  }
}

void LocalObjectManager::AddSpilledUrls(
    const std::vector<ObjectID> &object_ids, const rpc::SpillObjectsReply &worker_reply,
    std::function<void(const ray::Status &)> callback) {
  auto num_remaining = std::make_shared<size_t>(0);
  for (size_t i = 0; i < static_cast<size_t>(worker_reply.spilled_objects_url_size());
       ++i) {
    const ObjectID &object_id = object_ids[i];
    auto owners = util::get_ptr(object_owners_, object_id);
    *num_remaining += owners ? owners->size() : 0;
  }
  auto total_count = *num_remaining;

  for (size_t i = 0; i < static_cast<size_t>(worker_reply.spilled_objects_url_size());
       ++i) {
    const ObjectID &object_id = object_ids[i];
    const std::string &object_url = worker_reply.spilled_objects_url(i);
    RAY_LOG(DEBUG) << "Object " << object_id << " spilled at " << object_url;
    // Choose a node id to report. If an external storage type is not a filesystem, we
    // don't need to report where this object is spilled.
    const auto node_id_object_spilled =
        is_external_storage_type_fs_ ? self_node_id_ : NodeID::Nil();

    auto it = objects_pending_spill_.find(object_id);
    RAY_CHECK(it != objects_pending_spill_.end());

    // There are times that restore request comes before the url is added to the object
    // directory. By adding the spilled url "before" adding it to the object directory, we
    // can process the restore request before object directory replies.
    spilled_objects_url_.emplace(object_id, object_url);
    auto unpin_callback =
        std::bind(&LocalObjectManager::UnpinSpilledObjectCallback, this, object_id,
                  object_url, num_remaining, callback, std::placeholders::_1);

    // Update the object_id -> url_ref_count to use it for deletion later.
    // We need to track the references here because a single file can contain
    // multiple objects, and we shouldn't delete the file until
    // all the objects are gone out of scope.
    // object_url is equivalent to url_with_offset.
    auto parsed_url = ParseURL(object_url);
    const auto base_url_it = parsed_url->find("url");
    RAY_CHECK(base_url_it != parsed_url->end());
    if (!url_ref_count_.contains(base_url_it->second)) {
      url_ref_count_[base_url_it->second] = 1;
    } else {
      url_ref_count_[base_url_it->second] += 1;
    }

    auto owners = util::get_ptr(object_owners_, object_id);
    if (owners) {
      // TODO(Clark): Don't send RPC to owner if we're fulfilling an owner-initiated
      // spill RPC.
      rpc::AddSpilledUrlRequest request;
      request.set_object_id(object_id.Binary());
      request.set_spilled_url(object_url);
      request.set_spilled_node_id(node_id_object_spilled.Binary());
      request.set_size(it->second->GetSize());
      for (auto &owner : *owners) {
        auto owner_client = owner_client_pool_.GetOrConnect(owner);
        RAY_LOG(DEBUG) << "Sending spilled URL " << object_url << " for object "
                       << object_id << " to owner "
                       << WorkerID::FromBinary(owner.worker_id());
        // Send spilled URL, spilled node ID, and object size to owner.
        owner_client->AddSpilledUrl(
            request,
            [unpin_callback](Status status, const rpc::AddSpilledUrlReply &reply) {
              unpin_callback(status);
            });
      }
    } else {
      UnpinSpilledObjectCallback(object_id, object_url, nullptr, nullptr, Status::OK());
    }
  }
  // If there is no request needs to be send, we trigger the callback here
  if (total_count == 0) {
    callback(Status::OK());
  }
}

std::string LocalObjectManager::GetSpilledObjectURL(const ObjectID &object_id) {
  auto entry = spilled_objects_url_.find(object_id);
  if (entry != spilled_objects_url_.end()) {
    return entry->second;
  } else {
    return "";
  }
}

void LocalObjectManager::AsyncRestoreSpilledObject(
    const ObjectID &object_id, const std::string &object_url,
    std::function<void(const ray::Status &)> callback) {
  if (objects_pending_restore_.count(object_id) > 0) {
    // If the same object is restoring, we dedup here.
    return;
  }

  RAY_CHECK(objects_pending_restore_.emplace(object_id).second)
      << "Object dedupe wasn't done properly. Please report if you see this issue.";
  io_worker_pool_.PopRestoreWorker([this, object_id, object_url, callback](
                                       std::shared_ptr<WorkerInterface> io_worker) {
    auto start_time = absl::GetCurrentTimeNanos();
    RAY_LOG(DEBUG) << "Sending restore spilled object request";
    rpc::RestoreSpilledObjectsRequest request;
    request.add_spilled_objects_url(std::move(object_url));
    request.add_object_ids_to_restore(object_id.Binary());
    io_worker->rpc_client()->RestoreSpilledObjects(
        request,
        [this, start_time, object_id, callback, io_worker](
            const ray::Status &status, const rpc::RestoreSpilledObjectsReply &r) {
          io_worker_pool_.PushRestoreWorker(io_worker);
          objects_pending_restore_.erase(object_id);
          if (!status.ok()) {
            RAY_LOG(ERROR) << "Failed to send restore spilled object request: "
                           << status.ToString();
          } else {
            auto now = absl::GetCurrentTimeNanos();
            auto restored_bytes = r.bytes_restored_total();
            RAY_LOG(DEBUG) << "Restored " << restored_bytes << " in "
                           << (now - start_time) / 1e6 << "ms. Object id:" << object_id;
            restored_bytes_total_ += restored_bytes;
            restored_objects_total_ += 1;
            // Adjust throughput timing to account for concurrent restore operations.
            restore_time_total_s_ +=
                (now - std::max(start_time, last_restore_finish_ns_)) / 1e9;
            if (now - last_restore_log_ns_ > 1e9) {
              last_restore_log_ns_ = now;
              RAY_LOG(INFO) << "Restored "
                            << static_cast<int>(restored_bytes_total_ / (1024 * 1024))
                            << " MiB, " << restored_objects_total_
                            << " objects, read throughput "
                            << static_cast<int>(restored_bytes_total_ / (1024 * 1024) /
                                                restore_time_total_s_)
                            << " MiB/s";
            }
            last_restore_finish_ns_ = now;
          }
          if (callback) {
            callback(status);
          }
        });
  });
}

void LocalObjectManager::ProcessSpilledObjectsDeleteQueue(uint32_t max_batch_size) {
  std::vector<std::string> object_urls_to_delete;

  // Process upto batch size of objects to delete.
  while (!spilled_object_pending_delete_.empty() &&
         object_urls_to_delete.size() < max_batch_size) {
    auto &object_id = spilled_object_pending_delete_.front();
    // If the object is still spilling, do nothing. This will block other entries to be
    // processed, but it should be fine because the spilling will be eventually done,
    // and deleting objects is the low priority tasks. This will instead enable simpler
    // logic after this block.
    if (objects_pending_spill_.contains(object_id)) {
      break;
    }

    // Object id is either spilled or not spilled at this point.
    const auto spilled_objects_url_it = spilled_objects_url_.find(object_id);
    if (spilled_objects_url_it != spilled_objects_url_.end()) {
      // If the object was spilled, see if we can delete it. We should first check the
      // ref count.
      std::string &object_url = spilled_objects_url_it->second;
      // Note that here, we need to parse the object url to obtain the base_url.
      auto parsed_url = ParseURL(object_url);
      const auto base_url_it = parsed_url->find("url");
      RAY_CHECK(base_url_it != parsed_url->end());
      const auto &url_ref_count_it = url_ref_count_.find(base_url_it->second);
      RAY_CHECK(url_ref_count_it != url_ref_count_.end())
          << "url_ref_count_ should exist when spilled_objects_url_ exists. Please "
             "submit a Github issue if you see this error.";
      url_ref_count_it->second -= 1;

      // If there's no more refs, delete the object.
      if (url_ref_count_it->second == 0) {
        url_ref_count_.erase(url_ref_count_it);
        object_urls_to_delete.emplace_back(object_url);
      }
      spilled_objects_url_.erase(spilled_objects_url_it);
    }
    spilled_object_pending_delete_.pop();
  }
  if (object_urls_to_delete.size() > 0) {
    DeleteSpilledObjects(object_urls_to_delete);
  }
}

void LocalObjectManager::DeleteSpilledObjects(std::vector<std::string> &urls_to_delete) {
  io_worker_pool_.PopDeleteWorker(
      [this, urls_to_delete](std::shared_ptr<WorkerInterface> io_worker) {
        RAY_LOG(DEBUG) << "Sending delete spilled object request. Length: "
                       << urls_to_delete.size();
        rpc::DeleteSpilledObjectsRequest request;
        for (const auto &url : urls_to_delete) {
          request.add_spilled_objects_url(std::move(url));
        }
        io_worker->rpc_client()->DeleteSpilledObjects(
            request, [this, io_worker](const ray::Status &status,
                                       const rpc::DeleteSpilledObjectsReply &reply) {
              io_worker_pool_.PushDeleteWorker(io_worker);
              if (!status.ok()) {
                RAY_LOG(ERROR) << "Failed to send delete spilled object request: "
                               << status.ToString();
              }
            });
      });
}

void LocalObjectManager::FillObjectSpillingStats(rpc::GetNodeStatsReply *reply) const {
  auto stats = reply->mutable_store_stats();
  stats->set_spill_time_total_s(spill_time_total_s_);
  stats->set_spilled_bytes_total(spilled_bytes_total_);
  stats->set_spilled_objects_total(spilled_objects_total_);
  stats->set_restore_time_total_s(restore_time_total_s_);
  stats->set_restored_bytes_total(restored_bytes_total_);
  stats->set_restored_objects_total(restored_objects_total_);
  stats->set_object_store_bytes_primary_copy(pinned_objects_size_);
}

void LocalObjectManager::RecordObjectSpillingStats() const {
  if (spilled_bytes_total_ != 0 && spill_time_total_s_ != 0) {
    stats::SpillingBandwidthMB.Record(spilled_bytes_total_ / 1024 / 1024 /
                                      spill_time_total_s_);
  }
  if (restored_bytes_total_ != 0 && restore_time_total_s_ != 0) {
    stats::RestoringBandwidthMB.Record(restored_bytes_total_ / 1024 / 1024 /
                                       restore_time_total_s_);
  }
}

std::string LocalObjectManager::DebugString() const {
  std::stringstream result;
  result << "LocalObjectManager:\n";
  result << "- num pinned objects: " << pinned_objects_.size() << "\n";
  result << "- pinned objects size: " << pinned_objects_size_ << "\n";
  result << "- num objects pending restore: " << objects_pending_restore_.size() << "\n";
  result << "- num objects pending spill: " << objects_pending_spill_.size() << "\n";
  result << "- num bytes pending spill: " << num_bytes_pending_spill_ << "\n";
  return result.str();
}

};  // namespace raylet
};  // namespace ray<|MERGE_RESOLUTION|>--- conflicted
+++ resolved
@@ -76,15 +76,9 @@
     };
 
     // Callback that is invoked when the owner of the object id is dead.
-<<<<<<< HEAD
-    auto owner_dead_callback = [this,
-                                owner_address](const std::string &object_id_binary) {
-      const auto object_id = ObjectID::FromBinary(object_id_binary);
+    auto owner_dead_callback = [this, object_id, owner_address]() {
       UnpinObject(object_id, owner_address);
     };
-=======
-    auto owner_dead_callback = [this, object_id]() { ReleaseFreedObject(object_id); };
->>>>>>> 1df19a04
 
     auto sub_message = std::make_unique<rpc::SubMessage>();
     sub_message->mutable_worker_object_eviction_message()->Swap(wait_request.get());
