<<<<<<< HEAD
// Copyright 2017 The Ray Authors.
//
// Licensed under the Apache License, Version 2.0 (the "License");
// you may not use this file except in compliance with the License.
// You may obtain a copy of the License at
//
//  http://www.apache.org/licenses/LICENSE-2.0
//
// Unless required by applicable law or agreed to in writing, software
// distributed under the License is distributed on an "AS IS" BASIS,
// WITHOUT WARRANTIES OR CONDITIONS OF ANY KIND, either express or implied.
// See the License for the specific language governing permissions and
// limitations under the License.

#pragma once

#include <memory>

#include "absl/memory/memory.h"
#include "gtest/gtest_prod.h"
#include "ray/common/client_connection.h"
#include "ray/common/id.h"
#include "ray/common/task/scheduling_resources.h"
#include "ray/common/task/task.h"
#include "ray/common/task/task_common.h"
#include "ray/raylet/scheduling/cluster_resource_scheduler.h"
#include "ray/raylet/scheduling/scheduling_ids.h"
#include "ray/rpc/worker/core_worker_client.h"
#include "ray/util/process.h"

namespace ray {

namespace raylet {

/// \class WorkerPoolInterface
///
/// Used for new scheduler unit tests.
class WorkerInterface {
 public:
  /// A destructor responsible for freeing all worker state.
  virtual ~WorkerInterface() {}
  virtual rpc::WorkerType GetWorkerType() const = 0;
  virtual void MarkDead() = 0;
  virtual bool IsDead() const = 0;
  virtual void MarkBlocked() = 0;
  virtual void MarkUnblocked() = 0;
  virtual bool IsBlocked() const = 0;
  /// Return the worker's ID.
  virtual WorkerID WorkerId() const = 0;
  /// Return the worker process.
  virtual Process GetProcess() const = 0;
  /// Return the worker process's startup token
  virtual StartupToken GetStartupToken() const = 0;
  virtual void SetProcess(Process proc) = 0;
  /// Return the worker shim process.
  virtual Process GetShimProcess() const = 0;
  virtual void SetShimProcess(Process proc) = 0;
  virtual Language GetLanguage() const = 0;
  virtual const std::string IpAddress() const = 0;
  /// Connect this worker's gRPC client.
  virtual void Connect(int port) = 0;
  /// Testing-only
  virtual void Connect(std::shared_ptr<rpc::CoreWorkerClientInterface> rpc_client) = 0;
  virtual int Port() const = 0;
  virtual int AssignedPort() const = 0;
  virtual void SetAssignedPort(int port) = 0;
  virtual void AssignTaskId(const TaskID &task_id) = 0;
  virtual const TaskID &GetAssignedTaskId() const = 0;
  virtual bool AddBlockedTaskId(const TaskID &task_id) = 0;
  virtual bool RemoveBlockedTaskId(const TaskID &task_id) = 0;
  virtual const std::unordered_set<TaskID> &GetBlockedTaskIds() const = 0;
  virtual const JobID &GetAssignedJobId() const = 0;
  virtual int GetRuntimeEnvHash() const = 0;
  virtual void AssignActorId(const ActorID &actor_id) = 0;
  virtual const ActorID &GetActorId() const = 0;
  virtual void MarkDetachedActor() = 0;
  virtual bool IsDetachedActor() const = 0;
  virtual const std::shared_ptr<ClientConnection> Connection() const = 0;
  virtual void SetOwnerAddress(const rpc::Address &address) = 0;
  virtual const rpc::Address &GetOwnerAddress() const = 0;

  virtual void DirectActorCallArgWaitComplete(int64_t tag) = 0;

  virtual const BundleID &GetBundleId() const = 0;
  virtual void SetBundleId(const BundleID &bundle_id) = 0;

  // Setter, geter, and clear methods  for allocated_instances_.
  virtual void SetAllocatedInstances(
      const std::shared_ptr<TaskResourceInstances> &allocated_instances) = 0;

  virtual std::shared_ptr<TaskResourceInstances> GetAllocatedInstances() = 0;

  virtual void ClearAllocatedInstances() = 0;

  virtual void SetLifetimeAllocatedInstances(
      const std::shared_ptr<TaskResourceInstances> &allocated_instances) = 0;
  virtual std::shared_ptr<TaskResourceInstances> GetLifetimeAllocatedInstances() = 0;

  virtual void ClearLifetimeAllocatedInstances() = 0;

  virtual RayTask &GetAssignedTask() = 0;

  virtual void SetAssignedTask(const RayTask &assigned_task) = 0;

  virtual bool IsRegistered() = 0;

  virtual rpc::CoreWorkerClientInterface *rpc_client() = 0;

  /// Return True if the worker is available for scheduling a task or actor.
  virtual bool IsAvailableForScheduling() const = 0;

 protected:
  virtual void SetStartupToken(StartupToken startup_token) = 0;

  FRIEND_TEST(WorkerPoolTest, PopWorkerMultiTenancy);
  FRIEND_TEST(WorkerPoolTest, TestWorkerCapping);
  FRIEND_TEST(WorkerPoolTest, TestWorkerCappingLaterNWorkersNotOwningObjects);
  FRIEND_TEST(WorkerPoolTest, TestWorkerCappingWithExitDelay);
  FRIEND_TEST(WorkerPoolTest, MaximumStartupConcurrency);
};

/// Worker class encapsulates the implementation details of a worker. A worker
/// is the execution container around a unit of Ray work, such as a task or an
/// actor. Ray units of work execute in the context of a Worker.
class Worker : public WorkerInterface {
 public:
  /// A constructor that initializes a worker object.
  /// NOTE: You MUST manually set the worker process.
  Worker(const JobID &job_id, const int runtime_env_hash, const WorkerID &worker_id,
         const Language &language, rpc::WorkerType worker_type,
         const std::string &ip_address, std::shared_ptr<ClientConnection> connection,
         rpc::ClientCallManager &client_call_manager, StartupToken startup_token);
  /// A destructor responsible for freeing all worker state.
  ~Worker() {}
  rpc::WorkerType GetWorkerType() const;
  void MarkDead();
  bool IsDead() const;
  void MarkBlocked();
  void MarkUnblocked();
  bool IsBlocked() const;
  /// Return the worker's ID.
  WorkerID WorkerId() const;
  /// Return the worker process.
  Process GetProcess() const;
  /// Return the worker process's startup token
  StartupToken GetStartupToken() const;
  void SetProcess(Process proc);
  /// Return this worker shim process.
  Process GetShimProcess() const;
  void SetShimProcess(Process proc);
  Language GetLanguage() const;
  const std::string IpAddress() const;
  /// Connect this worker's gRPC client.
  void Connect(int port);
  /// Testing-only
  void Connect(std::shared_ptr<rpc::CoreWorkerClientInterface> rpc_client);
  int Port() const;
  int AssignedPort() const;
  void SetAssignedPort(int port);
  void AssignTaskId(const TaskID &task_id);
  const TaskID &GetAssignedTaskId() const;
  bool AddBlockedTaskId(const TaskID &task_id);
  bool RemoveBlockedTaskId(const TaskID &task_id);
  const std::unordered_set<TaskID> &GetBlockedTaskIds() const;
  const JobID &GetAssignedJobId() const;
  int GetRuntimeEnvHash() const;
  void AssignActorId(const ActorID &actor_id);
  const ActorID &GetActorId() const;
  void MarkDetachedActor();
  bool IsDetachedActor() const;
  const std::shared_ptr<ClientConnection> Connection() const;
  void SetOwnerAddress(const rpc::Address &address);
  const rpc::Address &GetOwnerAddress() const;

  void DirectActorCallArgWaitComplete(int64_t tag);

  const BundleID &GetBundleId() const;
  void SetBundleId(const BundleID &bundle_id);

  // Setter, geter, and clear methods  for allocated_instances_.
  void SetAllocatedInstances(
      const std::shared_ptr<TaskResourceInstances> &allocated_instances) {
    allocated_instances_ = allocated_instances;
  };

  std::shared_ptr<TaskResourceInstances> GetAllocatedInstances() {
    return allocated_instances_;
  };

  void ClearAllocatedInstances() { allocated_instances_ = nullptr; };

  void SetLifetimeAllocatedInstances(
      const std::shared_ptr<TaskResourceInstances> &allocated_instances) {
    lifetime_allocated_instances_ = allocated_instances;
  };

  std::shared_ptr<TaskResourceInstances> GetLifetimeAllocatedInstances() {
    return lifetime_allocated_instances_;
  };

  void ClearLifetimeAllocatedInstances() { lifetime_allocated_instances_ = nullptr; };

  RayTask &GetAssignedTask() { return assigned_task_; };

  void SetAssignedTask(const RayTask &assigned_task) { assigned_task_ = assigned_task; };

  bool IsRegistered() { return rpc_client_ != nullptr; }

  bool IsAvailableForScheduling() const {
    return !IsDead()                        // Not dead
           && !GetAssignedTaskId().IsNil()  // No assigned task
           && !IsBlocked()                  // Not blocked
           && GetActorId().IsNil();         // No assigned actor
  }

  rpc::CoreWorkerClientInterface *rpc_client() {
    RAY_CHECK(IsRegistered());
    return rpc_client_.get();
  }

 protected:
  void SetStartupToken(StartupToken startup_token);

 private:
  /// The worker's ID.
  WorkerID worker_id_;
  /// The worker's process.
  Process proc_;
  /// The worker's process's startup_token
  StartupToken startup_token_;
  /// The worker's shim process. The shim process PID is the same with worker process PID,
  /// except starting worker process in container.
  Process shim_proc_;
  /// The language type of this worker.
  Language language_;
  /// The type of the worker.
  rpc::WorkerType worker_type_;
  /// IP address of this worker.
  std::string ip_address_;
  /// Port assigned to this worker by the raylet. If this is 0, the actual
  /// port the worker listens (port_) on will be a random one. This is required
  /// because a worker could crash before announcing its port, in which case
  /// we still need to be able to mark that port as free.
  int assigned_port_;
  /// Port that this worker listens on.
  int port_;
  /// Connection state of a worker.
  std::shared_ptr<ClientConnection> connection_;
  /// The worker's currently assigned task.
  TaskID assigned_task_id_;
  /// Job ID for the worker's current assigned task.
  const JobID assigned_job_id_;
  /// The hash of the worker's assigned runtime env.  We use this in the worker
  /// pool to cache and reuse workers with the same runtime env, because
  /// installing runtime envs from scratch can be slow.
  const int runtime_env_hash_;
  /// The worker's actor ID. If this is nil, then the worker is not an actor.
  ActorID actor_id_;
  /// The worker's placement group bundle. It is used to detect if the worker is
  /// associated with a placement group bundle.
  BundleID bundle_id_;
  /// Whether the worker is dead.
  bool dead_;
  /// Whether the worker is blocked. Workers become blocked in a `ray.get`, if
  /// they require a data dependency while executing a task.
  bool blocked_;
  std::unordered_set<TaskID> blocked_task_ids_;
  /// The `ClientCallManager` object that is shared by `CoreWorkerClient` from all
  /// workers.
  rpc::ClientCallManager &client_call_manager_;
  /// The rpc client to send tasks to this worker.
  std::shared_ptr<rpc::CoreWorkerClientInterface> rpc_client_;
  /// Whether the worker is detached. This is applies when the worker is actor.
  /// Detached actor means the actor's creator can exit without killing this actor.
  bool is_detached_actor_;
  /// The address of this worker's owner. The owner is the worker that
  /// currently holds the lease on this worker, if any.
  rpc::Address owner_address_;
  /// The capacity of each resource instance allocated to this worker in order
  /// to satisfy the resource requests of the task is currently running.
  std::shared_ptr<TaskResourceInstances> allocated_instances_;
  /// The capacity of each resource instance allocated to this worker
  /// when running as an actor.
  std::shared_ptr<TaskResourceInstances> lifetime_allocated_instances_;
  /// RayTask being assigned to this worker.
  RayTask assigned_task_;
};

}  // namespace raylet

}  // namespace ray
=======
// Copyright 2017 The Ray Authors.
//
// Licensed under the Apache License, Version 2.0 (the "License");
// you may not use this file except in compliance with the License.
// You may obtain a copy of the License at
//
//  http://www.apache.org/licenses/LICENSE-2.0
//
// Unless required by applicable law or agreed to in writing, software
// distributed under the License is distributed on an "AS IS" BASIS,
// WITHOUT WARRANTIES OR CONDITIONS OF ANY KIND, either express or implied.
// See the License for the specific language governing permissions and
// limitations under the License.

#pragma once

#include <memory>

#include "absl/memory/memory.h"
#include "gtest/gtest_prod.h"
#include "ray/common/client_connection.h"
#include "ray/common/id.h"
#include "ray/common/task/scheduling_resources.h"
#include "ray/common/task/task.h"
#include "ray/common/task/task_common.h"
#include "ray/raylet/scheduling/cluster_resource_scheduler.h"
#include "ray/raylet/scheduling/scheduling_ids.h"
#include "ray/rpc/worker/core_worker_client.h"
#include "ray/util/process.h"

namespace ray {

namespace raylet {

/// \class WorkerPoolInterface
///
/// Used for new scheduler unit tests.
class WorkerInterface {
 public:
  /// A destructor responsible for freeing all worker state.
  virtual ~WorkerInterface() {}
  virtual rpc::WorkerType GetWorkerType() const = 0;
  virtual void MarkDead() = 0;
  virtual bool IsDead() const = 0;
  virtual void MarkBlocked() = 0;
  virtual void MarkUnblocked() = 0;
  virtual bool IsBlocked() const = 0;
  /// Return the worker's ID.
  virtual WorkerID WorkerId() const = 0;
  /// Return the worker process.
  virtual Process GetProcess() const = 0;
  /// Return the worker process's startup token
  virtual StartupToken GetStartupToken() const = 0;
  virtual void SetProcess(Process proc) = 0;
  virtual Language GetLanguage() const = 0;
  virtual const std::string IpAddress() const = 0;
  /// Connect this worker's gRPC client.
  virtual void Connect(int port) = 0;
  /// Testing-only
  virtual void Connect(std::shared_ptr<rpc::CoreWorkerClientInterface> rpc_client) = 0;
  virtual int Port() const = 0;
  virtual int AssignedPort() const = 0;
  virtual void SetAssignedPort(int port) = 0;
  virtual void AssignTaskId(const TaskID &task_id) = 0;
  virtual const TaskID &GetAssignedTaskId() const = 0;
  virtual bool AddBlockedTaskId(const TaskID &task_id) = 0;
  virtual bool RemoveBlockedTaskId(const TaskID &task_id) = 0;
  virtual const std::unordered_set<TaskID> &GetBlockedTaskIds() const = 0;
  virtual const JobID &GetAssignedJobId() const = 0;
  virtual int GetRuntimeEnvHash() const = 0;
  virtual void AssignActorId(const ActorID &actor_id) = 0;
  virtual const ActorID &GetActorId() const = 0;
  virtual void MarkDetachedActor() = 0;
  virtual bool IsDetachedActor() const = 0;
  virtual const std::shared_ptr<ClientConnection> Connection() const = 0;
  virtual void SetOwnerAddress(const rpc::Address &address) = 0;
  virtual const rpc::Address &GetOwnerAddress() const = 0;

  virtual void DirectActorCallArgWaitComplete(int64_t tag) = 0;

  virtual const BundleID &GetBundleId() const = 0;
  virtual void SetBundleId(const BundleID &bundle_id) = 0;

  // Setter, geter, and clear methods  for allocated_instances_.
  virtual void SetAllocatedInstances(
      const std::shared_ptr<TaskResourceInstances> &allocated_instances) = 0;

  virtual std::shared_ptr<TaskResourceInstances> GetAllocatedInstances() = 0;

  virtual void ClearAllocatedInstances() = 0;

  virtual void SetLifetimeAllocatedInstances(
      const std::shared_ptr<TaskResourceInstances> &allocated_instances) = 0;
  virtual std::shared_ptr<TaskResourceInstances> GetLifetimeAllocatedInstances() = 0;

  virtual void ClearLifetimeAllocatedInstances() = 0;

  virtual RayTask &GetAssignedTask() = 0;

  virtual void SetAssignedTask(const RayTask &assigned_task) = 0;

  virtual bool IsRegistered() = 0;

  virtual rpc::CoreWorkerClientInterface *rpc_client() = 0;

  /// Return True if the worker is available for scheduling a task or actor.
  virtual bool IsAvailableForScheduling() const = 0;

 protected:
  virtual void SetStartupToken(StartupToken startup_token) = 0;

  FRIEND_TEST(WorkerPoolTest, PopWorkerMultiTenancy);
  FRIEND_TEST(WorkerPoolTest, TestWorkerCapping);
  FRIEND_TEST(WorkerPoolTest, TestWorkerCappingLaterNWorkersNotOwningObjects);
  FRIEND_TEST(WorkerPoolTest, TestWorkerCappingWithExitDelay);
  FRIEND_TEST(WorkerPoolTest, MaximumStartupConcurrency);
};

/// Worker class encapsulates the implementation details of a worker. A worker
/// is the execution container around a unit of Ray work, such as a task or an
/// actor. Ray units of work execute in the context of a Worker.
class Worker : public WorkerInterface {
 public:
  /// A constructor that initializes a worker object.
  /// NOTE: You MUST manually set the worker process.
  Worker(const JobID &job_id, const int runtime_env_hash, const WorkerID &worker_id,
         const Language &language, rpc::WorkerType worker_type,
         const std::string &ip_address, std::shared_ptr<ClientConnection> connection,
         rpc::ClientCallManager &client_call_manager, StartupToken startup_token);
  /// A destructor responsible for freeing all worker state.
  ~Worker() {}
  rpc::WorkerType GetWorkerType() const;
  void MarkDead();
  bool IsDead() const;
  void MarkBlocked();
  void MarkUnblocked();
  bool IsBlocked() const;
  /// Return the worker's ID.
  WorkerID WorkerId() const;
  /// Return the worker process.
  Process GetProcess() const;
  /// Return the worker process's startup token
  StartupToken GetStartupToken() const;
  void SetProcess(Process proc);
  Language GetLanguage() const;
  const std::string IpAddress() const;
  /// Connect this worker's gRPC client.
  void Connect(int port);
  /// Testing-only
  void Connect(std::shared_ptr<rpc::CoreWorkerClientInterface> rpc_client);
  int Port() const;
  int AssignedPort() const;
  void SetAssignedPort(int port);
  void AssignTaskId(const TaskID &task_id);
  const TaskID &GetAssignedTaskId() const;
  bool AddBlockedTaskId(const TaskID &task_id);
  bool RemoveBlockedTaskId(const TaskID &task_id);
  const std::unordered_set<TaskID> &GetBlockedTaskIds() const;
  const JobID &GetAssignedJobId() const;
  int GetRuntimeEnvHash() const;
  void AssignActorId(const ActorID &actor_id);
  const ActorID &GetActorId() const;
  void MarkDetachedActor();
  bool IsDetachedActor() const;
  const std::shared_ptr<ClientConnection> Connection() const;
  void SetOwnerAddress(const rpc::Address &address);
  const rpc::Address &GetOwnerAddress() const;

  void DirectActorCallArgWaitComplete(int64_t tag);

  const BundleID &GetBundleId() const;
  void SetBundleId(const BundleID &bundle_id);

  // Setter, geter, and clear methods  for allocated_instances_.
  void SetAllocatedInstances(
      const std::shared_ptr<TaskResourceInstances> &allocated_instances) {
    allocated_instances_ = allocated_instances;
  };

  std::shared_ptr<TaskResourceInstances> GetAllocatedInstances() {
    return allocated_instances_;
  };

  void ClearAllocatedInstances() { allocated_instances_ = nullptr; };

  void SetLifetimeAllocatedInstances(
      const std::shared_ptr<TaskResourceInstances> &allocated_instances) {
    lifetime_allocated_instances_ = allocated_instances;
  };

  std::shared_ptr<TaskResourceInstances> GetLifetimeAllocatedInstances() {
    return lifetime_allocated_instances_;
  };

  void ClearLifetimeAllocatedInstances() { lifetime_allocated_instances_ = nullptr; };

  RayTask &GetAssignedTask() { return assigned_task_; };

  void SetAssignedTask(const RayTask &assigned_task) { assigned_task_ = assigned_task; };

  bool IsRegistered() { return rpc_client_ != nullptr; }

  bool IsAvailableForScheduling() const {
    return !IsDead()                        // Not dead
           && !GetAssignedTaskId().IsNil()  // No assigned task
           && !IsBlocked()                  // Not blocked
           && GetActorId().IsNil();         // No assigned actor
  }

  rpc::CoreWorkerClientInterface *rpc_client() {
    RAY_CHECK(IsRegistered());
    return rpc_client_.get();
  }

 protected:
  void SetStartupToken(StartupToken startup_token);

 private:
  /// The worker's ID.
  WorkerID worker_id_;
  /// The worker's process.
  Process proc_;
  /// The worker's process's startup_token
  StartupToken startup_token_;
  /// The language type of this worker.
  Language language_;
  /// The type of the worker.
  rpc::WorkerType worker_type_;
  /// IP address of this worker.
  std::string ip_address_;
  /// Port assigned to this worker by the raylet. If this is 0, the actual
  /// port the worker listens (port_) on will be a random one. This is required
  /// because a worker could crash before announcing its port, in which case
  /// we still need to be able to mark that port as free.
  int assigned_port_;
  /// Port that this worker listens on.
  int port_;
  /// Connection state of a worker.
  std::shared_ptr<ClientConnection> connection_;
  /// The worker's currently assigned task.
  TaskID assigned_task_id_;
  /// Job ID for the worker's current assigned task.
  const JobID assigned_job_id_;
  /// The hash of the worker's assigned runtime env.  We use this in the worker
  /// pool to cache and reuse workers with the same runtime env, because
  /// installing runtime envs from scratch can be slow.
  const int runtime_env_hash_;
  /// The worker's actor ID. If this is nil, then the worker is not an actor.
  ActorID actor_id_;
  /// The worker's placement group bundle. It is used to detect if the worker is
  /// associated with a placement group bundle.
  BundleID bundle_id_;
  /// Whether the worker is dead.
  bool dead_;
  /// Whether the worker is blocked. Workers become blocked in a `ray.get`, if
  /// they require a data dependency while executing a task.
  bool blocked_;
  std::unordered_set<TaskID> blocked_task_ids_;
  /// The `ClientCallManager` object that is shared by `CoreWorkerClient` from all
  /// workers.
  rpc::ClientCallManager &client_call_manager_;
  /// The rpc client to send tasks to this worker.
  std::shared_ptr<rpc::CoreWorkerClientInterface> rpc_client_;
  /// Whether the worker is detached. This is applies when the worker is actor.
  /// Detached actor means the actor's creator can exit without killing this actor.
  bool is_detached_actor_;
  /// The address of this worker's owner. The owner is the worker that
  /// currently holds the lease on this worker, if any.
  rpc::Address owner_address_;
  /// The capacity of each resource instance allocated to this worker in order
  /// to satisfy the resource requests of the task is currently running.
  std::shared_ptr<TaskResourceInstances> allocated_instances_;
  /// The capacity of each resource instance allocated to this worker
  /// when running as an actor.
  std::shared_ptr<TaskResourceInstances> lifetime_allocated_instances_;
  /// RayTask being assigned to this worker.
  RayTask assigned_task_;
};

}  // namespace raylet

}  // namespace ray
>>>>>>> 19672688
<|MERGE_RESOLUTION|>--- conflicted
+++ resolved
@@ -1,576 +1,282 @@
-<<<<<<< HEAD
-// Copyright 2017 The Ray Authors.
-//
-// Licensed under the Apache License, Version 2.0 (the "License");
-// you may not use this file except in compliance with the License.
-// You may obtain a copy of the License at
-//
-//  http://www.apache.org/licenses/LICENSE-2.0
-//
-// Unless required by applicable law or agreed to in writing, software
-// distributed under the License is distributed on an "AS IS" BASIS,
-// WITHOUT WARRANTIES OR CONDITIONS OF ANY KIND, either express or implied.
-// See the License for the specific language governing permissions and
-// limitations under the License.
-
-#pragma once
-
-#include <memory>
-
-#include "absl/memory/memory.h"
-#include "gtest/gtest_prod.h"
-#include "ray/common/client_connection.h"
-#include "ray/common/id.h"
-#include "ray/common/task/scheduling_resources.h"
-#include "ray/common/task/task.h"
-#include "ray/common/task/task_common.h"
-#include "ray/raylet/scheduling/cluster_resource_scheduler.h"
-#include "ray/raylet/scheduling/scheduling_ids.h"
-#include "ray/rpc/worker/core_worker_client.h"
-#include "ray/util/process.h"
-
-namespace ray {
-
-namespace raylet {
-
-/// \class WorkerPoolInterface
-///
-/// Used for new scheduler unit tests.
-class WorkerInterface {
- public:
-  /// A destructor responsible for freeing all worker state.
-  virtual ~WorkerInterface() {}
-  virtual rpc::WorkerType GetWorkerType() const = 0;
-  virtual void MarkDead() = 0;
-  virtual bool IsDead() const = 0;
-  virtual void MarkBlocked() = 0;
-  virtual void MarkUnblocked() = 0;
-  virtual bool IsBlocked() const = 0;
-  /// Return the worker's ID.
-  virtual WorkerID WorkerId() const = 0;
-  /// Return the worker process.
-  virtual Process GetProcess() const = 0;
-  /// Return the worker process's startup token
-  virtual StartupToken GetStartupToken() const = 0;
-  virtual void SetProcess(Process proc) = 0;
-  /// Return the worker shim process.
-  virtual Process GetShimProcess() const = 0;
-  virtual void SetShimProcess(Process proc) = 0;
-  virtual Language GetLanguage() const = 0;
-  virtual const std::string IpAddress() const = 0;
-  /// Connect this worker's gRPC client.
-  virtual void Connect(int port) = 0;
-  /// Testing-only
-  virtual void Connect(std::shared_ptr<rpc::CoreWorkerClientInterface> rpc_client) = 0;
-  virtual int Port() const = 0;
-  virtual int AssignedPort() const = 0;
-  virtual void SetAssignedPort(int port) = 0;
-  virtual void AssignTaskId(const TaskID &task_id) = 0;
-  virtual const TaskID &GetAssignedTaskId() const = 0;
-  virtual bool AddBlockedTaskId(const TaskID &task_id) = 0;
-  virtual bool RemoveBlockedTaskId(const TaskID &task_id) = 0;
-  virtual const std::unordered_set<TaskID> &GetBlockedTaskIds() const = 0;
-  virtual const JobID &GetAssignedJobId() const = 0;
-  virtual int GetRuntimeEnvHash() const = 0;
-  virtual void AssignActorId(const ActorID &actor_id) = 0;
-  virtual const ActorID &GetActorId() const = 0;
-  virtual void MarkDetachedActor() = 0;
-  virtual bool IsDetachedActor() const = 0;
-  virtual const std::shared_ptr<ClientConnection> Connection() const = 0;
-  virtual void SetOwnerAddress(const rpc::Address &address) = 0;
-  virtual const rpc::Address &GetOwnerAddress() const = 0;
-
-  virtual void DirectActorCallArgWaitComplete(int64_t tag) = 0;
-
-  virtual const BundleID &GetBundleId() const = 0;
-  virtual void SetBundleId(const BundleID &bundle_id) = 0;
-
-  // Setter, geter, and clear methods  for allocated_instances_.
-  virtual void SetAllocatedInstances(
-      const std::shared_ptr<TaskResourceInstances> &allocated_instances) = 0;
-
-  virtual std::shared_ptr<TaskResourceInstances> GetAllocatedInstances() = 0;
-
-  virtual void ClearAllocatedInstances() = 0;
-
-  virtual void SetLifetimeAllocatedInstances(
-      const std::shared_ptr<TaskResourceInstances> &allocated_instances) = 0;
-  virtual std::shared_ptr<TaskResourceInstances> GetLifetimeAllocatedInstances() = 0;
-
-  virtual void ClearLifetimeAllocatedInstances() = 0;
-
-  virtual RayTask &GetAssignedTask() = 0;
-
-  virtual void SetAssignedTask(const RayTask &assigned_task) = 0;
-
-  virtual bool IsRegistered() = 0;
-
-  virtual rpc::CoreWorkerClientInterface *rpc_client() = 0;
-
-  /// Return True if the worker is available for scheduling a task or actor.
-  virtual bool IsAvailableForScheduling() const = 0;
-
- protected:
-  virtual void SetStartupToken(StartupToken startup_token) = 0;
-
-  FRIEND_TEST(WorkerPoolTest, PopWorkerMultiTenancy);
-  FRIEND_TEST(WorkerPoolTest, TestWorkerCapping);
-  FRIEND_TEST(WorkerPoolTest, TestWorkerCappingLaterNWorkersNotOwningObjects);
-  FRIEND_TEST(WorkerPoolTest, TestWorkerCappingWithExitDelay);
-  FRIEND_TEST(WorkerPoolTest, MaximumStartupConcurrency);
-};
-
-/// Worker class encapsulates the implementation details of a worker. A worker
-/// is the execution container around a unit of Ray work, such as a task or an
-/// actor. Ray units of work execute in the context of a Worker.
-class Worker : public WorkerInterface {
- public:
-  /// A constructor that initializes a worker object.
-  /// NOTE: You MUST manually set the worker process.
-  Worker(const JobID &job_id, const int runtime_env_hash, const WorkerID &worker_id,
-         const Language &language, rpc::WorkerType worker_type,
-         const std::string &ip_address, std::shared_ptr<ClientConnection> connection,
-         rpc::ClientCallManager &client_call_manager, StartupToken startup_token);
-  /// A destructor responsible for freeing all worker state.
-  ~Worker() {}
-  rpc::WorkerType GetWorkerType() const;
-  void MarkDead();
-  bool IsDead() const;
-  void MarkBlocked();
-  void MarkUnblocked();
-  bool IsBlocked() const;
-  /// Return the worker's ID.
-  WorkerID WorkerId() const;
-  /// Return the worker process.
-  Process GetProcess() const;
-  /// Return the worker process's startup token
-  StartupToken GetStartupToken() const;
-  void SetProcess(Process proc);
-  /// Return this worker shim process.
-  Process GetShimProcess() const;
-  void SetShimProcess(Process proc);
-  Language GetLanguage() const;
-  const std::string IpAddress() const;
-  /// Connect this worker's gRPC client.
-  void Connect(int port);
-  /// Testing-only
-  void Connect(std::shared_ptr<rpc::CoreWorkerClientInterface> rpc_client);
-  int Port() const;
-  int AssignedPort() const;
-  void SetAssignedPort(int port);
-  void AssignTaskId(const TaskID &task_id);
-  const TaskID &GetAssignedTaskId() const;
-  bool AddBlockedTaskId(const TaskID &task_id);
-  bool RemoveBlockedTaskId(const TaskID &task_id);
-  const std::unordered_set<TaskID> &GetBlockedTaskIds() const;
-  const JobID &GetAssignedJobId() const;
-  int GetRuntimeEnvHash() const;
-  void AssignActorId(const ActorID &actor_id);
-  const ActorID &GetActorId() const;
-  void MarkDetachedActor();
-  bool IsDetachedActor() const;
-  const std::shared_ptr<ClientConnection> Connection() const;
-  void SetOwnerAddress(const rpc::Address &address);
-  const rpc::Address &GetOwnerAddress() const;
-
-  void DirectActorCallArgWaitComplete(int64_t tag);
-
-  const BundleID &GetBundleId() const;
-  void SetBundleId(const BundleID &bundle_id);
-
-  // Setter, geter, and clear methods  for allocated_instances_.
-  void SetAllocatedInstances(
-      const std::shared_ptr<TaskResourceInstances> &allocated_instances) {
-    allocated_instances_ = allocated_instances;
-  };
-
-  std::shared_ptr<TaskResourceInstances> GetAllocatedInstances() {
-    return allocated_instances_;
-  };
-
-  void ClearAllocatedInstances() { allocated_instances_ = nullptr; };
-
-  void SetLifetimeAllocatedInstances(
-      const std::shared_ptr<TaskResourceInstances> &allocated_instances) {
-    lifetime_allocated_instances_ = allocated_instances;
-  };
-
-  std::shared_ptr<TaskResourceInstances> GetLifetimeAllocatedInstances() {
-    return lifetime_allocated_instances_;
-  };
-
-  void ClearLifetimeAllocatedInstances() { lifetime_allocated_instances_ = nullptr; };
-
-  RayTask &GetAssignedTask() { return assigned_task_; };
-
-  void SetAssignedTask(const RayTask &assigned_task) { assigned_task_ = assigned_task; };
-
-  bool IsRegistered() { return rpc_client_ != nullptr; }
-
-  bool IsAvailableForScheduling() const {
-    return !IsDead()                        // Not dead
-           && !GetAssignedTaskId().IsNil()  // No assigned task
-           && !IsBlocked()                  // Not blocked
-           && GetActorId().IsNil();         // No assigned actor
-  }
-
-  rpc::CoreWorkerClientInterface *rpc_client() {
-    RAY_CHECK(IsRegistered());
-    return rpc_client_.get();
-  }
-
- protected:
-  void SetStartupToken(StartupToken startup_token);
-
- private:
-  /// The worker's ID.
-  WorkerID worker_id_;
-  /// The worker's process.
-  Process proc_;
-  /// The worker's process's startup_token
-  StartupToken startup_token_;
-  /// The worker's shim process. The shim process PID is the same with worker process PID,
-  /// except starting worker process in container.
-  Process shim_proc_;
-  /// The language type of this worker.
-  Language language_;
-  /// The type of the worker.
-  rpc::WorkerType worker_type_;
-  /// IP address of this worker.
-  std::string ip_address_;
-  /// Port assigned to this worker by the raylet. If this is 0, the actual
-  /// port the worker listens (port_) on will be a random one. This is required
-  /// because a worker could crash before announcing its port, in which case
-  /// we still need to be able to mark that port as free.
-  int assigned_port_;
-  /// Port that this worker listens on.
-  int port_;
-  /// Connection state of a worker.
-  std::shared_ptr<ClientConnection> connection_;
-  /// The worker's currently assigned task.
-  TaskID assigned_task_id_;
-  /// Job ID for the worker's current assigned task.
-  const JobID assigned_job_id_;
-  /// The hash of the worker's assigned runtime env.  We use this in the worker
-  /// pool to cache and reuse workers with the same runtime env, because
-  /// installing runtime envs from scratch can be slow.
-  const int runtime_env_hash_;
-  /// The worker's actor ID. If this is nil, then the worker is not an actor.
-  ActorID actor_id_;
-  /// The worker's placement group bundle. It is used to detect if the worker is
-  /// associated with a placement group bundle.
-  BundleID bundle_id_;
-  /// Whether the worker is dead.
-  bool dead_;
-  /// Whether the worker is blocked. Workers become blocked in a `ray.get`, if
-  /// they require a data dependency while executing a task.
-  bool blocked_;
-  std::unordered_set<TaskID> blocked_task_ids_;
-  /// The `ClientCallManager` object that is shared by `CoreWorkerClient` from all
-  /// workers.
-  rpc::ClientCallManager &client_call_manager_;
-  /// The rpc client to send tasks to this worker.
-  std::shared_ptr<rpc::CoreWorkerClientInterface> rpc_client_;
-  /// Whether the worker is detached. This is applies when the worker is actor.
-  /// Detached actor means the actor's creator can exit without killing this actor.
-  bool is_detached_actor_;
-  /// The address of this worker's owner. The owner is the worker that
-  /// currently holds the lease on this worker, if any.
-  rpc::Address owner_address_;
-  /// The capacity of each resource instance allocated to this worker in order
-  /// to satisfy the resource requests of the task is currently running.
-  std::shared_ptr<TaskResourceInstances> allocated_instances_;
-  /// The capacity of each resource instance allocated to this worker
-  /// when running as an actor.
-  std::shared_ptr<TaskResourceInstances> lifetime_allocated_instances_;
-  /// RayTask being assigned to this worker.
-  RayTask assigned_task_;
-};
-
-}  // namespace raylet
-
-}  // namespace ray
-=======
-// Copyright 2017 The Ray Authors.
-//
-// Licensed under the Apache License, Version 2.0 (the "License");
-// you may not use this file except in compliance with the License.
-// You may obtain a copy of the License at
-//
-//  http://www.apache.org/licenses/LICENSE-2.0
-//
-// Unless required by applicable law or agreed to in writing, software
-// distributed under the License is distributed on an "AS IS" BASIS,
-// WITHOUT WARRANTIES OR CONDITIONS OF ANY KIND, either express or implied.
-// See the License for the specific language governing permissions and
-// limitations under the License.
-
-#pragma once
-
-#include <memory>
-
-#include "absl/memory/memory.h"
-#include "gtest/gtest_prod.h"
-#include "ray/common/client_connection.h"
-#include "ray/common/id.h"
-#include "ray/common/task/scheduling_resources.h"
-#include "ray/common/task/task.h"
-#include "ray/common/task/task_common.h"
-#include "ray/raylet/scheduling/cluster_resource_scheduler.h"
-#include "ray/raylet/scheduling/scheduling_ids.h"
-#include "ray/rpc/worker/core_worker_client.h"
-#include "ray/util/process.h"
-
-namespace ray {
-
-namespace raylet {
-
-/// \class WorkerPoolInterface
-///
-/// Used for new scheduler unit tests.
-class WorkerInterface {
- public:
-  /// A destructor responsible for freeing all worker state.
-  virtual ~WorkerInterface() {}
-  virtual rpc::WorkerType GetWorkerType() const = 0;
-  virtual void MarkDead() = 0;
-  virtual bool IsDead() const = 0;
-  virtual void MarkBlocked() = 0;
-  virtual void MarkUnblocked() = 0;
-  virtual bool IsBlocked() const = 0;
-  /// Return the worker's ID.
-  virtual WorkerID WorkerId() const = 0;
-  /// Return the worker process.
-  virtual Process GetProcess() const = 0;
-  /// Return the worker process's startup token
-  virtual StartupToken GetStartupToken() const = 0;
-  virtual void SetProcess(Process proc) = 0;
-  virtual Language GetLanguage() const = 0;
-  virtual const std::string IpAddress() const = 0;
-  /// Connect this worker's gRPC client.
-  virtual void Connect(int port) = 0;
-  /// Testing-only
-  virtual void Connect(std::shared_ptr<rpc::CoreWorkerClientInterface> rpc_client) = 0;
-  virtual int Port() const = 0;
-  virtual int AssignedPort() const = 0;
-  virtual void SetAssignedPort(int port) = 0;
-  virtual void AssignTaskId(const TaskID &task_id) = 0;
-  virtual const TaskID &GetAssignedTaskId() const = 0;
-  virtual bool AddBlockedTaskId(const TaskID &task_id) = 0;
-  virtual bool RemoveBlockedTaskId(const TaskID &task_id) = 0;
-  virtual const std::unordered_set<TaskID> &GetBlockedTaskIds() const = 0;
-  virtual const JobID &GetAssignedJobId() const = 0;
-  virtual int GetRuntimeEnvHash() const = 0;
-  virtual void AssignActorId(const ActorID &actor_id) = 0;
-  virtual const ActorID &GetActorId() const = 0;
-  virtual void MarkDetachedActor() = 0;
-  virtual bool IsDetachedActor() const = 0;
-  virtual const std::shared_ptr<ClientConnection> Connection() const = 0;
-  virtual void SetOwnerAddress(const rpc::Address &address) = 0;
-  virtual const rpc::Address &GetOwnerAddress() const = 0;
-
-  virtual void DirectActorCallArgWaitComplete(int64_t tag) = 0;
-
-  virtual const BundleID &GetBundleId() const = 0;
-  virtual void SetBundleId(const BundleID &bundle_id) = 0;
-
-  // Setter, geter, and clear methods  for allocated_instances_.
-  virtual void SetAllocatedInstances(
-      const std::shared_ptr<TaskResourceInstances> &allocated_instances) = 0;
-
-  virtual std::shared_ptr<TaskResourceInstances> GetAllocatedInstances() = 0;
-
-  virtual void ClearAllocatedInstances() = 0;
-
-  virtual void SetLifetimeAllocatedInstances(
-      const std::shared_ptr<TaskResourceInstances> &allocated_instances) = 0;
-  virtual std::shared_ptr<TaskResourceInstances> GetLifetimeAllocatedInstances() = 0;
-
-  virtual void ClearLifetimeAllocatedInstances() = 0;
-
-  virtual RayTask &GetAssignedTask() = 0;
-
-  virtual void SetAssignedTask(const RayTask &assigned_task) = 0;
-
-  virtual bool IsRegistered() = 0;
-
-  virtual rpc::CoreWorkerClientInterface *rpc_client() = 0;
-
-  /// Return True if the worker is available for scheduling a task or actor.
-  virtual bool IsAvailableForScheduling() const = 0;
-
- protected:
-  virtual void SetStartupToken(StartupToken startup_token) = 0;
-
-  FRIEND_TEST(WorkerPoolTest, PopWorkerMultiTenancy);
-  FRIEND_TEST(WorkerPoolTest, TestWorkerCapping);
-  FRIEND_TEST(WorkerPoolTest, TestWorkerCappingLaterNWorkersNotOwningObjects);
-  FRIEND_TEST(WorkerPoolTest, TestWorkerCappingWithExitDelay);
-  FRIEND_TEST(WorkerPoolTest, MaximumStartupConcurrency);
-};
-
-/// Worker class encapsulates the implementation details of a worker. A worker
-/// is the execution container around a unit of Ray work, such as a task or an
-/// actor. Ray units of work execute in the context of a Worker.
-class Worker : public WorkerInterface {
- public:
-  /// A constructor that initializes a worker object.
-  /// NOTE: You MUST manually set the worker process.
-  Worker(const JobID &job_id, const int runtime_env_hash, const WorkerID &worker_id,
-         const Language &language, rpc::WorkerType worker_type,
-         const std::string &ip_address, std::shared_ptr<ClientConnection> connection,
-         rpc::ClientCallManager &client_call_manager, StartupToken startup_token);
-  /// A destructor responsible for freeing all worker state.
-  ~Worker() {}
-  rpc::WorkerType GetWorkerType() const;
-  void MarkDead();
-  bool IsDead() const;
-  void MarkBlocked();
-  void MarkUnblocked();
-  bool IsBlocked() const;
-  /// Return the worker's ID.
-  WorkerID WorkerId() const;
-  /// Return the worker process.
-  Process GetProcess() const;
-  /// Return the worker process's startup token
-  StartupToken GetStartupToken() const;
-  void SetProcess(Process proc);
-  Language GetLanguage() const;
-  const std::string IpAddress() const;
-  /// Connect this worker's gRPC client.
-  void Connect(int port);
-  /// Testing-only
-  void Connect(std::shared_ptr<rpc::CoreWorkerClientInterface> rpc_client);
-  int Port() const;
-  int AssignedPort() const;
-  void SetAssignedPort(int port);
-  void AssignTaskId(const TaskID &task_id);
-  const TaskID &GetAssignedTaskId() const;
-  bool AddBlockedTaskId(const TaskID &task_id);
-  bool RemoveBlockedTaskId(const TaskID &task_id);
-  const std::unordered_set<TaskID> &GetBlockedTaskIds() const;
-  const JobID &GetAssignedJobId() const;
-  int GetRuntimeEnvHash() const;
-  void AssignActorId(const ActorID &actor_id);
-  const ActorID &GetActorId() const;
-  void MarkDetachedActor();
-  bool IsDetachedActor() const;
-  const std::shared_ptr<ClientConnection> Connection() const;
-  void SetOwnerAddress(const rpc::Address &address);
-  const rpc::Address &GetOwnerAddress() const;
-
-  void DirectActorCallArgWaitComplete(int64_t tag);
-
-  const BundleID &GetBundleId() const;
-  void SetBundleId(const BundleID &bundle_id);
-
-  // Setter, geter, and clear methods  for allocated_instances_.
-  void SetAllocatedInstances(
-      const std::shared_ptr<TaskResourceInstances> &allocated_instances) {
-    allocated_instances_ = allocated_instances;
-  };
-
-  std::shared_ptr<TaskResourceInstances> GetAllocatedInstances() {
-    return allocated_instances_;
-  };
-
-  void ClearAllocatedInstances() { allocated_instances_ = nullptr; };
-
-  void SetLifetimeAllocatedInstances(
-      const std::shared_ptr<TaskResourceInstances> &allocated_instances) {
-    lifetime_allocated_instances_ = allocated_instances;
-  };
-
-  std::shared_ptr<TaskResourceInstances> GetLifetimeAllocatedInstances() {
-    return lifetime_allocated_instances_;
-  };
-
-  void ClearLifetimeAllocatedInstances() { lifetime_allocated_instances_ = nullptr; };
-
-  RayTask &GetAssignedTask() { return assigned_task_; };
-
-  void SetAssignedTask(const RayTask &assigned_task) { assigned_task_ = assigned_task; };
-
-  bool IsRegistered() { return rpc_client_ != nullptr; }
-
-  bool IsAvailableForScheduling() const {
-    return !IsDead()                        // Not dead
-           && !GetAssignedTaskId().IsNil()  // No assigned task
-           && !IsBlocked()                  // Not blocked
-           && GetActorId().IsNil();         // No assigned actor
-  }
-
-  rpc::CoreWorkerClientInterface *rpc_client() {
-    RAY_CHECK(IsRegistered());
-    return rpc_client_.get();
-  }
-
- protected:
-  void SetStartupToken(StartupToken startup_token);
-
- private:
-  /// The worker's ID.
-  WorkerID worker_id_;
-  /// The worker's process.
-  Process proc_;
-  /// The worker's process's startup_token
-  StartupToken startup_token_;
-  /// The language type of this worker.
-  Language language_;
-  /// The type of the worker.
-  rpc::WorkerType worker_type_;
-  /// IP address of this worker.
-  std::string ip_address_;
-  /// Port assigned to this worker by the raylet. If this is 0, the actual
-  /// port the worker listens (port_) on will be a random one. This is required
-  /// because a worker could crash before announcing its port, in which case
-  /// we still need to be able to mark that port as free.
-  int assigned_port_;
-  /// Port that this worker listens on.
-  int port_;
-  /// Connection state of a worker.
-  std::shared_ptr<ClientConnection> connection_;
-  /// The worker's currently assigned task.
-  TaskID assigned_task_id_;
-  /// Job ID for the worker's current assigned task.
-  const JobID assigned_job_id_;
-  /// The hash of the worker's assigned runtime env.  We use this in the worker
-  /// pool to cache and reuse workers with the same runtime env, because
-  /// installing runtime envs from scratch can be slow.
-  const int runtime_env_hash_;
-  /// The worker's actor ID. If this is nil, then the worker is not an actor.
-  ActorID actor_id_;
-  /// The worker's placement group bundle. It is used to detect if the worker is
-  /// associated with a placement group bundle.
-  BundleID bundle_id_;
-  /// Whether the worker is dead.
-  bool dead_;
-  /// Whether the worker is blocked. Workers become blocked in a `ray.get`, if
-  /// they require a data dependency while executing a task.
-  bool blocked_;
-  std::unordered_set<TaskID> blocked_task_ids_;
-  /// The `ClientCallManager` object that is shared by `CoreWorkerClient` from all
-  /// workers.
-  rpc::ClientCallManager &client_call_manager_;
-  /// The rpc client to send tasks to this worker.
-  std::shared_ptr<rpc::CoreWorkerClientInterface> rpc_client_;
-  /// Whether the worker is detached. This is applies when the worker is actor.
-  /// Detached actor means the actor's creator can exit without killing this actor.
-  bool is_detached_actor_;
-  /// The address of this worker's owner. The owner is the worker that
-  /// currently holds the lease on this worker, if any.
-  rpc::Address owner_address_;
-  /// The capacity of each resource instance allocated to this worker in order
-  /// to satisfy the resource requests of the task is currently running.
-  std::shared_ptr<TaskResourceInstances> allocated_instances_;
-  /// The capacity of each resource instance allocated to this worker
-  /// when running as an actor.
-  std::shared_ptr<TaskResourceInstances> lifetime_allocated_instances_;
-  /// RayTask being assigned to this worker.
-  RayTask assigned_task_;
-};
-
-}  // namespace raylet
-
-}  // namespace ray
->>>>>>> 19672688
+// Copyright 2017 The Ray Authors.
+//
+// Licensed under the Apache License, Version 2.0 (the "License");
+// you may not use this file except in compliance with the License.
+// You may obtain a copy of the License at
+//
+//  http://www.apache.org/licenses/LICENSE-2.0
+//
+// Unless required by applicable law or agreed to in writing, software
+// distributed under the License is distributed on an "AS IS" BASIS,
+// WITHOUT WARRANTIES OR CONDITIONS OF ANY KIND, either express or implied.
+// See the License for the specific language governing permissions and
+// limitations under the License.
+
+#pragma once
+
+#include <memory>
+
+#include "absl/memory/memory.h"
+#include "gtest/gtest_prod.h"
+#include "ray/common/client_connection.h"
+#include "ray/common/id.h"
+#include "ray/common/task/scheduling_resources.h"
+#include "ray/common/task/task.h"
+#include "ray/common/task/task_common.h"
+#include "ray/raylet/scheduling/cluster_resource_scheduler.h"
+#include "ray/raylet/scheduling/scheduling_ids.h"
+#include "ray/rpc/worker/core_worker_client.h"
+#include "ray/util/process.h"
+
+namespace ray {
+
+namespace raylet {
+
+/// \class WorkerPoolInterface
+///
+/// Used for new scheduler unit tests.
+class WorkerInterface {
+ public:
+  /// A destructor responsible for freeing all worker state.
+  virtual ~WorkerInterface() {}
+  virtual rpc::WorkerType GetWorkerType() const = 0;
+  virtual void MarkDead() = 0;
+  virtual bool IsDead() const = 0;
+  virtual void MarkBlocked() = 0;
+  virtual void MarkUnblocked() = 0;
+  virtual bool IsBlocked() const = 0;
+  /// Return the worker's ID.
+  virtual WorkerID WorkerId() const = 0;
+  /// Return the worker process.
+  virtual Process GetProcess() const = 0;
+  /// Return the worker process's startup token
+  virtual StartupToken GetStartupToken() const = 0;
+  virtual void SetProcess(Process proc) = 0;
+  virtual Language GetLanguage() const = 0;
+  virtual const std::string IpAddress() const = 0;
+  /// Connect this worker's gRPC client.
+  virtual void Connect(int port) = 0;
+  /// Testing-only
+  virtual void Connect(std::shared_ptr<rpc::CoreWorkerClientInterface> rpc_client) = 0;
+  virtual int Port() const = 0;
+  virtual int AssignedPort() const = 0;
+  virtual void SetAssignedPort(int port) = 0;
+  virtual void AssignTaskId(const TaskID &task_id) = 0;
+  virtual const TaskID &GetAssignedTaskId() const = 0;
+  virtual bool AddBlockedTaskId(const TaskID &task_id) = 0;
+  virtual bool RemoveBlockedTaskId(const TaskID &task_id) = 0;
+  virtual const std::unordered_set<TaskID> &GetBlockedTaskIds() const = 0;
+  virtual const JobID &GetAssignedJobId() const = 0;
+  virtual int GetRuntimeEnvHash() const = 0;
+  virtual void AssignActorId(const ActorID &actor_id) = 0;
+  virtual const ActorID &GetActorId() const = 0;
+  virtual void MarkDetachedActor() = 0;
+  virtual bool IsDetachedActor() const = 0;
+  virtual const std::shared_ptr<ClientConnection> Connection() const = 0;
+  virtual void SetOwnerAddress(const rpc::Address &address) = 0;
+  virtual const rpc::Address &GetOwnerAddress() const = 0;
+
+  virtual void DirectActorCallArgWaitComplete(int64_t tag) = 0;
+
+  virtual const BundleID &GetBundleId() const = 0;
+  virtual void SetBundleId(const BundleID &bundle_id) = 0;
+
+  // Setter, geter, and clear methods  for allocated_instances_.
+  virtual void SetAllocatedInstances(
+      const std::shared_ptr<TaskResourceInstances> &allocated_instances) = 0;
+
+  virtual std::shared_ptr<TaskResourceInstances> GetAllocatedInstances() = 0;
+
+  virtual void ClearAllocatedInstances() = 0;
+
+  virtual void SetLifetimeAllocatedInstances(
+      const std::shared_ptr<TaskResourceInstances> &allocated_instances) = 0;
+  virtual std::shared_ptr<TaskResourceInstances> GetLifetimeAllocatedInstances() = 0;
+
+  virtual void ClearLifetimeAllocatedInstances() = 0;
+
+  virtual RayTask &GetAssignedTask() = 0;
+
+  virtual void SetAssignedTask(const RayTask &assigned_task) = 0;
+
+  virtual bool IsRegistered() = 0;
+
+  virtual rpc::CoreWorkerClientInterface *rpc_client() = 0;
+
+  /// Return True if the worker is available for scheduling a task or actor.
+  virtual bool IsAvailableForScheduling() const = 0;
+
+ protected:
+  virtual void SetStartupToken(StartupToken startup_token) = 0;
+
+  FRIEND_TEST(WorkerPoolTest, PopWorkerMultiTenancy);
+  FRIEND_TEST(WorkerPoolTest, TestWorkerCapping);
+  FRIEND_TEST(WorkerPoolTest, TestWorkerCappingLaterNWorkersNotOwningObjects);
+  FRIEND_TEST(WorkerPoolTest, TestWorkerCappingWithExitDelay);
+  FRIEND_TEST(WorkerPoolTest, MaximumStartupConcurrency);
+};
+
+/// Worker class encapsulates the implementation details of a worker. A worker
+/// is the execution container around a unit of Ray work, such as a task or an
+/// actor. Ray units of work execute in the context of a Worker.
+class Worker : public WorkerInterface {
+ public:
+  /// A constructor that initializes a worker object.
+  /// NOTE: You MUST manually set the worker process.
+  Worker(const JobID &job_id, const int runtime_env_hash, const WorkerID &worker_id,
+         const Language &language, rpc::WorkerType worker_type,
+         const std::string &ip_address, std::shared_ptr<ClientConnection> connection,
+         rpc::ClientCallManager &client_call_manager, StartupToken startup_token);
+  /// A destructor responsible for freeing all worker state.
+  ~Worker() {}
+  rpc::WorkerType GetWorkerType() const;
+  void MarkDead();
+  bool IsDead() const;
+  void MarkBlocked();
+  void MarkUnblocked();
+  bool IsBlocked() const;
+  /// Return the worker's ID.
+  WorkerID WorkerId() const;
+  /// Return the worker process.
+  Process GetProcess() const;
+  /// Return the worker process's startup token
+  StartupToken GetStartupToken() const;
+  void SetProcess(Process proc);
+  Language GetLanguage() const;
+  const std::string IpAddress() const;
+  /// Connect this worker's gRPC client.
+  void Connect(int port);
+  /// Testing-only
+  void Connect(std::shared_ptr<rpc::CoreWorkerClientInterface> rpc_client);
+  int Port() const;
+  int AssignedPort() const;
+  void SetAssignedPort(int port);
+  void AssignTaskId(const TaskID &task_id);
+  const TaskID &GetAssignedTaskId() const;
+  bool AddBlockedTaskId(const TaskID &task_id);
+  bool RemoveBlockedTaskId(const TaskID &task_id);
+  const std::unordered_set<TaskID> &GetBlockedTaskIds() const;
+  const JobID &GetAssignedJobId() const;
+  int GetRuntimeEnvHash() const;
+  void AssignActorId(const ActorID &actor_id);
+  const ActorID &GetActorId() const;
+  void MarkDetachedActor();
+  bool IsDetachedActor() const;
+  const std::shared_ptr<ClientConnection> Connection() const;
+  void SetOwnerAddress(const rpc::Address &address);
+  const rpc::Address &GetOwnerAddress() const;
+
+  void DirectActorCallArgWaitComplete(int64_t tag);
+
+  const BundleID &GetBundleId() const;
+  void SetBundleId(const BundleID &bundle_id);
+
+  // Setter, geter, and clear methods  for allocated_instances_.
+  void SetAllocatedInstances(
+      const std::shared_ptr<TaskResourceInstances> &allocated_instances) {
+    allocated_instances_ = allocated_instances;
+  };
+
+  std::shared_ptr<TaskResourceInstances> GetAllocatedInstances() {
+    return allocated_instances_;
+  };
+
+  void ClearAllocatedInstances() { allocated_instances_ = nullptr; };
+
+  void SetLifetimeAllocatedInstances(
+      const std::shared_ptr<TaskResourceInstances> &allocated_instances) {
+    lifetime_allocated_instances_ = allocated_instances;
+  };
+
+  std::shared_ptr<TaskResourceInstances> GetLifetimeAllocatedInstances() {
+    return lifetime_allocated_instances_;
+  };
+
+  void ClearLifetimeAllocatedInstances() { lifetime_allocated_instances_ = nullptr; };
+
+  RayTask &GetAssignedTask() { return assigned_task_; };
+
+  void SetAssignedTask(const RayTask &assigned_task) { assigned_task_ = assigned_task; };
+
+  bool IsRegistered() { return rpc_client_ != nullptr; }
+
+  bool IsAvailableForScheduling() const {
+    return !IsDead()                        // Not dead
+           && !GetAssignedTaskId().IsNil()  // No assigned task
+           && !IsBlocked()                  // Not blocked
+           && GetActorId().IsNil();         // No assigned actor
+  }
+
+  rpc::CoreWorkerClientInterface *rpc_client() {
+    RAY_CHECK(IsRegistered());
+    return rpc_client_.get();
+  }
+
+ protected:
+  void SetStartupToken(StartupToken startup_token);
+
+ private:
+  /// The worker's ID.
+  WorkerID worker_id_;
+  /// The worker's process.
+  Process proc_;
+  /// The worker's process's startup_token
+  StartupToken startup_token_;
+  /// The language type of this worker.
+  Language language_;
+  /// The type of the worker.
+  rpc::WorkerType worker_type_;
+  /// IP address of this worker.
+  std::string ip_address_;
+  /// Port assigned to this worker by the raylet. If this is 0, the actual
+  /// port the worker listens (port_) on will be a random one. This is required
+  /// because a worker could crash before announcing its port, in which case
+  /// we still need to be able to mark that port as free.
+  int assigned_port_;
+  /// Port that this worker listens on.
+  int port_;
+  /// Connection state of a worker.
+  std::shared_ptr<ClientConnection> connection_;
+  /// The worker's currently assigned task.
+  TaskID assigned_task_id_;
+  /// Job ID for the worker's current assigned task.
+  const JobID assigned_job_id_;
+  /// The hash of the worker's assigned runtime env.  We use this in the worker
+  /// pool to cache and reuse workers with the same runtime env, because
+  /// installing runtime envs from scratch can be slow.
+  const int runtime_env_hash_;
+  /// The worker's actor ID. If this is nil, then the worker is not an actor.
+  ActorID actor_id_;
+  /// The worker's placement group bundle. It is used to detect if the worker is
+  /// associated with a placement group bundle.
+  BundleID bundle_id_;
+  /// Whether the worker is dead.
+  bool dead_;
+  /// Whether the worker is blocked. Workers become blocked in a `ray.get`, if
+  /// they require a data dependency while executing a task.
+  bool blocked_;
+  std::unordered_set<TaskID> blocked_task_ids_;
+  /// The `ClientCallManager` object that is shared by `CoreWorkerClient` from all
+  /// workers.
+  rpc::ClientCallManager &client_call_manager_;
+  /// The rpc client to send tasks to this worker.
+  std::shared_ptr<rpc::CoreWorkerClientInterface> rpc_client_;
+  /// Whether the worker is detached. This is applies when the worker is actor.
+  /// Detached actor means the actor's creator can exit without killing this actor.
+  bool is_detached_actor_;
+  /// The address of this worker's owner. The owner is the worker that
+  /// currently holds the lease on this worker, if any.
+  rpc::Address owner_address_;
+  /// The capacity of each resource instance allocated to this worker in order
+  /// to satisfy the resource requests of the task is currently running.
+  std::shared_ptr<TaskResourceInstances> allocated_instances_;
+  /// The capacity of each resource instance allocated to this worker
+  /// when running as an actor.
+  std::shared_ptr<TaskResourceInstances> lifetime_allocated_instances_;
+  /// RayTask being assigned to this worker.
+  RayTask assigned_task_;
+};
+
+}  // namespace raylet
+
+}  // namespace ray