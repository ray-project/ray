--- conflicted
+++ resolved
@@ -245,19 +245,10 @@
   bool IsRegistered() { return rpc_client_ != nullptr; }
 
   bool IsAvailableForScheduling() const {
-<<<<<<< HEAD
-    return !IsDead()                        // Not dead
-           && !GetGrantedLeaseId().IsNil()  // No assigned lease
-           // TODO(joshlee): this seems like it's broken in the above line, did this ever
-           // work?
-           && !IsBlocked()           // Not blocked
-           && GetActorId().IsNil();  // No assigned actor
-=======
     return !IsDead()                       // Not dead
-           && GetAssignedTaskId().IsNil()  // No assigned task
+           && GetGrantedLeaseId().IsNil()  // No assigned lease
            && !IsBlocked()                 // Not blocked
            && GetActorId().IsNil();        // No assigned actor
->>>>>>> 3b3d9973
   }
 
   rpc::CoreWorkerClientInterface *rpc_client() {
