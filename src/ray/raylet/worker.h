--- conflicted
+++ resolved
@@ -68,16 +68,14 @@
   void DirectActorCallArgWaitComplete(int64_t tag);
   void WorkerLeaseGranted(const std::string &address, int port);
 
-<<<<<<< HEAD
   /// Cpus borrowed by the worker. This happens when the machine is oversubscribed
   /// and the worker does not get back the cpu resources when unblocked.
   /// TODO (ion): Add methods to access this variable.
   /// TODO (ion): Investigate a more intuitive alternative to track these Cpus.
   ResourceSet borrowed_cpu_resources_;
-=======
+
   rpc::CoreWorkerClient *rpc_client() { return rpc_client_.get(); }
 
->>>>>>> 49b0ebf7
  private:
   /// The worker's ID.
   WorkerID worker_id_;
