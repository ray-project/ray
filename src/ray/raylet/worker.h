--- conflicted
+++ resolved
@@ -112,11 +112,8 @@
 
   /// Time when the last task was assigned to this worker.
   virtual absl::Time GetAssignedTaskTime() const = 0;
-<<<<<<< HEAD
-=======
 
   virtual void SetJobId(const JobID &job_id) = 0;
->>>>>>> 39a901eb
 
  protected:
   virtual void SetStartupToken(StartupToken startup_token) = 0;
