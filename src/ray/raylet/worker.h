// Copyright 2017 The Ray Authors.
//
// Licensed under the Apache License, Version 2.0 (the "License");
// you may not use this file except in compliance with the License.
// You may obtain a copy of the License at
//
//  http://www.apache.org/licenses/LICENSE-2.0
//
// Unless required by applicable law or agreed to in writing, software
// distributed under the License is distributed on an "AS IS" BASIS,
// WITHOUT WARRANTIES OR CONDITIONS OF ANY KIND, either express or implied.
// See the License for the specific language governing permissions and
// limitations under the License.

#pragma once

#include <memory>
#include <optional>
#include <string>

#include "absl/time/time.h"
#include "ray/common/id.h"
#include "ray/common/lease/lease.h"
#include "ray/core_worker_rpc_client/core_worker_client_interface.h"
#include "ray/raylet/scheduling/cluster_resource_scheduler.h"
#include "ray/raylet_ipc_client/client_connection.h"
#include "ray/util/process.h"

namespace ray {

namespace rpc {
class ClientCallManager;
}

namespace raylet {

/// \class WorkerPoolInterface
///
/// Used for new scheduler unit tests.
class WorkerInterface {
 public:
  /// A destructor responsible for freeing all worker state.
  virtual ~WorkerInterface() {}
  virtual rpc::WorkerType GetWorkerType() const = 0;
  virtual void MarkDead() = 0;
  virtual bool IsDead() const = 0;
  virtual void KillAsync(instrumented_io_context &io_service, bool force = false) = 0;
  virtual void MarkBlocked() = 0;
  virtual void MarkUnblocked() = 0;
  virtual bool IsBlocked() const = 0;
  /// Return the worker's ID.
  virtual WorkerID WorkerId() const = 0;
  /// Return the worker process.
  virtual Process GetProcess() const = 0;
  /// Return the worker process's startup token
  virtual StartupToken GetStartupToken() const = 0;
  virtual void SetProcess(Process proc) = 0;
  virtual rpc::Language GetLanguage() const = 0;
  virtual const std::string IpAddress() const = 0;
  virtual void AsyncNotifyGCSRestart() = 0;
  /// Connect this worker's gRPC client.
  virtual void Connect(int port) = 0;
  /// Testing-only
  virtual void Connect(std::shared_ptr<rpc::CoreWorkerClientInterface> rpc_client) = 0;
  virtual int Port() const = 0;
  virtual int AssignedPort() const = 0;
  virtual void SetAssignedPort(int port) = 0;
  virtual void GrantLeaseId(const LeaseID &lease_id) = 0;
  virtual const LeaseID &GetGrantedLeaseId() const = 0;
  virtual const JobID &GetAssignedJobId() const = 0;
  virtual const RayLease &GetGrantedLease() const = 0;
  virtual std::optional<bool> GetIsGpu() const = 0;
  virtual std::optional<bool> GetIsActorWorker() const = 0;
  virtual int GetRuntimeEnvHash() const = 0;
  virtual void AssignActorId(const ActorID &actor_id) = 0;
  virtual const ActorID &GetActorId() const = 0;
  virtual const std::string GetLeaseIdAsDebugString() const = 0;
  virtual bool IsDetachedActor() const = 0;
  virtual const std::shared_ptr<ClientConnection> Connection() const = 0;
  virtual void SetOwnerAddress(const rpc::Address &address) = 0;
  virtual const rpc::Address &GetOwnerAddress() const = 0;
  /// Optional saved process group id (PGID) for this worker's process group.
  /// Set at registration time from getpgid(pid) and used for safe cleanup.
  virtual std::optional<pid_t> GetSavedProcessGroupId() const = 0;
  virtual void SetSavedProcessGroupId(pid_t pgid) = 0;

  virtual void ActorCallArgWaitComplete(int64_t tag) = 0;

  virtual const BundleID &GetBundleId() const = 0;
  virtual void SetBundleId(const BundleID &bundle_id) = 0;

  // Setter, geter, and clear methods  for allocated_instances_.
  virtual void SetAllocatedInstances(
      const std::shared_ptr<TaskResourceInstances> &allocated_instances) = 0;

  virtual std::shared_ptr<TaskResourceInstances> GetAllocatedInstances() = 0;

  virtual void ClearAllocatedInstances() = 0;

  virtual void SetLifetimeAllocatedInstances(
      const std::shared_ptr<TaskResourceInstances> &allocated_instances) = 0;
  virtual std::shared_ptr<TaskResourceInstances> GetLifetimeAllocatedInstances() = 0;

  virtual void ClearLifetimeAllocatedInstances() = 0;

  virtual RayLease &GetGrantedLease() = 0;

  virtual void GrantLease(const RayLease &granted_lease) = 0;

  virtual bool IsRegistered() = 0;

  virtual rpc::CoreWorkerClientInterface *rpc_client() = 0;

  /// Return True if the worker is available for scheduling a task or actor.
  virtual bool IsAvailableForScheduling() const = 0;

  /// Time when the last task was assigned to this worker.
  virtual absl::Time GetGrantedLeaseTime() const = 0;

  virtual void SetJobId(const JobID &job_id) = 0;

  virtual const ActorID &GetRootDetachedActorId() const = 0;

 protected:
  virtual void SetStartupToken(StartupToken startup_token) = 0;

  FRIEND_TEST(WorkerPoolDriverRegisteredTest, PopWorkerMultiTenancy);
  FRIEND_TEST(WorkerPoolDriverRegisteredTest, TestWorkerCapping);
  FRIEND_TEST(WorkerPoolDriverRegisteredTest,
              TestWorkerCappingLaterNWorkersNotOwningObjects);
  FRIEND_TEST(WorkerPoolDriverRegisteredTest, TestJobFinishedForceKillIdleWorker);
  FRIEND_TEST(WorkerPoolDriverRegisteredTest, TestJobFinishedForPopWorker);
  FRIEND_TEST(WorkerPoolDriverRegisteredTest,
              WorkerFromAliveJobDoesNotBlockWorkerFromDeadJobFromGettingKilled);
  FRIEND_TEST(WorkerPoolDriverRegisteredTest, TestWorkerCappingWithExitDelay);
  FRIEND_TEST(WorkerPoolDriverRegisteredTest, MaximumStartupConcurrency);
  FRIEND_TEST(WorkerPoolDriverRegisteredTest, HandleWorkerRegistration);
};

/// Worker class encapsulates the implementation details of a worker. A worker
/// is the execution container around a unit of Ray work, such as a task or an
/// actor. Ray units of work execute in the context of a Worker.
class Worker : public std::enable_shared_from_this<Worker>, public WorkerInterface {
 public:
  /// A constructor that initializes a worker object.
  /// NOTE: You MUST manually set the worker process.
  Worker(const JobID &job_id,
         int runtime_env_hash,
         const WorkerID &worker_id,
         const rpc::Language &language,
         rpc::WorkerType worker_type,
         const std::string &ip_address,
         std::shared_ptr<ClientConnection> connection,
         rpc::ClientCallManager &client_call_manager,
         StartupToken startup_token);

  rpc::WorkerType GetWorkerType() const override;
  void MarkDead() override;
  bool IsDead() const override;
  /// Kill the worker process. This is idempotent.
  /// \param io_service for scheduling the graceful period timer.
  /// \param force true to kill immediately, false to give time for the worker to clean up
  /// and exit gracefully.
  void KillAsync(instrumented_io_context &io_service, bool force = false) override;
  void MarkBlocked() override;
  void MarkUnblocked() override;
  bool IsBlocked() const override;
  /// Return the worker's ID.
  WorkerID WorkerId() const override;
  /// Return the worker process.
  Process GetProcess() const override;
  /// Return the worker process's startup token
  StartupToken GetStartupToken() const override;
  void SetProcess(Process proc) override;
  rpc::Language GetLanguage() const override;
  const std::string IpAddress() const override;
  void AsyncNotifyGCSRestart() override;
  /// Connect this worker's gRPC client.
  void Connect(int port) override;
  /// Testing-only
  void Connect(std::shared_ptr<rpc::CoreWorkerClientInterface> rpc_client) override;
  int Port() const override;
  int AssignedPort() const override;
  void SetAssignedPort(int port) override;
  void GrantLeaseId(const LeaseID &lease_id) override;
  const LeaseID &GetGrantedLeaseId() const override;
  const JobID &GetAssignedJobId() const override;
  const RayLease &GetGrantedLease() const override;
  std::optional<bool> GetIsGpu() const override;
  std::optional<bool> GetIsActorWorker() const override;
  int GetRuntimeEnvHash() const override;
  void AssignActorId(const ActorID &actor_id) override;
  const ActorID &GetActorId() const override;
  // Creates the debug string for the ID of the lease and the actor ID if it exists.
  const std::string GetLeaseIdAsDebugString() const override;
  bool IsDetachedActor() const override;
  const std::shared_ptr<ClientConnection> Connection() const override;
  void SetOwnerAddress(const rpc::Address &address) override;
  const rpc::Address &GetOwnerAddress() const override;

  std::optional<pid_t> GetSavedProcessGroupId() const override;
  void SetSavedProcessGroupId(pid_t pgid) override;

  void ActorCallArgWaitComplete(int64_t tag) override;

  const BundleID &GetBundleId() const override;
  void SetBundleId(const BundleID &bundle_id) override;

  // Setter, geter, and clear methods  for allocated_instances_.
  void SetAllocatedInstances(
      const std::shared_ptr<TaskResourceInstances> &allocated_instances) override {
    allocated_instances_ = allocated_instances;
  };

  std::shared_ptr<TaskResourceInstances> GetAllocatedInstances() override {
    return allocated_instances_;
  };

  void ClearAllocatedInstances() override { allocated_instances_ = nullptr; };

  void SetLifetimeAllocatedInstances(
      const std::shared_ptr<TaskResourceInstances> &allocated_instances) override {
    lifetime_allocated_instances_ = allocated_instances;
  };

  const ActorID &GetRootDetachedActorId() const override {
    return root_detached_actor_id_;
  }

  std::shared_ptr<TaskResourceInstances> GetLifetimeAllocatedInstances() override {
    return lifetime_allocated_instances_;
  };

  void ClearLifetimeAllocatedInstances() override {
    lifetime_allocated_instances_ = nullptr;
  };

  RayLease &GetGrantedLease() override { return granted_lease_; };

  void GrantLease(const RayLease &granted_lease) override {
    const auto &lease_spec = granted_lease.GetLeaseSpecification();
    SetJobId(lease_spec.JobId());
    SetBundleId(lease_spec.PlacementGroupBundleId());
    SetOwnerAddress(lease_spec.CallerAddress());
    GrantLeaseId(lease_spec.LeaseId());
    SetIsGpu(lease_spec.GetRequiredResources().Get(scheduling::ResourceID::GPU()) > 0);
    SetIsActorWorker(lease_spec.IsActorCreationTask());
    granted_lease_ = granted_lease;
    root_detached_actor_id_ = granted_lease.GetLeaseSpecification().RootDetachedActorId();
  }

  absl::Time GetGrantedLeaseTime() const override { return lease_grant_time_; };

  bool IsRegistered() override { return rpc_client_ != nullptr; }

<<<<<<< HEAD
  bool IsAvailableForScheduling() const override {
    return !IsDead()  // Not dead
           && !GetGrantedLeaseId()
                   .IsNil()  // Has assigned lease. This is intentionally incorrect since
                             // Ray Data relies on this for GC #56155
           && !IsBlocked()   // Not blocked
           && GetActorId().IsNil();  // No assigned actor
=======
  bool IsAvailableForScheduling() const {
    return !IsDead()                        // Not dead
           && !GetGrantedLeaseId().IsNil()  // Has assigned lease
           && !IsBlocked()                  // Not blocked
           && GetActorId().IsNil();         // No assigned actor
>>>>>>> bc27a329
  }

  rpc::CoreWorkerClientInterface *rpc_client() override {
    RAY_CHECK(IsRegistered());
    return rpc_client_.get();
  }
  void SetJobId(const JobID &job_id) override;
  void SetIsGpu(bool is_gpu);
  void SetIsActorWorker(bool is_actor_worker);

 protected:
  void SetStartupToken(StartupToken startup_token) override;

 private:
  /// The worker's ID.
  WorkerID worker_id_;
  /// The worker's process.
  Process proc_;
  /// The worker's process's startup_token
  StartupToken startup_token_;
  /// The language type of this worker.
  rpc::Language language_;
  /// The type of the worker.
  rpc::WorkerType worker_type_;
  /// IP address of this worker.
  std::string ip_address_;
  /// Port assigned to this worker by the raylet. If this is 0, the actual
  /// port the worker listens (port_) on will be a random one. This is required
  /// because a worker could crash before announcing its port, in which case
  /// we still need to be able to mark that port as free.
  int assigned_port_;
  /// Port that this worker listens on.
  int port_;
  /// Connection state of a worker.
  std::shared_ptr<ClientConnection> connection_;
  /// The lease id of the worker's currently assigned lease.
  /// It is always Nil for the driver.
  LeaseID lease_id_;
  /// Job ID for the worker's current assigned lease.
  JobID assigned_job_id_;
  /// The hash of the worker's assigned runtime env.  We use this in the worker
  /// pool to cache and reuse workers with the same runtime env, because
  /// installing runtime envs from scratch can be slow.
  const int runtime_env_hash_;
  /// The worker's actor ID. If this is nil, then the worker is not an actor.
  ActorID actor_id_;
  /// Root detached actor ID for the worker's last assigned lease.
  ActorID root_detached_actor_id_;
  /// The worker's placement group bundle. It is used to detect if the worker is
  /// associated with a placement group bundle.
  BundleID bundle_id_;
  /// Whether the worker is being killed by the KillAsync or MarkDead method.
  std::atomic<bool> killing_;
  /// Whether the worker is blocked. Workers become blocked in a `ray.get`, if
  /// they require a data dependency while executing a task.
  bool blocked_;
  /// The `ClientCallManager` object that is shared by `CoreWorkerClient` from all
  /// workers.
  rpc::ClientCallManager &client_call_manager_;
  /// The rpc client to send tasks to this worker.
  std::shared_ptr<rpc::CoreWorkerClientInterface> rpc_client_;
  /// The address of this worker's owner. The owner is the worker that
  /// currently holds the lease on this worker, if any.
  rpc::Address owner_address_;
  /// The capacity of each resource instance allocated to this worker in order
  /// to satisfy the resource requests of the granted lease.
  std::shared_ptr<TaskResourceInstances> allocated_instances_;
  /// The capacity of each resource instance allocated to this worker
  /// when running as an actor.
  std::shared_ptr<TaskResourceInstances> lifetime_allocated_instances_;
  /// RayLease being assigned to this worker.
  RayLease granted_lease_;
  /// Time when the last lease was granted to this worker.
  absl::Time lease_grant_time_;
  /// Whether this worker ever holded a GPU resource. Once it holds a GPU or non-GPU lease
  /// it can't switch to the other type.
  std::optional<bool> is_gpu_ = std::nullopt;
  /// Whether this worker can hold an actor. Once it holds an actor or a normal lease, it
  /// can't switch to the other type.
  std::optional<bool> is_actor_worker_ = std::nullopt;
  /// If true, a RPC need to be sent to notify the worker about GCS restarting.
  bool notify_gcs_restarted_ = false;
  /// Saved process group id captured at registration time. Used for process-group
  /// cleanup validation at disconnect/stop.
  std::optional<pid_t> saved_pgid_ = std::nullopt;
};

}  // namespace raylet

}  // namespace ray<|MERGE_RESOLUTION|>--- conflicted
+++ resolved
@@ -253,21 +253,11 @@
 
   bool IsRegistered() override { return rpc_client_ != nullptr; }
 
-<<<<<<< HEAD
   bool IsAvailableForScheduling() const override {
-    return !IsDead()  // Not dead
-           && !GetGrantedLeaseId()
-                   .IsNil()  // Has assigned lease. This is intentionally incorrect since
-                             // Ray Data relies on this for GC #56155
-           && !IsBlocked()   // Not blocked
-           && GetActorId().IsNil();  // No assigned actor
-=======
-  bool IsAvailableForScheduling() const {
     return !IsDead()                        // Not dead
            && !GetGrantedLeaseId().IsNil()  // Has assigned lease
            && !IsBlocked()                  // Not blocked
            && GetActorId().IsNil();         // No assigned actor
->>>>>>> bc27a329
   }
 
   rpc::CoreWorkerClientInterface *rpc_client() override {
