#ifndef RAY_RAYLET_WORKER_H
#define RAY_RAYLET_WORKER_H

#include <memory>

#include "ray/common/client_connection.h"
#include "ray/common/id.h"
#include "ray/common/task/scheduling_resources.h"
#include "ray/common/task/task.h"
#include "ray/common/task/task_common.h"
#include "ray/rpc/worker/worker_client.h"

namespace ray {

namespace raylet {

/// Worker class encapsulates the implementation details of a worker. A worker
/// is the execution container around a unit of Ray work, such as a task or an
/// actor. Ray units of work execute in the context of a Worker.
class Worker {
 public:
  /// A constructor that initializes a worker object. The constructed worker object
  /// uses grpc to communicate with worker process.
  Worker(const WorkerID &worker_id, pid_t pid, const Language &language, int port,
<<<<<<< HEAD
         rpc::ClientCallManager &client_call_manager, bool is_worker = true);
  /// A constructor that initializes a worker object. The constructed worker object
  /// uses grpc to communicate with worker process.
  Worker(const WorkerID &worker_id, pid_t pid, const Language &language, int port,
         boost::asio::io_service &io_service, bool is_worker = true);

=======
         std::shared_ptr<LocalClientConnection> connection,
         rpc::ClientCallManager &client_call_manager);
>>>>>>> c852213b
  /// A destructor responsible for freeing all worker state.
  ~Worker() {}
  void MarkDead();
  bool IsDead() const;
  void MarkBlocked();
  void MarkUnblocked();
  bool IsBlocked() const;
  /// Return the worker's ID.
  WorkerID WorkerId() const;
  /// Return the worker's PID.
  pid_t Pid() const;
  Language GetLanguage() const;
  int Port() const;
  void AssignTaskId(const TaskID &task_id);
  const TaskID &GetAssignedTaskId() const;
  bool AddBlockedTaskId(const TaskID &task_id);
  bool RemoveBlockedTaskId(const TaskID &task_id);
  const std::unordered_set<TaskID> &GetBlockedTaskIds() const;
  void AssignJobId(const JobID &job_id);
  const JobID &GetAssignedJobId() const;
  void AssignActorId(const ActorID &actor_id);
  const ActorID &GetActorId() const;
  const std::shared_ptr<LocalClientConnection> Connection() const;

  const ResourceIdSet &GetLifetimeResourceIds() const;
  void SetLifetimeResourceIds(ResourceIdSet &resource_ids);
  void ResetLifetimeResourceIds();

  const ResourceIdSet &GetTaskResourceIds() const;
  void SetTaskResourceIds(ResourceIdSet &resource_ids);
  void ResetTaskResourceIds();
  ResourceIdSet ReleaseTaskCpuResources();
  void AcquireTaskCpuResources(const ResourceIdSet &cpu_resources);

  bool UsePush() const;
  void AssignTask(const Task &task, const ResourceIdSet &resource_id_set,
                  const std::function<void(Status)> finish_assign_callback);

 private:
  Worker(const WorkerID &worker_id, pid_t pid, const Language &language, int port, bool is_worker);
  /// The worker's ID.
  WorkerID worker_id_;
  /// The worker's PID.
  pid_t pid_;
  /// The language type of this worker.
  Language language_;
  /// Port that this worker listens on.
  /// If port <= 0, this indicates that the worker will not listen to a port.
  int port_;
  /// Connection state of a worker.
  std::shared_ptr<LocalClientConnection> connection_;
  /// The worker's currently assigned task.
  TaskID assigned_task_id_;
  /// Job ID for the worker's current assigned task.
  JobID assigned_job_id_;
  /// The worker's actor ID. If this is nil, then the worker is not an actor.
  ActorID actor_id_;
  /// Whether the worker is dead.
  bool dead_;
  /// Whether the worker is blocked. Workers become blocked in a `ray.get`, if
  /// they require a data dependency while executing a task.
  bool blocked_;
  /// The specific resource IDs that this worker owns for its lifetime. This is
  /// only used for actors.
  ResourceIdSet lifetime_resource_ids_;
  /// The specific resource IDs that this worker currently owns for the duration
  // of a task.
  ResourceIdSet task_resource_ids_;
  std::unordered_set<TaskID> blocked_task_ids_;
<<<<<<< HEAD
  /// How many heartbeats have been missed for this worker.
  int num_missed_heartbeats_;
  /// Indicates we have sent kill signal to the worker if it's true. We cannot treat the
  /// worker process as really dead until we lost the heartbeats from the worker.
  bool is_being_killed_;
  /// Indicates whether this is a worker or a driver.
  bool is_worker_;
=======
  /// The `ClientCallManager` object that is shared by `WorkerTaskClient` from all
  /// workers.
  rpc::ClientCallManager &client_call_manager_;
>>>>>>> c852213b
  /// The rpc client to send tasks to this worker.
  std::unique_ptr<rpc::WorkerTaskClient> rpc_client_;
};

}  // namespace raylet

}  // namespace ray

#endif  // RAY_RAYLET_WORKER_H<|MERGE_RESOLUTION|>--- conflicted
+++ resolved
@@ -22,17 +22,14 @@
   /// A constructor that initializes a worker object. The constructed worker object
   /// uses grpc to communicate with worker process.
   Worker(const WorkerID &worker_id, pid_t pid, const Language &language, int port,
-<<<<<<< HEAD
-         rpc::ClientCallManager &client_call_manager, bool is_worker = true);
+         std::shared_ptr<LocalClientConnection> connection,
+         rpc::ClientCallManager &client_call_manager);
   /// A constructor that initializes a worker object. The constructed worker object
   /// uses grpc to communicate with worker process.
   Worker(const WorkerID &worker_id, pid_t pid, const Language &language, int port,
-         boost::asio::io_service &io_service, bool is_worker = true);
+         std::shared_ptr<LocalClientConnection> connection,
+         boost::asio::io_service &io_service);
 
-=======
-         std::shared_ptr<LocalClientConnection> connection,
-         rpc::ClientCallManager &client_call_manager);
->>>>>>> c852213b
   /// A destructor responsible for freeing all worker state.
   ~Worker() {}
   void MarkDead();
@@ -72,7 +69,8 @@
                   const std::function<void(Status)> finish_assign_callback);
 
  private:
-  Worker(const WorkerID &worker_id, pid_t pid, const Language &language, int port, bool is_worker);
+  Worker(const WorkerID &worker_id, pid_t pid, const Language &language, int port,
+       std::shared_ptr<LocalClientConnection> connection);
   /// The worker's ID.
   WorkerID worker_id_;
   /// The worker's PID.
@@ -102,19 +100,6 @@
   // of a task.
   ResourceIdSet task_resource_ids_;
   std::unordered_set<TaskID> blocked_task_ids_;
-<<<<<<< HEAD
-  /// How many heartbeats have been missed for this worker.
-  int num_missed_heartbeats_;
-  /// Indicates we have sent kill signal to the worker if it's true. We cannot treat the
-  /// worker process as really dead until we lost the heartbeats from the worker.
-  bool is_being_killed_;
-  /// Indicates whether this is a worker or a driver.
-  bool is_worker_;
-=======
-  /// The `ClientCallManager` object that is shared by `WorkerTaskClient` from all
-  /// workers.
-  rpc::ClientCallManager &client_call_manager_;
->>>>>>> c852213b
   /// The rpc client to send tasks to this worker.
   std::unique_ptr<rpc::WorkerTaskClient> rpc_client_;
 };
