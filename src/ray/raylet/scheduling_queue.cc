--- conflicted
+++ resolved
@@ -8,17 +8,11 @@
 
 // Helper function to remove tasks in the given set of task_ids from a
 // queue, and append them to the given vector removed_tasks.
-<<<<<<< HEAD
 template <typename TaskQueue>
-void RemoveTasksFromQueue(TaskQueue &queue, std::unordered_set<ray::TaskID> &task_ids,
-                          std::vector<ray::raylet::Task> &removed_tasks) {
-=======
-void RemoveTasksFromQueue(ray::raylet::TaskState task_state,
-                          ray::raylet::SchedulingQueue::TaskQueue &queue,
+void RemoveTasksFromQueue(ray::raylet::TaskState task_state, TaskQueue &queue,
                           std::unordered_set<ray::TaskID> &task_ids,
                           std::vector<ray::raylet::Task> &removed_tasks,
                           std::vector<ray::raylet::TaskState> *task_states = nullptr) {
->>>>>>> 60b22d9a
   for (auto it = task_ids.begin(); it != task_ids.end();) {
     if (queue.RemoveTask(*it, &removed_tasks)) {
       it = task_ids.erase(it);
