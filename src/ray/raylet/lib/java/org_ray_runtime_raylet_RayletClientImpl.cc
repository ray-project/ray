--- conflicted
+++ resolved
@@ -34,21 +34,9 @@
  * Signature: (J[BLjava/nio/ByteBuffer;II)V
  */
 JNIEXPORT void JNICALL Java_org_ray_runtime_raylet_RayletClientImpl_nativeSubmitTask(
-<<<<<<< HEAD
-    JNIEnv *env, jclass, jlong client, jbyteArray cursorId, jbyteArray taskSpec) {
-  auto &raylet_client = *reinterpret_cast<std::unique_ptr<RayletClient> *>(client);
-
-  std::vector<ObjectID> execution_dependencies;
-  if (cursorId != nullptr) {
-    const auto cursor_id = JavaByteArrayToId<ObjectID>(env, cursorId);
-    execution_dependencies.push_back(cursor_id);
-  }
-
-=======
     JNIEnv *env, jclass, jlong client, jbyteArray taskSpec) {
-  auto raylet_client = reinterpret_cast<RayletClient *>(client);
-
->>>>>>> e5be5fd4
+  auto &raylet_client = *reinterpret_cast<std::unique_ptr<RayletClient> *>(client);
+
   jbyte *data = env->GetByteArrayElements(taskSpec, NULL);
   jsize size = env->GetArrayLength(taskSpec);
   ray::rpc::TaskSpec task_spec_message;
@@ -56,13 +44,8 @@
   env->ReleaseByteArrayElements(taskSpec, data, JNI_ABORT);
 
   ray::TaskSpecification task_spec(task_spec_message);
-<<<<<<< HEAD
-  auto status = raylet_client->SubmitTask(execution_dependencies, task_spec);
-  ThrowRayExceptionIfNotOK(env, status, (void)0);
-=======
   auto status = raylet_client->SubmitTask(task_spec);
-  ThrowRayExceptionIfNotOK(env, status);
->>>>>>> e5be5fd4
+  ThrowRayExceptionIfNotOK(env, status, (void)0);
 }
 
 /*
