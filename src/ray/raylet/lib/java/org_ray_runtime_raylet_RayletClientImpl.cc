#include "ray/raylet/lib/java/org_ray_runtime_raylet_RayletClientImpl.h"

#include <jni.h>

#include "ray/common/id.h"
<<<<<<< HEAD
#include "ray/rpc/raylet/raylet_client.h"
=======
#include "ray/core_worker/lib/java/jni_utils.h"
#include "ray/raylet/raylet_client.h"
>>>>>>> 0af07bd4
#include "ray/util/logging.h"

#ifdef __cplusplus
extern "C" {
#endif

<<<<<<< HEAD
inline bool ThrowRayExceptionIfNotOK(JNIEnv *env, const ray::Status &status) {
  if (!status.ok()) {
    jclass exception_class = env->FindClass("org/ray/api/exception/RayException");
    env->ThrowNew(exception_class, status.message().c_str());
    return true;
  } else {
    return false;
  }
}

using ray::ClientID;
using ray::rpc::RayletClient;

=======
>>>>>>> 0af07bd4
/*
 * Class:     org_ray_runtime_raylet_RayletClientImpl
 * Method:    nativeInit
 * Signature: (Ljava/lang/String;[BZ[B)J
 */
JNIEXPORT jlong JNICALL Java_org_ray_runtime_raylet_RayletClientImpl_nativeInit(
    JNIEnv *env, jclass, jstring sockName, jbyteArray workerId, jboolean isWorker,
    jbyteArray jobId) {
<<<<<<< HEAD
  UniqueIdFromJByteArray<WorkerID> worker_id(env, workerId);
  UniqueIdFromJByteArray<JobID> job_id(env, jobId);
=======
  const auto worker_id = JavaByteArrayToId<ClientID>(env, workerId);
  const auto job_id = JavaByteArrayToId<JobID>(env, jobId);
>>>>>>> 0af07bd4
  const char *nativeString = env->GetStringUTFChars(sockName, JNI_FALSE);
  auto raylet_client = new std::unique_ptr<RayletClient>(
      new RayletClient(nativeString, worker_id, isWorker, job_id, Language::JAVA));
  env->ReleaseStringUTFChars(sockName, nativeString);
  return reinterpret_cast<jlong>(raylet_client);
}

/*
 * Class:     org_ray_runtime_raylet_RayletClientImpl
 * Method:    nativeSubmitTask
 * Signature: (J[BLjava/nio/ByteBuffer;II)V
 */
JNIEXPORT void JNICALL Java_org_ray_runtime_raylet_RayletClientImpl_nativeSubmitTask(
    JNIEnv *env, jclass, jlong client, jbyteArray taskSpec) {
  auto &raylet_client = *reinterpret_cast<std::unique_ptr<RayletClient> *>(client);

  jbyte *data = env->GetByteArrayElements(taskSpec, NULL);
  jsize size = env->GetArrayLength(taskSpec);
  ray::rpc::TaskSpec task_spec_message;
  task_spec_message.ParseFromArray(data, size);
  env->ReleaseByteArrayElements(taskSpec, data, JNI_ABORT);

  ray::TaskSpecification task_spec(task_spec_message);
  auto status = raylet_client->SubmitTask(task_spec);
  THROW_EXCEPTION_AND_RETURN_IF_NOT_OK(env, status, (void)0);
}

/*
 * Class:     org_ray_runtime_raylet_RayletClientImpl
 * Method:    nativeGetTask
 * Signature: (J)[B
 */
JNIEXPORT jbyteArray JNICALL Java_org_ray_runtime_raylet_RayletClientImpl_nativeGetTask(
    JNIEnv *env, jclass, jlong client) {
  auto &raylet_client = *reinterpret_cast<std::unique_ptr<RayletClient> *>(client);

  std::unique_ptr<ray::TaskSpecification> spec;
  auto status = raylet_client->GetTask(&spec);
  THROW_EXCEPTION_AND_RETURN_IF_NOT_OK(env, status, nullptr);

  // Serialize the task spec and copy to Java byte array.
  auto task_data = spec->Serialize();

  jbyteArray result = env->NewByteArray(task_data.size());
  if (result == nullptr) {
    return nullptr; /* out of memory error thrown */
  }

  env->SetByteArrayRegion(result, 0, task_data.size(),
                          reinterpret_cast<const jbyte *>(task_data.data()));

  return result;
}

/*
 * Class:     org_ray_runtime_raylet_RayletClientImpl
 * Method:    nativeDestroy
 * Signature: (J)V
 */
JNIEXPORT void JNICALL Java_org_ray_runtime_raylet_RayletClientImpl_nativeDestroy(
    JNIEnv *env, jclass, jlong client) {
  auto raylet_client = reinterpret_cast<std::unique_ptr<RayletClient> *>(client);
  auto status = (*raylet_client)->Disconnect();
  THROW_EXCEPTION_AND_RETURN_IF_NOT_OK(env, status, (void)0);
  delete raylet_client;
}

/*
 * Class:     org_ray_runtime_raylet_RayletClientImpl
 * Method:    nativeFetchOrReconstruct
 * Signature: (J[[BZ[B)V
 */
JNIEXPORT void JNICALL
Java_org_ray_runtime_raylet_RayletClientImpl_nativeFetchOrReconstruct(
    JNIEnv *env, jclass, jlong client, jobjectArray objectIds, jboolean fetchOnly,
    jbyteArray currentTaskId) {
  std::vector<ObjectID> object_ids;
  auto len = env->GetArrayLength(objectIds);
  for (int i = 0; i < len; i++) {
    jbyteArray object_id_bytes =
        static_cast<jbyteArray>(env->GetObjectArrayElement(objectIds, i));
    const auto object_id = JavaByteArrayToId<ObjectID>(env, object_id_bytes);
    object_ids.push_back(object_id);
    env->DeleteLocalRef(object_id_bytes);
  }
  const auto current_task_id = JavaByteArrayToId<TaskID>(env, currentTaskId);
  auto &raylet_client = *reinterpret_cast<std::unique_ptr<RayletClient> *>(client);
  auto status = raylet_client->FetchOrReconstruct(object_ids, fetchOnly, current_task_id);
  THROW_EXCEPTION_AND_RETURN_IF_NOT_OK(env, status, (void)0);
}

/*
 * Class:     org_ray_runtime_raylet_RayletClientImpl
 * Method:    nativeNotifyUnblocked
 * Signature: (J[B)V
 */
JNIEXPORT void JNICALL Java_org_ray_runtime_raylet_RayletClientImpl_nativeNotifyUnblocked(
    JNIEnv *env, jclass, jlong client, jbyteArray currentTaskId) {
  const auto current_task_id = JavaByteArrayToId<TaskID>(env, currentTaskId);
  auto &raylet_client = *reinterpret_cast<std::unique_ptr<RayletClient> *>(client);
  auto status = raylet_client->NotifyUnblocked(current_task_id);
  THROW_EXCEPTION_AND_RETURN_IF_NOT_OK(env, status, (void)0);
}

/*
 * Class:     org_ray_runtime_raylet_RayletClientImpl
 * Method:    nativeWaitObject
 * Signature: (J[[BIIZ[B)[Z
 */
JNIEXPORT jbooleanArray JNICALL
Java_org_ray_runtime_raylet_RayletClientImpl_nativeWaitObject(
    JNIEnv *env, jclass, jlong client, jobjectArray objectIds, jint numReturns,
    jint timeoutMillis, jboolean isWaitLocal, jbyteArray currentTaskId) {
  std::vector<ObjectID> object_ids;
  auto len = env->GetArrayLength(objectIds);
  for (int i = 0; i < len; i++) {
    jbyteArray object_id_bytes =
        static_cast<jbyteArray>(env->GetObjectArrayElement(objectIds, i));
    const auto object_id = JavaByteArrayToId<ObjectID>(env, object_id_bytes);
    object_ids.push_back(object_id);
    env->DeleteLocalRef(object_id_bytes);
  }
  const auto current_task_id = JavaByteArrayToId<TaskID>(env, currentTaskId);

  auto &raylet_client = *reinterpret_cast<std::unique_ptr<RayletClient> *>(client);

  // Invoke wait.
  WaitResultPair result;
  auto status =
      raylet_client->Wait(object_ids, numReturns, timeoutMillis,
                          static_cast<bool>(isWaitLocal), current_task_id, &result);
  THROW_EXCEPTION_AND_RETURN_IF_NOT_OK(env, status, nullptr);

  // Convert result to java object.
  jboolean put_value = true;
  jbooleanArray resultArray = env->NewBooleanArray(object_ids.size());
  for (uint i = 0; i < result.first.size(); ++i) {
    for (uint j = 0; j < object_ids.size(); ++j) {
      if (result.first[i] == object_ids[j]) {
        env->SetBooleanArrayRegion(resultArray, j, 1, &put_value);
        break;
      }
    }
  }

  put_value = false;
  for (uint i = 0; i < result.second.size(); ++i) {
    for (uint j = 0; j < object_ids.size(); ++j) {
      if (result.second[i] == object_ids[j]) {
        env->SetBooleanArrayRegion(resultArray, j, 1, &put_value);
        break;
      }
    }
  }
  return resultArray;
}

/*
 * Class:     org_ray_runtime_raylet_RayletClientImpl
 * Method:    nativeGenerateTaskId
 * Signature: ([B[BI)[B
 */
JNIEXPORT jbyteArray JNICALL
Java_org_ray_runtime_raylet_RayletClientImpl_nativeGenerateTaskId(
    JNIEnv *env, jclass, jbyteArray jobId, jbyteArray parentTaskId,
    jint parent_task_counter) {
  const auto job_id = JavaByteArrayToId<JobID>(env, jobId);
  const auto parent_task_id = JavaByteArrayToId<TaskID>(env, parentTaskId);

  TaskID task_id = ray::GenerateTaskId(job_id, parent_task_id, parent_task_counter);
  jbyteArray result = env->NewByteArray(task_id.Size());
  if (nullptr == result) {
    return nullptr;
  }
  env->SetByteArrayRegion(result, 0, task_id.Size(),
                          reinterpret_cast<const jbyte *>(task_id.Data()));

  return result;
}

/*
 * Class:     org_ray_runtime_raylet_RayletClientImpl
 * Method:    nativeFreePlasmaObjects
 * Signature: (J[[BZZ)V
 */
JNIEXPORT void JNICALL
Java_org_ray_runtime_raylet_RayletClientImpl_nativeFreePlasmaObjects(
    JNIEnv *env, jclass, jlong client, jobjectArray objectIds, jboolean localOnly,
    jboolean deleteCreatingTasks) {
  std::vector<ObjectID> object_ids;
  auto len = env->GetArrayLength(objectIds);
  for (int i = 0; i < len; i++) {
    jbyteArray object_id_bytes =
        static_cast<jbyteArray>(env->GetObjectArrayElement(objectIds, i));
    const auto object_id = JavaByteArrayToId<ObjectID>(env, object_id_bytes);
    object_ids.push_back(object_id);
    env->DeleteLocalRef(object_id_bytes);
  }
  auto &raylet_client = *reinterpret_cast<std::unique_ptr<RayletClient> *>(client);
  auto status = raylet_client->FreeObjects(object_ids, localOnly, deleteCreatingTasks);
  THROW_EXCEPTION_AND_RETURN_IF_NOT_OK(env, status, (void)0);
}

/*
 * Class:     org_ray_runtime_raylet_RayletClientImpl
 * Method:    nativePrepareCheckpoint
 * Signature: (J[B)[B
 */
JNIEXPORT jbyteArray JNICALL
Java_org_ray_runtime_raylet_RayletClientImpl_nativePrepareCheckpoint(JNIEnv *env, jclass,
                                                                     jlong client,
                                                                     jbyteArray actorId) {
  auto &raylet_client = *reinterpret_cast<std::unique_ptr<RayletClient> *>(client);
  const auto actor_id = JavaByteArrayToId<ActorID>(env, actorId);
  ActorCheckpointID checkpoint_id;
  auto status = raylet_client->PrepareActorCheckpoint(actor_id, checkpoint_id);
  THROW_EXCEPTION_AND_RETURN_IF_NOT_OK(env, status, nullptr);
  jbyteArray result = env->NewByteArray(checkpoint_id.Size());
  env->SetByteArrayRegion(result, 0, checkpoint_id.Size(),
                          reinterpret_cast<const jbyte *>(checkpoint_id.Data()));
  return result;
}

/*
 * Class:     org_ray_runtime_raylet_RayletClientImpl
 * Method:    nativeNotifyActorResumedFromCheckpoint
 * Signature: (J[B[B)V
 */
JNIEXPORT void JNICALL
Java_org_ray_runtime_raylet_RayletClientImpl_nativeNotifyActorResumedFromCheckpoint(
    JNIEnv *env, jclass, jlong client, jbyteArray actorId, jbyteArray checkpointId) {
  auto &raylet_client = *reinterpret_cast<std::unique_ptr<RayletClient> *>(client);
  const auto actor_id = JavaByteArrayToId<ActorID>(env, actorId);
  const auto checkpoint_id = JavaByteArrayToId<ActorCheckpointID>(env, checkpointId);
  auto status = raylet_client->NotifyActorResumedFromCheckpoint(actor_id, checkpoint_id);
  THROW_EXCEPTION_AND_RETURN_IF_NOT_OK(env, status, (void)0);
}

/*
 * Class:     org_ray_runtime_raylet_RayletClientImpl
 * Method:    nativeSetResource
 * Signature: (JLjava/lang/String;D[B)V
 */
JNIEXPORT void JNICALL Java_org_ray_runtime_raylet_RayletClientImpl_nativeSetResource(
    JNIEnv *env, jclass, jlong client, jstring resourceName, jdouble capacity,
    jbyteArray nodeId) {
  auto &raylet_client = *reinterpret_cast<std::unique_ptr<RayletClient> *>(client);
  const auto node_id = JavaByteArrayToId<ClientID>(env, nodeId);
  const char *native_resource_name = env->GetStringUTFChars(resourceName, JNI_FALSE);

  auto status = raylet_client->SetResource(native_resource_name,
                                           static_cast<double>(capacity), node_id);
  env->ReleaseStringUTFChars(resourceName, native_resource_name);
  THROW_EXCEPTION_AND_RETURN_IF_NOT_OK(env, status, (void)0);
}

#ifdef __cplusplus
}
#endif<|MERGE_RESOLUTION|>--- conflicted
+++ resolved
@@ -3,34 +3,17 @@
 #include <jni.h>
 
 #include "ray/common/id.h"
-<<<<<<< HEAD
+#include "ray/core_worker/lib/java/jni_utils.h"
 #include "ray/rpc/raylet/raylet_client.h"
-=======
-#include "ray/core_worker/lib/java/jni_utils.h"
-#include "ray/raylet/raylet_client.h"
->>>>>>> 0af07bd4
 #include "ray/util/logging.h"
 
 #ifdef __cplusplus
 extern "C" {
 #endif
 
-<<<<<<< HEAD
-inline bool ThrowRayExceptionIfNotOK(JNIEnv *env, const ray::Status &status) {
-  if (!status.ok()) {
-    jclass exception_class = env->FindClass("org/ray/api/exception/RayException");
-    env->ThrowNew(exception_class, status.message().c_str());
-    return true;
-  } else {
-    return false;
-  }
-}
-
 using ray::ClientID;
 using ray::rpc::RayletClient;
 
-=======
->>>>>>> 0af07bd4
 /*
  * Class:     org_ray_runtime_raylet_RayletClientImpl
  * Method:    nativeInit
@@ -39,13 +22,8 @@
 JNIEXPORT jlong JNICALL Java_org_ray_runtime_raylet_RayletClientImpl_nativeInit(
     JNIEnv *env, jclass, jstring sockName, jbyteArray workerId, jboolean isWorker,
     jbyteArray jobId) {
-<<<<<<< HEAD
-  UniqueIdFromJByteArray<WorkerID> worker_id(env, workerId);
-  UniqueIdFromJByteArray<JobID> job_id(env, jobId);
-=======
   const auto worker_id = JavaByteArrayToId<ClientID>(env, workerId);
   const auto job_id = JavaByteArrayToId<JobID>(env, jobId);
->>>>>>> 0af07bd4
   const char *nativeString = env->GetStringUTFChars(sockName, JNI_FALSE);
   auto raylet_client = new std::unique_ptr<RayletClient>(
       new RayletClient(nativeString, worker_id, isWorker, job_id, Language::JAVA));
