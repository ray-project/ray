#include <Python.h>
#include "bytesobject.h"
#include "node.h"

// Don't use the deprecated Numpy functions.
#define NPY_NO_DEPRECATED_API NPY_1_7_API_VERSION

#include <numpy/arrayobject.h>

#include "common_extension.h"
#include "ray/common/common_protocol.h"
#include "ray/id.h"
#include "ray/ray_config.h"
#include "ray/raylet/task.h"
#include "ray/raylet/task_execution_spec.h"
#include "ray/raylet/task_spec.h"
#include "ray/util/logging.h"

#include <string>

#if PY_MAJOR_VERSION >= 3
#define PyInt_Check PyLong_Check
#endif

// TODO(rkn): Remove this later.
using ray::ObjectID;
using ray::ActorID;
using ray::ActorHandleID;
using ray::UniqueID;
using ray::FunctionID;
using ray::TaskID;

PyObject *CommonError;

/* Initialize pickle module. */

PyObject *pickle_module = NULL;
PyObject *pickle_loads = NULL;
PyObject *pickle_dumps = NULL;
PyObject *pickle_protocol = NULL;

int init_numpy_module(void) {
  import_array1(-1);
  return 0;
}

void init_pickle_module(void) {
#if PY_MAJOR_VERSION >= 3
  pickle_module = PyImport_ImportModule("pickle");
#else
  pickle_module = PyImport_ImportModuleNoBlock("cPickle");
#endif
  RAY_CHECK(pickle_module != NULL);
  RAY_CHECK(PyObject_HasAttrString(pickle_module, "loads"));
  RAY_CHECK(PyObject_HasAttrString(pickle_module, "dumps"));
  RAY_CHECK(PyObject_HasAttrString(pickle_module, "HIGHEST_PROTOCOL"));
  pickle_loads = PyUnicode_FromString("loads");
  pickle_dumps = PyUnicode_FromString("dumps");
  pickle_protocol = PyObject_GetAttrString(pickle_module, "HIGHEST_PROTOCOL");
  RAY_CHECK(pickle_protocol != NULL);
}

TaskBuilder *g_task_builder = NULL;

/* Define the PyObjectID class. */

int PyStringToUniqueID(PyObject *object, ObjectID *object_id) {
  if (PyBytes_Check(object)) {
    std::memcpy(object_id->mutable_data(), PyBytes_AsString(object), sizeof(*object_id));
    return 1;
  } else {
    PyErr_SetString(PyExc_TypeError, "must be a 20 character string");
    return 0;
  }
}

int PyObjectToUniqueID(PyObject *object, ObjectID *objectid) {
  if (PyObject_IsInstance(object, (PyObject *)&PyObjectIDType)) {
    *objectid = ((PyObjectID *)object)->object_id;
    return 1;
  } else {
    PyErr_SetString(PyExc_TypeError, "must be an ObjectID");
    return 0;
  }
}

int PyListStringToStringVector(PyObject *object,
                               std::vector<std::string> *function_descriptor) {
  if (function_descriptor == nullptr) {
    PyErr_SetString(PyExc_TypeError, "function descriptor must be non-empty pointer");
    return 0;
  }
  function_descriptor->clear();
  std::vector<std::string> string_vector;
  if (PyList_Check(object)) {
    Py_ssize_t size = PyList_Size(object);
    for (Py_ssize_t i = 0; i < size; ++i) {
      PyObject *item = PyList_GetItem(object, i);
      if (PyBytes_Check(item) == 0) {
        PyErr_SetString(PyExc_TypeError,
                        "PyListStringToStringVector takes a list of byte strings.");
        return 0;
      }
      function_descriptor->emplace_back(PyBytes_AsString(item), PyBytes_Size(item));
    }
    return 1;
  } else {
    PyErr_SetString(PyExc_TypeError, "must be a list of strings");
    return 0;
  }
}

static int PyObjectID_init(PyObjectID *self, PyObject *args, PyObject *kwds) {
  const char *data;
  int size;
  if (!PyArg_ParseTuple(args, "s#", &data, &size)) {
    return -1;
  }
  if (size != sizeof(ObjectID)) {
    PyErr_SetString(CommonError, "ObjectID: object id string needs to have length 20");
    return -1;
  }
  std::memcpy(self->object_id.mutable_data(), data, sizeof(self->object_id));
  return 0;
}

/* Create a PyObjectID from C. */
PyObject *PyObjectID_make(ObjectID object_id) {
  PyObjectID *result = PyObject_New(PyObjectID, &PyObjectIDType);
  result = (PyObjectID *)PyObject_Init((PyObject *)result, &PyObjectIDType);
  result->object_id = object_id;
  return (PyObject *)result;
}

TaskSpec *TaskSpec_copy(TaskSpec *spec, int64_t task_spec_size) {
  TaskSpec *copy = (TaskSpec *)malloc(task_spec_size);
  memcpy(copy, spec, task_spec_size);
  return copy;
}

/**
 * Convert a string to a Ray task specification Python object.
 *
 * This is called from Python like
 *
 * task = raylet.task_from_string("...")
 *
 * @param task_string String representation of the task specification.
 * @return Python task specification object.
 */
PyObject *PyTask_from_string(PyObject *self, PyObject *args) {
  const char *data;
  int size;
  if (!PyArg_ParseTuple(args, "s#", &data, &size)) {
    return NULL;
  }
  PyTask *result = PyObject_New(PyTask, &PyTaskType);
  result = (PyTask *)PyObject_Init((PyObject *)result, &PyTaskType);
  result->task_spec = new ray::raylet::TaskSpecification(std::string(data, size));
  /* The created task does not include any execution dependencies. */
  result->execution_dependencies = new std::vector<ObjectID>();
  /* TODO(pcm): Use flatbuffers validation here. */
  return (PyObject *)result;
}

/**
 * Convert a Ray task specification Python object to a string.
 *
 * This is called from Python like
 *
 * s = raylet.task_to_string(task)
 *
 * @param task Ray task specification Python object.
 * @return String representing the task specification.
 */
PyObject *PyTask_to_string(PyObject *self, PyObject *args) {
  PyObject *arg;
  if (!PyArg_ParseTuple(args, "O", &arg)) {
    return NULL;
  }
  PyTask *task = (PyTask *)arg;
  flatbuffers::FlatBufferBuilder fbb;
  auto task_spec_string = task->task_spec->ToFlatbuffer(fbb);
  fbb.Finish(task_spec_string);
  return PyBytes_FromStringAndSize((char *)fbb.GetBufferPointer(), fbb.GetSize());
}

static PyObject *PyObjectID_id(PyObject *self) {
  PyObjectID *s = (PyObjectID *)self;
  return PyBytes_FromStringAndSize((const char *)s->object_id.data(),
                                   sizeof(s->object_id));
}

static PyObject *PyObjectID_hex(PyObject *self) {
  PyObjectID *s = (PyObjectID *)self;
  std::string hex_id = s->object_id.hex();
#if PY_MAJOR_VERSION >= 3
  PyObject *result = PyUnicode_FromStringAndSize(hex_id.data(), hex_id.size());
#else
  PyObject *result = PyBytes_FromStringAndSize(hex_id.data(), hex_id.size());
#endif
  return result;
}

static PyObject *PyObjectID_is_nil(PyObject *self) {
  ObjectID object_id;
  PyObjectToUniqueID(self, &object_id);
  if (object_id.is_nil()) {
    Py_RETURN_TRUE;
  } else {
    Py_RETURN_FALSE;
  }
}

static PyObject *PyObjectID_richcompare(PyObjectID *self, PyObject *other, int op) {
  PyObject *result = NULL;
  if (Py_TYPE(self)->tp_richcompare != Py_TYPE(other)->tp_richcompare) {
    result = Py_NotImplemented;
  } else {
    PyObjectID *other_id = (PyObjectID *)other;
    switch (op) {
    case Py_LT:
      result = Py_NotImplemented;
      break;
    case Py_LE:
      result = Py_NotImplemented;
      break;
    case Py_EQ:
      result = self->object_id == other_id->object_id ? Py_True : Py_False;
      break;
    case Py_NE:
      result = !(self->object_id == other_id->object_id) ? Py_True : Py_False;
      break;
    case Py_GT:
      result = Py_NotImplemented;
      break;
    case Py_GE:
      result = Py_NotImplemented;
      break;
    }
  }
  Py_XINCREF(result);
  return result;
}

static PyObject *PyObjectID_redis_shard_hash(PyObjectID *self) {
  // NOTE: The hash function used here must match the one in GetRedisContext in
  // src/ray/gcs/tables.h. Changes to the hash function should only be made
  // through std::hash in src/common/common.h
  std::hash<ray::UniqueID> hash;
  return PyLong_FromSize_t(hash(self->object_id));
}

static long PyObjectID_hash(PyObjectID *self) {
  // TODO(pcm): Replace this with a faster hash function. This currently
  // creates a tuple of length 20 and hashes it, which is slow
  PyObject *tuple = PyTuple_New(kUniqueIDSize);
  for (int i = 0; i < kUniqueIDSize; ++i) {
    PyTuple_SetItem(tuple, i, PyLong_FromLong(self->object_id.data()[i]));
  }
  long hash = PyObject_Hash(tuple);
  Py_XDECREF(tuple);
  return hash;
}

static PyObject *PyObjectID_repr(PyObjectID *self) {
  std::string repr = "ObjectID(" + self->object_id.hex() + ")";
  PyObject *result = PyUnicode_FromString(repr.c_str());
  return result;
}

static PyObject *PyObjectID___reduce__(PyObjectID *self) {
  PyErr_SetString(CommonError, "ObjectID objects cannot be serialized.");
  return NULL;
}

static PyMethodDef PyObjectID_methods[] = {
    {"id", (PyCFunction)PyObjectID_id, METH_NOARGS,
     "Return the hash associated with this ObjectID"},
    {"redis_shard_hash", (PyCFunction)PyObjectID_redis_shard_hash, METH_NOARGS,
     "Return the redis shard that this ObjectID is associated with"},
    {"hex", (PyCFunction)PyObjectID_hex, METH_NOARGS,
     "Return the object ID as a string in hex."},
    {"is_nil", (PyCFunction)PyObjectID_is_nil, METH_NOARGS,
     "Return whether the ObjectID is nil"},
    {"__reduce__", (PyCFunction)PyObjectID___reduce__, METH_NOARGS,
     "Say how to pickle this ObjectID. This raises an exception to prevent"
     "object IDs from being serialized."},
    {NULL} /* Sentinel */
};

static PyMemberDef PyObjectID_members[] = {
    {NULL} /* Sentinel */
};

PyTypeObject PyObjectIDType = {
    PyVarObject_HEAD_INIT(NULL, 0)       /* ob_size */
    "common.ObjectID",                   /* tp_name */
    sizeof(PyObjectID),                  /* tp_basicsize */
    0,                                   /* tp_itemsize */
    0,                                   /* tp_dealloc */
    0,                                   /* tp_print */
    0,                                   /* tp_getattr */
    0,                                   /* tp_setattr */
    0,                                   /* tp_compare */
    (reprfunc)PyObjectID_repr,           /* tp_repr */
    0,                                   /* tp_as_number */
    0,                                   /* tp_as_sequence */
    0,                                   /* tp_as_mapping */
    (hashfunc)PyObjectID_hash,           /* tp_hash */
    0,                                   /* tp_call */
    0,                                   /* tp_str */
    0,                                   /* tp_getattro */
    0,                                   /* tp_setattro */
    0,                                   /* tp_as_buffer */
    Py_TPFLAGS_DEFAULT,                  /* tp_flags */
    "ObjectID object",                   /* tp_doc */
    0,                                   /* tp_traverse */
    0,                                   /* tp_clear */
    (richcmpfunc)PyObjectID_richcompare, /* tp_richcompare */
    0,                                   /* tp_weaklistoffset */
    0,                                   /* tp_iter */
    0,                                   /* tp_iternext */
    PyObjectID_methods,                  /* tp_methods */
    PyObjectID_members,                  /* tp_members */
    0,                                   /* tp_getset */
    0,                                   /* tp_base */
    0,                                   /* tp_dict */
    0,                                   /* tp_descr_get */
    0,                                   /* tp_descr_set */
    0,                                   /* tp_dictoffset */
    (initproc)PyObjectID_init,           /* tp_init */
    0,                                   /* tp_alloc */
    PyType_GenericNew,                   /* tp_new */
};

// Define the PyTask class.

int resource_map_from_python_dict(PyObject *resource_map,
                                  std::unordered_map<std::string, double> &out) {
  RAY_CHECK(out.size() == 0);

  PyObject *key, *value;
  Py_ssize_t position = 0;
  if (!PyDict_Check(resource_map)) {
    PyErr_SetString(PyExc_TypeError, "resource_map must be a dictionary");
    return -1;
  }

  while (PyDict_Next(resource_map, &position, &key, &value)) {
#if PY_MAJOR_VERSION >= 3
    if (!PyUnicode_Check(key)) {
      PyErr_SetString(PyExc_TypeError, "the keys in resource_map must be strings");
      return -1;
    }
#else
    if (!PyBytes_Check(key)) {
      PyErr_SetString(PyExc_TypeError, "the keys in resource_map must be strings");
      return -1;
    }
#endif

    // Check that the resource quantities are numbers.
    if (!(PyFloat_Check(value) || PyInt_Check(value) || PyLong_Check(value))) {
      PyErr_SetString(PyExc_TypeError, "the values in resource_map must be floats");
      return -1;
    }
    // Handle the case where the key is a bytes object and the case where it
    // is a unicode object.
    std::string resource_name;
    if (PyUnicode_Check(key)) {
      PyObject *ascii_key = PyUnicode_AsASCIIString(key);
      resource_name = std::string(PyBytes_AsString(ascii_key), PyBytes_Size(ascii_key));
      Py_DECREF(ascii_key);
    } else {
      resource_name = std::string(PyBytes_AsString(key), PyBytes_Size(key));
    }
    out[resource_name] = PyFloat_AsDouble(value);
  }
  return 0;
}

static int PyTask_init(PyTask *self, PyObject *args, PyObject *kwds) {
  // ID of the driver that this task originates from.
  UniqueID driver_id;
  // ID of the actor this task should run on.
  UniqueID actor_id;
  // ID of the actor handle used to submit this task.
  UniqueID actor_handle_id;
  // How many tasks have been launched on the actor so far?
  int actor_counter = 0;
  // Arguments of the task (can be PyObjectIDs or Python values).
  PyObject *arguments;
  // Number of return values of this task.
  int num_returns;
  // Task language type enum number.
  int language = static_cast<int>(Language::PYTHON);
  // The ID of the task that called this task.
  TaskID parent_task_id;
  // The number of tasks that the parent task has called prior to this one.
  int parent_counter;
  // The actor creation ID.
  ActorID actor_creation_id;
  // The dummy object for the actor creation task (if this is an actor method).
  ObjectID actor_creation_dummy_object_id;
  // Max number of times to reconstruct this actor (only used for actor creation
  // task).
  int32_t max_actor_reconstructions;
  PyObject *new_actor_handles;
  // Arguments of the task that are execution-dependent. These must be
  // PyObjectIDs).
  PyObject *execution_arguments = nullptr;
  // Dictionary of resource requirements for this task.
  PyObject *resource_map = nullptr;
  // Dictionary of required placement resources for this task.
  PyObject *placement_resource_map = nullptr;
<<<<<<< HEAD
  if (!PyArg_ParseTuple(args, "O&O&OiO&i|O&O&iO&O&iOOOO", &PyObjectToUniqueID, &driver_id,
                        &PyObjectToUniqueID, &function_id, &arguments, &num_returns,
                        &PyObjectToUniqueID, &parent_task_id, &parent_counter,
                        &PyObjectToUniqueID, &actor_creation_id, &PyObjectToUniqueID,
                        &actor_creation_dummy_object_id, &max_actor_reconstructions,
                        &PyObjectToUniqueID, &actor_id, &PyObjectToUniqueID,
                        &actor_handle_id, &actor_counter, &new_actor_handles,
                        &execution_arguments, &resource_map, &placement_resource_map)) {
=======

  // Function descriptor.
  std::vector<std::string> function_descriptor;
  if (!PyArg_ParseTuple(
          args, "O&O&OiO&i|O&O&iO&O&iOOOi", &PyObjectToUniqueID, &driver_id,
          &PyListStringToStringVector, &function_descriptor, &arguments, &num_returns,
          &PyObjectToUniqueID, &parent_task_id, &parent_counter, &PyObjectToUniqueID,
          &actor_creation_id, &PyObjectToUniqueID, &actor_creation_dummy_object_id,
          &max_actor_reconstructions, &PyObjectToUniqueID, &actor_id, &PyObjectToUniqueID,
          &actor_handle_id, &actor_counter, &execution_arguments, &resource_map,
          &placement_resource_map, &language)) {
>>>>>>> 34bab629
    return -1;
  }

  // Parse the resource map.
  std::unordered_map<std::string, double> required_resources;
  std::unordered_map<std::string, double> required_placement_resources;

  if (resource_map != nullptr) {
    if (resource_map_from_python_dict(resource_map, required_resources) != 0) {
      return -1;
    }
  }

  if (required_resources.count("CPU") == 0) {
    required_resources["CPU"] = 1.0;
  }

  if (placement_resource_map != nullptr) {
    if (resource_map_from_python_dict(placement_resource_map,
                                      required_placement_resources) != 0) {
      return -1;
    }
  }

  Py_ssize_t num_args = PyList_Size(arguments);

  // Create the task spec.

  // Parse the arguments from the list.
  std::vector<std::shared_ptr<ray::raylet::TaskArgument>> task_args;
  for (Py_ssize_t i = 0; i < num_args; ++i) {
    PyObject *arg = PyList_GetItem(arguments, i);
    if (PyObject_IsInstance(arg, reinterpret_cast<PyObject *>(&PyObjectIDType))) {
      std::vector<ObjectID> references = {reinterpret_cast<PyObjectID *>(arg)->object_id};
      task_args.push_back(
          std::make_shared<ray::raylet::TaskArgumentByReference>(references));
    } else {
      PyObject *data = PyObject_CallMethodObjArgs(pickle_module, pickle_dumps, arg,
                                                  pickle_protocol, NULL);
      task_args.push_back(std::make_shared<ray::raylet::TaskArgumentByValue>(
          reinterpret_cast<uint8_t *>(PyBytes_AsString(data)), PyBytes_Size(data)));
      Py_DECREF(data);
    }
  }

  std::vector<ActorHandleID> task_new_actor_handles;
  Py_ssize_t num_new_actor_handles = PyList_Size(new_actor_handles);
  for (Py_ssize_t i = 0; i < num_new_actor_handles; ++i) {
    PyObject *new_actor_handle = PyList_GetItem(new_actor_handles, i);
    if (!PyObject_IsInstance(new_actor_handle, (PyObject *)&PyObjectIDType)) {
      PyErr_SetString(PyExc_TypeError, "New actor handles must be a ray.ObjectID.");
      return -1;
    }
    task_new_actor_handles.push_back(((PyObjectID *)new_actor_handle)->object_id);
  }

  self->task_spec = new ray::raylet::TaskSpecification(
      driver_id, parent_task_id, parent_counter, actor_creation_id,
      actor_creation_dummy_object_id, max_actor_reconstructions, actor_id,
<<<<<<< HEAD
      actor_handle_id, actor_counter, task_new_actor_handles, function_id, task_args,
      num_returns, required_resources, required_placement_resources, Language::PYTHON);
=======
      actor_handle_id, actor_counter, task_args, num_returns, required_resources,
      required_placement_resources, Language::PYTHON, function_descriptor);
>>>>>>> 34bab629

  /* Set the task's execution dependencies. */
  self->execution_dependencies = new std::vector<ObjectID>();
  if (execution_arguments != NULL) {
    Py_ssize_t num_execution_args = PyList_Size(execution_arguments);
    for (Py_ssize_t i = 0; i < num_execution_args; ++i) {
      PyObject *execution_arg = PyList_GetItem(execution_arguments, i);
      if (!PyObject_IsInstance(execution_arg, (PyObject *)&PyObjectIDType)) {
        PyErr_SetString(PyExc_TypeError, "Execution arguments must be an ObjectID.");
        return -1;
      }
      self->execution_dependencies->push_back(((PyObjectID *)execution_arg)->object_id);
    }
  }

  return 0;
}

static void PyTask_dealloc(PyTask *self) {
  delete self->task_spec;
  delete self->execution_dependencies;
  Py_TYPE(self)->tp_free(reinterpret_cast<PyObject *>(self));
}

// Helper function to change a c++ string vector to a Python string list.
static PyObject *VectorStringToPyBytesList(
    const std::vector<std::string> &function_descriptor) {
  size_t size = function_descriptor.size();
  PyObject *return_list = PyList_New(static_cast<Py_ssize_t>(size));
  for (size_t i = 0; i < size; ++i) {
    auto py_bytes = PyBytes_FromStringAndSize(function_descriptor[i].data(),
                                              function_descriptor[i].size());
    PyList_SetItem(return_list, i, py_bytes);
  }
  return return_list;
}

static PyObject *PyTask_function_descriptor_vector(PyTask *self) {
  std::vector<std::string> function_descriptor;
  function_descriptor = self->task_spec->FunctionDescriptor();
  return VectorStringToPyBytesList(function_descriptor);
}

static PyObject *PyTask_actor_id(PyTask *self) {
  ActorID actor_id = self->task_spec->ActorId();
  return PyObjectID_make(actor_id);
}

static PyObject *PyTask_actor_counter(PyTask *self) {
  int64_t actor_counter = self->task_spec->ActorCounter();
  return PyLong_FromLongLong(actor_counter);
}

static PyObject *PyTask_driver_id(PyTask *self) {
  UniqueID driver_id = self->task_spec->DriverId();
  return PyObjectID_make(driver_id);
}

static PyObject *PyTask_task_id(PyTask *self) {
  TaskID task_id = self->task_spec->TaskId();
  return PyObjectID_make(task_id);
}

static PyObject *PyTask_parent_task_id(PyTask *self) {
  TaskID task_id = self->task_spec->ParentTaskId();
  return PyObjectID_make(task_id);
}

static PyObject *PyTask_parent_counter(PyTask *self) {
  int64_t parent_counter = self->task_spec->ParentCounter();
  return PyLong_FromLongLong(parent_counter);
}

static PyObject *PyTask_arguments(PyTask *self) {
  ray::raylet::TaskSpecification *task_spec = self->task_spec;

  int64_t num_args = self->task_spec->NumArgs();

  PyObject *arg_list = PyList_New((Py_ssize_t)num_args);
  for (int i = 0; i < num_args; ++i) {
    int count = task_spec->ArgIdCount(i);

    if (count > 0) {
      assert(count == 1);

      const ObjectID object_id = task_spec->ArgId(i, 0);

      PyList_SetItem(arg_list, i, PyObjectID_make(object_id));
    } else {
      RAY_CHECK(pickle_module != NULL);
      RAY_CHECK(pickle_loads != NULL);

      const uint8_t *arg_val = task_spec->ArgVal(i);
      int64_t arg_length = task_spec->ArgValLength(i);

      PyObject *str = PyBytes_FromStringAndSize(reinterpret_cast<const char *>(arg_val),
                                                static_cast<Py_ssize_t>(arg_length));
      PyObject *val = PyObject_CallMethodObjArgs(pickle_module, pickle_loads, str, NULL);
      Py_XDECREF(str);
      PyList_SetItem(arg_list, i, val);
    }
  }
  return arg_list;
}

static PyObject *PyTask_actor_creation_id(PyTask *self) {
  ActorID actor_creation_id = self->task_spec->ActorCreationId();
  return PyObjectID_make(actor_creation_id);
}

static PyObject *PyTask_actor_creation_dummy_object_id(PyTask *self) {
  ObjectID actor_creation_dummy_object_id = self->task_spec->ActorCreationDummyObjectId();
  return PyObjectID_make(actor_creation_dummy_object_id);
}

static PyObject *PyTask_required_resources(PyTask *self) {
  PyObject *required_resources = PyDict_New();

  std::unordered_map<std::string, double> resource_map =
      self->task_spec->GetRequiredResources().GetResourceMap();

  for (auto const &resource_pair : resource_map) {
    std::string resource_name = resource_pair.first;
#if PY_MAJOR_VERSION >= 3
    PyObject *key =
        PyUnicode_FromStringAndSize(resource_name.data(), resource_name.size());
#else
    PyObject *key = PyBytes_FromStringAndSize(resource_name.data(), resource_name.size());
#endif
    PyObject *value = PyFloat_FromDouble(resource_pair.second);
    PyDict_SetItem(required_resources, key, value);
    Py_DECREF(key);
    Py_DECREF(value);
  }
  return required_resources;
}

static PyObject *PyTask_returns(PyTask *self) {
  ray::raylet::TaskSpecification *task_spec = self->task_spec;

  int64_t num_returns = task_spec->NumReturns();

  PyObject *return_id_list = PyList_New((Py_ssize_t)num_returns);
  for (int i = 0; i < num_returns; ++i) {
    ObjectID object_id = task_spec->ReturnId(i);
    PyList_SetItem(return_id_list, i, PyObjectID_make(object_id));
  }
  return return_id_list;
}

static PyObject *PyTask_to_serialized_flatbuf(PyTask *self) {
  const std::vector<ObjectID> execution_dependencies(*self->execution_dependencies);
  auto const execution_spec =
      ray::raylet::TaskExecutionSpecification(std::move(execution_dependencies));
  auto const task = ray::raylet::Task(execution_spec, *self->task_spec);

  flatbuffers::FlatBufferBuilder fbb;
  auto task_flatbuffer = task.ToFlatbuffer(fbb);
  fbb.Finish(task_flatbuffer);

  return PyBytes_FromStringAndSize(reinterpret_cast<char *>(fbb.GetBufferPointer()),
                                   fbb.GetSize());
}

static PyMethodDef PyTask_methods[] = {
    {"function_descriptor_list", (PyCFunction)PyTask_function_descriptor_vector,
     METH_NOARGS, "Return the function descriptor for this task."},
    {"parent_task_id", (PyCFunction)PyTask_parent_task_id, METH_NOARGS,
     "Return the task ID of the parent task."},
    {"parent_counter", (PyCFunction)PyTask_parent_counter, METH_NOARGS,
     "Return the parent counter of this task."},
    {"actor_id", (PyCFunction)PyTask_actor_id, METH_NOARGS,
     "Return the actor ID for this task."},
    {"actor_counter", (PyCFunction)PyTask_actor_counter, METH_NOARGS,
     "Return the actor counter for this task."},
    {"driver_id", (PyCFunction)PyTask_driver_id, METH_NOARGS,
     "Return the driver ID for this task."},
    {"task_id", (PyCFunction)PyTask_task_id, METH_NOARGS,
     "Return the task ID for this task."},
    {"arguments", (PyCFunction)PyTask_arguments, METH_NOARGS,
     "Return the arguments for the task."},
    {"actor_creation_id", (PyCFunction)PyTask_actor_creation_id, METH_NOARGS,
     "Return the actor creation ID for the task."},
    {"actor_creation_dummy_object_id", (PyCFunction)PyTask_actor_creation_dummy_object_id,
     METH_NOARGS, "Return the actor creation dummy object ID for the task."},
    {"required_resources", (PyCFunction)PyTask_required_resources, METH_NOARGS,
     "Return the resource vector of the task."},
    {"returns", (PyCFunction)PyTask_returns, METH_NOARGS,
     "Return the object IDs for the return values of the task."},
    {"_serialized_raylet_task", (PyCFunction)PyTask_to_serialized_flatbuf, METH_NOARGS,
     "This is a hack used to create a serialized flatbuffer object for the "
     "driver task. We're doing this because creating the flatbuffer object in "
     "Python didn't seem to work."},
    {NULL} /* Sentinel */
};

PyTypeObject PyTaskType = {
    PyVarObject_HEAD_INIT(NULL, 0) /* ob_size */
    "task.Task",                   /* tp_name */
    sizeof(PyTask),                /* tp_basicsize */
    0,                             /* tp_itemsize */
    (destructor)PyTask_dealloc,    /* tp_dealloc */
    0,                             /* tp_print */
    0,                             /* tp_getattr */
    0,                             /* tp_setattr */
    0,                             /* tp_compare */
    0,                             /* tp_repr */
    0,                             /* tp_as_number */
    0,                             /* tp_as_sequence */
    0,                             /* tp_as_mapping */
    0,                             /* tp_hash */
    0,                             /* tp_call */
    0,                             /* tp_str */
    0,                             /* tp_getattro */
    0,                             /* tp_setattro */
    0,                             /* tp_as_buffer */
    Py_TPFLAGS_DEFAULT,            /* tp_flags */
    "Task object",                 /* tp_doc */
    0,                             /* tp_traverse */
    0,                             /* tp_clear */
    0,                             /* tp_richcompare */
    0,                             /* tp_weaklistoffset */
    0,                             /* tp_iter */
    0,                             /* tp_iternext */
    PyTask_methods,                /* tp_methods */
    0,                             /* tp_members */
    0,                             /* tp_getset */
    0,                             /* tp_base */
    0,                             /* tp_dict */
    0,                             /* tp_descr_get */
    0,                             /* tp_descr_set */
    0,                             /* tp_dictoffset */
    (initproc)PyTask_init,         /* tp_init */
    0,                             /* tp_alloc */
    PyType_GenericNew,             /* tp_new */
};

// Create a PyTask from a C struct. The resulting PyTask takes ownership of the
// TaskSpec and will deallocate the TaskSpec in the PyTask destructor.
PyObject *PyTask_make(ray::raylet::TaskSpecification *task_spec) {
  PyTask *result = PyObject_New(PyTask, &PyTaskType);
  result = (PyTask *)PyObject_Init((PyObject *)result, &PyTaskType);
  result->task_spec = task_spec;
  // The created task does not include any execution dependencies.
  result->execution_dependencies = new std::vector<ObjectID>();
  return (PyObject *)result;
}

/* Define the methods for the module. */

/**
 * This method checks if a Python object is sufficiently simple that it can be
 * serialized and passed by value as an argument to a task (without being put in
 * the object store). The details of which objects are sufficiently simple are
 * defined by this method and are not particularly important. But for
 * performance reasons, it is better to place "small" objects in the task itself
 * and "large" objects in the object store.
 *
 * @param value The Python object in question.
 * @param num_elements_contained If this method returns 1, then the number of
 *        objects recursively contained within this object will be added to the
 *        value at this address. This is used to make sure that we do not
 *        serialize objects that are too large.
 * @return False if the object cannot be serialized in the task and true if it
 *         can.
 */
bool is_simple_value(PyObject *value, int *num_elements_contained) {
  *num_elements_contained += 1;
  if (*num_elements_contained >= RayConfig::instance().num_elements_limit()) {
    return false;
  }
  if (PyInt_Check(value) || PyLong_Check(value) || value == Py_False ||
      value == Py_True || PyFloat_Check(value) || value == Py_None) {
    return true;
  }
  if (PyBytes_CheckExact(value)) {
    *num_elements_contained += PyBytes_Size(value);
    return (*num_elements_contained < RayConfig::instance().num_elements_limit());
  }
  if (PyUnicode_CheckExact(value)) {
    *num_elements_contained += PyUnicode_GET_SIZE(value);
    return (*num_elements_contained < RayConfig::instance().num_elements_limit());
  }
  if (PyList_CheckExact(value) &&
      PyList_Size(value) < RayConfig::instance().size_limit()) {
    for (Py_ssize_t i = 0; i < PyList_Size(value); ++i) {
      if (!is_simple_value(PyList_GetItem(value, i), num_elements_contained)) {
        return false;
      }
    }
    return (*num_elements_contained < RayConfig::instance().num_elements_limit());
  }
  if (PyDict_CheckExact(value) &&
      PyDict_Size(value) < RayConfig::instance().size_limit()) {
    PyObject *key, *val;
    Py_ssize_t pos = 0;
    while (PyDict_Next(value, &pos, &key, &val)) {
      if (!is_simple_value(key, num_elements_contained) ||
          !is_simple_value(val, num_elements_contained)) {
        return false;
      }
    }
    return (*num_elements_contained < RayConfig::instance().num_elements_limit());
  }
  if (PyTuple_CheckExact(value) &&
      PyTuple_Size(value) < RayConfig::instance().size_limit()) {
    for (Py_ssize_t i = 0; i < PyTuple_Size(value); ++i) {
      if (!is_simple_value(PyTuple_GetItem(value, i), num_elements_contained)) {
        return false;
      }
    }
    return (*num_elements_contained < RayConfig::instance().num_elements_limit());
  }
  if (PyArray_CheckExact(value)) {
    PyArrayObject *array = reinterpret_cast<PyArrayObject *>(value);
    if (PyArray_TYPE(array) == NPY_OBJECT) {
      return false;
    }
    *num_elements_contained += PyArray_NBYTES(array);
    return (*num_elements_contained < RayConfig::instance().num_elements_limit());
  }
  return false;
}

PyObject *check_simple_value(PyObject *self, PyObject *args) {
  PyObject *value;
  if (!PyArg_ParseTuple(args, "O", &value)) {
    return NULL;
  }
  int num_elements_contained = 0;
  if (is_simple_value(value, &num_elements_contained)) {
    Py_RETURN_TRUE;
  }
  Py_RETURN_FALSE;
}

PyObject *compute_task_id(PyObject *self, PyObject *args) {
  ObjectID object_id;
  if (!PyArg_ParseTuple(args, "O&", &PyObjectToUniqueID, &object_id)) {
    return NULL;
  }
  TaskID task_id = ray::ComputeTaskId(object_id);
  return PyObjectID_make(task_id);
}<|MERGE_RESOLUTION|>--- conflicted
+++ resolved
@@ -414,28 +414,16 @@
   PyObject *resource_map = nullptr;
   // Dictionary of required placement resources for this task.
   PyObject *placement_resource_map = nullptr;
-<<<<<<< HEAD
-  if (!PyArg_ParseTuple(args, "O&O&OiO&i|O&O&iO&O&iOOOO", &PyObjectToUniqueID, &driver_id,
-                        &PyObjectToUniqueID, &function_id, &arguments, &num_returns,
-                        &PyObjectToUniqueID, &parent_task_id, &parent_counter,
-                        &PyObjectToUniqueID, &actor_creation_id, &PyObjectToUniqueID,
-                        &actor_creation_dummy_object_id, &max_actor_reconstructions,
-                        &PyObjectToUniqueID, &actor_id, &PyObjectToUniqueID,
-                        &actor_handle_id, &actor_counter, &new_actor_handles,
-                        &execution_arguments, &resource_map, &placement_resource_map)) {
-=======
-
   // Function descriptor.
   std::vector<std::string> function_descriptor;
   if (!PyArg_ParseTuple(
-          args, "O&O&OiO&i|O&O&iO&O&iOOOi", &PyObjectToUniqueID, &driver_id,
+          args, "O&O&OiO&i|O&O&iO&O&iOOOOi", &PyObjectToUniqueID, &driver_id,
           &PyListStringToStringVector, &function_descriptor, &arguments, &num_returns,
           &PyObjectToUniqueID, &parent_task_id, &parent_counter, &PyObjectToUniqueID,
           &actor_creation_id, &PyObjectToUniqueID, &actor_creation_dummy_object_id,
           &max_actor_reconstructions, &PyObjectToUniqueID, &actor_id, &PyObjectToUniqueID,
-          &actor_handle_id, &actor_counter, &execution_arguments, &resource_map,
+          &actor_handle_id, &actor_counter, &new_actor_handles, &execution_arguments, &resource_map,
           &placement_resource_map, &language)) {
->>>>>>> 34bab629
     return -1;
   }
 
@@ -495,13 +483,8 @@
   self->task_spec = new ray::raylet::TaskSpecification(
       driver_id, parent_task_id, parent_counter, actor_creation_id,
       actor_creation_dummy_object_id, max_actor_reconstructions, actor_id,
-<<<<<<< HEAD
-      actor_handle_id, actor_counter, task_new_actor_handles, function_id, task_args,
-      num_returns, required_resources, required_placement_resources, Language::PYTHON);
-=======
-      actor_handle_id, actor_counter, task_args, num_returns, required_resources,
+      actor_handle_id, actor_counter, task_new_actor_handles, task_args, num_returns, required_resources,
       required_placement_resources, Language::PYTHON, function_descriptor);
->>>>>>> 34bab629
 
   /* Set the task's execution dependencies. */
   self->execution_dependencies = new std::vector<ObjectID>();
