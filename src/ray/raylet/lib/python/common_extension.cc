--- conflicted
+++ resolved
@@ -415,28 +415,17 @@
   PyObject *resource_map = nullptr;
   // Dictionary of required placement resources for this task.
   PyObject *placement_resource_map = nullptr;
-<<<<<<< HEAD
 
   // Function descriptor.
   std::vector<std::string> function_descriptor;
-  if (!PyArg_ParseTuple(args, "O&O&OiO&i|O&O&O&O&iOOOi", &PyObjectToUniqueID, &driver_id,
-                        &PyListStringToStringVector, &function_descriptor, &arguments,
-                        &num_returns, &PyObjectToUniqueID, &parent_task_id,
-                        &parent_counter, &PyObjectToUniqueID, &actor_creation_id,
-                        &PyObjectToUniqueID, &actor_creation_dummy_object_id,
-                        &PyObjectToUniqueID, &actor_id, &PyObjectToUniqueID,
-                        &actor_handle_id, &actor_counter, &execution_arguments,
-                        &resource_map, &placement_resource_map, &language)) {
-=======
-  if (!PyArg_ParseTuple(args, "O&O&OiO&i|O&O&iO&O&iOOO", &PyObjectToUniqueID, &driver_id,
-                        &PyObjectToUniqueID, &function_id, &arguments, &num_returns,
-                        &PyObjectToUniqueID, &parent_task_id, &parent_counter,
-                        &PyObjectToUniqueID, &actor_creation_id, &PyObjectToUniqueID,
-                        &actor_creation_dummy_object_id, &max_actor_reconstructions,
-                        &PyObjectToUniqueID, &actor_id, &PyObjectToUniqueID,
-                        &actor_handle_id, &actor_counter, &execution_arguments,
-                        &resource_map, &placement_resource_map)) {
->>>>>>> e7b51cbd
+  if (!PyArg_ParseTuple(
+          args, "O&O&OiO&i|O&O&iO&O&iOOOi", &PyObjectToUniqueID, &driver_id,
+          &PyListStringToStringVector, &function_descriptor, &arguments, &num_returns,
+          &PyObjectToUniqueID, &parent_task_id, &parent_counter, &PyObjectToUniqueID,
+          &actor_creation_id, &PyObjectToUniqueID, &actor_creation_dummy_object_id,
+          &max_actor_reconstructions, &PyObjectToUniqueID, &actor_id, &PyObjectToUniqueID,
+          &actor_handle_id, &actor_counter, &execution_arguments, &resource_map,
+          &placement_resource_map, &language)) {
     return -1;
   }
 
@@ -486,15 +475,9 @@
 
   self->task_spec = new ray::raylet::TaskSpecification(
       driver_id, parent_task_id, parent_counter, actor_creation_id,
-<<<<<<< HEAD
-      actor_creation_dummy_object_id, actor_id, actor_handle_id, actor_counter, task_args,
-      num_returns, required_resources, required_placement_resources, Language::PYTHON,
-      function_descriptor);
-=======
       actor_creation_dummy_object_id, max_actor_reconstructions, actor_id,
-      actor_handle_id, actor_counter, function_id, task_args, num_returns,
-      required_resources, required_placement_resources, Language::PYTHON);
->>>>>>> e7b51cbd
+      actor_handle_id, actor_counter, task_args, num_returns, required_resources,
+      required_placement_resources, Language::PYTHON, function_descriptor);
 
   /* Set the task's execution dependencies. */
   self->execution_dependencies = new std::vector<ObjectID>();
