--- conflicted
+++ resolved
@@ -1,279 +1,148 @@
-<<<<<<< HEAD
-// Copyright 2017 The Ray Authors.
-//
-// Licensed under the Apache License, Version 2.0 (the "License");
-// you may not use this file except in compliance with the License.
-// You may obtain a copy of the License at
-//
-//  http://www.apache.org/licenses/LICENSE-2.0
-//
-// Unless required by applicable law or agreed to in writing, software
-// distributed under the License is distributed on an "AS IS" BASIS,
-// WITHOUT WARRANTIES OR CONDITIONS OF ANY KIND, either express or implied.
-// See the License for the specific language governing permissions and
-// limitations under the License.
-
-#pragma once
-
-#include "absl/container/flat_hash_map.h"
-#include "ray/common/bundle_spec.h"
-#include "ray/common/id.h"
-#include "ray/common/task/scheduling_resources.h"
-#include "ray/raylet/scheduling/cluster_resource_scheduler.h"
-
-namespace ray {
-
-namespace raylet {
-
-enum CommitState {
-  /// Resources are prepared.
-  PREPARED,
-  /// Resources are COMMITTED.
-  COMMITTED
-};
-
-struct pair_hash {
-  template <class T1, class T2>
-  std::size_t operator()(const std::pair<T1, T2> &pair) const {
-    return std::hash<T1>()(pair.first) ^ std::hash<T2>()(pair.second);
-  }
-};
-
-struct BundleTransactionState {
-  BundleTransactionState(CommitState state,
-                         std::shared_ptr<TaskResourceInstances> &resources)
-      : state_(state), resources_(resources) {}
-  CommitState state_;
-  std::shared_ptr<TaskResourceInstances> resources_;
-};
-
-/// `PlacementGroupResourceManager` responsible for managing the resources that
-/// about allocated for placement group bundles.
-class PlacementGroupResourceManager {
- public:
-  /// Lock the required resources from local available resources. Note that this is phase
-  /// one of 2PC, it will not convert placement group resource(like CPU -> CPU_group_i).
-  ///
-  /// \param bundle_spec: Specification of bundle whose resources will be prepared.
-  virtual bool PrepareBundle(const BundleSpecification &bundle_spec) = 0;
-
-  /// Convert the required resources to placement group resources(like CPU ->
-  /// CPU_group_i). This is phase two of 2PC.
-  ///
-  /// \param bundle_spec: Specification of bundle whose resources will be commited.
-  virtual void CommitBundle(const BundleSpecification &bundle_spec) = 0;
-
-  /// Return back all the bundle resource.
-  ///
-  /// \param bundle_spec: Specification of bundle whose resources will be returned.
-  virtual void ReturnBundle(const BundleSpecification &bundle_spec) = 0;
-
-  /// Return back all the bundle(which is unused) resource.
-  ///
-  /// \param bundle_spec: A set of bundles which in use.
-  void ReturnUnusedBundle(const std::unordered_set<BundleID, pair_hash> &in_use_bundles);
-
-  virtual ~PlacementGroupResourceManager() {}
-
- protected:
-  /// Save `BundleSpecification` for cleaning leaked bundles after GCS restart.
-  absl::flat_hash_map<BundleID, std::shared_ptr<BundleSpecification>, pair_hash>
-      bundle_spec_map_;
-};
-
-/// Associated with new scheduler.
-class NewPlacementGroupResourceManager : public PlacementGroupResourceManager {
- public:
-  /// Create a new placement group resource manager.
-  ///
-  /// \param cluster_resource_scheduler_: The resource allocator of new scheduler.
-  /// \param update_resources: Called when a new custom resource is created.
-  /// \param delete_resources: Called when a custom resource is deleted.
-  NewPlacementGroupResourceManager(
-      std::shared_ptr<ClusterResourceScheduler> cluster_resource_scheduler,
-      std::function<
-          void(const ray::gcs::NodeResourceInfoAccessor::ResourceMap &resources)>
-          update_resources,
-      std::function<void(const std::vector<std::string> &resource_names)>
-          delete_resources);
-
-  virtual ~NewPlacementGroupResourceManager() = default;
-
-  bool PrepareBundle(const BundleSpecification &bundle_spec);
-
-  void CommitBundle(const BundleSpecification &bundle_spec);
-
-  void ReturnBundle(const BundleSpecification &bundle_spec);
-
-  const std::shared_ptr<ClusterResourceScheduler> GetResourceScheduler() const {
-    return cluster_resource_scheduler_;
-  }
-
- private:
-  std::shared_ptr<ClusterResourceScheduler> cluster_resource_scheduler_;
-
-  /// Called when a new custom resource is created.
-  std::function<void(const ray::gcs::NodeResourceInfoAccessor::ResourceMap &resources)>
-      update_resources_;
-
-  /// Called when a custom resource is deleted.
-  std::function<void(const std::vector<std::string> &resource_names)> delete_resources_;
-
-  /// Tracking placement group bundles and their states. This mapping is the source of
-  /// truth for the new scheduler.
-  absl::flat_hash_map<BundleID, std::shared_ptr<BundleTransactionState>, pair_hash>
-      pg_bundles_;
-};
-
-}  // namespace raylet
-}  // end namespace ray
-=======
-// Copyright 2017 The Ray Authors.
-//
-// Licensed under the Apache License, Version 2.0 (the "License");
-// you may not use this file except in compliance with the License.
-// You may obtain a copy of the License at
-//
-//  http://www.apache.org/licenses/LICENSE-2.0
-//
-// Unless required by applicable law or agreed to in writing, software
-// distributed under the License is distributed on an "AS IS" BASIS,
-// WITHOUT WARRANTIES OR CONDITIONS OF ANY KIND, either express or implied.
-// See the License for the specific language governing permissions and
-// limitations under the License.
-
-#pragma once
-
-#include "absl/container/flat_hash_map.h"
-#include "ray/common/bundle_spec.h"
-#include "ray/common/id.h"
-#include "ray/common/task/scheduling_resources.h"
-#include "ray/raylet/scheduling/cluster_resource_scheduler.h"
-
-namespace ray {
-
-namespace raylet {
-
-enum CommitState {
-  /// Resources are prepared.
-  PREPARED,
-  /// Resources are COMMITTED.
-  COMMITTED
-};
-
-struct pair_hash {
-  template <class T1, class T2>
-  std::size_t operator()(const std::pair<T1, T2> &pair) const {
-    return std::hash<T1>()(pair.first) ^ std::hash<T2>()(pair.second);
-  }
-};
-
-struct BundleTransactionState {
-  BundleTransactionState(CommitState state,
-                         std::shared_ptr<TaskResourceInstances> &resources)
-      : state_(state), resources_(resources) {}
-  CommitState state_;
-  std::shared_ptr<TaskResourceInstances> resources_;
-};
-
-/// `PlacementGroupResourceManager` responsible for managing the resources that
-/// about allocated for placement group bundles.
-class PlacementGroupResourceManager {
- public:
-  /// Prepare a list of bundles. It is guaranteed that all bundles are atomically
-  /// prepared.
-  ///(e.g., if one of bundle cannot be prepared, all bundles are failed to be prepared)
-  ///
-  /// \param bundle_specs A set of bundles that waiting to be prepared.
-  /// \return bool True if all bundles successfully reserved resources, otherwise false.
-  virtual bool PrepareBundles(
-      const std::vector<std::shared_ptr<const BundleSpecification>> &bundle_specs) = 0;
-
-  /// Convert the required resources to placement group resources(like CPU ->
-  /// CPU_group_i). This is phase two of 2PC.
-  ///
-  /// \param bundle_spec Specification of bundle whose resources will be commited.
-  virtual void CommitBundles(
-      const std::vector<std::shared_ptr<const BundleSpecification>> &bundle_specs) = 0;
-
-  /// Return back all the bundle resource.
-  ///
-  /// \param bundle_spec Specification of bundle whose resources will be returned.
-  virtual void ReturnBundle(const BundleSpecification &bundle_spec) = 0;
-
-  /// Return back all the bundle(which is unused) resource.
-  ///
-  /// \param bundle_spec A set of bundles which in use.
-  void ReturnUnusedBundle(const std::unordered_set<BundleID, pair_hash> &in_use_bundles);
-
-  virtual ~PlacementGroupResourceManager() {}
-
- protected:
-  /// Save `BundleSpecification` for cleaning leaked bundles after GCS restart.
-  absl::flat_hash_map<BundleID, std::shared_ptr<BundleSpecification>, pair_hash>
-      bundle_spec_map_;
-};
-
-/// Associated with new scheduler.
-class NewPlacementGroupResourceManager : public PlacementGroupResourceManager {
- public:
-  /// Create a new placement group resource manager.
-  ///
-  /// \param cluster_resource_scheduler_: The resource allocator of new scheduler.
-  /// \param update_resources: Called when a new custom resource is created.
-  /// \param delete_resources: Called when a custom resource is deleted.
-  NewPlacementGroupResourceManager(
-      std::shared_ptr<ClusterResourceScheduler> cluster_resource_scheduler,
-      std::function<
-          void(const ray::gcs::NodeResourceInfoAccessor::ResourceMap &resources)>
-          update_resources,
-      std::function<void(const std::vector<std::string> &resource_names)>
-          delete_resources);
-
-  virtual ~NewPlacementGroupResourceManager() = default;
-
-  bool PrepareBundles(const std::vector<std::shared_ptr<const BundleSpecification>>
-                          &bundle_specs) override;
-
-  void CommitBundles(const std::vector<std::shared_ptr<const BundleSpecification>>
-                         &bundle_specs) override;
-
-  void ReturnBundle(const BundleSpecification &bundle_spec) override;
-
-  const std::shared_ptr<ClusterResourceScheduler> GetResourceScheduler() const {
-    return cluster_resource_scheduler_;
-  }
-
- private:
-  std::shared_ptr<ClusterResourceScheduler> cluster_resource_scheduler_;
-
-  /// Called when a new custom resource is created.
-  std::function<void(const ray::gcs::NodeResourceInfoAccessor::ResourceMap &resources)>
-      update_resources_;
-
-  /// Called when a custom resource is deleted.
-  std::function<void(const std::vector<std::string> &resource_names)> delete_resources_;
-
-  /// Tracking placement group bundles and their states. This mapping is the source of
-  /// truth for the new scheduler.
-  absl::flat_hash_map<BundleID, std::shared_ptr<BundleTransactionState>, pair_hash>
-      pg_bundles_;
-
-  /// Lock the required resources from local available resources. Note that this is phase
-  /// one of 2PC, it will not convert placement group resource(like CPU -> CPU_group_i).
-  ///
-  /// \param bundle_spec Specification of a bundle whose resources will be prepared.
-  /// \return bool True if the bundle successfully reserved resources, otherwise false.
-  bool PrepareBundle(const BundleSpecification &bundle_spec);
-
-  /// Convert the normal original resources that were locked in the preparation phase
-  /// to the placement group customer resources.
-  ///
-  /// \param bundle_spec Specification of a bundle whose resources have been locked
-  /// successfully before.
-  void CommitBundle(const BundleSpecification &bundle_spec);
-};
-
-}  // namespace raylet
-}  // end namespace ray
->>>>>>> 19672688
+// Copyright 2017 The Ray Authors.
+//
+// Licensed under the Apache License, Version 2.0 (the "License");
+// you may not use this file except in compliance with the License.
+// You may obtain a copy of the License at
+//
+//  http://www.apache.org/licenses/LICENSE-2.0
+//
+// Unless required by applicable law or agreed to in writing, software
+// distributed under the License is distributed on an "AS IS" BASIS,
+// WITHOUT WARRANTIES OR CONDITIONS OF ANY KIND, either express or implied.
+// See the License for the specific language governing permissions and
+// limitations under the License.
+
+#pragma once
+
+#include "absl/container/flat_hash_map.h"
+#include "ray/common/bundle_spec.h"
+#include "ray/common/id.h"
+#include "ray/common/task/scheduling_resources.h"
+#include "ray/raylet/scheduling/cluster_resource_scheduler.h"
+
+namespace ray {
+
+namespace raylet {
+
+enum CommitState {
+  /// Resources are prepared.
+  PREPARED,
+  /// Resources are COMMITTED.
+  COMMITTED
+};
+
+struct pair_hash {
+  template <class T1, class T2>
+  std::size_t operator()(const std::pair<T1, T2> &pair) const {
+    return std::hash<T1>()(pair.first) ^ std::hash<T2>()(pair.second);
+  }
+};
+
+struct BundleTransactionState {
+  BundleTransactionState(CommitState state,
+                         std::shared_ptr<TaskResourceInstances> &resources)
+      : state_(state), resources_(resources) {}
+  CommitState state_;
+  std::shared_ptr<TaskResourceInstances> resources_;
+};
+
+/// `PlacementGroupResourceManager` responsible for managing the resources that
+/// about allocated for placement group bundles.
+class PlacementGroupResourceManager {
+ public:
+  /// Prepare a list of bundles. It is guaranteed that all bundles are atomically
+  /// prepared.
+  ///(e.g., if one of bundle cannot be prepared, all bundles are failed to be prepared)
+  ///
+  /// \param bundle_specs A set of bundles that waiting to be prepared.
+  /// \return bool True if all bundles successfully reserved resources, otherwise false.
+  virtual bool PrepareBundles(
+      const std::vector<std::shared_ptr<const BundleSpecification>> &bundle_specs) = 0;
+
+  /// Convert the required resources to placement group resources(like CPU ->
+  /// CPU_group_i). This is phase two of 2PC.
+  ///
+  /// \param bundle_spec Specification of bundle whose resources will be commited.
+  virtual void CommitBundles(
+      const std::vector<std::shared_ptr<const BundleSpecification>> &bundle_specs) = 0;
+
+  /// Return back all the bundle resource.
+  ///
+  /// \param bundle_spec Specification of bundle whose resources will be returned.
+  virtual void ReturnBundle(const BundleSpecification &bundle_spec) = 0;
+
+  /// Return back all the bundle(which is unused) resource.
+  ///
+  /// \param bundle_spec A set of bundles which in use.
+  void ReturnUnusedBundle(const std::unordered_set<BundleID, pair_hash> &in_use_bundles);
+
+  virtual ~PlacementGroupResourceManager() {}
+
+ protected:
+  /// Save `BundleSpecification` for cleaning leaked bundles after GCS restart.
+  absl::flat_hash_map<BundleID, std::shared_ptr<BundleSpecification>, pair_hash>
+      bundle_spec_map_;
+};
+
+/// Associated with new scheduler.
+class NewPlacementGroupResourceManager : public PlacementGroupResourceManager {
+ public:
+  /// Create a new placement group resource manager.
+  ///
+  /// \param cluster_resource_scheduler_: The resource allocator of new scheduler.
+  /// \param update_resources: Called when a new custom resource is created.
+  /// \param delete_resources: Called when a custom resource is deleted.
+  NewPlacementGroupResourceManager(
+      std::shared_ptr<ClusterResourceScheduler> cluster_resource_scheduler,
+      std::function<
+          void(const ray::gcs::NodeResourceInfoAccessor::ResourceMap &resources)>
+          update_resources,
+      std::function<void(const std::vector<std::string> &resource_names)>
+          delete_resources);
+
+  virtual ~NewPlacementGroupResourceManager() = default;
+
+  bool PrepareBundles(const std::vector<std::shared_ptr<const BundleSpecification>>
+                          &bundle_specs) override;
+
+  void CommitBundles(const std::vector<std::shared_ptr<const BundleSpecification>>
+                         &bundle_specs) override;
+
+  void ReturnBundle(const BundleSpecification &bundle_spec) override;
+
+  const std::shared_ptr<ClusterResourceScheduler> GetResourceScheduler() const {
+    return cluster_resource_scheduler_;
+  }
+
+ private:
+  std::shared_ptr<ClusterResourceScheduler> cluster_resource_scheduler_;
+
+  /// Called when a new custom resource is created.
+  std::function<void(const ray::gcs::NodeResourceInfoAccessor::ResourceMap &resources)>
+      update_resources_;
+
+  /// Called when a custom resource is deleted.
+  std::function<void(const std::vector<std::string> &resource_names)> delete_resources_;
+
+  /// Tracking placement group bundles and their states. This mapping is the source of
+  /// truth for the new scheduler.
+  absl::flat_hash_map<BundleID, std::shared_ptr<BundleTransactionState>, pair_hash>
+      pg_bundles_;
+
+  /// Lock the required resources from local available resources. Note that this is phase
+  /// one of 2PC, it will not convert placement group resource(like CPU -> CPU_group_i).
+  ///
+  /// \param bundle_spec Specification of a bundle whose resources will be prepared.
+  /// \return bool True if the bundle successfully reserved resources, otherwise false.
+  bool PrepareBundle(const BundleSpecification &bundle_spec);
+
+  /// Convert the normal original resources that were locked in the preparation phase
+  /// to the placement group customer resources.
+  ///
+  /// \param bundle_spec Specification of a bundle whose resources have been locked
+  /// successfully before.
+  void CommitBundle(const BundleSpecification &bundle_spec);
+};
+
+}  // namespace raylet
+}  // end namespace ray