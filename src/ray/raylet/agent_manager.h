// Copyright 2017 The Ray Authors.
//
// Licensed under the Apache License, Version 2.0 (the "License");
// you may not use this file except in compliance with the License.
// You may obtain a copy of the License at
//
//  http://www.apache.org/licenses/LICENSE-2.0
//
// Unless required by applicable law or agreed to in writing, software
// distributed under the License is distributed on an "AS IS" BASIS,
// WITHOUT WARRANTIES OR CONDITIONS OF ANY KIND, either express or implied.
// See the License for the specific language governing permissions and
// limitations under the License.

#pragma once

#include <string>
#include <utility>
#include <vector>

#include "ray/common/id.h"
#include "ray/rpc/agent_manager/agent_manager_client.h"
#include "ray/rpc/agent_manager/agent_manager_server.h"
#include "ray/rpc/runtime_env/runtime_env_client.h"
#include "ray/util/process.h"

namespace ray {
namespace raylet {

typedef std::function<std::shared_ptr<boost::asio::deadline_timer>(std::function<void()>,
                                                                   uint32_t delay_ms)>
    DelayExecutorFn;

typedef std::function<std::shared_ptr<rpc::RuntimeEnvAgentClientInterface>(
    const std::string &ip_address, int port)>
    RuntimeEnvAgentClientFactoryFn;

typedef std::function<void(bool successful,
                           const std::string &serialized_runtime_env_context)>
    CreateRuntimeEnvCallback;
typedef std::function<void()> DeleteRuntimeEnvCallback;

class AgentManager : public rpc::AgentManagerServiceHandler {
 public:
  struct Options {
    const NodeID node_id;
    std::vector<std::string> agent_commands;
  };

  explicit AgentManager(Options options, DelayExecutorFn delay_executor,
                        RuntimeEnvAgentClientFactoryFn runtime_env_agent_client_factory,
                        bool start_agent = true /* for test */)
      : options_(std::move(options)),
        delay_executor_(std::move(delay_executor)),
        runtime_env_agent_client_factory_(std::move(runtime_env_agent_client_factory)) {
    if (start_agent) {
      StartAgent();
    }
  }

  void HandleRegisterAgent(const rpc::RegisterAgentRequest &request,
                           rpc::RegisterAgentReply *reply,
                           rpc::SendReplyCallback send_reply_callback) override;

  /// Request agent to create runtime env.
  /// \param[in] runtime_env The runtime env.
<<<<<<< HEAD
  virtual void CreateRuntimeEnv(const std::string &serialized_runtime_env,
                                CreateRuntimeEnvCallback callback);
=======
  void CreateRuntimeEnv(const JobID &job_id, const std::string &serialized_runtime_env,
                        CreateRuntimeEnvCallback callback);
>>>>>>> 9b4bcb3b

  /// Request agent to delete runtime env.
  /// \param[in] runtime_env The runtime env.
  virtual void DeleteRuntimeEnv(const std::string &serialized_runtime_env,
                                DeleteRuntimeEnvCallback callback);

 private:
  void StartAgent();

 private:
  Options options_;
  pid_t agent_pid_ = 0;
  int agent_port_ = 0;
  std::string agent_ip_address_;
  DelayExecutorFn delay_executor_;
  RuntimeEnvAgentClientFactoryFn runtime_env_agent_client_factory_;
  std::shared_ptr<rpc::RuntimeEnvAgentClientInterface> runtime_env_agent_client_;
};

class DefaultAgentManagerServiceHandler : public rpc::AgentManagerServiceHandler {
 public:
  explicit DefaultAgentManagerServiceHandler(std::shared_ptr<AgentManager> &delegate)
      : delegate_(delegate) {}

  void HandleRegisterAgent(const rpc::RegisterAgentRequest &request,
                           rpc::RegisterAgentReply *reply,
                           rpc::SendReplyCallback send_reply_callback) override {
    RAY_CHECK(delegate_ != nullptr);
    delegate_->HandleRegisterAgent(request, reply, send_reply_callback);
  }

 private:
  std::shared_ptr<AgentManager> &delegate_;
};

}  // namespace raylet
}  // namespace ray<|MERGE_RESOLUTION|>--- conflicted
+++ resolved
@@ -64,13 +64,9 @@
 
   /// Request agent to create runtime env.
   /// \param[in] runtime_env The runtime env.
-<<<<<<< HEAD
-  virtual void CreateRuntimeEnv(const std::string &serialized_runtime_env,
+  virtual void CreateRuntimeEnv(const JobID &job_id,
+                                const std::string &serialized_runtime_env,
                                 CreateRuntimeEnvCallback callback);
-=======
-  void CreateRuntimeEnv(const JobID &job_id, const std::string &serialized_runtime_env,
-                        CreateRuntimeEnvCallback callback);
->>>>>>> 9b4bcb3b
 
   /// Request agent to delete runtime env.
   /// \param[in] runtime_env The runtime env.
