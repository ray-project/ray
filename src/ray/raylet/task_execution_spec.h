#ifndef RAY_RAYLET_TASK_EXECUTION_SPECIFICATION_H
#define RAY_RAYLET_TASK_EXECUTION_SPECIFICATION_H

#include <vector>

#include "ray/id.h"
#include "ray/raylet/format/node_manager_generated.h"

namespace ray {

namespace raylet {

/// \class TaskExecutionSpecification
///
/// The task execution specification encapsulates all mutable information about
/// the task. These fields may change at execution time, converse to the
/// TaskSpecification that is determined at submission time.
class TaskExecutionSpecification {
 public:
  /// Create a task execution specification.
  ///
  /// \param dependencies The task's dependencies, determined at execution
<<<<<<< HEAD
  ///        time.
=======
  /// time.
>>>>>>> e0193a55
  TaskExecutionSpecification(const std::vector<ObjectID> &&dependencies);

  /// Create a task execution specification.
  ///
  /// \param dependencies The task's dependencies, determined at execution
<<<<<<< HEAD
  ///        time.
  /// \param num_forwards The number of times this task has been forwarded by a
  ///        node manager.
=======
  /// time.
  /// \param num_forwards The number of times this task has been forwarded by a
  /// node manager.
>>>>>>> e0193a55
  TaskExecutionSpecification(const std::vector<ObjectID> &&dependencies,
                             int num_forwards);

  /// Create a task execution specification from a serialized flatbuffer.
  ///
  /// \param spec_flatbuffer The serialized specification.
  TaskExecutionSpecification(
      const protocol::TaskExecutionSpecification &spec_flatbuffer) {
    spec_flatbuffer.UnPackTo(&execution_spec_);
  }

<<<<<<< HEAD
  TaskExecutionSpecification(
      const protocol::TaskExecutionSpecificationT &unpacked_spec_flatbuffer) {
    execution_spec_ = unpacked_spec_flatbuffer;
  }

=======
>>>>>>> e0193a55
  /// Serialize a task execution specification to a flatbuffer.
  ///
  /// \param fbb The flatbuffer builder.
  /// \return An offset to the serialized task execution specification.
  flatbuffers::Offset<protocol::TaskExecutionSpecification> ToFlatbuffer(
      flatbuffers::FlatBufferBuilder &fbb) const;

  /// Get the task's execution dependencies.
  ///
  /// \return A vector of object IDs representing this task's execution
<<<<<<< HEAD
  ///         dependencies.
=======
  /// dependencies.
>>>>>>> e0193a55
  std::vector<ObjectID> ExecutionDependencies() const;

  /// Set the task's execution dependencies.
  ///
  /// \param dependencies The value to set the execution dependencies to.
  void SetExecutionDependencies(const std::vector<ObjectID> &dependencies);

  /// Get the number of times this task has been forwarded.
  ///
  /// \return The number of times this task has been forwarded.
  int NumForwards() const;

  /// Increment the number of times this task has been forwarded.
  void IncrementNumForwards();

  /// Get the task's last timestamp.
  ///
  /// \return The timestamp when this task was last received for scheduling.
  int64_t LastTimestamp() const;

  /// Set the task's last timestamp to the specified value.
  ///
  /// \param new_timestamp The new timestamp in millisecond to set the task's
<<<<<<< HEAD
  ///        time stamp to. Tracks the last time this task entered a local
  ///        scheduler.
=======
  /// time stamp to. Tracks the last time this task entered a local scheduler.
>>>>>>> e0193a55
  void SetLastTimestamp(int64_t new_timestamp);

 private:
  protocol::TaskExecutionSpecificationT execution_spec_;
};

}  // namespace raylet

}  // namespace ray

#endif  // RAY_RAYLET_TASK_EXECUTION_SPECIFICATION_H<|MERGE_RESOLUTION|>--- conflicted
+++ resolved
@@ -20,25 +20,15 @@
   /// Create a task execution specification.
   ///
   /// \param dependencies The task's dependencies, determined at execution
-<<<<<<< HEAD
-  ///        time.
-=======
   /// time.
->>>>>>> e0193a55
   TaskExecutionSpecification(const std::vector<ObjectID> &&dependencies);
 
   /// Create a task execution specification.
   ///
   /// \param dependencies The task's dependencies, determined at execution
-<<<<<<< HEAD
-  ///        time.
-  /// \param num_forwards The number of times this task has been forwarded by a
-  ///        node manager.
-=======
   /// time.
   /// \param num_forwards The number of times this task has been forwarded by a
   /// node manager.
->>>>>>> e0193a55
   TaskExecutionSpecification(const std::vector<ObjectID> &&dependencies,
                              int num_forwards);
 
@@ -50,14 +40,11 @@
     spec_flatbuffer.UnPackTo(&execution_spec_);
   }
 
-<<<<<<< HEAD
   TaskExecutionSpecification(
       const protocol::TaskExecutionSpecificationT &unpacked_spec_flatbuffer) {
     execution_spec_ = unpacked_spec_flatbuffer;
   }
 
-=======
->>>>>>> e0193a55
   /// Serialize a task execution specification to a flatbuffer.
   ///
   /// \param fbb The flatbuffer builder.
@@ -68,11 +55,7 @@
   /// Get the task's execution dependencies.
   ///
   /// \return A vector of object IDs representing this task's execution
-<<<<<<< HEAD
-  ///         dependencies.
-=======
   /// dependencies.
->>>>>>> e0193a55
   std::vector<ObjectID> ExecutionDependencies() const;
 
   /// Set the task's execution dependencies.
@@ -96,12 +79,7 @@
   /// Set the task's last timestamp to the specified value.
   ///
   /// \param new_timestamp The new timestamp in millisecond to set the task's
-<<<<<<< HEAD
-  ///        time stamp to. Tracks the last time this task entered a local
-  ///        scheduler.
-=======
   /// time stamp to. Tracks the last time this task entered a local scheduler.
->>>>>>> e0193a55
   void SetLastTimestamp(int64_t new_timestamp);
 
  private:
