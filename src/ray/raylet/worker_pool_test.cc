--- conflicted
+++ resolved
@@ -429,32 +429,6 @@
     worker_pool_->SetAgentManager(agent_manager);
   }
 
-<<<<<<< HEAD
-  // Create workers for processes and push them to worker pool.
-  void PushWorkers() {
-    auto processes = worker_pool_->GetProcesses();
-    for (auto it = processes.begin(); it != processes.end(); ++it) {
-      auto pushed_it = pushedProcesses_.find(it->first);
-      if (pushed_it == pushedProcesses_.end()) {
-        int64_t runtime_env_hash = 0;
-        // Parses runtime env hash to make sure the pushed workers can be popped out.
-        for (auto command_args : it->second) {
-          std::string runtime_env_key = "--runtime-env-hash=";
-          auto pos = command_args.find(runtime_env_key);
-          if (pos != std::string::npos) {
-            runtime_env_hash =
-                std::stoll(command_args.substr(pos + runtime_env_key.size()));
-          }
-        }
-        worker_pool_->PushWorker(CreateWorker(it->first, Language::PYTHON, JOB_ID,
-                                              rpc::WorkerType::WORKER, runtime_env_hash));
-        pushedProcesses_[it->first] = it->second;
-      }
-    }
-  }
-
-=======
->>>>>>> 21635b32
   absl::flat_hash_map<WorkerID, std::shared_ptr<MockWorkerClient>>
       mock_worker_rpc_clients_;
 
