#include "gmock/gmock.h"
#include "gtest/gtest.h"

#include "ray/raylet/node_manager.h"
#include "ray/raylet/worker_pool.h"

namespace ray {

namespace raylet {

int NUM_WORKERS_PER_PROCESS = 3;

class WorkerPoolMock : public WorkerPool {
 public:
  WorkerPoolMock()
      : WorkerPool(0, NUM_WORKERS_PER_PROCESS, 1,
                   {{Language::PYTHON, {"dummy_py_worker_command"}},
                    {Language::JAVA, {"dummy_java_worker_command"}}}) {}

  void StartWorkerProcess(pid_t pid, const Language &language = Language::PYTHON) {
    if (starting_worker_processes_.size() > 0) {
      // Workers have been started, but not registered. Force start disabled -- returning.
      RAY_LOG(DEBUG) << starting_worker_processes_.size()
                     << " worker processes pending registration";
      return;
    }
    // Either no workers are pending registration or the worker start is being forced.
    RAY_LOG(DEBUG) << "starting new worker process, worker pool size " << Size(language);
    starting_worker_processes_.emplace(std::make_pair(pid, num_workers_per_process_));
  }

  int NumWorkerProcessesStarting() const { return starting_worker_processes_.size(); }
};

class WorkerPoolTest : public ::testing::Test {
 public:
  WorkerPoolTest() : worker_pool_(), io_service_() {}

  std::shared_ptr<Worker> CreateWorker(pid_t pid,
                                       const Language &language = Language::PYTHON) {
    std::function<void(LocalClientConnection &)> client_handler =
        [this](LocalClientConnection &client) { HandleNewClient(client); };
    std::function<void(std::shared_ptr<LocalClientConnection>, int64_t, const uint8_t *)>
        message_handler = [this](std::shared_ptr<LocalClientConnection> client,
                                 int64_t message_type, const uint8_t *message) {
          HandleMessage(client, message_type, message);
        };
    boost::asio::local::stream_protocol::socket socket(io_service_);
    auto client = LocalClientConnection::Create(client_handler, message_handler,
                                                std::move(socket), "worker");
    return std::shared_ptr<Worker>(new Worker(pid, language, client));
  }

 protected:
  WorkerPoolMock worker_pool_;
  boost::asio::io_service io_service_;

 private:
  void HandleNewClient(LocalClientConnection &){};
  void HandleMessage(std::shared_ptr<LocalClientConnection>, int64_t, const uint8_t *){};
};

static inline TaskSpecification ExampleTaskSpec(
<<<<<<< HEAD
    const ActorID actor_id = ActorID(), const Language &language = Language::PYTHON) {
  return TaskSpecification(UniqueID(), UniqueID(), 0, FunctionID(), {}, 0, {{}},
                           language);
=======
    const ActorID actor_id = ActorID::nil(),
    const Language &language = Language::PYTHON) {
  std::vector<std::string> function_descriptor(3);
  return TaskSpecification(UniqueID::nil(), UniqueID::nil(), 0, ActorID::nil(),
                           ObjectID::nil(), 0, actor_id, ActorHandleID::nil(), 0, {}, 0,
                           {{}}, {{}}, language, function_descriptor);
>>>>>>> 34bab629
}

TEST_F(WorkerPoolTest, HandleWorkerRegistration) {
  pid_t pid = 1234;
  worker_pool_.StartWorkerProcess(pid);
  std::vector<std::shared_ptr<Worker>> workers;
  for (int i = 0; i < NUM_WORKERS_PER_PROCESS; i++) {
    workers.push_back(CreateWorker(pid));
  }
  for (const auto &worker : workers) {
    // Check that there's still a starting worker process
    // before all workers have been registered
    ASSERT_EQ(worker_pool_.NumWorkerProcessesStarting(), 1);
    // Check that we cannot lookup the worker before it's registered.
    ASSERT_EQ(worker_pool_.GetRegisteredWorker(worker->Connection()), nullptr);
    worker_pool_.RegisterWorker(worker);
    // Check that we can lookup the worker after it's registered.
    ASSERT_EQ(worker_pool_.GetRegisteredWorker(worker->Connection()), worker);
  }
  // Check that there's no starting worker process
  ASSERT_EQ(worker_pool_.NumWorkerProcessesStarting(), 0);
  for (const auto &worker : workers) {
    worker_pool_.DisconnectWorker(worker);
    // Check that we cannot lookup the worker after it's disconnected.
    ASSERT_EQ(worker_pool_.GetRegisteredWorker(worker->Connection()), nullptr);
  }
}

TEST_F(WorkerPoolTest, HandleWorkerPushPop) {
  // Try to pop a worker from the empty pool and make sure we don't get one.
  std::shared_ptr<Worker> popped_worker;
  const auto task_spec = ExampleTaskSpec();
  popped_worker = worker_pool_.PopWorker(task_spec);
  ASSERT_EQ(popped_worker, nullptr);

  // Create some workers.
  std::unordered_set<std::shared_ptr<Worker>> workers;
  workers.insert(CreateWorker(1234));
  workers.insert(CreateWorker(5678));
  // Add the workers to the pool.
  for (auto &worker : workers) {
    worker_pool_.PushWorker(worker);
  }

  // Pop two workers and make sure they're one of the workers we created.
  popped_worker = worker_pool_.PopWorker(task_spec);
  ASSERT_NE(popped_worker, nullptr);
  ASSERT_TRUE(workers.count(popped_worker) > 0);
  popped_worker = worker_pool_.PopWorker(task_spec);
  ASSERT_NE(popped_worker, nullptr);
  ASSERT_TRUE(workers.count(popped_worker) > 0);
  popped_worker = worker_pool_.PopWorker(task_spec);
  ASSERT_EQ(popped_worker, nullptr);
}

TEST_F(WorkerPoolTest, PopActorWorker) {
  // Create a worker.
  auto worker = CreateWorker(1234);
  // Add the worker to the pool.
  worker_pool_.PushWorker(worker);

  // Assign an actor ID to the worker.
  const auto task_spec = ExampleTaskSpec();
  auto actor = worker_pool_.PopWorker(task_spec);
  auto actor_id = ActorID::from_random();
  actor->AssignActorId(actor_id);
  worker_pool_.PushWorker(actor);

  // Check that there are no more non-actor workers.
  ASSERT_EQ(worker_pool_.PopWorker(task_spec), nullptr);
  // Check that we can pop the actor worker.
  const auto actor_task_spec = ExampleTaskSpec(actor_id);
  actor = worker_pool_.PopWorker(actor_task_spec);
  ASSERT_EQ(actor, worker);
  ASSERT_EQ(actor->GetActorId(), actor_id);
}

TEST_F(WorkerPoolTest, PopWorkersOfMultipleLanguages) {
  // Create a Python Worker, and add it to the pool
  auto py_worker = CreateWorker(1234, Language::PYTHON);
  worker_pool_.PushWorker(py_worker);
  // Check that no worker will be popped if the given task is a Java task
  const auto java_task_spec = ExampleTaskSpec(ActorID(), Language::JAVA);
  ASSERT_EQ(worker_pool_.PopWorker(java_task_spec), nullptr);
  // Check that the worker can be popped if the given task is a Python task
  const auto py_task_spec = ExampleTaskSpec(ActorID(), Language::PYTHON);
  ASSERT_NE(worker_pool_.PopWorker(py_task_spec), nullptr);

  // Create a Java Worker, and add it to the pool
  auto java_worker = CreateWorker(1234, Language::JAVA);
  worker_pool_.PushWorker(java_worker);
  // Check that the worker will be popped now for Java task
  ASSERT_NE(worker_pool_.PopWorker(java_task_spec), nullptr);
}

}  // namespace raylet

}  // namespace ray

int main(int argc, char **argv) {
  ::testing::InitGoogleTest(&argc, argv);
  return RUN_ALL_TESTS();
}<|MERGE_RESOLUTION|>--- conflicted
+++ resolved
@@ -61,18 +61,12 @@
 };
 
 static inline TaskSpecification ExampleTaskSpec(
-<<<<<<< HEAD
-    const ActorID actor_id = ActorID(), const Language &language = Language::PYTHON) {
-  return TaskSpecification(UniqueID(), UniqueID(), 0, FunctionID(), {}, 0, {{}},
-                           language);
-=======
     const ActorID actor_id = ActorID::nil(),
     const Language &language = Language::PYTHON) {
   std::vector<std::string> function_descriptor(3);
-  return TaskSpecification(UniqueID::nil(), UniqueID::nil(), 0, ActorID::nil(),
-                           ObjectID::nil(), 0, actor_id, ActorHandleID::nil(), 0, {}, 0,
-                           {{}}, {{}}, language, function_descriptor);
->>>>>>> 34bab629
+  return TaskSpecification(UniqueID::nil(), UniqueID::nil(), 0,
+                           {}, 0,
+                           {{}}, language, function_descriptor);
 }
 
 TEST_F(WorkerPoolTest, HandleWorkerRegistration) {
