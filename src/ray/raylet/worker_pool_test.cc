--- conflicted
+++ resolved
@@ -105,13 +105,6 @@
 
 static inline TaskSpecification ExampleTaskSpec(
     const ActorID actor_id = ActorID::Nil(), const Language &language = Language::PYTHON,
-<<<<<<< HEAD
-    const ActorID actor_creation_id = ActorID::Nil()) {
-  std::vector<std::string> function_descriptor(3);
-  return TaskSpecification(JobID::Nil(), TaskID::Nil(), 0, actor_creation_id,
-                           ObjectID::Nil(), 0, actor_id, ActorHandleID::Nil(), 0, {}, {},
-                           0, {}, {}, language, function_descriptor);
-=======
     const ActorID actor_creation_id = ActorID::Nil(),
     const std::vector<std::string> &dynamic_worker_options = {}) {
   rpc::TaskSpec message;
@@ -129,7 +122,6 @@
     message.set_type(rpc::TaskType::NORMAL_TASK);
   }
   return TaskSpecification(std::move(message));
->>>>>>> f25f0ad9
 }
 
 TEST_F(WorkerPoolTest, HandleWorkerRegistration) {
@@ -244,15 +236,8 @@
   SetWorkerCommands({{Language::PYTHON, {"dummy_py_worker_command"}},
                      {Language::JAVA, java_worker_command}});
 
-<<<<<<< HEAD
-  TaskSpecification task_spec(JobID::Nil(), TaskID::Nil(), 0, ActorID::FromRandom(),
-                              ObjectID::Nil(), 0, ActorID::Nil(), ActorHandleID::Nil(), 0,
-                              {}, {}, 0, {}, {}, Language::JAVA, {"", "", ""},
-                              {"test_op_0", "test_op_1"});
-=======
   TaskSpecification task_spec = ExampleTaskSpec(
       ActorID::Nil(), Language::JAVA, ActorID::FromRandom(), {"test_op_0", "test_op_1"});
->>>>>>> f25f0ad9
   worker_pool_.StartWorkerProcess(Language::JAVA, task_spec.DynamicWorkerOptions());
   const auto real_command =
       worker_pool_.GetWorkerCommand(worker_pool_.LastStartedWorkerProcess());
