// Copyright 2017 The Ray Authors.
//
// Licensed under the Apache License, Version 2.0 (the "License");
// you may not use this file except in compliance with the License.
// You may obtain a copy of the License at
//
//  http://www.apache.org/licenses/LICENSE-2.0
//
// Unless required by applicable law or agreed to in writing, software
// distributed under the License is distributed on an "AS IS" BASIS,
// WITHOUT WARRANTIES OR CONDITIONS OF ANY KIND, either express or implied.
// See the License for the specific language governing permissions and
// limitations under the License.

#include "ray/raylet/worker_pool.h"

#include "gmock/gmock.h"
#include "gtest/gtest.h"
#include "ray/common/asio/asio_util.h"
#include "ray/common/asio/instrumented_io_context.h"
#include "ray/common/constants.h"
#include "ray/raylet/node_manager.h"
#include "ray/util/process.h"

namespace ray {

namespace raylet {

int NUM_WORKERS_PER_PROCESS_JAVA = 3;
int MAXIMUM_STARTUP_CONCURRENCY = 5;
int MAX_IO_WORKER_SIZE = 2;
int POOL_SIZE_SOFT_LIMIT = 5;
JobID JOB_ID = JobID::FromInt(1);

std::vector<Language> LANGUAGES = {Language::PYTHON, Language::JAVA};

static inline std::string GetNumJavaWorkersPerProcessSystemProperty(int num) {
  return std::string("-Dray.job.num-java-workers-per-process=") + std::to_string(num);
}

class MockWorkerClient : public rpc::CoreWorkerClientInterface {
 public:
  MockWorkerClient(instrumented_io_context &io_service) : io_service_(io_service) {}

  void Exit(const rpc::ExitRequest &request,
            const rpc::ClientCallback<rpc::ExitReply> &callback) {
    callbacks_.push_back(callback);
  }

  bool ExitReplySucceed() {
    if (callbacks_.size() == 0) {
      return false;
    }
    const auto &callback = callbacks_.front();
    rpc::ExitReply exit_reply;
    exit_reply.set_success(true);
    callback(Status::OK(), exit_reply);
    callbacks_.pop_front();
    return true;
  }

  bool ExitReplyFailed() {
    if (callbacks_.size() == 0) {
      return false;
    }
    const auto &callback = callbacks_.front();
    rpc::ExitReply exit_reply;
    exit_reply.set_success(false);
    callback(Status::OK(), exit_reply);
    callbacks_.pop_front();
    return true;
  }

  std::list<rpc::ClientCallback<rpc::ExitReply>> callbacks_;
  instrumented_io_context &io_service_;
};

class MockRuntimeEnvAgentClient : public rpc::RuntimeEnvAgentClientInterface {
 public:
  void CreateRuntimeEnv(const rpc::CreateRuntimeEnvRequest &request,
                        const rpc::ClientCallback<rpc::CreateRuntimeEnvReply> &callback) {
    rpc::CreateRuntimeEnvReply reply;
    reply.set_status(rpc::AGENT_RPC_STATUS_OK);
    callback(Status::OK(), reply);
  };

  void DeleteRuntimeEnv(const rpc::DeleteRuntimeEnvRequest &request,
                        const rpc::ClientCallback<rpc::DeleteRuntimeEnvReply> &callback) {
    rpc::DeleteRuntimeEnvReply reply;
    reply.set_status(rpc::AGENT_RPC_STATUS_OK);
    callback(Status::OK(), reply);
  };
};

class WorkerPoolMock : public WorkerPool {
 public:
  explicit WorkerPoolMock(instrumented_io_context &io_service,
                          const WorkerCommandMap &worker_commands,
                          absl::flat_hash_map<WorkerID, std::shared_ptr<MockWorkerClient>>
                              &mock_worker_rpc_clients)
      : WorkerPool(io_service, NodeID::FromRandom(), "", POOL_SIZE_SOFT_LIMIT, 0,
                   MAXIMUM_STARTUP_CONCURRENCY, 0, 0, {}, nullptr, worker_commands,
<<<<<<< HEAD
                   []() {}, [this]() { return current_time_ms_; }),
        last_worker_process_(),
        instrumented_io_service_(io_service),
        error_message_type_(1),
        client_call_manager_(instrumented_io_service_),
        mock_worker_rpc_clients_(mock_worker_rpc_clients) {
=======
                   []() {}, 0, [this]() { return current_time_ms_; }),
        last_worker_process_() {
>>>>>>> e701ded5
    SetNodeManagerPort(1);
  }

  ~WorkerPoolMock() {
    // Avoid killing real processes
    states_by_lang_.clear();
  }

  using WorkerPool::StartWorkerProcess;  // we need this to be public for testing

  Process StartProcess(const std::vector<std::string> &worker_command_args,
                       const ProcessEnvironment &env) override {
    // Use a bogus process ID that won't conflict with those in the system
    pid_t pid = static_cast<pid_t>(PID_MAX_LIMIT + 1 + worker_commands_by_proc_.size());
    last_worker_process_ = Process::FromPid(pid);
    worker_commands_by_proc_[last_worker_process_] = worker_command_args;
    return last_worker_process_;
  }

  void WarnAboutSize() override {}

  Process LastStartedWorkerProcess() const { return last_worker_process_; }

  const std::vector<std::string> &GetWorkerCommand(Process proc) {
    return worker_commands_by_proc_[proc];
  }

  int NumWorkersStarting() const {
    int total = 0;
    for (auto &state_entry : states_by_lang_) {
      for (auto &process_entry : state_entry.second.starting_worker_processes) {
        total += process_entry.second.num_starting_workers;
      }
    }
    return total;
  }

  int NumWorkerProcessesStarting() const {
    int total = 0;
    for (auto &entry : states_by_lang_) {
      total += entry.second.starting_worker_processes.size();
    }
    return total;
  }

  int NumSpillWorkerStarting() const {
    auto state = states_by_lang_.find(Language::PYTHON)->second;
    return state.spill_io_worker_state.num_starting_io_workers;
  }

  int NumRestoreWorkerStarting() const {
    auto state = states_by_lang_.find(Language::PYTHON)->second;
    return state.restore_io_worker_state.num_starting_io_workers;
  }

  int GetProcessSize() const { return worker_commands_by_proc_.size(); }

  const std::unordered_map<Process, std::vector<std::string>> &GetProcesses() {
    return worker_commands_by_proc_;
  }

  void ClearProcesses() { worker_commands_by_proc_.clear(); }

  void SetCurrentTimeMs(double current_time) { current_time_ms_ = current_time; }

  size_t GetIdleWorkerSize() { return idle_of_all_languages_.size(); }

  std::list<std::pair<std::shared_ptr<WorkerInterface>, int64_t>> &GetIdleWorkers() {
    return idle_of_all_languages_;
  }

  std::shared_ptr<WorkerInterface> CreateWorker(
      Process proc, const Language &language = Language::PYTHON,
      const JobID &job_id = JOB_ID,
      const rpc::WorkerType worker_type = rpc::WorkerType::WORKER,
      int runtime_env_hash = 0) {
    std::function<void(ClientConnection &)> client_handler =
        [this](ClientConnection &client) { HandleNewClient(client); };
    std::function<void(std::shared_ptr<ClientConnection>, int64_t,
                       const std::vector<uint8_t> &)>
        message_handler = [this](std::shared_ptr<ClientConnection> client,
                                 int64_t message_type,
                                 const std::vector<uint8_t> &message) {
          HandleMessage(client, message_type, message);
        };
    local_stream_socket socket(instrumented_io_service_);
    auto client =
        ClientConnection::Create(client_handler, message_handler, std::move(socket),
                                 "worker", {}, error_message_type_);
    std::shared_ptr<Worker> worker_ = std::make_shared<Worker>(
        job_id, runtime_env_hash, WorkerID::FromRandom(), language, worker_type,
        "127.0.0.1", client, client_call_manager_);
    std::shared_ptr<WorkerInterface> worker =
        std::dynamic_pointer_cast<WorkerInterface>(worker_);
    auto rpc_client = std::make_shared<MockWorkerClient>(instrumented_io_service_);
    worker->Connect(rpc_client);
    mock_worker_rpc_clients_.emplace(worker->WorkerId(), rpc_client);
    if (!proc.IsNull()) {
      worker->SetProcess(proc);
      worker->SetShimProcess(proc);
    }
    return worker;
  }

  void PushAvailableWorker(const std::shared_ptr<WorkerInterface> &worker) {
    if (worker->GetWorkerType() == rpc::WorkerType::SPILL_WORKER) {
      PushSpillWorker(worker);
      return;
    }
    if (worker->GetWorkerType() == rpc::WorkerType::RESTORE_WORKER) {
      PushRestoreWorker(worker);
      return;
    }
    if (worker->GetWorkerType() == rpc::WorkerType::UTIL_WORKER) {
      PushUtilWorker(worker);
      return;
    }
    PushWorker(worker);
  }

  // Create workers for processes and push them to worker pool.
  void PushWorkers() {
    auto processes = GetProcesses();
    for (auto it = processes.begin(); it != processes.end(); ++it) {
      auto pushed_it = pushedProcesses_.find(it->first);
      if (pushed_it == pushedProcesses_.end()) {
        int runtime_env_hash = 0;
        bool is_java = false;
        // Parses runtime env hash to make sure the pushed workers can be popped out.
        for (auto command_args : it->second) {
          std::string runtime_env_key = "--runtime-env-hash=";
          auto pos = command_args.find(runtime_env_key);
          if (pos != std::string::npos) {
            runtime_env_hash =
                std::stoi(command_args.substr(pos + runtime_env_key.size()));
          }
          pos = command_args.find("java");
          if (pos != std::string::npos) {
            is_java = true;
          }
        }
        // TODO(guyang.sgy): support C++ language workers.
        int num_workers = is_java ? NUM_WORKERS_PER_PROCESS_JAVA : 1;
        for (int i = 0; i < num_workers; i++) {
          auto worker =
              CreateWorker(it->first, is_java ? Language::JAVA : Language::PYTHON, JOB_ID,
                           rpc::WorkerType::WORKER, runtime_env_hash);
          if (OnWorkerStarted(worker)) {
            PushAvailableWorker(worker);
          }
        }
        pushedProcesses_[it->first] = it->second;
      }
    }
  }

  // We have mocked worker starting and runtime env creation to make the execution of pop
  // worker synchronously. \param[in] push_workers If true, tries to push the workers from
  // the started processes.
  std::shared_ptr<WorkerInterface> PopWorkerSync(const TaskSpecification &task_spec,
                                                 bool push_workers = true) {
    std::shared_ptr<WorkerInterface> popped_worker = nullptr;
    this->PopWorker(task_spec, [&popped_worker, push_workers](
                                   const std::shared_ptr<WorkerInterface> worker,
                                   Status status) { popped_worker = worker; });
    if (push_workers) {
      PushWorkers();
    }
    return popped_worker;
  }

 private:
  Process last_worker_process_;
  // The worker commands by process.
  std::unordered_map<Process, std::vector<std::string>> worker_commands_by_proc_;
  double current_time_ms_ = 0;
  std::unordered_map<Process, std::vector<std::string>> pushedProcesses_;
  instrumented_io_context &instrumented_io_service_;
  int64_t error_message_type_;
  rpc::ClientCallManager client_call_manager_;
  absl::flat_hash_map<WorkerID, std::shared_ptr<MockWorkerClient>>
      &mock_worker_rpc_clients_;
  void HandleNewClient(ClientConnection &){};
  void HandleMessage(std::shared_ptr<ClientConnection>, int64_t,
                     const std::vector<uint8_t> &){};
};

class WorkerPoolTest : public ::testing::Test {
 public:
  WorkerPoolTest() {
    RayConfig::instance().initialize(
        R"({"object_spilling_config": "dummy", "max_io_workers": )" +
        std::to_string(MAX_IO_WORKER_SIZE) + "}");
    SetWorkerCommands({{Language::PYTHON, {"dummy_py_worker_command"}},
                       {Language::JAVA,
                        {"java", "RAY_WORKER_DYNAMIC_OPTION_PLACEHOLDER", "MainClass"}}});
    StartMockAgent();
  }

  std::shared_ptr<WorkerInterface> CreateSpillWorker(Process proc) {
    return worker_pool_->CreateWorker(proc, Language::PYTHON, JobID::Nil(),
                                      rpc::WorkerType::SPILL_WORKER);
  }

  std::shared_ptr<WorkerInterface> CreateRestoreWorker(Process proc) {
    return worker_pool_->CreateWorker(proc, Language::PYTHON, JobID::Nil(),
                                      rpc::WorkerType::RESTORE_WORKER);
  }

  std::shared_ptr<WorkerInterface> RegisterDriver(
      const Language &language = Language::PYTHON, const JobID &job_id = JOB_ID,
      const rpc::JobConfig &job_config = rpc::JobConfig()) {
    auto driver =
        worker_pool_->CreateWorker(Process::CreateNewDummy(), Language::PYTHON, job_id);
    driver->AssignTaskId(TaskID::ForDriverTask(job_id));
    RAY_CHECK_OK(worker_pool_->RegisterDriver(driver, job_config, [](Status, int) {}));
    return driver;
  }

  void SetWorkerCommands(const WorkerCommandMap &worker_commands) {
    worker_pool_ = std::make_unique<WorkerPoolMock>(io_service_, worker_commands,
                                                    mock_worker_rpc_clients_);
    rpc::JobConfig job_config;
    job_config.set_num_java_workers_per_process(NUM_WORKERS_PER_PROCESS_JAVA);
    RegisterDriver(Language::PYTHON, JOB_ID, job_config);
  }

  void TestStartupWorkerProcessCount(Language language, int num_workers_per_process) {
    int desired_initial_worker_process_count = 100;
    int expected_worker_process_count = static_cast<int>(std::ceil(
        static_cast<double>(MAXIMUM_STARTUP_CONCURRENCY) / num_workers_per_process));
    ASSERT_TRUE(expected_worker_process_count <
                static_cast<int>(desired_initial_worker_process_count));
    Process last_started_worker_process;
    for (int i = 0; i < desired_initial_worker_process_count; i++) {
      worker_pool_->StartWorkerProcess(language, rpc::WorkerType::WORKER, JOB_ID);
      ASSERT_TRUE(worker_pool_->NumWorkerProcessesStarting() <=
                  expected_worker_process_count);
      Process prev = worker_pool_->LastStartedWorkerProcess();
      if (!std::equal_to<Process>()(last_started_worker_process, prev)) {
        last_started_worker_process = prev;
        const auto &real_command =
            worker_pool_->GetWorkerCommand(last_started_worker_process);
        if (language == Language::JAVA) {
          auto it = std::find(
              real_command.begin(), real_command.end(),
              GetNumJavaWorkersPerProcessSystemProperty(num_workers_per_process));
          ASSERT_NE(it, real_command.end());
        }
      } else {
        ASSERT_EQ(worker_pool_->NumWorkerProcessesStarting(),
                  expected_worker_process_count);
        ASSERT_TRUE(i >= expected_worker_process_count);
      }
    }
    // Check number of starting workers
    ASSERT_EQ(worker_pool_->NumWorkerProcessesStarting(), expected_worker_process_count);
  }

  void StartMockAgent() {
    std::vector<std::string> agent_commands = {};
    const NodeID node_id = NodeID::FromRandom();
    auto options = AgentManager::Options({node_id, agent_commands});
    auto agent_manager = std::make_shared<AgentManager>(
        std::move(options),
        /*delay_executor=*/
        [this](std::function<void()> task, uint32_t delay_ms) {
          return execute_after(io_service_, task, delay_ms);
        },
        /*runtime_env_agent_factory=*/
        [](const std::string &ip_address, int port) {
          return std::shared_ptr<rpc::RuntimeEnvAgentClientInterface>(
              new MockRuntimeEnvAgentClient());
        },
        false);
    const rpc::RegisterAgentRequest request;
    rpc::RegisterAgentReply reply;
    auto send_reply_callback = [](ray::Status status, std::function<void()> f1,
                                  std::function<void()> f2) {};
    agent_manager->HandleRegisterAgent(request, &reply, send_reply_callback);
    worker_pool_->SetAgentManager(agent_manager);
  }

  absl::flat_hash_map<WorkerID, std::shared_ptr<MockWorkerClient>>
      mock_worker_rpc_clients_;

 protected:
  instrumented_io_context io_service_;
  std::unique_ptr<WorkerPoolMock> worker_pool_;
};

static inline TaskSpecification ExampleTaskSpec(
    const ActorID actor_id = ActorID::Nil(), const Language &language = Language::PYTHON,
    const JobID &job_id = JOB_ID, const ActorID actor_creation_id = ActorID::Nil(),
    const std::vector<std::string> &dynamic_worker_options = {},
    const TaskID &task_id = TaskID::ForFakeTask(),
    const std::string serialized_runtime_env = "") {
  rpc::TaskSpec message;
  message.set_job_id(job_id.Binary());
  message.set_language(language);
  // Make sure no reduplicative task id.
  RAY_CHECK(!task_id.IsNil());
  message.set_task_id(task_id.Binary());
  if (!actor_id.IsNil()) {
    message.set_type(TaskType::ACTOR_TASK);
    message.mutable_actor_task_spec()->set_actor_id(actor_id.Binary());
  } else if (!actor_creation_id.IsNil()) {
    message.set_type(TaskType::ACTOR_CREATION_TASK);
    message.mutable_actor_creation_task_spec()->set_actor_id(actor_creation_id.Binary());
    for (const auto &option : dynamic_worker_options) {
      message.mutable_actor_creation_task_spec()->add_dynamic_worker_options(option);
    }
  } else {
    message.set_type(TaskType::NORMAL_TASK);
  }
  message.set_serialized_runtime_env(serialized_runtime_env);
  return TaskSpecification(std::move(message));
}

TEST_F(WorkerPoolTest, CompareWorkerProcessObjects) {
  typedef Process T;
  T a(T::CreateNewDummy()), b(T::CreateNewDummy()), empty = T();
  ASSERT_TRUE(empty.IsNull());
  ASSERT_TRUE(!empty.IsValid());
  ASSERT_TRUE(!a.IsNull());
  ASSERT_TRUE(!a.IsValid());  // a dummy process is not a valid process!
  ASSERT_TRUE(std::equal_to<T>()(a, a));
  ASSERT_TRUE(!std::equal_to<T>()(a, b));
  ASSERT_TRUE(!std::equal_to<T>()(b, a));
  ASSERT_TRUE(!std::equal_to<T>()(empty, a));
  ASSERT_TRUE(!std::equal_to<T>()(a, empty));
}

TEST_F(WorkerPoolTest, HandleWorkerRegistration) {
  Process proc =
      worker_pool_->StartWorkerProcess(Language::JAVA, rpc::WorkerType::WORKER, JOB_ID);
  std::vector<std::shared_ptr<WorkerInterface>> workers;
  for (int i = 0; i < NUM_WORKERS_PER_PROCESS_JAVA; i++) {
    workers.push_back(worker_pool_->CreateWorker(Process(), Language::JAVA));
  }
  for (const auto &worker : workers) {
    // Check that there's still a starting worker process
    // before all workers have been registered
    ASSERT_EQ(worker_pool_->NumWorkerProcessesStarting(), 1);
    // Check that we cannot lookup the worker before it's registered.
    ASSERT_EQ(worker_pool_->GetRegisteredWorker(worker->Connection()), nullptr);
    RAY_CHECK_OK(worker_pool_->RegisterWorker(worker, proc.GetId(), proc.GetId(),
                                              [](Status, int) {}));
    worker_pool_->OnWorkerStarted(worker);
    // Check that we can lookup the worker after it's registered.
    ASSERT_EQ(worker_pool_->GetRegisteredWorker(worker->Connection()), worker);
  }
  // Check that there's no starting worker process
  ASSERT_EQ(worker_pool_->NumWorkerProcessesStarting(), 0);
  for (const auto &worker : workers) {
    worker_pool_->DisconnectWorker(
        worker, /*disconnect_type=*/rpc::WorkerExitType::INTENDED_EXIT);
    // Check that we cannot lookup the worker after it's disconnected.
    ASSERT_EQ(worker_pool_->GetRegisteredWorker(worker->Connection()), nullptr);
  }
}

TEST_F(WorkerPoolTest, HandleUnknownWorkerRegistration) {
  auto worker = worker_pool_->CreateWorker(Process(), Language::PYTHON);
  auto status = worker_pool_->RegisterWorker(worker, 1234, 1234, [](Status, int) {});
  ASSERT_FALSE(status.ok());
}

TEST_F(WorkerPoolTest, StartupPythonWorkerProcessCount) {
  TestStartupWorkerProcessCount(Language::PYTHON, 1);
}

TEST_F(WorkerPoolTest, StartupJavaWorkerProcessCount) {
  TestStartupWorkerProcessCount(Language::JAVA, NUM_WORKERS_PER_PROCESS_JAVA);
}

TEST_F(WorkerPoolTest, InitialWorkerProcessCount) {
  ASSERT_EQ(worker_pool_->NumWorkersStarting(), 0);
  ASSERT_EQ(worker_pool_->NumWorkerProcessesStarting(), 0);
}

TEST_F(WorkerPoolTest, TestPrestartingWorkers) {
  const auto task_spec = ExampleTaskSpec();
  // Prestarts 2 workers.
  worker_pool_->PrestartWorkers(task_spec, 2);
  ASSERT_EQ(worker_pool_->NumWorkersStarting(), 2);
  ASSERT_EQ(worker_pool_->NumWorkerProcessesStarting(), 2);
  // Prestarts 1 more worker.
  worker_pool_->PrestartWorkers(task_spec, 3);
  ASSERT_EQ(worker_pool_->NumWorkersStarting(), 3);
  ASSERT_EQ(worker_pool_->NumWorkerProcessesStarting(), 3);
  // No more needed.
  worker_pool_->PrestartWorkers(task_spec, 1);
  ASSERT_EQ(worker_pool_->NumWorkersStarting(), 3);
  ASSERT_EQ(worker_pool_->NumWorkerProcessesStarting(), 3);
  // Capped by soft limit of 5.
  worker_pool_->PrestartWorkers(task_spec, 20);
  ASSERT_EQ(worker_pool_->NumWorkersStarting(), 5);
  ASSERT_EQ(worker_pool_->NumWorkerProcessesStarting(), 5);
}

TEST_F(WorkerPoolTest, HandleWorkerPushPop) {
  std::shared_ptr<WorkerInterface> popped_worker;
  const auto task_spec = ExampleTaskSpec();
  // Create some workers.
  std::unordered_set<std::shared_ptr<WorkerInterface>> workers;
  workers.insert(worker_pool_->CreateWorker(Process::CreateNewDummy()));
  workers.insert(worker_pool_->CreateWorker(Process::CreateNewDummy()));
  // Add the workers to the pool.
  for (auto &worker : workers) {
    worker_pool_->PushWorker(worker);
  }
  // Pop two workers and make sure they're one of the workers we created.
  popped_worker = worker_pool_->PopWorkerSync(task_spec);
  ASSERT_NE(popped_worker, nullptr);
  ASSERT_TRUE(workers.count(popped_worker) > 0);
  popped_worker = worker_pool_->PopWorkerSync(task_spec);
  ASSERT_NE(popped_worker, nullptr);
  ASSERT_TRUE(workers.count(popped_worker) > 0);
  // Pop a worker from the empty pool and make sure it isn't one of the workers we
  // created.
  popped_worker = worker_pool_->PopWorkerSync(task_spec);
  ASSERT_NE(popped_worker, nullptr);
  ASSERT_TRUE(workers.count(popped_worker) == 0);
}

TEST_F(WorkerPoolTest, PopWorkerSyncsOfMultipleLanguages) {
  // Create a Python Worker, and add it to the pool
  auto py_worker =
      worker_pool_->CreateWorker(Process::CreateNewDummy(), Language::PYTHON);
  worker_pool_->PushWorker(py_worker);
  // Check that the Python worker will not be popped if the given task is a Java task
  const auto java_task_spec = ExampleTaskSpec(ActorID::Nil(), Language::JAVA);
  ASSERT_NE(worker_pool_->PopWorkerSync(java_task_spec), py_worker);
  // Check that the Python worker can be popped if the given task is a Python task
  const auto py_task_spec = ExampleTaskSpec(ActorID::Nil(), Language::PYTHON);
  ASSERT_EQ(worker_pool_->PopWorkerSync(py_task_spec), py_worker);

  // Create a Java Worker, and add it to the pool
  auto java_worker =
      worker_pool_->CreateWorker(Process::CreateNewDummy(), Language::JAVA);
  worker_pool_->PushWorker(java_worker);
  // Check that the Java worker will be popped now for Java task
  ASSERT_EQ(worker_pool_->PopWorkerSync(java_task_spec), java_worker);
}

TEST_F(WorkerPoolTest, StartWorkerWithDynamicOptionsCommand) {
  std::vector<std::string> actor_jvm_options;
  actor_jvm_options.insert(
      actor_jvm_options.end(),
      {"-Dmy-actor.hello=foo", "-Dmy-actor.world=bar", "-Xmx2g", "-Xms1g"});
  auto task_id = TaskID::ForDriverTask(JOB_ID);
  auto actor_id = ActorID::Of(JOB_ID, task_id, 1);
  TaskSpecification task_spec = ExampleTaskSpec(ActorID::Nil(), Language::JAVA, JOB_ID,
                                                actor_id, actor_jvm_options, task_id);

  rpc::JobConfig job_config = rpc::JobConfig();
  job_config.add_code_search_path("/test/code_search_path");
  job_config.set_num_java_workers_per_process(1);
  job_config.add_jvm_options("-Xmx1g");
  job_config.add_jvm_options("-Xms500m");
  job_config.add_jvm_options("-Dmy-job.hello=world");
  job_config.add_jvm_options("-Dmy-job.foo=bar");
  worker_pool_->HandleJobStarted(JOB_ID, job_config);

  ASSERT_NE(worker_pool_->PopWorkerSync(task_spec), nullptr);
  const auto real_command =
      worker_pool_->GetWorkerCommand(worker_pool_->LastStartedWorkerProcess());

  // NOTE: When adding a new parameter to Java worker command, think carefully about the
  // position of this new parameter. Do not modify the order of existing parameters.
  std::vector<std::string> expected_command;
  expected_command.push_back("java");
  // Ray-defined per-job options
  expected_command.insert(expected_command.end(),
                          {"-Dray.job.code-search-path=/test/code_search_path"});
  // User-defined per-job options
  expected_command.insert(
      expected_command.end(),
      {"-Xmx1g", "-Xms500m", "-Dmy-job.hello=world", "-Dmy-job.foo=bar"});
  // Ray-defined per-process options
  expected_command.push_back(GetNumJavaWorkersPerProcessSystemProperty(1));
  // User-defined per-process options
  expected_command.insert(expected_command.end(), actor_jvm_options.begin(),
                          actor_jvm_options.end());
  // Entry point
  expected_command.push_back("MainClass");
  ASSERT_EQ(real_command, expected_command);
  worker_pool_->HandleJobFinished(JOB_ID);
}

TEST_F(WorkerPoolTest, PopWorkerMultiTenancy) {
  auto job_id1 = JOB_ID;
  auto job_id2 = JobID::FromInt(2);
  ASSERT_NE(job_id1, job_id2);
  JobID job_ids[] = {job_id1, job_id2};

  // The driver of job 1 is already registered. Here we register the driver for job 2.
  RegisterDriver(Language::PYTHON, job_id2);

  // Register 2 workers for each job.
  for (auto job_id : job_ids) {
    for (int i = 0; i < 2; i++) {
      auto worker =
          worker_pool_->CreateWorker(Process::CreateNewDummy(), Language::PYTHON, job_id);
      worker_pool_->PushWorker(worker);
    }
  }
  std::unordered_set<WorkerID> worker_ids;
  for (int round = 0; round < 2; round++) {
    std::vector<std::shared_ptr<WorkerInterface>> workers;

    // Pop workers for actor.
    for (auto job_id : job_ids) {
      auto actor_creation_id = ActorID::Of(job_id, TaskID::ForDriverTask(job_id), 1);
      // Pop workers for actor creation tasks.
      auto task_spec = ExampleTaskSpec(/*actor_id=*/ActorID::Nil(), Language::PYTHON,
                                       job_id, actor_creation_id);
      auto worker = worker_pool_->PopWorkerSync(task_spec);
      ASSERT_TRUE(worker);
      ASSERT_EQ(worker->GetAssignedJobId(), job_id);
      workers.push_back(worker);
    }

    // Pop workers for normal tasks.
    for (auto job_id : job_ids) {
      auto task_spec = ExampleTaskSpec(ActorID::Nil(), Language::PYTHON, job_id);
      auto worker = worker_pool_->PopWorkerSync(task_spec);
      ASSERT_TRUE(worker);
      ASSERT_EQ(worker->GetAssignedJobId(), job_id);
      workers.push_back(worker);
    }

    // Return all workers.
    for (auto worker : workers) {
      worker_pool_->PushWorker(worker);
      if (round == 0) {
        // For the first round, all workers are new.
        ASSERT_TRUE(worker_ids.insert(worker->WorkerId()).second);
      } else {
        // For the second round, all workers are existing ones.
        ASSERT_TRUE(worker_ids.count(worker->WorkerId()) > 0);
      }
    }
  }
}

TEST_F(WorkerPoolTest, MaximumStartupConcurrency) {
  auto task_spec = ExampleTaskSpec();
  std::vector<Process> started_processes;

  // Try to pop some workers. Some worker processes will be started.
  for (int i = 0; i < MAXIMUM_STARTUP_CONCURRENCY; i++) {
    worker_pool_->PopWorker(
        task_spec, [](const std::shared_ptr<WorkerInterface> worker, Status status) {});
    auto last_process = worker_pool_->LastStartedWorkerProcess();
    RAY_CHECK(last_process.IsValid());
    started_processes.push_back(last_process);
  }

  // Can't start a new worker process at this point.
  ASSERT_EQ(MAXIMUM_STARTUP_CONCURRENCY, worker_pool_->NumWorkerProcessesStarting());
  worker_pool_->PopWorker(
      task_spec, [](const std::shared_ptr<WorkerInterface> worker, Status status) {});
  ASSERT_EQ(MAXIMUM_STARTUP_CONCURRENCY, worker_pool_->NumWorkerProcessesStarting());

  std::vector<std::shared_ptr<WorkerInterface>> workers;
  // Call `RegisterWorker` to emulate worker registration.
  for (const auto &process : started_processes) {
    auto worker = worker_pool_->CreateWorker(Process());
    RAY_CHECK_OK(worker_pool_->RegisterWorker(worker, process.GetId(), process.GetId(),
                                              [](Status, int) {}));
    // Calling `RegisterWorker` won't affect the counter of starting worker processes.
    ASSERT_EQ(MAXIMUM_STARTUP_CONCURRENCY, worker_pool_->NumWorkerProcessesStarting());
    workers.push_back(worker);
  }

  // Can't start a new worker process at this point.
  ASSERT_EQ(MAXIMUM_STARTUP_CONCURRENCY, worker_pool_->NumWorkerProcessesStarting());
  worker_pool_->PopWorker(
      task_spec, [](const std::shared_ptr<WorkerInterface> worker, Status status) {});
  ASSERT_EQ(MAXIMUM_STARTUP_CONCURRENCY, worker_pool_->NumWorkerProcessesStarting());

  // Call `OnWorkerStarted` to emulate worker port announcement.
  for (size_t i = 0; i < workers.size(); i++) {
    worker_pool_->OnWorkerStarted(workers[i]);
    // Calling `OnWorkerStarted` will affect the counter of starting worker processes.
    ASSERT_EQ(MAXIMUM_STARTUP_CONCURRENCY - i - 1,
              worker_pool_->NumWorkerProcessesStarting());
  }

  ASSERT_EQ(0, worker_pool_->NumWorkerProcessesStarting());
  worker_pool_->ClearProcesses();
}

TEST_F(WorkerPoolTest, HandleIOWorkersPushPop) {
  std::unordered_set<std::shared_ptr<WorkerInterface>> spill_pushed_worker;
  std::unordered_set<std::shared_ptr<WorkerInterface>> restore_pushed_worker;
  auto spill_worker_callback =
      [&spill_pushed_worker](std::shared_ptr<WorkerInterface> worker) {
        spill_pushed_worker.emplace(worker);
      };
  auto restore_worker_callback =
      [&restore_pushed_worker](std::shared_ptr<WorkerInterface> worker) {
        restore_pushed_worker.emplace(worker);
      };

  // Popping spill worker shouldn't invoke callback because there's no workers pushed yet.
  worker_pool_->PopSpillWorker(spill_worker_callback);
  worker_pool_->PopSpillWorker(spill_worker_callback);
  worker_pool_->PopRestoreWorker(restore_worker_callback);
  ASSERT_EQ(spill_pushed_worker.size(), 0);
  ASSERT_EQ(restore_pushed_worker.size(), 0);

  // Create some workers.
  std::unordered_set<std::shared_ptr<WorkerInterface>> spill_workers;
  spill_workers.insert(CreateSpillWorker(Process::CreateNewDummy()));
  spill_workers.insert(CreateSpillWorker(Process::CreateNewDummy()));
  // Add the workers to the pool.
  // 2 pending tasks / 2 new idle workers.
  for (const auto &worker : spill_workers) {
    worker_pool_->PushSpillWorker(worker);
  }
  ASSERT_EQ(spill_pushed_worker.size(), 2);
  // Restore workers haven't pushed yet.
  ASSERT_EQ(restore_pushed_worker.size(), 0);

  // Create a new idle worker.
  spill_workers.insert(CreateSpillWorker(Process::CreateNewDummy()));
  // Now push back to used workers
  // 0 pending task, 3 idle workers.
  for (const auto &worker : spill_workers) {
    worker_pool_->PushSpillWorker(worker);
  }
  for (size_t i = 0; i < spill_workers.size(); i++) {
    worker_pool_->PopSpillWorker(spill_worker_callback);
  }
  ASSERT_EQ(spill_pushed_worker.size(), 3);

  // At the same time push an idle worker to the restore worker pool.
  std::unordered_set<std::shared_ptr<WorkerInterface>> restore_workers;
  restore_workers.insert(CreateRestoreWorker(Process::CreateNewDummy()));
  for (const auto &worker : restore_workers) {
    worker_pool_->PushRestoreWorker(worker);
  }
  ASSERT_EQ(restore_pushed_worker.size(), 1);
}

TEST_F(WorkerPoolTest, MaxIOWorkerSimpleTest) {
  // Make sure max number of spill workers are respected.
  auto callback = [](std::shared_ptr<WorkerInterface> worker) {};
  std::vector<Process> started_processes;
  Process last_process;
  for (int i = 0; i < 10; i++) {
    worker_pool_->PopSpillWorker(callback);
    if (last_process.GetId() != worker_pool_->LastStartedWorkerProcess().GetId()) {
      last_process = worker_pool_->LastStartedWorkerProcess();
      started_processes.push_back(last_process);
    }
  }
  // Make sure process size is not exceeding max io worker size.
  ASSERT_EQ(worker_pool_->GetProcessSize(), MAX_IO_WORKER_SIZE);
  ASSERT_EQ(started_processes.size(), MAX_IO_WORKER_SIZE);
  ASSERT_EQ(worker_pool_->NumSpillWorkerStarting(), MAX_IO_WORKER_SIZE);
  ASSERT_EQ(worker_pool_->NumRestoreWorkerStarting(), 0);

  // Make sure process size doesn't exceed the max size when some of workers are
  // registered.
  std::unordered_set<std::shared_ptr<WorkerInterface>> spill_workers;
  for (auto &process : started_processes) {
    auto worker = CreateSpillWorker(process);
    spill_workers.insert(worker);
    worker_pool_->OnWorkerStarted(worker);
    worker_pool_->PushSpillWorker(worker);
  }
  ASSERT_EQ(worker_pool_->NumSpillWorkerStarting(), 0);
}

TEST_F(WorkerPoolTest, MaxIOWorkerComplicateTest) {
  // Make sure max number of restore workers are respected.
  // This test will test a little more complicated scneario.
  // For example, it tests scenarios where there are
  // mix of starting / registered workers.
  auto callback = [](std::shared_ptr<WorkerInterface> worker) {};
  std::vector<Process> started_processes;
  Process last_process;
  worker_pool_->PopSpillWorker(callback);
  if (last_process.GetId() != worker_pool_->LastStartedWorkerProcess().GetId()) {
    last_process = worker_pool_->LastStartedWorkerProcess();
    started_processes.push_back(last_process);
  }
  ASSERT_EQ(worker_pool_->GetProcessSize(), 1);
  ASSERT_EQ(started_processes.size(), 1);
  ASSERT_EQ(worker_pool_->NumSpillWorkerStarting(), 1);

  // Worker is started and registered.
  std::unordered_set<std::shared_ptr<WorkerInterface>> spill_workers;
  for (auto &process : started_processes) {
    auto worker = CreateSpillWorker(process);
    spill_workers.insert(worker);
    worker_pool_->OnWorkerStarted(worker);
    worker_pool_->PushSpillWorker(worker);
    started_processes.pop_back();
  }

  // Try pop multiple workers and make sure it doesn't exceed max_io_workers.
  for (int i = 0; i < 10; i++) {
    worker_pool_->PopSpillWorker(callback);
    if (last_process.GetId() != worker_pool_->LastStartedWorkerProcess().GetId()) {
      last_process = worker_pool_->LastStartedWorkerProcess();
      started_processes.push_back(last_process);
    }
  }
  ASSERT_EQ(worker_pool_->GetProcessSize(), MAX_IO_WORKER_SIZE);
  ASSERT_EQ(started_processes.size(), 1);
  ASSERT_EQ(worker_pool_->NumSpillWorkerStarting(), 1);

  // Register the worker.
  for (auto &process : started_processes) {
    auto worker = CreateSpillWorker(process);
    spill_workers.insert(worker);
    worker_pool_->OnWorkerStarted(worker);
    worker_pool_->PushSpillWorker(worker);
    started_processes.pop_back();
  }
  ASSERT_EQ(worker_pool_->GetProcessSize(), MAX_IO_WORKER_SIZE);
  ASSERT_EQ(started_processes.size(), 0);
  ASSERT_EQ(worker_pool_->NumSpillWorkerStarting(), 0);
}

TEST_F(WorkerPoolTest, MaxSpillRestoreWorkersIntegrationTest) {
  auto callback = [](std::shared_ptr<WorkerInterface> worker) {};
  // Run many pop spill/restore workers and make sure the max worker size doesn't exceed.
  std::vector<Process> started_restore_processes;
  Process last_restore_process;
  std::vector<Process> started_spill_processes;
  Process last_spill_process;
  // NOTE: Should be a multiplication of MAX_IO_WORKER_SIZE.
  int max_time = 30;
  for (int i = 0; i <= max_time; i++) {
    // Pop spill worker
    worker_pool_->PopSpillWorker(callback);
    if (last_spill_process.GetId() != worker_pool_->LastStartedWorkerProcess().GetId()) {
      last_spill_process = worker_pool_->LastStartedWorkerProcess();
      started_spill_processes.push_back(last_spill_process);
    }
    // Pop Restore Worker
    worker_pool_->PopRestoreWorker(callback);
    if (last_restore_process.GetId() !=
        worker_pool_->LastStartedWorkerProcess().GetId()) {
      last_restore_process = worker_pool_->LastStartedWorkerProcess();
      started_restore_processes.push_back(last_restore_process);
    }
    // Register workers with 10% probability at each time.
    if (rand() % 100 < 10) {
      // Push spill worker if there's a process.
      if (started_spill_processes.size() > 0) {
        auto spill_worker = CreateSpillWorker(
            started_spill_processes[started_spill_processes.size() - 1]);
        worker_pool_->OnWorkerStarted(spill_worker);
        worker_pool_->PushSpillWorker(spill_worker);
        started_spill_processes.pop_back();
      }
      // Push restore worker if there's a process.
      if (started_restore_processes.size() > 0) {
        auto restore_worker = CreateRestoreWorker(
            started_restore_processes[started_restore_processes.size() - 1]);
        worker_pool_->OnWorkerStarted(restore_worker);
        worker_pool_->PushRestoreWorker(restore_worker);
        started_restore_processes.pop_back();
      }
    }
  }

  ASSERT_EQ(worker_pool_->GetProcessSize(), 2 * MAX_IO_WORKER_SIZE);
}

TEST_F(WorkerPoolTest, DeleteWorkerPushPop) {
  /// Make sure delete workers always pop an I/O worker that has more idle worker in their
  /// pools.
  // 2 spill worker and 1 restore worker.
  std::unordered_set<std::shared_ptr<WorkerInterface>> spill_workers;
  spill_workers.insert(CreateSpillWorker(Process::CreateNewDummy()));
  spill_workers.insert(CreateSpillWorker(Process::CreateNewDummy()));

  std::unordered_set<std::shared_ptr<WorkerInterface>> restore_workers;
  restore_workers.insert(CreateRestoreWorker(Process::CreateNewDummy()));

  for (const auto &worker : spill_workers) {
    worker_pool_->PushSpillWorker(worker);
  }
  for (const auto &worker : restore_workers) {
    worker_pool_->PushRestoreWorker(worker);
  }

  // PopDeleteWorker should pop a spill worker in this case.
  worker_pool_->PopDeleteWorker([this](std::shared_ptr<WorkerInterface> worker) {
    ASSERT_EQ(worker->GetWorkerType(), rpc::WorkerType::SPILL_WORKER);
    worker_pool_->PushDeleteWorker(worker);
  });

  // Add 2 more restore workers. Now we have 2 spill workers and 3 restore workers.
  for (int i = 0; i < 2; i++) {
    auto restore_worker = CreateRestoreWorker(Process::CreateNewDummy());
    restore_workers.insert(restore_worker);
    worker_pool_->PushRestoreWorker(restore_worker);
  }

  // PopDeleteWorker should pop a spill worker in this case.
  worker_pool_->PopDeleteWorker([this](std::shared_ptr<WorkerInterface> worker) {
    ASSERT_EQ(worker->GetWorkerType(), rpc::WorkerType::RESTORE_WORKER);
    worker_pool_->PushDeleteWorker(worker);
  });
}

TEST_F(WorkerPoolTest, NoPopOnCrashedWorkerProcess) {
  // Start a Java worker process.
  Process proc =
      worker_pool_->StartWorkerProcess(Language::JAVA, rpc::WorkerType::WORKER, JOB_ID);
  auto worker1 = worker_pool_->CreateWorker(Process(), Language::JAVA);
  auto worker2 = worker_pool_->CreateWorker(Process(), Language::JAVA);

  // We now imitate worker process crashing while core worker initializing.

  // 1. we register both workers.
  RAY_CHECK_OK(worker_pool_->RegisterWorker(worker1, proc.GetId(), proc.GetId(),
                                            [](Status, int) {}));
  RAY_CHECK_OK(worker_pool_->RegisterWorker(worker2, proc.GetId(), proc.GetId(),
                                            [](Status, int) {}));

  // 2. announce worker port for worker 1. When interacting with worker pool, it's
  // PushWorker.
  worker_pool_->PushWorker(worker1);

  // 3. kill the worker process. Now let's assume that Raylet found that the connection
  // with worker 1 disconnected first.
  worker_pool_->DisconnectWorker(
      worker1, /*disconnect_type=*/rpc::WorkerExitType::SYSTEM_ERROR_EXIT);

  // 4. but the RPC for announcing worker port for worker 2 is already in Raylet input
  // buffer. So now Raylet needs to handle worker 2.
  worker_pool_->PushWorker(worker2);

  // 5. Let's try to pop a worker to execute a task. Worker 2 shouldn't be popped because
  // the process has crashed.
  const auto task_spec = ExampleTaskSpec();
  ASSERT_NE(worker_pool_->PopWorkerSync(task_spec), worker1);
  ASSERT_NE(worker_pool_->PopWorkerSync(task_spec), worker2);

  // 6. Now Raylet disconnects with worker 2.
  worker_pool_->DisconnectWorker(
      worker2, /*disconnect_type=*/rpc::WorkerExitType::SYSTEM_ERROR_EXIT);
}

TEST_F(WorkerPoolTest, TestWorkerCapping) {
  auto job_id = JOB_ID;

  // The driver of job 1 is already registered. Here we register the driver for job 2.
  RegisterDriver(Language::PYTHON, job_id);

  ///
  /// Register 7 workers (2 more than soft limit).
  ///
  std::vector<std::shared_ptr<WorkerInterface>> workers;
  int num_workers = POOL_SIZE_SOFT_LIMIT + 2;
  for (int i = 0; i < num_workers; i++) {
    Process proc = worker_pool_->StartWorkerProcess(Language::PYTHON,
                                                    rpc::WorkerType::WORKER, job_id);
    auto worker = worker_pool_->CreateWorker(Process(), Language::PYTHON, job_id);
    workers.push_back(worker);
    RAY_CHECK_OK(worker_pool_->RegisterWorker(worker, proc.GetId(), proc.GetId(),
                                              [](Status, int) {}));
    worker_pool_->OnWorkerStarted(worker);
    ASSERT_EQ(worker_pool_->GetRegisteredWorker(worker->Connection()), worker);
    worker_pool_->PushWorker(worker);
  }
  ///
  /// Pop 2 workers for a task and actor.
  ///
  // Pop workers for actor.
  std::vector<std::shared_ptr<WorkerInterface>> popped_workers;
  for (int i = 0; i < 2; i++) {
    auto actor_creation_id = ActorID::Of(job_id, TaskID::ForDriverTask(job_id), i + 1);
    // Pop workers for actor creation tasks.
    auto task_spec = ExampleTaskSpec(/*actor_id=*/ActorID::Nil(), Language::PYTHON,
                                     job_id, actor_creation_id);
    auto worker = worker_pool_->PopWorkerSync(task_spec, false);
    popped_workers.push_back(worker);
    ASSERT_TRUE(worker);
    ASSERT_EQ(worker->GetAssignedJobId(), job_id);
  }
  // After scheduling an actor and task, there's no more idle worker.
  ASSERT_EQ(worker_pool_->GetIdleWorkerSize(), num_workers - 2);

  ///
  /// Return workers and test KillingIdleWorkers
  ///
  // Return all workers.
  for (const auto &worker : popped_workers) {
    worker_pool_->PushWorker(worker);
  }
  ASSERT_EQ(worker_pool_->GetIdleWorkerSize(), num_workers);
  // It is supposed to be no-op here.
  worker_pool_->TryKillingIdleWorkers();
  ASSERT_EQ(worker_pool_->GetIdleWorkerSize(), num_workers);

  // 2000 ms has passed, so idle workers should be killed.
  worker_pool_->SetCurrentTimeMs(2000);
  worker_pool_->TryKillingIdleWorkers();
  // Idle workers haven't been killed because the workers haven't replied yet.
  ASSERT_EQ(worker_pool_->GetIdleWorkerSize(), num_workers);

  // The first core worker exits, so one of idle workers should've been killed.
  // Since the idle workers are killed in FIFO, we can assume the first entry in the idle
  // workers will be killed.
  auto mock_rpc_client_it = mock_worker_rpc_clients_.find(
      worker_pool_->GetIdleWorkers().front().first->WorkerId());
  mock_rpc_client_it->second->ExitReplySucceed();
  worker_pool_->TryKillingIdleWorkers();
  ASSERT_EQ(worker_pool_->GetIdleWorkerSize(), num_workers - 1);

  // The second core worker doesn't exit, meaning idle worker shouldn't have been killed.
  mock_rpc_client_it = mock_worker_rpc_clients_.find(
      worker_pool_->GetIdleWorkers().front().first->WorkerId());
  mock_rpc_client_it->second->ExitReplyFailed();
  worker_pool_->TryKillingIdleWorkers();
  ASSERT_EQ(worker_pool_->GetIdleWorkerSize(), num_workers - 1);

  // Another 1000ms has passed, and we kill the idle worker again.
  worker_pool_->SetCurrentTimeMs(3000);
  worker_pool_->TryKillingIdleWorkers();

  // Make sure 1000ms has passed again, and it won't kill new worker because there's still
  // a pending exiting worker.
  worker_pool_->SetCurrentTimeMs(4000);
  worker_pool_->TryKillingIdleWorkers();
  mock_rpc_client_it = mock_worker_rpc_clients_.find(
      worker_pool_->GetIdleWorkers().back().first->WorkerId());
  ASSERT_FALSE(mock_rpc_client_it->second->ExitReplySucceed());

  // Now let's make sure the pending exiting workers exitted properly.
  mock_rpc_client_it = mock_worker_rpc_clients_.find(
      worker_pool_->GetIdleWorkers().front().first->WorkerId());
  mock_rpc_client_it->second->ExitReplySucceed();
  worker_pool_->TryKillingIdleWorkers();
  ASSERT_EQ(worker_pool_->GetIdleWorkerSize(), num_workers - 2);

  // Now that we have the number of workers == soft limit, it shouldn't kill any idle
  // worker.
  worker_pool_->SetCurrentTimeMs(5000);
  worker_pool_->TryKillingIdleWorkers();
  mock_rpc_client_it = mock_worker_rpc_clients_.find(
      worker_pool_->GetIdleWorkers().front().first->WorkerId());
  ASSERT_FALSE(mock_rpc_client_it->second->ExitReplySucceed());

  // Start two IO workers. These don't count towards the limit.
  {
    Process proc = worker_pool_->StartWorkerProcess(
        Language::PYTHON, rpc::WorkerType::SPILL_WORKER, job_id);
    auto worker = CreateSpillWorker(Process());
    RAY_CHECK_OK(worker_pool_->RegisterWorker(worker, proc.GetId(), proc.GetId(),
                                              [](Status, int) {}));
    worker_pool_->OnWorkerStarted(worker);
    ASSERT_EQ(worker_pool_->GetRegisteredWorker(worker->Connection()), worker);
    worker_pool_->PushSpillWorker(worker);
  }
  {
    Process proc = worker_pool_->StartWorkerProcess(
        Language::PYTHON, rpc::WorkerType::RESTORE_WORKER, job_id);
    auto worker = CreateRestoreWorker(Process());
    RAY_CHECK_OK(worker_pool_->RegisterWorker(worker, proc.GetId(), proc.GetId(),
                                              [](Status, int) {}));
    worker_pool_->OnWorkerStarted(worker);
    ASSERT_EQ(worker_pool_->GetRegisteredWorker(worker->Connection()), worker);
    worker_pool_->PushRestoreWorker(worker);
  }
  // All workers still alive.
  worker_pool_->SetCurrentTimeMs(10000);
  worker_pool_->TryKillingIdleWorkers();
  ASSERT_EQ(worker_pool_->GetIdleWorkerSize(), num_workers - 2);
  for (auto &worker : worker_pool_->GetIdleWorkers()) {
    mock_rpc_client_it = mock_worker_rpc_clients_.find(worker.first->WorkerId());
    ASSERT_FALSE(mock_rpc_client_it->second->ExitReplySucceed());
  }
  int num_callbacks = 0;
  auto callback = [&](std::shared_ptr<WorkerInterface> worker) { num_callbacks++; };
  worker_pool_->PopSpillWorker(callback);
  worker_pool_->PopRestoreWorker(callback);
  ASSERT_EQ(num_callbacks, 2);
  worker_pool_->ClearProcesses();
}

TEST_F(WorkerPoolTest, TestWorkerCappingLaterNWorkersNotOwningObjects) {
  ///
  /// When there are 2 * N idle workers where the first N workers own objects,
  /// make sure the later N workers are properly killed.
  ///
  auto job_id = JOB_ID;

  // The driver of job 1 is already registered. Here we register the driver for job 2.
  RegisterDriver(Language::PYTHON, job_id);

  ///
  /// Register 10 workers
  ///
  std::vector<std::shared_ptr<WorkerInterface>> workers;
  int num_workers = POOL_SIZE_SOFT_LIMIT * 2;
  for (int i = 0; i < num_workers; i++) {
    Process proc = worker_pool_->StartWorkerProcess(Language::PYTHON,
                                                    rpc::WorkerType::WORKER, job_id);
    auto worker = worker_pool_->CreateWorker(Process(), Language::PYTHON, job_id);
    workers.push_back(worker);
    RAY_CHECK_OK(worker_pool_->RegisterWorker(worker, proc.GetId(), proc.GetId(),
                                              [](Status, int) {}));
    worker_pool_->OnWorkerStarted(worker);
    ASSERT_EQ(worker_pool_->GetRegisteredWorker(worker->Connection()), worker);
    worker_pool_->PushWorker(worker);
  }
  ASSERT_EQ(worker_pool_->GetIdleWorkerSize(), num_workers);

  ///
  /// The first N workers will always failed to be killed because they own objects.
  ///
  // 2000 ms has passed, so idle workers should be killed.
  worker_pool_->SetCurrentTimeMs(1000);
  worker_pool_->TryKillingIdleWorkers();

  for (int i = 0; i < num_workers / 2; i++) {
    auto mock_rpc_client_it = mock_worker_rpc_clients_.find(workers[i]->WorkerId());
    ASSERT_TRUE(mock_rpc_client_it->second->ExitReplyFailed());
  }
  worker_pool_->TryKillingIdleWorkers();
  // None of first N workers are killed because they own objects.
  ASSERT_EQ(worker_pool_->GetIdleWorkerSize(), num_workers);

  ///
  /// After 1000ms, when it kills idle workers, it should kill the rest of them.
  ///
  worker_pool_->SetCurrentTimeMs(2000);
  worker_pool_->TryKillingIdleWorkers();
  for (int i = 0; i < num_workers / 2; i++) {
    auto mock_rpc_client_it = mock_worker_rpc_clients_.find(workers[i]->WorkerId());
    // These workers shouldn't get any Exit request.
    ASSERT_FALSE(mock_rpc_client_it->second->ExitReplyFailed());
  }
  for (int i = num_workers / 2; i < num_workers; i++) {
    auto mock_rpc_client_it = mock_worker_rpc_clients_.find(workers[i]->WorkerId());
    // These workers shouldn't get any Exit request.
    ASSERT_TRUE(mock_rpc_client_it->second->ExitReplySucceed());
  }
  worker_pool_->TryKillingIdleWorkers();
  ASSERT_EQ(worker_pool_->GetIdleWorkerSize(), num_workers / 2);
}

TEST_F(WorkerPoolTest, PopWorkerWithRuntimeEnv) {
  ASSERT_EQ(worker_pool_->GetProcessSize(), 0);
  auto actor_creation_id = ActorID::Of(JOB_ID, TaskID::ForDriverTask(JOB_ID), 1);
  const auto actor_creation_task_spec =
      ExampleTaskSpec(ActorID::Nil(), Language::PYTHON, JOB_ID, actor_creation_id,
                      {"XXX=YYY"}, TaskID::ForFakeTask(), "{\"uris\": \"XXX\"}");
  const auto normal_task_spec =
      ExampleTaskSpec(ActorID::Nil(), Language::PYTHON, JOB_ID, ActorID::Nil(),
                      {"XXX=YYY"}, TaskID::ForFakeTask(), "{\"uris\": \"XXX\"}");
  const auto normal_task_spec_without_runtime_env =
      ExampleTaskSpec(ActorID::Nil(), Language::PYTHON, JOB_ID, ActorID::Nil(), {});
  // Pop worker for actor creation task again.
  auto popped_worker = worker_pool_->PopWorkerSync(actor_creation_task_spec);
  // Got a worker with correct runtime env hash.
  ASSERT_NE(popped_worker, nullptr);
  ASSERT_EQ(popped_worker->GetRuntimeEnvHash(),
            actor_creation_task_spec.GetRuntimeEnvHash());
  ASSERT_EQ(worker_pool_->GetProcessSize(), 1);
  // Pop worker for normal task.
  popped_worker = worker_pool_->PopWorkerSync(normal_task_spec);
  // Got a worker with correct runtime env hash.
  ASSERT_NE(popped_worker, nullptr);
  ASSERT_EQ(popped_worker->GetRuntimeEnvHash(), normal_task_spec.GetRuntimeEnvHash());
  ASSERT_EQ(worker_pool_->GetProcessSize(), 2);
  // Pop worker for normal task without runtime env.
  popped_worker = worker_pool_->PopWorkerSync(normal_task_spec_without_runtime_env);
  // Got a worker with correct runtime env hash.
  ASSERT_NE(popped_worker, nullptr);
  ASSERT_EQ(popped_worker->GetRuntimeEnvHash(),
            normal_task_spec_without_runtime_env.GetRuntimeEnvHash());
  ASSERT_EQ(worker_pool_->GetProcessSize(), 3);
}

TEST_F(WorkerPoolTest, CacheWorkersByRuntimeEnvHash) {
  ///
  /// Check that a worker can be popped only if there is a
  /// worker available whose runtime env matches the runtime env
  /// in the task spec.
  ///
  ASSERT_EQ(worker_pool_->GetProcessSize(), 0);
  auto actor_creation_id = ActorID::Of(JOB_ID, TaskID::ForDriverTask(JOB_ID), 1);
  const auto actor_creation_task_spec_1 = ExampleTaskSpec(
      ActorID::Nil(), Language::PYTHON, JOB_ID, actor_creation_id,
      /*dynamic_options=*/{}, TaskID::ForFakeTask(), "mock_runtime_env_1");
  const auto task_spec_1 = ExampleTaskSpec(
      ActorID::Nil(), Language::PYTHON, JOB_ID, ActorID::Nil(),
      /*dynamic_options=*/{}, TaskID::ForFakeTask(), "mock_runtime_env_1");
  const auto task_spec_2 = ExampleTaskSpec(
      ActorID::Nil(), Language::PYTHON, JOB_ID, ActorID::Nil(),
      /*dynamic_options=*/{}, TaskID::ForFakeTask(), "mock_runtime_env_2");

  const WorkerCacheKey env1 = {
      /*override_environment_variables=*/{}, "mock_runtime_env_1", {}};
  const int runtime_env_hash_1 = env1.IntHash();

  // Try to pop worker for task with runtime env 1.
  auto popped_worker = worker_pool_->PopWorkerSync(task_spec_1, false);
  // Check that no worker is available for task with runtime env 1.
  ASSERT_EQ(popped_worker, nullptr);

  // Push worker with runtime env 1.
  worker_pool_->PushWorker(
      worker_pool_->CreateWorker(Process::CreateNewDummy(), Language::PYTHON, JOB_ID,
                                 rpc::WorkerType::WORKER, runtime_env_hash_1));

  // Try to pop worker for task with runtime env 2.
  popped_worker = worker_pool_->PopWorkerSync(task_spec_2, false);
  // Check that no worker is available for task with runtime env 2.
  ASSERT_EQ(popped_worker, nullptr);

  // Try to pop the worker for task with runtime env 1.
  popped_worker = worker_pool_->PopWorkerSync(task_spec_1, false);
  // Check that we got a worker.
  ASSERT_NE(popped_worker, nullptr);

  // Push another worker with runtime env 1.
  worker_pool_->PushWorker(
      worker_pool_->CreateWorker(Process::CreateNewDummy(), Language::PYTHON, JOB_ID,
                                 rpc::WorkerType::WORKER, runtime_env_hash_1));

  // Try to pop the worker for an actor with runtime env 1.
  popped_worker = worker_pool_->PopWorkerSync(actor_creation_task_spec_1);
  // Check that we got a worker.
  ASSERT_NE(popped_worker, nullptr);
  worker_pool_->ClearProcesses();
}

TEST_F(WorkerPoolTest, StartWorkWithDifferentShimPid) {
  auto task_spec = ExampleTaskSpec();
  auto worker = worker_pool_->PopWorkerSync(task_spec, false);
  RAY_CHECK(!worker);
  auto last_process = worker_pool_->LastStartedWorkerProcess();

  // Register worker with different worker PID
  pid_t shim_pid = last_process.GetId();
  worker = worker_pool_->CreateWorker(Process());
  RAY_CHECK_OK(worker_pool_->RegisterWorker(worker, shim_pid + 1000, shim_pid,
                                            [](Status, int) {}));
  ASSERT_EQ(1, worker_pool_->NumWorkerProcessesStarting());

  // After worker finished starting, starting_worker_processes will erase this process.
  worker_pool_->OnWorkerStarted(worker);
  ASSERT_EQ(0, worker_pool_->NumWorkerProcessesStarting());

  // test dedicated workers with different shim pid
  std::vector<std::string> actor_jvm_options;
  actor_jvm_options.insert(
      actor_jvm_options.end(),
      {"-Dmy-actor.hello=foo", "-Dmy-actor.world=bar", "-Xmx2g", "-Xms1g"});
  auto task_id = TaskID::ForDriverTask(JOB_ID);
  auto actor_id = ActorID::Of(JOB_ID, task_id, 1);
  TaskSpecification java_task_spec = ExampleTaskSpec(
      ActorID::Nil(), Language::JAVA, JOB_ID, actor_id, actor_jvm_options, task_id);
  ASSERT_EQ(worker_pool_->PopWorkerSync(java_task_spec, false), nullptr);
  last_process = worker_pool_->LastStartedWorkerProcess();
  pid_t java_shim_pid = last_process.GetId();
  pid_t java_pid = java_shim_pid + 1000;
  auto java_worker = worker_pool_->CreateWorker(Process(), Language::JAVA);
  RAY_CHECK_OK(worker_pool_->RegisterWorker(java_worker, java_pid, java_shim_pid,
                                            [](Status, int) {}));
  // Add the workers to the pool.
  worker_pool_->PushWorker(java_worker);
  ASSERT_TRUE(worker_pool_->PopWorkerSync(java_task_spec, false) != nullptr);
  worker_pool_->ClearProcesses();
}

}  // namespace raylet

}  // namespace ray

int main(int argc, char **argv) {
  ::testing::InitGoogleTest(&argc, argv);
  return RUN_ALL_TESTS();
}<|MERGE_RESOLUTION|>--- conflicted
+++ resolved
@@ -100,17 +100,12 @@
                               &mock_worker_rpc_clients)
       : WorkerPool(io_service, NodeID::FromRandom(), "", POOL_SIZE_SOFT_LIMIT, 0,
                    MAXIMUM_STARTUP_CONCURRENCY, 0, 0, {}, nullptr, worker_commands,
-<<<<<<< HEAD
-                   []() {}, [this]() { return current_time_ms_; }),
+                   []() {}, 0, [this]() { return current_time_ms_; }),
         last_worker_process_(),
         instrumented_io_service_(io_service),
         error_message_type_(1),
         client_call_manager_(instrumented_io_service_),
         mock_worker_rpc_clients_(mock_worker_rpc_clients) {
-=======
-                   []() {}, 0, [this]() { return current_time_ms_; }),
-        last_worker_process_() {
->>>>>>> e701ded5
     SetNodeManagerPort(1);
   }
 
@@ -346,7 +341,8 @@
                 static_cast<int>(desired_initial_worker_process_count));
     Process last_started_worker_process;
     for (int i = 0; i < desired_initial_worker_process_count; i++) {
-      worker_pool_->StartWorkerProcess(language, rpc::WorkerType::WORKER, JOB_ID);
+      worker_pool_->StartWorkerProcess(language, rpc::WorkerType::WORKER, JOB_ID,
+                                       EmptyPopWorkerCallback);
       ASSERT_TRUE(worker_pool_->NumWorkerProcessesStarting() <=
                   expected_worker_process_count);
       Process prev = worker_pool_->LastStartedWorkerProcess();
@@ -394,6 +390,9 @@
     worker_pool_->SetAgentManager(agent_manager);
   }
 
+  PopWorkerCallback EmptyPopWorkerCallback =
+      [](const std::shared_ptr<WorkerInterface> worker, Status status) {};
+
   absl::flat_hash_map<WorkerID, std::shared_ptr<MockWorkerClient>>
       mock_worker_rpc_clients_;
 
@@ -445,8 +444,8 @@
 }
 
 TEST_F(WorkerPoolTest, HandleWorkerRegistration) {
-  Process proc =
-      worker_pool_->StartWorkerProcess(Language::JAVA, rpc::WorkerType::WORKER, JOB_ID);
+  Process proc = worker_pool_->StartWorkerProcess(Language::JAVA, rpc::WorkerType::WORKER,
+                                                  JOB_ID, EmptyPopWorkerCallback);
   std::vector<std::shared_ptr<WorkerInterface>> workers;
   for (int i = 0; i < NUM_WORKERS_PER_PROCESS_JAVA; i++) {
     workers.push_back(worker_pool_->CreateWorker(Process(), Language::JAVA));
@@ -928,8 +927,8 @@
 
 TEST_F(WorkerPoolTest, NoPopOnCrashedWorkerProcess) {
   // Start a Java worker process.
-  Process proc =
-      worker_pool_->StartWorkerProcess(Language::JAVA, rpc::WorkerType::WORKER, JOB_ID);
+  Process proc = worker_pool_->StartWorkerProcess(Language::JAVA, rpc::WorkerType::WORKER,
+                                                  JOB_ID, EmptyPopWorkerCallback);
   auto worker1 = worker_pool_->CreateWorker(Process(), Language::JAVA);
   auto worker2 = worker_pool_->CreateWorker(Process(), Language::JAVA);
 
@@ -977,8 +976,8 @@
   std::vector<std::shared_ptr<WorkerInterface>> workers;
   int num_workers = POOL_SIZE_SOFT_LIMIT + 2;
   for (int i = 0; i < num_workers; i++) {
-    Process proc = worker_pool_->StartWorkerProcess(Language::PYTHON,
-                                                    rpc::WorkerType::WORKER, job_id);
+    Process proc = worker_pool_->StartWorkerProcess(
+        Language::PYTHON, rpc::WorkerType::WORKER, job_id, EmptyPopWorkerCallback);
     auto worker = worker_pool_->CreateWorker(Process(), Language::PYTHON, job_id);
     workers.push_back(worker);
     RAY_CHECK_OK(worker_pool_->RegisterWorker(worker, proc.GetId(), proc.GetId(),
@@ -1069,7 +1068,7 @@
   // Start two IO workers. These don't count towards the limit.
   {
     Process proc = worker_pool_->StartWorkerProcess(
-        Language::PYTHON, rpc::WorkerType::SPILL_WORKER, job_id);
+        Language::PYTHON, rpc::WorkerType::SPILL_WORKER, job_id, EmptyPopWorkerCallback);
     auto worker = CreateSpillWorker(Process());
     RAY_CHECK_OK(worker_pool_->RegisterWorker(worker, proc.GetId(), proc.GetId(),
                                               [](Status, int) {}));
@@ -1078,8 +1077,9 @@
     worker_pool_->PushSpillWorker(worker);
   }
   {
-    Process proc = worker_pool_->StartWorkerProcess(
-        Language::PYTHON, rpc::WorkerType::RESTORE_WORKER, job_id);
+    Process proc = worker_pool_->StartWorkerProcess(Language::PYTHON,
+                                                    rpc::WorkerType::RESTORE_WORKER,
+                                                    job_id, EmptyPopWorkerCallback);
     auto worker = CreateRestoreWorker(Process());
     RAY_CHECK_OK(worker_pool_->RegisterWorker(worker, proc.GetId(), proc.GetId(),
                                               [](Status, int) {}));
@@ -1119,8 +1119,8 @@
   std::vector<std::shared_ptr<WorkerInterface>> workers;
   int num_workers = POOL_SIZE_SOFT_LIMIT * 2;
   for (int i = 0; i < num_workers; i++) {
-    Process proc = worker_pool_->StartWorkerProcess(Language::PYTHON,
-                                                    rpc::WorkerType::WORKER, job_id);
+    Process proc = worker_pool_->StartWorkerProcess(
+        Language::PYTHON, rpc::WorkerType::WORKER, job_id, EmptyPopWorkerCallback);
     auto worker = worker_pool_->CreateWorker(Process(), Language::PYTHON, job_id);
     workers.push_back(worker);
     RAY_CHECK_OK(worker_pool_->RegisterWorker(worker, proc.GetId(), proc.GetId(),
