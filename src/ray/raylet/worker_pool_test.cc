// Copyright 2017 The Ray Authors.
//
// Licensed under the Apache License, Version 2.0 (the "License");
// you may not use this file except in compliance with the License.
// You may obtain a copy of the License at
//
//  http://www.apache.org/licenses/LICENSE-2.0
//
// Unless required by applicable law or agreed to in writing, software
// distributed under the License is distributed on an "AS IS" BASIS,
// WITHOUT WARRANTIES OR CONDITIONS OF ANY KIND, either express or implied.
// See the License for the specific language governing permissions and
// limitations under the License.

#include "ray/raylet/worker_pool.h"

#include "gmock/gmock.h"
#include "gtest/gtest.h"
#include "ray/common/asio/asio_util.h"
#include "ray/common/asio/instrumented_io_context.h"
#include "ray/common/constants.h"
#include "ray/raylet/node_manager.h"
#include "ray/util/process.h"

namespace ray {

namespace raylet {

int NUM_WORKERS_PER_PROCESS_JAVA = 3;
int MAXIMUM_STARTUP_CONCURRENCY = 5;
int MAX_IO_WORKER_SIZE = 2;
int POOL_SIZE_SOFT_LIMIT = 5;
JobID JOB_ID = JobID::FromInt(1);

std::vector<Language> LANGUAGES = {Language::PYTHON, Language::JAVA};

static inline std::string GetNumJavaWorkersPerProcessSystemProperty(int num) {
  return std::string("-Dray.job.num-java-workers-per-process=") + std::to_string(num);
}

class MockWorkerClient : public rpc::CoreWorkerClientInterface {
 public:
  MockWorkerClient(instrumented_io_context &io_service) : io_service_(io_service) {}

  void Exit(const rpc::ExitRequest &request,
            const rpc::ClientCallback<rpc::ExitReply> &callback) {
    callbacks_.push_back(callback);
  }

  bool ExitReplySucceed() {
    if (callbacks_.size() == 0) {
      return false;
    }
    const auto &callback = callbacks_.front();
    rpc::ExitReply exit_reply;
    exit_reply.set_success(true);
    callback(Status::OK(), exit_reply);
    callbacks_.pop_front();
    return true;
  }

  bool ExitReplyFailed() {
    if (callbacks_.size() == 0) {
      return false;
    }
    const auto &callback = callbacks_.front();
    rpc::ExitReply exit_reply;
    exit_reply.set_success(false);
    callback(Status::OK(), exit_reply);
    callbacks_.pop_front();
    return true;
  }

  std::list<rpc::ClientCallback<rpc::ExitReply>> callbacks_;
  instrumented_io_context &io_service_;
};

class MockRuntimeEnvAgentClient : public rpc::RuntimeEnvAgentClientInterface {
 public:
  void CreateRuntimeEnv(const rpc::CreateRuntimeEnvRequest &request,
                        const rpc::ClientCallback<rpc::CreateRuntimeEnvReply> &callback) {
    rpc::CreateRuntimeEnvReply reply;
    reply.set_status(rpc::AGENT_RPC_STATUS_OK);
    callback(Status::OK(), reply);
  };

  void DeleteRuntimeEnv(const rpc::DeleteRuntimeEnvRequest &request,
                        const rpc::ClientCallback<rpc::DeleteRuntimeEnvReply> &callback) {
    rpc::DeleteRuntimeEnvReply reply;
    reply.set_status(rpc::AGENT_RPC_STATUS_OK);
    callback(Status::OK(), reply);
  };
};

class WorkerPoolMock : public WorkerPool {
 public:
  explicit WorkerPoolMock(instrumented_io_context &io_service,
                          const WorkerCommandMap &worker_commands)
<<<<<<< HEAD
      : WorkerPool(
            io_service, NodeID::FromRandom(), "", POOL_SIZE_SOFT_LIMIT, 0,
            MAXIMUM_STARTUP_CONCURRENCY, 0, 0, {}, nullptr, worker_commands, []() {},
            [](const TaskID &) {}, 0, [this]() { return current_time_ms_; }),
=======
      : WorkerPool(io_service, NodeID::FromRandom(), "", POOL_SIZE_SOFT_LIMIT, 0,
                   MAXIMUM_STARTUP_CONCURRENCY, 0, 0, {}, nullptr, worker_commands,
                   []() {}, [](const TaskID &) {}, 0,
                   [this]() { return current_time_ms_; }),
>>>>>>> 3dc49c0b
        last_worker_process_() {
    SetNodeManagerPort(1);
  }

  ~WorkerPoolMock() {
    // Avoid killing real processes
    states_by_lang_.clear();
  }

  using WorkerPool::StartWorkerProcess;  // we need this to be public for testing

  Process StartProcess(const std::vector<std::string> &worker_command_args,
                       const ProcessEnvironment &env) override {
    // Use a bogus process ID that won't conflict with those in the system
    pid_t pid = static_cast<pid_t>(PID_MAX_LIMIT + 1 + worker_commands_by_proc_.size());
    last_worker_process_ = Process::FromPid(pid);
    worker_commands_by_proc_[last_worker_process_] = worker_command_args;
    return last_worker_process_;
  }

  void WarnAboutSize() override {}

  Process LastStartedWorkerProcess() const { return last_worker_process_; }

  const std::vector<std::string> &GetWorkerCommand(Process proc) {
    return worker_commands_by_proc_[proc];
  }

  int NumWorkersStarting() const {
    int total = 0;
    for (auto &state_entry : states_by_lang_) {
      for (auto &process_entry : state_entry.second.starting_worker_processes) {
        total += process_entry.second.num_starting_workers;
      }
    }
    return total;
  }

  int NumWorkerProcessesStarting() const {
    int total = 0;
    for (auto &entry : states_by_lang_) {
      total += entry.second.starting_worker_processes.size();
    }
    return total;
  }

  int NumSpillWorkerStarting() const {
    auto state = states_by_lang_.find(Language::PYTHON)->second;
    return state.spill_io_worker_state.num_starting_io_workers;
  }

  int NumRestoreWorkerStarting() const {
    auto state = states_by_lang_.find(Language::PYTHON)->second;
    return state.restore_io_worker_state.num_starting_io_workers;
  }

  int GetProcessSize() const { return worker_commands_by_proc_.size(); }

  const std::unordered_map<Process, std::vector<std::string>> &GetProcesses() {
    return worker_commands_by_proc_;
  }

  void SetCurrentTimeMs(double current_time) { current_time_ms_ = current_time; }

  size_t GetIdleWorkerSize() { return idle_of_all_languages_.size(); }

  std::list<std::pair<std::shared_ptr<WorkerInterface>, int64_t>> &GetIdleWorkers() {
    return idle_of_all_languages_;
  }

 private:
  Process last_worker_process_;
  // The worker commands by process.
  std::unordered_map<Process, std::vector<std::string>> worker_commands_by_proc_;
  double current_time_ms_ = 0;
};

class WorkerPoolTest : public ::testing::Test {
 public:
  WorkerPoolTest() : error_message_type_(1), client_call_manager_(io_service_) {
    RayConfig::instance().initialize(
        R"({"object_spilling_config": "dummy", "max_io_workers": )" +
        std::to_string(MAX_IO_WORKER_SIZE) + "}");
    SetWorkerCommands({{Language::PYTHON, {"dummy_py_worker_command"}},
                       {Language::JAVA,
                        {"java", "RAY_WORKER_DYNAMIC_OPTION_PLACEHOLDER", "MainClass"}}});
  }

  std::shared_ptr<WorkerInterface> CreateWorker(
      Process proc, const Language &language = Language::PYTHON,
      const JobID &job_id = JOB_ID,
      const rpc::WorkerType worker_type = rpc::WorkerType::WORKER,
      int runtime_env_hash = 0) {
    std::function<void(ClientConnection &)> client_handler =
        [this](ClientConnection &client) { HandleNewClient(client); };
    std::function<void(std::shared_ptr<ClientConnection>, int64_t,
                       const std::vector<uint8_t> &)>
        message_handler = [this](std::shared_ptr<ClientConnection> client,
                                 int64_t message_type,
                                 const std::vector<uint8_t> &message) {
          HandleMessage(client, message_type, message);
        };
    local_stream_socket socket(io_service_);
    auto client =
        ClientConnection::Create(client_handler, message_handler, std::move(socket),
                                 "worker", {}, error_message_type_);
    std::shared_ptr<Worker> worker_ = std::make_shared<Worker>(
        job_id, runtime_env_hash, WorkerID::FromRandom(), language, worker_type,
        "127.0.0.1", client, client_call_manager_);
    std::shared_ptr<WorkerInterface> worker =
        std::dynamic_pointer_cast<WorkerInterface>(worker_);
    auto rpc_client = std::make_shared<MockWorkerClient>(io_service_);
    worker->Connect(rpc_client);
    mock_worker_rpc_clients_.emplace(worker->WorkerId(), rpc_client);
    if (!proc.IsNull()) {
      worker->SetProcess(proc);
      worker->SetShimProcess(proc);
    }
    return worker;
  }

  std::shared_ptr<WorkerInterface> CreateSpillWorker(Process proc) {
    return CreateWorker(proc, Language::PYTHON, JobID::Nil(),
                        rpc::WorkerType::SPILL_WORKER);
  }

  std::shared_ptr<WorkerInterface> CreateRestoreWorker(Process proc) {
    return CreateWorker(proc, Language::PYTHON, JobID::Nil(),
                        rpc::WorkerType::RESTORE_WORKER);
  }

  std::shared_ptr<WorkerInterface> RegisterDriver(
      const Language &language = Language::PYTHON, const JobID &job_id = JOB_ID,
      const rpc::JobConfig &job_config = rpc::JobConfig()) {
    auto driver = CreateWorker(Process::CreateNewDummy(), Language::PYTHON, job_id);
    driver->AssignTaskId(TaskID::ForDriverTask(job_id));
    RAY_CHECK_OK(worker_pool_->RegisterDriver(driver, job_config, [](Status, int) {}));
    return driver;
  }

  void SetWorkerCommands(const WorkerCommandMap &worker_commands) {
    worker_pool_ = std::make_unique<WorkerPoolMock>(io_service_, worker_commands);
    rpc::JobConfig job_config;
    job_config.set_num_java_workers_per_process(NUM_WORKERS_PER_PROCESS_JAVA);
    RegisterDriver(Language::PYTHON, JOB_ID, job_config);
  }

  void TestStartupWorkerProcessCount(Language language, int num_workers_per_process) {
    int desired_initial_worker_process_count = 100;
    int expected_worker_process_count = static_cast<int>(std::ceil(
        static_cast<double>(MAXIMUM_STARTUP_CONCURRENCY) / num_workers_per_process));
    ASSERT_TRUE(expected_worker_process_count <
                static_cast<int>(desired_initial_worker_process_count));
    Process last_started_worker_process;
    for (int i = 0; i < desired_initial_worker_process_count; i++) {
      worker_pool_->StartWorkerProcess(language, rpc::WorkerType::WORKER, JOB_ID);
      ASSERT_TRUE(worker_pool_->NumWorkerProcessesStarting() <=
                  expected_worker_process_count);
      Process prev = worker_pool_->LastStartedWorkerProcess();
      if (!std::equal_to<Process>()(last_started_worker_process, prev)) {
        last_started_worker_process = prev;
        const auto &real_command =
            worker_pool_->GetWorkerCommand(last_started_worker_process);
        if (language == Language::JAVA) {
          auto it = std::find(
              real_command.begin(), real_command.end(),
              GetNumJavaWorkersPerProcessSystemProperty(num_workers_per_process));
          ASSERT_NE(it, real_command.end());
        }
      } else {
        ASSERT_EQ(worker_pool_->NumWorkerProcessesStarting(),
                  expected_worker_process_count);
        ASSERT_TRUE(i >= expected_worker_process_count);
      }
    }
    // Check number of starting workers
    ASSERT_EQ(worker_pool_->NumWorkerProcessesStarting(), expected_worker_process_count);
  }

  void StartMockAgent() {
    std::vector<std::string> agent_commands = {};
    const NodeID node_id = NodeID::FromRandom();
    auto options = AgentManager::Options({node_id, agent_commands});
    auto agent_manager = std::make_shared<AgentManager>(
        std::move(options),
        /*delay_executor=*/
        [this](std::function<void()> task, uint32_t delay_ms) {
          return execute_after(io_service_, task, delay_ms);
        },
        /*runtime_env_agent_factory=*/
        [](const std::string &ip_address, int port) {
          return std::shared_ptr<rpc::RuntimeEnvAgentClientInterface>(
              new MockRuntimeEnvAgentClient());
        },
        false);
    const rpc::RegisterAgentRequest request;
    rpc::RegisterAgentReply reply;
    auto send_reply_callback = [](ray::Status status, std::function<void()> f1,
                                  std::function<void()> f2) {};
    agent_manager->HandleRegisterAgent(request, &reply, send_reply_callback);
    worker_pool_->SetAgentManager(agent_manager);
  }

  // Create workers for processes and push them to worker pool.
  void PushWorkers() {
    auto processes = worker_pool_->GetProcesses();
    for (auto it = processes.begin(); it != processes.end(); ++it) {
      auto pushed_it = pushedProcesses_.find(it->first);
      if (pushed_it == pushedProcesses_.end()) {
        int runtime_env_hash = 0;
        // Parses runtime env hash to make sure the pushed workers can be popped out.
        for (auto command_args : it->second) {
          std::string runtime_env_key = "--runtime-env-hash=";
          auto pos = command_args.find(runtime_env_key);
          if (pos != std::string::npos) {
            runtime_env_hash =
                std::stoi(command_args.substr(pos + runtime_env_key.size()));
          }
        }
        worker_pool_->PushWorker(CreateWorker(it->first, Language::PYTHON, JOB_ID,
                                              rpc::WorkerType::WORKER, runtime_env_hash));
        pushedProcesses_[it->first] = it->second;
      }
    }
  }

  absl::flat_hash_map<WorkerID, std::shared_ptr<MockWorkerClient>>
      mock_worker_rpc_clients_;

 protected:
  instrumented_io_context io_service_;
  std::unique_ptr<WorkerPoolMock> worker_pool_;
  int64_t error_message_type_;
  rpc::ClientCallManager client_call_manager_;
  std::unordered_map<Process, std::vector<std::string>> pushedProcesses_;

 private:
  void HandleNewClient(ClientConnection &){};
  void HandleMessage(std::shared_ptr<ClientConnection>, int64_t,
                     const std::vector<uint8_t> &){};
};

static inline TaskSpecification ExampleTaskSpec(
    const ActorID actor_id = ActorID::Nil(), const Language &language = Language::PYTHON,
    const JobID &job_id = JOB_ID, const ActorID actor_creation_id = ActorID::Nil(),
    const std::vector<std::string> &dynamic_worker_options = {},
    const TaskID &task_id = TaskID::Nil(),
    const std::string serialized_runtime_env = "") {
  rpc::TaskSpec message;
  message.set_job_id(job_id.Binary());
  message.set_language(language);
  if (!actor_id.IsNil()) {
    message.set_type(TaskType::ACTOR_TASK);
    message.mutable_actor_task_spec()->set_actor_id(actor_id.Binary());
  } else if (!actor_creation_id.IsNil()) {
    message.set_type(TaskType::ACTOR_CREATION_TASK);
    message.set_task_id(task_id.Binary());
    message.mutable_actor_creation_task_spec()->set_actor_id(actor_creation_id.Binary());
    for (const auto &option : dynamic_worker_options) {
      message.mutable_actor_creation_task_spec()->add_dynamic_worker_options(option);
    }
  } else {
    message.set_type(TaskType::NORMAL_TASK);
  }
  message.set_serialized_runtime_env(serialized_runtime_env);
  return TaskSpecification(std::move(message));
}

TEST_F(WorkerPoolTest, CompareWorkerProcessObjects) {
  typedef Process T;
  T a(T::CreateNewDummy()), b(T::CreateNewDummy()), empty = T();
  ASSERT_TRUE(empty.IsNull());
  ASSERT_TRUE(!empty.IsValid());
  ASSERT_TRUE(!a.IsNull());
  ASSERT_TRUE(!a.IsValid());  // a dummy process is not a valid process!
  ASSERT_TRUE(std::equal_to<T>()(a, a));
  ASSERT_TRUE(!std::equal_to<T>()(a, b));
  ASSERT_TRUE(!std::equal_to<T>()(b, a));
  ASSERT_TRUE(!std::equal_to<T>()(empty, a));
  ASSERT_TRUE(!std::equal_to<T>()(a, empty));
}

TEST_F(WorkerPoolTest, HandleWorkerRegistration) {
  Process proc =
      worker_pool_->StartWorkerProcess(Language::JAVA, rpc::WorkerType::WORKER, JOB_ID);
  std::vector<std::shared_ptr<WorkerInterface>> workers;
  for (int i = 0; i < NUM_WORKERS_PER_PROCESS_JAVA; i++) {
    workers.push_back(CreateWorker(Process(), Language::JAVA));
  }
  for (const auto &worker : workers) {
    // Check that there's still a starting worker process
    // before all workers have been registered
    ASSERT_EQ(worker_pool_->NumWorkerProcessesStarting(), 1);
    // Check that we cannot lookup the worker before it's registered.
    ASSERT_EQ(worker_pool_->GetRegisteredWorker(worker->Connection()), nullptr);
    RAY_CHECK_OK(worker_pool_->RegisterWorker(worker, proc.GetId(), proc.GetId(),
                                              [](Status, int) {}));
    worker_pool_->OnWorkerStarted(worker);
    // Check that we can lookup the worker after it's registered.
    ASSERT_EQ(worker_pool_->GetRegisteredWorker(worker->Connection()), worker);
  }
  // Check that there's no starting worker process
  ASSERT_EQ(worker_pool_->NumWorkerProcessesStarting(), 0);
  for (const auto &worker : workers) {
    worker_pool_->DisconnectWorker(
        worker, /*disconnect_type=*/rpc::WorkerExitType::INTENDED_EXIT);
    // Check that we cannot lookup the worker after it's disconnected.
    ASSERT_EQ(worker_pool_->GetRegisteredWorker(worker->Connection()), nullptr);
  }
}

TEST_F(WorkerPoolTest, HandleUnknownWorkerRegistration) {
  auto worker = CreateWorker(Process(), Language::PYTHON);
  auto status = worker_pool_->RegisterWorker(worker, 1234, 1234, [](Status, int) {});
  ASSERT_FALSE(status.ok());
}

TEST_F(WorkerPoolTest, StartupPythonWorkerProcessCount) {
  TestStartupWorkerProcessCount(Language::PYTHON, 1);
}

TEST_F(WorkerPoolTest, StartupJavaWorkerProcessCount) {
  TestStartupWorkerProcessCount(Language::JAVA, NUM_WORKERS_PER_PROCESS_JAVA);
}

TEST_F(WorkerPoolTest, InitialWorkerProcessCount) {
  ASSERT_EQ(worker_pool_->NumWorkersStarting(), 0);
  ASSERT_EQ(worker_pool_->NumWorkerProcessesStarting(), 0);
}

TEST_F(WorkerPoolTest, TestPrestartingWorkers) {
  const auto task_spec = ExampleTaskSpec();
  // Prestarts 2 workers.
  worker_pool_->PrestartWorkers(task_spec, 2);
  ASSERT_EQ(worker_pool_->NumWorkersStarting(), 2);
  ASSERT_EQ(worker_pool_->NumWorkerProcessesStarting(), 2);
  // Prestarts 1 more worker.
  worker_pool_->PrestartWorkers(task_spec, 3);
  ASSERT_EQ(worker_pool_->NumWorkersStarting(), 3);
  ASSERT_EQ(worker_pool_->NumWorkerProcessesStarting(), 3);
  // No more needed.
  worker_pool_->PrestartWorkers(task_spec, 1);
  ASSERT_EQ(worker_pool_->NumWorkersStarting(), 3);
  ASSERT_EQ(worker_pool_->NumWorkerProcessesStarting(), 3);
  // Capped by soft limit of 5.
  worker_pool_->PrestartWorkers(task_spec, 20);
  ASSERT_EQ(worker_pool_->NumWorkersStarting(), 5);
  ASSERT_EQ(worker_pool_->NumWorkerProcessesStarting(), 5);
}

TEST_F(WorkerPoolTest, HandleWorkerPushPop) {
  // Try to pop a worker from the empty pool and make sure we don't get one.
  std::shared_ptr<WorkerInterface> popped_worker;
  const auto task_spec = ExampleTaskSpec();
  popped_worker = worker_pool_->PopWorker(task_spec);
  ASSERT_EQ(popped_worker, nullptr);

  // Create some workers.
  std::unordered_set<std::shared_ptr<WorkerInterface>> workers;
  workers.insert(CreateWorker(Process::CreateNewDummy()));
  workers.insert(CreateWorker(Process::CreateNewDummy()));
  // Add the workers to the pool.
  for (auto &worker : workers) {
    worker_pool_->PushWorker(worker);
  }

  // Pop two workers and make sure they're one of the workers we created.
  popped_worker = worker_pool_->PopWorker(task_spec);
  ASSERT_NE(popped_worker, nullptr);
  ASSERT_TRUE(workers.count(popped_worker) > 0);
  popped_worker = worker_pool_->PopWorker(task_spec);
  ASSERT_NE(popped_worker, nullptr);
  ASSERT_TRUE(workers.count(popped_worker) > 0);
  popped_worker = worker_pool_->PopWorker(task_spec);
  ASSERT_EQ(popped_worker, nullptr);
}

TEST_F(WorkerPoolTest, PopWorkersOfMultipleLanguages) {
  // Create a Python Worker, and add it to the pool
  auto py_worker = CreateWorker(Process::CreateNewDummy(), Language::PYTHON);
  worker_pool_->PushWorker(py_worker);
  // Check that no worker will be popped if the given task is a Java task
  const auto java_task_spec = ExampleTaskSpec(ActorID::Nil(), Language::JAVA);
  ASSERT_EQ(worker_pool_->PopWorker(java_task_spec), nullptr);
  // Check that the worker can be popped if the given task is a Python task
  const auto py_task_spec = ExampleTaskSpec(ActorID::Nil(), Language::PYTHON);
  ASSERT_NE(worker_pool_->PopWorker(py_task_spec), nullptr);

  // Create a Java Worker, and add it to the pool
  auto java_worker = CreateWorker(Process::CreateNewDummy(), Language::JAVA);
  worker_pool_->PushWorker(java_worker);
  // Check that the worker will be popped now for Java task
  ASSERT_NE(worker_pool_->PopWorker(java_task_spec), nullptr);
}

TEST_F(WorkerPoolTest, StartWorkerWithDynamicOptionsCommand) {
  std::vector<std::string> actor_jvm_options;
  actor_jvm_options.insert(
      actor_jvm_options.end(),
      {"-Dmy-actor.hello=foo", "-Dmy-actor.world=bar", "-Xmx2g", "-Xms1g"});
  auto task_id = TaskID::ForDriverTask(JOB_ID);
  auto actor_id = ActorID::Of(JOB_ID, task_id, 1);
  TaskSpecification task_spec = ExampleTaskSpec(ActorID::Nil(), Language::JAVA, JOB_ID,
                                                actor_id, actor_jvm_options, task_id);

  rpc::JobConfig job_config = rpc::JobConfig();
  job_config.add_code_search_path("/test/code_search_path");
  job_config.set_num_java_workers_per_process(1);
  job_config.add_jvm_options("-Xmx1g");
  job_config.add_jvm_options("-Xms500m");
  job_config.add_jvm_options("-Dmy-job.hello=world");
  job_config.add_jvm_options("-Dmy-job.foo=bar");
  worker_pool_->HandleJobStarted(JOB_ID, job_config);

  ASSERT_EQ(worker_pool_->PopWorker(task_spec), nullptr);
  const auto real_command =
      worker_pool_->GetWorkerCommand(worker_pool_->LastStartedWorkerProcess());

  // NOTE: When adding a new parameter to Java worker command, think carefully about the
  // position of this new parameter. Do not modify the order of existing parameters.
  std::vector<std::string> expected_command;
  expected_command.push_back("java");
  // Ray-defined per-job options
  expected_command.insert(expected_command.end(),
                          {"-Dray.job.code-search-path=/test/code_search_path"});
  // User-defined per-job options
  expected_command.insert(
      expected_command.end(),
      {"-Xmx1g", "-Xms500m", "-Dmy-job.hello=world", "-Dmy-job.foo=bar"});
  // Ray-defined per-process options
  expected_command.push_back(GetNumJavaWorkersPerProcessSystemProperty(1));
  // User-defined per-process options
  expected_command.insert(expected_command.end(), actor_jvm_options.begin(),
                          actor_jvm_options.end());
  // Entry point
  expected_command.push_back("MainClass");
  ASSERT_EQ(real_command, expected_command);
  worker_pool_->HandleJobFinished(JOB_ID);
}

TEST_F(WorkerPoolTest, PopWorkerMultiTenancy) {
  auto job_id1 = JOB_ID;
  auto job_id2 = JobID::FromInt(2);
  ASSERT_NE(job_id1, job_id2);
  JobID job_ids[] = {job_id1, job_id2};

  // The driver of job 1 is already registered. Here we register the driver for job 2.
  RegisterDriver(Language::PYTHON, job_id2);

  // Register 2 workers for each job.
  for (auto job_id : job_ids) {
    for (int i = 0; i < 2; i++) {
      auto worker = CreateWorker(Process::CreateNewDummy(), Language::PYTHON, job_id);
      worker_pool_->PushWorker(worker);
    }
  }
  std::unordered_set<WorkerID> worker_ids;
  for (int round = 0; round < 2; round++) {
    std::vector<std::shared_ptr<WorkerInterface>> workers;

    // Pop workers for actor.
    for (auto job_id : job_ids) {
      auto actor_creation_id = ActorID::Of(job_id, TaskID::ForDriverTask(job_id), 1);
      // Pop workers for actor creation tasks.
      auto task_spec = ExampleTaskSpec(/*actor_id=*/ActorID::Nil(), Language::PYTHON,
                                       job_id, actor_creation_id);
      auto worker = worker_pool_->PopWorker(task_spec);
      ASSERT_TRUE(worker);
      ASSERT_EQ(worker->GetAssignedJobId(), job_id);
      workers.push_back(worker);
    }

    // Pop workers for normal tasks.
    for (auto job_id : job_ids) {
      auto task_spec = ExampleTaskSpec(ActorID::Nil(), Language::PYTHON, job_id);
      auto worker = worker_pool_->PopWorker(task_spec);
      ASSERT_TRUE(worker);
      ASSERT_EQ(worker->GetAssignedJobId(), job_id);
      workers.push_back(worker);
    }

    // Return all workers.
    for (auto worker : workers) {
      worker_pool_->PushWorker(worker);
      if (round == 0) {
        // For the first round, all workers are new.
        ASSERT_TRUE(worker_ids.insert(worker->WorkerId()).second);
      } else {
        // For the second round, all workers are existing ones.
        ASSERT_TRUE(worker_ids.count(worker->WorkerId()) > 0);
      }
    }
  }
}

TEST_F(WorkerPoolTest, MaximumStartupConcurrency) {
  auto task_spec = ExampleTaskSpec();
  std::vector<Process> started_processes;

  // Try to pop some workers. Some worker processes will be started.
  for (int i = 0; i < MAXIMUM_STARTUP_CONCURRENCY; i++) {
    auto worker = worker_pool_->PopWorker(task_spec);
    RAY_CHECK(!worker);
    auto last_process = worker_pool_->LastStartedWorkerProcess();
    RAY_CHECK(last_process.IsValid());
    started_processes.push_back(last_process);
  }

  // Can't start a new worker process at this point.
  ASSERT_EQ(MAXIMUM_STARTUP_CONCURRENCY, worker_pool_->NumWorkerProcessesStarting());
  RAY_CHECK(!worker_pool_->PopWorker(task_spec));
  ASSERT_EQ(MAXIMUM_STARTUP_CONCURRENCY, worker_pool_->NumWorkerProcessesStarting());

  std::vector<std::shared_ptr<WorkerInterface>> workers;
  // Call `RegisterWorker` to emulate worker registration.
  for (const auto &process : started_processes) {
    auto worker = CreateWorker(Process());
    RAY_CHECK_OK(worker_pool_->RegisterWorker(worker, process.GetId(), process.GetId(),
                                              [](Status, int) {}));
    // Calling `RegisterWorker` won't affect the counter of starting worker processes.
    ASSERT_EQ(MAXIMUM_STARTUP_CONCURRENCY, worker_pool_->NumWorkerProcessesStarting());
    workers.push_back(worker);
  }

  // Can't start a new worker process at this point.
  ASSERT_EQ(MAXIMUM_STARTUP_CONCURRENCY, worker_pool_->NumWorkerProcessesStarting());
  RAY_CHECK(!worker_pool_->PopWorker(task_spec));
  ASSERT_EQ(MAXIMUM_STARTUP_CONCURRENCY, worker_pool_->NumWorkerProcessesStarting());

  // Call `OnWorkerStarted` to emulate worker port announcement.
  for (size_t i = 0; i < workers.size(); i++) {
    worker_pool_->OnWorkerStarted(workers[i]);
    // Calling `OnWorkerStarted` will affect the counter of starting worker processes.
    ASSERT_EQ(MAXIMUM_STARTUP_CONCURRENCY - i - 1,
              worker_pool_->NumWorkerProcessesStarting());
  }

  ASSERT_EQ(0, worker_pool_->NumWorkerProcessesStarting());
}

TEST_F(WorkerPoolTest, HandleIOWorkersPushPop) {
  std::unordered_set<std::shared_ptr<WorkerInterface>> spill_pushed_worker;
  std::unordered_set<std::shared_ptr<WorkerInterface>> restore_pushed_worker;
  auto spill_worker_callback =
      [&spill_pushed_worker](std::shared_ptr<WorkerInterface> worker) {
        spill_pushed_worker.emplace(worker);
      };
  auto restore_worker_callback =
      [&restore_pushed_worker](std::shared_ptr<WorkerInterface> worker) {
        restore_pushed_worker.emplace(worker);
      };

  // Popping spill worker shouldn't invoke callback because there's no workers pushed yet.
  worker_pool_->PopSpillWorker(spill_worker_callback);
  worker_pool_->PopSpillWorker(spill_worker_callback);
  worker_pool_->PopRestoreWorker(restore_worker_callback);
  ASSERT_EQ(spill_pushed_worker.size(), 0);
  ASSERT_EQ(restore_pushed_worker.size(), 0);

  // Create some workers.
  std::unordered_set<std::shared_ptr<WorkerInterface>> spill_workers;
  spill_workers.insert(CreateSpillWorker(Process::CreateNewDummy()));
  spill_workers.insert(CreateSpillWorker(Process::CreateNewDummy()));
  // Add the workers to the pool.
  // 2 pending tasks / 2 new idle workers.
  for (const auto &worker : spill_workers) {
    worker_pool_->PushSpillWorker(worker);
  }
  ASSERT_EQ(spill_pushed_worker.size(), 2);
  // Restore workers haven't pushed yet.
  ASSERT_EQ(restore_pushed_worker.size(), 0);

  // Create a new idle worker.
  spill_workers.insert(CreateSpillWorker(Process::CreateNewDummy()));
  // Now push back to used workers
  // 0 pending task, 3 idle workers.
  for (const auto &worker : spill_workers) {
    worker_pool_->PushSpillWorker(worker);
  }
  for (size_t i = 0; i < spill_workers.size(); i++) {
    worker_pool_->PopSpillWorker(spill_worker_callback);
  }
  ASSERT_EQ(spill_pushed_worker.size(), 3);

  // At the same time push an idle worker to the restore worker pool.
  std::unordered_set<std::shared_ptr<WorkerInterface>> restore_workers;
  restore_workers.insert(CreateRestoreWorker(Process::CreateNewDummy()));
  for (const auto &worker : restore_workers) {
    worker_pool_->PushRestoreWorker(worker);
  }
  ASSERT_EQ(restore_pushed_worker.size(), 1);
}

TEST_F(WorkerPoolTest, MaxIOWorkerSimpleTest) {
  // Make sure max number of spill workers are respected.
  auto callback = [](std::shared_ptr<WorkerInterface> worker) {};
  std::vector<Process> started_processes;
  Process last_process;
  for (int i = 0; i < 10; i++) {
    worker_pool_->PopSpillWorker(callback);
    if (last_process.GetId() != worker_pool_->LastStartedWorkerProcess().GetId()) {
      last_process = worker_pool_->LastStartedWorkerProcess();
      started_processes.push_back(last_process);
    }
  }
  // Make sure process size is not exceeding max io worker size.
  ASSERT_EQ(worker_pool_->GetProcessSize(), MAX_IO_WORKER_SIZE);
  ASSERT_EQ(started_processes.size(), MAX_IO_WORKER_SIZE);
  ASSERT_EQ(worker_pool_->NumSpillWorkerStarting(), MAX_IO_WORKER_SIZE);
  ASSERT_EQ(worker_pool_->NumRestoreWorkerStarting(), 0);

  // Make sure process size doesn't exceed the max size when some of workers are
  // registered.
  std::unordered_set<std::shared_ptr<WorkerInterface>> spill_workers;
  for (auto &process : started_processes) {
    auto worker = CreateSpillWorker(process);
    spill_workers.insert(worker);
    worker_pool_->OnWorkerStarted(worker);
    worker_pool_->PushSpillWorker(worker);
  }
  ASSERT_EQ(worker_pool_->NumSpillWorkerStarting(), 0);
}

TEST_F(WorkerPoolTest, MaxIOWorkerComplicateTest) {
  // Make sure max number of restore workers are respected.
  // This test will test a little more complicated scneario.
  // For example, it tests scenarios where there are
  // mix of starting / registered workers.
  auto callback = [](std::shared_ptr<WorkerInterface> worker) {};
  std::vector<Process> started_processes;
  Process last_process;
  worker_pool_->PopSpillWorker(callback);
  if (last_process.GetId() != worker_pool_->LastStartedWorkerProcess().GetId()) {
    last_process = worker_pool_->LastStartedWorkerProcess();
    started_processes.push_back(last_process);
  }
  ASSERT_EQ(worker_pool_->GetProcessSize(), 1);
  ASSERT_EQ(started_processes.size(), 1);
  ASSERT_EQ(worker_pool_->NumSpillWorkerStarting(), 1);

  // Worker is started and registered.
  std::unordered_set<std::shared_ptr<WorkerInterface>> spill_workers;
  for (auto &process : started_processes) {
    auto worker = CreateSpillWorker(process);
    spill_workers.insert(worker);
    worker_pool_->OnWorkerStarted(worker);
    worker_pool_->PushSpillWorker(worker);
    started_processes.pop_back();
  }

  // Try pop multiple workers and make sure it doesn't exceed max_io_workers.
  for (int i = 0; i < 10; i++) {
    worker_pool_->PopSpillWorker(callback);
    if (last_process.GetId() != worker_pool_->LastStartedWorkerProcess().GetId()) {
      last_process = worker_pool_->LastStartedWorkerProcess();
      started_processes.push_back(last_process);
    }
  }
  ASSERT_EQ(worker_pool_->GetProcessSize(), MAX_IO_WORKER_SIZE);
  ASSERT_EQ(started_processes.size(), 1);
  ASSERT_EQ(worker_pool_->NumSpillWorkerStarting(), 1);

  // Register the worker.
  for (auto &process : started_processes) {
    auto worker = CreateSpillWorker(process);
    spill_workers.insert(worker);
    worker_pool_->OnWorkerStarted(worker);
    worker_pool_->PushSpillWorker(worker);
    started_processes.pop_back();
  }
  ASSERT_EQ(worker_pool_->GetProcessSize(), MAX_IO_WORKER_SIZE);
  ASSERT_EQ(started_processes.size(), 0);
  ASSERT_EQ(worker_pool_->NumSpillWorkerStarting(), 0);
}

TEST_F(WorkerPoolTest, MaxSpillRestoreWorkersIntegrationTest) {
  auto callback = [](std::shared_ptr<WorkerInterface> worker) {};
  // Run many pop spill/restore workers and make sure the max worker size doesn't exceed.
  std::vector<Process> started_restore_processes;
  Process last_restore_process;
  std::vector<Process> started_spill_processes;
  Process last_spill_process;
  // NOTE: Should be a multiplication of MAX_IO_WORKER_SIZE.
  int max_time = 30;
  for (int i = 0; i <= max_time; i++) {
    // Pop spill worker
    worker_pool_->PopSpillWorker(callback);
    if (last_spill_process.GetId() != worker_pool_->LastStartedWorkerProcess().GetId()) {
      last_spill_process = worker_pool_->LastStartedWorkerProcess();
      started_spill_processes.push_back(last_spill_process);
    }
    // Pop Restore Worker
    worker_pool_->PopRestoreWorker(callback);
    if (last_restore_process.GetId() !=
        worker_pool_->LastStartedWorkerProcess().GetId()) {
      last_restore_process = worker_pool_->LastStartedWorkerProcess();
      started_restore_processes.push_back(last_restore_process);
    }
    // Register workers with 10% probability at each time.
    if (rand() % 100 < 10) {
      // Push spill worker if there's a process.
      if (started_spill_processes.size() > 0) {
        auto spill_worker = CreateSpillWorker(
            started_spill_processes[started_spill_processes.size() - 1]);
        worker_pool_->OnWorkerStarted(spill_worker);
        worker_pool_->PushSpillWorker(spill_worker);
        started_spill_processes.pop_back();
      }
      // Push restore worker if there's a process.
      if (started_restore_processes.size() > 0) {
        auto restore_worker = CreateRestoreWorker(
            started_restore_processes[started_restore_processes.size() - 1]);
        worker_pool_->OnWorkerStarted(restore_worker);
        worker_pool_->PushRestoreWorker(restore_worker);
        started_restore_processes.pop_back();
      }
    }
  }

  ASSERT_EQ(worker_pool_->GetProcessSize(), 2 * MAX_IO_WORKER_SIZE);
}

TEST_F(WorkerPoolTest, DeleteWorkerPushPop) {
  /// Make sure delete workers always pop an I/O worker that has more idle worker in their
  /// pools.
  // 2 spill worker and 1 restore worker.
  std::unordered_set<std::shared_ptr<WorkerInterface>> spill_workers;
  spill_workers.insert(CreateSpillWorker(Process::CreateNewDummy()));
  spill_workers.insert(CreateSpillWorker(Process::CreateNewDummy()));

  std::unordered_set<std::shared_ptr<WorkerInterface>> restore_workers;
  restore_workers.insert(CreateRestoreWorker(Process::CreateNewDummy()));

  for (const auto &worker : spill_workers) {
    worker_pool_->PushSpillWorker(worker);
  }
  for (const auto &worker : restore_workers) {
    worker_pool_->PushRestoreWorker(worker);
  }

  // PopDeleteWorker should pop a spill worker in this case.
  worker_pool_->PopDeleteWorker([this](std::shared_ptr<WorkerInterface> worker) {
    ASSERT_EQ(worker->GetWorkerType(), rpc::WorkerType::SPILL_WORKER);
    worker_pool_->PushDeleteWorker(worker);
  });

  // Add 2 more restore workers. Now we have 2 spill workers and 3 restore workers.
  for (int i = 0; i < 2; i++) {
    auto restore_worker = CreateRestoreWorker(Process::CreateNewDummy());
    restore_workers.insert(restore_worker);
    worker_pool_->PushRestoreWorker(restore_worker);
  }

  // PopDeleteWorker should pop a spill worker in this case.
  worker_pool_->PopDeleteWorker([this](std::shared_ptr<WorkerInterface> worker) {
    ASSERT_EQ(worker->GetWorkerType(), rpc::WorkerType::RESTORE_WORKER);
    worker_pool_->PushDeleteWorker(worker);
  });
}

TEST_F(WorkerPoolTest, NoPopOnCrashedWorkerProcess) {
  // Start a Java worker process.
  Process proc =
      worker_pool_->StartWorkerProcess(Language::JAVA, rpc::WorkerType::WORKER, JOB_ID);
  auto worker1 = CreateWorker(Process(), Language::JAVA);
  auto worker2 = CreateWorker(Process(), Language::JAVA);

  // We now imitate worker process crashing while core worker initializing.

  // 1. we register both workers.
  RAY_CHECK_OK(worker_pool_->RegisterWorker(worker1, proc.GetId(), proc.GetId(),
                                            [](Status, int) {}));
  RAY_CHECK_OK(worker_pool_->RegisterWorker(worker2, proc.GetId(), proc.GetId(),
                                            [](Status, int) {}));

  // 2. announce worker port for worker 1. When interacting with worker pool, it's
  // PushWorker.
  worker_pool_->PushWorker(worker1);

  // 3. kill the worker process. Now let's assume that Raylet found that the connection
  // with worker 1 disconnected first.
  worker_pool_->DisconnectWorker(
      worker1, /*disconnect_type=*/rpc::WorkerExitType::SYSTEM_ERROR_EXIT);

  // 4. but the RPC for announcing worker port for worker 2 is already in Raylet input
  // buffer. So now Raylet needs to handle worker 2.
  worker_pool_->PushWorker(worker2);

  // 5. Let's try to pop a worker to execute a task. Worker 2 shouldn't be popped because
  // the process has crashed.
  const auto task_spec = ExampleTaskSpec();
  ASSERT_EQ(worker_pool_->PopWorker(task_spec), nullptr);

  // 6. Now Raylet disconnects with worker 2.
  worker_pool_->DisconnectWorker(
      worker2, /*disconnect_type=*/rpc::WorkerExitType::SYSTEM_ERROR_EXIT);
}

TEST_F(WorkerPoolTest, TestWorkerCapping) {
  auto job_id = JOB_ID;

  // The driver of job 1 is already registered. Here we register the driver for job 2.
  RegisterDriver(Language::PYTHON, job_id);

  ///
  /// Register 7 workers (2 more than soft limit).
  ///
  std::vector<std::shared_ptr<WorkerInterface>> workers;
  int num_workers = POOL_SIZE_SOFT_LIMIT + 2;
  for (int i = 0; i < num_workers; i++) {
    Process proc = worker_pool_->StartWorkerProcess(Language::PYTHON,
                                                    rpc::WorkerType::WORKER, job_id);
    auto worker = CreateWorker(Process(), Language::PYTHON, job_id);
    workers.push_back(worker);
    RAY_CHECK_OK(worker_pool_->RegisterWorker(worker, proc.GetId(), proc.GetId(),
                                              [](Status, int) {}));
    worker_pool_->OnWorkerStarted(worker);
    ASSERT_EQ(worker_pool_->GetRegisteredWorker(worker->Connection()), worker);
    worker_pool_->PushWorker(worker);
  }

  ///
  /// Pop 2 workers for a task and actor.
  ///
  // Pop workers for actor.
  std::vector<std::shared_ptr<WorkerInterface>> popped_workers;
  for (int i = 0; i < 2; i++) {
    auto actor_creation_id = ActorID::Of(job_id, TaskID::ForDriverTask(job_id), i + 1);
    // Pop workers for actor creation tasks.
    auto task_spec = ExampleTaskSpec(/*actor_id=*/ActorID::Nil(), Language::PYTHON,
                                     job_id, actor_creation_id);
    auto worker = worker_pool_->PopWorker(task_spec);
    popped_workers.push_back(worker);
    ASSERT_TRUE(worker);
    ASSERT_EQ(worker->GetAssignedJobId(), job_id);
  }
  // After scheduling an actor and task, there's no more idle worker.
  ASSERT_EQ(worker_pool_->GetIdleWorkerSize(), num_workers - 2);

  ///
  /// Return workers and test KillingIdleWorkers
  ///
  // Return all workers.
  for (const auto &worker : popped_workers) {
    worker_pool_->PushWorker(worker);
  }
  ASSERT_EQ(worker_pool_->GetIdleWorkerSize(), num_workers);
  // It is supposed to be no-op here.
  worker_pool_->TryKillingIdleWorkers();
  ASSERT_EQ(worker_pool_->GetIdleWorkerSize(), num_workers);

  // 2000 ms has passed, so idle workers should be killed.
  worker_pool_->SetCurrentTimeMs(2000);
  worker_pool_->TryKillingIdleWorkers();
  // Idle workers haven't been killed because the workers haven't replied yet.
  ASSERT_EQ(worker_pool_->GetIdleWorkerSize(), num_workers);

  // The first core worker exits, so one of idle workers should've been killed.
  // Since the idle workers are killed in FIFO, we can assume the first entry in the idle
  // workers will be killed.
  auto mock_rpc_client_it = mock_worker_rpc_clients_.find(
      worker_pool_->GetIdleWorkers().front().first->WorkerId());
  mock_rpc_client_it->second->ExitReplySucceed();
  worker_pool_->TryKillingIdleWorkers();
  ASSERT_EQ(worker_pool_->GetIdleWorkerSize(), num_workers - 1);

  // The second core worker doesn't exit, meaning idle worker shouldn't have been killed.
  mock_rpc_client_it = mock_worker_rpc_clients_.find(
      worker_pool_->GetIdleWorkers().front().first->WorkerId());
  mock_rpc_client_it->second->ExitReplyFailed();
  worker_pool_->TryKillingIdleWorkers();
  ASSERT_EQ(worker_pool_->GetIdleWorkerSize(), num_workers - 1);

  // Another 1000ms has passed, and we kill the idle worker again.
  worker_pool_->SetCurrentTimeMs(3000);
  worker_pool_->TryKillingIdleWorkers();

  // Make sure 1000ms has passed again, and it won't kill new worker because there's still
  // a pending exiting worker.
  worker_pool_->SetCurrentTimeMs(4000);
  worker_pool_->TryKillingIdleWorkers();
  mock_rpc_client_it = mock_worker_rpc_clients_.find(
      worker_pool_->GetIdleWorkers().back().first->WorkerId());
  ASSERT_FALSE(mock_rpc_client_it->second->ExitReplySucceed());

  // Now let's make sure the pending exiting workers exitted properly.
  mock_rpc_client_it = mock_worker_rpc_clients_.find(
      worker_pool_->GetIdleWorkers().front().first->WorkerId());
  mock_rpc_client_it->second->ExitReplySucceed();
  worker_pool_->TryKillingIdleWorkers();
  ASSERT_EQ(worker_pool_->GetIdleWorkerSize(), num_workers - 2);

  // Now that we have the number of workers == soft limit, it shouldn't kill any idle
  // worker.
  worker_pool_->SetCurrentTimeMs(5000);
  worker_pool_->TryKillingIdleWorkers();
  mock_rpc_client_it = mock_worker_rpc_clients_.find(
      worker_pool_->GetIdleWorkers().front().first->WorkerId());
  ASSERT_FALSE(mock_rpc_client_it->second->ExitReplySucceed());

  // Start two IO workers. These don't count towards the limit.
  {
    Process proc = worker_pool_->StartWorkerProcess(
        Language::PYTHON, rpc::WorkerType::SPILL_WORKER, job_id);
    auto worker = CreateSpillWorker(Process());
    RAY_CHECK_OK(worker_pool_->RegisterWorker(worker, proc.GetId(), proc.GetId(),
                                              [](Status, int) {}));
    worker_pool_->OnWorkerStarted(worker);
    ASSERT_EQ(worker_pool_->GetRegisteredWorker(worker->Connection()), worker);
    worker_pool_->PushSpillWorker(worker);
  }
  {
    Process proc = worker_pool_->StartWorkerProcess(
        Language::PYTHON, rpc::WorkerType::RESTORE_WORKER, job_id);
    auto worker = CreateRestoreWorker(Process());
    RAY_CHECK_OK(worker_pool_->RegisterWorker(worker, proc.GetId(), proc.GetId(),
                                              [](Status, int) {}));
    worker_pool_->OnWorkerStarted(worker);
    ASSERT_EQ(worker_pool_->GetRegisteredWorker(worker->Connection()), worker);
    worker_pool_->PushRestoreWorker(worker);
  }
  // All workers still alive.
  worker_pool_->SetCurrentTimeMs(10000);
  worker_pool_->TryKillingIdleWorkers();
  ASSERT_EQ(worker_pool_->GetIdleWorkerSize(), num_workers - 2);
  for (auto &worker : worker_pool_->GetIdleWorkers()) {
    mock_rpc_client_it = mock_worker_rpc_clients_.find(worker.first->WorkerId());
    ASSERT_FALSE(mock_rpc_client_it->second->ExitReplySucceed());
  }
  int num_callbacks = 0;
  auto callback = [&](std::shared_ptr<WorkerInterface> worker) { num_callbacks++; };
  worker_pool_->PopSpillWorker(callback);
  worker_pool_->PopRestoreWorker(callback);
  ASSERT_EQ(num_callbacks, 2);
}

TEST_F(WorkerPoolTest, TestWorkerCappingLaterNWorkersNotOwningObjects) {
  ///
  /// When there are 2 * N idle workers where the first N workers own objects,
  /// make sure the later N workers are properly killed.
  ///
  auto job_id = JOB_ID;

  // The driver of job 1 is already registered. Here we register the driver for job 2.
  RegisterDriver(Language::PYTHON, job_id);

  ///
  /// Register 10 workers
  ///
  std::vector<std::shared_ptr<WorkerInterface>> workers;
  int num_workers = POOL_SIZE_SOFT_LIMIT * 2;
  for (int i = 0; i < num_workers; i++) {
    Process proc = worker_pool_->StartWorkerProcess(Language::PYTHON,
                                                    rpc::WorkerType::WORKER, job_id);
    auto worker = CreateWorker(Process(), Language::PYTHON, job_id);
    workers.push_back(worker);
    RAY_CHECK_OK(worker_pool_->RegisterWorker(worker, proc.GetId(), proc.GetId(),
                                              [](Status, int) {}));
    worker_pool_->OnWorkerStarted(worker);
    ASSERT_EQ(worker_pool_->GetRegisteredWorker(worker->Connection()), worker);
    worker_pool_->PushWorker(worker);
  }
  ASSERT_EQ(worker_pool_->GetIdleWorkerSize(), num_workers);

  ///
  /// The first N workers will always failed to be killed because they own objects.
  ///
  // 2000 ms has passed, so idle workers should be killed.
  worker_pool_->SetCurrentTimeMs(1000);
  worker_pool_->TryKillingIdleWorkers();

  for (int i = 0; i < num_workers / 2; i++) {
    auto mock_rpc_client_it = mock_worker_rpc_clients_.find(workers[i]->WorkerId());
    ASSERT_TRUE(mock_rpc_client_it->second->ExitReplyFailed());
  }
  worker_pool_->TryKillingIdleWorkers();
  // None of first N workers are killed because they own objects.
  ASSERT_EQ(worker_pool_->GetIdleWorkerSize(), num_workers);

  ///
  /// After 1000ms, when it kills idle workers, it should kill the rest of them.
  ///
  worker_pool_->SetCurrentTimeMs(2000);
  worker_pool_->TryKillingIdleWorkers();
  for (int i = 0; i < num_workers / 2; i++) {
    auto mock_rpc_client_it = mock_worker_rpc_clients_.find(workers[i]->WorkerId());
    // These workers shouldn't get any Exit request.
    ASSERT_FALSE(mock_rpc_client_it->second->ExitReplyFailed());
  }
  for (int i = num_workers / 2; i < num_workers; i++) {
    auto mock_rpc_client_it = mock_worker_rpc_clients_.find(workers[i]->WorkerId());
    // These workers shouldn't get any Exit request.
    ASSERT_TRUE(mock_rpc_client_it->second->ExitReplySucceed());
  }
  worker_pool_->TryKillingIdleWorkers();
  ASSERT_EQ(worker_pool_->GetIdleWorkerSize(), num_workers / 2);
}

TEST_F(WorkerPoolTest, PopWorkerWithRuntimeEnv) {
  StartMockAgent();
  ASSERT_EQ(worker_pool_->GetProcessSize(), 0);
  auto actor_creation_id = ActorID::Of(JOB_ID, TaskID::ForDriverTask(JOB_ID), 1);
  const auto actor_creation_task_spec =
      ExampleTaskSpec(ActorID::Nil(), Language::PYTHON, JOB_ID, actor_creation_id,
                      {"XXX=YYY"}, TaskID::Nil(), "{\"uris\": \"XXX\"}");
  const auto normal_task_spec =
      ExampleTaskSpec(ActorID::Nil(), Language::PYTHON, JOB_ID, ActorID::Nil(),
                      {"XXX=YYY"}, TaskID::Nil(), "{\"uris\": \"XXX\"}");
  const auto normal_task_spec_without_runtime_env = ExampleTaskSpec(
      ActorID::Nil(), Language::PYTHON, JOB_ID, ActorID::Nil(), {}, TaskID::Nil(), "");
  // Pop worker for actor creation task.
  auto popped_worker = worker_pool_->PopWorker(actor_creation_task_spec);
  // No idle workers.
  ASSERT_EQ(popped_worker, nullptr);
  ASSERT_EQ(worker_pool_->GetProcessSize(), 1);
  // Push new process to worker pool.
  PushWorkers();
  // Pop worker for normal task.
  popped_worker = worker_pool_->PopWorker(normal_task_spec);
  // No idle workers for normal task.
  ASSERT_EQ(popped_worker, nullptr);
  // Pop worker for normal task without runtime env.
  popped_worker = worker_pool_->PopWorker(normal_task_spec_without_runtime_env);
  // No idle workers for normal task without runtime env.
  ASSERT_EQ(popped_worker, nullptr);
  // Pop worker for actor creation task again.
  popped_worker = worker_pool_->PopWorker(actor_creation_task_spec);
  // Got a worker.
  ASSERT_NE(popped_worker, nullptr);
  // Push new processes to worker pool.
  PushWorkers();
  // Pop worker for normal task again.
  popped_worker = worker_pool_->PopWorker(normal_task_spec);
  // Got a worker.
  ASSERT_NE(popped_worker, nullptr);
  // Pop worker for normal task without runtime env again.
  popped_worker = worker_pool_->PopWorker(normal_task_spec_without_runtime_env);
  // Got a worker.
  ASSERT_NE(popped_worker, nullptr);
}

TEST_F(WorkerPoolTest, CacheWorkersByRuntimeEnvHash) {
  ///
  /// Check that a worker can be popped only if there is a
  /// worker available whose runtime env matches the runtime env
  /// in the task spec.
  ///
  StartMockAgent();
  ASSERT_EQ(worker_pool_->GetProcessSize(), 0);
  auto actor_creation_id = ActorID::Of(JOB_ID, TaskID::ForDriverTask(JOB_ID), 1);
  const auto actor_creation_task_spec_1 =
      ExampleTaskSpec(ActorID::Nil(), Language::PYTHON, JOB_ID, actor_creation_id,
                      /*dynamic_options=*/{}, TaskID::Nil(), "mock_runtime_env_1");
  const auto task_spec_1 =
      ExampleTaskSpec(ActorID::Nil(), Language::PYTHON, JOB_ID, ActorID::Nil(),
                      /*dynamic_options=*/{}, TaskID::Nil(), "mock_runtime_env_1");
  const auto task_spec_2 =
      ExampleTaskSpec(ActorID::Nil(), Language::PYTHON, JOB_ID, ActorID::Nil(),
                      /*dynamic_options=*/{}, TaskID::Nil(), "mock_runtime_env_2");

  const WorkerCacheKey env1 = {
      /*override_environment_variables=*/{}, "mock_runtime_env_1", {}};
  const int runtime_env_hash_1 = env1.IntHash();

  // Try to pop worker for task with runtime env 1.
  auto popped_worker = worker_pool_->PopWorker(task_spec_1);
  // Check that no worker is available for task with runtime env 1.
  ASSERT_EQ(popped_worker, nullptr);

  // Push worker with runtime env 1.
  worker_pool_->PushWorker(CreateWorker(Process::CreateNewDummy(), Language::PYTHON,
                                        JOB_ID, rpc::WorkerType::WORKER,
                                        runtime_env_hash_1));

  // Try to pop worker for task with runtime env 2.
  popped_worker = worker_pool_->PopWorker(task_spec_2);
  // Check that no worker is available for task with runtime env 2.
  ASSERT_EQ(popped_worker, nullptr);

  // Try to pop the worker for task with runtime env 1.
  popped_worker = worker_pool_->PopWorker(task_spec_1);
  // Check that we got a worker.
  ASSERT_NE(popped_worker, nullptr);

  // Push another worker with runtime env 1.
  worker_pool_->PushWorker(CreateWorker(Process::CreateNewDummy(), Language::PYTHON,
                                        JOB_ID, rpc::WorkerType::WORKER,
                                        runtime_env_hash_1));

  // Try to pop the worker for an actor with runtime env 1.
  popped_worker = worker_pool_->PopWorker(actor_creation_task_spec_1);
  // Check that we got a worker.
  ASSERT_NE(popped_worker, nullptr);
}

TEST_F(WorkerPoolTest, StartWorkWithDifferentShimPid) {
  auto task_spec = ExampleTaskSpec();
  auto worker = worker_pool_->PopWorker(task_spec);
  RAY_CHECK(!worker);
  auto last_process = worker_pool_->LastStartedWorkerProcess();

  // Register worker with different worker PID
  pid_t shim_pid = last_process.GetId();
  worker = CreateWorker(Process());
  RAY_CHECK_OK(worker_pool_->RegisterWorker(worker, shim_pid + 1000, shim_pid,
                                            [](Status, int) {}));
  ASSERT_EQ(1, worker_pool_->NumWorkerProcessesStarting());

  // After worker finished starting, starting_worker_processes will erase this process.
  worker_pool_->OnWorkerStarted(worker);
  ASSERT_EQ(0, worker_pool_->NumWorkerProcessesStarting());

  // test dedicated workers with different shim pid
  std::vector<std::string> actor_jvm_options;
  actor_jvm_options.insert(
      actor_jvm_options.end(),
      {"-Dmy-actor.hello=foo", "-Dmy-actor.world=bar", "-Xmx2g", "-Xms1g"});
  auto task_id = TaskID::ForDriverTask(JOB_ID);
  auto actor_id = ActorID::Of(JOB_ID, task_id, 1);
  TaskSpecification java_task_spec = ExampleTaskSpec(
      ActorID::Nil(), Language::JAVA, JOB_ID, actor_id, actor_jvm_options, task_id);
  ASSERT_EQ(worker_pool_->PopWorker(java_task_spec), nullptr);
  last_process = worker_pool_->LastStartedWorkerProcess();
  pid_t java_shim_pid = last_process.GetId();
  pid_t java_pid = java_shim_pid + 1000;
  auto java_worker = CreateWorker(Process(), Language::JAVA);
  RAY_CHECK_OK(worker_pool_->RegisterWorker(java_worker, java_pid, java_shim_pid,
                                            [](Status, int) {}));
  // Add the workers to the pool.
  worker_pool_->PushWorker(java_worker);
  ASSERT_TRUE(worker_pool_->PopWorker(java_task_spec) != nullptr);
}

}  // namespace raylet

}  // namespace ray

int main(int argc, char **argv) {
  ::testing::InitGoogleTest(&argc, argv);
  return RUN_ALL_TESTS();
}<|MERGE_RESOLUTION|>--- conflicted
+++ resolved
@@ -96,17 +96,10 @@
  public:
   explicit WorkerPoolMock(instrumented_io_context &io_service,
                           const WorkerCommandMap &worker_commands)
-<<<<<<< HEAD
-      : WorkerPool(
-            io_service, NodeID::FromRandom(), "", POOL_SIZE_SOFT_LIMIT, 0,
-            MAXIMUM_STARTUP_CONCURRENCY, 0, 0, {}, nullptr, worker_commands, []() {},
-            [](const TaskID &) {}, 0, [this]() { return current_time_ms_; }),
-=======
       : WorkerPool(io_service, NodeID::FromRandom(), "", POOL_SIZE_SOFT_LIMIT, 0,
                    MAXIMUM_STARTUP_CONCURRENCY, 0, 0, {}, nullptr, worker_commands,
                    []() {}, [](const TaskID &) {}, 0,
                    [this]() { return current_time_ms_; }),
->>>>>>> 3dc49c0b
         last_worker_process_() {
     SetNodeManagerPort(1);
   }
