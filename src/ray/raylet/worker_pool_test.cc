#include "gmock/gmock.h"
#include "gtest/gtest.h"

#include "ray/raylet/node_manager.h"
#include "ray/raylet/worker_pool.h"

namespace ray {

namespace raylet {

int NUM_WORKERS_PER_PROCESS = 3;

class WorkerPoolMock : public WorkerPool {
 public:
  WorkerPoolMock()
      : WorkerPool(0, NUM_WORKERS_PER_PROCESS, 1,
                   {{Language::PYTHON, {"dummy_py_worker_command"}},
                    {Language::JAVA, {"dummy_java_worker_command"}}}) {}

  void StartWorkerProcess(pid_t pid, const Language &language = Language::PYTHON) {
    if (starting_worker_processes_.size() > 0) {
      // Workers have been started, but not registered. Force start disabled -- returning.
      RAY_LOG(DEBUG) << starting_worker_processes_.size()
                     << " worker processes pending registration";
      return;
    }
    // Either no workers are pending registration or the worker start is being forced.
    RAY_LOG(DEBUG) << "starting new worker process, worker pool size " << Size(language);
    starting_worker_processes_.emplace(std::make_pair(pid, num_workers_per_process_));
  }

  int NumWorkerProcessesStarting() const { return starting_worker_processes_.size(); }
};

class WorkerPoolTest : public ::testing::Test {
 public:
  WorkerPoolTest() : worker_pool_(), io_service_() {}

  std::shared_ptr<Worker> CreateWorker(pid_t pid,
                                       const Language &language = Language::PYTHON) {
    std::function<void(LocalClientConnection &)> client_handler =
        [this](LocalClientConnection &client) { HandleNewClient(client); };
    std::function<void(std::shared_ptr<LocalClientConnection>, int64_t, const uint8_t *)>
        message_handler = [this](std::shared_ptr<LocalClientConnection> client,
                                 int64_t message_type, const uint8_t *message) {
          HandleMessage(client, message_type, message);
        };
    boost::asio::local::stream_protocol::socket socket(io_service_);
    auto client = LocalClientConnection::Create(client_handler, message_handler,
                                                std::move(socket), "worker");
    return std::shared_ptr<Worker>(new Worker(pid, language, client));
  }

 protected:
  WorkerPoolMock worker_pool_;
  boost::asio::io_service io_service_;

 private:
  void HandleNewClient(LocalClientConnection &){};
  void HandleMessage(std::shared_ptr<LocalClientConnection>, int64_t, const uint8_t *){};
};

static inline TaskSpecification ExampleTaskSpec(
    const ActorID actor_id = ActorID::nil(),
    const Language &language = Language::PYTHON) {
  std::vector<std::string> function_descriptor(3);
  return TaskSpecification(UniqueID::nil(), UniqueID::nil(), 0, ActorID::nil(),
<<<<<<< HEAD
                           ObjectID::nil(), actor_id, ActorHandleID::nil(), 0, {}, 0,
                           {{}}, {{}}, language, function_descriptor);
=======
                           ObjectID::nil(), 0, actor_id, ActorHandleID::nil(), 0,
                           FunctionID::nil(), {}, 0, {{}}, {{}}, language);
>>>>>>> e7b51cbd
}

TEST_F(WorkerPoolTest, HandleWorkerRegistration) {
  pid_t pid = 1234;
  worker_pool_.StartWorkerProcess(pid);
  std::vector<std::shared_ptr<Worker>> workers;
  for (int i = 0; i < NUM_WORKERS_PER_PROCESS; i++) {
    workers.push_back(CreateWorker(pid));
  }
  for (const auto &worker : workers) {
    // Check that there's still a starting worker process
    // before all workers have been registered
    ASSERT_EQ(worker_pool_.NumWorkerProcessesStarting(), 1);
    // Check that we cannot lookup the worker before it's registered.
    ASSERT_EQ(worker_pool_.GetRegisteredWorker(worker->Connection()), nullptr);
    worker_pool_.RegisterWorker(worker);
    // Check that we can lookup the worker after it's registered.
    ASSERT_EQ(worker_pool_.GetRegisteredWorker(worker->Connection()), worker);
  }
  // Check that there's no starting worker process
  ASSERT_EQ(worker_pool_.NumWorkerProcessesStarting(), 0);
  for (const auto &worker : workers) {
    worker_pool_.DisconnectWorker(worker);
    // Check that we cannot lookup the worker after it's disconnected.
    ASSERT_EQ(worker_pool_.GetRegisteredWorker(worker->Connection()), nullptr);
  }
}

TEST_F(WorkerPoolTest, HandleWorkerPushPop) {
  // Try to pop a worker from the empty pool and make sure we don't get one.
  std::shared_ptr<Worker> popped_worker;
  const auto task_spec = ExampleTaskSpec();
  popped_worker = worker_pool_.PopWorker(task_spec);
  ASSERT_EQ(popped_worker, nullptr);

  // Create some workers.
  std::unordered_set<std::shared_ptr<Worker>> workers;
  workers.insert(CreateWorker(1234));
  workers.insert(CreateWorker(5678));
  // Add the workers to the pool.
  for (auto &worker : workers) {
    worker_pool_.PushWorker(worker);
  }

  // Pop two workers and make sure they're one of the workers we created.
  popped_worker = worker_pool_.PopWorker(task_spec);
  ASSERT_NE(popped_worker, nullptr);
  ASSERT_TRUE(workers.count(popped_worker) > 0);
  popped_worker = worker_pool_.PopWorker(task_spec);
  ASSERT_NE(popped_worker, nullptr);
  ASSERT_TRUE(workers.count(popped_worker) > 0);
  popped_worker = worker_pool_.PopWorker(task_spec);
  ASSERT_EQ(popped_worker, nullptr);
}

TEST_F(WorkerPoolTest, PopActorWorker) {
  // Create a worker.
  auto worker = CreateWorker(1234);
  // Add the worker to the pool.
  worker_pool_.PushWorker(worker);

  // Assign an actor ID to the worker.
  const auto task_spec = ExampleTaskSpec();
  auto actor = worker_pool_.PopWorker(task_spec);
  auto actor_id = ActorID::from_random();
  actor->AssignActorId(actor_id);
  worker_pool_.PushWorker(actor);

  // Check that there are no more non-actor workers.
  ASSERT_EQ(worker_pool_.PopWorker(task_spec), nullptr);
  // Check that we can pop the actor worker.
  const auto actor_task_spec = ExampleTaskSpec(actor_id);
  actor = worker_pool_.PopWorker(actor_task_spec);
  ASSERT_EQ(actor, worker);
  ASSERT_EQ(actor->GetActorId(), actor_id);
}

TEST_F(WorkerPoolTest, PopWorkersOfMultipleLanguages) {
  // Create a Python Worker, and add it to the pool
  auto py_worker = CreateWorker(1234, Language::PYTHON);
  worker_pool_.PushWorker(py_worker);
  // Check that no worker will be popped if the given task is a Java task
  const auto java_task_spec = ExampleTaskSpec(ActorID::nil(), Language::JAVA);
  ASSERT_EQ(worker_pool_.PopWorker(java_task_spec), nullptr);
  // Check that the worker can be popped if the given task is a Python task
  const auto py_task_spec = ExampleTaskSpec(ActorID::nil(), Language::PYTHON);
  ASSERT_NE(worker_pool_.PopWorker(py_task_spec), nullptr);

  // Create a Java Worker, and add it to the pool
  auto java_worker = CreateWorker(1234, Language::JAVA);
  worker_pool_.PushWorker(java_worker);
  // Check that the worker will be popped now for Java task
  ASSERT_NE(worker_pool_.PopWorker(java_task_spec), nullptr);
}

}  // namespace raylet

}  // namespace ray

int main(int argc, char **argv) {
  ::testing::InitGoogleTest(&argc, argv);
  return RUN_ALL_TESTS();
}<|MERGE_RESOLUTION|>--- conflicted
+++ resolved
@@ -65,13 +65,8 @@
     const Language &language = Language::PYTHON) {
   std::vector<std::string> function_descriptor(3);
   return TaskSpecification(UniqueID::nil(), UniqueID::nil(), 0, ActorID::nil(),
-<<<<<<< HEAD
-                           ObjectID::nil(), actor_id, ActorHandleID::nil(), 0, {}, 0,
+                           ObjectID::nil(), 0, actor_id, ActorHandleID::nil(), 0, {}, 0,
                            {{}}, {{}}, language, function_descriptor);
-=======
-                           ObjectID::nil(), 0, actor_id, ActorHandleID::nil(), 0,
-                           FunctionID::nil(), {}, 0, {{}}, {{}}, language);
->>>>>>> e7b51cbd
 }
 
 TEST_F(WorkerPoolTest, HandleWorkerRegistration) {
