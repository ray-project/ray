// Copyright 2017 The Ray Authors.
//
// Licensed under the Apache License, Version 2.0 (the "License");
// you may not use this file except in compliance with the License.
// You may obtain a copy of the License at
//
//  http://www.apache.org/licenses/LICENSE-2.0
//
// Unless required by applicable law or agreed to in writing, software
// distributed under the License is distributed on an "AS IS" BASIS,
// WITHOUT WARRANTIES OR CONDITIONS OF ANY KIND, either express or implied.
// See the License for the specific language governing permissions and
// limitations under the License.

#include "ray/raylet/worker_pool.h"

#include "gmock/gmock.h"
#include "gtest/gtest.h"
#include "ray/common/asio/asio_util.h"
#include "ray/common/asio/instrumented_io_context.h"
#include "ray/common/constants.h"
#include "ray/raylet/node_manager.h"
#include "ray/util/process.h"

namespace ray {

namespace raylet {

int NUM_WORKERS_PER_PROCESS_JAVA = 3;
int MAXIMUM_STARTUP_CONCURRENCY = 5;
int MAX_IO_WORKER_SIZE = 2;
int POOL_SIZE_SOFT_LIMIT = 5;
JobID JOB_ID = JobID::FromInt(1);
std::string BAD_RUNTIME_ENV = "bad runtime env";

std::vector<Language> LANGUAGES = {Language::PYTHON, Language::JAVA};

static inline std::string GetNumJavaWorkersPerProcessSystemProperty(int num) {
  return std::string("-Dray.job.num-java-workers-per-process=") + std::to_string(num);
}

class MockWorkerClient : public rpc::CoreWorkerClientInterface {
 public:
  MockWorkerClient(instrumented_io_context &io_service) : io_service_(io_service) {}

  void Exit(const rpc::ExitRequest &request,
            const rpc::ClientCallback<rpc::ExitReply> &callback) {
    callbacks_.push_back(callback);
  }

  bool ExitReplySucceed() {
    if (callbacks_.size() == 0) {
      return false;
    }
    const auto &callback = callbacks_.front();
    rpc::ExitReply exit_reply;
    exit_reply.set_success(true);
    callback(Status::OK(), exit_reply);
    callbacks_.pop_front();
    return true;
  }

  bool ExitReplyFailed() {
    if (callbacks_.size() == 0) {
      return false;
    }
    const auto &callback = callbacks_.front();
    rpc::ExitReply exit_reply;
    exit_reply.set_success(false);
    callback(Status::OK(), exit_reply);
    callbacks_.pop_front();
    return true;
  }

  std::list<rpc::ClientCallback<rpc::ExitReply>> callbacks_;
  instrumented_io_context &io_service_;
};

class MockRuntimeEnvAgentClient : public rpc::RuntimeEnvAgentClientInterface {
 public:
  void CreateRuntimeEnv(const rpc::CreateRuntimeEnvRequest &request,
                        const rpc::ClientCallback<rpc::CreateRuntimeEnvReply> &callback) {
    rpc::CreateRuntimeEnvReply reply;
    if (request.serialized_runtime_env() == BAD_RUNTIME_ENV) {
      reply.set_status(rpc::AGENT_RPC_STATUS_FAILED);
    } else {
      reply.set_status(rpc::AGENT_RPC_STATUS_OK);
    }
    callback(Status::OK(), reply);
  };

  void DeleteURIs(const rpc::DeleteURIsRequest &request,
                  const rpc::ClientCallback<rpc::DeleteURIsReply> &callback) {
    rpc::DeleteURIsReply reply;
    reply.set_status(rpc::AGENT_RPC_STATUS_OK);
    callback(Status::OK(), reply);
  };
};

class WorkerPoolMock : public WorkerPool {
 public:
  explicit WorkerPoolMock(instrumented_io_context &io_service,
                          const WorkerCommandMap &worker_commands,
                          absl::flat_hash_map<WorkerID, std::shared_ptr<MockWorkerClient>>
                              &mock_worker_rpc_clients)
      : WorkerPool(
            io_service, NodeID::FromRandom(), "", POOL_SIZE_SOFT_LIMIT, 0,
            MAXIMUM_STARTUP_CONCURRENCY, 0, 0, {}, nullptr, worker_commands, []() {}, 0,
            [this]() { return current_time_ms_; }),
        last_worker_process_(),
        instrumented_io_service_(io_service),
        error_message_type_(1),
        client_call_manager_(instrumented_io_service_),
        mock_worker_rpc_clients_(mock_worker_rpc_clients) {
    SetNodeManagerPort(1);
  }

  ~WorkerPoolMock() {
    // Avoid killing real processes
    states_by_lang_.clear();
  }

  using WorkerPool::StartWorkerProcess;  // we need this to be public for testing

  using WorkerPool::PopWorkerCallbackInternal;

  // Mock `PopWorkerCallbackAsync` to synchronized function.
  void PopWorkerCallbackAsync(const PopWorkerCallback &callback,
                              std::shared_ptr<WorkerInterface> worker,
                              PopWorkerStatus status = PopWorkerStatus::OK) override {
    PopWorkerCallbackInternal(callback, worker, status);
  }

  Process StartProcess(const std::vector<std::string> &worker_command_args,
                       const ProcessEnvironment &env) override {
    // Use a bogus process ID that won't conflict with those in the system
    pid_t pid = static_cast<pid_t>(PID_MAX_LIMIT + 1 + worker_commands_by_proc_.size());
    last_worker_process_ = Process::FromPid(pid);
    worker_commands_by_proc_[last_worker_process_] = worker_command_args;
    start_worker_log_.push_back(last_worker_process_);
    return last_worker_process_;
  }

  void WarnAboutSize() override {}

  Process LastStartedWorkerProcess() const { return last_worker_process_; }

  const std::vector<std::string> &GetWorkerCommand(Process proc) {
    return worker_commands_by_proc_[proc];
  }

  int NumWorkersStarting() const {
    int total = 0;
    for (auto &state_entry : states_by_lang_) {
      for (auto &process_entry : state_entry.second.starting_worker_processes) {
        total += process_entry.second.num_starting_workers;
      }
    }
    return total;
  }

  int NumWorkerProcessesStarting() const {
    int total = 0;
    for (auto &entry : states_by_lang_) {
      total += entry.second.starting_worker_processes.size();
    }
    return total;
  }

  int NumSpillWorkerStarting() const {
    auto state = states_by_lang_.find(Language::PYTHON)->second;
    return state.spill_io_worker_state.num_starting_io_workers;
  }

  int NumRestoreWorkerStarting() const {
    auto state = states_by_lang_.find(Language::PYTHON)->second;
    return state.restore_io_worker_state.num_starting_io_workers;
  }

  int GetProcessSize() const { return worker_commands_by_proc_.size(); }

  const std::unordered_map<Process, std::vector<std::string>> &GetProcesses() {
    return worker_commands_by_proc_;
  }

  void ClearProcesses() { worker_commands_by_proc_.clear(); }

  void SetCurrentTimeMs(double current_time) { current_time_ms_ = current_time; }

  size_t GetIdleWorkerSize() { return idle_of_all_languages_.size(); }

  std::list<std::pair<std::shared_ptr<WorkerInterface>, int64_t>> &GetIdleWorkers() {
    return idle_of_all_languages_;
  }

  // TODO: Remove this; workers should only be created through worker pool's
  // public interfaces.
  std::shared_ptr<WorkerInterface> CreateWorker(
      Process proc, const Language &language = Language::PYTHON,
      const JobID &job_id = JOB_ID,
      const rpc::WorkerType worker_type = rpc::WorkerType::WORKER) {
    std::function<void(ClientConnection &)> client_handler =
        [this](ClientConnection &client) { HandleNewClient(client); };
    std::function<void(std::shared_ptr<ClientConnection>, int64_t,
                       const std::vector<uint8_t> &)>
        message_handler = [this](std::shared_ptr<ClientConnection> client,
                                 int64_t message_type,
                                 const std::vector<uint8_t> &message) {
          HandleMessage(client, message_type, message);
        };
    local_stream_socket socket(instrumented_io_service_);
    auto client =
        ClientConnection::Create(client_handler, message_handler, std::move(socket),
                                 "worker", {}, error_message_type_);
    std::shared_ptr<Worker> worker_ =
        std::make_shared<Worker>(job_id, WorkerID::FromRandom(), language, worker_type,
                                 "127.0.0.1", client, client_call_manager_);
    std::shared_ptr<WorkerInterface> worker =
        std::dynamic_pointer_cast<WorkerInterface>(worker_);

    WorkerCacheKey env = {job_id, {}, "", {}};
    worker_->SetRuntimeEnvHash(env.Hash());

    auto rpc_client = std::make_shared<MockWorkerClient>(instrumented_io_service_);
    worker->Connect(rpc_client);
    mock_worker_rpc_clients_.emplace(worker->WorkerId(), rpc_client);
    if (!proc.IsNull()) {
      worker->SetProcess(proc);
      worker->SetShimProcess(proc);
    }
    return worker;
  }

  void PushAvailableWorker(const std::shared_ptr<WorkerInterface> &worker) {
    if (worker->GetWorkerType() == rpc::WorkerType::SPILL_WORKER) {
      PushSpillWorker(worker);
      return;
    }
    if (worker->GetWorkerType() == rpc::WorkerType::RESTORE_WORKER) {
      PushRestoreWorker(worker);
      return;
    }
    PushWorker(worker);
  }

  // Create workers for processes and push them to worker pool.
  std::shared_ptr<WorkerInterface> StartWorker(const Process &proc) {
    auto processes = GetProcesses();
    auto it = processes.find(proc);
    RAY_CHECK(it != processes.end());

    // TODO(swang): Using Process:CreateNewDummy() always produces the same PID.
    // auto started_it = started_processes_.find(it->first);
    // RAY_CHECK(started_it == started_processes_.end());

    bool is_java = false;
    // Parses runtime env hash to make sure the pushed workers can be popped out.
    for (const auto &command_args : it->second) {
      auto pos = command_args.find("java");
      if (pos != std::string::npos) {
        is_java = true;
      }
    }
    std::shared_ptr<WorkerInterface> worker;
    // TODO(guyang.sgy): support C++ language workers.
    int num_workers = is_java ? NUM_WORKERS_PER_PROCESS_JAVA : 1;
    for (int i = 0; i < num_workers; i++) {
      worker = CreateWorker(it->first, is_java ? Language::JAVA : Language::PYTHON,
                            JOB_ID, rpc::WorkerType::WORKER);
      OnWorkerStarted(worker);
      PushAvailableWorker(worker);
    }
    started_processes_[it->first] = it->second;
    return worker;
  }

  // Create workers for processes and push them to worker pool.
  void PushWorkers() {
    auto processes = GetProcesses();
    for (auto it = processes.begin(); it != processes.end(); ++it) {
      RAY_UNUSED(StartWorker(it->first));
    }
  }

  // We have mocked worker starting and runtime env creation to make the execution of pop
  // worker synchronously.
  // \param[in] push_workers If true, tries to push the workers from the started
  // processes.
  std::shared_ptr<WorkerInterface> PopWorkerSync(
      const TaskSpecification &task_spec, bool push_workers = true,
      PopWorkerStatus *worker_status = nullptr) {
    std::shared_ptr<WorkerInterface> popped_worker = nullptr;
    std::promise<bool> promise;
    this->PopWorker(task_spec,
                    [&popped_worker, worker_status, &promise](
                        const std::shared_ptr<WorkerInterface> worker,
                        PopWorkerStatus status) -> bool {
                      popped_worker = worker;
                      if (worker_status != nullptr) {
                        *worker_status = status;
                      }
                      promise.set_value(true);
                      return true;
                    });
    if (push_workers) {
      PushWorkers();
    }
    promise.get_future().get();
    return popped_worker;
  }

  Process last_worker_process_;
  // The worker commands by process.
  std::unordered_map<Process, std::vector<std::string>> worker_commands_by_proc_;

  // Log ordered by time that the worker was started in.
  std::vector<Process> start_worker_log_;

  double current_time_ms_ = 0;
  std::unordered_map<Process, std::vector<std::string>> started_processes_;
  instrumented_io_context &instrumented_io_service_;
  int64_t error_message_type_;
  rpc::ClientCallManager client_call_manager_;
  absl::flat_hash_map<WorkerID, std::shared_ptr<MockWorkerClient>>
      &mock_worker_rpc_clients_;
  void HandleNewClient(ClientConnection &){};
  void HandleMessage(std::shared_ptr<ClientConnection>, int64_t,
                     const std::vector<uint8_t> &){};
};

class WorkerPoolTest : public ::testing::Test {
 public:
  WorkerPoolTest() {
    RayConfig::instance().initialize(
        R"({"worker_register_timeout_seconds": 3, "object_spilling_config": "dummy", "max_io_workers": )" +
        std::to_string(MAX_IO_WORKER_SIZE) + "}");
    SetWorkerCommands({{Language::PYTHON, {"dummy_py_worker_command"}},
                       {Language::JAVA,
                        {"java", "RAY_WORKER_DYNAMIC_OPTION_PLACEHOLDER", "MainClass"}}});
    std::promise<bool> promise;
    thread_io_service_.reset(new std::thread([this, &promise] {
      std::unique_ptr<boost::asio::io_service::work> work(
          new boost::asio::io_service::work(io_service_));
      promise.set_value(true);
      io_service_.run();
    }));
    promise.get_future().get();
    StartMockAgent();
  }

  ~WorkerPoolTest() {
    io_service_.stop();
    thread_io_service_->join();
  }

  std::shared_ptr<WorkerInterface> CreateSpillWorker(Process proc) {
    return worker_pool_->CreateWorker(proc, Language::PYTHON, JobID::Nil(),
                                      rpc::WorkerType::SPILL_WORKER);
  }

  std::shared_ptr<WorkerInterface> CreateRestoreWorker(Process proc) {
    return worker_pool_->CreateWorker(proc, Language::PYTHON, JobID::Nil(),
                                      rpc::WorkerType::RESTORE_WORKER);
  }

  std::shared_ptr<WorkerInterface> RegisterDriver(
      const Language &language = Language::PYTHON, const JobID &job_id = JOB_ID,
      const rpc::JobConfig &job_config = rpc::JobConfig()) {
    auto driver =
        worker_pool_->CreateWorker(Process::CreateNewDummy(), Language::PYTHON, job_id);
    driver->AssignTaskId(TaskID::ForDriverTask(job_id));
    RAY_CHECK_OK(worker_pool_->RegisterDriver(driver, job_config, [](Status, int) {}));
    return driver;
  }

  void SetWorkerCommands(const WorkerCommandMap &worker_commands) {
    worker_pool_ = std::make_unique<WorkerPoolMock>(io_service_, worker_commands,
                                                    mock_worker_rpc_clients_);
    rpc::JobConfig job_config;
    job_config.set_num_java_workers_per_process(NUM_WORKERS_PER_PROCESS_JAVA);
    RegisterDriver(Language::PYTHON, JOB_ID, job_config);
  }

  void TestStartupWorkerProcessCount(Language language, int num_workers_per_process) {
    int desired_initial_worker_process_count = 100;
    int expected_worker_process_count = static_cast<int>(std::ceil(
        static_cast<double>(MAXIMUM_STARTUP_CONCURRENCY) / num_workers_per_process));
    ASSERT_TRUE(expected_worker_process_count <
                static_cast<int>(desired_initial_worker_process_count));
    Process last_started_worker_process;
    for (int i = 0; i < desired_initial_worker_process_count; i++) {
      PopWorkerStatus status;
      worker_pool_->StartWorkerProcess(language, rpc::WorkerType::WORKER, JOB_ID,
                                       &status);
      ASSERT_TRUE(worker_pool_->NumWorkerProcessesStarting() <=
                  expected_worker_process_count);
      Process prev = worker_pool_->LastStartedWorkerProcess();
      if (!std::equal_to<Process>()(last_started_worker_process, prev)) {
        last_started_worker_process = prev;
        const auto &real_command =
            worker_pool_->GetWorkerCommand(last_started_worker_process);
        if (language == Language::JAVA) {
          auto it = std::find(
              real_command.begin(), real_command.end(),
              GetNumJavaWorkersPerProcessSystemProperty(num_workers_per_process));
          ASSERT_NE(it, real_command.end());
        }
      } else {
        ASSERT_EQ(worker_pool_->NumWorkerProcessesStarting(),
                  expected_worker_process_count);
        ASSERT_TRUE(i >= expected_worker_process_count);
      }
    }
    // Check number of starting workers
    ASSERT_EQ(worker_pool_->NumWorkerProcessesStarting(), expected_worker_process_count);
  }

  void StartMockAgent() {
    std::vector<std::string> agent_commands = {};
    const NodeID node_id = NodeID::FromRandom();
    auto options = AgentManager::Options({node_id, agent_commands});
    auto agent_manager = std::make_shared<AgentManager>(
        std::move(options),
        /*delay_executor=*/
        [this](std::function<void()> task, uint32_t delay_ms) {
          return execute_after(io_service_, task, delay_ms);
        },
        /*runtime_env_agent_factory=*/
        [](const std::string &ip_address, int port) {
          return std::shared_ptr<rpc::RuntimeEnvAgentClientInterface>(
              new MockRuntimeEnvAgentClient());
        },
        false);
    const rpc::RegisterAgentRequest request;
    rpc::RegisterAgentReply reply;
    auto send_reply_callback = [](ray::Status status, std::function<void()> f1,
                                  std::function<void()> f2) {};
    agent_manager->HandleRegisterAgent(request, &reply, send_reply_callback);
    worker_pool_->SetAgentManager(agent_manager);
  }

  absl::flat_hash_map<WorkerID, std::shared_ptr<MockWorkerClient>>
      mock_worker_rpc_clients_;

 protected:
  instrumented_io_context io_service_;
  std::unique_ptr<std::thread> thread_io_service_;
  std::unique_ptr<WorkerPoolMock> worker_pool_;
};

static inline TaskSpecification ExampleTaskSpec(
    const ActorID actor_id = ActorID::Nil(), const Language &language = Language::PYTHON,
    const JobID &job_id = JOB_ID, const ActorID actor_creation_id = ActorID::Nil(),
    const std::vector<std::string> &dynamic_worker_options = {},
    const TaskID &task_id = TaskID::ForFakeTask(),
    const std::string serialized_runtime_env = "") {
  rpc::TaskSpec message;
  message.set_job_id(job_id.Binary());
  message.set_language(language);
  // Make sure no reduplicative task id.
  RAY_CHECK(!task_id.IsNil());
  message.set_task_id(task_id.Binary());
  if (!actor_id.IsNil()) {
    message.set_type(TaskType::ACTOR_TASK);
    message.mutable_actor_task_spec()->set_actor_id(actor_id.Binary());
  } else if (!actor_creation_id.IsNil()) {
    message.set_type(TaskType::ACTOR_CREATION_TASK);
    message.mutable_actor_creation_task_spec()->set_actor_id(actor_creation_id.Binary());
    for (const auto &option : dynamic_worker_options) {
      message.mutable_actor_creation_task_spec()->add_dynamic_worker_options(option);
    }
  } else {
    message.set_type(TaskType::NORMAL_TASK);
  }
  message.mutable_runtime_env()->set_serialized_runtime_env(serialized_runtime_env);
  return TaskSpecification(std::move(message));
}

TEST_F(WorkerPoolTest, CompareWorkerProcessObjects) {
  typedef Process T;
  T a(T::CreateNewDummy()), b(T::CreateNewDummy()), empty = T();
  ASSERT_TRUE(empty.IsNull());
  ASSERT_TRUE(!empty.IsValid());
  ASSERT_TRUE(!a.IsNull());
  ASSERT_TRUE(!a.IsValid());  // a dummy process is not a valid process!
  ASSERT_TRUE(std::equal_to<T>()(a, a));
  ASSERT_TRUE(!std::equal_to<T>()(a, b));
  ASSERT_TRUE(!std::equal_to<T>()(b, a));
  ASSERT_TRUE(!std::equal_to<T>()(empty, a));
  ASSERT_TRUE(!std::equal_to<T>()(a, empty));
}

TEST_F(WorkerPoolTest, HandleWorkerRegistration) {
  PopWorkerStatus status;
  Process proc = worker_pool_->StartWorkerProcess(Language::JAVA, rpc::WorkerType::WORKER,
                                                  JOB_ID, &status);
  std::vector<std::shared_ptr<WorkerInterface>> workers;
  for (int i = 0; i < NUM_WORKERS_PER_PROCESS_JAVA; i++) {
    workers.push_back(worker_pool_->CreateWorker(Process(), Language::JAVA));
  }
  for (const auto &worker : workers) {
    // Check that there's still a starting worker process
    // before all workers have been registered
    ASSERT_EQ(worker_pool_->NumWorkerProcessesStarting(), 1);
    // Check that we cannot lookup the worker before it's registered.
    ASSERT_EQ(worker_pool_->GetRegisteredWorker(worker->Connection()), nullptr);
    RAY_CHECK_OK(worker_pool_->RegisterWorker(worker, proc.GetId(), proc.GetId(),
                                              [](Status, int) {}));
    worker_pool_->OnWorkerStarted(worker);
    // Check that we can lookup the worker after it's registered.
    ASSERT_EQ(worker_pool_->GetRegisteredWorker(worker->Connection()), worker);
  }
  // Check that there's no starting worker process
  ASSERT_EQ(worker_pool_->NumWorkerProcessesStarting(), 0);
  for (const auto &worker : workers) {
    worker_pool_->DisconnectWorker(
        worker, /*disconnect_type=*/rpc::WorkerExitType::INTENDED_EXIT);
    // Check that we cannot lookup the worker after it's disconnected.
    ASSERT_EQ(worker_pool_->GetRegisteredWorker(worker->Connection()), nullptr);
  }
}

TEST_F(WorkerPoolTest, HandleUnknownWorkerRegistration) {
  auto worker = worker_pool_->CreateWorker(Process(), Language::PYTHON);
  auto status = worker_pool_->RegisterWorker(worker, 1234, 1234, [](Status, int) {});
  ASSERT_FALSE(status.ok());
}

TEST_F(WorkerPoolTest, StartupPythonWorkerProcessCount) {
  TestStartupWorkerProcessCount(Language::PYTHON, 1);
}

TEST_F(WorkerPoolTest, StartupJavaWorkerProcessCount) {
  TestStartupWorkerProcessCount(Language::JAVA, NUM_WORKERS_PER_PROCESS_JAVA);
}

TEST_F(WorkerPoolTest, InitialWorkerProcessCount) {
  ASSERT_EQ(worker_pool_->NumWorkersStarting(), 0);
  ASSERT_EQ(worker_pool_->NumWorkerProcessesStarting(), 0);
}

TEST_F(WorkerPoolTest, TestPrestartingWorkers) {
  const auto task_spec = ExampleTaskSpec();
  // Prestarts 2 workers.
  worker_pool_->PrestartWorkers(task_spec, 2, /*num_available_cpus=*/5);
  ASSERT_EQ(worker_pool_->NumWorkersStarting(), 2);
  ASSERT_EQ(worker_pool_->NumWorkerProcessesStarting(), 2);
  // Prestarts 1 more worker.
  worker_pool_->PrestartWorkers(task_spec, 3, /*num_available_cpus=*/5);
  ASSERT_EQ(worker_pool_->NumWorkersStarting(), 3);
  ASSERT_EQ(worker_pool_->NumWorkerProcessesStarting(), 3);
  // No more needed.
  worker_pool_->PrestartWorkers(task_spec, 1, /*num_available_cpus=*/5);
  ASSERT_EQ(worker_pool_->NumWorkersStarting(), 3);
  ASSERT_EQ(worker_pool_->NumWorkerProcessesStarting(), 3);
  // Capped by soft limit of 5.
  worker_pool_->PrestartWorkers(task_spec, 20, /*num_available_cpus=*/5);
  ASSERT_EQ(worker_pool_->NumWorkersStarting(), 5);
  ASSERT_EQ(worker_pool_->NumWorkerProcessesStarting(), 5);
}

TEST_F(WorkerPoolTest, HandleWorkerPushPop) {
  std::shared_ptr<WorkerInterface> popped_worker;
  const auto task_spec = ExampleTaskSpec();
  // Create some workers.
  std::unordered_set<std::shared_ptr<WorkerInterface>> workers;
  workers.insert(worker_pool_->CreateWorker(Process::CreateNewDummy()));
  workers.insert(worker_pool_->CreateWorker(Process::CreateNewDummy()));
  // Add the workers to the pool.
  for (auto &worker : workers) {
    worker_pool_->PushWorker(worker);
  }
  // Pop two workers and make sure they're one of the workers we created.
  popped_worker = worker_pool_->PopWorkerSync(task_spec);
  ASSERT_NE(popped_worker, nullptr);
  ASSERT_TRUE(workers.count(popped_worker) > 0);
  popped_worker = worker_pool_->PopWorkerSync(task_spec);
  ASSERT_NE(popped_worker, nullptr);
  ASSERT_TRUE(workers.count(popped_worker) > 0);
  // Pop a worker from the empty pool and make sure it isn't one of the workers we
  // created.
  popped_worker = worker_pool_->PopWorkerSync(task_spec);
  ASSERT_NE(popped_worker, nullptr);
  ASSERT_TRUE(workers.count(popped_worker) == 0);
}

TEST_F(WorkerPoolTest, PopWorkerSyncsOfMultipleLanguages) {
  // Create a Python Worker, and add it to the pool
  auto py_worker =
      worker_pool_->CreateWorker(Process::CreateNewDummy(), Language::PYTHON);
  worker_pool_->PushWorker(py_worker);
  // Check that the Python worker will not be popped if the given task is a Java task
  const auto java_task_spec = ExampleTaskSpec(ActorID::Nil(), Language::JAVA);
  ASSERT_NE(worker_pool_->PopWorkerSync(java_task_spec), py_worker);
  // Check that the Python worker can be popped if the given task is a Python task
  const auto py_task_spec = ExampleTaskSpec(ActorID::Nil(), Language::PYTHON);
  ASSERT_EQ(worker_pool_->PopWorkerSync(py_task_spec), py_worker);

  // Create a Java Worker, and add it to the pool
  auto java_worker =
      worker_pool_->CreateWorker(Process::CreateNewDummy(), Language::JAVA);
  worker_pool_->PushWorker(java_worker);
  // Check that the Java worker will be popped now for Java task
  ASSERT_EQ(worker_pool_->PopWorkerSync(java_task_spec), java_worker);
}

TEST_F(WorkerPoolTest, StartWorkerWithDynamicOptionsCommand) {
  std::vector<std::string> actor_jvm_options;
  actor_jvm_options.insert(
      actor_jvm_options.end(),
      {"-Dmy-actor.hello=foo", "-Dmy-actor.world=bar", "-Xmx2g", "-Xms1g"});
  auto task_id = TaskID::ForDriverTask(JOB_ID);
  auto actor_id = ActorID::Of(JOB_ID, task_id, 1);
  TaskSpecification task_spec = ExampleTaskSpec(ActorID::Nil(), Language::JAVA, JOB_ID,
                                                actor_id, actor_jvm_options, task_id);

  rpc::JobConfig job_config = rpc::JobConfig();
  job_config.add_code_search_path("/test/code_search_path");
  job_config.set_num_java_workers_per_process(1);
  job_config.add_jvm_options("-Xmx1g");
  job_config.add_jvm_options("-Xms500m");
  job_config.add_jvm_options("-Dmy-job.hello=world");
  job_config.add_jvm_options("-Dmy-job.foo=bar");
  worker_pool_->HandleJobStarted(JOB_ID, job_config);

  ASSERT_NE(worker_pool_->PopWorkerSync(task_spec), nullptr);
  const auto real_command =
      worker_pool_->GetWorkerCommand(worker_pool_->LastStartedWorkerProcess());

  // NOTE: When adding a new parameter to Java worker command, think carefully about the
  // position of this new parameter. Do not modify the order of existing parameters.
  std::vector<std::string> expected_command;
  expected_command.push_back("java");
  // Ray-defined per-job options
  expected_command.insert(expected_command.end(),
                          {"-Dray.job.code-search-path=/test/code_search_path"});
  // User-defined per-job options
  expected_command.insert(
      expected_command.end(),
      {"-Xmx1g", "-Xms500m", "-Dmy-job.hello=world", "-Dmy-job.foo=bar"});
  // Ray-defined per-process options
  expected_command.push_back(GetNumJavaWorkersPerProcessSystemProperty(1));
  // User-defined per-process options
  expected_command.insert(expected_command.end(), actor_jvm_options.begin(),
                          actor_jvm_options.end());
  // Entry point
  expected_command.push_back("MainClass");
  ASSERT_EQ(real_command, expected_command);
  worker_pool_->HandleJobFinished(JOB_ID);
}

TEST_F(WorkerPoolTest, PopWorkerMultiTenancy) {
  auto job_id1 = JOB_ID;
  auto job_id2 = JobID::FromInt(2);
  ASSERT_NE(job_id1, job_id2);
  JobID job_ids[] = {job_id1, job_id2};

  // The driver of job 1 is already registered. Here we register the driver for job 2.
  RegisterDriver(Language::PYTHON, job_id2);

  // Register 2 workers for each job.
  for (auto job_id : job_ids) {
    for (int i = 0; i < 2; i++) {
      auto worker =
          worker_pool_->CreateWorker(Process::CreateNewDummy(), Language::PYTHON, job_id);
      worker_pool_->PushWorker(worker);
    }
  }
  std::unordered_set<WorkerID> worker_ids;
  for (int round = 0; round < 2; round++) {
    std::vector<std::shared_ptr<WorkerInterface>> workers;

    // Pop workers for actor.
    for (auto job_id : job_ids) {
      auto actor_creation_id = ActorID::Of(job_id, TaskID::ForDriverTask(job_id), 1);
      // Pop workers for actor creation tasks.
      auto task_spec = ExampleTaskSpec(/*actor_id=*/ActorID::Nil(), Language::PYTHON,
                                       job_id, actor_creation_id);
      auto worker = worker_pool_->PopWorkerSync(task_spec);
      ASSERT_TRUE(worker);
      ASSERT_EQ(worker->GetAssignedJobId(), job_id);
      workers.push_back(worker);
    }

    // Pop workers for normal tasks.
    for (auto job_id : job_ids) {
      auto task_spec = ExampleTaskSpec(ActorID::Nil(), Language::PYTHON, job_id);
      auto worker = worker_pool_->PopWorkerSync(task_spec);
      ASSERT_TRUE(worker);
      ASSERT_EQ(worker->GetAssignedJobId(), job_id);
      workers.push_back(worker);
    }

    // Return all workers.
    for (auto worker : workers) {
      worker_pool_->PushWorker(worker);
      if (round == 0) {
        // For the first round, all workers are new.
        ASSERT_TRUE(worker_ids.insert(worker->WorkerId()).second);
      } else {
        // For the second round, all workers are existing ones.
        ASSERT_TRUE(worker_ids.count(worker->WorkerId()) > 0);
      }
    }
  }
}

TEST_F(WorkerPoolTest, MaximumStartupConcurrency) {
  auto task_spec = ExampleTaskSpec();
  std::vector<Process> started_processes;

  // Try to pop some workers. Some worker processes will be started.
  for (int i = 0; i < MAXIMUM_STARTUP_CONCURRENCY; i++) {
    worker_pool_->PopWorker(task_spec,
                            [](const std::shared_ptr<WorkerInterface> worker,
                               PopWorkerStatus status) -> bool { return true; });
    auto last_process = worker_pool_->LastStartedWorkerProcess();
    RAY_CHECK(last_process.IsValid());
    started_processes.push_back(last_process);
  }

  // Can't start a new worker process at this point.
  ASSERT_EQ(MAXIMUM_STARTUP_CONCURRENCY, worker_pool_->NumWorkerProcessesStarting());
  worker_pool_->PopWorker(task_spec,
                          [](const std::shared_ptr<WorkerInterface> worker,
                             PopWorkerStatus status) -> bool { return true; });
  ASSERT_EQ(MAXIMUM_STARTUP_CONCURRENCY, worker_pool_->NumWorkerProcessesStarting());

  std::vector<std::shared_ptr<WorkerInterface>> workers;
  // Call `RegisterWorker` to emulate worker registration.
  for (const auto &process : started_processes) {
    auto worker = worker_pool_->CreateWorker(Process());
    RAY_CHECK_OK(worker_pool_->RegisterWorker(worker, process.GetId(), process.GetId(),
                                              [](Status, int) {}));
    // Calling `RegisterWorker` won't affect the counter of starting worker processes.
    ASSERT_EQ(MAXIMUM_STARTUP_CONCURRENCY, worker_pool_->NumWorkerProcessesStarting());
    workers.push_back(worker);
  }

  // Can't start a new worker process at this point.
  ASSERT_EQ(MAXIMUM_STARTUP_CONCURRENCY, worker_pool_->NumWorkerProcessesStarting());
  worker_pool_->PopWorker(task_spec,
                          [](const std::shared_ptr<WorkerInterface> worker,
                             PopWorkerStatus status) -> bool { return true; });
  ASSERT_EQ(MAXIMUM_STARTUP_CONCURRENCY, worker_pool_->NumWorkerProcessesStarting());

  // Call `OnWorkerStarted` to emulate worker port announcement.
  for (size_t i = 0; i < workers.size(); i++) {
    worker_pool_->OnWorkerStarted(workers[i]);
    // Calling `OnWorkerStarted` will affect the counter of starting worker processes.
    ASSERT_EQ(MAXIMUM_STARTUP_CONCURRENCY - i - 1,
              worker_pool_->NumWorkerProcessesStarting());
  }

  ASSERT_EQ(0, worker_pool_->NumWorkerProcessesStarting());
  worker_pool_->ClearProcesses();
}

TEST_F(WorkerPoolTest, HandleIOWorkersPushPop) {
  std::unordered_set<std::shared_ptr<WorkerInterface>> spill_pushed_worker;
  std::unordered_set<std::shared_ptr<WorkerInterface>> restore_pushed_worker;
  auto spill_worker_callback =
      [&spill_pushed_worker](std::shared_ptr<WorkerInterface> worker) {
        spill_pushed_worker.emplace(worker);
      };
  auto restore_worker_callback =
      [&restore_pushed_worker](std::shared_ptr<WorkerInterface> worker) {
        restore_pushed_worker.emplace(worker);
      };

  // Popping spill worker shouldn't invoke callback because there's no workers pushed yet.
  worker_pool_->PopSpillWorker(spill_worker_callback);
  worker_pool_->PopSpillWorker(spill_worker_callback);
  worker_pool_->PopRestoreWorker(restore_worker_callback);
  ASSERT_EQ(spill_pushed_worker.size(), 0);
  ASSERT_EQ(restore_pushed_worker.size(), 0);

  // Create some workers.
  std::unordered_set<std::shared_ptr<WorkerInterface>> spill_workers;
  spill_workers.insert(CreateSpillWorker(Process::CreateNewDummy()));
  spill_workers.insert(CreateSpillWorker(Process::CreateNewDummy()));
  // Add the workers to the pool.
  // 2 pending tasks / 2 new idle workers.
  for (const auto &worker : spill_workers) {
    worker_pool_->PushSpillWorker(worker);
  }
  ASSERT_EQ(spill_pushed_worker.size(), 2);
  // Restore workers haven't pushed yet.
  ASSERT_EQ(restore_pushed_worker.size(), 0);

  // Create a new idle worker.
  spill_workers.insert(CreateSpillWorker(Process::CreateNewDummy()));
  // Now push back to used workers
  // 0 pending task, 3 idle workers.
  for (const auto &worker : spill_workers) {
    worker_pool_->PushSpillWorker(worker);
  }
  for (size_t i = 0; i < spill_workers.size(); i++) {
    worker_pool_->PopSpillWorker(spill_worker_callback);
  }
  ASSERT_EQ(spill_pushed_worker.size(), 3);

  // At the same time push an idle worker to the restore worker pool.
  std::unordered_set<std::shared_ptr<WorkerInterface>> restore_workers;
  restore_workers.insert(CreateRestoreWorker(Process::CreateNewDummy()));
  for (const auto &worker : restore_workers) {
    worker_pool_->PushRestoreWorker(worker);
  }
  ASSERT_EQ(restore_pushed_worker.size(), 1);
}

TEST_F(WorkerPoolTest, MaxIOWorkerSimpleTest) {
  // Make sure max number of spill workers are respected.
  auto callback = [](std::shared_ptr<WorkerInterface> worker) {};
  std::vector<Process> started_processes;
  Process last_process;
  for (int i = 0; i < 10; i++) {
    worker_pool_->PopSpillWorker(callback);
    if (last_process.GetId() != worker_pool_->LastStartedWorkerProcess().GetId()) {
      last_process = worker_pool_->LastStartedWorkerProcess();
      started_processes.push_back(last_process);
    }
  }
  // Make sure process size is not exceeding max io worker size.
  ASSERT_EQ(worker_pool_->GetProcessSize(), MAX_IO_WORKER_SIZE);
  ASSERT_EQ(started_processes.size(), MAX_IO_WORKER_SIZE);
  ASSERT_EQ(worker_pool_->NumSpillWorkerStarting(), MAX_IO_WORKER_SIZE);
  ASSERT_EQ(worker_pool_->NumRestoreWorkerStarting(), 0);

  // Make sure process size doesn't exceed the max size when some of workers are
  // registered.
  std::unordered_set<std::shared_ptr<WorkerInterface>> spill_workers;
  for (auto &process : started_processes) {
    auto worker = CreateSpillWorker(process);
    spill_workers.insert(worker);
    worker_pool_->OnWorkerStarted(worker);
    worker_pool_->PushSpillWorker(worker);
  }
  ASSERT_EQ(worker_pool_->NumSpillWorkerStarting(), 0);
}

TEST_F(WorkerPoolTest, MaxIOWorkerComplicateTest) {
  // Make sure max number of restore workers are respected.
  // This test will test a little more complicated scneario.
  // For example, it tests scenarios where there are
  // mix of starting / registered workers.
  auto callback = [](std::shared_ptr<WorkerInterface> worker) {};
  std::vector<Process> started_processes;
  Process last_process;
  worker_pool_->PopSpillWorker(callback);
  if (last_process.GetId() != worker_pool_->LastStartedWorkerProcess().GetId()) {
    last_process = worker_pool_->LastStartedWorkerProcess();
    started_processes.push_back(last_process);
  }
  ASSERT_EQ(worker_pool_->GetProcessSize(), 1);
  ASSERT_EQ(started_processes.size(), 1);
  ASSERT_EQ(worker_pool_->NumSpillWorkerStarting(), 1);

  // Worker is started and registered.
  std::unordered_set<std::shared_ptr<WorkerInterface>> spill_workers;
  for (auto &process : started_processes) {
    auto worker = CreateSpillWorker(process);
    spill_workers.insert(worker);
    worker_pool_->OnWorkerStarted(worker);
    worker_pool_->PushSpillWorker(worker);
    started_processes.pop_back();
  }

  // Try pop multiple workers and make sure it doesn't exceed max_io_workers.
  for (int i = 0; i < 10; i++) {
    worker_pool_->PopSpillWorker(callback);
    if (last_process.GetId() != worker_pool_->LastStartedWorkerProcess().GetId()) {
      last_process = worker_pool_->LastStartedWorkerProcess();
      started_processes.push_back(last_process);
    }
  }
  ASSERT_EQ(worker_pool_->GetProcessSize(), MAX_IO_WORKER_SIZE);
  ASSERT_EQ(started_processes.size(), 1);
  ASSERT_EQ(worker_pool_->NumSpillWorkerStarting(), 1);

  // Register the worker.
  for (auto &process : started_processes) {
    auto worker = CreateSpillWorker(process);
    spill_workers.insert(worker);
    worker_pool_->OnWorkerStarted(worker);
    worker_pool_->PushSpillWorker(worker);
    started_processes.pop_back();
  }
  ASSERT_EQ(worker_pool_->GetProcessSize(), MAX_IO_WORKER_SIZE);
  ASSERT_EQ(started_processes.size(), 0);
  ASSERT_EQ(worker_pool_->NumSpillWorkerStarting(), 0);
}

TEST_F(WorkerPoolTest, MaxSpillRestoreWorkersIntegrationTest) {
  auto callback = [](std::shared_ptr<WorkerInterface> worker) {};
  // Run many pop spill/restore workers and make sure the max worker size doesn't exceed.
  std::vector<Process> started_restore_processes;
  Process last_restore_process;
  std::vector<Process> started_spill_processes;
  Process last_spill_process;
  // NOTE: Should be a multiplication of MAX_IO_WORKER_SIZE.
  int max_time = 30;
  for (int i = 0; i <= max_time; i++) {
    // Pop spill worker
    worker_pool_->PopSpillWorker(callback);
    if (last_spill_process.GetId() != worker_pool_->LastStartedWorkerProcess().GetId()) {
      last_spill_process = worker_pool_->LastStartedWorkerProcess();
      started_spill_processes.push_back(last_spill_process);
    }
    // Pop Restore Worker
    worker_pool_->PopRestoreWorker(callback);
    if (last_restore_process.GetId() !=
        worker_pool_->LastStartedWorkerProcess().GetId()) {
      last_restore_process = worker_pool_->LastStartedWorkerProcess();
      started_restore_processes.push_back(last_restore_process);
    }
    // Register workers with 10% probability at each time.
    if (rand() % 100 < 10) {
      // Push spill worker if there's a process.
      if (started_spill_processes.size() > 0) {
        auto spill_worker = CreateSpillWorker(
            started_spill_processes[started_spill_processes.size() - 1]);
        worker_pool_->OnWorkerStarted(spill_worker);
        worker_pool_->PushSpillWorker(spill_worker);
        started_spill_processes.pop_back();
      }
      // Push restore worker if there's a process.
      if (started_restore_processes.size() > 0) {
        auto restore_worker = CreateRestoreWorker(
            started_restore_processes[started_restore_processes.size() - 1]);
        worker_pool_->OnWorkerStarted(restore_worker);
        worker_pool_->PushRestoreWorker(restore_worker);
        started_restore_processes.pop_back();
      }
    }
  }

  ASSERT_EQ(worker_pool_->GetProcessSize(), 2 * MAX_IO_WORKER_SIZE);
}

TEST_F(WorkerPoolTest, DeleteWorkerPushPop) {
  /// Make sure delete workers always pop an I/O worker that has more idle worker in their
  /// pools.
  // 2 spill worker and 1 restore worker.
  std::unordered_set<std::shared_ptr<WorkerInterface>> spill_workers;
  spill_workers.insert(CreateSpillWorker(Process::CreateNewDummy()));
  spill_workers.insert(CreateSpillWorker(Process::CreateNewDummy()));

  std::unordered_set<std::shared_ptr<WorkerInterface>> restore_workers;
  restore_workers.insert(CreateRestoreWorker(Process::CreateNewDummy()));

  for (const auto &worker : spill_workers) {
    worker_pool_->PushSpillWorker(worker);
  }
  for (const auto &worker : restore_workers) {
    worker_pool_->PushRestoreWorker(worker);
  }

  // PopDeleteWorker should pop a spill worker in this case.
  worker_pool_->PopDeleteWorker([this](std::shared_ptr<WorkerInterface> worker) {
    ASSERT_EQ(worker->GetWorkerType(), rpc::WorkerType::SPILL_WORKER);
    worker_pool_->PushDeleteWorker(worker);
  });

  // Add 2 more restore workers. Now we have 2 spill workers and 3 restore workers.
  for (int i = 0; i < 2; i++) {
    auto restore_worker = CreateRestoreWorker(Process::CreateNewDummy());
    restore_workers.insert(restore_worker);
    worker_pool_->PushRestoreWorker(restore_worker);
  }

  // PopDeleteWorker should pop a spill worker in this case.
  worker_pool_->PopDeleteWorker([this](std::shared_ptr<WorkerInterface> worker) {
    ASSERT_EQ(worker->GetWorkerType(), rpc::WorkerType::RESTORE_WORKER);
    worker_pool_->PushDeleteWorker(worker);
  });
}

TEST_F(WorkerPoolTest, NoPopOnCrashedWorkerProcess) {
  // Start a Java worker process.
  PopWorkerStatus status;
  Process proc = worker_pool_->StartWorkerProcess(Language::JAVA, rpc::WorkerType::WORKER,
                                                  JOB_ID, &status);
  auto worker1 = worker_pool_->CreateWorker(Process(), Language::JAVA);
  auto worker2 = worker_pool_->CreateWorker(Process(), Language::JAVA);

  // We now imitate worker process crashing while core worker initializing.

  // 1. we register both workers.
  RAY_CHECK_OK(worker_pool_->RegisterWorker(worker1, proc.GetId(), proc.GetId(),
                                            [](Status, int) {}));
  RAY_CHECK_OK(worker_pool_->RegisterWorker(worker2, proc.GetId(), proc.GetId(),
                                            [](Status, int) {}));

  // 2. announce worker port for worker 1. When interacting with worker pool, it's
  // PushWorker.
  worker_pool_->PushWorker(worker1);

  // 3. kill the worker process. Now let's assume that Raylet found that the connection
  // with worker 1 disconnected first.
  worker_pool_->DisconnectWorker(
      worker1, /*disconnect_type=*/rpc::WorkerExitType::SYSTEM_ERROR_EXIT);

  // 4. but the RPC for announcing worker port for worker 2 is already in Raylet input
  // buffer. So now Raylet needs to handle worker 2.
  worker_pool_->PushWorker(worker2);

  // 5. Let's try to pop a worker to execute a task. Worker 2 shouldn't be popped because
  // the process has crashed.
  const auto task_spec = ExampleTaskSpec();
  ASSERT_NE(worker_pool_->PopWorkerSync(task_spec), worker1);
  ASSERT_NE(worker_pool_->PopWorkerSync(task_spec), worker2);

  // 6. Now Raylet disconnects with worker 2.
  worker_pool_->DisconnectWorker(
      worker2, /*disconnect_type=*/rpc::WorkerExitType::SYSTEM_ERROR_EXIT);
}

TEST_F(WorkerPoolTest, TestWorkerCapping) {
  auto job_id = JOB_ID;

  // The driver of job 1 is already registered. Here we register the driver for job 2.
  RegisterDriver(Language::PYTHON, job_id);
  WorkerCacheKey env = {job_id, {}, "", {}};
  auto runtime_env_hash = env.Hash();

  ///
  /// Register 7 workers (2 more than soft limit).
  ///
  std::vector<std::shared_ptr<WorkerInterface>> workers;
  int num_workers = POOL_SIZE_SOFT_LIMIT + 2;
  for (int i = 0; i < num_workers; i++) {
    PopWorkerStatus status;
    Process proc = worker_pool_->StartWorkerProcess(
        Language::PYTHON, rpc::WorkerType::WORKER, job_id, &status, {}, runtime_env_hash);
    auto worker = worker_pool_->CreateWorker(Process(), Language::PYTHON, job_id);
    workers.push_back(worker);
    RAY_CHECK_OK(worker_pool_->RegisterWorker(worker, proc.GetId(), proc.GetId(),
                                              [](Status, int) {}));
    worker_pool_->OnWorkerStarted(worker);
    ASSERT_EQ(worker_pool_->GetRegisteredWorker(worker->Connection()), worker);
    worker_pool_->PushWorker(worker);
  }
  ///
  /// Pop 2 workers for a task and actor.
  ///
  // Pop workers for actor.
  std::vector<std::shared_ptr<WorkerInterface>> popped_workers;
  for (int i = 0; i < 2; i++) {
    auto actor_creation_id = ActorID::Of(job_id, TaskID::ForDriverTask(job_id), i + 1);
    // Pop workers for actor creation tasks.
    auto task_spec = ExampleTaskSpec(/*actor_id=*/ActorID::Nil(), Language::PYTHON,
                                     job_id, actor_creation_id);
    auto worker = worker_pool_->PopWorkerSync(task_spec, false);
    popped_workers.push_back(worker);
    ASSERT_TRUE(worker);
    ASSERT_EQ(worker->GetAssignedJobId(), job_id);
  }
  // After scheduling an actor and task, there's no more idle worker.
  ASSERT_EQ(worker_pool_->GetIdleWorkerSize(), num_workers - 2);

  ///
  /// Return workers and test KillingIdleWorkers
  ///
  // Return all workers.
  for (const auto &worker : popped_workers) {
    worker_pool_->PushWorker(worker);
  }
  ASSERT_EQ(worker_pool_->GetIdleWorkerSize(), num_workers);
  // It is supposed to be no-op here.
  worker_pool_->TryKillingIdleWorkers();
  ASSERT_EQ(worker_pool_->GetIdleWorkerSize(), num_workers);

  // 2000 ms has passed, so idle workers should be killed.
  worker_pool_->SetCurrentTimeMs(2000);
  worker_pool_->TryKillingIdleWorkers();
  // Idle workers haven't been killed because the workers haven't replied yet.
  ASSERT_EQ(worker_pool_->GetIdleWorkerSize(), num_workers);

  // The first core worker exits, so one of idle workers should've been killed.
  // Since the idle workers are killed in FIFO, we can assume the first entry in the idle
  // workers will be killed.
  auto mock_rpc_client_it = mock_worker_rpc_clients_.find(
      worker_pool_->GetIdleWorkers().front().first->WorkerId());
  mock_rpc_client_it->second->ExitReplySucceed();
  worker_pool_->TryKillingIdleWorkers();
  ASSERT_EQ(worker_pool_->GetIdleWorkerSize(), num_workers - 1);

  // The second core worker doesn't exit, meaning idle worker shouldn't have been killed.
  mock_rpc_client_it = mock_worker_rpc_clients_.find(
      worker_pool_->GetIdleWorkers().front().first->WorkerId());
  mock_rpc_client_it->second->ExitReplyFailed();
  worker_pool_->TryKillingIdleWorkers();
  ASSERT_EQ(worker_pool_->GetIdleWorkerSize(), num_workers - 1);

  // Another 1000ms has passed, and we kill the idle worker again.
  worker_pool_->SetCurrentTimeMs(3000);
  worker_pool_->TryKillingIdleWorkers();

  // Make sure 1000ms has passed again, and it won't kill new worker because there's still
  // a pending exiting worker.
  worker_pool_->SetCurrentTimeMs(4000);
  worker_pool_->TryKillingIdleWorkers();
  mock_rpc_client_it = mock_worker_rpc_clients_.find(
      worker_pool_->GetIdleWorkers().back().first->WorkerId());
  ASSERT_FALSE(mock_rpc_client_it->second->ExitReplySucceed());

  // Now let's make sure the pending exiting workers exitted properly.
  mock_rpc_client_it = mock_worker_rpc_clients_.find(
      worker_pool_->GetIdleWorkers().front().first->WorkerId());
  mock_rpc_client_it->second->ExitReplySucceed();
  worker_pool_->TryKillingIdleWorkers();
  ASSERT_EQ(worker_pool_->GetIdleWorkerSize(), num_workers - 2);

  // Now that we have the number of workers == soft limit, it shouldn't kill any idle
  // worker.
  worker_pool_->SetCurrentTimeMs(5000);
  worker_pool_->TryKillingIdleWorkers();
  mock_rpc_client_it = mock_worker_rpc_clients_.find(
      worker_pool_->GetIdleWorkers().front().first->WorkerId());
  ASSERT_FALSE(mock_rpc_client_it->second->ExitReplySucceed());

  // Start two IO workers. These don't count towards the limit.
  {
    PopWorkerStatus status;
    Process proc = worker_pool_->StartWorkerProcess(
        Language::PYTHON, rpc::WorkerType::SPILL_WORKER, JobID::Nil(), &status);
    auto worker = CreateSpillWorker(Process());
    RAY_CHECK_OK(worker_pool_->RegisterWorker(worker, proc.GetId(), proc.GetId(),
                                              [](Status, int) {}));
    worker_pool_->OnWorkerStarted(worker);
    ASSERT_EQ(worker_pool_->GetRegisteredWorker(worker->Connection()), worker);
    worker_pool_->PushSpillWorker(worker);
  }
  {
    PopWorkerStatus status;
    Process proc = worker_pool_->StartWorkerProcess(
        Language::PYTHON, rpc::WorkerType::RESTORE_WORKER, JobID::Nil(), &status);
    auto worker = CreateRestoreWorker(Process());
    RAY_CHECK_OK(worker_pool_->RegisterWorker(worker, proc.GetId(), proc.GetId(),
                                              [](Status, int) {}));
    worker_pool_->OnWorkerStarted(worker);
    ASSERT_EQ(worker_pool_->GetRegisteredWorker(worker->Connection()), worker);
    worker_pool_->PushRestoreWorker(worker);
  }
  // All workers still alive.
  worker_pool_->SetCurrentTimeMs(10000);
  worker_pool_->TryKillingIdleWorkers();
  ASSERT_EQ(worker_pool_->GetIdleWorkerSize(), num_workers - 2);
  for (auto &worker : worker_pool_->GetIdleWorkers()) {
    mock_rpc_client_it = mock_worker_rpc_clients_.find(worker.first->WorkerId());
    ASSERT_FALSE(mock_rpc_client_it->second->ExitReplySucceed());
  }
  int num_callbacks = 0;
  auto callback = [&](std::shared_ptr<WorkerInterface> worker) { num_callbacks++; };
  worker_pool_->PopSpillWorker(callback);
  worker_pool_->PopRestoreWorker(callback);
  ASSERT_EQ(num_callbacks, 2);
  worker_pool_->ClearProcesses();
}

TEST_F(WorkerPoolTest, TestWorkerCappingLaterNWorkersNotOwningObjects) {
  ///
  /// When there are 2 * N idle workers where the first N workers own objects,
  /// make sure the later N workers are properly killed.
  ///
  auto job_id = JOB_ID;

  // The driver of job 1 is already registered. Here we register the driver for job 2.
  RegisterDriver(Language::PYTHON, job_id);

  ///
  /// Register 10 workers
  ///
  std::vector<std::shared_ptr<WorkerInterface>> workers;
  int num_workers = POOL_SIZE_SOFT_LIMIT * 2;
  for (int i = 0; i < num_workers; i++) {
    PopWorkerStatus status;
    Process proc = worker_pool_->StartWorkerProcess(
        Language::PYTHON, rpc::WorkerType::WORKER, job_id, &status);
    auto worker = worker_pool_->CreateWorker(Process(), Language::PYTHON, job_id);
    workers.push_back(worker);
    RAY_CHECK_OK(worker_pool_->RegisterWorker(worker, proc.GetId(), proc.GetId(),
                                              [](Status, int) {}));
    worker_pool_->OnWorkerStarted(worker);
    ASSERT_EQ(worker_pool_->GetRegisteredWorker(worker->Connection()), worker);
    worker_pool_->PushWorker(worker);
  }
  ASSERT_EQ(worker_pool_->GetIdleWorkerSize(), num_workers);

  ///
  /// The first N workers will always failed to be killed because they own objects.
  ///
  // 2000 ms has passed, so idle workers should be killed.
  worker_pool_->SetCurrentTimeMs(1000);
  worker_pool_->TryKillingIdleWorkers();

  for (int i = 0; i < num_workers / 2; i++) {
    auto mock_rpc_client_it = mock_worker_rpc_clients_.find(workers[i]->WorkerId());
    ASSERT_TRUE(mock_rpc_client_it->second->ExitReplyFailed());
  }
  worker_pool_->TryKillingIdleWorkers();
  // None of first N workers are killed because they own objects.
  ASSERT_EQ(worker_pool_->GetIdleWorkerSize(), num_workers);

  ///
  /// After 1000ms, when it kills idle workers, it should kill the rest of them.
  ///
  worker_pool_->SetCurrentTimeMs(2000);
  worker_pool_->TryKillingIdleWorkers();
  for (int i = 0; i < num_workers / 2; i++) {
    auto mock_rpc_client_it = mock_worker_rpc_clients_.find(workers[i]->WorkerId());
    // These workers shouldn't get any Exit request.
    ASSERT_FALSE(mock_rpc_client_it->second->ExitReplyFailed());
  }
  for (int i = num_workers / 2; i < num_workers; i++) {
    auto mock_rpc_client_it = mock_worker_rpc_clients_.find(workers[i]->WorkerId());
    // These workers shouldn't get any Exit request.
    ASSERT_TRUE(mock_rpc_client_it->second->ExitReplySucceed());
  }
  worker_pool_->TryKillingIdleWorkers();
  ASSERT_EQ(worker_pool_->GetIdleWorkerSize(), num_workers / 2);
}

TEST_F(WorkerPoolTest, PopWorkerWithRuntimeEnv) {
  ASSERT_EQ(worker_pool_->GetProcessSize(), 0);
  auto actor_creation_id = ActorID::Of(JOB_ID, TaskID::ForDriverTask(JOB_ID), 1);
  auto runtime_env = R"({"uris": "XXX"})";
  auto actor_dynamic_option = "XXX=YYY";
  const auto actor_creation_task_spec =
      ExampleTaskSpec(ActorID::Nil(), Language::PYTHON, JOB_ID, actor_creation_id,
                      {actor_dynamic_option}, TaskID::ForFakeTask(), runtime_env);
  const auto normal_task_spec =
      ExampleTaskSpec(ActorID::Nil(), Language::PYTHON, JOB_ID, ActorID::Nil(), {},
                      TaskID::ForFakeTask(), runtime_env);
  const auto normal_task_spec_without_runtime_env =
      ExampleTaskSpec(ActorID::Nil(), Language::PYTHON, JOB_ID, ActorID::Nil(), {});

  bool dedicated_actor_started = false, worker_with_runtime_env_started = false,
       default_worker_started = false;
  std::shared_ptr<WorkerInterface> dedicated_actor_worker = nullptr,
                                   worker_with_runtime_env = nullptr,
                                   default_worker = nullptr;
  auto callback = [=](bool *flag, std::shared_ptr<WorkerInterface> *assigned_worker) {
    return [=](const std::shared_ptr<WorkerInterface> &worker,
               PopWorkerStatus status) -> bool {
      RAY_CHECK(worker != nullptr);
      RAY_CHECK(status == PopWorkerStatus::OK);
      *flag = true;
      *assigned_worker = worker;
      return true;
    };
  };

  worker_pool_->PopWorker(actor_creation_task_spec,
                          callback(&dedicated_actor_started, &dedicated_actor_worker));
  worker_pool_->PopWorker(normal_task_spec, callback(&worker_with_runtime_env_started,
                                                     &worker_with_runtime_env));
  worker_pool_->PopWorker(normal_task_spec_without_runtime_env,
                          callback(&default_worker_started, &default_worker));

  // Simulate out of order worker start.
  auto default_worker_expected =
      worker_pool_->StartWorker(worker_pool_->start_worker_log_[2]);
  auto worker_with_runtime_env_expected =
      worker_pool_->StartWorker(worker_pool_->start_worker_log_[1]);
  auto dedicated_actor_worker_expected =
      worker_pool_->StartWorker(worker_pool_->start_worker_log_[0]);

  ASSERT_TRUE(dedicated_actor_started);
  ASSERT_TRUE(worker_with_runtime_env_started);
  ASSERT_TRUE(default_worker_started);

  auto check_str_in_command = [&](const std::shared_ptr<WorkerInterface> &worker,
                                  const std::string &str) -> bool {
    auto command = worker_pool_->worker_commands_by_proc_[worker->GetShimProcess()];
    for (const auto &arg : command) {
      RAY_LOG(INFO) << arg;
      if (arg.find(str) != std::string::npos) {
        return true;
      }
    }
    return false;
  };
  ASSERT_TRUE(check_str_in_command(dedicated_actor_worker, runtime_env));
  ASSERT_TRUE(check_str_in_command(worker_with_runtime_env, runtime_env));
  ASSERT_FALSE(check_str_in_command(default_worker, runtime_env));

  ASSERT_EQ(dedicated_actor_worker, dedicated_actor_worker_expected);
  ASSERT_EQ(worker_with_runtime_env, worker_with_runtime_env_expected);
  ASSERT_EQ(default_worker, default_worker_expected);
}

TEST_F(WorkerPoolTest, CacheWorkersByRuntimeEnvHash) {
  ///
  /// Check that a worker can be popped only if there is a
  /// worker available whose runtime env matches the runtime env
  /// in the task spec.
  ///
  ASSERT_EQ(worker_pool_->GetProcessSize(), 0);
  auto actor_creation_id = ActorID::Of(JOB_ID, TaskID::ForDriverTask(JOB_ID), 1);
  const auto task_spec1 = ExampleTaskSpec(
      ActorID::Nil(), Language::PYTHON, JOB_ID, actor_creation_id,
      /*dynamic_options=*/{}, TaskID::ForFakeTask(), "mock_runtime_env_1");
  const auto task_spec2 = ExampleTaskSpec(
      ActorID::Nil(), Language::PYTHON, JOB_ID, ActorID::Nil(),
      /*dynamic_options=*/{}, TaskID::ForFakeTask(), "mock_runtime_env_1");
  const auto task_spec3 = ExampleTaskSpec(
      ActorID::Nil(), Language::PYTHON, JOB_ID, ActorID::Nil(),
      /*dynamic_options=*/{}, TaskID::ForFakeTask(), "mock_runtime_env_2");

<<<<<<< HEAD
  bool flag1 = false, flag2 = false, flag3 = false;
  std::shared_ptr<WorkerInterface> worker1 = nullptr, worker2 = nullptr,
                                   worker3 = nullptr;
  auto callback = [=](bool *flag, std::shared_ptr<WorkerInterface> *assigned_worker) {
    return [=](const std::shared_ptr<WorkerInterface> &worker,
               PopWorkerStatus status) -> bool {
      RAY_CHECK(worker != nullptr);
      RAY_CHECK(status == PopWorkerStatus::OK);
      *flag = true;
      *assigned_worker = worker;
      return true;
    };
  };
=======
  const WorkerCacheKey env1 = {"mock_runtime_env_1", {}};
  const int runtime_env_hash_1 = env1.IntHash();
>>>>>>> 83cb992d

  worker_pool_->PopWorker(task_spec1, callback(&flag1, &worker1));
  worker_pool_->PopWorker(task_spec2, callback(&flag2, &worker2));
  worker_pool_->PopWorker(task_spec3, callback(&flag3, &worker3));

  auto runtime_env1_worker =
      worker_pool_->StartWorker(worker_pool_->start_worker_log_[0]);
  auto runtime_env2_worker =
      worker_pool_->StartWorker(worker_pool_->start_worker_log_[2]);

  ASSERT_TRUE(flag1);
  ASSERT_FALSE(flag2);
  ASSERT_TRUE(flag3);

  auto check_str_in_command = [&](const std::shared_ptr<WorkerInterface> &worker,
                                  const std::string &str) -> bool {
    auto command = worker_pool_->worker_commands_by_proc_[worker->GetShimProcess()];
    for (const auto &arg : command) {
      if (arg.find(str) != std::string::npos) {
        return true;
      }
    }
    return false;
  };
  ASSERT_TRUE(check_str_in_command(worker1, "mock_runtime_env_1"));
  ASSERT_EQ(worker2, nullptr);
  ASSERT_TRUE(check_str_in_command(worker3, "mock_runtime_env_2"));

  // Worker with runtime env 2 becomes idle. Cannot be used for task spec with runtime
  // env 1.
  worker_pool_->PushWorker(runtime_env2_worker);
  ASSERT_FALSE(flag2);
  ASSERT_EQ(worker2, nullptr);

  // Worker with runtime env 1 becomes idle. Can be used for task spec with runtime env 1.
  worker_pool_->PushWorker(runtime_env1_worker);
  ASSERT_TRUE(flag2);
  ASSERT_TRUE(check_str_in_command(worker2, "mock_runtime_env_1"));

  // Submit task with same runtime env but different job ID.
  auto job_id2 = JobID::FromInt(123);
  RegisterDriver(Language::PYTHON, job_id2);
  const auto task_spec4 = ExampleTaskSpec(
      ActorID::Nil(), Language::PYTHON, job_id2, ActorID::Nil(),
      /*dynamic_options=*/{}, TaskID::ForFakeTask(), "mock_runtime_env_1");
  bool flag4 = false;
  std::shared_ptr<WorkerInterface> worker4 = nullptr;
  worker_pool_->PopWorker(task_spec4, callback(&flag4, &worker4));

  // Workers can't be reused across jobs, so this requires starting another
  // worker.
  worker_pool_->PushWorker(runtime_env1_worker);
  ASSERT_FALSE(flag4);
  ASSERT_EQ(worker4, nullptr);

  // Worker can be reused for its assigned job.
  flag2 = false;
  worker2 = nullptr;
  worker_pool_->PopWorker(task_spec2, callback(&flag2, &worker2));
  ASSERT_TRUE(flag2);
  ASSERT_TRUE(check_str_in_command(worker2, "mock_runtime_env_1"));

  auto runtime_env1_worker_job2 =
      worker_pool_->StartWorker(worker_pool_->start_worker_log_[3]);
  worker_pool_->PushWorker(runtime_env1_worker_job2);
  ASSERT_TRUE(flag4);
  ASSERT_EQ(worker4, runtime_env1_worker_job2);
}

TEST_F(WorkerPoolTest, StartWorkWithDifferentShimPid) {
  auto task_spec = ExampleTaskSpec();
  auto worker = worker_pool_->PopWorkerSync(task_spec);
  ASSERT_NE(worker, nullptr);
  auto last_process = worker_pool_->LastStartedWorkerProcess();
  pid_t shim_pid = last_process.GetId();
  ASSERT_EQ(shim_pid, worker->GetShimProcess().GetId());

  // test dedicated worker
  std::vector<std::string> actor_jvm_options;
  actor_jvm_options.insert(
      actor_jvm_options.end(),
      {"-Dmy-actor.hello=foo", "-Dmy-actor.world=bar", "-Xmx2g", "-Xms1g"});
  auto task_id = TaskID::ForDriverTask(JOB_ID);
  auto actor_id = ActorID::Of(JOB_ID, task_id, 1);
  TaskSpecification java_task_spec = ExampleTaskSpec(
      ActorID::Nil(), Language::JAVA, JOB_ID, actor_id, actor_jvm_options, task_id);
  worker = worker_pool_->PopWorkerSync(java_task_spec);
  ASSERT_NE(worker, nullptr);
  last_process = worker_pool_->LastStartedWorkerProcess();
  shim_pid = last_process.GetId();
  ASSERT_EQ(shim_pid, worker->GetShimProcess().GetId());
  worker_pool_->ClearProcesses();
}

TEST_F(WorkerPoolTest, WorkerNoLeaks) {
  std::shared_ptr<WorkerInterface> popped_worker;
  const auto task_spec = ExampleTaskSpec();

  // Pop a worker and don't dispatch.
  worker_pool_->PopWorker(
      task_spec,
      [](const std::shared_ptr<WorkerInterface> worker, PopWorkerStatus status) -> bool {
        // Don't dispatch this worker.
        return false;
      });
  // One worker process has been started.
  ASSERT_EQ(worker_pool_->GetProcessSize(), 1);
  // No idle workers because no workers pushed.
  ASSERT_EQ(worker_pool_->GetIdleWorkerSize(), 0);
  // push workers.
  worker_pool_->PushWorkers();
  // The worker has been pushed but not dispatched.
  ASSERT_EQ(worker_pool_->GetIdleWorkerSize(), 1);
  // Pop a worker and don't dispatch.
  worker_pool_->PopWorker(
      task_spec,
      [](const std::shared_ptr<WorkerInterface> worker, PopWorkerStatus status) -> bool {
        // Don't dispatch this worker.
        return false;
      });
  // The worker is popped but not dispatched.
  ASSERT_EQ(worker_pool_->GetIdleWorkerSize(), 1);
  ASSERT_EQ(worker_pool_->GetProcessSize(), 1);
  // Pop a worker and dispatch.
  worker_pool_->PopWorker(
      task_spec,
      [](const std::shared_ptr<WorkerInterface> worker, PopWorkerStatus status) -> bool {
        // Dispatch this worker.
        return true;
      });
  // The worker is popped and dispatched.
  ASSERT_EQ(worker_pool_->GetIdleWorkerSize(), 0);
  ASSERT_EQ(worker_pool_->GetProcessSize(), 1);
  worker_pool_->ClearProcesses();
}

TEST_F(WorkerPoolTest, PopWorkerStatus) {
  std::shared_ptr<WorkerInterface> popped_worker;
  PopWorkerStatus status;

  /* Test PopWorkerStatus TooManyStartingWorkerProcesses */
  // Startup worker processes to maximum.
  for (int i = 0; i < MAXIMUM_STARTUP_CONCURRENCY; i++) {
    auto task_spec = ExampleTaskSpec();
    worker_pool_->PopWorker(task_spec,
                            [](const std::shared_ptr<WorkerInterface> worker,
                               PopWorkerStatus status) -> bool { return true; });
  }
  ASSERT_EQ(MAXIMUM_STARTUP_CONCURRENCY, worker_pool_->NumWorkerProcessesStarting());

  // PopWorker failed and the status is `TooManyStartingWorkerProcesses`.
  auto task_spec = ExampleTaskSpec();
  popped_worker = worker_pool_->PopWorkerSync(task_spec, false, &status);
  ASSERT_EQ(popped_worker, nullptr);
  ASSERT_EQ(status, PopWorkerStatus::TooManyStartingWorkerProcesses);

  // PopWorker success after push workers and reduce the starting processes.
  worker_pool_->PushWorkers();
  ASSERT_EQ(0, worker_pool_->NumWorkerProcessesStarting());
  popped_worker = worker_pool_->PopWorkerSync(task_spec, true, &status);
  ASSERT_NE(popped_worker, nullptr);
  ASSERT_EQ(status, PopWorkerStatus::OK);

  /* Test PopWorkerStatus JobConfigMissing */
  // Create a task by unregistered job id.
  auto job_id = JobID::FromInt(123);
  task_spec = ExampleTaskSpec(ActorID::Nil(), Language::JAVA, job_id);
  popped_worker = worker_pool_->PopWorkerSync(task_spec, true, &status);
  // PopWorker failed and the status is `JobConfigMissing`.
  ASSERT_EQ(popped_worker, nullptr);
  ASSERT_EQ(status, PopWorkerStatus::JobConfigMissing);

  // Register driver fot the job.
  RegisterDriver(Language::PYTHON, job_id);
  popped_worker = worker_pool_->PopWorkerSync(task_spec, true, &status);
  // PopWorker success.
  ASSERT_NE(popped_worker, nullptr);
  ASSERT_EQ(status, PopWorkerStatus::OK);

  /* Test PopWorkerStatus RuntimeEnvCreationFailed */
  // Create a task with bad runtime env.
  const auto task_spec_with_bad_runtime_env =
      ExampleTaskSpec(ActorID::Nil(), Language::PYTHON, job_id, ActorID::Nil(),
                      {"XXX=YYY"}, TaskID::ForFakeTask(), BAD_RUNTIME_ENV);
  popped_worker =
      worker_pool_->PopWorkerSync(task_spec_with_bad_runtime_env, true, &status);
  // PopWorker failed and the status is `RuntimeEnvCreationFailed`.
  ASSERT_EQ(popped_worker, nullptr);
  ASSERT_EQ(status, PopWorkerStatus::RuntimeEnvCreationFailed);

  // Create a task with available runtime env.
  const auto task_spec_with_runtime_env =
      ExampleTaskSpec(ActorID::Nil(), Language::PYTHON, job_id, ActorID::Nil(),
                      {"XXX=YYY"}, TaskID::ForFakeTask(), "{\"uris\": \"XXX\"}");
  popped_worker = worker_pool_->PopWorkerSync(task_spec_with_runtime_env, true, &status);
  // PopWorker success.
  ASSERT_NE(popped_worker, nullptr);
  ASSERT_EQ(status, PopWorkerStatus::OK);

  /* Test PopWorkerStatus RuntimeEnvCreationFailed */
  // Create a task without push worker.
  popped_worker = worker_pool_->PopWorkerSync(task_spec, false, &status);
  ASSERT_EQ(popped_worker, nullptr);
  // PopWorker failed while the timer was triggered and the status is
  // `RuntimeEnvCreationFailed`.
  ASSERT_EQ(status, PopWorkerStatus::WorkerTimedOut);
  worker_pool_->ClearProcesses();
}

}  // namespace raylet

}  // namespace ray

int main(int argc, char **argv) {
  ::testing::InitGoogleTest(&argc, argv);
  return RUN_ALL_TESTS();
}<|MERGE_RESOLUTION|>--- conflicted
+++ resolved
@@ -218,7 +218,7 @@
     std::shared_ptr<WorkerInterface> worker =
         std::dynamic_pointer_cast<WorkerInterface>(worker_);
 
-    WorkerCacheKey env = {job_id, {}, "", {}};
+    WorkerCacheKey env = {job_id, "", {}};
     worker_->SetRuntimeEnvHash(env.Hash());
 
     auto rpc_client = std::make_shared<MockWorkerClient>(instrumented_io_service_);
@@ -1021,7 +1021,7 @@
 
   // The driver of job 1 is already registered. Here we register the driver for job 2.
   RegisterDriver(Language::PYTHON, job_id);
-  WorkerCacheKey env = {job_id, {}, "", {}};
+  WorkerCacheKey env = {job_id, "", {}};
   auto runtime_env_hash = env.Hash();
 
   ///
@@ -1309,7 +1309,6 @@
       ActorID::Nil(), Language::PYTHON, JOB_ID, ActorID::Nil(),
       /*dynamic_options=*/{}, TaskID::ForFakeTask(), "mock_runtime_env_2");
 
-<<<<<<< HEAD
   bool flag1 = false, flag2 = false, flag3 = false;
   std::shared_ptr<WorkerInterface> worker1 = nullptr, worker2 = nullptr,
                                    worker3 = nullptr;
@@ -1323,10 +1322,6 @@
       return true;
     };
   };
-=======
-  const WorkerCacheKey env1 = {"mock_runtime_env_1", {}};
-  const int runtime_env_hash_1 = env1.IntHash();
->>>>>>> 83cb992d
 
   worker_pool_->PopWorker(task_spec1, callback(&flag1, &worker1));
   worker_pool_->PopWorker(task_spec2, callback(&flag2, &worker2));
