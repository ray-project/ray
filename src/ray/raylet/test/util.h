// Copyright 2017 The Ray Authors.
//
// Licensed under the Apache License, Version 2.0 (the "License");
// you may not use this file except in compliance with the License.
// You may obtain a copy of the License at
//
//  http://www.apache.org/licenses/LICENSE-2.0
//
// Unless required by applicable law or agreed to in writing, software
// distributed under the License is distributed on an "AS IS" BASIS,
// WITHOUT WARRANTIES OR CONDITIONS OF ANY KIND, either express or implied.
// See the License for the specific language governing permissions and
// limitations under the License.

#include "ray/raylet/worker.h"

namespace ray {

namespace raylet {

class MockWorker : public WorkerInterface {
 public:
  MockWorker(WorkerID worker_id, int port, int64_t runtime_env_hash = 0)
      : worker_id_(worker_id),
        port_(port),
        is_detached_actor_(false),
        runtime_env_hash_(runtime_env_hash) {}

  WorkerID WorkerId() const { return worker_id_; }

  rpc::WorkerType GetWorkerType() const { return rpc::WorkerType::WORKER; }

  int Port() const { return port_; }

  void SetOwnerAddress(const rpc::Address &address) { address_ = address; }

  void AssignTaskId(const TaskID &task_id) {}

  void SetAssignedTask(const RayTask &assigned_task) { task_ = assigned_task; }

  const std::string IpAddress() const { return address_.ip_address(); }

  void SetAllocatedInstances(
      const std::shared_ptr<TaskResourceInstances> &allocated_instances) {
    allocated_instances_ = allocated_instances;
  }

  void SetLifetimeAllocatedInstances(
      const std::shared_ptr<TaskResourceInstances> &allocated_instances) {
    lifetime_allocated_instances_ = allocated_instances;
  }

  std::shared_ptr<TaskResourceInstances> GetAllocatedInstances() {
    return allocated_instances_;
  }
  std::shared_ptr<TaskResourceInstances> GetLifetimeAllocatedInstances() {
    return lifetime_allocated_instances_;
  }

  void MarkDead() { RAY_CHECK(false) << "Method unused"; }
  bool IsDead() const {
    RAY_CHECK(false) << "Method unused";
    return false;
  }
  void MarkBlocked() { blocked_ = true; }
  void MarkUnblocked() { blocked_ = false; }
  bool IsBlocked() const { return blocked_; }

  Process GetProcess() const { return Process::CreateNewDummy(); }
  void SetProcess(Process proc) { RAY_CHECK(false) << "Method unused"; }

  Process GetShimProcess() const { return Process::CreateNewDummy(); }
  void SetShimProcess(Process proc) { RAY_CHECK(false) << "Method unused"; }

  Language GetLanguage() const {
    RAY_CHECK(false) << "Method unused";
    return Language::PYTHON;
  }

  void Connect(int port) { RAY_CHECK(false) << "Method unused"; }

  void Connect(std::shared_ptr<rpc::CoreWorkerClientInterface> rpc_client) {
    RAY_CHECK(false) << "Method unused";
  }

  int AssignedPort() const {
    RAY_CHECK(false) << "Method unused";
    return -1;
  }
  void SetAssignedPort(int port) { RAY_CHECK(false) << "Method unused"; }
  const TaskID &GetAssignedTaskId() const {
    RAY_CHECK(false) << "Method unused";
    return TaskID::Nil();
  }
  bool AddBlockedTaskId(const TaskID &task_id) {
    RAY_CHECK(false) << "Method unused";
    return false;
  }
  bool RemoveBlockedTaskId(const TaskID &task_id) {
    RAY_CHECK(false) << "Method unused";
    return false;
  }
  const std::unordered_set<TaskID> &GetBlockedTaskIds() const {
    RAY_CHECK(false) << "Method unused";
    auto *t = new std::unordered_set<TaskID>();
    return *t;
  }
  const JobID &GetAssignedJobId() const {
    RAY_CHECK(false) << "Method unused";
    return JobID::Nil();
  }
  int64_t GetRuntimeEnvHash() const { return runtime_env_hash_; }
  void AssignActorId(const ActorID &actor_id) { RAY_CHECK(false) << "Method unused"; }
  const ActorID &GetActorId() const {
    RAY_CHECK(false) << "Method unused";
    return ActorID::Nil();
  }
  void MarkDetachedActor() { is_detached_actor_ = true; }
  bool IsDetachedActor() const { return is_detached_actor_; }
  const std::shared_ptr<ClientConnection> Connection() const {
    RAY_CHECK(false) << "Method unused";
    return nullptr;
  }
  const rpc::Address &GetOwnerAddress() const {
    RAY_CHECK(false) << "Method unused";
    return address_;
  }

  const ResourceIdSet &GetLifetimeResourceIds() const {
    RAY_CHECK(false) << "Method unused";
    auto *t = new ResourceIdSet();
    return *t;
  }
  void SetLifetimeResourceIds(ResourceIdSet &resource_ids) {
    RAY_CHECK(false) << "Method unused";
  }
  void ResetLifetimeResourceIds() { RAY_CHECK(false) << "Method unused"; }

  const ResourceIdSet &GetTaskResourceIds() const {
    RAY_CHECK(false) << "Method unused";
    auto *t = new ResourceIdSet();
    return *t;
  }
  void SetTaskResourceIds(ResourceIdSet &resource_ids) {
    RAY_CHECK(false) << "Method unused";
  }
  void ResetTaskResourceIds() { RAY_CHECK(false) << "Method unused"; }
  ResourceIdSet ReleaseTaskCpuResources() {
    RAY_CHECK(false) << "Method unused";
    auto *t = new ResourceIdSet();
    return *t;
  }
  void AcquireTaskCpuResources(const ResourceIdSet &cpu_resources) {
    RAY_CHECK(false) << "Method unused";
  }

  Status AssignTask(const RayTask &task, const ResourceIdSet &resource_id_set) {
    RAY_CHECK(false) << "Method unused";
    Status s;
    return s;
  }
  void DirectActorCallArgWaitComplete(int64_t tag) {
    RAY_CHECK(false) << "Method unused";
  }

  void ClearAllocatedInstances() { allocated_instances_ = nullptr; }

  void ClearLifetimeAllocatedInstances() { lifetime_allocated_instances_ = nullptr; }

  const BundleID &GetBundleId() const {
    RAY_CHECK(false) << "Method unused";
    return bundle_id_;
  }

  void SetBundleId(const BundleID &bundle_id) { bundle_id_ = bundle_id; }

  RayTask &GetAssignedTask() { return task_; }

  bool IsRegistered() {
    RAY_CHECK(false) << "Method unused";
    return false;
  }

  rpc::CoreWorkerClientInterface *rpc_client() {
    RAY_CHECK(false) << "Method unused";
    return nullptr;
  }

 private:
  WorkerID worker_id_;
  int port_;
  rpc::Address address_;
  std::shared_ptr<TaskResourceInstances> allocated_instances_;
  std::shared_ptr<TaskResourceInstances> lifetime_allocated_instances_;
  std::vector<double> borrowed_cpu_instances_;
  bool is_detached_actor_;
  BundleID bundle_id_;
  bool blocked_ = false;
<<<<<<< HEAD
  Task task_;
  int64_t runtime_env_hash_;
=======
  RayTask task_;
  int runtime_env_hash_;
>>>>>>> 21635b32
};

}  // namespace raylet

}  // namespace ray<|MERGE_RESOLUTION|>--- conflicted
+++ resolved
@@ -196,13 +196,8 @@
   bool is_detached_actor_;
   BundleID bundle_id_;
   bool blocked_ = false;
-<<<<<<< HEAD
-  Task task_;
+  RayTask task_;
   int64_t runtime_env_hash_;
-=======
-  RayTask task_;
-  int runtime_env_hash_;
->>>>>>> 21635b32
 };
 
 }  // namespace raylet
