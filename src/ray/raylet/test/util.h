<<<<<<< HEAD
// Copyright 2017 The Ray Authors.
//
// Licensed under the Apache License, Version 2.0 (the "License");
// you may not use this file except in compliance with the License.
// You may obtain a copy of the License at
//
//  http://www.apache.org/licenses/LICENSE-2.0
//
// Unless required by applicable law or agreed to in writing, software
// distributed under the License is distributed on an "AS IS" BASIS,
// WITHOUT WARRANTIES OR CONDITIONS OF ANY KIND, either express or implied.
// See the License for the specific language governing permissions and
// limitations under the License.

#include "ray/raylet/worker.h"

namespace ray {

namespace raylet {

class MockWorker : public WorkerInterface {
 public:
  MockWorker(WorkerID worker_id, int port, int runtime_env_hash = 0)
      : worker_id_(worker_id),
        port_(port),
        is_detached_actor_(false),
        runtime_env_hash_(runtime_env_hash) {}

  WorkerID WorkerId() const { return worker_id_; }

  rpc::WorkerType GetWorkerType() const { return rpc::WorkerType::WORKER; }

  int Port() const { return port_; }

  void SetOwnerAddress(const rpc::Address &address) { address_ = address; }

  void AssignTaskId(const TaskID &task_id) {}

  void SetAssignedTask(const RayTask &assigned_task) { task_ = assigned_task; }

  const std::string IpAddress() const { return address_.ip_address(); }

  void SetAllocatedInstances(
      const std::shared_ptr<TaskResourceInstances> &allocated_instances) {
    allocated_instances_ = allocated_instances;
  }

  void SetLifetimeAllocatedInstances(
      const std::shared_ptr<TaskResourceInstances> &allocated_instances) {
    lifetime_allocated_instances_ = allocated_instances;
  }

  std::shared_ptr<TaskResourceInstances> GetAllocatedInstances() {
    return allocated_instances_;
  }
  std::shared_ptr<TaskResourceInstances> GetLifetimeAllocatedInstances() {
    return lifetime_allocated_instances_;
  }

  void MarkDead() { RAY_CHECK(false) << "Method unused"; }
  bool IsDead() const {
    RAY_CHECK(false) << "Method unused";
    return false;
  }
  void MarkBlocked() { blocked_ = true; }
  void MarkUnblocked() { blocked_ = false; }
  bool IsBlocked() const { return blocked_; }

  Process GetProcess() const { return Process::CreateNewDummy(); }
  StartupToken GetStartupToken() const { return 0; }
  void SetProcess(Process proc) { RAY_CHECK(false) << "Method unused"; }

  Process GetShimProcess() const { return Process::CreateNewDummy(); }
  void SetShimProcess(Process proc) { RAY_CHECK(false) << "Method unused"; }

  Language GetLanguage() const {
    RAY_CHECK(false) << "Method unused";
    return Language::PYTHON;
  }

  void Connect(int port) { RAY_CHECK(false) << "Method unused"; }

  void Connect(std::shared_ptr<rpc::CoreWorkerClientInterface> rpc_client) {
    RAY_CHECK(false) << "Method unused";
  }

  int AssignedPort() const {
    RAY_CHECK(false) << "Method unused";
    return -1;
  }
  void SetAssignedPort(int port) { RAY_CHECK(false) << "Method unused"; }
  const TaskID &GetAssignedTaskId() const {
    RAY_CHECK(false) << "Method unused";
    return TaskID::Nil();
  }
  bool AddBlockedTaskId(const TaskID &task_id) {
    RAY_CHECK(false) << "Method unused";
    return false;
  }
  bool RemoveBlockedTaskId(const TaskID &task_id) {
    RAY_CHECK(false) << "Method unused";
    return false;
  }
  const std::unordered_set<TaskID> &GetBlockedTaskIds() const {
    RAY_CHECK(false) << "Method unused";
    auto *t = new std::unordered_set<TaskID>();
    return *t;
  }
  const JobID &GetAssignedJobId() const {
    RAY_CHECK(false) << "Method unused";
    return JobID::Nil();
  }
  int GetRuntimeEnvHash() const { return runtime_env_hash_; }
  void AssignActorId(const ActorID &actor_id) { RAY_CHECK(false) << "Method unused"; }
  const ActorID &GetActorId() const {
    RAY_CHECK(false) << "Method unused";
    return ActorID::Nil();
  }
  void MarkDetachedActor() { is_detached_actor_ = true; }
  bool IsDetachedActor() const { return is_detached_actor_; }
  const std::shared_ptr<ClientConnection> Connection() const {
    RAY_CHECK(false) << "Method unused";
    return nullptr;
  }
  const rpc::Address &GetOwnerAddress() const {
    RAY_CHECK(false) << "Method unused";
    return address_;
  }

  void DirectActorCallArgWaitComplete(int64_t tag) {
    RAY_CHECK(false) << "Method unused";
  }

  void ClearAllocatedInstances() { allocated_instances_ = nullptr; }

  void ClearLifetimeAllocatedInstances() { lifetime_allocated_instances_ = nullptr; }

  const BundleID &GetBundleId() const {
    RAY_CHECK(false) << "Method unused";
    return bundle_id_;
  }

  void SetBundleId(const BundleID &bundle_id) { bundle_id_ = bundle_id; }

  RayTask &GetAssignedTask() { return task_; }

  bool IsRegistered() {
    RAY_CHECK(false) << "Method unused";
    return false;
  }

  rpc::CoreWorkerClientInterface *rpc_client() {
    RAY_CHECK(false) << "Method unused";
    return nullptr;
  }

  bool IsAvailableForScheduling() const {
    RAY_CHECK(false) << "Method unused";
    return true;
  }

 protected:
  void SetStartupToken(StartupToken startup_token) {
    RAY_CHECK(false) << "Method unused";
  };

 private:
  WorkerID worker_id_;
  int port_;
  rpc::Address address_;
  std::shared_ptr<TaskResourceInstances> allocated_instances_;
  std::shared_ptr<TaskResourceInstances> lifetime_allocated_instances_;
  std::vector<double> borrowed_cpu_instances_;
  bool is_detached_actor_;
  BundleID bundle_id_;
  bool blocked_ = false;
  RayTask task_;
  int runtime_env_hash_;
};

}  // namespace raylet

}  // namespace ray
=======
// Copyright 2017 The Ray Authors.
//
// Licensed under the Apache License, Version 2.0 (the "License");
// you may not use this file except in compliance with the License.
// You may obtain a copy of the License at
//
//  http://www.apache.org/licenses/LICENSE-2.0
//
// Unless required by applicable law or agreed to in writing, software
// distributed under the License is distributed on an "AS IS" BASIS,
// WITHOUT WARRANTIES OR CONDITIONS OF ANY KIND, either express or implied.
// See the License for the specific language governing permissions and
// limitations under the License.

#include "ray/raylet/worker.h"

namespace ray {

namespace raylet {

class MockWorker : public WorkerInterface {
 public:
  MockWorker(WorkerID worker_id, int port, int runtime_env_hash = 0)
      : worker_id_(worker_id),
        port_(port),
        is_detached_actor_(false),
        runtime_env_hash_(runtime_env_hash) {}

  WorkerID WorkerId() const { return worker_id_; }

  rpc::WorkerType GetWorkerType() const { return rpc::WorkerType::WORKER; }

  int Port() const { return port_; }

  void SetOwnerAddress(const rpc::Address &address) { address_ = address; }

  void AssignTaskId(const TaskID &task_id) {}

  void SetAssignedTask(const RayTask &assigned_task) { task_ = assigned_task; }

  const std::string IpAddress() const { return address_.ip_address(); }

  void SetAllocatedInstances(
      const std::shared_ptr<TaskResourceInstances> &allocated_instances) {
    allocated_instances_ = allocated_instances;
  }

  void SetLifetimeAllocatedInstances(
      const std::shared_ptr<TaskResourceInstances> &allocated_instances) {
    lifetime_allocated_instances_ = allocated_instances;
  }

  std::shared_ptr<TaskResourceInstances> GetAllocatedInstances() {
    return allocated_instances_;
  }
  std::shared_ptr<TaskResourceInstances> GetLifetimeAllocatedInstances() {
    return lifetime_allocated_instances_;
  }

  void MarkDead() { RAY_CHECK(false) << "Method unused"; }
  bool IsDead() const {
    RAY_CHECK(false) << "Method unused";
    return false;
  }
  void MarkBlocked() { blocked_ = true; }
  void MarkUnblocked() { blocked_ = false; }
  bool IsBlocked() const { return blocked_; }

  Process GetProcess() const { return Process::CreateNewDummy(); }
  StartupToken GetStartupToken() const { return 0; }
  void SetProcess(Process proc) { RAY_CHECK(false) << "Method unused"; }

  Language GetLanguage() const {
    RAY_CHECK(false) << "Method unused";
    return Language::PYTHON;
  }

  void Connect(int port) { RAY_CHECK(false) << "Method unused"; }

  void Connect(std::shared_ptr<rpc::CoreWorkerClientInterface> rpc_client) {
    RAY_CHECK(false) << "Method unused";
  }

  int AssignedPort() const {
    RAY_CHECK(false) << "Method unused";
    return -1;
  }
  void SetAssignedPort(int port) { RAY_CHECK(false) << "Method unused"; }
  const TaskID &GetAssignedTaskId() const {
    RAY_CHECK(false) << "Method unused";
    return TaskID::Nil();
  }
  bool AddBlockedTaskId(const TaskID &task_id) {
    RAY_CHECK(false) << "Method unused";
    return false;
  }
  bool RemoveBlockedTaskId(const TaskID &task_id) {
    RAY_CHECK(false) << "Method unused";
    return false;
  }
  const std::unordered_set<TaskID> &GetBlockedTaskIds() const {
    RAY_CHECK(false) << "Method unused";
    auto *t = new std::unordered_set<TaskID>();
    return *t;
  }
  const JobID &GetAssignedJobId() const {
    RAY_CHECK(false) << "Method unused";
    return JobID::Nil();
  }
  int GetRuntimeEnvHash() const { return runtime_env_hash_; }
  void AssignActorId(const ActorID &actor_id) { RAY_CHECK(false) << "Method unused"; }
  const ActorID &GetActorId() const {
    RAY_CHECK(false) << "Method unused";
    return ActorID::Nil();
  }
  void MarkDetachedActor() { is_detached_actor_ = true; }
  bool IsDetachedActor() const { return is_detached_actor_; }
  const std::shared_ptr<ClientConnection> Connection() const {
    RAY_CHECK(false) << "Method unused";
    return nullptr;
  }
  const rpc::Address &GetOwnerAddress() const {
    RAY_CHECK(false) << "Method unused";
    return address_;
  }

  void DirectActorCallArgWaitComplete(int64_t tag) {
    RAY_CHECK(false) << "Method unused";
  }

  void ClearAllocatedInstances() { allocated_instances_ = nullptr; }

  void ClearLifetimeAllocatedInstances() { lifetime_allocated_instances_ = nullptr; }

  const BundleID &GetBundleId() const {
    RAY_CHECK(false) << "Method unused";
    return bundle_id_;
  }

  void SetBundleId(const BundleID &bundle_id) { bundle_id_ = bundle_id; }

  RayTask &GetAssignedTask() { return task_; }

  bool IsRegistered() {
    RAY_CHECK(false) << "Method unused";
    return false;
  }

  rpc::CoreWorkerClientInterface *rpc_client() {
    RAY_CHECK(false) << "Method unused";
    return nullptr;
  }

  bool IsAvailableForScheduling() const {
    RAY_CHECK(false) << "Method unused";
    return true;
  }

 protected:
  void SetStartupToken(StartupToken startup_token) {
    RAY_CHECK(false) << "Method unused";
  };

 private:
  WorkerID worker_id_;
  int port_;
  rpc::Address address_;
  std::shared_ptr<TaskResourceInstances> allocated_instances_;
  std::shared_ptr<TaskResourceInstances> lifetime_allocated_instances_;
  std::vector<double> borrowed_cpu_instances_;
  bool is_detached_actor_;
  BundleID bundle_id_;
  bool blocked_ = false;
  RayTask task_;
  int runtime_env_hash_;
};

}  // namespace raylet

}  // namespace ray
>>>>>>> 19672688
<|MERGE_RESOLUTION|>--- conflicted
+++ resolved
@@ -1,366 +1,180 @@
-<<<<<<< HEAD
-// Copyright 2017 The Ray Authors.
-//
-// Licensed under the Apache License, Version 2.0 (the "License");
-// you may not use this file except in compliance with the License.
-// You may obtain a copy of the License at
-//
-//  http://www.apache.org/licenses/LICENSE-2.0
-//
-// Unless required by applicable law or agreed to in writing, software
-// distributed under the License is distributed on an "AS IS" BASIS,
-// WITHOUT WARRANTIES OR CONDITIONS OF ANY KIND, either express or implied.
-// See the License for the specific language governing permissions and
-// limitations under the License.
-
-#include "ray/raylet/worker.h"
-
-namespace ray {
-
-namespace raylet {
-
-class MockWorker : public WorkerInterface {
- public:
-  MockWorker(WorkerID worker_id, int port, int runtime_env_hash = 0)
-      : worker_id_(worker_id),
-        port_(port),
-        is_detached_actor_(false),
-        runtime_env_hash_(runtime_env_hash) {}
-
-  WorkerID WorkerId() const { return worker_id_; }
-
-  rpc::WorkerType GetWorkerType() const { return rpc::WorkerType::WORKER; }
-
-  int Port() const { return port_; }
-
-  void SetOwnerAddress(const rpc::Address &address) { address_ = address; }
-
-  void AssignTaskId(const TaskID &task_id) {}
-
-  void SetAssignedTask(const RayTask &assigned_task) { task_ = assigned_task; }
-
-  const std::string IpAddress() const { return address_.ip_address(); }
-
-  void SetAllocatedInstances(
-      const std::shared_ptr<TaskResourceInstances> &allocated_instances) {
-    allocated_instances_ = allocated_instances;
-  }
-
-  void SetLifetimeAllocatedInstances(
-      const std::shared_ptr<TaskResourceInstances> &allocated_instances) {
-    lifetime_allocated_instances_ = allocated_instances;
-  }
-
-  std::shared_ptr<TaskResourceInstances> GetAllocatedInstances() {
-    return allocated_instances_;
-  }
-  std::shared_ptr<TaskResourceInstances> GetLifetimeAllocatedInstances() {
-    return lifetime_allocated_instances_;
-  }
-
-  void MarkDead() { RAY_CHECK(false) << "Method unused"; }
-  bool IsDead() const {
-    RAY_CHECK(false) << "Method unused";
-    return false;
-  }
-  void MarkBlocked() { blocked_ = true; }
-  void MarkUnblocked() { blocked_ = false; }
-  bool IsBlocked() const { return blocked_; }
-
-  Process GetProcess() const { return Process::CreateNewDummy(); }
-  StartupToken GetStartupToken() const { return 0; }
-  void SetProcess(Process proc) { RAY_CHECK(false) << "Method unused"; }
-
-  Process GetShimProcess() const { return Process::CreateNewDummy(); }
-  void SetShimProcess(Process proc) { RAY_CHECK(false) << "Method unused"; }
-
-  Language GetLanguage() const {
-    RAY_CHECK(false) << "Method unused";
-    return Language::PYTHON;
-  }
-
-  void Connect(int port) { RAY_CHECK(false) << "Method unused"; }
-
-  void Connect(std::shared_ptr<rpc::CoreWorkerClientInterface> rpc_client) {
-    RAY_CHECK(false) << "Method unused";
-  }
-
-  int AssignedPort() const {
-    RAY_CHECK(false) << "Method unused";
-    return -1;
-  }
-  void SetAssignedPort(int port) { RAY_CHECK(false) << "Method unused"; }
-  const TaskID &GetAssignedTaskId() const {
-    RAY_CHECK(false) << "Method unused";
-    return TaskID::Nil();
-  }
-  bool AddBlockedTaskId(const TaskID &task_id) {
-    RAY_CHECK(false) << "Method unused";
-    return false;
-  }
-  bool RemoveBlockedTaskId(const TaskID &task_id) {
-    RAY_CHECK(false) << "Method unused";
-    return false;
-  }
-  const std::unordered_set<TaskID> &GetBlockedTaskIds() const {
-    RAY_CHECK(false) << "Method unused";
-    auto *t = new std::unordered_set<TaskID>();
-    return *t;
-  }
-  const JobID &GetAssignedJobId() const {
-    RAY_CHECK(false) << "Method unused";
-    return JobID::Nil();
-  }
-  int GetRuntimeEnvHash() const { return runtime_env_hash_; }
-  void AssignActorId(const ActorID &actor_id) { RAY_CHECK(false) << "Method unused"; }
-  const ActorID &GetActorId() const {
-    RAY_CHECK(false) << "Method unused";
-    return ActorID::Nil();
-  }
-  void MarkDetachedActor() { is_detached_actor_ = true; }
-  bool IsDetachedActor() const { return is_detached_actor_; }
-  const std::shared_ptr<ClientConnection> Connection() const {
-    RAY_CHECK(false) << "Method unused";
-    return nullptr;
-  }
-  const rpc::Address &GetOwnerAddress() const {
-    RAY_CHECK(false) << "Method unused";
-    return address_;
-  }
-
-  void DirectActorCallArgWaitComplete(int64_t tag) {
-    RAY_CHECK(false) << "Method unused";
-  }
-
-  void ClearAllocatedInstances() { allocated_instances_ = nullptr; }
-
-  void ClearLifetimeAllocatedInstances() { lifetime_allocated_instances_ = nullptr; }
-
-  const BundleID &GetBundleId() const {
-    RAY_CHECK(false) << "Method unused";
-    return bundle_id_;
-  }
-
-  void SetBundleId(const BundleID &bundle_id) { bundle_id_ = bundle_id; }
-
-  RayTask &GetAssignedTask() { return task_; }
-
-  bool IsRegistered() {
-    RAY_CHECK(false) << "Method unused";
-    return false;
-  }
-
-  rpc::CoreWorkerClientInterface *rpc_client() {
-    RAY_CHECK(false) << "Method unused";
-    return nullptr;
-  }
-
-  bool IsAvailableForScheduling() const {
-    RAY_CHECK(false) << "Method unused";
-    return true;
-  }
-
- protected:
-  void SetStartupToken(StartupToken startup_token) {
-    RAY_CHECK(false) << "Method unused";
-  };
-
- private:
-  WorkerID worker_id_;
-  int port_;
-  rpc::Address address_;
-  std::shared_ptr<TaskResourceInstances> allocated_instances_;
-  std::shared_ptr<TaskResourceInstances> lifetime_allocated_instances_;
-  std::vector<double> borrowed_cpu_instances_;
-  bool is_detached_actor_;
-  BundleID bundle_id_;
-  bool blocked_ = false;
-  RayTask task_;
-  int runtime_env_hash_;
-};
-
-}  // namespace raylet
-
-}  // namespace ray
-=======
-// Copyright 2017 The Ray Authors.
-//
-// Licensed under the Apache License, Version 2.0 (the "License");
-// you may not use this file except in compliance with the License.
-// You may obtain a copy of the License at
-//
-//  http://www.apache.org/licenses/LICENSE-2.0
-//
-// Unless required by applicable law or agreed to in writing, software
-// distributed under the License is distributed on an "AS IS" BASIS,
-// WITHOUT WARRANTIES OR CONDITIONS OF ANY KIND, either express or implied.
-// See the License for the specific language governing permissions and
-// limitations under the License.
-
-#include "ray/raylet/worker.h"
-
-namespace ray {
-
-namespace raylet {
-
-class MockWorker : public WorkerInterface {
- public:
-  MockWorker(WorkerID worker_id, int port, int runtime_env_hash = 0)
-      : worker_id_(worker_id),
-        port_(port),
-        is_detached_actor_(false),
-        runtime_env_hash_(runtime_env_hash) {}
-
-  WorkerID WorkerId() const { return worker_id_; }
-
-  rpc::WorkerType GetWorkerType() const { return rpc::WorkerType::WORKER; }
-
-  int Port() const { return port_; }
-
-  void SetOwnerAddress(const rpc::Address &address) { address_ = address; }
-
-  void AssignTaskId(const TaskID &task_id) {}
-
-  void SetAssignedTask(const RayTask &assigned_task) { task_ = assigned_task; }
-
-  const std::string IpAddress() const { return address_.ip_address(); }
-
-  void SetAllocatedInstances(
-      const std::shared_ptr<TaskResourceInstances> &allocated_instances) {
-    allocated_instances_ = allocated_instances;
-  }
-
-  void SetLifetimeAllocatedInstances(
-      const std::shared_ptr<TaskResourceInstances> &allocated_instances) {
-    lifetime_allocated_instances_ = allocated_instances;
-  }
-
-  std::shared_ptr<TaskResourceInstances> GetAllocatedInstances() {
-    return allocated_instances_;
-  }
-  std::shared_ptr<TaskResourceInstances> GetLifetimeAllocatedInstances() {
-    return lifetime_allocated_instances_;
-  }
-
-  void MarkDead() { RAY_CHECK(false) << "Method unused"; }
-  bool IsDead() const {
-    RAY_CHECK(false) << "Method unused";
-    return false;
-  }
-  void MarkBlocked() { blocked_ = true; }
-  void MarkUnblocked() { blocked_ = false; }
-  bool IsBlocked() const { return blocked_; }
-
-  Process GetProcess() const { return Process::CreateNewDummy(); }
-  StartupToken GetStartupToken() const { return 0; }
-  void SetProcess(Process proc) { RAY_CHECK(false) << "Method unused"; }
-
-  Language GetLanguage() const {
-    RAY_CHECK(false) << "Method unused";
-    return Language::PYTHON;
-  }
-
-  void Connect(int port) { RAY_CHECK(false) << "Method unused"; }
-
-  void Connect(std::shared_ptr<rpc::CoreWorkerClientInterface> rpc_client) {
-    RAY_CHECK(false) << "Method unused";
-  }
-
-  int AssignedPort() const {
-    RAY_CHECK(false) << "Method unused";
-    return -1;
-  }
-  void SetAssignedPort(int port) { RAY_CHECK(false) << "Method unused"; }
-  const TaskID &GetAssignedTaskId() const {
-    RAY_CHECK(false) << "Method unused";
-    return TaskID::Nil();
-  }
-  bool AddBlockedTaskId(const TaskID &task_id) {
-    RAY_CHECK(false) << "Method unused";
-    return false;
-  }
-  bool RemoveBlockedTaskId(const TaskID &task_id) {
-    RAY_CHECK(false) << "Method unused";
-    return false;
-  }
-  const std::unordered_set<TaskID> &GetBlockedTaskIds() const {
-    RAY_CHECK(false) << "Method unused";
-    auto *t = new std::unordered_set<TaskID>();
-    return *t;
-  }
-  const JobID &GetAssignedJobId() const {
-    RAY_CHECK(false) << "Method unused";
-    return JobID::Nil();
-  }
-  int GetRuntimeEnvHash() const { return runtime_env_hash_; }
-  void AssignActorId(const ActorID &actor_id) { RAY_CHECK(false) << "Method unused"; }
-  const ActorID &GetActorId() const {
-    RAY_CHECK(false) << "Method unused";
-    return ActorID::Nil();
-  }
-  void MarkDetachedActor() { is_detached_actor_ = true; }
-  bool IsDetachedActor() const { return is_detached_actor_; }
-  const std::shared_ptr<ClientConnection> Connection() const {
-    RAY_CHECK(false) << "Method unused";
-    return nullptr;
-  }
-  const rpc::Address &GetOwnerAddress() const {
-    RAY_CHECK(false) << "Method unused";
-    return address_;
-  }
-
-  void DirectActorCallArgWaitComplete(int64_t tag) {
-    RAY_CHECK(false) << "Method unused";
-  }
-
-  void ClearAllocatedInstances() { allocated_instances_ = nullptr; }
-
-  void ClearLifetimeAllocatedInstances() { lifetime_allocated_instances_ = nullptr; }
-
-  const BundleID &GetBundleId() const {
-    RAY_CHECK(false) << "Method unused";
-    return bundle_id_;
-  }
-
-  void SetBundleId(const BundleID &bundle_id) { bundle_id_ = bundle_id; }
-
-  RayTask &GetAssignedTask() { return task_; }
-
-  bool IsRegistered() {
-    RAY_CHECK(false) << "Method unused";
-    return false;
-  }
-
-  rpc::CoreWorkerClientInterface *rpc_client() {
-    RAY_CHECK(false) << "Method unused";
-    return nullptr;
-  }
-
-  bool IsAvailableForScheduling() const {
-    RAY_CHECK(false) << "Method unused";
-    return true;
-  }
-
- protected:
-  void SetStartupToken(StartupToken startup_token) {
-    RAY_CHECK(false) << "Method unused";
-  };
-
- private:
-  WorkerID worker_id_;
-  int port_;
-  rpc::Address address_;
-  std::shared_ptr<TaskResourceInstances> allocated_instances_;
-  std::shared_ptr<TaskResourceInstances> lifetime_allocated_instances_;
-  std::vector<double> borrowed_cpu_instances_;
-  bool is_detached_actor_;
-  BundleID bundle_id_;
-  bool blocked_ = false;
-  RayTask task_;
-  int runtime_env_hash_;
-};
-
-}  // namespace raylet
-
-}  // namespace ray
->>>>>>> 19672688
+// Copyright 2017 The Ray Authors.
+//
+// Licensed under the Apache License, Version 2.0 (the "License");
+// you may not use this file except in compliance with the License.
+// You may obtain a copy of the License at
+//
+//  http://www.apache.org/licenses/LICENSE-2.0
+//
+// Unless required by applicable law or agreed to in writing, software
+// distributed under the License is distributed on an "AS IS" BASIS,
+// WITHOUT WARRANTIES OR CONDITIONS OF ANY KIND, either express or implied.
+// See the License for the specific language governing permissions and
+// limitations under the License.
+
+#include "ray/raylet/worker.h"
+
+namespace ray {
+
+namespace raylet {
+
+class MockWorker : public WorkerInterface {
+ public:
+  MockWorker(WorkerID worker_id, int port, int runtime_env_hash = 0)
+      : worker_id_(worker_id),
+        port_(port),
+        is_detached_actor_(false),
+        runtime_env_hash_(runtime_env_hash) {}
+
+  WorkerID WorkerId() const { return worker_id_; }
+
+  rpc::WorkerType GetWorkerType() const { return rpc::WorkerType::WORKER; }
+
+  int Port() const { return port_; }
+
+  void SetOwnerAddress(const rpc::Address &address) { address_ = address; }
+
+  void AssignTaskId(const TaskID &task_id) {}
+
+  void SetAssignedTask(const RayTask &assigned_task) { task_ = assigned_task; }
+
+  const std::string IpAddress() const { return address_.ip_address(); }
+
+  void SetAllocatedInstances(
+      const std::shared_ptr<TaskResourceInstances> &allocated_instances) {
+    allocated_instances_ = allocated_instances;
+  }
+
+  void SetLifetimeAllocatedInstances(
+      const std::shared_ptr<TaskResourceInstances> &allocated_instances) {
+    lifetime_allocated_instances_ = allocated_instances;
+  }
+
+  std::shared_ptr<TaskResourceInstances> GetAllocatedInstances() {
+    return allocated_instances_;
+  }
+  std::shared_ptr<TaskResourceInstances> GetLifetimeAllocatedInstances() {
+    return lifetime_allocated_instances_;
+  }
+
+  void MarkDead() { RAY_CHECK(false) << "Method unused"; }
+  bool IsDead() const {
+    RAY_CHECK(false) << "Method unused";
+    return false;
+  }
+  void MarkBlocked() { blocked_ = true; }
+  void MarkUnblocked() { blocked_ = false; }
+  bool IsBlocked() const { return blocked_; }
+
+  Process GetProcess() const { return Process::CreateNewDummy(); }
+  StartupToken GetStartupToken() const { return 0; }
+  void SetProcess(Process proc) { RAY_CHECK(false) << "Method unused"; }
+
+  Language GetLanguage() const {
+    RAY_CHECK(false) << "Method unused";
+    return Language::PYTHON;
+  }
+
+  void Connect(int port) { RAY_CHECK(false) << "Method unused"; }
+
+  void Connect(std::shared_ptr<rpc::CoreWorkerClientInterface> rpc_client) {
+    RAY_CHECK(false) << "Method unused";
+  }
+
+  int AssignedPort() const {
+    RAY_CHECK(false) << "Method unused";
+    return -1;
+  }
+  void SetAssignedPort(int port) { RAY_CHECK(false) << "Method unused"; }
+  const TaskID &GetAssignedTaskId() const {
+    RAY_CHECK(false) << "Method unused";
+    return TaskID::Nil();
+  }
+  bool AddBlockedTaskId(const TaskID &task_id) {
+    RAY_CHECK(false) << "Method unused";
+    return false;
+  }
+  bool RemoveBlockedTaskId(const TaskID &task_id) {
+    RAY_CHECK(false) << "Method unused";
+    return false;
+  }
+  const std::unordered_set<TaskID> &GetBlockedTaskIds() const {
+    RAY_CHECK(false) << "Method unused";
+    auto *t = new std::unordered_set<TaskID>();
+    return *t;
+  }
+  const JobID &GetAssignedJobId() const {
+    RAY_CHECK(false) << "Method unused";
+    return JobID::Nil();
+  }
+  int GetRuntimeEnvHash() const { return runtime_env_hash_; }
+  void AssignActorId(const ActorID &actor_id) { RAY_CHECK(false) << "Method unused"; }
+  const ActorID &GetActorId() const {
+    RAY_CHECK(false) << "Method unused";
+    return ActorID::Nil();
+  }
+  void MarkDetachedActor() { is_detached_actor_ = true; }
+  bool IsDetachedActor() const { return is_detached_actor_; }
+  const std::shared_ptr<ClientConnection> Connection() const {
+    RAY_CHECK(false) << "Method unused";
+    return nullptr;
+  }
+  const rpc::Address &GetOwnerAddress() const {
+    RAY_CHECK(false) << "Method unused";
+    return address_;
+  }
+
+  void DirectActorCallArgWaitComplete(int64_t tag) {
+    RAY_CHECK(false) << "Method unused";
+  }
+
+  void ClearAllocatedInstances() { allocated_instances_ = nullptr; }
+
+  void ClearLifetimeAllocatedInstances() { lifetime_allocated_instances_ = nullptr; }
+
+  const BundleID &GetBundleId() const {
+    RAY_CHECK(false) << "Method unused";
+    return bundle_id_;
+  }
+
+  void SetBundleId(const BundleID &bundle_id) { bundle_id_ = bundle_id; }
+
+  RayTask &GetAssignedTask() { return task_; }
+
+  bool IsRegistered() {
+    RAY_CHECK(false) << "Method unused";
+    return false;
+  }
+
+  rpc::CoreWorkerClientInterface *rpc_client() {
+    RAY_CHECK(false) << "Method unused";
+    return nullptr;
+  }
+
+  bool IsAvailableForScheduling() const {
+    RAY_CHECK(false) << "Method unused";
+    return true;
+  }
+
+ protected:
+  void SetStartupToken(StartupToken startup_token) {
+    RAY_CHECK(false) << "Method unused";
+  };
+
+ private:
+  WorkerID worker_id_;
+  int port_;
+  rpc::Address address_;
+  std::shared_ptr<TaskResourceInstances> allocated_instances_;
+  std::shared_ptr<TaskResourceInstances> lifetime_allocated_instances_;
+  std::vector<double> borrowed_cpu_instances_;
+  bool is_detached_actor_;
+  BundleID bundle_id_;
+  bool blocked_ = false;
+  RayTask task_;
+  int runtime_env_hash_;
+};
+
+}  // namespace raylet
+
+}  // namespace ray