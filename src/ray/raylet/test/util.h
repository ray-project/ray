--- conflicted
+++ resolved
@@ -186,10 +186,7 @@
   RayTask task_;
   absl::Time task_assign_time_;
   int runtime_env_hash_;
-<<<<<<< HEAD
-=======
   TaskID task_id_;
->>>>>>> bb2c58d9
   JobID job_id_;
 };
 
