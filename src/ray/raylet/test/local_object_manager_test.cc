--- conflicted
+++ resolved
@@ -318,25 +318,6 @@
         owner_client(std::make_shared<MockWorkerClient>()),
         client_pool([&](const rpc::Address &addr) { return owner_client; }),
         manager_node_id_(NodeID::FromRandom()),
-<<<<<<< HEAD
-        manager(
-            manager_node_id_, free_objects_batch_size,
-            /*free_objects_period_ms=*/1000, worker_pool, object_table, client_pool,
-            /*automatic_object_delete_enabled=*/true,
-            /*max_io_workers=*/2,
-            /*min_spilling_size=*/0,
-            /*is_external_storage_type_fs=*/true,
-            /*on_objects_freed=*/
-            [&](const std::vector<ObjectID> &object_ids) {
-              for (const auto &object_id : object_ids) {
-                freed.insert(object_id);
-              }
-            },
-            /*is_plasma_object_spillable=*/
-            [&](const ray::ObjectID &object_id) {
-              return unevictable_objects_.count(object_id) == 0;
-            }),
-=======
         max_fused_object_count_(15),
         manager(manager_node_id_, "address", 1234, free_objects_batch_size,
                 /*free_objects_period_ms=*/1000, worker_pool, object_table, client_pool,
@@ -356,7 +337,6 @@
                   return unevictable_objects_.count(object_id) == 0;
                 },
                 /*core_worker_subscriber=*/subscriber_),
->>>>>>> 0136ae10
         unpins(std::make_shared<std::unordered_map<ObjectID, int>>()) {
     RayConfig::instance().initialize("object_spilling_config,YQ==");
   }
