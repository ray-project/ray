// Copyright 2017 The Ray Authors.
//
// Licensed under the Apache License, Version 2.0 (the "License");
// you may not use this file except in compliance with the License.
// You may obtain a copy of the License at
//
//  http://www.apache.org/licenses/LICENSE-2.0
//
// Unless required by applicable law or agreed to in writing, software
// distributed under the License is distributed on an "AS IS" BASIS,
// WITHOUT WARRANTIES OR CONDITIONS OF ANY KIND, either express or implied.
// See the License for the specific language governing permissions and
// limitations under the License.

#include <iostream>

#include "gflags/gflags.h"
#include "ray/common/asio/instrumented_io_context.h"
#include "ray/common/id.h"
#include "ray/common/ray_config.h"
#include "ray/common/status.h"
#include "ray/common/task/task_common.h"
#include "ray/gcs/gcs_client/gcs_client.h"
#include "ray/raylet/raylet.h"
#include "ray/stats/stats.h"
#include "ray/util/event.h"

DEFINE_string(raylet_socket_name, "", "The socket name of raylet.");
DEFINE_string(store_socket_name, "", "The socket name of object store.");
DEFINE_int32(object_manager_port, -1, "The port of object manager.");
DEFINE_int32(node_manager_port, -1, "The port of node manager.");
DEFINE_int32(metrics_agent_port, -1, "The port of metrics agent.");
DEFINE_int32(metrics_export_port, 1, "Maximum startup concurrency");
DEFINE_string(node_ip_address, "", "The ip address of this node.");
DEFINE_string(gcs_address, "", "The address of the GCS server.");
<<<<<<< HEAD
DEFINE_int32(gcs_port, -1, "The port of the GCS server.");
=======
>>>>>>> ade8cb71
DEFINE_string(redis_address, "", "The ip address of redis server.");
DEFINE_int32(redis_port, -1, "The port of redis server.");
DEFINE_int32(min_worker_port, 0,
             "The lowest port that workers' gRPC servers will bind on.");
DEFINE_int32(max_worker_port, 0,
             "The highest port that workers' gRPC servers will bind on.");
DEFINE_string(worker_port_list, "",
              "An explicit list of ports that workers' gRPC servers will bind on.");
DEFINE_int32(num_initial_python_workers_for_first_job, 0,
             "Number of initial Python workers for the first job.");
DEFINE_int32(maximum_startup_concurrency, 1, "Maximum startup concurrency");
DEFINE_string(static_resource_list, "", "The static resource list of this node.");
DEFINE_string(python_worker_command, "", "Python worker command.");
DEFINE_string(java_worker_command, "", "Java worker command.");
DEFINE_string(agent_command, "", "Dashboard agent command.");
DEFINE_string(cpp_worker_command, "", "CPP worker command.");
DEFINE_string(native_library_path, "",
              "The native library path which includes the core libraries.");
DEFINE_string(redis_password, "", "The password of redis.");
DEFINE_string(temp_dir, "", "Temporary directory.");
DEFINE_string(session_dir, "", "The path of this ray session directory.");
DEFINE_string(log_dir, "", "The path of the dir where log files are created.");
DEFINE_string(resource_dir, "", "The path of this ray resource directory.");
DEFINE_int32(ray_debugger_external, 0, "Make Ray debugger externally accessible.");
// store options
DEFINE_int64(object_store_memory, -1, "The initial memory of the object store.");
#ifdef __linux__
DEFINE_string(plasma_directory, "/dev/shm",
              "The shared memory directory of the object store.");
#else
DEFINE_string(plasma_directory, "/tmp",
              "The shared memory directory of the object store.");
#endif
DEFINE_bool(huge_pages, false, "Whether enable huge pages");
#ifndef RAYLET_TEST

int main(int argc, char *argv[]) {
  InitShutdownRAII ray_log_shutdown_raii(ray::RayLog::StartRayLog,
                                         ray::RayLog::ShutDownRayLog, argv[0],
                                         ray::RayLogLevel::INFO,
                                         /*log_dir=*/"");
  ray::RayLog::InstallFailureSignalHandler(argv[0]);

  gflags::ParseCommandLineFlags(&argc, &argv, true);
  const std::string raylet_socket_name = FLAGS_raylet_socket_name;
  const std::string store_socket_name = FLAGS_store_socket_name;
  const int object_manager_port = static_cast<int>(FLAGS_object_manager_port);
  const int node_manager_port = static_cast<int>(FLAGS_node_manager_port);
  const int metrics_agent_port = static_cast<int>(FLAGS_metrics_agent_port);
  const std::string node_ip_address = FLAGS_node_ip_address;
  const std::string redis_address = FLAGS_redis_address;
  const int redis_port = static_cast<int>(FLAGS_redis_port);
  const int min_worker_port = static_cast<int>(FLAGS_min_worker_port);
  const int max_worker_port = static_cast<int>(FLAGS_max_worker_port);
  const std::string worker_port_list = FLAGS_worker_port_list;
  const int num_initial_python_workers_for_first_job =
      static_cast<int>(FLAGS_num_initial_python_workers_for_first_job);
  const int maximum_startup_concurrency =
      static_cast<int>(FLAGS_maximum_startup_concurrency);
  const std::string static_resource_list = FLAGS_static_resource_list;
  const std::string python_worker_command = FLAGS_python_worker_command;
  const std::string java_worker_command = FLAGS_java_worker_command;
  const std::string agent_command = FLAGS_agent_command;
  const std::string cpp_worker_command = FLAGS_cpp_worker_command;
  const std::string native_library_path = FLAGS_native_library_path;
  const std::string redis_password = FLAGS_redis_password;
  const std::string temp_dir = FLAGS_temp_dir;
  const std::string session_dir = FLAGS_session_dir;
  const std::string log_dir = FLAGS_log_dir;
  const std::string resource_dir = FLAGS_resource_dir;
  const int ray_debugger_external = FLAGS_ray_debugger_external;
  const int64_t object_store_memory = FLAGS_object_store_memory;
  const std::string plasma_directory = FLAGS_plasma_directory;
  const bool huge_pages = FLAGS_huge_pages;
  const int metrics_export_port = FLAGS_metrics_export_port;
  gflags::ShutDownCommandLineFlags();

  // Configuration for the node manager.
  ray::raylet::NodeManagerConfig node_manager_config;
  absl::flat_hash_map<std::string, double> static_resource_conf;

  // IO Service for node manager.
  instrumented_io_context main_service;

  // Ensure that the IO service keeps running. Without this, the service will exit as soon
  // as there is no more work to be processed.
  boost::asio::io_service::work main_work(main_service);

  // Initialize gcs client
  std::shared_ptr<ray::gcs::GcsClient> gcs_client;
  if (!RayConfig::instance().bootstrap_with_gcs()) {
    // Asynchrounous context is not used by `redis_client_` in `gcs_client`, so we set
    // `enable_async_conn` as false.
    ray::gcs::GcsClientOptions client_options(
        redis_address, redis_port, redis_password, /*enable_sync_conn=*/true,
        /*enable_async_conn=*/false, /*enable_subscribe_conn=*/true);
    gcs_client = std::make_shared<ray::gcs::GcsClient>(client_options);
  } else {
<<<<<<< HEAD
    ray::gcs::GcsClientOptions client_options(FLAGS_gcs_address, FLAGS_gcs_port);
=======
    ray::gcs::GcsClientOptions client_options(FLAGS_gcs_address);
>>>>>>> ade8cb71
    gcs_client = std::make_shared<ray::gcs::GcsClient>(client_options);
  }

  RAY_CHECK_OK(gcs_client->Connect(main_service));
  std::unique_ptr<ray::raylet::Raylet> raylet;

  RAY_CHECK_OK(gcs_client->Nodes().AsyncGetInternalConfig(
      [&](::ray::Status status,
          const boost::optional<std::string> &stored_raylet_config) {
        RAY_CHECK_OK(status);
        RAY_CHECK(stored_raylet_config.has_value());
        RayConfig::instance().initialize(stored_raylet_config.get());

        // Parse the worker port list.
        std::istringstream worker_port_list_string(worker_port_list);
        std::string worker_port;
        std::vector<int> worker_ports;

        while (std::getline(worker_port_list_string, worker_port, ',')) {
          worker_ports.push_back(std::stoi(worker_port));
        }

        // Parse the resource list.
        std::istringstream resource_string(static_resource_list);
        std::string resource_name;
        std::string resource_quantity;

        while (std::getline(resource_string, resource_name, ',')) {
          RAY_CHECK(std::getline(resource_string, resource_quantity, ','));
          static_resource_conf[resource_name] = std::stod(resource_quantity);
        }
        auto num_cpus_it = static_resource_conf.find("CPU");
        int num_cpus = num_cpus_it != static_resource_conf.end()
                           ? static_cast<int>(num_cpus_it->second)
                           : 0;

        node_manager_config.raylet_config = stored_raylet_config.get();
        node_manager_config.resource_config =
            ray::ResourceSet(std::move(static_resource_conf));
        RAY_LOG(DEBUG) << "Starting raylet with static resource configuration: "
                       << node_manager_config.resource_config.ToString();
        node_manager_config.node_manager_address = node_ip_address;
        node_manager_config.node_manager_port = node_manager_port;
        auto soft_limit_config = RayConfig::instance().num_workers_soft_limit();
        node_manager_config.num_workers_soft_limit =
            soft_limit_config >= 0 ? soft_limit_config : num_cpus;
        node_manager_config.num_initial_python_workers_for_first_job =
            num_initial_python_workers_for_first_job;
        node_manager_config.maximum_startup_concurrency = maximum_startup_concurrency;
        node_manager_config.min_worker_port = min_worker_port;
        node_manager_config.max_worker_port = max_worker_port;
        node_manager_config.worker_ports = worker_ports;

        if (!python_worker_command.empty()) {
          node_manager_config.worker_commands.emplace(
              make_pair(ray::Language::PYTHON, ParseCommandLine(python_worker_command)));
        }
        if (!java_worker_command.empty()) {
          node_manager_config.worker_commands.emplace(
              make_pair(ray::Language::JAVA, ParseCommandLine(java_worker_command)));
        }
        if (!cpp_worker_command.empty()) {
          node_manager_config.worker_commands.emplace(
              make_pair(ray::Language::CPP, ParseCommandLine(cpp_worker_command)));
        }
        node_manager_config.native_library_path = native_library_path;
        if (python_worker_command.empty() && java_worker_command.empty() &&
            cpp_worker_command.empty()) {
          RAY_LOG(FATAL) << "At least one of Python/Java/CPP worker command "
                         << "should be provided";
        }
        if (!agent_command.empty()) {
          node_manager_config.agent_command = agent_command;
        } else {
          RAY_LOG(DEBUG) << "Agent command is empty. Not starting agent.";
        }

        node_manager_config.report_resources_period_ms =
            RayConfig::instance().raylet_report_resources_period_milliseconds();
        node_manager_config.record_metrics_period_ms =
            RayConfig::instance().metrics_report_interval_ms() / 2;
        node_manager_config.store_socket_name = store_socket_name;
        node_manager_config.temp_dir = temp_dir;
        node_manager_config.log_dir = log_dir;
        node_manager_config.session_dir = session_dir;
        node_manager_config.resource_dir = resource_dir;
        node_manager_config.ray_debugger_external = ray_debugger_external;
        node_manager_config.max_io_workers = RayConfig::instance().max_io_workers();
        node_manager_config.min_spilling_size = RayConfig::instance().min_spilling_size();

        // Configuration for the object manager.
        ray::ObjectManagerConfig object_manager_config;
        object_manager_config.object_manager_address = node_ip_address;
        object_manager_config.object_manager_port = object_manager_port;
        object_manager_config.store_socket_name = store_socket_name;

        object_manager_config.timer_freq_ms =
            RayConfig::instance().object_manager_timer_freq_ms();
        object_manager_config.pull_timeout_ms =
            RayConfig::instance().object_manager_pull_timeout_ms();
        object_manager_config.push_timeout_ms =
            RayConfig::instance().object_manager_push_timeout_ms();
        if (object_store_memory <= 0) {
          RAY_LOG(FATAL) << "Object store memory should be set.";
        }
        object_manager_config.object_store_memory = object_store_memory;
        object_manager_config.max_bytes_in_flight =
            RayConfig::instance().object_manager_max_bytes_in_flight();
        object_manager_config.plasma_directory = plasma_directory;
        object_manager_config.fallback_directory = temp_dir;
        object_manager_config.huge_pages = huge_pages;

        object_manager_config.rpc_service_threads_number =
            std::min(std::max(2, num_cpus / 4), 8);
        object_manager_config.object_chunk_size =
            RayConfig::instance().object_manager_default_chunk_size();

        RAY_LOG(DEBUG) << "Starting object manager with configuration: \n"
                       << "rpc_service_threads_number = "
                       << object_manager_config.rpc_service_threads_number
                       << ", object_chunk_size = "
                       << object_manager_config.object_chunk_size;
        // Initialize stats.
        const ray::stats::TagsType global_tags = {
            {ray::stats::ComponentKey, "raylet"},
            {ray::stats::VersionKey, kRayVersion},
            {ray::stats::NodeAddressKey, node_ip_address}};
        ray::stats::Init(global_tags, metrics_agent_port);

        // Initialize the node manager.
        raylet = std::make_unique<ray::raylet::Raylet>(
            main_service, raylet_socket_name, node_ip_address, node_manager_config,
            object_manager_config, gcs_client, metrics_export_port);

        // Initialize event framework.
        if (RayConfig::instance().event_log_reporter_enabled() && !log_dir.empty()) {
          ray::RayEventInit(ray::rpc::Event_SourceType::Event_SourceType_RAYLET,
                            {{"node_id", raylet->GetNodeId().Hex()}}, log_dir,
                            RayConfig::instance().event_level());
        };

        raylet->Start();
      }));

  // Destroy the Raylet on a SIGTERM. The pointer to main_service is
  // guaranteed to be valid since this function will run the event loop
  // instead of returning immediately.
  // We should stop the service and remove the local socket file.
  auto handler = [&main_service, &raylet_socket_name, &raylet, &gcs_client](
                     const boost::system::error_code &error, int signal_number) {
    RAY_LOG(INFO) << "Raylet received SIGTERM, shutting down...";
    raylet->Stop();
    gcs_client->Disconnect();
    ray::stats::Shutdown();
    main_service.stop();
    remove(raylet_socket_name.c_str());
  };
  boost::asio::signal_set signals(main_service);
#ifdef _WIN32
  signals.add(SIGBREAK);
#else
  signals.add(SIGTERM);
#endif
  signals.async_wait(handler);

  main_service.run();
}
#endif<|MERGE_RESOLUTION|>--- conflicted
+++ resolved
@@ -33,10 +33,6 @@
 DEFINE_int32(metrics_export_port, 1, "Maximum startup concurrency");
 DEFINE_string(node_ip_address, "", "The ip address of this node.");
 DEFINE_string(gcs_address, "", "The address of the GCS server.");
-<<<<<<< HEAD
-DEFINE_int32(gcs_port, -1, "The port of the GCS server.");
-=======
->>>>>>> ade8cb71
 DEFINE_string(redis_address, "", "The ip address of redis server.");
 DEFINE_int32(redis_port, -1, "The port of redis server.");
 DEFINE_int32(min_worker_port, 0,
@@ -135,11 +131,7 @@
         /*enable_async_conn=*/false, /*enable_subscribe_conn=*/true);
     gcs_client = std::make_shared<ray::gcs::GcsClient>(client_options);
   } else {
-<<<<<<< HEAD
-    ray::gcs::GcsClientOptions client_options(FLAGS_gcs_address, FLAGS_gcs_port);
-=======
     ray::gcs::GcsClientOptions client_options(FLAGS_gcs_address);
->>>>>>> ade8cb71
     gcs_client = std::make_shared<ray::gcs::GcsClient>(client_options);
   }
 
