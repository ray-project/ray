--- conflicted
+++ resolved
@@ -770,23 +770,12 @@
                                                           announce_infeasible_task,
                                                           *local_task_manager);
 
-<<<<<<< HEAD
     auto raylet_client_factory = [&](const NodeID &id) {
       const ray::rpc::GcsNodeInfo *node_info = gcs_client->Nodes().Get(id);
       RAY_CHECK(node_info) << "No GCS info for node " << id;
-      ray::rpc::Address addr;
-      addr.set_ip_address(node_info->node_manager_address());
-      addr.set_port(node_info->node_manager_port());
-      addr.set_raylet_id(id.Binary());
-      return raylet_client_pool->GetOrConnectByAddress(addr);
-=======
-    auto raylet_client_factory = [&](const NodeID &node_id) {
-      const ray::rpc::GcsNodeInfo *node_info = gcs_client->Nodes().Get(node_id);
-      RAY_CHECK(node_info) << "No GCS info for node " << node_id;
       auto addr = ray::rpc::RayletClientPool::GenerateRayletAddress(
-          node_id, node_info->node_manager_address(), node_info->node_manager_port());
+          id, node_info->node_manager_address(), node_info->node_manager_port());
       return raylet_client_pool->GetOrConnectByAddress(std::move(addr));
->>>>>>> 2af79136
     };
 
     plasma_client = std::make_unique<plasma::PlasmaClient>();
