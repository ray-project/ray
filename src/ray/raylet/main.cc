--- conflicted
+++ resolved
@@ -914,18 +914,15 @@
     };
 
     plasma_client = std::make_shared<plasma::PlasmaClient>();
-<<<<<<< HEAD
-
-    placement_group_resource_manager =
-        std::make_unique<ray::raylet::NewPlacementGroupResourceManager>(
-            *cluster_resource_scheduler);
-
-=======
     boost::asio::basic_socket_acceptor<ray::local_stream_protocol> acceptor(
         main_service, ray::ParseUrlEndpoint(raylet_socket_name));
     ray::local_stream_socket socket(main_service);
     ray::SetCloseOnExec(acceptor);
->>>>>>> 9990ebd9
+
+    placement_group_resource_manager =
+        std::make_unique<ray::raylet::NewPlacementGroupResourceManager>(
+            *cluster_resource_scheduler);
+
     node_manager = std::make_unique<ray::raylet::NodeManager>(
         main_service,
         raylet_node_id,
@@ -954,25 +951,9 @@
         std::move(add_process_to_system_cgroup_hook),
         std::move(cgroup_manager),
         shutting_down,
-<<<<<<< HEAD
-        *placement_group_resource_manager);
-
-    // Initialize the node manager.
-    raylet = std::make_unique<ray::raylet::Raylet>(main_service,
-                                                   raylet_node_id,
-                                                   raylet_socket_name,
-                                                   node_ip_address,
-                                                   node_name,
-                                                   node_manager_config,
-                                                   object_manager_config,
-                                                   *gcs_client,
-                                                   metrics_export_port,
-                                                   is_head_node,
-                                                   *node_manager);
-=======
+        *placement_group_resource_manager,
         std::move(acceptor),
         std::move(socket));
->>>>>>> 9990ebd9
 
     // Initializing stats should be done after the node manager is initialized because
     // <explain why>. Metrics exported before this call will be buffered until `Init` is
