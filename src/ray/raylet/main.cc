// Copyright 2017 The Ray Authors.
//
// Licensed under the Apache License, Version 2.0 (the "License");
// you may not use this file except in compliance with the License.
// You may obtain a copy of the License at
//
//  http://www.apache.org/licenses/LICENSE-2.0
//
// Unless required by applicable law or agreed to in writing, software
// distributed under the License is distributed on an "AS IS" BASIS,
// WITHOUT WARRANTIES OR CONDITIONS OF ANY KIND, either express or implied.
// See the License for the specific language governing permissions and
// limitations under the License.

#include <algorithm>
#include <cstdlib>
#include <iostream>
#include <limits>
#include <memory>
#include <string>
#include <utility>
#include <vector>

#include "absl/strings/str_format.h"
#include "gflags/gflags.h"
#include "nlohmann/json.hpp"
#include "ray/common/asio/instrumented_io_context.h"
#include "ray/common/cgroup2/cgroup_manager_factory.h"
#include "ray/common/cgroup2/cgroup_manager_interface.h"
#include "ray/common/constants.h"
#include "ray/common/id.h"
#include "ray/common/lease/lease.h"
#include "ray/common/ray_config.h"
#include "ray/common/status.h"
#include "ray/common/status_or.h"
#include "ray/core_worker/metrics.h"
#include "ray/core_worker_rpc_client/core_worker_client.h"
#include "ray/core_worker_rpc_client/core_worker_client_pool.h"
#include "ray/gcs_rpc_client/gcs_client.h"
#include "ray/object_manager/ownership_object_directory.h"
#include "ray/object_manager_rpc_client/object_manager_client.h"
#include "ray/raylet/local_object_manager.h"
#include "ray/raylet/local_object_manager_interface.h"
#include "ray/raylet/raylet.h"
#include "ray/raylet_rpc_client/raylet_client.h"
#include "ray/stats/stats.h"
#include "ray/stats/tag_defs.h"
#include "ray/util/cmd_line_utils.h"
#include "ray/util/event.h"
#include "ray/util/process.h"
#include "ray/util/raii.h"
#include "ray/util/stream_redirection.h"
#include "ray/util/stream_redirection_options.h"
#include "ray/util/subreaper.h"
#include "ray/util/time.h"
#include "scheduling/cluster_lease_manager.h"
#if !defined(_WIN32)
#include <unistd.h>
#endif

using json = nlohmann::json;

DEFINE_string(raylet_socket_name, "", "The socket name of raylet.");
DEFINE_string(store_socket_name, "", "The socket name of object store.");
DEFINE_int32(object_manager_port, -1, "The port of object manager.");
DEFINE_int32(node_manager_port, -1, "The port of node manager.");
DEFINE_int32(metrics_agent_port, -1, "The port of metrics agent.");
DEFINE_int32(metrics_export_port, 1, "The port at which metrics are exposed.");
DEFINE_int32(runtime_env_agent_port, 1, "The port of runtime env agent.");
DEFINE_string(node_id, "", "The id of this node.");
DEFINE_string(node_ip_address, "", "The ip address of this node.");
DEFINE_string(gcs_address, "", "The address of the GCS server, including IP and port.");
DEFINE_int32(min_worker_port,
             0,
             "The lowest port that workers' gRPC servers will bind on.");
DEFINE_int32(max_worker_port,
             0,
             "The highest port that workers' gRPC servers will bind on.");
DEFINE_string(worker_port_list,
              "",
              "An explicit list of ports that workers' gRPC servers will bind on.");
DEFINE_int32(num_prestart_python_workers,
             0,
             "Number of prestarted default Python workers on raylet startup.");
DEFINE_bool(head, false, "Whether this node is a head node.");
/// NOTE: This value is overwritten inside worker_pool.h by
/// worker_maximum_startup_concurrency.
DEFINE_int32(maximum_startup_concurrency, 1, "Maximum startup concurrency.");
DEFINE_string(static_resource_list, "", "The static resource list of this node.");
DEFINE_string(python_worker_command, "", "Python worker command.");
DEFINE_string(java_worker_command, "", "Java worker command.");
DEFINE_string(dashboard_agent_command, "", "Dashboard agent command.");
DEFINE_string(runtime_env_agent_command, "", "Runtime env agent command.");
DEFINE_string(cpp_worker_command, "", "CPP worker command.");
DEFINE_string(native_library_path,
              "",
              "The native library path which includes the core libraries.");
DEFINE_string(temp_dir, "", "Temporary directory.");
DEFINE_string(session_dir, "", "The path of this ray session directory.");
DEFINE_string(log_dir, "", "The path of the dir where log files are created.");
DEFINE_string(stdout_filepath, "", "The filepath to dump raylet stdout.");
DEFINE_string(stderr_filepath, "", "The filepath to dump raylet stderr.");
DEFINE_string(resource_dir, "", "The path of this ray resource directory.");
DEFINE_int32(ray_debugger_external, 0, "Make Ray debugger externally accessible.");
// store options
DEFINE_int64(object_store_memory, -1, "The initial memory of the object store.");
DEFINE_string(node_name, "", "The user-provided identifier or name for this node.");
DEFINE_string(session_name, "", "The current Ray session name.");
DEFINE_string(cluster_id, "", "ID of the cluster, separate from observability.");

#ifdef __linux__
DEFINE_string(plasma_directory,
              "/dev/shm",
              "The shared memory directory of the object store.");
#else
DEFINE_string(plasma_directory,
              "/tmp",
              "The shared memory directory of the object store.");
#endif
DEFINE_string(fallback_directory, "", "The directory for fallback allocation files.");
DEFINE_bool(huge_pages, false, "Enable huge pages.");
DEFINE_string(labels,
              "",
              "Define the key-value format of node labels, which is a serialized JSON.");
DEFINE_bool(
    enable_resource_isolation,
    false,
    "Enables resource isolation through cgroupv2. The raylet will create and "
    "manage a cgroup hierarchy that separates system processes and worker processes "
    "into separate cgroups.");
DEFINE_string(
    cgroup_path,
    "",
    "Path of the cgroup that the raylet will take ownership of to create its cgorup "
    "hierarchy. The raylet process must have read, write, and execute permission for "
    "this path. If enable-resource-isolation is true, then this cannot be empty.");
DEFINE_int64(system_reserved_cpu_weight,
             -1,
             "The amount of cores reserved for ray system processes. It will be applied "
             "as a cpu.weight constraint to the system cgroup. 10000 - "
             "system-reserved-cpu-weight will be applied as a constraint to the "
             "application cgroup. If enable-resource-isolation is true, then this "
             "cannot be -1.");
DEFINE_int64(system_reserved_memory_bytes,
             -1,
             "The amount of memory in bytes reserved for ray system processes. It will "
             "be applied as a memory.min constraint to the system cgroup. If "
             "enable-resource-isolation is true, then this cannot be -1");

DEFINE_string(system_pids,
              "",
              "A comma-separated list of pids to move into the system cgroup.");

absl::flat_hash_map<std::string, std::string> parse_node_labels(
    const std::string &labels_json_str) {
  absl::flat_hash_map<std::string, std::string> labels;
  if (labels_json_str.empty()) {
    return labels;
  }
  try {
    json j = json::parse(labels_json_str);
    for (auto &el : j.items()) {
      if (el.value().is_string()) {
        labels.emplace(el.key(), el.value());
      } else {
        throw std::invalid_argument(
            "The value of the '" + el.key() +
            "' field in the node labels configuration is not string type.");
      }
    }
  } catch (const std::exception &e) {
    RAY_LOG(FATAL) << "Failed to parse node labels json string for " << e.what();
  }
  return labels;
}

int main(int argc, char *argv[]) {
  gflags::ParseCommandLineFlags(&argc, &argv, true);

  if (!FLAGS_stdout_filepath.empty()) {
    ray::StreamRedirectionOption stdout_redirection_options;
    stdout_redirection_options.file_path = FLAGS_stdout_filepath;
    stdout_redirection_options.rotation_max_size =
        ray::RayLog::GetRayLogRotationMaxBytesOrDefault();
    stdout_redirection_options.rotation_max_file_count =
        ray::RayLog::GetRayLogRotationBackupCountOrDefault();
    ray::RedirectStdoutOncePerProcess(stdout_redirection_options);
  }

  if (!FLAGS_stderr_filepath.empty()) {
    ray::StreamRedirectionOption stderr_redirection_options;
    stderr_redirection_options.file_path = FLAGS_stderr_filepath;
    stderr_redirection_options.rotation_max_size =
        ray::RayLog::GetRayLogRotationMaxBytesOrDefault();
    stderr_redirection_options.rotation_max_file_count =
        ray::RayLog::GetRayLogRotationBackupCountOrDefault();
    ray::RedirectStderrOncePerProcess(stderr_redirection_options);
  }

  // Backward compatibility notes:
  // By default, raylet flushes all logging and stdout to a single file called
  // `raylet.out`, without log rotations. To keep backward compatibility at best
  // effort, we use the same filename as output, and disable log rotation by default.
  InitShutdownRAII ray_log_shutdown_raii(ray::RayLog::StartRayLog,
                                         ray::RayLog::ShutDownRayLog,
                                         /*app_name=*/argv[0],
                                         ray::RayLogLevel::INFO,
                                         /*log_filepath=*/"",
                                         /*err_log_filepath=*/"",
                                         /*log_rotation_max_size=*/0,
                                         /*log_rotation_file_num=*/1);

  ray::RayLog::InstallFailureSignalHandler(argv[0]);
  ray::RayLog::InstallTerminateHandler();

#ifdef __linux__
  // Reset LD_PRELOAD if it's loaded with ray jemalloc
  auto ray_ld_preload = std::getenv("RAY_LD_PRELOAD_ON_WORKERS");
  if (ray_ld_preload != nullptr && std::string(ray_ld_preload) == "0") {
    unsetenv("LD_PRELOAD");
  }
#endif
  const std::string raylet_socket_name = FLAGS_raylet_socket_name;
  const std::string store_socket_name = FLAGS_store_socket_name;
  const std::string node_name =
      (FLAGS_node_name == "") ? FLAGS_node_ip_address : FLAGS_node_name;
  const int object_manager_port = static_cast<int>(FLAGS_object_manager_port);
  const int node_manager_port = static_cast<int>(FLAGS_node_manager_port);
  const int metrics_agent_port = static_cast<int>(FLAGS_metrics_agent_port);
  const int runtime_env_agent_port = static_cast<int>(FLAGS_runtime_env_agent_port);
  RAY_CHECK_NE(FLAGS_node_id, "") << "Expected node ID.";
  const std::string node_id = FLAGS_node_id;
  const std::string node_ip_address = FLAGS_node_ip_address;
  const int min_worker_port = static_cast<int>(FLAGS_min_worker_port);
  const int max_worker_port = static_cast<int>(FLAGS_max_worker_port);
  const std::string worker_port_list = FLAGS_worker_port_list;
  const int num_prestart_python_workers =
      static_cast<int>(FLAGS_num_prestart_python_workers);
  const int maximum_startup_concurrency =
      static_cast<int>(FLAGS_maximum_startup_concurrency);
  const std::string static_resource_list = FLAGS_static_resource_list;
  const std::string python_worker_command = FLAGS_python_worker_command;
  const std::string java_worker_command = FLAGS_java_worker_command;
  const std::string dashboard_agent_command = FLAGS_dashboard_agent_command;
  const std::string runtime_env_agent_command = FLAGS_runtime_env_agent_command;
  const std::string cpp_worker_command = FLAGS_cpp_worker_command;
  const std::string native_library_path = FLAGS_native_library_path;
  const std::string session_dir = FLAGS_session_dir;
  const std::string log_dir = FLAGS_log_dir;
  const std::string resource_dir = FLAGS_resource_dir;
  const int ray_debugger_external = FLAGS_ray_debugger_external;
  const int64_t object_store_memory = FLAGS_object_store_memory;
  const std::string plasma_directory = FLAGS_plasma_directory;
  const std::string fallback_directory = FLAGS_fallback_directory;
  const bool huge_pages = FLAGS_huge_pages;
  const int metrics_export_port = FLAGS_metrics_export_port;
  const std::string session_name = FLAGS_session_name;
  const bool is_head_node = FLAGS_head;
  const std::string labels_json_str = FLAGS_labels;
  const bool enable_resource_isolation = FLAGS_enable_resource_isolation;
  const std::string cgroup_path = FLAGS_cgroup_path;
  const int64_t system_reserved_cpu_weight = FLAGS_system_reserved_cpu_weight;
  const int64_t system_reserved_memory_bytes = FLAGS_system_reserved_memory_bytes;
  const std::string system_pids = FLAGS_system_pids;

  RAY_CHECK_NE(FLAGS_cluster_id, "") << "Expected cluster ID.";
  ray::ClusterID cluster_id = ray::ClusterID::FromHex(FLAGS_cluster_id);
  RAY_LOG(INFO) << "Setting cluster ID to: " << cluster_id;
  gflags::ShutDownCommandLineFlags();

  // Setting up resource isolation with cgroups.
  // The lifecycle of CgroupManager will be controlled by NodeManager.
  std::unique_ptr<ray::CgroupManagerInterface> cgroup_manager =
      ray::CgroupManagerFactory::Create(enable_resource_isolation,
                                        std::move(cgroup_path),
                                        node_id,
                                        system_reserved_cpu_weight,
                                        system_reserved_memory_bytes,
                                        system_pids);

  AddProcessToCgroupHook add_process_to_application_cgroup_hook =
<<<<<<< HEAD
      [](const std::string &) {};
  AddProcessToCgroupHook add_process_to_system_cgroup_hook = [](const std::string &) {};

  // TODO(#54703): Link OSS documentation once it's available in the error messages.
  if (enable_resource_isolation) {
    RAY_CHECK(!cgroup_path.empty())
        << "Failed to start up raylet. If enable_resource_isolation is set to true, "
           "cgroup_path cannot be empty.";
    RAY_CHECK_NE(system_reserved_cpu_weight, -1)
        << "Failed to start up raylet. If enable_resource_isolation is set to true, "
           "system_reserved_cpu_weight must be set to a value between [1,10000]";
    RAY_CHECK_NE(system_reserved_memory_bytes, -1)
        << "Failed to start up raylet. If enable_resource_isolation is set to true, "
           "system_reserved_memory_bytes must be set to a value > 0";

    std::unique_ptr<ray::SysFsCgroupDriver> cgroup_driver =
        std::make_unique<ray::SysFsCgroupDriver>();

    ray::StatusOr<std::unique_ptr<ray::CgroupManager>> cgroup_manager_s =
        ray::CgroupManager::Create(cgroup_path,
                                   node_id,
                                   system_reserved_cpu_weight,
                                   system_reserved_memory_bytes,
                                   std::move(cgroup_driver));

    // TODO(#54703) - Link to OSS documentation once available.
    RAY_CHECK(cgroup_manager_s.ok())
        << "Failed to start raylet. Could not create CgroupManager because of "
        << cgroup_manager_s.ToString();

    cgroup_manager = std::move(cgroup_manager_s.value());

#ifndef __linux__
    RAY_LOG(WARNING)
        << "Resource isolation with cgroups is only supported in linux. Please set "
           "enable_resource_isolation to false. This is likely a misconfiguration.";
#endif

    // Move system processes into the system cgroup.
    // TODO(#54703): This logic needs to be hardened and moved out of main.cc. E.g.
    // if system_pids is ",,,,,,", this will log an error for each empty
    // string.
    std::vector<std::string> system_pids_to_move;
    if (!system_pids.empty()) {
      system_pids_to_move = std::move(absl::StrSplit(system_pids, ','));
    }
    system_pids_to_move.emplace_back(std::to_string(ray::GetPID()));
    for (const auto &pid : system_pids_to_move) {
      ray::Status s = cgroup_manager->AddProcessToSystemCgroup(pid);
      // TODO(#54703): This could be upgraded to a RAY_CHECK.
      if (!s.ok()) {
        RAY_LOG(WARNING) << absl::StrFormat(
            "Failed to move process %s into system cgroup with error %s",
            pid,
            s.ToString());
      }
    }
    add_process_to_application_cgroup_hook =
        [&cgroup_mgr = *cgroup_manager](const std::string &pid) {
          ray::Status s = cgroup_mgr.AddProcessToApplicationCgroup(pid);
          if (!s.ok()) {
            RAY_LOG(WARNING) << absl::StrFormat(
                "Failed to move process %s into the application cgroup with error %s.",
                pid,
                s.ToString());
          }
        };

    add_process_to_system_cgroup_hook = [&cgroup_mgr =
                                             *cgroup_manager](const std::string &pid) {
      ray::Status s = cgroup_mgr.AddProcessToSystemCgroup(pid);
      if (!s.ok()) {
        RAY_LOG(WARNING) << absl::StrFormat(
            "Failed to move process %s into the system cgroup with error %s.",
            pid,
            s.ToString());
      }
    };
  }
=======
      [&cgroup_mgr = *cgroup_manager](const std::string &pid) {
        RAY_CHECK_OK(cgroup_mgr.AddProcessToApplicationCgroup(pid)) << absl::StrFormat(
            "Failed to move process %s into the application cgroup.", pid);
      };

  AddProcessToCgroupHook add_process_to_system_cgroup_hook =
      [&cgroup_mgr = *cgroup_manager](const std::string &pid) {
        RAY_CHECK_OK(cgroup_mgr.AddProcessToSystemCgroup(pid)) << absl::StrFormat(
            "Failed to move process %s into the system cgroup with error.", pid);
      };
>>>>>>> a1f5f117

  // Configuration for the node manager.
  ray::raylet::NodeManagerConfig node_manager_config;

  absl::flat_hash_map<std::string, double> static_resource_conf;
  SetThreadName("raylet");
  // IO Service for node manager.
  instrumented_io_context main_service{
      /*emit_metrics=*/RayConfig::instance().emit_main_service_metrics(),
      /*running_on_single_thread=*/true,
      "raylet_main_io_context"};

  // Ensure that the IO service keeps running. Without this, the service will exit as soon
  // as there is no more work to be processed.
  boost::asio::executor_work_guard<boost::asio::io_context::executor_type>
      main_service_work(main_service.get_executor());

  instrumented_io_context object_manager_rpc_service{/*emit_metrics=*/false,
                                                     /*running_on_single_thread=*/false,
                                                     "object_manager_rpc_io_context"};
  boost::asio::executor_work_guard<boost::asio::io_context::executor_type>
      object_manager_rpc_work(object_manager_rpc_service.get_executor());

  /// The thread pool used for running `rpc_service`.
  /// Data copy operations during request are done in this thread pool.
  std::vector<std::thread> object_manager_rpc_threads;

  // Initialize gcs client
  std::unique_ptr<ray::gcs::GcsClient> gcs_client;
  ray::gcs::GcsClientOptions client_options(FLAGS_gcs_address,
                                            cluster_id,
                                            /*allow_cluster_id_nil=*/false,
                                            /*fetch_cluster_id_if_nil=*/false);
  gcs_client = std::make_unique<ray::gcs::GcsClient>(client_options, node_ip_address);

  RAY_CHECK_OK(gcs_client->Connect(main_service));
  std::unique_ptr<ray::raylet::Raylet> raylet;

  ray::stats::Gauge task_by_state_counter = ray::core::GetTaskByStateGaugeMetric();
  std::unique_ptr<plasma::PlasmaClient> plasma_client;
  std::unique_ptr<ray::raylet::NodeManager> node_manager;
  std::unique_ptr<ray::rpc::ClientCallManager> client_call_manager;
  std::unique_ptr<ray::rpc::CoreWorkerClientPool> worker_rpc_pool;
  std::unique_ptr<ray::rpc::RayletClientPool> raylet_client_pool;
  std::unique_ptr<ray::raylet::WorkerPoolInterface> worker_pool;
  /// Manages all local objects that are pinned (primary
  /// copies), freed, and/or spilled.
  std::unique_ptr<ray::raylet::LocalObjectManagerInterface> local_object_manager;
  /// These classes make up the new scheduler. ClusterResourceScheduler is
  /// responsible for maintaining a view of the cluster state w.r.t resource
  /// usage. ClusterLeaseManager is responsible for queuing, spilling back, and
  /// granting leases.
  std::unique_ptr<ray::ClusterResourceScheduler> cluster_resource_scheduler;
  std::unique_ptr<ray::raylet::LocalLeaseManagerInterface> local_lease_manager;
  std::unique_ptr<ray::raylet::ClusterLeaseManagerInterface> cluster_lease_manager;
  /// The raylet client to initiate the pubsub to core workers (owners).
  /// It is used to subscribe objects to evict.
  std::unique_ptr<ray::pubsub::SubscriberInterface> core_worker_subscriber;
  /// The object table. This is shared between the object manager and node
  /// manager.
  std::unique_ptr<ray::IObjectDirectory> object_directory;
  /// Manages client requests for object transfers and availability.
  std::unique_ptr<ray::ObjectManagerInterface> object_manager;
  /// A manager to resolve objects needed by queued leases and workers that
  /// called `ray.get` or `ray.wait`.
  std::unique_ptr<ray::raylet::LeaseDependencyManager> lease_dependency_manager;
  /// The client to export metrics to the metrics agent.
  std::unique_ptr<ray::rpc::MetricsAgentClientImpl> metrics_agent_client;
  /// Map of workers leased out to clients.
  absl::flat_hash_map<ray::LeaseID, std::shared_ptr<ray::raylet::WorkerInterface>>
      leased_workers;

  // Enable subreaper. This is called in `AsyncGetInternalConfig` below, but MSVC does
  // not allow a macro invocation (#ifdef) in another macro invocation (RAY_CHECK_OK),
  // so we have to put it here.
  auto enable_subreaper = [&]() {
#ifdef __linux__
    if (ray::SetThisProcessAsSubreaper()) {
      ray::KnownChildrenTracker::instance().Enable();
      ray::SetupSigchldHandlerRemoveKnownChildren(main_service);
      auto runner = ray::PeriodicalRunner::Create(main_service);
      runner->RunFnPeriodically([runner]() { ray::KillUnknownChildren(); },
                                /*period_ms=*/10000,
                                "Raylet.KillUnknownChildren");
      RAY_LOG(INFO) << "Set this process as subreaper. Will kill unknown children every "
                       "10 seconds.";
    } else {
      RAY_LOG(WARNING) << "Failed to set this process as subreaper. Will not kill "
                          "unknown children.";
      ray::SetSigchldIgnore();
    }
#else
    RAY_LOG(WARNING) << "Subreaper is not supported on this platform. Will not "
                        "kill unknown children.";
    ray::SetSigchldIgnore();
#endif
  };

  std::atomic<bool> shutting_down = false;

  // Shut down raylet gracefully, in a synchronous fashion.
  // This can be run using the signal handler should only be run on the main_service.
  auto shutdown_raylet_gracefully_internal =
      [&raylet,
       &main_service,
       &raylet_socket_name,
       &gcs_client,
       &object_manager_rpc_threads,
       &shutting_down](const ray::rpc::NodeDeathInfo &node_death_info) {
        // Make the shutdown method idempotent since graceful shutdown can be triggered
        // by many places.
        shutting_down = true;
        static std::atomic<bool> shutting_down_internal = false;
        if (shutting_down_internal.exchange(true)) {
          RAY_LOG(INFO) << "Raylet shutdown already triggered, ignoring this request.";
          return;
        }
        RAY_LOG(INFO) << "Raylet graceful shutdown triggered, reason = "
                      << NodeDeathInfo_Reason_Name(node_death_info.reason()) << ", "
                      << "reason message = " << node_death_info.reason_message();
        RAY_LOG(INFO) << "Shutting down...";

        auto unregister_done_callback = [&main_service,
                                         &raylet_socket_name,
                                         &raylet,
                                         &gcs_client,
                                         &object_manager_rpc_threads]() {
          // We should stop the service and remove the local socket
          // file.
          raylet->Stop();
          gcs_client->Disconnect();
          ray::stats::Shutdown();
          main_service.stop();
          for (size_t i = 0; i < object_manager_rpc_threads.size(); i++) {
            if (object_manager_rpc_threads[i].joinable()) {
              object_manager_rpc_threads[i].join();
            }
          }
          remove(raylet_socket_name.c_str());
        };

        raylet->UnregisterSelf(node_death_info, unregister_done_callback);
      };

  auto shutdown_raylet_gracefully =
      [&main_service, &shutting_down, shutdown_raylet_gracefully_internal](
          const ray::rpc::NodeDeathInfo &node_death_info) {
        if (shutting_down.exchange(true)) {
          RAY_LOG(INFO) << "Raylet is already shutting down. Ignoring death info: "
                        << node_death_info.DebugString();
          return;
        }
        main_service.post(
            [shutdown_raylet_gracefully_internal, node_death_info]() {
              shutdown_raylet_gracefully_internal(node_death_info);
            },
            "shutdown_raylet_gracefully_internal");
      };

  ray::NodeID raylet_node_id = ray::NodeID::FromHex(node_id);

  gcs_client->InternalKV().AsyncGetInternalConfig([&](::ray::Status status,
                                                      const std::optional<std::string>
                                                          &stored_raylet_config) {
    RAY_CHECK_OK(status);
    RAY_CHECK(stored_raylet_config.has_value());
    RayConfig::instance().initialize(*stored_raylet_config);
    ray::asio::testing::Init();
    ray::rpc::testing::Init();

    const bool pg_enabled = RayConfig::instance().process_group_cleanup_enabled();
    const bool subreaper_enabled =
        RayConfig::instance().kill_child_processes_on_worker_exit_with_raylet_subreaper();
    if (pg_enabled && subreaper_enabled) {
      RAY_LOG(ERROR)
          << "Both per-worker process groups and subreaper are enabled. "
          << "Per-worker process groups will be used for worker cleanup. "
          << "Subreaper is deprecated and will be removed in a future release.";
    }

#if !defined(_WIN32)
    RAY_LOG(INFO) << "Per-worker process group cleanup is "
                  << (pg_enabled ? "ENABLED" : "DISABLED") << ", subreaper is "
                  << (subreaper_enabled ? "ENABLED" : "DISABLED");
#else
    RAY_LOG(INFO) << "Per-worker process group cleanup is not supported on Windows.";
#endif

    if (subreaper_enabled && !pg_enabled) {
      RAY_LOG(WARNING)
          << "Subreaper-based orphan cleanup is enabled. "
          << "Subreaper is deprecated and will be removed in a future release. "
          << "Prefer per-worker process groups.";
      enable_subreaper();
    } else {
#if !defined(_WIN32)
      // Ensure child processes are auto-reaped to avoid zombies even when both
      // subreaper and per-worker PG cleanup are disabled.
      ray::SetSigchldIgnore();
#endif
    }

    // Parse the worker port list.
    std::istringstream worker_port_list_string(worker_port_list);
    std::string worker_port;
    std::vector<int> worker_ports;

    while (std::getline(worker_port_list_string, worker_port, ',')) {
      worker_ports.push_back(std::stoi(worker_port));
    }

    // Parse the resource list.
    std::istringstream resource_string(static_resource_list);
    std::string resource_name;
    std::string resource_quantity;

    while (std::getline(resource_string, resource_name, ',')) {
      RAY_CHECK(std::getline(resource_string, resource_quantity, ','));
      static_resource_conf[resource_name] = std::stod(resource_quantity);
    }
    auto num_cpus_it = static_resource_conf.find("CPU");
    int num_cpus = num_cpus_it != static_resource_conf.end()
                       ? static_cast<int>(num_cpus_it->second)
                       : 0;

    node_manager_config.raylet_config = *stored_raylet_config;
    node_manager_config.resource_config = ray::ResourceSet(static_resource_conf);
    RAY_LOG(DEBUG) << "Starting raylet with static resource configuration: "
                   << node_manager_config.resource_config.DebugString();
    node_manager_config.node_manager_address = node_ip_address;
    node_manager_config.node_manager_port = node_manager_port;
    node_manager_config.num_workers_soft_limit =
        RayConfig::instance().num_workers_soft_limit();
    node_manager_config.num_prestart_python_workers = num_prestart_python_workers;
    node_manager_config.maximum_startup_concurrency = maximum_startup_concurrency;
    node_manager_config.runtime_env_agent_port = runtime_env_agent_port;
    node_manager_config.min_worker_port = min_worker_port;
    node_manager_config.max_worker_port = max_worker_port;
    node_manager_config.worker_ports = worker_ports;
    node_manager_config.labels = parse_node_labels(labels_json_str);

    if (!python_worker_command.empty()) {
      node_manager_config.worker_commands.emplace(
          make_pair(ray::Language::PYTHON, ParseCommandLine(python_worker_command)));
    }
    if (!java_worker_command.empty()) {
      node_manager_config.worker_commands.emplace(
          make_pair(ray::Language::JAVA, ParseCommandLine(java_worker_command)));
    }
    if (!cpp_worker_command.empty()) {
      node_manager_config.worker_commands.emplace(
          make_pair(ray::Language::CPP, ParseCommandLine(cpp_worker_command)));
    }
    node_manager_config.native_library_path = native_library_path;
    if (python_worker_command.empty() && java_worker_command.empty() &&
        cpp_worker_command.empty()) {
      RAY_LOG(FATAL) << "At least one of Python/Java/CPP worker command "
                     << "should be provided";
    }
    if (dashboard_agent_command.empty()) {
      RAY_LOG(FATAL) << "Dashboard agent command must be non empty";
    }
    node_manager_config.dashboard_agent_command = dashboard_agent_command;

    if (runtime_env_agent_command.empty()) {
      RAY_LOG(FATAL) << "Runtime env agent command must be non empty";
    }
    node_manager_config.runtime_env_agent_command = runtime_env_agent_command;

    node_manager_config.report_resources_period_ms =
        RayConfig::instance().raylet_report_resources_period_milliseconds();
    node_manager_config.record_metrics_period_ms =
        RayConfig::instance().metrics_report_interval_ms() / 2;
    node_manager_config.store_socket_name = store_socket_name;
    node_manager_config.log_dir = log_dir;
    node_manager_config.session_dir = session_dir;
    node_manager_config.resource_dir = resource_dir;
    node_manager_config.ray_debugger_external = ray_debugger_external;
    node_manager_config.max_io_workers = RayConfig::instance().max_io_workers();

    // Configuration for the object manager.
    ray::ObjectManagerConfig object_manager_config;
    object_manager_config.object_manager_address = node_ip_address;
    object_manager_config.object_manager_port = object_manager_port;
    object_manager_config.store_socket_name = store_socket_name;

    object_manager_config.timer_freq_ms =
        RayConfig::instance().object_manager_timer_freq_ms();
    object_manager_config.pull_timeout_ms =
        RayConfig::instance().object_manager_pull_timeout_ms();
    object_manager_config.push_timeout_ms =
        RayConfig::instance().object_manager_push_timeout_ms();
    if (object_store_memory <= 0) {
      RAY_LOG(FATAL) << "Object store memory should be set.";
    }
    object_manager_config.object_store_memory = object_store_memory;
    object_manager_config.max_bytes_in_flight =
        RayConfig::instance().object_manager_max_bytes_in_flight();
    object_manager_config.plasma_directory = plasma_directory;
    object_manager_config.fallback_directory = fallback_directory;
    object_manager_config.huge_pages = huge_pages;

    object_manager_config.rpc_service_threads_number =
        std::min(std::max(2, num_cpus / 4), 8);
    if (RayConfig::instance().object_manager_rpc_threads_num() != 0) {
      object_manager_config.rpc_service_threads_number =
          RayConfig::instance().object_manager_rpc_threads_num();
    }
    object_manager_config.object_chunk_size =
        RayConfig::instance().object_manager_default_chunk_size();

    RAY_LOG(DEBUG) << "Starting object manager with configuration: \n"
                   << "rpc_service_threads_number = "
                   << object_manager_config.rpc_service_threads_number
                   << ", object_chunk_size = " << object_manager_config.object_chunk_size;
    RAY_LOG(INFO).WithField(raylet_node_id) << "Setting node ID";

    std::vector<std::string> default_keys = {kLabelKeyNodeID};
    for (const auto &key : default_keys) {
      RAY_CHECK(!node_manager_config.labels.contains(key))
          << "The label key name " << key << " should never be set by the user.";
    }
    node_manager_config.labels[kLabelKeyNodeID] = raylet_node_id.Hex();

    worker_pool = std::make_unique<ray::raylet::WorkerPool>(
        main_service,
        raylet_node_id,
        node_manager_config.node_manager_address,
        [&]() {
          // Callback to determine the maximum number of idle workers to
          // keep around.
          if (node_manager_config.num_workers_soft_limit >= 0) {
            return node_manager_config.num_workers_soft_limit;
          }
          // If no limit is provided, use the available number of CPUs,
          // assuming that each incoming lease will likely require 1 CPU.
          // We floor the available CPUs to the nearest integer to avoid
          // starting too many workers when there is less than 1 CPU left.
          // Otherwise, we could end up repeatedly starting the worker, then
          // killing it because it idles for too long. The downside is that
          // we will be slower to schedule leases that could use a fraction
          // of a CPU.
          return static_cast<int64_t>(
              cluster_resource_scheduler->GetLocalResourceManager()
                  .GetLocalAvailableCpus());
        },
        node_manager_config.num_prestart_python_workers,
        node_manager_config.maximum_startup_concurrency,
        node_manager_config.min_worker_port,
        node_manager_config.max_worker_port,
        node_manager_config.worker_ports,
        *gcs_client,
        node_manager_config.worker_commands,
        node_manager_config.native_library_path,
        /*starting_worker_timeout_callback=*/
        [&] { cluster_lease_manager->ScheduleAndGrantLeases(); },
        node_manager_config.ray_debugger_external,
        /*get_time=*/[]() { return absl::Now(); },
        std::move(add_process_to_application_cgroup_hook));

    client_call_manager = std::make_unique<ray::rpc::ClientCallManager>(
        main_service, /*record_stats=*/true, node_ip_address);

    worker_rpc_pool = std::make_unique<ray::rpc::CoreWorkerClientPool>(
        [&](const ray::rpc::Address &addr) {
          return std::make_shared<ray::rpc::CoreWorkerClient>(
              addr,
              *client_call_manager,
              ray::rpc::CoreWorkerClientPool::GetDefaultUnavailableTimeoutCallback(
                  gcs_client.get(),
                  worker_rpc_pool.get(),
                  raylet_client_pool.get(),
                  addr));
        });

    raylet_client_pool =
        std::make_unique<ray::rpc::RayletClientPool>([&](const ray::rpc::Address &addr) {
          return std::make_shared<ray::rpc::RayletClient>(
              addr,
              *client_call_manager,
              ray::rpc::RayletClientPool::GetDefaultUnavailableTimeoutCallback(
                  gcs_client.get(), raylet_client_pool.get(), addr));
        });

    core_worker_subscriber = std::make_unique<ray::pubsub::Subscriber>(
        raylet_node_id,
        /*channels=*/
        std::vector<ray::rpc::ChannelType>{
            ray::rpc::ChannelType::WORKER_OBJECT_EVICTION,
            ray::rpc::ChannelType::WORKER_REF_REMOVED_CHANNEL,
            ray::rpc::ChannelType::WORKER_OBJECT_LOCATIONS_CHANNEL},
        RayConfig::instance().max_command_batch_size(),
        /*get_client=*/
        [&](const ray::rpc::Address &address) {
          return worker_rpc_pool->GetOrConnect(address);
        },
        &main_service);

    object_directory = std::make_unique<ray::OwnershipBasedObjectDirectory>(
        main_service,
        *gcs_client,
        core_worker_subscriber.get(),
        worker_rpc_pool.get(),
        [&](const ray::ObjectID &obj_id, const ray::rpc::ErrorType &error_type) {
          ray::rpc::ObjectReference ref;
          ref.set_object_id(obj_id.Binary());
          node_manager->MarkObjectsAsFailed(error_type, {ref}, ray::JobID::Nil());
        });

    auto object_store_runner = std::make_unique<ray::ObjectStoreRunner>(
        object_manager_config,
        /*spill_objects_callback=*/
        [&]() {
          // This callback is called from the plasma store thread.
          // NOTE: It means the local object manager should be thread-safe.
          main_service.post(
              [&]() { local_object_manager->SpillObjectUptoMaxThroughput(); },
              "NodeManager.SpillObjects");
          return local_object_manager->IsSpillingInProgress();
        },
        /*object_store_full_callback=*/
        [&]() {
          // Post on the node manager's event loop since this
          // callback is called from the plasma store thread.
          // This will help keep node manager lock-less.
          main_service.post([&]() { node_manager->TriggerGlobalGC(); },
                            "NodeManager.GlobalGC");
        },
        /*add_object_callback=*/
        [&](const ray::ObjectInfo &object_info) {
          main_service.post(
              [&object_manager, &node_manager, object_info]() {
                object_manager->HandleObjectAdded(object_info);
                node_manager->HandleObjectLocal(object_info);
              },
              "ObjectManager.ObjectAdded");
        },
        /*delete_object_callback=*/
        [&](const ray::ObjectID &object_id) {
          main_service.post(
              [&object_manager, &node_manager, object_id]() {
                object_manager->HandleObjectDeleted(object_id);
                node_manager->HandleObjectMissing(object_id);
              },
              "ObjectManager.ObjectDeleted");
        });

    object_manager_rpc_threads.resize(object_manager_config.rpc_service_threads_number);
    for (int i = 0; i < object_manager_config.rpc_service_threads_number; i++) {
      object_manager_rpc_threads[i] = std::thread([&object_manager_rpc_service, i] {
        SetThreadName(absl::StrFormat("rpc.obj.mgr.%d", i));
        object_manager_rpc_service.run();
      });
    }

    object_manager = std::make_unique<ray::ObjectManager>(
        main_service,
        raylet_node_id,
        object_manager_config,
        *gcs_client,
        object_directory.get(),
        /*restore_spilled_object=*/
        [&](const ray::ObjectID &object_id,
            int64_t object_size,
            const std::string &object_url,
            std::function<void(const ray::Status &)> callback) {
          local_object_manager->AsyncRestoreSpilledObject(
              object_id, object_size, object_url, std::move(callback));
        },
        /*get_spilled_object_url=*/
        [&](const ray::ObjectID &object_id) {
          return local_object_manager->GetLocalSpilledObjectURL(object_id);
        },
        /*pin_object=*/
        [&](const ray::ObjectID &object_id) {
          std::vector<ray::ObjectID> object_ids = {object_id};
          std::vector<std::unique_ptr<ray::RayObject>> results;
          std::unique_ptr<ray::RayObject> result;
          if (node_manager->GetObjectsFromPlasma(object_ids, &results) &&
              results.size() > 0) {
            result = std::move(results[0]);
          }
          return result;
        },
        /*fail_pull_request=*/
        [&](const ray::ObjectID &object_id, ray::rpc::ErrorType error_type) {
          ray::rpc::ObjectReference ref;
          ref.set_object_id(object_id.Binary());
          node_manager->MarkObjectsAsFailed(error_type, {ref}, ray::JobID::Nil());
        },
        std::make_shared<plasma::PlasmaClient>(),
        std::move(object_store_runner),
        [&](const std::string &address,
            const int port,
            ray::rpc::ClientCallManager &call_manager) {
          return std::make_shared<ray::rpc::ObjectManagerClient>(
              address, port, call_manager);
        },
        object_manager_rpc_service);

    local_object_manager = std::make_unique<ray::raylet::LocalObjectManager>(
        raylet_node_id,
        node_manager_config.node_manager_address,
        node_manager_config.node_manager_port,
        main_service,
        RayConfig::instance().free_objects_batch_size(),
        RayConfig::instance().free_objects_period_milliseconds(),
        *worker_pool,
        *worker_rpc_pool,
        /*max_io_workers*/ node_manager_config.max_io_workers,
        /*is_external_storage_type_fs*/
        RayConfig::instance().is_external_storage_type_fs(),
        /*max_fused_object_count*/ RayConfig::instance().max_fused_object_count(),
        /*on_objects_freed*/
        [&](const std::vector<ray::ObjectID> &object_ids) {
          object_manager->FreeObjects(object_ids,
                                      /*local_only=*/false);
        },
        /*is_plasma_object_spillable*/
        [&](const ray::ObjectID &object_id) {
          return object_manager->IsPlasmaObjectSpillable(object_id);
        },
        /*core_worker_subscriber_=*/core_worker_subscriber.get(),
        object_directory.get());

    lease_dependency_manager = std::make_unique<ray::raylet::LeaseDependencyManager>(
        *object_manager, task_by_state_counter);

    cluster_resource_scheduler = std::make_unique<ray::ClusterResourceScheduler>(
        main_service,
        ray::scheduling::NodeID(raylet_node_id.Binary()),
        node_manager_config.resource_config.GetResourceMap(),
        /*is_node_available_fn*/
        [&](ray::scheduling::NodeID id) {
          return gcs_client->Nodes().Get(ray::NodeID::FromBinary(id.Binary())) != nullptr;
        },
        /*get_used_object_store_memory*/
        [&]() {
          if (RayConfig::instance().scheduler_report_pinned_bytes_only()) {
            // Get the current bytes used by local primary object copies.  This
            // is used to help node scale down decisions. A node can only be
            // safely drained when this function reports zero.
            int64_t bytes_used = local_object_manager->GetPrimaryBytes();
            // Report nonzero if we have objects spilled to the local filesystem.
            if (bytes_used == 0 && local_object_manager->HasLocallySpilledObjects()) {
              bytes_used = 1;
            }
            return bytes_used;
          }
          return object_manager->GetUsedMemory();
        },
        /*get_pull_manager_at_capacity*/
        [&]() { return object_manager->PullManagerHasPullsQueued(); },
        shutdown_raylet_gracefully,
        /*labels*/
        node_manager_config.labels);

    auto get_node_info_func = [&](const ray::NodeID &id) {
      return gcs_client->Nodes().Get(id);
    };
    auto announce_infeasible_lease = [](const ray::RayLease &lease) {
      /// Publish the infeasible lease error to GCS so that drivers can subscribe to it
      /// and print.
      bool suppress_warning = false;

      if (!lease.GetLeaseSpecification().PlacementGroupBundleId().first.IsNil()) {
        // If the lease is part of a placement group, do nothing. If necessary, the
        // infeasible warning should come from the placement group scheduling, not the
        // lease scheduling.
        suppress_warning = true;
      }

      // Push a warning to the lease's driver that this lease is currently infeasible.
      if (!suppress_warning) {
        std::ostringstream error_message;
        error_message
            << "The lease with ID " << lease.GetLeaseSpecification().LeaseId()
            << " cannot be scheduled right now. It requires "
            << lease.GetLeaseSpecification().GetRequiredPlacementResources().DebugString()
            << " for placement, however the cluster currently cannot provide the "
               "requested "
               "resources. The required resources may be added as autoscaling takes "
               "place "
               "or placement groups are scheduled. Otherwise, consider reducing the "
               "resource requirements of the lease.";
        std::string error_message_str = error_message.str();
        RAY_LOG(WARNING) << error_message_str;
      }
    };

    RAY_CHECK(RayConfig::instance().max_task_args_memory_fraction() > 0 &&
              RayConfig::instance().max_task_args_memory_fraction() <= 1)
        << "max_task_args_memory_fraction must be a nonzero fraction.";
    auto max_task_args_memory =
        static_cast<int64_t>(static_cast<float>(object_manager->GetMemoryCapacity()) *
                             RayConfig::instance().max_task_args_memory_fraction());
    if (max_task_args_memory <= 0) {
      RAY_LOG(WARNING)
          << "Max task args should be a fraction of the object store capacity, but "
             "object "
             "store capacity is zero or negative. Allowing task args to use 100% of "
             "the "
             "local object store. This can cause ObjectStoreFullErrors if the tasks' "
             "return values are greater than the remaining capacity.";
      max_task_args_memory = 0;
    }

    local_lease_manager = std::make_unique<ray::raylet::LocalLeaseManager>(
        raylet_node_id,
        *cluster_resource_scheduler,
        *lease_dependency_manager,
        get_node_info_func,
        *worker_pool,
        leased_workers,
        [&](const std::vector<ray::ObjectID> &object_ids,
            std::vector<std::unique_ptr<ray::RayObject>> *results) {
          return node_manager->GetObjectsFromPlasma(object_ids, results);
        },
        max_task_args_memory);

    cluster_lease_manager =
        std::make_unique<ray::raylet::ClusterLeaseManager>(raylet_node_id,
                                                           *cluster_resource_scheduler,
                                                           get_node_info_func,
                                                           announce_infeasible_lease,
                                                           *local_lease_manager);

    auto raylet_client_factory = [&](const ray::NodeID &id) {
      const ray::rpc::GcsNodeInfo *node_info = gcs_client->Nodes().Get(id);
      RAY_CHECK(node_info) << "No GCS info for node " << id;
      auto addr = ray::rpc::RayletClientPool::GenerateRayletAddress(
          id, node_info->node_manager_address(), node_info->node_manager_port());
      return raylet_client_pool->GetOrConnectByAddress(addr);
    };

    plasma_client = std::make_unique<plasma::PlasmaClient>();
    node_manager = std::make_unique<ray::raylet::NodeManager>(
        main_service,
        raylet_node_id,
        node_name,
        node_manager_config,
        *gcs_client,
        *client_call_manager,
        *worker_rpc_pool,
        *raylet_client_pool,
        *core_worker_subscriber,
        *cluster_resource_scheduler,
        *local_lease_manager,
        *cluster_lease_manager,
        *object_directory,
        *object_manager,
        *local_object_manager,
        *lease_dependency_manager,
        *worker_pool,
        leased_workers,
        *plasma_client,
        std::make_unique<ray::core::experimental::MutableObjectProvider>(
            *plasma_client,
            std::move(raylet_client_factory),
            /*check_signals=*/nullptr),
        shutdown_raylet_gracefully,
        std::move(add_process_to_system_cgroup_hook),
<<<<<<< HEAD
        shutting_down);
=======
        std::move(cgroup_manager));
>>>>>>> a1f5f117

    // Initialize the node manager.
    raylet = std::make_unique<ray::raylet::Raylet>(main_service,
                                                   raylet_node_id,
                                                   raylet_socket_name,
                                                   node_ip_address,
                                                   node_name,
                                                   node_manager_config,
                                                   object_manager_config,
                                                   *gcs_client,
                                                   metrics_export_port,
                                                   is_head_node,
                                                   *node_manager);

    // Initializing stats should be done after the node manager is initialized because
    // <explain why>. Metrics exported before this call will be buffered until `Init` is
    // called.
    const ray::stats::TagsType global_tags = {
        {ray::stats::ComponentKey, "raylet"},
        {ray::stats::WorkerIdKey, ""},
        {ray::stats::VersionKey, kRayVersion},
        {ray::stats::NodeAddressKey, node_ip_address},
        {ray::stats::SessionNameKey, session_name}};
    ray::stats::Init(global_tags, metrics_agent_port, ray::WorkerID::Nil());
    metrics_agent_client = std::make_unique<ray::rpc::MetricsAgentClientImpl>(
        "127.0.0.1", metrics_agent_port, main_service, *client_call_manager);
    metrics_agent_client->WaitForServerReady(
        [metrics_agent_port](const ray::Status &server_status) {
          ray::stats::InitOpenTelemetryExporter(metrics_agent_port, server_status);
        });

    // Initialize event framework. This should be done after the node manager is
    // initialized.
    if (RayConfig::instance().event_log_reporter_enabled() && !log_dir.empty()) {
      const std::vector<ray::SourceTypeVariant> source_types = {
          ray::rpc::Event_SourceType::Event_SourceType_RAYLET};
      ray::RayEventInit(source_types,
                        {{"node_id", raylet->GetNodeId().Hex()}},
                        log_dir,
                        RayConfig::instance().event_level(),
                        RayConfig::instance().emit_event_to_log_file());
    };

    raylet->Start();
  });

  auto signal_handler = [&raylet, shutdown_raylet_gracefully_internal](
                            const boost::system::error_code &error, int signal_number) {
    ray::rpc::NodeDeathInfo node_death_info;
    std::optional<ray::rpc::DrainRayletRequest> drain_request =
        raylet->node_manager().GetLocalDrainRequest();
    RAY_LOG(INFO) << "received SIGTERM. Existing local drain request = "
                  << (drain_request.has_value() ? drain_request->DebugString() : "None");
    if (drain_request.has_value() &&
        drain_request->reason() ==
            ray::rpc::autoscaler::DrainNodeReason::DRAIN_NODE_REASON_PREEMPTION &&
        drain_request->deadline_timestamp_ms() != 0 &&
        drain_request->deadline_timestamp_ms() < ray::current_sys_time_ms()) {
      node_death_info.set_reason(ray::rpc::NodeDeathInfo::AUTOSCALER_DRAIN_PREEMPTED);
      node_death_info.set_reason_message(drain_request->reason_message());
    } else {
      node_death_info.set_reason(ray::rpc::NodeDeathInfo::EXPECTED_TERMINATION);
      node_death_info.set_reason_message("received SIGTERM");
    }

    shutdown_raylet_gracefully_internal(node_death_info);
  };
  boost::asio::signal_set signals(main_service);
#ifdef _WIN32
  signals.add(SIGBREAK);
#else
  signals.add(SIGTERM);
#endif
  signals.async_wait(signal_handler);

  main_service.run();
}<|MERGE_RESOLUTION|>--- conflicted
+++ resolved
@@ -279,87 +279,6 @@
                                         system_pids);
 
   AddProcessToCgroupHook add_process_to_application_cgroup_hook =
-<<<<<<< HEAD
-      [](const std::string &) {};
-  AddProcessToCgroupHook add_process_to_system_cgroup_hook = [](const std::string &) {};
-
-  // TODO(#54703): Link OSS documentation once it's available in the error messages.
-  if (enable_resource_isolation) {
-    RAY_CHECK(!cgroup_path.empty())
-        << "Failed to start up raylet. If enable_resource_isolation is set to true, "
-           "cgroup_path cannot be empty.";
-    RAY_CHECK_NE(system_reserved_cpu_weight, -1)
-        << "Failed to start up raylet. If enable_resource_isolation is set to true, "
-           "system_reserved_cpu_weight must be set to a value between [1,10000]";
-    RAY_CHECK_NE(system_reserved_memory_bytes, -1)
-        << "Failed to start up raylet. If enable_resource_isolation is set to true, "
-           "system_reserved_memory_bytes must be set to a value > 0";
-
-    std::unique_ptr<ray::SysFsCgroupDriver> cgroup_driver =
-        std::make_unique<ray::SysFsCgroupDriver>();
-
-    ray::StatusOr<std::unique_ptr<ray::CgroupManager>> cgroup_manager_s =
-        ray::CgroupManager::Create(cgroup_path,
-                                   node_id,
-                                   system_reserved_cpu_weight,
-                                   system_reserved_memory_bytes,
-                                   std::move(cgroup_driver));
-
-    // TODO(#54703) - Link to OSS documentation once available.
-    RAY_CHECK(cgroup_manager_s.ok())
-        << "Failed to start raylet. Could not create CgroupManager because of "
-        << cgroup_manager_s.ToString();
-
-    cgroup_manager = std::move(cgroup_manager_s.value());
-
-#ifndef __linux__
-    RAY_LOG(WARNING)
-        << "Resource isolation with cgroups is only supported in linux. Please set "
-           "enable_resource_isolation to false. This is likely a misconfiguration.";
-#endif
-
-    // Move system processes into the system cgroup.
-    // TODO(#54703): This logic needs to be hardened and moved out of main.cc. E.g.
-    // if system_pids is ",,,,,,", this will log an error for each empty
-    // string.
-    std::vector<std::string> system_pids_to_move;
-    if (!system_pids.empty()) {
-      system_pids_to_move = std::move(absl::StrSplit(system_pids, ','));
-    }
-    system_pids_to_move.emplace_back(std::to_string(ray::GetPID()));
-    for (const auto &pid : system_pids_to_move) {
-      ray::Status s = cgroup_manager->AddProcessToSystemCgroup(pid);
-      // TODO(#54703): This could be upgraded to a RAY_CHECK.
-      if (!s.ok()) {
-        RAY_LOG(WARNING) << absl::StrFormat(
-            "Failed to move process %s into system cgroup with error %s",
-            pid,
-            s.ToString());
-      }
-    }
-    add_process_to_application_cgroup_hook =
-        [&cgroup_mgr = *cgroup_manager](const std::string &pid) {
-          ray::Status s = cgroup_mgr.AddProcessToApplicationCgroup(pid);
-          if (!s.ok()) {
-            RAY_LOG(WARNING) << absl::StrFormat(
-                "Failed to move process %s into the application cgroup with error %s.",
-                pid,
-                s.ToString());
-          }
-        };
-
-    add_process_to_system_cgroup_hook = [&cgroup_mgr =
-                                             *cgroup_manager](const std::string &pid) {
-      ray::Status s = cgroup_mgr.AddProcessToSystemCgroup(pid);
-      if (!s.ok()) {
-        RAY_LOG(WARNING) << absl::StrFormat(
-            "Failed to move process %s into the system cgroup with error %s.",
-            pid,
-            s.ToString());
-      }
-    };
-  }
-=======
       [&cgroup_mgr = *cgroup_manager](const std::string &pid) {
         RAY_CHECK_OK(cgroup_mgr.AddProcessToApplicationCgroup(pid)) << absl::StrFormat(
             "Failed to move process %s into the application cgroup.", pid);
@@ -370,7 +289,6 @@
         RAY_CHECK_OK(cgroup_mgr.AddProcessToSystemCgroup(pid)) << absl::StrFormat(
             "Failed to move process %s into the system cgroup with error.", pid);
       };
->>>>>>> a1f5f117
 
   // Configuration for the node manager.
   ray::raylet::NodeManagerConfig node_manager_config;
@@ -1033,11 +951,8 @@
             /*check_signals=*/nullptr),
         shutdown_raylet_gracefully,
         std::move(add_process_to_system_cgroup_hook),
-<<<<<<< HEAD
+        std::move(cgroup_manager),
         shutting_down);
-=======
-        std::move(cgroup_manager));
->>>>>>> a1f5f117
 
     // Initialize the node manager.
     raylet = std::make_unique<ray::raylet::Raylet>(main_service,
