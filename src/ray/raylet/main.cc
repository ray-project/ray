#include <iostream>

#include "common/state/ray_config.h"
#include "ray/raylet/raylet.h"
#include "ray/status.h"

#ifndef RAYLET_TEST
int main(int argc, char *argv[]) {
<<<<<<< HEAD
  RayLog::StartRayLog(argv[0], RAY_INFO);
  RAY_CHECK(argc == 9);
=======
  RAY_CHECK(argc == 10);
>>>>>>> fbe6c59f

  const std::string raylet_socket_name = std::string(argv[1]);
  const std::string store_socket_name = std::string(argv[2]);
  const std::string node_ip_address = std::string(argv[3]);
  const std::string redis_address = std::string(argv[4]);
  int redis_port = std::stoi(argv[5]);
  int num_initial_workers = std::stoi(argv[6]);
  const std::string static_resource_list = std::string(argv[7]);
  const std::string python_worker_command = std::string(argv[8]);
  const std::string java_worker_command = std::string(argv[9]);

  // Configuration for the node manager.
  ray::raylet::NodeManagerConfig node_manager_config;
  std::unordered_map<std::string, double> static_resource_conf;
  // Parse the resource list.
  std::istringstream resource_string(static_resource_list);
  std::string resource_name;
  std::string resource_quantity;

  while (std::getline(resource_string, resource_name, ',')) {
    RAY_CHECK(std::getline(resource_string, resource_quantity, ','));
    // TODO(rkn): The line below could throw an exception. What should we do about this?
    static_resource_conf[resource_name] = std::stod(resource_quantity);
  }
  node_manager_config.resource_config =
      ray::raylet::ResourceSet(std::move(static_resource_conf));
  RAY_LOG(DEBUG) << "Starting raylet with static resource configuration: "
                 << node_manager_config.resource_config.ToString();
  node_manager_config.num_initial_workers = num_initial_workers;
  node_manager_config.num_workers_per_process =
      RayConfig::instance().num_workers_per_process();
  // Use a default worker that can execute empty tasks with dependencies.

  std::string worker_command;
  if (!python_worker_command.empty()) {
    worker_command = python_worker_command;
  } else if (!java_worker_command.empty()) {
    worker_command = java_worker_command;
  } else {
    RAY_CHECK(0)
        << "Either Python worker command or Java worker command should be provided.";
  }

  std::istringstream iss(worker_command);
  std::vector<std::string> results(std::istream_iterator<std::string>{iss},
                                   std::istream_iterator<std::string>());
  node_manager_config.worker_command.swap(results);

  node_manager_config.heartbeat_period_ms =
      RayConfig::instance().heartbeat_timeout_milliseconds();
  node_manager_config.max_lineage_size = RayConfig::instance().max_lineage_size();
  node_manager_config.store_socket_name = store_socket_name;

  // Configuration for the object manager.
  ray::ObjectManagerConfig object_manager_config;
  object_manager_config.store_socket_name = store_socket_name;
  object_manager_config.pull_timeout_ms =
      RayConfig::instance().object_manager_pull_timeout_ms();
  object_manager_config.push_timeout_ms =
      RayConfig::instance().object_manager_push_timeout_ms();

  int num_cpus = static_cast<int>(static_resource_conf["CPU"]);
  object_manager_config.max_sends = std::max(1, num_cpus / 4);
  object_manager_config.max_receives = std::max(1, num_cpus / 4);
  object_manager_config.object_chunk_size =
      RayConfig::instance().object_manager_default_chunk_size();

  RAY_LOG(DEBUG) << "Starting object manager with configuration: \n"
                 << "max_sends = " << object_manager_config.max_sends << "\n"
                 << "max_receives = " << object_manager_config.max_receives << "\n"
                 << "object_chunk_size = " << object_manager_config.object_chunk_size;

  //  initialize mock gcs & object directory
  auto gcs_client = std::make_shared<ray::gcs::AsyncGcsClient>();
  RAY_LOG(DEBUG) << "Initializing GCS client "
                 << gcs_client->client_table().GetLocalClientId();

  // Initialize the node manager.
  boost::asio::io_service main_service;

  ray::raylet::Raylet server(main_service, raylet_socket_name, node_ip_address,
                             redis_address, redis_port, node_manager_config,
                             object_manager_config, gcs_client);

  // Destroy the Raylet on a SIGTERM. The pointer to main_service is
  // guaranteed to be valid since this function will run the event loop
  // instead of returning immediately.
  // We should stop the service and remove the local socket file.
  auto handler = [&main_service, &raylet_socket_name](
      const boost::system::error_code &error, int signal_number) {
    main_service.stop();
    remove(raylet_socket_name.c_str());
  };
  boost::asio::signal_set signals(main_service, SIGTERM);
  signals.async_wait(handler);

  main_service.run();
  RayLog::ShutDownRayLog();
}
#endif<|MERGE_RESOLUTION|>--- conflicted
+++ resolved
@@ -6,12 +6,8 @@
 
 #ifndef RAYLET_TEST
 int main(int argc, char *argv[]) {
-<<<<<<< HEAD
   RayLog::StartRayLog(argv[0], RAY_INFO);
-  RAY_CHECK(argc == 9);
-=======
   RAY_CHECK(argc == 10);
->>>>>>> fbe6c59f
 
   const std::string raylet_socket_name = std::string(argv[1]);
   const std::string store_socket_name = std::string(argv[2]);
