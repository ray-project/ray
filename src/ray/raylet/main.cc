// Copyright 2017 The Ray Authors.
//
// Licensed under the Apache License, Version 2.0 (the "License");
// you may not use this file except in compliance with the License.
// You may obtain a copy of the License at
//
//  http://www.apache.org/licenses/LICENSE-2.0
//
// Unless required by applicable law or agreed to in writing, software
// distributed under the License is distributed on an "AS IS" BASIS,
// WITHOUT WARRANTIES OR CONDITIONS OF ANY KIND, either express or implied.
// See the License for the specific language governing permissions and
// limitations under the License.

#include <iostream>

#include "gflags/gflags.h"
#include "ray/common/id.h"
#include "ray/common/ray_config.h"
#include "ray/common/status.h"
#include "ray/common/task/task_common.h"
#include "ray/gcs/gcs_client/service_based_gcs_client.h"
#include "ray/raylet/raylet.h"
#include "ray/stats/stats.h"

DEFINE_string(raylet_socket_name, "", "The socket name of raylet.");
DEFINE_string(store_socket_name, "", "The socket name of object store.");
DEFINE_int32(object_manager_port, -1, "The port of object manager.");
DEFINE_int32(node_manager_port, -1, "The port of node manager.");
DEFINE_int32(metrics_agent_port, -1, "The port of metrics agent.");
DEFINE_int32(metrics_export_port, 1, "Maximum startup concurrency");
DEFINE_string(node_ip_address, "", "The ip address of this node.");
DEFINE_string(redis_address, "", "The ip address of redis server.");
DEFINE_int32(redis_port, -1, "The port of redis server.");
DEFINE_int32(min_worker_port, 0,
             "The lowest port that workers' gRPC servers will bind on.");
DEFINE_int32(max_worker_port, 0,
             "The highest port that workers' gRPC servers will bind on.");
<<<<<<< HEAD
=======
DEFINE_string(worker_port_list, "",
              "An explicit list of ports that workers' gRPC servers will bind on.");
DEFINE_int32(num_initial_workers, 0, "Number of initial workers.");
>>>>>>> 63b85df8
DEFINE_int32(num_initial_python_workers_for_first_job, 0,
             "Number of initial Python workers for the first job.");
DEFINE_int32(maximum_startup_concurrency, 1, "Maximum startup concurrency");
DEFINE_string(static_resource_list, "", "The static resource list of this node.");
DEFINE_string(config_list, "", "The raylet config list of this node.");
DEFINE_string(python_worker_command, "", "Python worker command.");
DEFINE_string(java_worker_command, "", "Java worker command.");
DEFINE_string(agent_command, "", "Dashboard agent command.");
DEFINE_string(cpp_worker_command, "", "CPP worker command.");
DEFINE_string(redis_password, "", "The password of redis.");
DEFINE_string(temp_dir, "", "Temporary directory.");
DEFINE_string(session_dir, "", "The path of this ray session directory.");
DEFINE_bool(head_node, false, "Whether this is the head node of the cluster.");
// store options
DEFINE_int64(object_store_memory, -1, "The initial memory of the object store.");
DEFINE_string(plasma_directory, "", "The shared memory directory of the object store.");
DEFINE_bool(huge_pages, false, "Whether enable huge pages");

#ifndef RAYLET_TEST

int main(int argc, char *argv[]) {
  InitShutdownRAII ray_log_shutdown_raii(ray::RayLog::StartRayLog,
                                         ray::RayLog::ShutDownRayLog, argv[0],
                                         ray::RayLogLevel::INFO,
                                         /*log_dir=*/"");
  ray::RayLog::InstallFailureSignalHandler();

  gflags::ParseCommandLineFlags(&argc, &argv, true);
  const std::string raylet_socket_name = FLAGS_raylet_socket_name;
  const std::string store_socket_name = FLAGS_store_socket_name;
  const int object_manager_port = static_cast<int>(FLAGS_object_manager_port);
  const int node_manager_port = static_cast<int>(FLAGS_node_manager_port);
  const int metrics_agent_port = static_cast<int>(FLAGS_metrics_agent_port);
  const std::string node_ip_address = FLAGS_node_ip_address;
  const std::string redis_address = FLAGS_redis_address;
  const int redis_port = static_cast<int>(FLAGS_redis_port);
  const int min_worker_port = static_cast<int>(FLAGS_min_worker_port);
  const int max_worker_port = static_cast<int>(FLAGS_max_worker_port);
<<<<<<< HEAD
=======
  const std::string worker_port_list = FLAGS_worker_port_list;
  const int num_initial_workers = static_cast<int>(FLAGS_num_initial_workers);
>>>>>>> 63b85df8
  const int num_initial_python_workers_for_first_job =
      static_cast<int>(FLAGS_num_initial_python_workers_for_first_job);
  const int maximum_startup_concurrency =
      static_cast<int>(FLAGS_maximum_startup_concurrency);
  const std::string static_resource_list = FLAGS_static_resource_list;
  const std::string config_list = FLAGS_config_list;
  const std::string python_worker_command = FLAGS_python_worker_command;
  const std::string java_worker_command = FLAGS_java_worker_command;
  const std::string agent_command = FLAGS_agent_command;
  const std::string cpp_worker_command = FLAGS_cpp_worker_command;
  const std::string redis_password = FLAGS_redis_password;
  const std::string temp_dir = FLAGS_temp_dir;
  const std::string session_dir = FLAGS_session_dir;
  const bool head_node = FLAGS_head_node;
  const int64_t object_store_memory = FLAGS_object_store_memory;
  const std::string plasma_directory = FLAGS_plasma_directory;
  const bool huge_pages = FLAGS_huge_pages;
  const int metrics_export_port = FLAGS_metrics_export_port;
  gflags::ShutDownCommandLineFlags();

  // Configuration for the node manager.
  ray::raylet::NodeManagerConfig node_manager_config;
  std::unordered_map<std::string, double> static_resource_conf;
  std::unordered_map<std::string, std::string> raylet_config;

  // IO Service for node manager.
  boost::asio::io_service main_service;

  // Ensure that the IO service keeps running. Without this, the service will exit as soon
  // as there is no more work to be processed.
  boost::asio::io_service::work main_work(main_service);

  // Initialize gcs client
  ray::gcs::GcsClientOptions client_options(redis_address, redis_port, redis_password);
  std::shared_ptr<ray::gcs::GcsClient> gcs_client;

  gcs_client = std::make_shared<ray::gcs::ServiceBasedGcsClient>(client_options);

  RAY_CHECK_OK(gcs_client->Connect(main_service));

  // The system_config is only set on the head node--other nodes get it from GCS.
  if (head_node) {
    // Parse the configuration list.
    std::istringstream config_string(config_list);
    std::string config_name;
    std::string config_value;

    while (std::getline(config_string, config_name, ',')) {
      RAY_CHECK(std::getline(config_string, config_value, ';'));
      // TODO(rkn): The line below could throw an exception. What should we do about this?
      raylet_config[config_name] = config_value;
    }
    RAY_CHECK_OK(gcs_client->Nodes().AsyncSetInternalConfig(raylet_config));
  }

  std::unique_ptr<ray::raylet::Raylet> server(nullptr);

  RAY_CHECK_OK(gcs_client->Nodes().AsyncGetInternalConfig(
      [&](::ray::Status status,
          const boost::optional<std::unordered_map<std::string, std::string>>
              stored_raylet_config) {
        // NOTE: We update the raylet_config map from above. This avoids a race
        // condition between AsyncSetInternalConfig and AsyncGetInternalConfig on the
        // head node. There is an unlikely race condition where a second node calls
        // AsyncGetInternalConfig before the head finishes AsyncSetInternalConfig.
        RAY_CHECK_OK(status);
        if (stored_raylet_config.has_value()) {
          for (auto pair : stored_raylet_config.get()) {
            raylet_config[pair.first] = pair.second;
          }
        }

        RayConfig::instance().initialize(raylet_config);

        // Parse the worker port list.
        std::istringstream worker_port_list_string(worker_port_list);
        std::string worker_port;
        std::vector<int> worker_ports;

        while (std::getline(worker_port_list_string, worker_port, ',')) {
          worker_ports.push_back(std::stoi(worker_port));
        }

        // Parse the resource list.
        std::istringstream resource_string(static_resource_list);
        std::string resource_name;
        std::string resource_quantity;

        while (std::getline(resource_string, resource_name, ',')) {
          RAY_CHECK(std::getline(resource_string, resource_quantity, ','));
          static_resource_conf[resource_name] = std::stod(resource_quantity);
        }
        auto num_cpus_it = static_resource_conf.find("CPU");
        int num_cpus = num_cpus_it != static_resource_conf.end()
                           ? static_cast<int>(num_cpus_it->second)
                           : 0;

        node_manager_config.raylet_config = raylet_config;
        node_manager_config.resource_config =
            ray::ResourceSet(std::move(static_resource_conf));
        RAY_LOG(DEBUG) << "Starting raylet with static resource configuration: "
                       << node_manager_config.resource_config.ToString();
        node_manager_config.node_manager_address = node_ip_address;
        node_manager_config.node_manager_port = node_manager_port;
        node_manager_config.num_workers_soft_limit = num_cpus;
        node_manager_config.num_initial_python_workers_for_first_job =
            num_initial_python_workers_for_first_job;
        node_manager_config.maximum_startup_concurrency = maximum_startup_concurrency;
        node_manager_config.min_worker_port = min_worker_port;
        node_manager_config.max_worker_port = max_worker_port;
        node_manager_config.worker_ports = worker_ports;

        if (!python_worker_command.empty()) {
          node_manager_config.worker_commands.emplace(
              make_pair(ray::Language::PYTHON, ParseCommandLine(python_worker_command)));
        }
        if (!java_worker_command.empty()) {
          node_manager_config.worker_commands.emplace(
              make_pair(ray::Language::JAVA, ParseCommandLine(java_worker_command)));
        }
        if (!cpp_worker_command.empty()) {
          node_manager_config.worker_commands.emplace(
              make_pair(ray::Language::CPP, ParseCommandLine(cpp_worker_command)));
        }
        if (python_worker_command.empty() && java_worker_command.empty() &&
            cpp_worker_command.empty()) {
          RAY_LOG(FATAL) << "At least one of Python/Java/CPP worker command "
                         << "should be provided";
        }
        if (!agent_command.empty()) {
          node_manager_config.agent_command = agent_command;
        } else {
          RAY_LOG(DEBUG) << "Agent command is empty.";
        }

        node_manager_config.heartbeat_period_ms =
            RayConfig::instance().raylet_heartbeat_timeout_milliseconds();
        node_manager_config.debug_dump_period_ms =
            RayConfig::instance().debug_dump_period_milliseconds();
        node_manager_config.record_metrics_period_ms =
            RayConfig::instance().metrics_report_interval_ms() / 2;
        node_manager_config.fair_queueing_enabled =
            RayConfig::instance().fair_queueing_enabled();
        node_manager_config.object_pinning_enabled =
            RayConfig::instance().object_pinning_enabled();
        node_manager_config.automatic_object_deletion_enabled =
            RayConfig::instance().automatic_object_deletion_enabled();
        node_manager_config.store_socket_name = store_socket_name;
        node_manager_config.temp_dir = temp_dir;
        node_manager_config.session_dir = session_dir;

        // Configuration for the object manager.
        ray::ObjectManagerConfig object_manager_config;
        object_manager_config.object_manager_port = object_manager_port;
        object_manager_config.store_socket_name = store_socket_name;
        object_manager_config.pull_timeout_ms =
            RayConfig::instance().object_manager_pull_timeout_ms();
        object_manager_config.push_timeout_ms =
            RayConfig::instance().object_manager_push_timeout_ms();
        object_manager_config.object_store_memory = object_store_memory;
        object_manager_config.max_bytes_in_flight =
            RayConfig::instance().object_manager_max_bytes_in_flight();
        object_manager_config.plasma_directory = plasma_directory;
        object_manager_config.huge_pages = huge_pages;

        object_manager_config.rpc_service_threads_number =
            std::min(std::max(2, num_cpus / 4), 8);
        object_manager_config.object_chunk_size =
            RayConfig::instance().object_manager_default_chunk_size();

        RAY_LOG(DEBUG) << "Starting object manager with configuration: \n"
                       << "rpc_service_threads_number = "
                       << object_manager_config.rpc_service_threads_number
                       << ", object_chunk_size = "
                       << object_manager_config.object_chunk_size;
        // Initialize stats.
        const ray::stats::TagsType global_tags = {
            {ray::stats::ComponentKey, "raylet"},
            {ray::stats::VersionKey, "1.1.0.dev0"},
            {ray::stats::NodeAddressKey, node_ip_address}};
        ray::stats::Init(global_tags, metrics_agent_port);

        // Initialize the node manager.
        server.reset(new ray::raylet::Raylet(
            main_service, raylet_socket_name, node_ip_address, redis_address, redis_port,
            redis_password, node_manager_config, object_manager_config, gcs_client,
            metrics_export_port));

        server->Start();
      }));

  // Destroy the Raylet on a SIGTERM. The pointer to main_service is
  // guaranteed to be valid since this function will run the event loop
  // instead of returning immediately.
  // We should stop the service and remove the local socket file.
  auto handler = [&main_service, &raylet_socket_name, &server, &gcs_client](
                     const boost::system::error_code &error, int signal_number) {
    RAY_LOG(INFO) << "Raylet received SIGTERM, shutting down...";
    server->Stop();
    gcs_client->Disconnect();
    ray::stats::Shutdown();
    main_service.stop();
    remove(raylet_socket_name.c_str());
  };
  boost::asio::signal_set signals(main_service);
#ifdef _WIN32
  signals.add(SIGBREAK);
#else
  signals.add(SIGTERM);
#endif
  signals.async_wait(handler);

  main_service.run();
}
#endif<|MERGE_RESOLUTION|>--- conflicted
+++ resolved
@@ -36,12 +36,8 @@
              "The lowest port that workers' gRPC servers will bind on.");
 DEFINE_int32(max_worker_port, 0,
              "The highest port that workers' gRPC servers will bind on.");
-<<<<<<< HEAD
-=======
 DEFINE_string(worker_port_list, "",
               "An explicit list of ports that workers' gRPC servers will bind on.");
-DEFINE_int32(num_initial_workers, 0, "Number of initial workers.");
->>>>>>> 63b85df8
 DEFINE_int32(num_initial_python_workers_for_first_job, 0,
              "Number of initial Python workers for the first job.");
 DEFINE_int32(maximum_startup_concurrency, 1, "Maximum startup concurrency");
@@ -80,11 +76,7 @@
   const int redis_port = static_cast<int>(FLAGS_redis_port);
   const int min_worker_port = static_cast<int>(FLAGS_min_worker_port);
   const int max_worker_port = static_cast<int>(FLAGS_max_worker_port);
-<<<<<<< HEAD
-=======
   const std::string worker_port_list = FLAGS_worker_port_list;
-  const int num_initial_workers = static_cast<int>(FLAGS_num_initial_workers);
->>>>>>> 63b85df8
   const int num_initial_python_workers_for_first_job =
       static_cast<int>(FLAGS_num_initial_python_workers_for_first_job);
   const int maximum_startup_concurrency =
