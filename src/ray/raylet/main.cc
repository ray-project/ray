--- conflicted
+++ resolved
@@ -328,13 +328,9 @@
   std::unique_ptr<ray::raylet::Raylet> raylet;
 
   ray::stats::Gauge task_by_state_counter = ray::core::GetTaskByStateGaugeMetric();
-<<<<<<< HEAD
-  std::unique_ptr<plasma::PlasmaClient> plasma_client;
+  std::shared_ptr<plasma::PlasmaClient> plasma_client;
   std::unique_ptr<ray::raylet::PlacementGroupResourceManager>
       placement_group_resource_manager;
-=======
-  std::shared_ptr<plasma::PlasmaClient> plasma_client;
->>>>>>> 4706bf18
   std::unique_ptr<ray::raylet::NodeManager> node_manager;
   std::unique_ptr<ray::rpc::ClientCallManager> client_call_manager;
   std::unique_ptr<ray::rpc::CoreWorkerClientPool> worker_rpc_pool;
@@ -922,16 +918,12 @@
       return raylet_client_pool->GetOrConnectByAddress(addr);
     };
 
-<<<<<<< HEAD
-    plasma_client = std::make_unique<plasma::PlasmaClient>();
+    plasma_client = std::make_shared<plasma::PlasmaClient>();
 
     placement_group_resource_manager =
         std::make_unique<ray::raylet::NewPlacementGroupResourceManager>(
             *cluster_resource_scheduler);
 
-=======
-    plasma_client = std::make_shared<plasma::PlasmaClient>();
->>>>>>> 4706bf18
     node_manager = std::make_unique<ray::raylet::NodeManager>(
         main_service,
         raylet_node_id,
