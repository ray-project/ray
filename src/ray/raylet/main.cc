// Copyright 2017 The Ray Authors.
//
// Licensed under the Apache License, Version 2.0 (the "License");
// you may not use this file except in compliance with the License.
// You may obtain a copy of the License at
//
//  http://www.apache.org/licenses/LICENSE-2.0
//
// Unless required by applicable law or agreed to in writing, software
// distributed under the License is distributed on an "AS IS" BASIS,
// WITHOUT WARRANTIES OR CONDITIONS OF ANY KIND, either express or implied.
// See the License for the specific language governing permissions and
// limitations under the License.

#include <iostream>

#include "gflags/gflags.h"
#include "ray/common/asio/instrumented_io_context.h"
#include "ray/common/id.h"
#include "ray/common/ray_config.h"
#include "ray/common/status.h"
#include "ray/common/task/task_common.h"
#include "ray/gcs/gcs_client/gcs_client.h"
#include "ray/raylet/raylet.h"
#include "ray/stats/stats.h"
#include "ray/util/event.h"

DEFINE_string(raylet_socket_name, "", "The socket name of raylet.");
DEFINE_string(store_socket_name, "", "The socket name of object store.");
DEFINE_int32(object_manager_port, -1, "The port of object manager.");
DEFINE_int32(node_manager_port, -1, "The port of node manager.");
DEFINE_int32(metrics_agent_port, -1, "The port of metrics agent.");
DEFINE_int32(metrics_export_port, 1, "The port at which metrics are exposed.");
DEFINE_string(node_ip_address, "", "The ip address of this node.");
DEFINE_string(gcs_address, "", "The address of the GCS server, including IP and port.");
DEFINE_string(redis_address, "", "The IP address of redis server.");
DEFINE_int32(min_worker_port,
             0,
             "The lowest port that workers' gRPC servers will bind on.");
DEFINE_int32(max_worker_port,
             0,
             "The highest port that workers' gRPC servers will bind on.");
DEFINE_string(worker_port_list,
              "",
              "An explicit list of ports that workers' gRPC servers will bind on.");
DEFINE_int32(num_initial_python_workers_for_first_job,
             0,
             "Number of initial Python workers for the first job.");
DEFINE_int32(maximum_startup_concurrency, 1, "Maximum startup concurrency.");
DEFINE_string(static_resource_list, "", "The static resource list of this node.");
DEFINE_string(python_worker_command, "", "Python worker command.");
DEFINE_string(java_worker_command, "", "Java worker command.");
DEFINE_string(agent_command, "", "Dashboard agent command.");
DEFINE_string(cpp_worker_command, "", "CPP worker command.");
DEFINE_string(native_library_path,
              "",
              "The native library path which includes the core libraries.");
DEFINE_string(redis_password, "", "The password of redis.");
DEFINE_string(temp_dir, "", "Temporary directory.");
DEFINE_string(session_dir, "", "The path of this ray session directory.");
DEFINE_string(log_dir, "", "The path of the dir where log files are created.");
DEFINE_string(resource_dir, "", "The path of this ray resource directory.");
DEFINE_int32(ray_debugger_external, 0, "Make Ray debugger externally accessible.");
// store options
DEFINE_int64(object_store_memory, -1, "The initial memory of the object store.");
#ifdef __linux__
DEFINE_string(plasma_directory,
              "/dev/shm",
              "The shared memory directory of the object store.");
#else
DEFINE_string(plasma_directory,
              "/tmp",
              "The shared memory directory of the object store.");
#endif
DEFINE_bool(huge_pages, false, "Enable huge pages.");
#ifndef RAYLET_TEST

int main(int argc, char *argv[]) {
  InitShutdownRAII ray_log_shutdown_raii(ray::RayLog::StartRayLog,
                                         ray::RayLog::ShutDownRayLog,
                                         argv[0],
                                         ray::RayLogLevel::INFO,
                                         /*log_dir=*/"");
  ray::RayLog::InstallFailureSignalHandler(argv[0]);

  gflags::ParseCommandLineFlags(&argc, &argv, true);
  const std::string raylet_socket_name = FLAGS_raylet_socket_name;
  const std::string store_socket_name = FLAGS_store_socket_name;
  const int object_manager_port = static_cast<int>(FLAGS_object_manager_port);
  const int node_manager_port = static_cast<int>(FLAGS_node_manager_port);
  const int metrics_agent_port = static_cast<int>(FLAGS_metrics_agent_port);
  const std::string node_ip_address = FLAGS_node_ip_address;
  const std::string redis_address = FLAGS_redis_address;
  const int min_worker_port = static_cast<int>(FLAGS_min_worker_port);
  const int max_worker_port = static_cast<int>(FLAGS_max_worker_port);
  const std::string worker_port_list = FLAGS_worker_port_list;
  const int num_initial_python_workers_for_first_job =
      static_cast<int>(FLAGS_num_initial_python_workers_for_first_job);
  const int maximum_startup_concurrency =
      static_cast<int>(FLAGS_maximum_startup_concurrency);
  const std::string static_resource_list = FLAGS_static_resource_list;
  const std::string python_worker_command = FLAGS_python_worker_command;
  const std::string java_worker_command = FLAGS_java_worker_command;
  const std::string agent_command = FLAGS_agent_command;
  const std::string cpp_worker_command = FLAGS_cpp_worker_command;
  const std::string native_library_path = FLAGS_native_library_path;
  const std::string redis_password = FLAGS_redis_password;
  const std::string temp_dir = FLAGS_temp_dir;
  const std::string session_dir = FLAGS_session_dir;
  const std::string log_dir = FLAGS_log_dir;
  const std::string resource_dir = FLAGS_resource_dir;
  const int ray_debugger_external = FLAGS_ray_debugger_external;
  const int64_t object_store_memory = FLAGS_object_store_memory;
  const std::string plasma_directory = FLAGS_plasma_directory;
  const bool huge_pages = FLAGS_huge_pages;
  const int metrics_export_port = FLAGS_metrics_export_port;
  gflags::ShutDownCommandLineFlags();

  // Configuration for the node manager.
  ray::raylet::NodeManagerConfig node_manager_config;
  absl::flat_hash_map<std::string, double> static_resource_conf;

  // IO Service for node manager.
  instrumented_io_context main_service;

  // Ensure that the IO service keeps running. Without this, the service will exit as soon
  // as there is no more work to be processed.
  boost::asio::io_service::work main_work(main_service);

  // Initialize gcs client
  std::shared_ptr<ray::gcs::GcsClient> gcs_client;
<<<<<<< HEAD
  if (RayConfig::instance().bootstrap_with_gcs()) {
    ray::gcs::GcsClientOptions client_options(FLAGS_gcs_address);
    gcs_client = std::make_shared<ray::gcs::GcsClient>(client_options);
  } else {
    // Async context is not used by `redis_client_` in `gcs_client`, so we set
    // `enable_async_conn` as false.
    ray::gcs::GcsClientOptions client_options(redis_address,
                                              redis_port,
                                              redis_password;
    gcs_client = std::make_shared<ray::gcs::GcsClient>(client_options);
  }
=======
  ray::gcs::GcsClientOptions client_options(FLAGS_gcs_address);
  gcs_client = std::make_shared<ray::gcs::GcsClient>(client_options);
>>>>>>> 9dbc732b

  RAY_CHECK_OK(gcs_client->Connect(main_service));
  std::unique_ptr<ray::raylet::Raylet> raylet;

  RAY_CHECK_OK(gcs_client->Nodes().AsyncGetInternalConfig(
      [&](::ray::Status status,
          const boost::optional<std::string> &stored_raylet_config) {
        RAY_CHECK_OK(status);
        RAY_CHECK(stored_raylet_config.has_value());
        RayConfig::instance().initialize(stored_raylet_config.get());

        // Parse the worker port list.
        std::istringstream worker_port_list_string(worker_port_list);
        std::string worker_port;
        std::vector<int> worker_ports;

        while (std::getline(worker_port_list_string, worker_port, ',')) {
          worker_ports.push_back(std::stoi(worker_port));
        }

        // Parse the resource list.
        std::istringstream resource_string(static_resource_list);
        std::string resource_name;
        std::string resource_quantity;

        while (std::getline(resource_string, resource_name, ',')) {
          RAY_CHECK(std::getline(resource_string, resource_quantity, ','));
          static_resource_conf[resource_name] = std::stod(resource_quantity);
        }
        auto num_cpus_it = static_resource_conf.find("CPU");
        int num_cpus = num_cpus_it != static_resource_conf.end()
                           ? static_cast<int>(num_cpus_it->second)
                           : 0;

        node_manager_config.raylet_config = stored_raylet_config.get();
        node_manager_config.resource_config =
            ray::ResourceSet(std::move(static_resource_conf));
        RAY_LOG(DEBUG) << "Starting raylet with static resource configuration: "
                       << node_manager_config.resource_config.ToString();
        node_manager_config.node_manager_address = node_ip_address;
        node_manager_config.node_manager_port = node_manager_port;
        auto soft_limit_config = RayConfig::instance().num_workers_soft_limit();
        node_manager_config.num_workers_soft_limit =
            soft_limit_config >= 0 ? soft_limit_config : num_cpus;
        node_manager_config.num_initial_python_workers_for_first_job =
            num_initial_python_workers_for_first_job;
        node_manager_config.maximum_startup_concurrency = maximum_startup_concurrency;
        node_manager_config.min_worker_port = min_worker_port;
        node_manager_config.max_worker_port = max_worker_port;
        node_manager_config.worker_ports = worker_ports;

        if (!python_worker_command.empty()) {
          node_manager_config.worker_commands.emplace(
              make_pair(ray::Language::PYTHON, ParseCommandLine(python_worker_command)));
        }
        if (!java_worker_command.empty()) {
          node_manager_config.worker_commands.emplace(
              make_pair(ray::Language::JAVA, ParseCommandLine(java_worker_command)));
        }
        if (!cpp_worker_command.empty()) {
          node_manager_config.worker_commands.emplace(
              make_pair(ray::Language::CPP, ParseCommandLine(cpp_worker_command)));
        }
        node_manager_config.native_library_path = native_library_path;
        if (python_worker_command.empty() && java_worker_command.empty() &&
            cpp_worker_command.empty()) {
          RAY_LOG(FATAL) << "At least one of Python/Java/CPP worker command "
                         << "should be provided";
        }
        if (!agent_command.empty()) {
          node_manager_config.agent_command = agent_command;
        } else {
          RAY_LOG(DEBUG) << "Agent command is empty. Not starting agent.";
        }

        node_manager_config.report_resources_period_ms =
            RayConfig::instance().raylet_report_resources_period_milliseconds();
        node_manager_config.record_metrics_period_ms =
            RayConfig::instance().metrics_report_interval_ms() / 2;
        node_manager_config.store_socket_name = store_socket_name;
        node_manager_config.temp_dir = temp_dir;
        node_manager_config.log_dir = log_dir;
        node_manager_config.session_dir = session_dir;
        node_manager_config.resource_dir = resource_dir;
        node_manager_config.ray_debugger_external = ray_debugger_external;
        node_manager_config.max_io_workers = RayConfig::instance().max_io_workers();
        node_manager_config.min_spilling_size = RayConfig::instance().min_spilling_size();

        // Configuration for the object manager.
        ray::ObjectManagerConfig object_manager_config;
        object_manager_config.object_manager_address = node_ip_address;
        object_manager_config.object_manager_port = object_manager_port;
        object_manager_config.store_socket_name = store_socket_name;

        object_manager_config.timer_freq_ms =
            RayConfig::instance().object_manager_timer_freq_ms();
        object_manager_config.pull_timeout_ms =
            RayConfig::instance().object_manager_pull_timeout_ms();
        object_manager_config.push_timeout_ms =
            RayConfig::instance().object_manager_push_timeout_ms();
        if (object_store_memory <= 0) {
          RAY_LOG(FATAL) << "Object store memory should be set.";
        }
        object_manager_config.object_store_memory = object_store_memory;
        object_manager_config.max_bytes_in_flight =
            RayConfig::instance().object_manager_max_bytes_in_flight();
        object_manager_config.plasma_directory = plasma_directory;
        object_manager_config.fallback_directory = temp_dir;
        object_manager_config.huge_pages = huge_pages;

        object_manager_config.rpc_service_threads_number =
            std::min(std::max(2, num_cpus / 4), 8);
        object_manager_config.object_chunk_size =
            RayConfig::instance().object_manager_default_chunk_size();

        RAY_LOG(DEBUG) << "Starting object manager with configuration: \n"
                       << "rpc_service_threads_number = "
                       << object_manager_config.rpc_service_threads_number
                       << ", object_chunk_size = "
                       << object_manager_config.object_chunk_size;
        // Initialize stats.
        const ray::stats::TagsType global_tags = {
            {ray::stats::ComponentKey, "raylet"},
            {ray::stats::VersionKey, kRayVersion},
            {ray::stats::NodeAddressKey, node_ip_address}};
        ray::stats::Init(global_tags, metrics_agent_port);

        // Initialize the node manager.
        raylet = std::make_unique<ray::raylet::Raylet>(main_service,
                                                       raylet_socket_name,
                                                       node_ip_address,
                                                       node_manager_config,
                                                       object_manager_config,
                                                       gcs_client,
                                                       metrics_export_port);

        // Initialize event framework.
        if (RayConfig::instance().event_log_reporter_enabled() && !log_dir.empty()) {
          ray::RayEventInit(ray::rpc::Event_SourceType::Event_SourceType_RAYLET,
                            {{"node_id", raylet->GetNodeId().Hex()}},
                            log_dir,
                            RayConfig::instance().event_level());
        };

        raylet->Start();
      }));

  // Destroy the Raylet on a SIGTERM. The pointer to main_service is
  // guaranteed to be valid since this function will run the event loop
  // instead of returning immediately.
  // We should stop the service and remove the local socket file.
  auto handler = [&main_service, &raylet_socket_name, &raylet, &gcs_client](
                     const boost::system::error_code &error, int signal_number) {
    RAY_LOG(INFO) << "Raylet received SIGTERM, shutting down...";
    raylet->Stop();
    gcs_client->Disconnect();
    ray::stats::Shutdown();
    main_service.stop();
    remove(raylet_socket_name.c_str());
  };
  boost::asio::signal_set signals(main_service);
#ifdef _WIN32
  signals.add(SIGBREAK);
#else
  signals.add(SIGTERM);
#endif
  signals.async_wait(handler);

  main_service.run();
}
#endif<|MERGE_RESOLUTION|>--- conflicted
+++ resolved
@@ -129,22 +129,8 @@
 
   // Initialize gcs client
   std::shared_ptr<ray::gcs::GcsClient> gcs_client;
-<<<<<<< HEAD
-  if (RayConfig::instance().bootstrap_with_gcs()) {
-    ray::gcs::GcsClientOptions client_options(FLAGS_gcs_address);
-    gcs_client = std::make_shared<ray::gcs::GcsClient>(client_options);
-  } else {
-    // Async context is not used by `redis_client_` in `gcs_client`, so we set
-    // `enable_async_conn` as false.
-    ray::gcs::GcsClientOptions client_options(redis_address,
-                                              redis_port,
-                                              redis_password;
-    gcs_client = std::make_shared<ray::gcs::GcsClient>(client_options);
-  }
-=======
   ray::gcs::GcsClientOptions client_options(FLAGS_gcs_address);
   gcs_client = std::make_shared<ray::gcs::GcsClient>(client_options);
->>>>>>> 9dbc732b
 
   RAY_CHECK_OK(gcs_client->Connect(main_service));
   std::unique_ptr<ray::raylet::Raylet> raylet;
