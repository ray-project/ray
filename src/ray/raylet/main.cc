#include <iostream>

#include "ray/raylet/raylet.h"
#include "ray/status.h"

#ifndef RAYLET_TEST
int main(int argc, char *argv[]) {
<<<<<<< HEAD
  RAY_CHECK(argc == 3);

  const std::string raylet_socket_name = std::string(argv[1]);
  const std::string store_socket_name = std::string(argv[2]);
=======
  RAY_CHECK(argc == 7);

  const std::string raylet_socket_name = std::string(argv[1]);
  const std::string store_socket_name = std::string(argv[2]);
  const std::string node_ip_address = std::string(argv[3]);
  const std::string redis_address = std::string(argv[4]);
  int redis_port = std::stoi(argv[5]);
  const std::string worker_command = std::string(argv[6]);
>>>>>>> e0193a55

  // Configuration for the node manager.
  ray::raylet::NodeManagerConfig node_manager_config;
  std::unordered_map<std::string, double> static_resource_conf;
  static_resource_conf = {{"CPU", 1}, {"GPU", 1}};
  node_manager_config.resource_config =
      ray::raylet::ResourceSet(std::move(static_resource_conf));
  node_manager_config.num_initial_workers = 0;
  // Use a default worker that can execute empty tasks with dependencies.
<<<<<<< HEAD
  node_manager_config.worker_command.push_back("python");
  node_manager_config.worker_command.push_back(
      "../../../src/ray/python/default_worker.py");
  node_manager_config.worker_command.push_back(raylet_socket_name.c_str());
  node_manager_config.worker_command.push_back(store_socket_name.c_str());
=======

  std::stringstream worker_command_stream(worker_command);
  std::string token;
  while (getline(worker_command_stream, token, ' ')) {
    node_manager_config.worker_command.push_back(token);
  }

>>>>>>> e0193a55
  // TODO(swang): Set this from a global config.
  node_manager_config.heartbeat_period_ms = 100;

  // Configuration for the object manager.
<<<<<<< HEAD
  ray::ObjectManagerConfig om_config;
  om_config.store_socket_name = std::string(argv[2]);
=======
  ray::ObjectManagerConfig object_manager_config;
  object_manager_config.store_socket_name = store_socket_name;
>>>>>>> e0193a55

  //  initialize mock gcs & object directory
  auto gcs_client = std::make_shared<ray::gcs::AsyncGcsClient>();
  RAY_LOG(INFO) << "Initializing GCS client "
                << gcs_client->client_table().GetLocalClientId();

  // Initialize the node manager.
  boost::asio::io_service main_service;
  std::unique_ptr<boost::asio::io_service> object_manager_service;
<<<<<<< HEAD
  object_manager_service.reset(new boost::asio::io_service());
  ray::raylet::Raylet server(main_service, std::move(object_manager_service),
                             std::string(argv[1]), node_manager_config, om_config,
=======

  object_manager_service.reset(new boost::asio::io_service());
  ray::raylet::Raylet server(main_service, std::move(object_manager_service),
                             raylet_socket_name, node_ip_address, redis_address,
                             redis_port, node_manager_config, object_manager_config,
>>>>>>> e0193a55
                             gcs_client);
  main_service.run();
}
#endif<|MERGE_RESOLUTION|>--- conflicted
+++ resolved
@@ -5,12 +5,6 @@
 
 #ifndef RAYLET_TEST
 int main(int argc, char *argv[]) {
-<<<<<<< HEAD
-  RAY_CHECK(argc == 3);
-
-  const std::string raylet_socket_name = std::string(argv[1]);
-  const std::string store_socket_name = std::string(argv[2]);
-=======
   RAY_CHECK(argc == 7);
 
   const std::string raylet_socket_name = std::string(argv[1]);
@@ -19,7 +13,6 @@
   const std::string redis_address = std::string(argv[4]);
   int redis_port = std::stoi(argv[5]);
   const std::string worker_command = std::string(argv[6]);
->>>>>>> e0193a55
 
   // Configuration for the node manager.
   ray::raylet::NodeManagerConfig node_manager_config;
@@ -29,13 +22,6 @@
       ray::raylet::ResourceSet(std::move(static_resource_conf));
   node_manager_config.num_initial_workers = 0;
   // Use a default worker that can execute empty tasks with dependencies.
-<<<<<<< HEAD
-  node_manager_config.worker_command.push_back("python");
-  node_manager_config.worker_command.push_back(
-      "../../../src/ray/python/default_worker.py");
-  node_manager_config.worker_command.push_back(raylet_socket_name.c_str());
-  node_manager_config.worker_command.push_back(store_socket_name.c_str());
-=======
 
   std::stringstream worker_command_stream(worker_command);
   std::string token;
@@ -43,18 +29,12 @@
     node_manager_config.worker_command.push_back(token);
   }
 
->>>>>>> e0193a55
   // TODO(swang): Set this from a global config.
   node_manager_config.heartbeat_period_ms = 100;
 
   // Configuration for the object manager.
-<<<<<<< HEAD
-  ray::ObjectManagerConfig om_config;
-  om_config.store_socket_name = std::string(argv[2]);
-=======
   ray::ObjectManagerConfig object_manager_config;
   object_manager_config.store_socket_name = store_socket_name;
->>>>>>> e0193a55
 
   //  initialize mock gcs & object directory
   auto gcs_client = std::make_shared<ray::gcs::AsyncGcsClient>();
@@ -64,17 +44,11 @@
   // Initialize the node manager.
   boost::asio::io_service main_service;
   std::unique_ptr<boost::asio::io_service> object_manager_service;
-<<<<<<< HEAD
-  object_manager_service.reset(new boost::asio::io_service());
-  ray::raylet::Raylet server(main_service, std::move(object_manager_service),
-                             std::string(argv[1]), node_manager_config, om_config,
-=======
 
   object_manager_service.reset(new boost::asio::io_service());
   ray::raylet::Raylet server(main_service, std::move(object_manager_service),
                              raylet_socket_name, node_ip_address, redis_address,
                              redis_port, node_manager_config, object_manager_config,
->>>>>>> e0193a55
                              gcs_client);
   main_service.run();
 }
