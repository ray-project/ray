// Copyright 2017 The Ray Authors.
//
// Licensed under the Apache License, Version 2.0 (the "License");
// you may not use this file except in compliance with the License.
// You may obtain a copy of the License at
//
//  http://www.apache.org/licenses/LICENSE-2.0
//
// Unless required by applicable law or agreed to in writing, software
// distributed under the License is distributed on an "AS IS" BASIS,
// WITHOUT WARRANTIES OR CONDITIONS OF ANY KIND, either express or implied.
// See the License for the specific language governing permissions and
// limitations under the License.

#include <algorithm>
#include <atomic>
#include <cstdlib>
#include <iostream>
#include <limits>
#include <memory>
#include <string>
#include <utility>
#include <vector>

#include "absl/strings/str_format.h"
#include "gflags/gflags.h"
#include "nlohmann/json.hpp"
#include "ray/common/asio/instrumented_io_context.h"
#include "ray/common/cgroup2/cgroup_manager_factory.h"
#include "ray/common/cgroup2/cgroup_manager_interface.h"
#include "ray/common/constants.h"
#include "ray/common/id.h"
#include "ray/common/lease/lease.h"
#include "ray/common/ray_config.h"
#include "ray/common/status.h"
#include "ray/common/status_or.h"
#include "ray/core_worker/metrics.h"
#include "ray/core_worker_rpc_client/core_worker_client.h"
#include "ray/core_worker_rpc_client/core_worker_client_pool.h"
#include "ray/gcs_rpc_client/gcs_client.h"
#include "ray/object_manager/ownership_object_directory.h"
#include "ray/object_manager_rpc_client/object_manager_client.h"
#include "ray/raylet/local_object_manager.h"
#include "ray/raylet/local_object_manager_interface.h"
#include "ray/raylet/raylet.h"
#include "ray/raylet_rpc_client/raylet_client.h"
#include "ray/stats/stats.h"
#include "ray/stats/tag_defs.h"
#include "ray/util/cmd_line_utils.h"
#include "ray/util/event.h"
#include "ray/util/process.h"
#include "ray/util/raii.h"
#include "ray/util/stream_redirection.h"
#include "ray/util/stream_redirection_options.h"
#include "ray/util/subreaper.h"
#include "ray/util/time.h"
#include "scheduling/cluster_lease_manager.h"
#if !defined(_WIN32)
#include <unistd.h>
#endif

using json = nlohmann::json;

DEFINE_string(raylet_socket_name, "", "The socket name of raylet.");
DEFINE_string(store_socket_name, "", "The socket name of object store.");
DEFINE_int32(object_manager_port, -1, "The port of object manager.");
DEFINE_int32(node_manager_port, -1, "The port of node manager.");
DEFINE_int32(metrics_agent_port, -1, "The port of metrics agent.");
DEFINE_int32(metrics_export_port, 1, "The port at which metrics are exposed.");
DEFINE_int32(runtime_env_agent_port, 1, "The port of runtime env agent.");
DEFINE_string(node_id, "", "The id of this node.");
DEFINE_string(node_ip_address, "", "The ip address of this node.");
DEFINE_string(gcs_address, "", "The address of the GCS server, including IP and port.");
DEFINE_int32(min_worker_port,
             0,
             "The lowest port that workers' gRPC servers will bind on.");
DEFINE_int32(max_worker_port,
             0,
             "The highest port that workers' gRPC servers will bind on.");
DEFINE_string(worker_port_list,
              "",
              "An explicit list of ports that workers' gRPC servers will bind on.");
DEFINE_int32(num_prestart_python_workers,
             0,
             "Number of prestarted default Python workers on raylet startup.");
DEFINE_bool(head, false, "Whether this node is a head node.");
/// NOTE: This value is overwritten inside worker_pool.h by
/// worker_maximum_startup_concurrency.
DEFINE_int32(maximum_startup_concurrency, 1, "Maximum startup concurrency.");
DEFINE_string(static_resource_list, "", "The static resource list of this node.");
DEFINE_string(python_worker_command, "", "Python worker command.");
DEFINE_string(java_worker_command, "", "Java worker command.");
DEFINE_string(dashboard_agent_command, "", "Dashboard agent command.");
DEFINE_string(runtime_env_agent_command, "", "Runtime env agent command.");
DEFINE_string(cpp_worker_command, "", "CPP worker command.");
DEFINE_string(native_library_path,
              "",
              "The native library path which includes the core libraries.");
DEFINE_string(temp_dir, "", "Temporary directory.");
DEFINE_string(session_dir, "", "The path of this ray session directory.");
DEFINE_string(log_dir, "", "The path of the dir where log files are created.");
DEFINE_string(stdout_filepath, "", "The filepath to dump raylet stdout.");
DEFINE_string(stderr_filepath, "", "The filepath to dump raylet stderr.");
DEFINE_string(resource_dir, "", "The path of this ray resource directory.");
DEFINE_int32(ray_debugger_external, 0, "Make Ray debugger externally accessible.");
// store options
DEFINE_int64(object_store_memory, -1, "The initial memory of the object store.");
DEFINE_string(node_name, "", "The user-provided identifier or name for this node.");
DEFINE_string(session_name, "", "The current Ray session name.");
DEFINE_string(cluster_id, "", "ID of the cluster, separate from observability.");

#ifdef __linux__
DEFINE_string(plasma_directory,
              "/dev/shm",
              "The shared memory directory of the object store.");
#else
DEFINE_string(plasma_directory,
              "/tmp",
              "The shared memory directory of the object store.");
#endif
DEFINE_string(fallback_directory, "", "The directory for fallback allocation files.");
DEFINE_bool(huge_pages, false, "Enable huge pages.");
DEFINE_string(labels,
              "",
              "Define the key-value format of node labels, which is a serialized JSON.");
DEFINE_bool(
    enable_resource_isolation,
    false,
    "Enables resource isolation through cgroupv2. The raylet will create and "
    "manage a cgroup hierarchy that separates system processes and worker processes "
    "into separate cgroups.");
DEFINE_string(
    cgroup_path,
    "",
    "Path of the cgroup that the raylet will take ownership of to create its cgorup "
    "hierarchy. The raylet process must have read, write, and execute permission for "
    "this path. If enable-resource-isolation is true, then this cannot be empty.");
DEFINE_int64(system_reserved_cpu_weight,
             -1,
             "The amount of cores reserved for ray system processes. It will be applied "
             "as a cpu.weight constraint to the system cgroup. 10000 - "
             "system-reserved-cpu-weight will be applied as a constraint to the "
             "workers and user cgroups. If enable-resource-isolation is true, then this "
             "cannot be -1.");
DEFINE_int64(system_reserved_memory_bytes,
             -1,
             "The amount of memory in bytes reserved for ray system processes. It will "
             "be applied as a memory.min constraint to the system cgroup. If "
             "enable-resource-isolation is true, then this cannot be -1");

DEFINE_string(system_pids,
              "",
              "A comma-separated list of pids to move into the system cgroup.");

absl::flat_hash_map<std::string, std::string> parse_node_labels(
    const std::string &labels_json_str) {
  absl::flat_hash_map<std::string, std::string> labels;
  if (labels_json_str.empty()) {
    return labels;
  }
  try {
    json j = json::parse(labels_json_str);
    for (auto &el : j.items()) {
      if (el.value().is_string()) {
        labels.emplace(el.key(), el.value());
      } else {
        throw std::invalid_argument(
            "The value of the '" + el.key() +
            "' field in the node labels configuration is not string type.");
      }
    }
  } catch (const std::exception &e) {
    RAY_LOG(FATAL) << "Failed to parse node labels json string for " << e.what();
  }
  return labels;
}

int main(int argc, char *argv[]) {
  gflags::ParseCommandLineFlags(&argc, &argv, true);

  if (!FLAGS_stdout_filepath.empty()) {
    ray::StreamRedirectionOption stdout_redirection_options;
    stdout_redirection_options.file_path = FLAGS_stdout_filepath;
    stdout_redirection_options.rotation_max_size =
        ray::RayLog::GetRayLogRotationMaxBytesOrDefault();
    stdout_redirection_options.rotation_max_file_count =
        ray::RayLog::GetRayLogRotationBackupCountOrDefault();
    ray::RedirectStdoutOncePerProcess(stdout_redirection_options);
  }

  if (!FLAGS_stderr_filepath.empty()) {
    ray::StreamRedirectionOption stderr_redirection_options;
    stderr_redirection_options.file_path = FLAGS_stderr_filepath;
    stderr_redirection_options.rotation_max_size =
        ray::RayLog::GetRayLogRotationMaxBytesOrDefault();
    stderr_redirection_options.rotation_max_file_count =
        ray::RayLog::GetRayLogRotationBackupCountOrDefault();
    ray::RedirectStderrOncePerProcess(stderr_redirection_options);
  }

  // Backward compatibility notes:
  // By default, raylet flushes all logging and stdout to a single file called
  // `raylet.out`, without log rotations. To keep backward compatibility at best
  // effort, we use the same filename as output, and disable log rotation by default.
  InitShutdownRAII ray_log_shutdown_raii(ray::RayLog::StartRayLog,
                                         ray::RayLog::ShutDownRayLog,
                                         /*app_name=*/argv[0],
                                         ray::RayLogLevel::INFO,
                                         /*log_filepath=*/"",
                                         /*err_log_filepath=*/"",
                                         /*log_rotation_max_size=*/0,
                                         /*log_rotation_file_num=*/1);

  ray::RayLog::InstallFailureSignalHandler(argv[0]);
  ray::RayLog::InstallTerminateHandler();

#ifdef __linux__
  // Reset LD_PRELOAD if it's loaded with ray jemalloc
  auto ray_ld_preload = std::getenv("RAY_LD_PRELOAD_ON_WORKERS");
  if (ray_ld_preload != nullptr && std::string(ray_ld_preload) == "0") {
    unsetenv("LD_PRELOAD");
  }
#endif
  const std::string raylet_socket_name = FLAGS_raylet_socket_name;
  const std::string store_socket_name = FLAGS_store_socket_name;
  const std::string node_name =
      (FLAGS_node_name == "") ? FLAGS_node_ip_address : FLAGS_node_name;
  const int object_manager_port = static_cast<int>(FLAGS_object_manager_port);
  const int node_manager_port = static_cast<int>(FLAGS_node_manager_port);
  const int metrics_agent_port = static_cast<int>(FLAGS_metrics_agent_port);
  const int runtime_env_agent_port = static_cast<int>(FLAGS_runtime_env_agent_port);
  RAY_CHECK_NE(FLAGS_node_id, "") << "Expected node ID.";
  const std::string node_id = FLAGS_node_id;
  const std::string node_ip_address = FLAGS_node_ip_address;
  const int min_worker_port = static_cast<int>(FLAGS_min_worker_port);
  const int max_worker_port = static_cast<int>(FLAGS_max_worker_port);
  const std::string worker_port_list = FLAGS_worker_port_list;
  const int num_prestart_python_workers =
      static_cast<int>(FLAGS_num_prestart_python_workers);
  const int maximum_startup_concurrency =
      static_cast<int>(FLAGS_maximum_startup_concurrency);
  const std::string static_resource_list = FLAGS_static_resource_list;
  const std::string python_worker_command = FLAGS_python_worker_command;
  const std::string java_worker_command = FLAGS_java_worker_command;
  const std::string dashboard_agent_command = FLAGS_dashboard_agent_command;
  const std::string runtime_env_agent_command = FLAGS_runtime_env_agent_command;
  const std::string cpp_worker_command = FLAGS_cpp_worker_command;
  const std::string native_library_path = FLAGS_native_library_path;
  const std::string session_dir = FLAGS_session_dir;
  const std::string log_dir = FLAGS_log_dir;
  const std::string resource_dir = FLAGS_resource_dir;
  const int ray_debugger_external = FLAGS_ray_debugger_external;
  const int64_t object_store_memory = FLAGS_object_store_memory;
  const std::string plasma_directory = FLAGS_plasma_directory;
  const std::string fallback_directory = FLAGS_fallback_directory;
  const bool huge_pages = FLAGS_huge_pages;
  const int metrics_export_port = FLAGS_metrics_export_port;
  const std::string session_name = FLAGS_session_name;
  const bool is_head_node = FLAGS_head;
  const std::string labels_json_str = FLAGS_labels;
  const bool enable_resource_isolation = FLAGS_enable_resource_isolation;
  const std::string cgroup_path = FLAGS_cgroup_path;
  const int64_t system_reserved_cpu_weight = FLAGS_system_reserved_cpu_weight;
  const int64_t system_reserved_memory_bytes = FLAGS_system_reserved_memory_bytes;
  const std::string system_pids = FLAGS_system_pids;

  RAY_CHECK_NE(FLAGS_cluster_id, "") << "Expected cluster ID.";
  ray::ClusterID cluster_id = ray::ClusterID::FromHex(FLAGS_cluster_id);
  RAY_LOG(INFO) << "Setting cluster ID to: " << cluster_id;
  gflags::ShutDownCommandLineFlags();

  // Setting up resource isolation with cgroups.
  // The lifecycle of CgroupManager will be controlled by NodeManager.
  std::unique_ptr<ray::CgroupManagerInterface> cgroup_manager =
      ray::CgroupManagerFactory::Create(enable_resource_isolation,
                                        std::move(cgroup_path),
                                        node_id,
                                        system_reserved_cpu_weight,
                                        system_reserved_memory_bytes,
                                        system_pids);

  AddProcessToCgroupHook add_process_to_workers_cgroup_hook =
      [&cgroup_mgr = *cgroup_manager](const std::string &pid) {
        RAY_CHECK_OK(cgroup_mgr.AddProcessToWorkersCgroup(pid))
            << absl::StrFormat("Failed to move process %s into the workers cgroup.", pid);
      };

  AddProcessToCgroupHook add_process_to_system_cgroup_hook =
      [&cgroup_mgr = *cgroup_manager](const std::string &pid) {
        RAY_CHECK_OK(cgroup_mgr.AddProcessToSystemCgroup(pid)) << absl::StrFormat(
            "Failed to move process %s into the system cgroup with error.", pid);
      };

  // Configuration for the node manager.
  ray::raylet::NodeManagerConfig node_manager_config;

  absl::flat_hash_map<std::string, double> static_resource_conf;
  SetThreadName("raylet");
  // IO Service for node manager.
  instrumented_io_context main_service{
      /*emit_metrics=*/RayConfig::instance().emit_main_service_metrics(),
      /*running_on_single_thread=*/true,
      "raylet_main_io_context"};

  // Ensure that the IO service keeps running. Without this, the service will exit as soon
  // as there is no more work to be processed.
  boost::asio::executor_work_guard<boost::asio::io_context::executor_type>
      main_service_work(main_service.get_executor());

  instrumented_io_context object_manager_rpc_service{/*emit_metrics=*/false,
                                                     /*running_on_single_thread=*/false,
                                                     "object_manager_rpc_io_context"};
  boost::asio::executor_work_guard<boost::asio::io_context::executor_type>
      object_manager_rpc_work(object_manager_rpc_service.get_executor());

  /// The thread pool used for running `rpc_service`.
  /// Data copy operations during request are done in this thread pool.
  std::vector<std::thread> object_manager_rpc_threads;

  // Initialize gcs client
  std::unique_ptr<ray::gcs::GcsClient> gcs_client;
  ray::gcs::GcsClientOptions client_options(FLAGS_gcs_address,
                                            cluster_id,
                                            /*allow_cluster_id_nil=*/false,
                                            /*fetch_cluster_id_if_nil=*/false);
  gcs_client = std::make_unique<ray::gcs::GcsClient>(client_options, node_ip_address);

  RAY_CHECK_OK(gcs_client->Connect(main_service));
  std::unique_ptr<ray::raylet::Raylet> raylet;

  ray::stats::Gauge task_by_state_counter = ray::core::GetTaskByStateGaugeMetric();
  std::shared_ptr<plasma::PlasmaClient> plasma_client;
  std::unique_ptr<ray::raylet::PlacementGroupResourceManager>
      placement_group_resource_manager;
  std::unique_ptr<ray::raylet::NodeManager> node_manager;
  std::unique_ptr<ray::rpc::ClientCallManager> client_call_manager;
  std::unique_ptr<ray::rpc::CoreWorkerClientPool> worker_rpc_pool;
  std::unique_ptr<ray::rpc::RayletClientPool> raylet_client_pool;
  std::unique_ptr<ray::raylet::WorkerPoolInterface> worker_pool;
  /// Manages all local objects that are pinned (primary
  /// copies), freed, and/or spilled.
  std::unique_ptr<ray::raylet::LocalObjectManagerInterface> local_object_manager;
  /// These classes make up the new scheduler. ClusterResourceScheduler is
  /// responsible for maintaining a view of the cluster state w.r.t resource
  /// usage. ClusterLeaseManager is responsible for queuing, spilling back, and
  /// granting leases.
  std::unique_ptr<ray::ClusterResourceScheduler> cluster_resource_scheduler;
  std::unique_ptr<ray::raylet::LocalLeaseManagerInterface> local_lease_manager;
  std::unique_ptr<ray::raylet::ClusterLeaseManagerInterface> cluster_lease_manager;
  /// The raylet client to initiate the pubsub to core workers (owners).
  /// It is used to subscribe objects to evict.
  std::unique_ptr<ray::pubsub::SubscriberInterface> core_worker_subscriber;
  /// The object table. This is shared between the object manager and node
  /// manager.
  std::unique_ptr<ray::IObjectDirectory> object_directory;
  /// Manages client requests for object transfers and availability.
  std::unique_ptr<ray::ObjectManagerInterface> object_manager;
  /// A manager to resolve objects needed by queued leases and workers that
  /// called `ray.get` or `ray.wait`.
  std::unique_ptr<ray::raylet::LeaseDependencyManager> lease_dependency_manager;
  /// The client to export metrics to the metrics agent.
  std::unique_ptr<ray::rpc::MetricsAgentClientImpl> metrics_agent_client;
  /// Map of workers leased out to clients.
  absl::flat_hash_map<ray::LeaseID, std::shared_ptr<ray::raylet::WorkerInterface>>
      leased_workers;

  // Enable subreaper. This is called in `AsyncGetInternalConfig` below, but MSVC does
  // not allow a macro invocation (#ifdef) in another macro invocation (RAY_CHECK_OK),
  // so we have to put it here.
  auto enable_subreaper = [&]() {
#ifdef __linux__
    if (ray::SetThisProcessAsSubreaper()) {
      ray::KnownChildrenTracker::instance().Enable();
      ray::SetupSigchldHandlerRemoveKnownChildren(main_service);
      auto runner = ray::PeriodicalRunner::Create(main_service);
      runner->RunFnPeriodically([runner]() { ray::KillUnknownChildren(); },
                                /*period_ms=*/10000,
                                "Raylet.KillUnknownChildren");
      RAY_LOG(INFO) << "Set this process as subreaper. Will kill unknown children every "
                       "10 seconds.";
    } else {
      RAY_LOG(WARNING) << "Failed to set this process as subreaper. Will not kill "
                          "unknown children.";
      ray::SetSigchldIgnore();
    }
#else
    RAY_LOG(WARNING) << "Subreaper is not supported on this platform. Will not "
                        "kill unknown children.";
    ray::SetSigchldIgnore();
#endif
  };

  ray::NodeID raylet_node_id = ray::NodeID::FromHex(node_id);

  std::atomic_bool shutting_down = false;
  // Shut down raylet gracefully, in a synchronous fashion.
  // This can be run by the signal handler or on the main io service.
  auto shutdown_raylet_gracefully =
      [raylet_node_id,
       &shutting_down,
       &raylet,
       &main_service,
       &raylet_socket_name,
       &gcs_client,
       &object_manager_rpc_threads](const ray::rpc::NodeDeathInfo &node_death_info) {
        // Make sure shutdown is only triggered once.
        if (shutting_down.exchange(true)) {
          RAY_LOG(INFO) << "Raylet shutdown already triggered, ignoring death info: "
                        << node_death_info.DebugString();
          return;
        }
        RAY_LOG(INFO) << "Raylet graceful shutdown triggered with death info: "
                      << node_death_info.DebugString();

        auto unregister_done_callback = [&main_service,
                                         &raylet_socket_name,
                                         &raylet,
                                         &gcs_client,
                                         &object_manager_rpc_threads]() {
          // We should stop the service and remove the local socket
          // file.
          raylet->Stop();
          gcs_client->Disconnect();
          ray::stats::Shutdown();
          main_service.stop();
          for (size_t i = 0; i < object_manager_rpc_threads.size(); i++) {
            if (object_manager_rpc_threads[i].joinable()) {
              object_manager_rpc_threads[i].join();
            }
          }
          remove(raylet_socket_name.c_str());
        };

        gcs_client->Nodes().UnregisterSelf(
            raylet_node_id, node_death_info, std::move(unregister_done_callback));
      };

  gcs_client->InternalKV().AsyncGetInternalConfig([&](::ray::Status status,
                                                      const std::optional<std::string>
                                                          &stored_raylet_config) {
    RAY_CHECK_OK(status);
    RAY_CHECK(stored_raylet_config.has_value());
    RayConfig::instance().initialize(*stored_raylet_config);
    ray::asio::testing::Init();
    ray::rpc::testing::Init();

    const bool pg_enabled = RayConfig::instance().process_group_cleanup_enabled();
    const bool subreaper_enabled =
        RayConfig::instance().kill_child_processes_on_worker_exit_with_raylet_subreaper();
    if (pg_enabled && subreaper_enabled) {
      RAY_LOG(ERROR)
          << "Both per-worker process groups and subreaper are enabled. "
          << "Per-worker process groups will be used for worker cleanup. "
          << "Subreaper is deprecated and will be removed in a future release.";
    }

#if !defined(_WIN32)
    RAY_LOG(INFO) << "Per-worker process group cleanup is "
                  << (pg_enabled ? "ENABLED" : "DISABLED") << ", subreaper is "
                  << (subreaper_enabled ? "ENABLED" : "DISABLED");
#else
    RAY_LOG(INFO) << "Per-worker process group cleanup is not supported on Windows.";
#endif

    if (subreaper_enabled && !pg_enabled) {
      RAY_LOG(WARNING)
          << "Subreaper-based orphan cleanup is enabled. "
          << "Subreaper is deprecated and will be removed in a future release. "
          << "Prefer per-worker process groups.";
      enable_subreaper();
    } else {
#if !defined(_WIN32)
      // Ensure child processes are auto-reaped to avoid zombies even when both
      // subreaper and per-worker PG cleanup are disabled.
      ray::SetSigchldIgnore();
#endif
    }

    // Parse the worker port list.
    std::istringstream worker_port_list_string(worker_port_list);
    std::string worker_port;
    std::vector<int> worker_ports;

    while (std::getline(worker_port_list_string, worker_port, ',')) {
      worker_ports.push_back(std::stoi(worker_port));
    }

    // Parse the resource list.
    std::istringstream resource_string(static_resource_list);
    std::string resource_name;
    std::string resource_quantity;

    while (std::getline(resource_string, resource_name, ',')) {
      RAY_CHECK(std::getline(resource_string, resource_quantity, ','));
      static_resource_conf[resource_name] = std::stod(resource_quantity);
    }
    auto num_cpus_it = static_resource_conf.find("CPU");
    int num_cpus = num_cpus_it != static_resource_conf.end()
                       ? static_cast<int>(num_cpus_it->second)
                       : 0;

    node_manager_config.raylet_config = *stored_raylet_config;
    node_manager_config.resource_config = ray::ResourceSet(static_resource_conf);
    RAY_LOG(DEBUG) << "Starting raylet with static resource configuration: "
                   << node_manager_config.resource_config.DebugString();
    node_manager_config.node_manager_address = node_ip_address;
    node_manager_config.node_manager_port = node_manager_port;
    node_manager_config.num_workers_soft_limit =
        RayConfig::instance().num_workers_soft_limit();
    node_manager_config.num_prestart_python_workers = num_prestart_python_workers;
    node_manager_config.maximum_startup_concurrency = maximum_startup_concurrency;
    node_manager_config.runtime_env_agent_port = runtime_env_agent_port;
    node_manager_config.min_worker_port = min_worker_port;
    node_manager_config.max_worker_port = max_worker_port;
    node_manager_config.worker_ports = worker_ports;
    node_manager_config.labels = parse_node_labels(labels_json_str);

    if (!python_worker_command.empty()) {
      node_manager_config.worker_commands.emplace(
          make_pair(ray::Language::PYTHON, ParseCommandLine(python_worker_command)));
    }
    if (!java_worker_command.empty()) {
      node_manager_config.worker_commands.emplace(
          make_pair(ray::Language::JAVA, ParseCommandLine(java_worker_command)));
    }
    if (!cpp_worker_command.empty()) {
      node_manager_config.worker_commands.emplace(
          make_pair(ray::Language::CPP, ParseCommandLine(cpp_worker_command)));
    }
    node_manager_config.native_library_path = native_library_path;
    if (python_worker_command.empty() && java_worker_command.empty() &&
        cpp_worker_command.empty()) {
      RAY_LOG(FATAL) << "At least one of Python/Java/CPP worker command "
                     << "should be provided";
    }
    if (dashboard_agent_command.empty()) {
      RAY_LOG(FATAL) << "Dashboard agent command must be non empty";
    }
    node_manager_config.dashboard_agent_command = dashboard_agent_command;

    if (runtime_env_agent_command.empty()) {
      RAY_LOG(FATAL) << "Runtime env agent command must be non empty";
    }
    node_manager_config.runtime_env_agent_command = runtime_env_agent_command;

    node_manager_config.report_resources_period_ms =
        RayConfig::instance().raylet_report_resources_period_milliseconds();
    node_manager_config.record_metrics_period_ms =
        RayConfig::instance().metrics_report_interval_ms() / 2;
    node_manager_config.store_socket_name = store_socket_name;
    node_manager_config.log_dir = log_dir;
    node_manager_config.session_dir = session_dir;
    node_manager_config.resource_dir = resource_dir;
    node_manager_config.ray_debugger_external = ray_debugger_external;
    node_manager_config.max_io_workers = RayConfig::instance().max_io_workers();

    // Configuration for the object manager.
    ray::ObjectManagerConfig object_manager_config;
    object_manager_config.object_manager_address = node_ip_address;
    object_manager_config.object_manager_port = object_manager_port;
    object_manager_config.store_socket_name = store_socket_name;

    object_manager_config.timer_freq_ms =
        RayConfig::instance().object_manager_timer_freq_ms();
    object_manager_config.pull_timeout_ms =
        RayConfig::instance().object_manager_pull_timeout_ms();
    object_manager_config.push_timeout_ms =
        RayConfig::instance().object_manager_push_timeout_ms();
    if (object_store_memory <= 0) {
      RAY_LOG(FATAL) << "Object store memory should be set.";
    }
    object_manager_config.object_store_memory = object_store_memory;
    object_manager_config.max_bytes_in_flight =
        RayConfig::instance().object_manager_max_bytes_in_flight();
    object_manager_config.plasma_directory = plasma_directory;
    object_manager_config.fallback_directory = fallback_directory;
    object_manager_config.huge_pages = huge_pages;

    object_manager_config.rpc_service_threads_number =
        std::min(std::max(2, num_cpus / 4), 8);
    if (RayConfig::instance().object_manager_rpc_threads_num() != 0) {
      object_manager_config.rpc_service_threads_number =
          RayConfig::instance().object_manager_rpc_threads_num();
    }
    object_manager_config.object_chunk_size =
        RayConfig::instance().object_manager_default_chunk_size();

    RAY_LOG(DEBUG) << "Starting object manager with configuration: \n"
                   << "rpc_service_threads_number = "
                   << object_manager_config.rpc_service_threads_number
                   << ", object_chunk_size = " << object_manager_config.object_chunk_size;
    RAY_LOG(INFO).WithField(raylet_node_id) << "Setting node ID";

    std::vector<std::string> default_keys = {kLabelKeyNodeID};
    for (const auto &key : default_keys) {
      RAY_CHECK(!node_manager_config.labels.contains(key))
          << "The label key name " << key << " should never be set by the user.";
    }
    node_manager_config.labels[kLabelKeyNodeID] = raylet_node_id.Hex();

    worker_pool = std::make_unique<ray::raylet::WorkerPool>(
        main_service,
        raylet_node_id,
        node_manager_config.node_manager_address,
        [&]() {
          // Callback to determine the maximum number of idle workers to
          // keep around.
          if (node_manager_config.num_workers_soft_limit >= 0) {
            return node_manager_config.num_workers_soft_limit;
          }
          // If no limit is provided, use the available number of CPUs,
          // assuming that each incoming lease will likely require 1 CPU.
          // We floor the available CPUs to the nearest integer to avoid
          // starting too many workers when there is less than 1 CPU left.
          // Otherwise, we could end up repeatedly starting the worker, then
          // killing it because it idles for too long. The downside is that
          // we will be slower to schedule leases that could use a fraction
          // of a CPU.
          return static_cast<int64_t>(
              cluster_resource_scheduler->GetLocalResourceManager()
                  .GetLocalAvailableCpus());
        },
        node_manager_config.num_prestart_python_workers,
        node_manager_config.maximum_startup_concurrency,
        node_manager_config.min_worker_port,
        node_manager_config.max_worker_port,
        node_manager_config.worker_ports,
        *gcs_client,
        node_manager_config.worker_commands,
        node_manager_config.native_library_path,
        /*starting_worker_timeout_callback=*/
        [&] { cluster_lease_manager->ScheduleAndGrantLeases(); },
        node_manager_config.ray_debugger_external,
        /*get_time=*/[]() { return absl::Now(); },
        std::move(add_process_to_workers_cgroup_hook));

    client_call_manager = std::make_unique<ray::rpc::ClientCallManager>(
        main_service, /*record_stats=*/true, node_ip_address);

    worker_rpc_pool = std::make_unique<ray::rpc::CoreWorkerClientPool>(
        [&](const ray::rpc::Address &addr) {
          return std::make_shared<ray::rpc::CoreWorkerClient>(
              addr,
              *client_call_manager,
              ray::rpc::CoreWorkerClientPool::GetDefaultUnavailableTimeoutCallback(
                  gcs_client.get(),
                  worker_rpc_pool.get(),
                  raylet_client_pool.get(),
                  addr));
        });

    raylet_client_pool =
        std::make_unique<ray::rpc::RayletClientPool>([&](const ray::rpc::Address &addr) {
          return std::make_shared<ray::rpc::RayletClient>(
              addr,
              *client_call_manager,
              ray::rpc::RayletClientPool::GetDefaultUnavailableTimeoutCallback(
                  gcs_client.get(), raylet_client_pool.get(), addr));
        });

    core_worker_subscriber = std::make_unique<ray::pubsub::Subscriber>(
        raylet_node_id,
        /*channels=*/
        std::vector<ray::rpc::ChannelType>{
            ray::rpc::ChannelType::WORKER_OBJECT_EVICTION,
            ray::rpc::ChannelType::WORKER_REF_REMOVED_CHANNEL,
            ray::rpc::ChannelType::WORKER_OBJECT_LOCATIONS_CHANNEL},
        RayConfig::instance().max_command_batch_size(),
        /*get_client=*/
        [&](const ray::rpc::Address &address) {
          return worker_rpc_pool->GetOrConnect(address);
        },
        &main_service);

    object_directory = std::make_unique<ray::OwnershipBasedObjectDirectory>(
        main_service,
        *gcs_client,
        core_worker_subscriber.get(),
        worker_rpc_pool.get(),
        [&](const ray::ObjectID &obj_id, const ray::rpc::ErrorType &error_type) {
          ray::rpc::ObjectReference ref;
          ref.set_object_id(obj_id.Binary());
          node_manager->MarkObjectsAsFailed(error_type, {ref}, ray::JobID::Nil());
        });

    auto object_store_runner = std::make_unique<ray::ObjectStoreRunner>(
        object_manager_config,
        /*spill_objects_callback=*/
        [&]() {
          // This callback is called from the plasma store thread.
          // NOTE: It means the local object manager should be thread-safe.
          main_service.post(
              [&]() { local_object_manager->SpillObjectUptoMaxThroughput(); },
              "NodeManager.SpillObjects");
          return local_object_manager->IsSpillingInProgress();
        },
        /*object_store_full_callback=*/
        [&]() {
          // Post on the node manager's event loop since this
          // callback is called from the plasma store thread.
          // This will help keep node manager lock-less.
          main_service.post([&]() { node_manager->TriggerGlobalGC(); },
                            "NodeManager.GlobalGC");
        },
        /*add_object_callback=*/
        [&](const ray::ObjectInfo &object_info) {
          main_service.post(
              [&object_manager, &node_manager, object_info]() {
                object_manager->HandleObjectAdded(object_info);
                node_manager->HandleObjectLocal(object_info);
              },
              "ObjectManager.ObjectAdded");
        },
        /*delete_object_callback=*/
        [&](const ray::ObjectID &object_id) {
          main_service.post(
              [&object_manager, &node_manager, object_id]() {
                object_manager->HandleObjectDeleted(object_id);
                node_manager->HandleObjectMissing(object_id);
              },
              "ObjectManager.ObjectDeleted");
        });

    object_manager_rpc_threads.resize(object_manager_config.rpc_service_threads_number);
    for (int i = 0; i < object_manager_config.rpc_service_threads_number; i++) {
      object_manager_rpc_threads[i] = std::thread([&object_manager_rpc_service, i] {
        SetThreadName(absl::StrFormat("rpc.obj.mgr.%d", i));
        object_manager_rpc_service.run();
      });
    }

    object_manager = std::make_unique<ray::ObjectManager>(
        main_service,
        raylet_node_id,
        object_manager_config,
        *gcs_client,
        object_directory.get(),
        /*restore_spilled_object=*/
        [&](const ray::ObjectID &object_id,
            int64_t object_size,
            const std::string &object_url,
            std::function<void(const ray::Status &)> callback) {
          local_object_manager->AsyncRestoreSpilledObject(
              object_id, object_size, object_url, std::move(callback));
        },
        /*get_spilled_object_url=*/
        [&](const ray::ObjectID &object_id) {
          return local_object_manager->GetLocalSpilledObjectURL(object_id);
        },
        /*pin_object=*/
        [&](const ray::ObjectID &object_id) {
          std::vector<ray::ObjectID> object_ids = {object_id};
          std::vector<std::unique_ptr<ray::RayObject>> results;
          std::unique_ptr<ray::RayObject> result;
          if (node_manager->GetObjectsFromPlasma(object_ids, &results) &&
              results.size() > 0) {
            result = std::move(results[0]);
          }
          return result;
        },
        /*fail_pull_request=*/
        [&](const ray::ObjectID &object_id, ray::rpc::ErrorType error_type) {
          ray::rpc::ObjectReference ref;
          ref.set_object_id(object_id.Binary());
          node_manager->MarkObjectsAsFailed(error_type, {ref}, ray::JobID::Nil());
        },
        std::make_shared<plasma::PlasmaClient>(),
        std::move(object_store_runner),
        [&](const std::string &address,
            const int port,
            ray::rpc::ClientCallManager &call_manager) {
          return std::make_shared<ray::rpc::ObjectManagerClient>(
              address, port, call_manager);
        },
        object_manager_rpc_service);

    local_object_manager = std::make_unique<ray::raylet::LocalObjectManager>(
        raylet_node_id,
        node_manager_config.node_manager_address,
        node_manager_config.node_manager_port,
        main_service,
        RayConfig::instance().free_objects_batch_size(),
        RayConfig::instance().free_objects_period_milliseconds(),
        *worker_pool,
        *worker_rpc_pool,
        /*max_io_workers*/ node_manager_config.max_io_workers,
        /*is_external_storage_type_fs*/
        RayConfig::instance().is_external_storage_type_fs(),
        /*max_fused_object_count*/ RayConfig::instance().max_fused_object_count(),
        /*on_objects_freed*/
        [&](const std::vector<ray::ObjectID> &object_ids) {
          object_manager->FreeObjects(object_ids,
                                      /*local_only=*/false);
        },
        /*is_plasma_object_spillable*/
        [&](const ray::ObjectID &object_id) {
          return object_manager->IsPlasmaObjectSpillable(object_id);
        },
        /*core_worker_subscriber_=*/core_worker_subscriber.get(),
        object_directory.get());

    lease_dependency_manager = std::make_unique<ray::raylet::LeaseDependencyManager>(
        *object_manager, task_by_state_counter);

    cluster_resource_scheduler = std::make_unique<ray::ClusterResourceScheduler>(
        main_service,
        ray::scheduling::NodeID(raylet_node_id.Binary()),
        node_manager_config.resource_config.GetResourceMap(),
        /*is_node_available_fn*/
        [&](ray::scheduling::NodeID id) {
          return gcs_client->Nodes().GetNodeAddressAndLiveness(
                     ray::NodeID::FromBinary(id.Binary())) != nullptr;
        },
        /*get_used_object_store_memory*/
        [&]() {
          if (RayConfig::instance().scheduler_report_pinned_bytes_only()) {
            // Get the current bytes used by local primary object copies.  This
            // is used to help node scale down decisions. A node can only be
            // safely drained when this function reports zero.
            int64_t bytes_used = local_object_manager->GetPrimaryBytes();
            // Report nonzero if we have objects spilled to the local filesystem.
            if (bytes_used == 0 && local_object_manager->HasLocallySpilledObjects()) {
              bytes_used = 1;
            }
            return bytes_used;
          }
          return object_manager->GetUsedMemory();
        },
        /*get_pull_manager_at_capacity*/
        [&]() { return object_manager->PullManagerHasPullsQueued(); },
        shutdown_raylet_gracefully,
        /*labels*/
        node_manager_config.labels);

    auto get_node_info_func =
        [&](const ray::NodeID &id) -> std::optional<ray::rpc::GcsNodeAddressAndLiveness> {
      auto ptr = gcs_client->Nodes().GetNodeAddressAndLiveness(id);
      return ptr ? std::optional(*ptr) : std::nullopt;
    };
    auto announce_infeasible_lease = [](const ray::RayLease &lease) {
      /// Publish the infeasible lease error to GCS so that drivers can subscribe to it
      /// and print.
      bool suppress_warning = false;

      if (!lease.GetLeaseSpecification().PlacementGroupBundleId().first.IsNil()) {
        // If the lease is part of a placement group, do nothing. If necessary, the
        // infeasible warning should come from the placement group scheduling, not the
        // lease scheduling.
        suppress_warning = true;
      }

      // Push a warning to the lease's driver that this lease is currently infeasible.
      if (!suppress_warning) {
        std::ostringstream error_message;
        error_message
            << "The lease with ID " << lease.GetLeaseSpecification().LeaseId()
            << " cannot be scheduled right now. It requires "
            << lease.GetLeaseSpecification().GetRequiredPlacementResources().DebugString()
            << " for placement, however the cluster currently cannot provide the "
               "requested "
               "resources. The required resources may be added as autoscaling takes "
               "place "
               "or placement groups are scheduled. Otherwise, consider reducing the "
               "resource requirements of the lease.";
        std::string error_message_str = error_message.str();
        RAY_LOG(WARNING) << error_message_str;
      }
    };

    RAY_CHECK(RayConfig::instance().max_task_args_memory_fraction() > 0 &&
              RayConfig::instance().max_task_args_memory_fraction() <= 1)
        << "max_task_args_memory_fraction must be a nonzero fraction.";
    auto max_task_args_memory =
        static_cast<int64_t>(static_cast<float>(object_manager->GetMemoryCapacity()) *
                             RayConfig::instance().max_task_args_memory_fraction());
    if (max_task_args_memory <= 0) {
      RAY_LOG(WARNING)
          << "Max task args should be a fraction of the object store capacity, but "
             "object "
             "store capacity is zero or negative. Allowing task args to use 100% of "
             "the "
             "local object store. This can cause ObjectStoreFullErrors if the tasks' "
             "return values are greater than the remaining capacity.";
      max_task_args_memory = 0;
    }

    local_lease_manager = std::make_unique<ray::raylet::LocalLeaseManager>(
        raylet_node_id,
        *cluster_resource_scheduler,
        *lease_dependency_manager,
        get_node_info_func,
        *worker_pool,
        leased_workers,
        [&](const std::vector<ray::ObjectID> &object_ids,
            std::vector<std::unique_ptr<ray::RayObject>> *results) {
          return node_manager->GetObjectsFromPlasma(object_ids, results);
        },
        max_task_args_memory);

    cluster_lease_manager =
        std::make_unique<ray::raylet::ClusterLeaseManager>(raylet_node_id,
                                                           *cluster_resource_scheduler,
                                                           get_node_info_func,
                                                           announce_infeasible_lease,
                                                           *local_lease_manager);

    auto raylet_client_factory = [&](const ray::NodeID &id) {
      const ray::rpc::GcsNodeAddressAndLiveness *node_info =
          gcs_client->Nodes().GetNodeAddressAndLiveness(id);
      RAY_CHECK(node_info) << "No GCS info for node " << id;
      auto addr = ray::rpc::RayletClientPool::GenerateRayletAddress(
          id, node_info->node_manager_address(), node_info->node_manager_port());
      return raylet_client_pool->GetOrConnectByAddress(addr);
    };

    plasma_client = std::make_shared<plasma::PlasmaClient>();

    placement_group_resource_manager =
        std::make_unique<ray::raylet::NewPlacementGroupResourceManager>(
            *cluster_resource_scheduler);

    node_manager = std::make_unique<ray::raylet::NodeManager>(
        main_service,
        raylet_node_id,
        node_name,
        node_manager_config,
        *gcs_client,
        *client_call_manager,
        *worker_rpc_pool,
        *raylet_client_pool,
        *core_worker_subscriber,
        *cluster_resource_scheduler,
        *local_lease_manager,
        *cluster_lease_manager,
        *object_directory,
        *object_manager,
        *local_object_manager,
        *lease_dependency_manager,
        *worker_pool,
        leased_workers,
        plasma_client,
        std::make_unique<ray::core::experimental::MutableObjectProvider>(
            plasma_client,
            std::move(raylet_client_factory),
            /*check_signals=*/nullptr),
        shutdown_raylet_gracefully,
        std::move(add_process_to_system_cgroup_hook),
        std::move(cgroup_manager),
<<<<<<< HEAD
        *placement_group_resource_manager);
=======
        shutting_down);
>>>>>>> 1622ff87

    // Initialize the node manager.
    raylet = std::make_unique<ray::raylet::Raylet>(main_service,
                                                   raylet_node_id,
                                                   raylet_socket_name,
                                                   node_ip_address,
                                                   node_name,
                                                   node_manager_config,
                                                   object_manager_config,
                                                   *gcs_client,
                                                   metrics_export_port,
                                                   is_head_node,
                                                   *node_manager);

    // Initializing stats should be done after the node manager is initialized because
    // <explain why>. Metrics exported before this call will be buffered until `Init` is
    // called.
    const ray::stats::TagsType global_tags = {
        {ray::stats::ComponentKey, "raylet"},
        {ray::stats::WorkerIdKey, ""},
        {ray::stats::VersionKey, kRayVersion},
        {ray::stats::NodeAddressKey, node_ip_address},
        {ray::stats::SessionNameKey, session_name}};
    ray::stats::Init(global_tags, metrics_agent_port, ray::WorkerID::Nil());
    metrics_agent_client = std::make_unique<ray::rpc::MetricsAgentClientImpl>(
        "127.0.0.1", metrics_agent_port, main_service, *client_call_manager);
    metrics_agent_client->WaitForServerReady(
        [metrics_agent_port](const ray::Status &server_status) {
          ray::stats::InitOpenTelemetryExporter(metrics_agent_port, server_status);
        });

    // Initialize event framework. This should be done after the node manager is
    // initialized.
    if (RayConfig::instance().event_log_reporter_enabled() && !log_dir.empty()) {
      const std::vector<ray::SourceTypeVariant> source_types = {
          ray::rpc::Event_SourceType::Event_SourceType_RAYLET};
      ray::RayEventInit(source_types,
                        {{"node_id", raylet->GetNodeId().Hex()}},
                        log_dir,
                        RayConfig::instance().event_level(),
                        RayConfig::instance().emit_event_to_log_file());
    };

    raylet->Start();
  });

  auto signal_handler = [&raylet, shutdown_raylet_gracefully](
                            const boost::system::error_code &error, int signal_number) {
    ray::rpc::NodeDeathInfo node_death_info;
    std::optional<ray::rpc::DrainRayletRequest> drain_request =
        raylet->node_manager().GetLocalDrainRequest();
    RAY_LOG(INFO) << "received SIGTERM. Existing local drain request = "
                  << (drain_request.has_value() ? drain_request->DebugString() : "None");
    if (drain_request.has_value() &&
        drain_request->reason() ==
            ray::rpc::autoscaler::DrainNodeReason::DRAIN_NODE_REASON_PREEMPTION &&
        drain_request->deadline_timestamp_ms() != 0 &&
        drain_request->deadline_timestamp_ms() < ray::current_sys_time_ms()) {
      node_death_info.set_reason(ray::rpc::NodeDeathInfo::AUTOSCALER_DRAIN_PREEMPTED);
      node_death_info.set_reason_message(drain_request->reason_message());
    } else {
      node_death_info.set_reason(ray::rpc::NodeDeathInfo::EXPECTED_TERMINATION);
      node_death_info.set_reason_message("received SIGTERM");
    }

    shutdown_raylet_gracefully(node_death_info);
  };
  boost::asio::signal_set signals(main_service);
#ifdef _WIN32
  signals.add(SIGBREAK);
#else
  signals.add(SIGTERM);
#endif
  signals.async_wait(signal_handler);

  main_service.run();
}<|MERGE_RESOLUTION|>--- conflicted
+++ resolved
@@ -946,11 +946,8 @@
         shutdown_raylet_gracefully,
         std::move(add_process_to_system_cgroup_hook),
         std::move(cgroup_manager),
-<<<<<<< HEAD
+        shutting_down,
         *placement_group_resource_manager);
-=======
-        shutting_down);
->>>>>>> 1622ff87
 
     // Initialize the node manager.
     raylet = std::make_unique<ray::raylet::Raylet>(main_service,
