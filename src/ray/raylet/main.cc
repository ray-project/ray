--- conflicted
+++ resolved
@@ -86,16 +86,6 @@
   const bool huge_pages = FLAGS_huge_pages;
   gflags::ShutDownCommandLineFlags();
 
-<<<<<<< HEAD
-  // Initialize stats.
-  const ray::stats::TagsType global_tags = {
-      {ray::stats::ComponentKey, "raylet"},
-      {ray::stats::VersionKey, "0.9.0.dev0"},
-      {ray::stats::NodeAddressKey, node_ip_address}};
-  ray::stats::Init(stat_address, global_tags, disable_stats, enable_stdout_exporter);
-
-=======
->>>>>>> 6d99aa34
   // Configuration for the node manager.
   ray::raylet::NodeManagerConfig node_manager_config;
   std::unordered_map<std::string, double> static_resource_conf;
@@ -111,9 +101,6 @@
   // Initialize gcs client
   ray::gcs::GcsClientOptions client_options(redis_address, redis_port, redis_password);
   std::shared_ptr<ray::gcs::GcsClient> gcs_client;
-
-  raylet_config["disable_stats"] = disable_stats ? "true" : "false";
-  raylet_config["enable_stdout_exporter"] = enable_stdout_exporter ? "true" : "false";
 
   RayConfig::instance().initialize(raylet_config);
   gcs_client = std::make_shared<ray::gcs::ServiceBasedGcsClient>(client_options);
