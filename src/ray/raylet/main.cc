// Copyright 2017 The Ray Authors.
//
// Licensed under the Apache License, Version 2.0 (the "License");
// you may not use this file except in compliance with the License.
// You may obtain a copy of the License at
//
//  http://www.apache.org/licenses/LICENSE-2.0
//
// Unless required by applicable law or agreed to in writing, software
// distributed under the License is distributed on an "AS IS" BASIS,
// WITHOUT WARRANTIES OR CONDITIONS OF ANY KIND, either express or implied.
// See the License for the specific language governing permissions and
// limitations under the License.

#include <algorithm>
#include <cstdlib>
#include <iostream>
#include <limits>
#include <memory>
#include <string>
#include <utility>
#include <vector>

#include "gflags/gflags.h"
#include "nlohmann/json.hpp"
#include "ray/common/asio/instrumented_io_context.h"
#include "ray/common/cgroup/cgroup_manager.h"
#include "ray/common/id.h"
#include "ray/common/ray_config.h"
#include "ray/common/status.h"
#include "ray/common/task/task_common.h"
#include "ray/gcs/gcs_client/gcs_client.h"
#include "ray/object_manager/ownership_object_directory.h"
#include "ray/raylet/local_object_manager.h"
#include "ray/raylet/local_object_manager_interface.h"
#include "ray/raylet/raylet.h"
#include "ray/stats/stats.h"
#include "ray/util/cmd_line_utils.h"
#include "ray/util/event.h"
#include "ray/util/process.h"
#include "ray/util/stream_redirection.h"
#include "ray/util/stream_redirection_options.h"
#include "ray/util/subreaper.h"
#include "scheduling/cluster_task_manager.h"

using json = nlohmann::json;

DEFINE_string(raylet_socket_name, "", "The socket name of raylet.");
DEFINE_string(store_socket_name, "", "The socket name of object store.");
DEFINE_int32(object_manager_port, -1, "The port of object manager.");
DEFINE_int32(node_manager_port, -1, "The port of node manager.");
DEFINE_int32(metrics_agent_port, -1, "The port of metrics agent.");
DEFINE_int32(metrics_export_port, 1, "The port at which metrics are exposed.");
DEFINE_int32(runtime_env_agent_port, 1, "The port of runtime env agent.");
DEFINE_string(node_id, "", "The id of this node.");
DEFINE_string(node_ip_address, "", "The ip address of this node.");
DEFINE_string(gcs_address, "", "The address of the GCS server, including IP and port.");
DEFINE_int32(min_worker_port,
             0,
             "The lowest port that workers' gRPC servers will bind on.");
DEFINE_int32(max_worker_port,
             0,
             "The highest port that workers' gRPC servers will bind on.");
DEFINE_string(worker_port_list,
              "",
              "An explicit list of ports that workers' gRPC servers will bind on.");
DEFINE_int32(num_prestart_python_workers,
             0,
             "Number of prestarted default Python workers on raylet startup.");
DEFINE_bool(head, false, "Whether this node is a head node.");
/// NOTE: This value is overwritten inside worker_pool.h by
/// worker_maximum_startup_concurrency.
DEFINE_int32(maximum_startup_concurrency, 1, "Maximum startup concurrency.");
DEFINE_string(static_resource_list, "", "The static resource list of this node.");
DEFINE_string(python_worker_command, "", "Python worker command.");
DEFINE_string(java_worker_command, "", "Java worker command.");
DEFINE_string(dashboard_agent_command, "", "Dashboard agent command.");
DEFINE_string(runtime_env_agent_command, "", "Runtime env agent command.");
DEFINE_string(cpp_worker_command, "", "CPP worker command.");
DEFINE_string(native_library_path,
              "",
              "The native library path which includes the core libraries.");
DEFINE_string(temp_dir, "", "Temporary directory.");
DEFINE_string(session_dir, "", "The path of this ray session directory.");
DEFINE_string(log_dir, "", "The path of the dir where log files are created.");
DEFINE_string(stdout_filepath, "", "The filepath to dump raylet stdout.");
DEFINE_string(stderr_filepath, "", "The filepath to dump raylet stderr.");
DEFINE_string(resource_dir, "", "The path of this ray resource directory.");
DEFINE_int32(ray_debugger_external, 0, "Make Ray debugger externally accessible.");
// store options
DEFINE_int64(object_store_memory, -1, "The initial memory of the object store.");
DEFINE_string(node_name, "", "The user-provided identifier or name for this node.");
DEFINE_string(session_name, "", "Session name (ClusterID) of the cluster.");
DEFINE_string(cluster_id, "", "ID of the cluster, separate from observability.");
// TODO(hjiang): At the moment only enablement flag is added, I will add other flags for
// CPU and memory resource reservation in the followup PR.
DEFINE_bool(enable_resource_isolation,
            false,
            "Enable resource isolation through cgroupv2 by reserving resources for ray "
            "system processes.");

#ifdef __linux__
DEFINE_string(plasma_directory,
              "/dev/shm",
              "The shared memory directory of the object store.");
#else
DEFINE_string(plasma_directory,
              "/tmp",
              "The shared memory directory of the object store.");
#endif
DEFINE_string(fallback_directory, "", "The directory for fallback allocation files.");
DEFINE_bool(huge_pages, false, "Enable huge pages.");
DEFINE_string(labels,
              "",
              "Define the key-value format of node labels, which is a serialized JSON.");

absl::flat_hash_map<std::string, std::string> parse_node_labels(
    const std::string &labels_json_str) {
  absl::flat_hash_map<std::string, std::string> labels;
  if (labels_json_str.empty()) {
    return labels;
  }
  try {
    json j = json::parse(labels_json_str);
    for (auto &el : j.items()) {
      if (el.value().is_string()) {
        labels.emplace(el.key(), el.value());
      } else {
        throw std::invalid_argument(
            "The value of the '" + el.key() +
            "' field in the node labels configuration is not string type.");
      }
    }
  } catch (const std::exception &e) {
    RAY_LOG(FATAL) << "Failed to parse node labels json string for " << e.what();
  }
  return labels;
}

int main(int argc, char *argv[]) {
  gflags::ParseCommandLineFlags(&argc, &argv, true);

  if (!FLAGS_stdout_filepath.empty()) {
    ray::StreamRedirectionOption stdout_redirection_options;
    stdout_redirection_options.file_path = FLAGS_stdout_filepath;
    stdout_redirection_options.rotation_max_size =
        ray::RayLog::GetRayLogRotationMaxBytesOrDefault();
    stdout_redirection_options.rotation_max_file_count =
        ray::RayLog::GetRayLogRotationBackupCountOrDefault();
    ray::RedirectStdoutOncePerProcess(stdout_redirection_options);
  }

  if (!FLAGS_stderr_filepath.empty()) {
    ray::StreamRedirectionOption stderr_redirection_options;
    stderr_redirection_options.file_path = FLAGS_stderr_filepath;
    stderr_redirection_options.rotation_max_size =
        ray::RayLog::GetRayLogRotationMaxBytesOrDefault();
    stderr_redirection_options.rotation_max_file_count =
        ray::RayLog::GetRayLogRotationBackupCountOrDefault();
    ray::RedirectStderrOncePerProcess(stderr_redirection_options);
  }

  // Backward compatibility notes:
  // By default, raylet flushes all logging and stdout to a single file called
  // `raylet.out`, without log rotations. To keep backward compatibility at best
  // effort, we use the same filename as output, and disable log rotation by default.
  InitShutdownRAII ray_log_shutdown_raii(ray::RayLog::StartRayLog,
                                         ray::RayLog::ShutDownRayLog,
                                         /*app_name=*/argv[0],
                                         ray::RayLogLevel::INFO,
                                         /*log_filepath=*/"",
                                         /*err_log_filepath=*/"",
                                         /*log_rotation_max_size=*/0,
                                         /*log_rotation_file_num=*/1);

  ray::RayLog::InstallFailureSignalHandler(argv[0]);
  ray::RayLog::InstallTerminateHandler();

#ifdef __linux__
  // Reset LD_PRELOAD if it's loaded with ray jemalloc
  auto ray_ld_preload = std::getenv("RAY_LD_PRELOAD_ON_WORKERS");
  if (ray_ld_preload != nullptr && std::string(ray_ld_preload) == "0") {
    unsetenv("LD_PRELOAD");
  }
#endif
  const std::string raylet_socket_name = FLAGS_raylet_socket_name;
  const std::string store_socket_name = FLAGS_store_socket_name;
  const std::string node_name =
      (FLAGS_node_name == "") ? FLAGS_node_ip_address : FLAGS_node_name;
  const int object_manager_port = static_cast<int>(FLAGS_object_manager_port);
  const int node_manager_port = static_cast<int>(FLAGS_node_manager_port);
  const int metrics_agent_port = static_cast<int>(FLAGS_metrics_agent_port);
  const int runtime_env_agent_port = static_cast<int>(FLAGS_runtime_env_agent_port);
  RAY_CHECK_NE(FLAGS_node_id, "") << "Expected node ID.";
  const std::string node_id = FLAGS_node_id;
  const std::string node_ip_address = FLAGS_node_ip_address;
  const int min_worker_port = static_cast<int>(FLAGS_min_worker_port);
  const int max_worker_port = static_cast<int>(FLAGS_max_worker_port);
  const std::string worker_port_list = FLAGS_worker_port_list;
  const int num_prestart_python_workers =
      static_cast<int>(FLAGS_num_prestart_python_workers);
  const int maximum_startup_concurrency =
      static_cast<int>(FLAGS_maximum_startup_concurrency);
  const std::string static_resource_list = FLAGS_static_resource_list;
  const std::string python_worker_command = FLAGS_python_worker_command;
  const std::string java_worker_command = FLAGS_java_worker_command;
  const std::string dashboard_agent_command = FLAGS_dashboard_agent_command;
  const std::string runtime_env_agent_command = FLAGS_runtime_env_agent_command;
  const std::string cpp_worker_command = FLAGS_cpp_worker_command;
  const std::string native_library_path = FLAGS_native_library_path;
  const std::string session_dir = FLAGS_session_dir;
  const std::string log_dir = FLAGS_log_dir;
  const std::string resource_dir = FLAGS_resource_dir;
  const int ray_debugger_external = FLAGS_ray_debugger_external;
  const int64_t object_store_memory = FLAGS_object_store_memory;
  const std::string plasma_directory = FLAGS_plasma_directory;
  const std::string fallback_directory = FLAGS_fallback_directory;
  const bool huge_pages = FLAGS_huge_pages;
  const int metrics_export_port = FLAGS_metrics_export_port;
  const std::string session_name = FLAGS_session_name;
  const bool is_head_node = FLAGS_head;
  const std::string labels_json_str = FLAGS_labels;

  RAY_CHECK_NE(FLAGS_cluster_id, "") << "Expected cluster ID.";
  ray::ClusterID cluster_id = ray::ClusterID::FromHex(FLAGS_cluster_id);
  RAY_LOG(INFO) << "Setting cluster ID to: " << cluster_id;
  gflags::ShutDownCommandLineFlags();

  // Get cgroup setup instance and perform necessary resource setup.
  ray::GetCgroupSetup(FLAGS_enable_resource_isolation);

  // Configuration for the node manager.
  ray::raylet::NodeManagerConfig node_manager_config;
  node_manager_config.enable_resource_isolation = FLAGS_enable_resource_isolation;

  absl::flat_hash_map<std::string, double> static_resource_conf;

  SetThreadName("raylet");
  // IO Service for node manager.
  instrumented_io_context main_service{/*enable_lag_probe=*/false,
                                       /*running_on_single_thread=*/true};

  // Ensure that the IO service keeps running. Without this, the service will exit as soon
  // as there is no more work to be processed.
  boost::asio::executor_work_guard<boost::asio::io_context::executor_type>
      main_service_work(main_service.get_executor());

  // Initialize gcs client
  std::unique_ptr<ray::gcs::GcsClient> gcs_client;
  ray::gcs::GcsClientOptions client_options(FLAGS_gcs_address,
                                            cluster_id,
                                            /*allow_cluster_id_nil=*/false,
                                            /*fetch_cluster_id_if_nil=*/false);
  gcs_client = std::make_unique<ray::gcs::GcsClient>(client_options);

  RAY_CHECK_OK(gcs_client->Connect(main_service));
  std::unique_ptr<ray::raylet::Raylet> raylet;

  std::unique_ptr<plasma::PlasmaClient> plasma_client;
  std::unique_ptr<ray::raylet::NodeManager> node_manager;
  std::unique_ptr<ray::rpc::ClientCallManager> client_call_manager;
  std::unique_ptr<ray::rpc::CoreWorkerClientPool> worker_rpc_pool;
  std::unique_ptr<ray::raylet::WorkerPoolInterface> worker_pool;
  /// Manages all local objects that are pinned (primary
  /// copies), freed, and/or spilled.
  std::unique_ptr<ray::raylet::LocalObjectManagerInterface> local_object_manager;
  /// These classes make up the new scheduler. ClusterResourceScheduler is
  /// responsible for maintaining a view of the cluster state w.r.t resource
  /// usage. ClusterTaskManager is responsible for queuing, spilling back, and
  /// dispatching tasks.
  std::unique_ptr<ray::ClusterResourceScheduler> cluster_resource_scheduler;
  std::unique_ptr<ray::raylet::ILocalTaskManager> local_task_manager;
  std::unique_ptr<ray::raylet::ClusterTaskManagerInterface> cluster_task_manager;
  /// The raylet client to initiate the pubsub to core workers (owners).
  /// It is used to subscribe objects to evict.
  std::unique_ptr<ray::pubsub::SubscriberInterface> core_worker_subscriber;
  /// The object table. This is shared between the object manager and node
  /// manager.
  std::unique_ptr<ray::IObjectDirectory> object_directory;
  /// Manages client requests for object transfers and availability.
  std::unique_ptr<ray::ObjectManagerInterface> object_manager;
  /// A manager to resolve objects needed by queued tasks and workers that
  /// called `ray.get` or `ray.wait`.
  std::unique_ptr<ray::raylet::DependencyManager> dependency_manager;
  /// Map of workers leased out to clients.
  absl::flat_hash_map<WorkerID, std::shared_ptr<ray::raylet::WorkerInterface>>
      leased_workers;

  // Enable subreaper. This is called in `AsyncGetInternalConfig` below, but MSVC does
  // not allow a macro invocation (#ifdef) in another macro invocation (RAY_CHECK_OK),
  // so we have to put it here.
  auto enable_subreaper = [&]() {
#ifdef __linux__
    if (ray::SetThisProcessAsSubreaper()) {
      ray::KnownChildrenTracker::instance().Enable();
      ray::SetupSigchldHandlerRemoveKnownChildren(main_service);
      auto runner = ray::PeriodicalRunner::Create(main_service);
      runner->RunFnPeriodically([runner]() { ray::KillUnknownChildren(); },
                                /*period_ms=*/10000,
                                "Raylet.KillUnknownChildren");
      RAY_LOG(INFO) << "Set this process as subreaper. Will kill unknown children every "
                       "10 seconds.";
    } else {
      RAY_LOG(WARNING) << "Failed to set this process as subreaper. Will not kill "
                          "unknown children.";
      ray::SetSigchldIgnore();
    }
#else
    RAY_LOG(WARNING) << "Subreaper is not supported on this platform. Will not "
                        "kill unknown children.";
    ray::SetSigchldIgnore();
#endif
  };

  auto shutted_down = std::make_shared<std::atomic<bool>>(false);

  auto shutdown_raylet_after_unregistration =
      [&main_service, &raylet_socket_name, &raylet, &gcs_client]() {
        // We should stop the service and remove the local socket file.
        raylet->Stop();
        gcs_client->Disconnect();
        ray::stats::Shutdown();
        main_service.stop();
        remove(raylet_socket_name.c_str());
      };

  // Shut down raylet gracefully, in a synchronous fashion.
  // This is an internal method and should only be run on the main_service.
  auto shutdown_raylet_gracefully_internal =
      [&raylet, shutted_down, shutdown_raylet_after_unregistration](
          const ray::rpc::NodeDeathInfo &node_death_info) {
        // Make the shutdown method idempotent since graceful shutdown can be triggered
        // by many places.
        if (*shutted_down) {
          RAY_LOG(INFO) << "Raylet shutdown already triggered, ignoring this request.";
          return;
        }
        RAY_LOG(INFO) << "Raylet graceful shutdown triggered, reason = "
                      << NodeDeathInfo_Reason_Name(node_death_info.reason()) << ", "
                      << "reason message = " << node_death_info.reason_message();
        RAY_LOG(INFO) << "Shutting down...";
        *shutted_down = true;

        raylet->UnregisterSelf(node_death_info, shutdown_raylet_after_unregistration);
      };

  auto shutdown_raylet_gracefully = [&main_service, shutdown_raylet_gracefully_internal](
                                        const ray::rpc::NodeDeathInfo &node_death_info) {
    main_service.post(
        [shutdown_raylet_gracefully_internal, node_death_info]() {
          shutdown_raylet_gracefully_internal(node_death_info);
        },
        "shutdown_raylet_gracefully_internal");
  };

  ray::NodeID raylet_node_id = ray::NodeID::FromHex(node_id);

  gcs_client->InternalKV().AsyncGetInternalConfig([&](::ray::Status status,
                                                      const std::optional<std::string>
                                                          &stored_raylet_config) {
    RAY_CHECK_OK(status);
    RAY_CHECK(stored_raylet_config.has_value());
    RayConfig::instance().initialize(*stored_raylet_config);
    ray::asio::testing::Init();
    ray::rpc::testing::Init();

    // Core worker tries to kill child processes when it exits. But they can't do
    // it perfectly: if the core worker is killed by SIGKILL, the child processes
    // leak. So in raylet we also kill child processes via Linux subreaper.
    // Only works on Linux >= 3.4.
    if (RayConfig::instance()
            .kill_child_processes_on_worker_exit_with_raylet_subreaper()) {
      enable_subreaper();
    } else {
      RAY_LOG(INFO) << "Raylet is not set to kill unknown children.";
      ray::SetSigchldIgnore();
    }

    // Parse the worker port list.
    std::istringstream worker_port_list_string(worker_port_list);
    std::string worker_port;
    std::vector<int> worker_ports;

    while (std::getline(worker_port_list_string, worker_port, ',')) {
      worker_ports.push_back(std::stoi(worker_port));
    }

    // Parse the resource list.
    std::istringstream resource_string(static_resource_list);
    std::string resource_name;
    std::string resource_quantity;

    while (std::getline(resource_string, resource_name, ',')) {
      RAY_CHECK(std::getline(resource_string, resource_quantity, ','));
      static_resource_conf[resource_name] = std::stod(resource_quantity);
    }
    auto num_cpus_it = static_resource_conf.find("CPU");
    int num_cpus = num_cpus_it != static_resource_conf.end()
                       ? static_cast<int>(num_cpus_it->second)
                       : 0;

    node_manager_config.raylet_config = *stored_raylet_config;
    node_manager_config.resource_config = ray::ResourceSet(static_resource_conf);
    RAY_LOG(DEBUG) << "Starting raylet with static resource configuration: "
                   << node_manager_config.resource_config.DebugString();
    node_manager_config.node_manager_address = node_ip_address;
    node_manager_config.node_manager_port = node_manager_port;
    node_manager_config.num_workers_soft_limit =
        RayConfig::instance().num_workers_soft_limit();
    node_manager_config.num_prestart_python_workers = num_prestart_python_workers;
    node_manager_config.maximum_startup_concurrency = maximum_startup_concurrency;
    node_manager_config.runtime_env_agent_port = runtime_env_agent_port;
    node_manager_config.min_worker_port = min_worker_port;
    node_manager_config.max_worker_port = max_worker_port;
    node_manager_config.worker_ports = worker_ports;
    node_manager_config.labels = parse_node_labels(labels_json_str);

    if (!python_worker_command.empty()) {
      node_manager_config.worker_commands.emplace(
          make_pair(ray::Language::PYTHON, ParseCommandLine(python_worker_command)));
    }
    if (!java_worker_command.empty()) {
      node_manager_config.worker_commands.emplace(
          make_pair(ray::Language::JAVA, ParseCommandLine(java_worker_command)));
    }
    if (!cpp_worker_command.empty()) {
      node_manager_config.worker_commands.emplace(
          make_pair(ray::Language::CPP, ParseCommandLine(cpp_worker_command)));
    }
    node_manager_config.native_library_path = native_library_path;
    if (python_worker_command.empty() && java_worker_command.empty() &&
        cpp_worker_command.empty()) {
      RAY_LOG(FATAL) << "At least one of Python/Java/CPP worker command "
                     << "should be provided";
    }
    if (dashboard_agent_command.empty()) {
      RAY_LOG(FATAL) << "Dashboard agent command must be non empty";
    }
    node_manager_config.dashboard_agent_command = dashboard_agent_command;

<<<<<<< HEAD
        if (runtime_env_agent_command.empty()) {
          RAY_LOG(FATAL) << "Runtime env agent command must be non empty";
        }
        node_manager_config.runtime_env_agent_command = runtime_env_agent_command;

        node_manager_config.report_resources_period_ms =
            RayConfig::instance().raylet_report_resources_period_milliseconds();
        node_manager_config.record_metrics_period_ms =
            RayConfig::instance().metrics_report_interval_ms() / 2;
        node_manager_config.store_socket_name = store_socket_name;
        node_manager_config.log_dir = log_dir;
        node_manager_config.session_dir = session_dir;
        node_manager_config.resource_dir = resource_dir;
        node_manager_config.ray_debugger_external = ray_debugger_external;
        node_manager_config.max_io_workers = RayConfig::instance().max_io_workers();

        // Configuration for the object manager.
        ray::ObjectManagerConfig object_manager_config;
        object_manager_config.object_manager_address = node_ip_address;
        object_manager_config.object_manager_port = object_manager_port;
        object_manager_config.store_socket_name = store_socket_name;

        object_manager_config.timer_freq_ms =
            RayConfig::instance().object_manager_timer_freq_ms();
        object_manager_config.pull_timeout_ms =
            RayConfig::instance().object_manager_pull_timeout_ms();
        object_manager_config.push_timeout_ms =
            RayConfig::instance().object_manager_push_timeout_ms();
        if (object_store_memory <= 0) {
          RAY_LOG(FATAL) << "Object store memory should be set.";
        }
        object_manager_config.object_store_memory = object_store_memory;
        object_manager_config.max_bytes_in_flight =
            RayConfig::instance().object_manager_max_bytes_in_flight();
        object_manager_config.plasma_directory = plasma_directory;
        object_manager_config.fallback_directory = fallback_directory;
        object_manager_config.huge_pages = huge_pages;

        object_manager_config.rpc_service_threads_number =
            std::min(std::max(2, num_cpus / 4), 8);
        if (RayConfig::instance().object_manager_rpc_threads_num() != 0) {
          object_manager_config.rpc_service_threads_number =
              RayConfig::instance().object_manager_rpc_threads_num();
        }
        object_manager_config.object_chunk_size =
            RayConfig::instance().object_manager_default_chunk_size();

        RAY_LOG(DEBUG) << "Starting object manager with configuration: \n"
                       << "rpc_service_threads_number = "
                       << object_manager_config.rpc_service_threads_number
                       << ", object_chunk_size = "
                       << object_manager_config.object_chunk_size;
        // Initialize stats.
        const ray::stats::TagsType global_tags = {
            {ray::stats::ComponentKey, "raylet"},
            {ray::stats::WorkerIdKey, ""},
            {ray::stats::VersionKey, kRayVersion},
            {ray::stats::NodeAddressKey, node_ip_address},
            {ray::stats::SessionNameKey, session_name}};
        ray::stats::Init(global_tags, metrics_agent_port, WorkerID::Nil());

        RAY_LOG(INFO).WithField(raylet_node_id) << "Setting node ID";

        node_manager_config.AddDefaultLabels(raylet_node_id.Hex());

        worker_pool = std::make_unique<ray::raylet::WorkerPool>(
            main_service,
            raylet_node_id,
            node_manager_config.node_manager_address,
            [&]() {
              // Callback to determine the maximum number of idle workers to
              // keep around.
              if (node_manager_config.num_workers_soft_limit >= 0) {
                return node_manager_config.num_workers_soft_limit;
              }
              // If no limit is provided, use the available number of CPUs,
              // assuming that each incoming task will likely require 1 CPU.
              // We floor the available CPUs to the nearest integer to avoid
              // starting too many workers when there is less than 1 CPU left.
              // Otherwise, we could end up repeatedly starting the worker, then
              // killing it because it idles for too long. The downside is that
              // we will be slower to schedule tasks that could use a fraction
              // of a CPU.
              return static_cast<int64_t>(
                  cluster_resource_scheduler->GetLocalResourceManager()
                      .GetLocalAvailableCpus());
            },
            node_manager_config.num_prestart_python_workers,
            node_manager_config.maximum_startup_concurrency,
            node_manager_config.min_worker_port,
            node_manager_config.max_worker_port,
            node_manager_config.worker_ports,
            *gcs_client,
            node_manager_config.worker_commands,
            node_manager_config.native_library_path,
            /*starting_worker_timeout_callback=*/
            [&] { cluster_task_manager->ScheduleAndDispatchTasks(); },
            node_manager_config.ray_debugger_external,
            /*get_time=*/[]() { return absl::Now(); },
            node_manager_config.enable_resource_isolation);

        client_call_manager = std::make_unique<ray::rpc::ClientCallManager>(
            main_service, /*record_stats=*/true);

        worker_rpc_pool = std::make_unique<ray::rpc::CoreWorkerClientPool>(
            [&](const ray::rpc::Address &addr) {
              return std::make_shared<ray::rpc::CoreWorkerClient>(
                  addr,
                  *client_call_manager,
                  ray::rpc::CoreWorkerClientPool::GetDefaultUnavailableTimeoutCallback(
                      gcs_client.get(),
                      worker_rpc_pool.get(),
                      [&](const std::string &node_manager_address, int32_t port) {
                        return std::make_shared<ray::raylet::RayletClient>(
                            ray::rpc::NodeManagerWorkerClient::make(
                                node_manager_address, port, *client_call_manager));
                      },
                      addr));
            });

        core_worker_subscriber = std::make_unique<ray::pubsub::Subscriber>(
            raylet_node_id,
            /*channels=*/
            std::vector<ray::rpc::ChannelType>{
                ray::rpc::ChannelType::WORKER_OBJECT_EVICTION,
                ray::rpc::ChannelType::WORKER_REF_REMOVED_CHANNEL,
                ray::rpc::ChannelType::WORKER_OBJECT_LOCATIONS_CHANNEL},
            RayConfig::instance().max_command_batch_size(),
            /*get_client=*/
            [&](const ray::rpc::Address &address) {
              return worker_rpc_pool->GetOrConnect(address);
            },
            &main_service);

        object_directory = std::make_unique<ray::OwnershipBasedObjectDirectory>(
            main_service,
            *gcs_client,
            core_worker_subscriber.get(),
            worker_rpc_pool.get(),
            [&](const ObjectID &obj_id, const ray::rpc::ErrorType &error_type) {
              ray::rpc::ObjectReference ref;
              ref.set_object_id(obj_id.Binary());
              node_manager->MarkObjectsAsFailed(error_type, {ref}, JobID::Nil());
            });

        object_manager = std::make_unique<ray::ObjectManager>(
            main_service,
            raylet_node_id,
            object_manager_config,
            *gcs_client,
            object_directory.get(),
            /*restore_spilled_object=*/
            [&](const ObjectID &object_id,
                int64_t object_size,
                const std::string &object_url,
                std::function<void(const ray::Status &)> callback) {
              local_object_manager->AsyncRestoreSpilledObject(
                  object_id, object_size, object_url, std::move(callback));
            },
            /*get_spilled_object_url=*/
            [&](const ObjectID &object_id) {
              return local_object_manager->GetLocalSpilledObjectURL(object_id);
            },
            /*spill_objects_callback=*/
            [&]() {
              // This callback is called from the plasma store thread.
              // NOTE: It means the local object manager should be thread-safe.
              main_service.post(
                  [&]() { local_object_manager->SpillObjectUptoMaxThroughput(); },
                  "NodeManager.SpillObjects");
              return local_object_manager->IsSpillingInProgress();
            },
            /*object_store_full_callback=*/
            [&]() {
              // Post on the node manager's event loop since this
              // callback is called from the plasma store thread.
              // This will help keep node manager lock-less.
              main_service.post([&]() { node_manager->TriggerGlobalGC(); },
                                "NodeManager.GlobalGC");
            },
            /*add_object_callback=*/
            [&](const ray::ObjectInfo &object_info) {
              node_manager->HandleObjectLocal(object_info);
            },
            /*delete_object_callback=*/
            [&](const ObjectID &object_id) {
              node_manager->HandleObjectMissing(object_id);
            },
            /*pin_object=*/
            [&](const ObjectID &object_id) {
              std::vector<ObjectID> object_ids = {object_id};
              std::vector<std::unique_ptr<ray::RayObject>> results;
              std::unique_ptr<ray::RayObject> result;
              if (node_manager->GetObjectsFromPlasma(object_ids, &results) &&
                  results.size() > 0) {
                result = std::move(results[0]);
              }
              return result;
            },
            /*fail_pull_request=*/
            [&](const ObjectID &object_id, ray::rpc::ErrorType error_type) {
              ray::rpc::ObjectReference ref;
              ref.set_object_id(object_id.Binary());
              node_manager->MarkObjectsAsFailed(error_type, {ref}, JobID::Nil());
            });

        local_object_manager = std::make_unique<ray::raylet::LocalObjectManager>(
            raylet_node_id,
            node_manager_config.node_manager_address,
            node_manager_config.node_manager_port,
            main_service,
            RayConfig::instance().free_objects_batch_size(),
            RayConfig::instance().free_objects_period_milliseconds(),
            *worker_pool,
            *worker_rpc_pool,
            /*max_io_workers*/ node_manager_config.max_io_workers,
            /*is_external_storage_type_fs*/
            RayConfig::instance().is_external_storage_type_fs(),
            /*max_fused_object_count*/ RayConfig::instance().max_fused_object_count(),
            /*on_objects_freed*/
            [&](const std::vector<ObjectID> &object_ids) {
              object_manager->FreeObjects(object_ids,
                                          /*local_only=*/false);
            },
            /*is_plasma_object_spillable*/
            [&](const ObjectID &object_id) {
              return object_manager->IsPlasmaObjectSpillable(object_id);
            },
            /*core_worker_subscriber_=*/core_worker_subscriber.get(),
            object_directory.get());

        dependency_manager =
            std::make_unique<ray::raylet::DependencyManager>(*object_manager);

        cluster_resource_scheduler = std::make_unique<ray::ClusterResourceScheduler>(
            main_service,
            ray::scheduling::NodeID(raylet_node_id.Binary()),
            node_manager_config.resource_config.GetResourceMap(),
            /*is_node_available_fn*/
            [&](ray::scheduling::NodeID id) {
              return gcs_client->Nodes().Get(NodeID::FromBinary(id.Binary())) != nullptr;
            },
            /*get_used_object_store_memory*/
            [&]() {
              if (RayConfig::instance().scheduler_report_pinned_bytes_only()) {
                // Get the current bytes used by local primary object copies.  This
                // is used to help node scale down decisions. A node can only be
                // safely drained when this function reports zero.
                int64_t bytes_used = local_object_manager->GetPrimaryBytes();
                // Report nonzero if we have objects spilled to the local filesystem.
                if (bytes_used == 0 && local_object_manager->HasLocallySpilledObjects()) {
                  bytes_used = 1;
                }
                return bytes_used;
              }
              return object_manager->GetUsedMemory();
            },
            /*get_pull_manager_at_capacity*/
            [&]() { return object_manager->PullManagerHasPullsQueued(); },
            shutdown_raylet_gracefully,
            /*labels*/
            node_manager_config.labels);

        auto get_node_info_func = [&](const NodeID &id) {
          return gcs_client->Nodes().Get(id);
        };
        auto announce_infeasible_task = [](const ray::RayTask &task) {
          /// Publish the infeasible task error to GCS so that drivers can subscribe to it
          /// and print.
          bool suppress_warning = false;

          if (!task.GetTaskSpecification().PlacementGroupBundleId().first.IsNil()) {
            // If the task is part of a placement group, do nothing. If necessary, the
            // infeasible warning should come from the placement group scheduling, not the
            // task scheduling.
            suppress_warning = true;
=======
    if (runtime_env_agent_command.empty()) {
      RAY_LOG(FATAL) << "Runtime env agent command must be non empty";
    }
    node_manager_config.runtime_env_agent_command = runtime_env_agent_command;

    node_manager_config.report_resources_period_ms =
        RayConfig::instance().raylet_report_resources_period_milliseconds();
    node_manager_config.record_metrics_period_ms =
        RayConfig::instance().metrics_report_interval_ms() / 2;
    node_manager_config.store_socket_name = store_socket_name;
    node_manager_config.log_dir = log_dir;
    node_manager_config.session_dir = session_dir;
    node_manager_config.resource_dir = resource_dir;
    node_manager_config.ray_debugger_external = ray_debugger_external;
    node_manager_config.max_io_workers = RayConfig::instance().max_io_workers();

    // Configuration for the object manager.
    ray::ObjectManagerConfig object_manager_config;
    object_manager_config.object_manager_address = node_ip_address;
    object_manager_config.object_manager_port = object_manager_port;
    object_manager_config.store_socket_name = store_socket_name;

    object_manager_config.timer_freq_ms =
        RayConfig::instance().object_manager_timer_freq_ms();
    object_manager_config.pull_timeout_ms =
        RayConfig::instance().object_manager_pull_timeout_ms();
    object_manager_config.push_timeout_ms =
        RayConfig::instance().object_manager_push_timeout_ms();
    if (object_store_memory <= 0) {
      RAY_LOG(FATAL) << "Object store memory should be set.";
    }
    object_manager_config.object_store_memory = object_store_memory;
    object_manager_config.max_bytes_in_flight =
        RayConfig::instance().object_manager_max_bytes_in_flight();
    object_manager_config.plasma_directory = plasma_directory;
    object_manager_config.fallback_directory = fallback_directory;
    object_manager_config.huge_pages = huge_pages;

    object_manager_config.rpc_service_threads_number =
        std::min(std::max(2, num_cpus / 4), 8);
    if (RayConfig::instance().object_manager_rpc_threads_num() != 0) {
      object_manager_config.rpc_service_threads_number =
          RayConfig::instance().object_manager_rpc_threads_num();
    }
    object_manager_config.object_chunk_size =
        RayConfig::instance().object_manager_default_chunk_size();

    RAY_LOG(DEBUG) << "Starting object manager with configuration: \n"
                   << "rpc_service_threads_number = "
                   << object_manager_config.rpc_service_threads_number
                   << ", object_chunk_size = " << object_manager_config.object_chunk_size;
    // Initialize stats.
    const ray::stats::TagsType global_tags = {
        {ray::stats::ComponentKey, "raylet"},
        {ray::stats::WorkerIdKey, ""},
        {ray::stats::VersionKey, kRayVersion},
        {ray::stats::NodeAddressKey, node_ip_address},
        {ray::stats::SessionNameKey, session_name}};
    ray::stats::Init(global_tags, metrics_agent_port, WorkerID::Nil());

    RAY_LOG(INFO).WithField(raylet_node_id) << "Setting node ID";

    node_manager_config.AddDefaultLabels(raylet_node_id.Hex());

    worker_pool = std::make_unique<ray::raylet::WorkerPool>(
        main_service,
        raylet_node_id,
        node_manager_config.node_manager_address,
        [&]() {
          // Callback to determine the maximum number of idle workers to
          // keep around.
          if (node_manager_config.num_workers_soft_limit >= 0) {
            return node_manager_config.num_workers_soft_limit;
>>>>>>> 98e74449
          }
          // If no limit is provided, use the available number of CPUs,
          // assuming that each incoming task will likely require 1 CPU.
          // We floor the available CPUs to the nearest integer to avoid
          // starting too many workers when there is less than 1 CPU left.
          // Otherwise, we could end up repeatedly starting the worker, then
          // killing it because it idles for too long. The downside is that
          // we will be slower to schedule tasks that could use a fraction
          // of a CPU.
          return static_cast<int64_t>(
              cluster_resource_scheduler->GetLocalResourceManager()
                  .GetLocalAvailableCpus());
        },
        node_manager_config.num_prestart_python_workers,
        node_manager_config.maximum_startup_concurrency,
        node_manager_config.min_worker_port,
        node_manager_config.max_worker_port,
        node_manager_config.worker_ports,
        *gcs_client,
        node_manager_config.worker_commands,
        node_manager_config.native_library_path,
        /*starting_worker_timeout_callback=*/
        [&] { cluster_task_manager->ScheduleAndDispatchTasks(); },
        node_manager_config.ray_debugger_external,
        /*get_time=*/[]() { return absl::Now(); },
        node_manager_config.enable_resource_isolation);

    client_call_manager = std::make_unique<ray::rpc::ClientCallManager>(
        main_service, /*record_stats=*/true);

    worker_rpc_pool = std::make_unique<ray::rpc::CoreWorkerClientPool>(
        [&](const ray::rpc::Address &addr) {
          return std::make_shared<ray::rpc::CoreWorkerClient>(
              addr,
              *client_call_manager,
              ray::rpc::CoreWorkerClientPool::GetDefaultUnavailableTimeoutCallback(
                  gcs_client.get(),
                  worker_rpc_pool.get(),
                  [&](const std::string &node_manager_address, int32_t port) {
                    return std::make_shared<ray::raylet::RayletClient>(
                        ray::rpc::NodeManagerWorkerClient::make(
                            node_manager_address, port, *client_call_manager));
                  },
                  addr));
        });

    core_worker_subscriber = std::make_unique<ray::pubsub::Subscriber>(
        raylet_node_id,
        /*channels=*/
        std::vector<ray::rpc::ChannelType>{
            ray::rpc::ChannelType::WORKER_OBJECT_EVICTION,
            ray::rpc::ChannelType::WORKER_REF_REMOVED_CHANNEL,
            ray::rpc::ChannelType::WORKER_OBJECT_LOCATIONS_CHANNEL},
        RayConfig::instance().max_command_batch_size(),
        /*get_client=*/
        [&](const ray::rpc::Address &address) {
          return worker_rpc_pool->GetOrConnect(address);
        },
        &main_service);

    object_directory = std::make_unique<ray::OwnershipBasedObjectDirectory>(
        main_service,
        *gcs_client,
        core_worker_subscriber.get(),
        worker_rpc_pool.get(),
        [&](const ObjectID &obj_id, const ray::rpc::ErrorType &error_type) {
          ray::rpc::ObjectReference ref;
          ref.set_object_id(obj_id.Binary());
          node_manager->MarkObjectsAsFailed(error_type, {ref}, JobID::Nil());
        });

    object_manager = std::make_unique<ray::ObjectManager>(
        main_service,
        raylet_node_id,
        object_manager_config,
        *gcs_client,
        object_directory.get(),
        /*restore_spilled_object=*/
        [&](const ObjectID &object_id,
            int64_t object_size,
            const std::string &object_url,
            std::function<void(const ray::Status &)> callback) {
          local_object_manager->AsyncRestoreSpilledObject(
              object_id, object_size, object_url, std::move(callback));
        },
        /*get_spilled_object_url=*/
        [&](const ObjectID &object_id) {
          return local_object_manager->GetLocalSpilledObjectURL(object_id);
        },
        /*spill_objects_callback=*/
        [&]() {
          // This callback is called from the plasma store thread.
          // NOTE: It means the local object manager should be thread-safe.
          main_service.post(
              [&]() { local_object_manager->SpillObjectUptoMaxThroughput(); },
              "NodeManager.SpillObjects");
          return local_object_manager->IsSpillingInProgress();
        },
        /*object_store_full_callback=*/
        [&]() {
          // Post on the node manager's event loop since this
          // callback is called from the plasma store thread.
          // This will help keep node manager lock-less.
          main_service.post([&]() { node_manager->TriggerGlobalGC(); },
                            "NodeManager.GlobalGC");
        },
        /*add_object_callback=*/
        [&](const ray::ObjectInfo &object_info) {
          node_manager->HandleObjectLocal(object_info);
        },
        /*delete_object_callback=*/
        [&](const ObjectID &object_id) { node_manager->HandleObjectMissing(object_id); },
        /*pin_object=*/
        [&](const ObjectID &object_id) {
          std::vector<ObjectID> object_ids = {object_id};
          std::vector<std::unique_ptr<ray::RayObject>> results;
          std::unique_ptr<ray::RayObject> result;
          if (node_manager->GetObjectsFromPlasma(object_ids, &results) &&
              results.size() > 0) {
            result = std::move(results[0]);
          }
          return result;
        },
        /*fail_pull_request=*/
        [&](const ObjectID &object_id, ray::rpc::ErrorType error_type) {
          ray::rpc::ObjectReference ref;
          ref.set_object_id(object_id.Binary());
          node_manager->MarkObjectsAsFailed(error_type, {ref}, JobID::Nil());
        });

    local_object_manager = std::make_unique<ray::raylet::LocalObjectManager>(
        raylet_node_id,
        node_manager_config.node_manager_address,
        node_manager_config.node_manager_port,
        main_service,
        RayConfig::instance().free_objects_batch_size(),
        RayConfig::instance().free_objects_period_milliseconds(),
        *worker_pool,
        *worker_rpc_pool,
        /*max_io_workers*/ node_manager_config.max_io_workers,
        /*is_external_storage_type_fs*/
        RayConfig::instance().is_external_storage_type_fs(),
        /*max_fused_object_count*/ RayConfig::instance().max_fused_object_count(),
        /*on_objects_freed*/
        [&](const std::vector<ObjectID> &object_ids) {
          object_manager->FreeObjects(object_ids,
                                      /*local_only=*/false);
        },
        /*is_plasma_object_spillable*/
        [&](const ObjectID &object_id) {
          return object_manager->IsPlasmaObjectSpillable(object_id);
        },
        /*core_worker_subscriber_=*/core_worker_subscriber.get(),
        object_directory.get());

    dependency_manager =
        std::make_unique<ray::raylet::DependencyManager>(*object_manager);

    cluster_resource_scheduler = std::make_unique<ray::ClusterResourceScheduler>(
        main_service,
        ray::scheduling::NodeID(raylet_node_id.Binary()),
        node_manager_config.resource_config.GetResourceMap(),
        /*is_node_available_fn*/
        [&](ray::scheduling::NodeID node_id) {
          return gcs_client->Nodes().Get(NodeID::FromBinary(node_id.Binary())) != nullptr;
        },
        /*get_used_object_store_memory*/
        [&]() {
          if (RayConfig::instance().scheduler_report_pinned_bytes_only()) {
            // Get the current bytes used by local primary object copies.  This
            // is used to help node scale down decisions. A node can only be
            // safely drained when this function reports zero.
            int64_t bytes_used = local_object_manager->GetPrimaryBytes();
            // Report nonzero if we have objects spilled to the local filesystem.
            if (bytes_used == 0 && local_object_manager->HasLocallySpilledObjects()) {
              bytes_used = 1;
            }
            return bytes_used;
          }
          return object_manager->GetUsedMemory();
        },
        /*get_pull_manager_at_capacity*/
        [&]() { return object_manager->PullManagerHasPullsQueued(); },
        shutdown_raylet_gracefully,
        /*labels*/
        node_manager_config.labels);

    auto get_node_info_func = [&](const NodeID &node_id) {
      return gcs_client->Nodes().Get(node_id);
    };
    auto announce_infeasible_task = [](const ray::RayTask &task) {
      /// Publish the infeasible task error to GCS so that drivers can subscribe to it
      /// and print.
      bool suppress_warning = false;

      if (!task.GetTaskSpecification().PlacementGroupBundleId().first.IsNil()) {
        // If the task is part of a placement group, do nothing. If necessary, the
        // infeasible warning should come from the placement group scheduling, not the
        // task scheduling.
        suppress_warning = true;
      }

<<<<<<< HEAD
        local_task_manager = std::make_unique<ray::raylet::LocalTaskManager>(
            raylet_node_id,
            *cluster_resource_scheduler,
            *dependency_manager,
            get_node_info_func,
            *worker_pool,
            leased_workers,
            [&](const std::vector<ObjectID> &object_ids,
                std::vector<std::unique_ptr<ray::RayObject>> *results) {
              return node_manager->GetObjectsFromPlasma(object_ids, results);
            },
            max_task_args_memory);

        cluster_task_manager =
            std::make_unique<ray::raylet::ClusterTaskManager>(raylet_node_id,
                                                              *cluster_resource_scheduler,
                                                              get_node_info_func,
                                                              announce_infeasible_task,
                                                              *local_task_manager);

        auto raylet_client_factory = [&](const NodeID &id,
                                         ray::rpc::ClientCallManager &cc_manager) {
          const ray::rpc::GcsNodeInfo *node_info = gcs_client->Nodes().Get(id);
          RAY_CHECK(node_info) << "No GCS info for node " << id;
          std::shared_ptr<ray::rpc::NodeManagerWorkerClient> raylet_client =
              ray::rpc::NodeManagerWorkerClient::make(node_info->node_manager_address(),
                                                      node_info->node_manager_port(),
                                                      cc_manager);
          return std::make_shared<ray::raylet::RayletClient>(std::move(raylet_client));
        };

        plasma_client = std::make_unique<plasma::PlasmaClient>();
        node_manager = std::make_unique<ray::raylet::NodeManager>(
            main_service,
            raylet_node_id,
            node_name,
            node_manager_config,
            *gcs_client,
            *client_call_manager,
            *worker_rpc_pool,
            *core_worker_subscriber,
            *cluster_resource_scheduler,
            *local_task_manager,
            *cluster_task_manager,
            *object_directory,
            *object_manager,
            *local_object_manager,
            *dependency_manager,
            *worker_pool,
            leased_workers,
=======
      // Push a warning to the task's driver that this task is currently infeasible.
      if (!suppress_warning) {
        std::ostringstream error_message;
        error_message
            << "The actor or task with ID " << task.GetTaskSpecification().TaskId()
            << " cannot be scheduled right now. It requires "
            << task.GetTaskSpecification().GetRequiredPlacementResources().DebugString()
            << " for placement, however the cluster currently cannot provide the "
               "requested "
               "resources. The required resources may be added as autoscaling takes "
               "place "
               "or placement groups are scheduled. Otherwise, consider reducing the "
               "resource requirements of the task.";
        std::string error_message_str = error_message.str();
        RAY_LOG(WARNING) << error_message_str;
      }
    };

    RAY_CHECK(RayConfig::instance().max_task_args_memory_fraction() > 0 &&
              RayConfig::instance().max_task_args_memory_fraction() <= 1)
        << "max_task_args_memory_fraction must be a nonzero fraction.";
    auto max_task_args_memory =
        static_cast<int64_t>(static_cast<float>(object_manager->GetMemoryCapacity()) *
                             RayConfig::instance().max_task_args_memory_fraction());
    if (max_task_args_memory <= 0) {
      RAY_LOG(WARNING)
          << "Max task args should be a fraction of the object store capacity, but "
             "object "
             "store capacity is zero or negative. Allowing task args to use 100% of "
             "the "
             "local object store. This can cause ObjectStoreFullErrors if the tasks' "
             "return values are greater than the remaining capacity.";
      max_task_args_memory = 0;
    }

    local_task_manager = std::make_unique<ray::raylet::LocalTaskManager>(
        raylet_node_id,
        *cluster_resource_scheduler,
        *dependency_manager,
        get_node_info_func,
        *worker_pool,
        leased_workers,
        [&](const std::vector<ObjectID> &object_ids,
            std::vector<std::unique_ptr<ray::RayObject>> *results) {
          return node_manager->GetObjectsFromPlasma(object_ids, results);
        },
        max_task_args_memory);

    cluster_task_manager =
        std::make_unique<ray::raylet::ClusterTaskManager>(raylet_node_id,
                                                          *cluster_resource_scheduler,
                                                          get_node_info_func,
                                                          announce_infeasible_task,
                                                          *local_task_manager);

    auto raylet_client_factory = [&](const NodeID &node_id,
                                     ray::rpc::ClientCallManager &client_call_manager) {
      const ray::rpc::GcsNodeInfo *node_info = gcs_client->Nodes().Get(node_id);
      RAY_CHECK(node_info) << "No GCS info for node " << node_id;
      std::shared_ptr<ray::rpc::NodeManagerWorkerClient> raylet_client =
          ray::rpc::NodeManagerWorkerClient::make(node_info->node_manager_address(),
                                                  node_info->node_manager_port(),
                                                  client_call_manager);
      return std::make_shared<ray::raylet::RayletClient>(std::move(raylet_client));
    };

    plasma_client = std::make_unique<plasma::PlasmaClient>();
    node_manager = std::make_unique<ray::raylet::NodeManager>(
        main_service,
        raylet_node_id,
        node_name,
        node_manager_config,
        *gcs_client,
        *client_call_manager,
        *worker_rpc_pool,
        *core_worker_subscriber,
        *cluster_resource_scheduler,
        *local_task_manager,
        *cluster_task_manager,
        *object_directory,
        *object_manager,
        *local_object_manager,
        *dependency_manager,
        *worker_pool,
        leased_workers,
        *plasma_client,
        std::make_unique<ray::core::experimental::MutableObjectProvider>(
>>>>>>> 98e74449
            *plasma_client,
            std::move(raylet_client_factory),
            /*check_signals=*/nullptr),
        shutdown_raylet_gracefully);

    // Initialize the node manager.
    raylet = std::make_unique<ray::raylet::Raylet>(main_service,
                                                   raylet_node_id,
                                                   raylet_socket_name,
                                                   node_ip_address,
                                                   node_name,
                                                   node_manager_config,
                                                   object_manager_config,
                                                   *gcs_client,
                                                   metrics_export_port,
                                                   is_head_node,
                                                   *node_manager);

    // Initialize event framework.
    if (RayConfig::instance().event_log_reporter_enabled() && !log_dir.empty()) {
      const std::vector<ray::SourceTypeVariant> source_types = {
          ray::rpc::Event_SourceType::Event_SourceType_RAYLET};
      ray::RayEventInit(source_types,
                        {{"node_id", raylet->GetNodeId().Hex()}},
                        log_dir,
                        RayConfig::instance().event_level(),
                        RayConfig::instance().emit_event_to_log_file());
    };

    raylet->Start();
  });

  auto signal_handler = [&raylet, shutdown_raylet_gracefully_internal](
                            const boost::system::error_code &error, int signal_number) {
    ray::rpc::NodeDeathInfo node_death_info;
    std::optional<ray::rpc::DrainRayletRequest> drain_request =
        raylet->node_manager().GetLocalDrainRequest();
    RAY_LOG(INFO) << "received SIGTERM. Existing local drain request = "
                  << (drain_request.has_value() ? drain_request->DebugString() : "None");
    if (drain_request.has_value() &&
        drain_request->reason() ==
            ray::rpc::autoscaler::DrainNodeReason::DRAIN_NODE_REASON_PREEMPTION &&
        drain_request->deadline_timestamp_ms() != 0 &&
        drain_request->deadline_timestamp_ms() < current_sys_time_ms()) {
      node_death_info.set_reason(ray::rpc::NodeDeathInfo::AUTOSCALER_DRAIN_PREEMPTED);
      node_death_info.set_reason_message(drain_request->reason_message());
    } else {
      node_death_info.set_reason(ray::rpc::NodeDeathInfo::EXPECTED_TERMINATION);
      node_death_info.set_reason_message("received SIGTERM");
    }

    shutdown_raylet_gracefully_internal(node_death_info);
  };
  boost::asio::signal_set signals(main_service);
#ifdef _WIN32
  signals.add(SIGBREAK);
#else
  signals.add(SIGTERM);
#endif
  signals.async_wait(signal_handler);

  main_service.run();
}<|MERGE_RESOLUTION|>--- conflicted
+++ resolved
@@ -438,284 +438,6 @@
     }
     node_manager_config.dashboard_agent_command = dashboard_agent_command;
 
-<<<<<<< HEAD
-        if (runtime_env_agent_command.empty()) {
-          RAY_LOG(FATAL) << "Runtime env agent command must be non empty";
-        }
-        node_manager_config.runtime_env_agent_command = runtime_env_agent_command;
-
-        node_manager_config.report_resources_period_ms =
-            RayConfig::instance().raylet_report_resources_period_milliseconds();
-        node_manager_config.record_metrics_period_ms =
-            RayConfig::instance().metrics_report_interval_ms() / 2;
-        node_manager_config.store_socket_name = store_socket_name;
-        node_manager_config.log_dir = log_dir;
-        node_manager_config.session_dir = session_dir;
-        node_manager_config.resource_dir = resource_dir;
-        node_manager_config.ray_debugger_external = ray_debugger_external;
-        node_manager_config.max_io_workers = RayConfig::instance().max_io_workers();
-
-        // Configuration for the object manager.
-        ray::ObjectManagerConfig object_manager_config;
-        object_manager_config.object_manager_address = node_ip_address;
-        object_manager_config.object_manager_port = object_manager_port;
-        object_manager_config.store_socket_name = store_socket_name;
-
-        object_manager_config.timer_freq_ms =
-            RayConfig::instance().object_manager_timer_freq_ms();
-        object_manager_config.pull_timeout_ms =
-            RayConfig::instance().object_manager_pull_timeout_ms();
-        object_manager_config.push_timeout_ms =
-            RayConfig::instance().object_manager_push_timeout_ms();
-        if (object_store_memory <= 0) {
-          RAY_LOG(FATAL) << "Object store memory should be set.";
-        }
-        object_manager_config.object_store_memory = object_store_memory;
-        object_manager_config.max_bytes_in_flight =
-            RayConfig::instance().object_manager_max_bytes_in_flight();
-        object_manager_config.plasma_directory = plasma_directory;
-        object_manager_config.fallback_directory = fallback_directory;
-        object_manager_config.huge_pages = huge_pages;
-
-        object_manager_config.rpc_service_threads_number =
-            std::min(std::max(2, num_cpus / 4), 8);
-        if (RayConfig::instance().object_manager_rpc_threads_num() != 0) {
-          object_manager_config.rpc_service_threads_number =
-              RayConfig::instance().object_manager_rpc_threads_num();
-        }
-        object_manager_config.object_chunk_size =
-            RayConfig::instance().object_manager_default_chunk_size();
-
-        RAY_LOG(DEBUG) << "Starting object manager with configuration: \n"
-                       << "rpc_service_threads_number = "
-                       << object_manager_config.rpc_service_threads_number
-                       << ", object_chunk_size = "
-                       << object_manager_config.object_chunk_size;
-        // Initialize stats.
-        const ray::stats::TagsType global_tags = {
-            {ray::stats::ComponentKey, "raylet"},
-            {ray::stats::WorkerIdKey, ""},
-            {ray::stats::VersionKey, kRayVersion},
-            {ray::stats::NodeAddressKey, node_ip_address},
-            {ray::stats::SessionNameKey, session_name}};
-        ray::stats::Init(global_tags, metrics_agent_port, WorkerID::Nil());
-
-        RAY_LOG(INFO).WithField(raylet_node_id) << "Setting node ID";
-
-        node_manager_config.AddDefaultLabels(raylet_node_id.Hex());
-
-        worker_pool = std::make_unique<ray::raylet::WorkerPool>(
-            main_service,
-            raylet_node_id,
-            node_manager_config.node_manager_address,
-            [&]() {
-              // Callback to determine the maximum number of idle workers to
-              // keep around.
-              if (node_manager_config.num_workers_soft_limit >= 0) {
-                return node_manager_config.num_workers_soft_limit;
-              }
-              // If no limit is provided, use the available number of CPUs,
-              // assuming that each incoming task will likely require 1 CPU.
-              // We floor the available CPUs to the nearest integer to avoid
-              // starting too many workers when there is less than 1 CPU left.
-              // Otherwise, we could end up repeatedly starting the worker, then
-              // killing it because it idles for too long. The downside is that
-              // we will be slower to schedule tasks that could use a fraction
-              // of a CPU.
-              return static_cast<int64_t>(
-                  cluster_resource_scheduler->GetLocalResourceManager()
-                      .GetLocalAvailableCpus());
-            },
-            node_manager_config.num_prestart_python_workers,
-            node_manager_config.maximum_startup_concurrency,
-            node_manager_config.min_worker_port,
-            node_manager_config.max_worker_port,
-            node_manager_config.worker_ports,
-            *gcs_client,
-            node_manager_config.worker_commands,
-            node_manager_config.native_library_path,
-            /*starting_worker_timeout_callback=*/
-            [&] { cluster_task_manager->ScheduleAndDispatchTasks(); },
-            node_manager_config.ray_debugger_external,
-            /*get_time=*/[]() { return absl::Now(); },
-            node_manager_config.enable_resource_isolation);
-
-        client_call_manager = std::make_unique<ray::rpc::ClientCallManager>(
-            main_service, /*record_stats=*/true);
-
-        worker_rpc_pool = std::make_unique<ray::rpc::CoreWorkerClientPool>(
-            [&](const ray::rpc::Address &addr) {
-              return std::make_shared<ray::rpc::CoreWorkerClient>(
-                  addr,
-                  *client_call_manager,
-                  ray::rpc::CoreWorkerClientPool::GetDefaultUnavailableTimeoutCallback(
-                      gcs_client.get(),
-                      worker_rpc_pool.get(),
-                      [&](const std::string &node_manager_address, int32_t port) {
-                        return std::make_shared<ray::raylet::RayletClient>(
-                            ray::rpc::NodeManagerWorkerClient::make(
-                                node_manager_address, port, *client_call_manager));
-                      },
-                      addr));
-            });
-
-        core_worker_subscriber = std::make_unique<ray::pubsub::Subscriber>(
-            raylet_node_id,
-            /*channels=*/
-            std::vector<ray::rpc::ChannelType>{
-                ray::rpc::ChannelType::WORKER_OBJECT_EVICTION,
-                ray::rpc::ChannelType::WORKER_REF_REMOVED_CHANNEL,
-                ray::rpc::ChannelType::WORKER_OBJECT_LOCATIONS_CHANNEL},
-            RayConfig::instance().max_command_batch_size(),
-            /*get_client=*/
-            [&](const ray::rpc::Address &address) {
-              return worker_rpc_pool->GetOrConnect(address);
-            },
-            &main_service);
-
-        object_directory = std::make_unique<ray::OwnershipBasedObjectDirectory>(
-            main_service,
-            *gcs_client,
-            core_worker_subscriber.get(),
-            worker_rpc_pool.get(),
-            [&](const ObjectID &obj_id, const ray::rpc::ErrorType &error_type) {
-              ray::rpc::ObjectReference ref;
-              ref.set_object_id(obj_id.Binary());
-              node_manager->MarkObjectsAsFailed(error_type, {ref}, JobID::Nil());
-            });
-
-        object_manager = std::make_unique<ray::ObjectManager>(
-            main_service,
-            raylet_node_id,
-            object_manager_config,
-            *gcs_client,
-            object_directory.get(),
-            /*restore_spilled_object=*/
-            [&](const ObjectID &object_id,
-                int64_t object_size,
-                const std::string &object_url,
-                std::function<void(const ray::Status &)> callback) {
-              local_object_manager->AsyncRestoreSpilledObject(
-                  object_id, object_size, object_url, std::move(callback));
-            },
-            /*get_spilled_object_url=*/
-            [&](const ObjectID &object_id) {
-              return local_object_manager->GetLocalSpilledObjectURL(object_id);
-            },
-            /*spill_objects_callback=*/
-            [&]() {
-              // This callback is called from the plasma store thread.
-              // NOTE: It means the local object manager should be thread-safe.
-              main_service.post(
-                  [&]() { local_object_manager->SpillObjectUptoMaxThroughput(); },
-                  "NodeManager.SpillObjects");
-              return local_object_manager->IsSpillingInProgress();
-            },
-            /*object_store_full_callback=*/
-            [&]() {
-              // Post on the node manager's event loop since this
-              // callback is called from the plasma store thread.
-              // This will help keep node manager lock-less.
-              main_service.post([&]() { node_manager->TriggerGlobalGC(); },
-                                "NodeManager.GlobalGC");
-            },
-            /*add_object_callback=*/
-            [&](const ray::ObjectInfo &object_info) {
-              node_manager->HandleObjectLocal(object_info);
-            },
-            /*delete_object_callback=*/
-            [&](const ObjectID &object_id) {
-              node_manager->HandleObjectMissing(object_id);
-            },
-            /*pin_object=*/
-            [&](const ObjectID &object_id) {
-              std::vector<ObjectID> object_ids = {object_id};
-              std::vector<std::unique_ptr<ray::RayObject>> results;
-              std::unique_ptr<ray::RayObject> result;
-              if (node_manager->GetObjectsFromPlasma(object_ids, &results) &&
-                  results.size() > 0) {
-                result = std::move(results[0]);
-              }
-              return result;
-            },
-            /*fail_pull_request=*/
-            [&](const ObjectID &object_id, ray::rpc::ErrorType error_type) {
-              ray::rpc::ObjectReference ref;
-              ref.set_object_id(object_id.Binary());
-              node_manager->MarkObjectsAsFailed(error_type, {ref}, JobID::Nil());
-            });
-
-        local_object_manager = std::make_unique<ray::raylet::LocalObjectManager>(
-            raylet_node_id,
-            node_manager_config.node_manager_address,
-            node_manager_config.node_manager_port,
-            main_service,
-            RayConfig::instance().free_objects_batch_size(),
-            RayConfig::instance().free_objects_period_milliseconds(),
-            *worker_pool,
-            *worker_rpc_pool,
-            /*max_io_workers*/ node_manager_config.max_io_workers,
-            /*is_external_storage_type_fs*/
-            RayConfig::instance().is_external_storage_type_fs(),
-            /*max_fused_object_count*/ RayConfig::instance().max_fused_object_count(),
-            /*on_objects_freed*/
-            [&](const std::vector<ObjectID> &object_ids) {
-              object_manager->FreeObjects(object_ids,
-                                          /*local_only=*/false);
-            },
-            /*is_plasma_object_spillable*/
-            [&](const ObjectID &object_id) {
-              return object_manager->IsPlasmaObjectSpillable(object_id);
-            },
-            /*core_worker_subscriber_=*/core_worker_subscriber.get(),
-            object_directory.get());
-
-        dependency_manager =
-            std::make_unique<ray::raylet::DependencyManager>(*object_manager);
-
-        cluster_resource_scheduler = std::make_unique<ray::ClusterResourceScheduler>(
-            main_service,
-            ray::scheduling::NodeID(raylet_node_id.Binary()),
-            node_manager_config.resource_config.GetResourceMap(),
-            /*is_node_available_fn*/
-            [&](ray::scheduling::NodeID id) {
-              return gcs_client->Nodes().Get(NodeID::FromBinary(id.Binary())) != nullptr;
-            },
-            /*get_used_object_store_memory*/
-            [&]() {
-              if (RayConfig::instance().scheduler_report_pinned_bytes_only()) {
-                // Get the current bytes used by local primary object copies.  This
-                // is used to help node scale down decisions. A node can only be
-                // safely drained when this function reports zero.
-                int64_t bytes_used = local_object_manager->GetPrimaryBytes();
-                // Report nonzero if we have objects spilled to the local filesystem.
-                if (bytes_used == 0 && local_object_manager->HasLocallySpilledObjects()) {
-                  bytes_used = 1;
-                }
-                return bytes_used;
-              }
-              return object_manager->GetUsedMemory();
-            },
-            /*get_pull_manager_at_capacity*/
-            [&]() { return object_manager->PullManagerHasPullsQueued(); },
-            shutdown_raylet_gracefully,
-            /*labels*/
-            node_manager_config.labels);
-
-        auto get_node_info_func = [&](const NodeID &id) {
-          return gcs_client->Nodes().Get(id);
-        };
-        auto announce_infeasible_task = [](const ray::RayTask &task) {
-          /// Publish the infeasible task error to GCS so that drivers can subscribe to it
-          /// and print.
-          bool suppress_warning = false;
-
-          if (!task.GetTaskSpecification().PlacementGroupBundleId().first.IsNil()) {
-            // If the task is part of a placement group, do nothing. If necessary, the
-            // infeasible warning should come from the placement group scheduling, not the
-            // task scheduling.
-            suppress_warning = true;
-=======
     if (runtime_env_agent_command.empty()) {
       RAY_LOG(FATAL) << "Runtime env agent command must be non empty";
     }
@@ -789,7 +511,6 @@
           // keep around.
           if (node_manager_config.num_workers_soft_limit >= 0) {
             return node_manager_config.num_workers_soft_limit;
->>>>>>> 98e74449
           }
           // If no limit is provided, use the available number of CPUs,
           // assuming that each incoming task will likely require 1 CPU.
@@ -953,8 +674,8 @@
         ray::scheduling::NodeID(raylet_node_id.Binary()),
         node_manager_config.resource_config.GetResourceMap(),
         /*is_node_available_fn*/
-        [&](ray::scheduling::NodeID node_id) {
-          return gcs_client->Nodes().Get(NodeID::FromBinary(node_id.Binary())) != nullptr;
+        [&](ray::scheduling::NodeID id) {
+          return gcs_client->Nodes().Get(NodeID::FromBinary(id.Binary())) != nullptr;
         },
         /*get_used_object_store_memory*/
         [&]() {
@@ -977,8 +698,8 @@
         /*labels*/
         node_manager_config.labels);
 
-    auto get_node_info_func = [&](const NodeID &node_id) {
-      return gcs_client->Nodes().Get(node_id);
+    auto get_node_info_func = [&](const NodeID &id) {
+      return gcs_client->Nodes().Get(id);
     };
     auto announce_infeasible_task = [](const ray::RayTask &task) {
       /// Publish the infeasible task error to GCS so that drivers can subscribe to it
@@ -992,58 +713,6 @@
         suppress_warning = true;
       }
 
-<<<<<<< HEAD
-        local_task_manager = std::make_unique<ray::raylet::LocalTaskManager>(
-            raylet_node_id,
-            *cluster_resource_scheduler,
-            *dependency_manager,
-            get_node_info_func,
-            *worker_pool,
-            leased_workers,
-            [&](const std::vector<ObjectID> &object_ids,
-                std::vector<std::unique_ptr<ray::RayObject>> *results) {
-              return node_manager->GetObjectsFromPlasma(object_ids, results);
-            },
-            max_task_args_memory);
-
-        cluster_task_manager =
-            std::make_unique<ray::raylet::ClusterTaskManager>(raylet_node_id,
-                                                              *cluster_resource_scheduler,
-                                                              get_node_info_func,
-                                                              announce_infeasible_task,
-                                                              *local_task_manager);
-
-        auto raylet_client_factory = [&](const NodeID &id,
-                                         ray::rpc::ClientCallManager &cc_manager) {
-          const ray::rpc::GcsNodeInfo *node_info = gcs_client->Nodes().Get(id);
-          RAY_CHECK(node_info) << "No GCS info for node " << id;
-          std::shared_ptr<ray::rpc::NodeManagerWorkerClient> raylet_client =
-              ray::rpc::NodeManagerWorkerClient::make(node_info->node_manager_address(),
-                                                      node_info->node_manager_port(),
-                                                      cc_manager);
-          return std::make_shared<ray::raylet::RayletClient>(std::move(raylet_client));
-        };
-
-        plasma_client = std::make_unique<plasma::PlasmaClient>();
-        node_manager = std::make_unique<ray::raylet::NodeManager>(
-            main_service,
-            raylet_node_id,
-            node_name,
-            node_manager_config,
-            *gcs_client,
-            *client_call_manager,
-            *worker_rpc_pool,
-            *core_worker_subscriber,
-            *cluster_resource_scheduler,
-            *local_task_manager,
-            *cluster_task_manager,
-            *object_directory,
-            *object_manager,
-            *local_object_manager,
-            *dependency_manager,
-            *worker_pool,
-            leased_workers,
-=======
       // Push a warning to the task's driver that this task is currently infeasible.
       if (!suppress_warning) {
         std::ostringstream error_message;
@@ -1099,10 +768,10 @@
                                                           announce_infeasible_task,
                                                           *local_task_manager);
 
-    auto raylet_client_factory = [&](const NodeID &node_id,
+    auto raylet_client_factory = [&](const NodeID &id,
                                      ray::rpc::ClientCallManager &client_call_manager) {
-      const ray::rpc::GcsNodeInfo *node_info = gcs_client->Nodes().Get(node_id);
-      RAY_CHECK(node_info) << "No GCS info for node " << node_id;
+      const ray::rpc::GcsNodeInfo *node_info = gcs_client->Nodes().Get(id);
+      RAY_CHECK(node_info) << "No GCS info for node " << id;
       std::shared_ptr<ray::rpc::NodeManagerWorkerClient> raylet_client =
           ray::rpc::NodeManagerWorkerClient::make(node_info->node_manager_address(),
                                                   node_info->node_manager_port(),
@@ -1131,7 +800,6 @@
         leased_workers,
         *plasma_client,
         std::make_unique<ray::core::experimental::MutableObjectProvider>(
->>>>>>> 98e74449
             *plasma_client,
             std::move(raylet_client_factory),
             /*check_signals=*/nullptr),
