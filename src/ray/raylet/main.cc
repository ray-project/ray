--- conflicted
+++ resolved
@@ -168,30 +168,10 @@
   // We should stop the service and remove the local socket file.
   auto handler = [&main_service, &raylet_socket_name, &server, &gcs_client](
                      const boost::system::error_code &error, int signal_number) {
-<<<<<<< HEAD
+    RAY_LOG(INFO) << "Raylet received SIGTERM, shutting down...";
     server->Stop();
     gcs_client->Disconnect();
     main_service.stop();
-    RAY_LOG(INFO) << "Raylet server received SIGTERM message, shutting down...";
-=======
-    RAY_LOG(INFO) << "Raylet received SIGTERM, shutting down...";
-    auto shutdown_callback = [&server, &main_service, &gcs_client]() {
-      server.reset();
-      gcs_client->Disconnect();
-      main_service.stop();
-    };
-    RAY_CHECK_OK(gcs_client->client_table().Disconnect(shutdown_callback));
-    // Give a timeout for this Disconnect operation.
-    boost::posix_time::milliseconds stop_timeout(800);
-    boost::asio::deadline_timer timer(main_service);
-    timer.expires_from_now(stop_timeout);
-    timer.async_wait([shutdown_callback](const boost::system::error_code &error) {
-      if (!error) {
-        RAY_LOG(INFO) << "Disconnect from client table timed out, forcing shutdown.";
-        shutdown_callback();
-      }
-    });
->>>>>>> cf16b2f0
     remove(raylet_socket_name.c_str());
   };
   boost::asio::signal_set signals(main_service, SIGTERM);
