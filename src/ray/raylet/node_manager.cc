--- conflicted
+++ resolved
@@ -2969,8 +2969,7 @@
       rpc::GetObjectStatusRequest request;
       request.set_object_id(required_object_id.Binary());
       request.set_owner_worker_id(owner_addr.worker_id());
-<<<<<<< HEAD
-      RAY_CHECK_OK(client->GetObjectStatus(
+      client->GetObjectStatus(
           request, [this, required_object_id, owner_addr](
                        Status status, const rpc::GetObjectStatusReply &reply) {
             if (!status.ok() ||
@@ -2993,29 +2992,7 @@
             // object manager will continue trying to fetch the object, and this
             // handler will get triggered again if the object is still
             // unavailable after another timeout.
-          }));
-=======
-      client->GetObjectStatus(request, [this, required_object_id](
-                                           Status status,
-                                           const rpc::GetObjectStatusReply &reply) {
-        if (!status.ok() || reply.status() == rpc::GetObjectStatusReply::OUT_OF_SCOPE ||
-            reply.status() == rpc::GetObjectStatusReply::FREED) {
-          // The owner is gone, or the owner replied that the object has
-          // gone out of scope (this is an edge case in the distributed ref
-          // counting protocol where a borrower dies before it can notify
-          // the owner of another borrower), or the object value has been
-          // freed. Store an error in the local plasma store so that an
-          // exception will be thrown when the worker tries to get the
-          // value.
-          MarkObjectsAsFailed(ErrorType::OBJECT_UNRECONSTRUCTABLE, {required_object_id},
-                              JobID::Nil());
-        }
-        // Do nothing if the owner replied that the object is available. The
-        // object manager will continue trying to fetch the object, and this
-        // handler will get triggered again if the object is still
-        // unavailable after another timeout.
-      });
->>>>>>> 8c3fc1db
+          });
     }
   } else {
     // We do not have the owner's address. This is either an actor creation
