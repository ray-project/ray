// Copyright 2017 The Ray Authors.
//
// Licensed under the Apache License, Version 2.0 (the "License");
// you may not use this file except in compliance with the License.
// You may obtain a copy of the License at
//
//  http://www.apache.org/licenses/LICENSE-2.0
//
// Unless required by applicable law or agreed to in writing, software
// distributed under the License is distributed on an "AS IS" BASIS,
// WITHOUT WARRANTIES OR CONDITIONS OF ANY KIND, either express or implied.
// See the License for the specific language governing permissions and
// limitations under the License.

#include "ray/raylet/node_manager.h"

#include <algorithm>
#include <cctype>
#include <cerrno>
#include <csignal>
#include <cstddef>
#include <fstream>
#include <memory>
#include <optional>
#include <string>
#include <unordered_set>
#include <utility>
#include <vector>

#include "absl/strings/str_format.h"
#include "absl/time/clock.h"
#include "ray/common/asio/asio_util.h"
#include "ray/common/asio/instrumented_io_context.h"
#include "ray/common/buffer.h"
#include "ray/common/cgroup2/cgroup_manager_interface.h"
#include "ray/common/constants.h"
#include "ray/common/flatbuf_utils.h"
#include "ray/common/grpc_util.h"
#include "ray/common/lease/lease.h"
#include "ray/common/memory_monitor.h"
#include "ray/common/protobuf_utils.h"
#include "ray/common/scheduling/scheduling_ids.h"
#include "ray/common/status.h"
#include "ray/core_worker_rpc_client/core_worker_client_pool.h"
#include "ray/flatbuffers/node_manager_generated.h"
#include "ray/raylet/local_object_manager_interface.h"
#include "ray/raylet/worker_killing_policy_group_by_owner.h"
#include "ray/raylet/worker_pool.h"
#include "ray/raylet_ipc_client/client_connection.h"
#include "ray/stats/metric_defs.h"
#include "ray/util/cmd_line_utils.h"
#include "ray/util/event.h"
#include "ray/util/network_util.h"
#include "ray/util/string_utils.h"
#include "ray/util/time.h"

namespace ray::raylet {

namespace {

rpc::ObjectReference FlatbufferToSingleObjectReference(
    const flatbuffers::String &object_id, const protocol::Address &address) {
  rpc::ObjectReference ref;
  ref.set_object_id(object_id.str());
  ref.mutable_owner_address()->set_node_id(address.node_id()->str());
  ref.mutable_owner_address()->set_ip_address(address.ip_address()->str());
  ref.mutable_owner_address()->set_port(address.port());
  ref.mutable_owner_address()->set_worker_id(address.worker_id()->str());
  return ref;
}

std::vector<rpc::ObjectReference> FlatbufferToObjectReferences(
    const flatbuffers::Vector<flatbuffers::Offset<flatbuffers::String>> &object_ids,
    const flatbuffers::Vector<flatbuffers::Offset<protocol::Address>> &owner_addresses) {
  RAY_CHECK(object_ids.size() == owner_addresses.size());
  std::vector<rpc::ObjectReference> refs;
  refs.reserve(object_ids.size());
  for (int64_t i = 0; i < object_ids.size(); i++) {
    refs.push_back(
        FlatbufferToSingleObjectReference(*object_ids.Get(i), *owner_addresses.Get(i)));
  }
  return refs;
}

std::vector<ObjectID> FlatbufferToObjectIds(
    const flatbuffers::Vector<flatbuffers::Offset<flatbuffers::String>> &vector) {
  std::vector<ObjectID> ids;
  ids.reserve(vector.size());
  for (int64_t i = 0; i < vector.size(); i++) {
    ids.push_back(ObjectID::FromBinary(vector.Get(i)->str()));
  }
  return ids;
}

#if !defined(_WIN32)
// Send a signal to the worker's saved process group with safety guards and logging.
void CleanupProcessGroupSend(pid_t saved_pgid,
                             const WorkerID &wid,
                             const std::string &ctx,
                             int sig) {
  // Guard against targeting the raylet's own process group if isolation failed.
  pid_t raylet_pgid = getpgid(0);
  if (raylet_pgid == saved_pgid) {
    RAY_LOG(WARNING).WithField(wid)
        << ctx
        << ": skipping PG cleanup: worker pgid equals raylet pgid (isolation failed): "
        << saved_pgid;
    return;
  }
  RAY_LOG(INFO).WithField(wid) << ctx << ": sending "
                               << (sig == SIGKILL ? "SIGKILL" : "SIGTERM")
                               << " to pgid=" << saved_pgid;
  auto err = KillProcessGroup(saved_pgid, sig);
  if (err && *err) {
    RAY_LOG(WARNING).WithField(wid)
        << ctx << ": failed to send " << (sig == SIGKILL ? "SIGKILL" : "SIGTERM")
        << " to process group " << saved_pgid << ": " << err->message()
        << ", errno=" << err->value();
  }
}
#endif

}  // namespace

NodeManager::NodeManager(
    instrumented_io_context &io_service,
    const NodeID &self_node_id,
    std::string self_node_name,
    const NodeManagerConfig &config,
    gcs::GcsClient &gcs_client,
    rpc::ClientCallManager &client_call_manager,
    rpc::CoreWorkerClientPool &worker_rpc_pool,
    rpc::RayletClientPool &raylet_client_pool,
    pubsub::SubscriberInterface &core_worker_subscriber,
    ClusterResourceScheduler &cluster_resource_scheduler,
    LocalLeaseManagerInterface &local_lease_manager,
    ClusterLeaseManagerInterface &cluster_lease_manager,
    IObjectDirectory &object_directory,
    ObjectManagerInterface &object_manager,
    LocalObjectManagerInterface &local_object_manager,
    LeaseDependencyManager &lease_dependency_manager,
    WorkerPoolInterface &worker_pool,
    absl::flat_hash_map<LeaseID, std::shared_ptr<WorkerInterface>> &leased_workers,
    std::shared_ptr<plasma::PlasmaClientInterface> store_client,
    std::unique_ptr<core::experimental::MutableObjectProviderInterface>
        mutable_object_provider,
    std::function<void(const rpc::NodeDeathInfo &)> shutdown_raylet_gracefully,
    AddProcessToCgroupHook add_process_to_system_cgroup_hook,
    std::unique_ptr<CgroupManagerInterface> cgroup_manager,
<<<<<<< HEAD
    PlacementGroupResourceManager &placement_group_resource_manager)
=======
    std::atomic_bool &shutting_down)
>>>>>>> 1622ff87
    : self_node_id_(self_node_id),
      self_node_name_(std::move(self_node_name)),
      io_service_(io_service),
      gcs_client_(gcs_client),
      shutdown_raylet_gracefully_(std::move(shutdown_raylet_gracefully)),
      worker_pool_(worker_pool),
      client_call_manager_(client_call_manager),
      worker_rpc_pool_(worker_rpc_pool),
      raylet_client_pool_(raylet_client_pool),
      core_worker_subscriber_(core_worker_subscriber),
      object_directory_(object_directory),
      object_manager_(object_manager),
      store_client_(std::move(store_client)),
      mutable_object_provider_(std::move(mutable_object_provider)),
      periodical_runner_(PeriodicalRunner::Create(io_service)),
      report_resources_period_ms_(config.report_resources_period_ms),
      initial_config_(config),
      lease_dependency_manager_(lease_dependency_manager),
      wait_manager_(/*is_object_local*/
                    [this](const ObjectID &object_id) {
                      return lease_dependency_manager_.CheckObjectLocal(object_id);
                    },
                    /*delay_executor*/
                    [this](std::function<void()> fn, int64_t delay_ms) {
                      RAY_UNUSED(execute_after(io_service_,
                                               std::move(fn),
                                               std::chrono::milliseconds(delay_ms)));
                    }),
      node_manager_server_("NodeManager",
                           config.node_manager_port,
                           config.node_manager_address == "127.0.0.1"),
      local_object_manager_(local_object_manager),
      leased_workers_(leased_workers),
      high_plasma_storage_usage_(RayConfig::instance().high_plasma_storage_usage()),
      local_gc_run_time_ns_(absl::GetCurrentTimeNanos()),
      local_gc_throttler_(RayConfig::instance().local_gc_min_interval_s() * 1e9),
      global_gc_throttler_(RayConfig::instance().global_gc_min_interval_s() * 1e9),
      local_gc_interval_ns_(RayConfig::instance().local_gc_interval_s() * 1e9),
      cluster_resource_scheduler_(cluster_resource_scheduler),
      local_lease_manager_(local_lease_manager),
      cluster_lease_manager_(cluster_lease_manager),
      record_metrics_period_ms_(config.record_metrics_period_ms),
      placement_group_resource_manager_(placement_group_resource_manager),
      next_resource_seq_no_(0),
      ray_syncer_(io_service_, self_node_id_.Binary()),
      worker_killing_policy_(std::make_shared<GroupByOwnerIdWorkerKillingPolicy>()),
      memory_monitor_(std::make_unique<MemoryMonitor>(
          io_service,
          RayConfig::instance().memory_usage_threshold(),
          RayConfig::instance().min_memory_free_bytes(),
          RayConfig::instance().memory_monitor_refresh_ms(),
          CreateMemoryUsageRefreshCallback())),
      add_process_to_system_cgroup_hook_(std::move(add_process_to_system_cgroup_hook)),
      cgroup_manager_(std::move(cgroup_manager)),
      shutting_down_(shutting_down) {
  RAY_LOG(INFO).WithField(kLogKeyNodeID, self_node_id_) << "Initializing NodeManager";

  periodical_runner_->RunFnPeriodically(
      [this]() { cluster_lease_manager_.ScheduleAndGrantLeases(); },
      RayConfig::instance().worker_cap_initial_backoff_delay_ms(),
      "NodeManager.ScheduleAndGrantLeases");

  periodical_runner_->RunFnPeriodically(
      [this]() { CheckForUnexpectedWorkerDisconnects(); },
      RayConfig::instance().raylet_check_for_unexpected_worker_disconnect_interval_ms(),
      "NodeManager.CheckForUnexpectedWorkerDisconnects");

  RAY_CHECK_OK(store_client_->Connect(config.store_socket_name));
  // Run the node manager rpc server.
  node_manager_server_.RegisterService(
      std::make_unique<rpc::NodeManagerGrpcService>(io_service, *this), false);
  node_manager_server_.RegisterService(
      std::make_unique<syncer::RaySyncerService>(ray_syncer_));
  node_manager_server_.Run();
  // GCS will check the health of the service named with the node id.
  // Fail to setup this will lead to the health check failure.
  node_manager_server_.GetServer().GetHealthCheckService()->SetServingStatus(
      self_node_id_.Hex(), true);
  worker_pool_.SetNodeManagerPort(GetServerPort());

  dashboard_agent_manager_ = CreateDashboardAgentManager(self_node_id, config);
  runtime_env_agent_manager_ = CreateRuntimeEnvAgentManager(self_node_id, config);

  auto runtime_env_agent_client = RuntimeEnvAgentClient::Create(
      io_service_,
      config.node_manager_address,
      config.runtime_env_agent_port, /*delay_executor=*/
      [this](std::function<void()> task, uint32_t delay_ms) {
        return execute_after(
            io_service_, std::move(task), std::chrono::milliseconds(delay_ms));
      },
      shutdown_raylet_gracefully_);

  worker_pool_.SetRuntimeEnvAgentClient(std::move(runtime_env_agent_client));
  worker_pool_.Start();
  periodical_runner_->RunFnPeriodically([this]() { GCWorkerFailureReason(); },
                                        RayConfig::instance().task_failure_entry_ttl_ms(),
                                        "NodeManager.GCTaskFailureReason");
}

void NodeManager::RegisterGcs() {
  auto on_node_change = [this](const NodeID &node_id,
                               const rpc::GcsNodeAddressAndLiveness &data) {
    if (data.state() == GcsNodeInfo::ALIVE) {
      NodeAdded(data);
    } else {
      RAY_CHECK(data.state() == GcsNodeInfo::DEAD);
      NodeRemoved(node_id);
    }
  };

  // If the node resource message is received first and then the node message is
  // received, ForwardTask will throw exception, because it can't get node info.
  auto on_node_change_subscribe_done = [this](Status status) {
    RAY_CHECK_OK(status);

    // Register resource manager and scheduler
    ray_syncer_.Register(
        /* message_type */ syncer::MessageType::RESOURCE_VIEW,
        /* reporter */ &cluster_resource_scheduler_.GetLocalResourceManager(),
        /* receiver */ this,
        /* pull_from_reporter_interval_ms */
        report_resources_period_ms_);

    // Register a commands channel.
    // It's only used for GC right now.
    ray_syncer_.Register(
        /* message_type */ syncer::MessageType::COMMANDS,
        /* reporter */ this,
        /* receiver */ this,
        /* pull_from_reporter_interval_ms */ 0);

    auto gcs_channel = gcs_client_.GetGcsRpcClient().GetChannel();
    ray_syncer_.Connect(kGCSNodeID.Binary(), gcs_channel);
    periodical_runner_->RunFnPeriodically(
        [this] {
          auto triggered_by_global_gc = TryLocalGC();
          // If plasma store is under high pressure, we should try to schedule a global
          // gc.
          if (triggered_by_global_gc) {
            ray_syncer_.OnDemandBroadcasting(syncer::MessageType::COMMANDS);
          }
        },
        RayConfig::instance().raylet_check_gc_period_milliseconds(),
        "NodeManager.CheckGC");
  };

  // Register a callback to monitor new nodes and a callback to monitor removed nodes.
  gcs_client_.Nodes().AsyncSubscribeToNodeAddressAndLivenessChange(
      std::move(on_node_change), std::move(on_node_change_subscribe_done));

  // Subscribe to all unexpected failure notifications from the local and
  // remote raylets. Note that this does not include workers that failed due to
  // node failure. These workers can be identified by comparing the node_id
  // in their rpc::Address to the ID of a failed raylet.
  const auto &worker_failure_handler =
      [this](const rpc::WorkerDeltaData &worker_failure_data) {
        HandleUnexpectedWorkerFailure(
            WorkerID::FromBinary(worker_failure_data.worker_id()));
      };
  RAY_CHECK_OK(gcs_client_.Workers().AsyncSubscribeToWorkerFailures(
      worker_failure_handler, nullptr));

  // Subscribe to job updates.
  const auto job_subscribe_handler = [this](const JobID &job_id,
                                            const JobTableData &job_data) {
    // HandleJobStarted is idempotent so it's ok to call it again when the job
    // finishes. We always need to call `HandleJobStarted` even when a job has
    // finished, because we may have missed the started event (for example,
    // because the node wasn't up when the job started). JobStarted +
    // JobFinished events both need to be processed because we need to persist
    // the job config of dead jobs in order for detached actors to function
    // properly.
    HandleJobStarted(job_id, job_data);
    if (job_data.is_dead()) {
      HandleJobFinished(job_id, job_data);
    }
  };
  RAY_CHECK_OK(gcs_client_.Jobs().AsyncSubscribeAll(job_subscribe_handler, nullptr));

  periodical_runner_->RunFnPeriodically(
      [this] {
        DumpDebugState();
        WarnResourceDeadlock();
      },
      RayConfig::instance().debug_dump_period_milliseconds(),
      "NodeManager.deadline_timer.debug_state_dump");
  uint64_t now_ms = current_time_ms();
  last_metrics_recorded_at_ms_ = now_ms;
  periodical_runner_->RunFnPeriodically([this] { RecordMetrics(); },
                                        record_metrics_period_ms_,
                                        "NodeManager.deadline_timer.record_metrics");
  if (RayConfig::instance().free_objects_period_milliseconds() > 0) {
    periodical_runner_->RunFnPeriodically(
        [this] { local_object_manager_.FlushFreeObjects(); },
        RayConfig::instance().free_objects_period_milliseconds(),
        "NodeManager.deadline_timer.flush_free_objects");
    if (RayConfig::instance().object_spilling_config().empty()) {
      RAY_LOG(INFO) << "Object spilling is disabled because spilling config is "
                    << "unspecified";
    } else {
      periodical_runner_->RunFnPeriodically(
          [this] { SpillIfOverPrimaryObjectsThreshold(); },
          RayConfig::instance().free_objects_period_milliseconds(),
          "NodeManager.deadline_timer.spill_objects_when_over_threshold");
    }
  }
  /// If periodic asio stats print is enabled, it will print it.
  const auto event_stats_print_interval_ms =
      RayConfig::instance().event_stats_print_interval_ms();
  if (event_stats_print_interval_ms != -1 && RayConfig::instance().event_stats()) {
    periodical_runner_->RunFnPeriodically(
        [this] {
          std::stringstream debug_msg;
          debug_msg << DebugString() << "\n\n";
          RAY_LOG(INFO) << PrependToEachLine(debug_msg.str(), "[state-dump] ");
          ReportWorkerOOMKillStats();
        },
        event_stats_print_interval_ms,
        "NodeManager.deadline_timer.print_event_loop_stats");
  }
  // Raylet periodically check whether it's alive in GCS.
  // For failure cases, GCS might think this raylet dead, but this
  // raylet still think it's alive. This could happen when the cluster setup is wrong,
  // for example, there is data loss in the DB.
  periodical_runner_->RunFnPeriodically(
      [this] {
        // Flag to see whether a request is running.
        static bool checking = false;
        if (checking) {
          return;
        }
        checking = true;
        gcs_client_.Nodes().AsyncCheckAlive(
            {self_node_id_},
            /* timeout_ms = */ 30000,
            // capture checking ptr here because vs17 fail to compile
            [this, checking_ptr = &checking](const auto &status,
                                             const auto &alive_vec) mutable {
              bool alive = alive_vec[0];
              if ((status.ok() && !alive)) {
                // GCS think this raylet is dead. Fail the node
                RAY_LOG(FATAL)
                    << "GCS consider this node to be dead. This may happen when "
                    << "GCS is not backed by a DB and restarted or there is data loss "
                    << "in the DB.";
              } else if (status.IsAuthError()) {
                RAY_LOG(FATAL)
                    << "GCS returned an authentication error. This may happen when "
                    << "GCS is not backed by a DB and restarted or there is data loss "
                    << "in the DB. Local cluster ID: " << gcs_client_.GetClusterId();
              }
              *checking_ptr = false;
            });
      },
      RayConfig::instance().raylet_liveness_self_check_interval_ms(),
      "NodeManager.GcsCheckAlive");
}

void NodeManager::DestroyWorker(std::shared_ptr<WorkerInterface> worker,
                                rpc::WorkerExitType disconnect_type,
                                const std::string &disconnect_detail,
                                bool force) {
  // We should disconnect the client first. Otherwise, we'll remove bundle resources
  // before actual resources are returned. Subsequent disconnect request that comes
  // due to worker dead will be ignored.
  DisconnectClient(
      worker->Connection(), /*graceful=*/false, disconnect_type, disconnect_detail);
  worker->KillAsync(io_service_, force);
  if (disconnect_type == rpc::WorkerExitType::SYSTEM_ERROR) {
    number_workers_killed_++;
  } else if (disconnect_type == rpc::WorkerExitType::NODE_OUT_OF_MEMORY) {
    number_workers_killed_by_oom_++;
  }
}

void NodeManager::HandleJobStarted(const JobID &job_id, const JobTableData &job_data) {
  RAY_LOG(DEBUG).WithField(job_id)
      << "HandleJobStarted Driver pid " << job_data.driver_pid()
      << " is dead: " << job_data.is_dead()
      << " driver address: " << job_data.driver_address().ip_address();
  worker_pool_.HandleJobStarted(job_id, job_data.config());
  // Leases of this job may already arrived but failed to pop a worker because the job
  // config is not local yet. So we trigger granting again here to try to
  // reschedule these leases.
  cluster_lease_manager_.ScheduleAndGrantLeases();
}

void NodeManager::HandleJobFinished(const JobID &job_id, const JobTableData &job_data) {
  RAY_LOG(DEBUG).WithField(job_id) << "HandleJobFinished";
  RAY_CHECK(job_data.is_dead());
  // Force kill all the worker processes belonging to the finished job
  // so that no worker processes is leaked.
  for (const auto &pair : leased_workers_) {
    auto &worker = pair.second;
    RAY_CHECK(!worker->GetAssignedJobId().IsNil());
    if (worker->GetRootDetachedActorId().IsNil() &&
        (worker->GetAssignedJobId() == job_id)) {
      // Don't kill worker processes belonging to the detached actor
      // since those are expected to outlive the job.
      RAY_LOG(INFO).WithField(worker->WorkerId())
          << "The leased worker "
          << " is killed because the job " << job_id << " finished.";
      rpc::ExitRequest request;
      request.set_force_exit(true);
      worker->rpc_client()->Exit(
          request, [this, worker](const ray::Status &status, const rpc::ExitReply &r) {
            if (!status.ok()) {
              RAY_LOG(WARNING).WithField(worker->WorkerId())
                  << "Failed to send exit request to worker "
                  << ": " << status.ToString() << ". Killing it using SIGKILL instead.";
              // Just kill-9 as a last resort.
              worker->KillAsync(io_service_, /* force */ true);
            }
          });
    }
  }
  worker_pool_.HandleJobFinished(job_id);
}

// TODO(edoakes): the connection management and logic to destroy a worker should live
// inside of the WorkerPool. We also need to unify the destruction paths between
// DestroyWorker, and DisconnectWorker.
void NodeManager::CheckForUnexpectedWorkerDisconnects() {
  std::vector<std::shared_ptr<ClientConnection>> all_connections;
  std::vector<std::shared_ptr<WorkerInterface>> all_workers =
      worker_pool_.GetAllRegisteredWorkers();
  all_connections.reserve(all_workers.size());
  for (const auto &worker : all_workers) {
    all_connections.push_back(worker->Connection());
  }
  for (const auto &driver : worker_pool_.GetAllRegisteredDrivers()) {
    all_workers.push_back(driver);
    all_connections.push_back(driver->Connection());
  }

  RAY_CHECK_EQ(all_connections.size(), all_workers.size());

  // Check if there are any unexpected disconnects on the worker socket connections.
  // This will close the connection without processing remaining messages.
  std::vector<bool> disconnects = CheckForClientDisconnects(all_connections);
  for (size_t i = 0; i < disconnects.size(); i++) {
    if (disconnects[i]) {
      std::string msg = "Worker connection closed unexpectedly.";
      RAY_LOG(DEBUG).WithField(all_workers[i]->WorkerId()) << msg;
      DestroyWorker(all_workers[i], rpc::WorkerExitType::SYSTEM_ERROR, msg);
    }
  }
}

void NodeManager::DoLocalGC(bool triggered_by_global_gc) {
  auto all_workers = worker_pool_.GetAllRegisteredWorkers();
  for (const auto &driver : worker_pool_.GetAllRegisteredDrivers()) {
    all_workers.push_back(driver);
  }
  RAY_LOG(INFO) << "Sending Python GC request to " << all_workers.size()
                << " local workers to clean up Python cyclic references.";
  for (const auto &worker : all_workers) {
    rpc::LocalGCRequest request;
    request.set_triggered_by_global_gc(triggered_by_global_gc);
    worker->rpc_client()->LocalGC(
        request, [](const ray::Status &status, const rpc::LocalGCReply &r) {
          if (!status.ok()) {
            RAY_LOG(DEBUG) << "Failed to send local GC request: " << status.ToString();
          }
        });
  }
  local_gc_run_time_ns_ = absl::GetCurrentTimeNanos();
}

void NodeManager::HandleReleaseUnusedBundles(rpc::ReleaseUnusedBundlesRequest request,
                                             rpc::ReleaseUnusedBundlesReply *reply,
                                             rpc::SendReplyCallback send_reply_callback) {
  RAY_LOG(DEBUG) << "Releasing unused bundles.";
  std::unordered_set<BundleID, pair_hash> in_use_bundles;
  for (int index = 0; index < request.bundles_in_use_size(); ++index) {
    const auto &bundle_id = request.bundles_in_use(index).bundle_id();
    in_use_bundles.emplace(PlacementGroupID::FromBinary(bundle_id.placement_group_id()),
                           bundle_id.bundle_index());
    // Add -1 one to the in_use_bundles. It's ok to add it more than one times since
    // it's a set.
    in_use_bundles.emplace(PlacementGroupID::FromBinary(bundle_id.placement_group_id()),
                           -1);
  }

  // Cancel lease requests that are waiting for workers
  // to free the acquired pg bundle resources
  // so that pg bundle can be returned.
  local_lease_manager_.CancelLeases(
      [&](const std::shared_ptr<internal::Work> &work) {
        const auto bundle_id =
            work->lease_.GetLeaseSpecification().PlacementGroupBundleId();
        return !bundle_id.first.IsNil() && (0 == in_use_bundles.count(bundle_id)) &&
               (work->GetState() == internal::WorkStatus::WAITING_FOR_WORKER);
      },
      rpc::RequestWorkerLeaseReply::SCHEDULING_CANCELLED_INTENDED,
      "The lease request is cancelled because it uses placement group bundles that are "
      "not "
      "registered to GCS. It can happen upon GCS restart.");

  // Kill all workers that are currently associated with the unused bundles.
  // NOTE: We can't traverse directly with `leased_workers_`, because `DestroyWorker`
  // will delete the element of `leased_workers_`. So we need to filter out
  // `workers_associated_with_unused_bundles` separately.
  std::vector<std::shared_ptr<WorkerInterface>> workers_associated_with_unused_bundles;
  for (const auto &worker_it : leased_workers_) {
    auto &worker = worker_it.second;
    const auto &bundle_id = worker->GetBundleId();
    // We need to filter out the workers used by placement group.
    if (!bundle_id.first.IsNil() && 0 == in_use_bundles.count(bundle_id)) {
      workers_associated_with_unused_bundles.emplace_back(worker);
    }
  }

  for (const auto &worker : workers_associated_with_unused_bundles) {
    RAY_LOG(DEBUG)
            .WithField(worker->GetBundleId().first)
            .WithField(worker->GetGrantedLeaseId())
            .WithField(worker->GetActorId())
            .WithField(worker->WorkerId())
        << "Destroying worker since its bundle was unused, bundle index: "
        << worker->GetBundleId().second;
    DestroyWorker(worker,
                  rpc::WorkerExitType::INTENDED_SYSTEM_EXIT,
                  "Worker exits because it uses placement group bundles that are not "
                  "registered to GCS. It can happen upon GCS restart.");
  }

  // Return unused bundle resources.
  placement_group_resource_manager_.ReturnUnusedBundle(in_use_bundles);

  send_reply_callback(Status::OK(), nullptr, nullptr);
}

void NodeManager::HandleGetObjectsInfo(rpc::GetObjectsInfoRequest request,
                                       rpc::GetObjectsInfoReply *reply,
                                       rpc::SendReplyCallback send_reply_callback) {
  RAY_LOG(DEBUG) << "Received a HandleGetObjectsInfo request";
  auto total = std::make_shared<int>(0);
  auto count = std::make_shared<int>(0);
  auto limit = request.has_limit() ? request.limit() : -1;

  // Each worker query will have limit as well.
  // At the end there will be limit * num_workers entries returned at max.
  QueryAllWorkerStates(
      /*on_replied*/
      [reply, total, count, limit](const ray::Status &status,
                                   const rpc::GetCoreWorkerStatsReply &r) {
        *total += r.core_worker_stats().objects_total();
        if (limit != -1 && *count >= limit) {
          return;
        }
        // Currently, instead of counting object one by one, we add all object refs
        // returned. This means there can be overflow. TODO(sang): Fix it after
        // refactoring this code path.
        *count += r.core_worker_stats().object_refs_size();
        if (status.ok()) {
          reply->add_core_workers_stats()->MergeFrom(r.core_worker_stats());
        } else {
          RAY_LOG(INFO) << "Failed to query object information from a worker.";
        }
      },
      send_reply_callback,
      /*include_memory_info*/ true,
      /*include_task_info*/ false,
      /*limit*/ limit,
      /*on_all_replied*/ [total, reply]() { reply->set_total(*total); });
}

void NodeManager::HandleGetWorkerFailureCause(
    rpc::GetWorkerFailureCauseRequest request,
    rpc::GetWorkerFailureCauseReply *reply,
    rpc::SendReplyCallback send_reply_callback) {
  const LeaseID lease_id = LeaseID::FromBinary(request.lease_id());
  RAY_LOG(DEBUG) << "Received a HandleGetWorkerFailureCause request for lease "
                 << lease_id;

  auto it = worker_failure_reasons_.find(lease_id);
  if (it != worker_failure_reasons_.end()) {
    RAY_LOG(DEBUG) << "lease " << lease_id << " has failure reason "
                   << ray::gcs::RayErrorInfoToString(it->second.ray_error_info_)
                   << ", fail immediately: " << !it->second.should_retry_;
    reply->mutable_failure_cause()->CopyFrom(it->second.ray_error_info_);
    reply->set_fail_task_immediately(!it->second.should_retry_);
  } else {
    RAY_LOG(INFO) << "didn't find failure cause for lease " << lease_id;
  }

  send_reply_callback(Status::OK(), nullptr, nullptr);
}

void NodeManager::HandleRegisterMutableObject(
    rpc::RegisterMutableObjectRequest request,
    rpc::RegisterMutableObjectReply *reply,
    rpc::SendReplyCallback send_reply_callback) {
  ObjectID writer_object_id = ObjectID::FromBinary(request.writer_object_id());
  int64_t num_readers = request.num_readers();
  ObjectID reader_object_id = ObjectID::FromBinary(request.reader_object_id());

  mutable_object_provider_->HandleRegisterMutableObject(
      writer_object_id, num_readers, reader_object_id);
  send_reply_callback(Status::OK(), nullptr, nullptr);
}

void NodeManager::HandlePushMutableObject(rpc::PushMutableObjectRequest request,
                                          rpc::PushMutableObjectReply *reply,
                                          rpc::SendReplyCallback send_reply_callback) {
  mutable_object_provider_->HandlePushMutableObject(request, reply);
  send_reply_callback(Status::OK(), nullptr, nullptr);
}

void NodeManager::QueryAllWorkerStates(
    const std::function<void(const ray::Status &, const rpc::GetCoreWorkerStatsReply &)>
        &on_replied,
    rpc::SendReplyCallback &send_reply_callback,
    bool include_memory_info,
    bool include_task_info,
    int64_t limit,
    const std::function<void()> &on_all_replied) {
  auto all_workers = worker_pool_.GetAllRegisteredWorkers(/* filter_dead_worker */ true,
                                                          /*filter_io_workers*/ true);
  for (auto &driver :
       worker_pool_.GetAllRegisteredDrivers(/* filter_dead_driver */ true)) {
    all_workers.push_back(driver);
  }

  if (all_workers.empty()) {
    send_reply_callback(Status::OK(), nullptr, nullptr);
    return;
  }

  // Sort workers for the consistent ordering.
  auto sort_func = [](const auto &worker_a, const auto &worker_b) {
    // Prioritize drivers over workers. It is because drivers usually have data users
    // care more. Note the enum values Driver == 1, Worker == 0.
    return (worker_a->GetWorkerType() > worker_b->GetWorkerType())
           // If the worker type is the same, order it based on pid (just for consistent
           // ordering).
           || ((worker_a->GetWorkerType() == worker_b->GetWorkerType()) &&
               (worker_a->GetProcess().GetId() < worker_b->GetProcess().GetId()));
  };
  std::sort(all_workers.begin(), all_workers.end(), sort_func);

  // Query all workers.
  auto rpc_replied = std::make_shared<size_t>(0);
  auto num_workers = all_workers.size();
  bool all_dead = true;
  for (const auto &worker : all_workers) {
    if (worker->IsDead()) {
      *rpc_replied += 1;
      continue;
    }
    all_dead = false;
    rpc::GetCoreWorkerStatsRequest request;
    request.set_intended_worker_id(worker->WorkerId().Binary());
    request.set_include_memory_info(include_memory_info);
    request.set_include_task_info(include_task_info);
    request.set_limit(limit);
    // TODO(sang): Add timeout to the RPC call.
    worker->rpc_client()->GetCoreWorkerStats(
        request,
        [num_workers, rpc_replied, send_reply_callback, on_replied, on_all_replied](
            const ray::Status &status, const rpc::GetCoreWorkerStatsReply &r) {
          *rpc_replied += 1;
          on_replied(status, r);
          if (*rpc_replied == num_workers) {
            if (on_all_replied) {
              on_all_replied();
            }
            send_reply_callback(Status::OK(), nullptr, nullptr);
          }
        });
  }
  if (all_dead) {
    send_reply_callback(Status::OK(), nullptr, nullptr);
  }
}

// This warns users that there could be the resource deadlock. It works this way;
// - If there's no available workers for scheduling
// - But if there are still pending leases waiting for resource acquisition
// It means the cluster might not have enough resources to be in progress.
// Note that this can print the false negative messages
// e.g., there are many actors taking up resources for a long time.
void NodeManager::WarnResourceDeadlock() {
  int pending_actor_creations = 0;
  int pending_leases = 0;

  // Check if any progress is being made on this raylet.
  if (worker_pool_.IsWorkerAvailableForScheduling()) {
    // Progress is being made in a lease, don't warn.
    resource_deadlock_warned_ = 0;
    return;
  }

  auto exemplar = cluster_lease_manager_.AnyPendingLeasesForResourceAcquisition(
      &pending_actor_creations, &pending_leases);
  // Check if any leases are blocked on resource acquisition.
  if (exemplar == nullptr) {
    // No pending leases, no need to warn.
    resource_deadlock_warned_ = 0;
    return;
  }

  // Push an warning to the driver that a lease is blocked trying to acquire resources.
  // To avoid spurious triggers, only take action starting with the second time.
  // case resource_deadlock_warned_:  0 => first time, don't do anything yet
  // case resource_deadlock_warned_:  1 => second time, print a warning
  // case resource_deadlock_warned_: >1 => global gc but don't print any warnings
  if (resource_deadlock_warned_++ > 0) {
    // Actor references may be caught in cycles, preventing them from being deleted.
    // Trigger global GC to hopefully free up resource slots.
    TriggerGlobalGC();

    // Suppress duplicates warning messages.
    if (resource_deadlock_warned_ > 2) {
      return;
    }

    RAY_LOG(WARNING)
        << "The lease with ID " << exemplar->GetLeaseSpecification().LeaseId()
        << " cannot be scheduled right now. You can ignore this message if this "
        << "Ray cluster is expected to auto-scale or if you specified a "
        << "runtime_env for this actor or lease, which may take time to install.  "
        << "Otherwise, this is likely due to all cluster resources being claimed "
        << "by actors. To resolve the issue, consider creating fewer actors or "
        << "increasing the resources available to this Ray cluster.\n"
        << "Required resources for this lease: "
        << exemplar->GetLeaseSpecification().GetRequiredPlacementResources().DebugString()
        << "\n"
        << "Available resources on this node: "
        << cluster_resource_scheduler_.GetClusterResourceManager()
               .GetNodeResourceViewString(scheduling::NodeID(self_node_id_.Binary()))
        << " In total there are " << pending_leases << " pending leases and "
        << pending_actor_creations << " pending actors on this node.";
    RAY_LOG_EVERY_MS(WARNING, 10 * 1000) << cluster_lease_manager_.DebugStr();
  }
  // Try scheduling leases. Without this, if there's no more leases coming in,
  // deadlocked leases are never be scheduled.
  cluster_lease_manager_.ScheduleAndGrantLeases();
}

void NodeManager::NodeAdded(const rpc::GcsNodeAddressAndLiveness &node_info) {
  const NodeID node_id = NodeID::FromBinary(node_info.node_id());

  RAY_LOG(DEBUG).WithField(node_id) << "[NodeAdded] Received callback from node id ";
  if (node_id == self_node_id_) {
    return;
  }

  // Store address of the new node manager for rpc requests.
  remote_node_manager_addresses_[node_id] =
      std::make_pair(node_info.node_manager_address(), node_info.node_manager_port());

  // Update the resource view if a new message has been sent.
  if (auto sync_msg = ray_syncer_.GetSyncMessage(node_id.Binary(),
                                                 syncer::MessageType::RESOURCE_VIEW)) {
    if (sync_msg) {
      ConsumeSyncMessage(sync_msg);
    }
  }
}

void NodeManager::NodeRemoved(const NodeID &node_id) {
  RAY_LOG(DEBUG).WithField(node_id) << "[NodeRemoved] Received callback from node id ";

  if (node_id == self_node_id_) {
    if (!shutting_down_) {
      std::ostringstream error_message;
      error_message
          << "[Timeout] Exiting because this node manager has mistakenly been marked "
             "as dead by the GCS: GCS failed to check the health of this node for "
          << RayConfig::instance().health_check_failure_threshold() << " times."
          << " This is likely because the machine or raylet has become overloaded.";
      RAY_EVENT(FATAL, "RAYLET_MARKED_DEAD").WithField("node_id", self_node_id_.Hex())
          << error_message.str();
      RAY_LOG(FATAL) << error_message.str();
    } else {
      // No-op since this node is already shutting down, and GCS already knows.
      RAY_LOG(INFO).WithField(node_id)
          << "Node is marked as dead by GCS as it's already shutting down.";
      return;
    }
  }

  failed_nodes_cache_.insert(node_id);

  cluster_lease_manager_.CancelAllLeasesOwnedBy(node_id);

  raylet_client_pool_.Disconnect(node_id);
  worker_rpc_pool_.Disconnect(node_id);

  // Clean up workers that were owned by processes that were on the failed
  // node.
  for (const auto &[_, worker] : leased_workers_) {
    const auto owner_node_id = NodeID::FromBinary(worker->GetOwnerAddress().node_id());
    RAY_CHECK(!owner_node_id.IsNil());
    if (worker->IsDetachedActor() || owner_node_id != node_id) {
      continue;
    }
    // If the leased worker's owner was on the failed node, then kill the leased
    // worker.
    RAY_LOG(INFO).WithField(worker->WorkerId()).WithField(owner_node_id)
        << "The leased worker is killed because the owner node died.";
    worker->KillAsync(io_service_);
  }

  // Below, when we remove node_id from all of these data structures, we could
  // check that it is actually removed, or log a warning otherwise, but that may
  // not be necessary.
  // Remove the node from the resource map.
  if (!cluster_resource_scheduler_.GetClusterResourceManager().RemoveNode(
          scheduling::NodeID(node_id.Binary()))) {
    RAY_LOG(DEBUG).WithField(node_id)
        << "Received NodeRemoved callback for an unknown node.";
  }

  // Remove the node manager address.
  const auto node_entry = remote_node_manager_addresses_.find(node_id);
  if (node_entry != remote_node_manager_addresses_.end()) {
    remote_node_manager_addresses_.erase(node_entry);
  }

  // Notify the object directory that the node has been removed so that it
  // can remove it from any cached locations.
  object_directory_.HandleNodeRemoved(node_id);
  object_manager_.HandleNodeRemoved(node_id);
}

void NodeManager::HandleUnexpectedWorkerFailure(const WorkerID &worker_id) {
  RAY_CHECK(!worker_id.IsNil());
  RAY_LOG(DEBUG).WithField(worker_id) << "Worker failed";
  failed_workers_cache_.insert(worker_id);

  cluster_lease_manager_.CancelAllLeasesOwnedBy(worker_id);

  for (const auto &[_, worker] : leased_workers_) {
    const auto owner_worker_id =
        WorkerID::FromBinary(worker->GetOwnerAddress().worker_id());
    RAY_CHECK(!owner_worker_id.IsNil());
    if (worker->IsDetachedActor() || owner_worker_id != worker_id) {
      continue;
    }
    // If the failed worker was a leased worker's owner, then kill the leased worker.
    RAY_LOG(INFO) << "The leased worker " << worker->WorkerId()
                  << " is killed because the owner process " << owner_worker_id
                  << " died.";
    worker->KillAsync(io_service_);
  }
}

bool NodeManager::ResourceCreateUpdated(const NodeID &node_id,
                                        const ResourceRequest &createUpdatedResources) {
  RAY_LOG(DEBUG).WithField(node_id)
      << "[ResourceCreateUpdated] received callback from node with created or updated "
         "resources: "
      << createUpdatedResources.DebugString()
      << ". Updating resource map. skip=" << (node_id == self_node_id_);

  // Skip updating local node since local node always has the latest information.
  // Updating local node could result in a inconsistence view in cluster resource
  // scheduler which could make task hang.
  if (node_id == self_node_id_) {
    return false;
  }

  for (const auto &resource_id : createUpdatedResources.ResourceIds()) {
    cluster_resource_scheduler_.GetClusterResourceManager().UpdateResourceCapacity(
        scheduling::NodeID(node_id.Binary()),
        resource_id,
        createUpdatedResources.Get(resource_id).Double());
  }
  RAY_LOG(DEBUG) << "[ResourceCreateUpdated] Updated cluster_resource_map.";
  return true;
}

bool NodeManager::ResourceDeleted(const NodeID &node_id,
                                  const std::vector<std::string> &resource_names) {
  if (RAY_LOG_ENABLED(DEBUG)) {
    std::ostringstream oss;
    for (auto &resource_name : resource_names) {
      oss << resource_name << ", ";
    }
    RAY_LOG(DEBUG).WithField(node_id)
        << "[ResourceDeleted] received callback from node with deleted resources: "
        << oss.str() << ". Updating resource map. skip=" << (node_id == self_node_id_);
  }

  // Skip updating local node since local node always has the latest information.
  // Updating local node could result in a inconsistence view in cluster resource
  // scheduler which could make task hang.
  if (node_id == self_node_id_) {
    return false;
  }

  std::vector<scheduling::ResourceID> resource_ids;
  resource_ids.reserve(resource_names.size());
  for (const auto &resource_label : resource_names) {
    resource_ids.emplace_back(resource_label);
  }
  cluster_resource_scheduler_.GetClusterResourceManager().DeleteResources(
      scheduling::NodeID(node_id.Binary()), resource_ids);
  return true;
}

void NodeManager::HandleNotifyGCSRestart(rpc::NotifyGCSRestartRequest request,
                                         rpc::NotifyGCSRestartReply *reply,
                                         rpc::SendReplyCallback send_reply_callback) {
  // When GCS restarts, it'll notify raylet to do some initialization work
  // (resubscribing). Raylet will also notify all workers to do this job. Workers are
  // registered to raylet first (blocking call) and then connect to GCS, so there is no
  // race condition here.
  gcs_client_.AsyncResubscribe();
  auto workers = worker_pool_.GetAllRegisteredWorkers(/* filter_dead_worker */ true);
  for (const auto &worker : workers) {
    worker->AsyncNotifyGCSRestart();
  }
  auto drivers = worker_pool_.GetAllRegisteredDrivers(/* filter_dead_drivers */ true);
  for (const auto &driver : drivers) {
    driver->AsyncNotifyGCSRestart();
  }
  send_reply_callback(Status::OK(), nullptr, nullptr);
}

bool NodeManager::UpdateResourceUsage(
    const NodeID &node_id,
    const syncer::ResourceViewSyncMessage &resource_view_sync_message) {
  if (!cluster_resource_scheduler_.GetClusterResourceManager().UpdateNode(
          scheduling::NodeID(node_id.Binary()), resource_view_sync_message)) {
    RAY_LOG(INFO).WithField(node_id)
        << "[UpdateResourceUsage]: received resource usage from unknown node.";
    return false;
  }

  return true;
}

void NodeManager::HandleClientConnectionError(
    const std::shared_ptr<ClientConnection> &client,
    const boost::system::error_code &error) {
  const std::string err_msg = absl::StrCat(
      "Worker unexpectedly exits with a connection error code ",
      error.value(),
      ". ",
      error.message(),
      ". There are some potential root causes. (1) The process is killed by "
      "SIGKILL by OOM killer due to high memory usage. (2) ray stop --force is "
      "called. (3) The worker is crashed unexpectedly due to SIGSEGV or other "
      "unexpected errors.");

  // Disconnect the client and don't process more messages.
  DisconnectClient(
      client, /*graceful=*/false, ray::rpc::WorkerExitType::SYSTEM_ERROR, err_msg);
}

void NodeManager::ProcessClientMessage(const std::shared_ptr<ClientConnection> &client,
                                       int64_t message_type,
                                       const uint8_t *message_data) {
  auto registered_worker = worker_pool_.GetRegisteredWorker(client);
  auto message_type_value = static_cast<protocol::MessageType>(message_type);
  RAY_LOG(DEBUG) << "[Worker] Message "
                 << protocol::EnumNameMessageType(message_type_value) << "("
                 << message_type << ") from worker with PID "
                 << (registered_worker
                         ? std::to_string(registered_worker->GetProcess().GetId())
                         : "nil");

  if (registered_worker && registered_worker->IsDead()) {
    // For a worker that is marked as dead (because the job has died already),
    // all the messages are ignored except DisconnectClient.
    if (message_type_value != protocol::MessageType::DisconnectClientRequest) {
      // Listen for more messages.
      client->ProcessMessages();
      return;
    }
  }

  switch (message_type_value) {
  case protocol::MessageType::RegisterClientRequest: {
    ProcessRegisterClientRequestMessage(client, message_data);
  } break;
  case ray::protocol::MessageType::AnnounceWorkerPort: {
    ProcessAnnounceWorkerPortMessage(client, message_data);
  } break;
  case protocol::MessageType::ActorCreationTaskDone: {
    if (registered_worker) {
      // Worker may send this message after it was disconnected.
      HandleWorkerAvailable(registered_worker);
    }
  } break;
  case protocol::MessageType::DisconnectClientRequest: {
    ProcessDisconnectClientMessage(client, message_data);
    // We don't need to receive future messages from this client,
    // because it's already disconnected.
    return;
  } break;
  case protocol::MessageType::AsyncGetObjectsRequest: {
    HandleAsyncGetObjectsRequest(client, message_data);
  } break;
  case protocol::MessageType::NotifyWorkerBlocked: {
    HandleNotifyWorkerBlocked(registered_worker);
  } break;
  case protocol::MessageType::NotifyWorkerUnblocked: {
    HandleNotifyWorkerUnblocked(registered_worker);
  } break;
  case protocol::MessageType::CancelGetRequest: {
    CancelGetRequest(client);
  } break;
  case protocol::MessageType::WaitRequest: {
    ProcessWaitRequestMessage(client, message_data);
  } break;
  case protocol::MessageType::WaitForActorCallArgsRequest: {
    ProcessWaitForActorCallArgsRequestMessage(client, message_data);
  } break;
  case protocol::MessageType::PushErrorRequest: {
    ProcessPushErrorRequestMessage(message_data);
  } break;
  case protocol::MessageType::FreeObjectsInObjectStoreRequest: {
    auto message = flatbuffers::GetRoot<protocol::FreeObjectsRequest>(message_data);
    auto object_ids = FlatbufferToObjectIds(*message->object_ids());
    // Clean up objects from the object store.
    object_manager_.FreeObjects(object_ids, message->local_only());
  } break;
  case protocol::MessageType::SubscribePlasmaReady: {
    ProcessSubscribePlasmaReady(client, message_data);
  } break;
  default:
    RAY_LOG(FATAL) << "Received unexpected message type " << message_type;
  }

  // Listen for more messages.
  client->ProcessMessages();
}

void NodeManager::ProcessRegisterClientRequestMessage(
    const std::shared_ptr<ClientConnection> &client, const uint8_t *message_data) {
  auto *message = flatbuffers::GetRoot<protocol::RegisterClientRequest>(message_data);
  RAY_UNUSED(ProcessRegisterClientRequestMessageImpl(client, message));
}

Status NodeManager::ProcessRegisterClientRequestMessageImpl(
    const std::shared_ptr<ClientConnection> &client,
    const ray::protocol::RegisterClientRequest *message) {
  client->Register();

  Language language = static_cast<Language>(message->language());
  const JobID job_id = JobID::FromBinary(message->job_id()->str());
  const int runtime_env_hash = static_cast<int>(message->runtime_env_hash());
  WorkerID worker_id = WorkerID::FromBinary(message->worker_id()->str());
  pid_t pid = message->worker_pid();
  StartupToken worker_startup_token = message->startup_token();
  std::string worker_ip_address = message->ip_address()->str();
  // TODO(suquark): Use `WorkerType` in `common.proto` without type converting.
  rpc::WorkerType worker_type = static_cast<rpc::WorkerType>(message->worker_type());
  if (worker_type == rpc::WorkerType::DRIVER) {
    RAY_CHECK(!job_id.IsNil());
  } else if (worker_type == rpc::WorkerType::SPILL_WORKER ||
             worker_type == rpc::WorkerType::RESTORE_WORKER) {
    RAY_CHECK(job_id.IsNil());
  }

  auto worker = std::static_pointer_cast<WorkerInterface>(
      std::make_shared<Worker>(job_id,
                               runtime_env_hash,
                               worker_id,
                               language,
                               worker_type,
                               worker_ip_address,
                               client,
                               client_call_manager_,
                               worker_startup_token));

  std::function<void(Status, int)> send_reply_callback;
  send_reply_callback = [this, client](Status status, int assigned_port) {
    flatbuffers::FlatBufferBuilder fbb;
    auto reply =
        ray::protocol::CreateRegisterClientReply(fbb,
                                                 status.ok(),
                                                 fbb.CreateString(status.ToString()),
                                                 flatbuf::to_flatbuf(fbb, self_node_id_),
                                                 assigned_port);
    fbb.Finish(reply);
    client->WriteMessageAsync(
        static_cast<int64_t>(protocol::MessageType::RegisterClientReply),
        fbb.GetSize(),
        fbb.GetBufferPointer(),
        [this, client](const ray::Status &write_msg_status) {
          if (!write_msg_status.ok()) {
            DisconnectClient(client,
                             /*graceful=*/false,
                             rpc::WorkerExitType::SYSTEM_ERROR,
                             "Worker is failed because the raylet couldn't reply the "
                             "registration request: " +
                                 write_msg_status.ToString());
          }
        });
  };

  if (worker_type == rpc::WorkerType::WORKER ||
      worker_type == rpc::WorkerType::SPILL_WORKER ||
      worker_type == rpc::WorkerType::RESTORE_WORKER) {
    return RegisterForNewWorker(
        worker, pid, worker_startup_token, std::move(send_reply_callback));
  }
  return RegisterForNewDriver(
      worker, pid, job_id, message, std::move(send_reply_callback));
}

Status NodeManager::RegisterForNewWorker(
    std::shared_ptr<WorkerInterface> worker,
    pid_t pid,
    const StartupToken &worker_startup_token,
    std::function<void(Status, int)> send_reply_callback) {
  Status status =
      worker_pool_.RegisterWorker(worker, pid, worker_startup_token, send_reply_callback);
  if (!status.ok()) {
    // If the worker failed to register to Raylet, trigger lease granting here to
    // allow new worker processes to be started (if capped by
    // maximum_startup_concurrency).
    cluster_lease_manager_.ScheduleAndGrantLeases();
  }
  return status;
}

Status NodeManager::RegisterForNewDriver(
    std::shared_ptr<WorkerInterface> worker,
    pid_t pid,
    const JobID &job_id,
    const ray::protocol::RegisterClientRequest *message,
    std::function<void(Status, int)> send_reply_callback) {
  worker->SetProcess(Process::FromPid(pid));
  rpc::JobConfig job_config;
  job_config.ParseFromString(message->serialized_job_config()->str());

  return worker_pool_.RegisterDriver(worker, job_config, send_reply_callback);
}

void NodeManager::ProcessAnnounceWorkerPortMessage(
    const std::shared_ptr<ClientConnection> &client, const uint8_t *message_data) {
  auto *message = flatbuffers::GetRoot<protocol::AnnounceWorkerPort>(message_data);
  ProcessAnnounceWorkerPortMessageImpl(client, message);
}

void NodeManager::ProcessAnnounceWorkerPortMessageImpl(
    const std::shared_ptr<ClientConnection> &client,
    const ray::protocol::AnnounceWorkerPort *message) {
  bool is_worker = true;
  std::shared_ptr<WorkerInterface> worker = worker_pool_.GetRegisteredWorker(client);
  if (worker == nullptr) {
    is_worker = false;
    worker = worker_pool_.GetRegisteredDriver(client);
  }
  RAY_CHECK(worker != nullptr) << "No worker exists for CoreWorker with client: "
                               << client->DebugString();

  int port = message->port();
  worker->Connect(port);
  if (is_worker) {
    worker_pool_.OnWorkerStarted(worker);
    HandleWorkerAvailable(worker);
  } else {
    // Driver is ready. Add the job to GCS.
    JobID job_id = worker->GetAssignedJobId();
    boost::optional<const rpc::JobConfig &> job_config =
        worker_pool_.GetJobConfig(job_id);
    RAY_CHECK(job_config.has_value());

    rpc::Address driver_address;
    // Assume node ID is the same as the node ID.
    driver_address.set_node_id(self_node_id_.Binary());
    driver_address.set_ip_address(worker->IpAddress());
    driver_address.set_port(port);
    driver_address.set_worker_id(worker->WorkerId().Binary());
    auto job_data_ptr = gcs::CreateJobTableData(job_id,
                                                /*is_dead=*/false,
                                                driver_address,
                                                worker->GetProcess().GetId(),
                                                message->entrypoint()->str(),
                                                *job_config);

    gcs_client_.Jobs().AsyncAdd(job_data_ptr, [this, client](Status status) {
      SendPortAnnouncementResponse(client, std::move(status));
    });
  }
}

void NodeManager::SendPortAnnouncementResponse(
    const std::shared_ptr<ClientConnection> &client, Status status) {
  if (!status.ok()) {
    RAY_LOG(ERROR) << "Failed to add job to GCS: " << status.ToString();
  }
  // Write the reply back.
  flatbuffers::FlatBufferBuilder fbb;
  auto message = protocol::CreateAnnounceWorkerPortReply(
      fbb, status.ok(), fbb.CreateString(status.ToString()));
  fbb.Finish(message);

  client->WriteMessageAsync(
      static_cast<int64_t>(protocol::MessageType::AnnounceWorkerPortReply),
      fbb.GetSize(),
      fbb.GetBufferPointer(),
      [this, client](const ray::Status &write_msg_status) {
        if (!write_msg_status.ok()) {
          DisconnectClient(client,
                           /*graceful=*/false,
                           rpc::WorkerExitType::SYSTEM_ERROR,
                           "Failed to send AnnounceWorkerPortReply to client: " +
                               write_msg_status.ToString());
        }
      });
}

void NodeManager::HandleWorkerAvailable(const std::shared_ptr<WorkerInterface> &worker) {
  RAY_CHECK(worker);
  RAY_CHECK_NE(worker->GetWorkerType(), rpc::WorkerType::DRIVER);

  if (worker->GetWorkerType() == rpc::WorkerType::SPILL_WORKER) {
    // Return the worker to the idle pool.
    worker_pool_.PushSpillWorker(worker);
    return;
  }

  if (worker->GetWorkerType() == rpc::WorkerType::RESTORE_WORKER) {
    // Return the worker to the idle pool.
    worker_pool_.PushRestoreWorker(worker);
    return;
  }

  bool worker_idle = true;

  // If the worker was granted a lease, clean up any lease resources and state
  if (!worker->GetGrantedLeaseId().IsNil()) {
    worker_idle = CleanupLease(worker);
  }

  if (worker_idle) {
    // Return the worker to the idle pool.
    worker_pool_.PushWorker(worker);
  }

  cluster_lease_manager_.ScheduleAndGrantLeases();
}

namespace {

void SendDisconnectClientReply(const WorkerID &worker_id,
                               const std::shared_ptr<ClientConnection> &client) {
  flatbuffers::FlatBufferBuilder fbb;
  auto reply = protocol::CreateDisconnectClientReply(fbb);
  fbb.Finish(reply);

  // NOTE(edoakes): it's important to use sync WriteMessage here to ensure the message
  // is written to the socket before it's closed.
  const auto status = client->WriteMessage(
      static_cast<int64_t>(protocol::MessageType::DisconnectClientReply),
      fbb.GetSize(),
      fbb.GetBufferPointer());
  if (!status.ok()) {
    RAY_LOG(WARNING).WithField(worker_id)
        << "Failed to send disconnect reply to worker: " << status.ToString();
  }
}

}  // namespace

void NodeManager::DisconnectClient(const std::shared_ptr<ClientConnection> &client,
                                   bool graceful,
                                   rpc::WorkerExitType disconnect_type,
                                   const std::string &disconnect_detail,
                                   const rpc::RayException *creation_task_exception) {
  std::shared_ptr<WorkerInterface> worker = worker_pool_.GetRegisteredWorker(client);
  bool is_worker = false, is_driver = false;
  if (worker) {
    // The client is a worker.
    is_worker = true;
  } else {
    worker = worker_pool_.GetRegisteredDriver(client);
    if (worker) {
      // The client is a driver.
      is_driver = true;
    } else {
      RAY_LOG(INFO)
          << "Not disconnecting client disconnect it has already been disconnected.";
      return;
    }
  }

  RAY_LOG(INFO).WithField(worker->WorkerId())
      << "Disconnecting client, graceful=" << std::boolalpha << graceful
      << ", disconnect_type=" << disconnect_type
      << ", has_creation_task_exception=" << std::boolalpha
      << (creation_task_exception != nullptr);

  RAY_CHECK(worker != nullptr);
  RAY_CHECK(!(is_worker && is_driver));
  // Clean up any open ray.get or ray.wait calls that the worker made.
  lease_dependency_manager_.CancelGetRequest(worker->WorkerId());
  lease_dependency_manager_.CancelWaitRequest(worker->WorkerId());

  // Erase any lease metadata.
  if (leased_workers_.contains(worker->GetGrantedLeaseId())) {
    ReleaseWorker(worker->GetGrantedLeaseId());
  }

  if (creation_task_exception != nullptr) {
    RAY_LOG(INFO).WithField(worker->WorkerId())
        << "Formatted creation task exception: "
        << creation_task_exception->formatted_exception_string();
  }
  // Publish the worker failure.
  auto worker_failure_data_ptr =
      gcs::CreateWorkerFailureData(worker->WorkerId(),
                                   self_node_id_,
                                   initial_config_.node_manager_address,
                                   time(nullptr),
                                   disconnect_type,
                                   disconnect_detail,
                                   worker->GetProcess().GetId(),
                                   creation_task_exception);
  gcs_client_.Workers().AsyncReportWorkerFailure(worker_failure_data_ptr, nullptr);

  if (is_worker) {
    const ActorID &actor_id = worker->GetActorId();
    const LeaseID &lease_id = worker->GetGrantedLeaseId();
    // If the worker was granted a lease, clean up the lease and push an
    // error to the driver, unless the worker is already dead.
    if ((!lease_id.IsNil() || !actor_id.IsNil()) && !worker->IsDead()) {
      // If the worker was an actor, it'll be cleaned by GCS.
      if (actor_id.IsNil()) {
        // Return the resources that were being used by this worker.
        RayLease lease;
        local_lease_manager_.CleanupLease(worker, &lease);
      }

      if (disconnect_type == rpc::WorkerExitType::SYSTEM_ERROR) {
        // Push the error to driver.
        const JobID &job_id = worker->GetAssignedJobId();
        // TODO(rkn): Define this constant somewhere else.
        std::string type = "worker_died";
        std::ostringstream error_message;
        error_message << "A worker died or was killed while executing a task by an "
                         "unexpected system "
                         "error. To troubleshoot the problem, check the logs for the "
                         "dead worker."
                      << " Lease ID: " << lease_id << " Worker ID: " << worker->WorkerId()
                      << " Node ID: " << self_node_id_
                      << " Worker IP address: " << worker->IpAddress()
                      << " Worker port: " << worker->Port()
                      << " Worker PID: " << worker->GetProcess().GetId()
                      << " Worker exit type: "
                      << rpc::WorkerExitType_Name(disconnect_type)
                      << " Worker exit detail: " << disconnect_detail;
        std::string error_message_str = error_message.str();
        RAY_EVENT(ERROR, "RAY_WORKER_FAILURE")
                .WithField("worker_id", worker->WorkerId().Hex())
                .WithField("node_id", self_node_id_.Hex())
                .WithField("job_id", worker->GetAssignedJobId().Hex())
            << error_message_str;
        auto error_data = gcs::CreateErrorTableData(
            type, error_message_str, absl::FromUnixMillis(current_time_ms()), job_id);
        gcs_client_.Errors().AsyncReportJobError(std::move(error_data));
      }
    }

    // Attempt per-worker process-group cleanup before removing the worker.
#if !defined(_WIN32)
    const bool pg_enabled = RayConfig::instance().process_group_cleanup_enabled();
    const bool subreaper_enabled =
        RayConfig::instance().kill_child_processes_on_worker_exit_with_raylet_subreaper();
    if (pg_enabled && subreaper_enabled) {
      RAY_LOG_EVERY_MS(WARNING, 60000)
          << "Both per-worker process groups and subreaper are enabled; "
          << "using PGs for worker cleanup. "
          << "Subreaper is deprecated and will be removed in a future release.";
    }
    if (pg_enabled) {
      auto saved = worker->GetSavedProcessGroupId();
      if (saved.has_value()) {
        // Send SIGTERM first, then schedule a short async escalation to SIGKILL.
        CleanupProcessGroupSend(*saved, worker->WorkerId(), "DisconnectClient", SIGTERM);
        auto timer = std::make_shared<boost::asio::deadline_timer>(
            io_service_, boost::posix_time::milliseconds(200));
        auto wid = worker->WorkerId();
        auto pgid = *saved;
        timer->async_wait(
            [timer, wid, pgid](const boost::system::error_code &ec) mutable {
              if (!ec) {
                // Probe with signal 0; if group plausibly exists, send SIGKILL.
                auto probe = KillProcessGroup(pgid, 0);
                const bool group_absent = (probe && probe->value() == ESRCH);
                if (!group_absent) {
                  CleanupProcessGroupSend(pgid, wid, "DisconnectClient", SIGKILL);
                }
              }
            });
      }
    }
#endif

    // Remove the dead client from the pool and stop listening for messages.
    worker_pool_.DisconnectWorker(worker, disconnect_type);

    // Return the resources that were being used by this worker.
    local_lease_manager_.ReleaseWorkerResources(worker);

    // Since some resources may have been released, we can try to grant more leases.
    cluster_lease_manager_.ScheduleAndGrantLeases();
  } else if (is_driver) {
    // The client is a driver.
    const auto job_id = worker->GetAssignedJobId();
    RAY_CHECK(!job_id.IsNil());
    gcs_client_.Jobs().AsyncMarkFinished(job_id, nullptr);
    worker_pool_.DisconnectDriver(worker);

    RAY_LOG(INFO).WithField(worker->WorkerId()).WithField(worker->GetAssignedJobId())
        << "Driver (pid=" << worker->GetProcess().GetId() << ") is disconnected.";
    if (disconnect_type == rpc::WorkerExitType::SYSTEM_ERROR) {
      RAY_EVENT(ERROR, "RAY_DRIVER_FAILURE")
              .WithField("node_id", self_node_id_.Hex())
              .WithField("job_id", worker->GetAssignedJobId().Hex())
          << "Driver " << worker->WorkerId()
          << " died. Address: " << BuildAddress(worker->IpAddress(), worker->Port())
          << ", Pid: " << worker->GetProcess().GetId()
          << ", JobId: " << worker->GetAssignedJobId();
    }
  }

  local_lease_manager_.ClearWorkerBacklog(worker->WorkerId());
  cluster_lease_manager_.CancelAllLeasesOwnedBy(worker->WorkerId());

  if (graceful) {
    // Graceful disconnects are initiated by a request from the worker and
    // it blocks waiting for this reply.
    SendDisconnectClientReply(worker->WorkerId(), client);
  }
  client->Close();

  // TODO(rkn): Tell the object manager that this client has disconnected so
  // that it can clean up the wait requests for this client. Currently I think
  // these can be leaked.
}

void NodeManager::ProcessDisconnectClientMessage(
    const std::shared_ptr<ClientConnection> &client, const uint8_t *message_data) {
  auto message = flatbuffers::GetRoot<protocol::DisconnectClientRequest>(message_data);
  auto disconnect_type = static_cast<rpc::WorkerExitType>(message->disconnect_type());
  const auto &disconnect_detail = message->disconnect_detail()->str();
  const flatbuffers::Vector<uint8_t> *exception_pb =
      message->creation_task_exception_pb();

  std::unique_ptr<rpc::RayException> creation_task_exception = nullptr;
  if (exception_pb != nullptr) {
    creation_task_exception = std::make_unique<rpc::RayException>();
    creation_task_exception->ParseFromString(std::string(
        reinterpret_cast<const char *>(exception_pb->data()), exception_pb->size()));
  }
  DisconnectClient(client,
                   /*graceful=*/true,
                   disconnect_type,
                   disconnect_detail,
                   creation_task_exception.get());
}

void NodeManager::HandleAsyncGetObjectsRequest(
    const std::shared_ptr<ClientConnection> &client, const uint8_t *message_data) {
  auto request = flatbuffers::GetRoot<protocol::AsyncGetObjectsRequest>(message_data);
  const auto refs =
      FlatbufferToObjectReferences(*request->object_ids(), *request->owner_addresses());

  // Asynchronously pull all requested objects to the local node.
  AsyncGetOrWait(client,
                 refs,
                 /*is_get_request=*/true);
}

void NodeManager::ProcessWaitRequestMessage(
    const std::shared_ptr<ClientConnection> &client, const uint8_t *message_data) {
  // Read the data.
  auto message = flatbuffers::GetRoot<protocol::WaitRequest>(message_data);
  auto object_ids = FlatbufferToObjectIds(*message->object_ids());
  const auto refs =
      FlatbufferToObjectReferences(*message->object_ids(), *message->owner_addresses());

  bool all_objects_local = true;
  for (auto const &object_id : object_ids) {
    if (!lease_dependency_manager_.CheckObjectLocal(object_id)) {
      all_objects_local = false;
    }
  }

  if (!all_objects_local) {
    // Resolve any missing objects. This is a no-op for any objects that are
    // already local. Missing objects will be pulled from remote node managers.
    // If an object's owner dies, an error will be stored as the object's
    // value.
    AsyncGetOrWait(client, refs, /*is_get_request=*/false);
  }

  if (message->num_required_objects() == 0) {
    // If we don't need to wait for any, return immediately after making the pull
    // requests through AsyncGetOrWait above.
    flatbuffers::FlatBufferBuilder fbb;
    auto wait_reply =
        protocol::CreateWaitReply(fbb,
                                  flatbuf::to_flatbuf(fbb, std::vector<ObjectID>{}),
                                  flatbuf::to_flatbuf(fbb, std::vector<ObjectID>{}));
    fbb.Finish(wait_reply);
    const auto status =
        client->WriteMessage(static_cast<int64_t>(protocol::MessageType::WaitReply),
                             fbb.GetSize(),
                             fbb.GetBufferPointer());
    if (!status.ok()) {
      // We failed to write to the client, so disconnect the client.
      std::ostringstream stream;
      stream << "Failed to write WaitReply to the client. Status " << status;
      DisconnectClient(
          client, /*graceful=*/false, rpc::WorkerExitType::SYSTEM_ERROR, stream.str());
    }
    return;
  }

  wait_manager_.Wait(
      object_ids,
      message->timeout(),
      message->num_required_objects(),
      [this, client, all_objects_local](const std::vector<ObjectID> &ready,
                                        const std::vector<ObjectID> &remaining) {
        // Write the data.
        flatbuffers::FlatBufferBuilder fbb;
        flatbuffers::Offset<protocol::WaitReply> wait_reply = protocol::CreateWaitReply(
            fbb, flatbuf::to_flatbuf(fbb, ready), flatbuf::to_flatbuf(fbb, remaining));
        fbb.Finish(wait_reply);

        auto status =
            client->WriteMessage(static_cast<int64_t>(protocol::MessageType::WaitReply),
                                 fbb.GetSize(),
                                 fbb.GetBufferPointer());
        if (status.ok()) {
          if (!all_objects_local) {
            CancelGetRequest(client);
          }
        } else {
          // We failed to write to the client, so disconnect the client.
          std::ostringstream stream;
          stream << "Failed to write WaitReply to the client. Status " << status;
          DisconnectClient(client,
                           /*graceful=*/false,
                           rpc::WorkerExitType::SYSTEM_ERROR,
                           stream.str());
        }
      });
}

void NodeManager::ProcessWaitForActorCallArgsRequestMessage(
    const std::shared_ptr<ClientConnection> &client, const uint8_t *message_data) {
  auto message =
      flatbuffers::GetRoot<protocol::WaitForActorCallArgsRequest>(message_data);
  auto object_ids = FlatbufferToObjectIds(*message->object_ids());
  int64_t tag = message->tag();
  // Pull any missing objects to the local node.
  const auto refs =
      FlatbufferToObjectReferences(*message->object_ids(), *message->owner_addresses());
  AsyncGetOrWait(client, refs, /*is_get_request=*/false);
  // De-duplicate the object IDs.
  absl::flat_hash_set<ObjectID> object_id_set(object_ids.begin(), object_ids.end());
  object_ids.assign(object_id_set.begin(), object_id_set.end());
  wait_manager_.Wait(object_ids,
                     -1,
                     object_ids.size(),
                     [this, client, tag](const std::vector<ObjectID> &ready,
                                         const std::vector<ObjectID> &remaining) {
                       RAY_CHECK(remaining.empty());
                       std::shared_ptr<WorkerInterface> worker =
                           worker_pool_.GetRegisteredWorker(client);
                       if (!worker) {
                         RAY_LOG(ERROR) << "Lost worker for wait request " << client;
                       } else {
                         worker->ActorCallArgWaitComplete(tag);
                       }
                     });
}

void NodeManager::ProcessPushErrorRequestMessage(const uint8_t *message_data) {
  auto message = flatbuffers::GetRoot<protocol::PushErrorRequest>(message_data);

  auto const &type = message->type()->str();
  auto const &error_message = message->error_message()->str();
  // TODO(hjiang): Figure out what's the unit for `PushErrorRequest`.
  double timestamp = message->timestamp();
  JobID job_id = JobID::FromBinary(message->job_id()->str());
  auto error_data = gcs::CreateErrorTableData(
      type, error_message, absl::FromUnixMillis(timestamp), job_id);
  gcs_client_.Errors().AsyncReportJobError(std::move(error_data));
}

void NodeManager::HandleGetResourceLoad(rpc::GetResourceLoadRequest request,
                                        rpc::GetResourceLoadReply *reply,
                                        rpc::SendReplyCallback send_reply_callback) {
  auto resources_data = reply->mutable_resources();
  resources_data->set_node_id(self_node_id_.Binary());
  resources_data->set_node_manager_address(initial_config_.node_manager_address);
  cluster_lease_manager_.FillResourceUsage(*resources_data);
  send_reply_callback(Status::OK(), nullptr, nullptr);
}

void NodeManager::HandleCancelLeasesWithResourceShapes(
    rpc::CancelLeasesWithResourceShapesRequest request,
    rpc::CancelLeasesWithResourceShapesReply *reply,
    rpc::SendReplyCallback send_reply_callback) {
  const auto &resource_shapes = request.resource_shapes();
  std::vector<ResourceSet> target_resource_shapes;
  for (const auto &resource_shape : resource_shapes) {
    target_resource_shapes.emplace_back(MapFromProtobuf(resource_shape.resource_shape()));
  }

  cluster_lease_manager_.CancelLeasesWithResourceShapes(target_resource_shapes);
  send_reply_callback(Status::OK(), nullptr, nullptr);
}

void NodeManager::HandleReportWorkerBacklog(rpc::ReportWorkerBacklogRequest request,
                                            rpc::ReportWorkerBacklogReply *reply,
                                            rpc::SendReplyCallback send_reply_callback) {
  HandleReportWorkerBacklog(
      request, reply, send_reply_callback, worker_pool_, local_lease_manager_);
}

void NodeManager::HandleReportWorkerBacklog(
    rpc::ReportWorkerBacklogRequest request,
    rpc::ReportWorkerBacklogReply *reply,
    rpc::SendReplyCallback send_reply_callback,
    WorkerPoolInterface &worker_pool,
    LocalLeaseManagerInterface &local_lease_manager) {
  const WorkerID worker_id = WorkerID::FromBinary(request.worker_id());
  if (worker_pool.GetRegisteredWorker(worker_id) == nullptr &&
      worker_pool.GetRegisteredDriver(worker_id) == nullptr) {
    // The worker is already disconnected.
    send_reply_callback(Status::OK(), nullptr, nullptr);
    return;
  }

  local_lease_manager.ClearWorkerBacklog(worker_id);
  std::unordered_set<SchedulingClass> seen;
  for (const auto &backlog_report : request.backlog_reports()) {
    const LeaseSpecification lease_spec(backlog_report.lease_spec());
    const SchedulingClass scheduling_class = lease_spec.GetSchedulingClass();
    RAY_CHECK(seen.find(scheduling_class) == seen.end());
    local_lease_manager.SetWorkerBacklog(
        scheduling_class, worker_id, backlog_report.backlog_size());
  }
  send_reply_callback(Status::OK(), nullptr, nullptr);
}

void NodeManager::HandleRequestWorkerLease(rpc::RequestWorkerLeaseRequest request,
                                           rpc::RequestWorkerLeaseReply *reply,
                                           rpc::SendReplyCallback send_reply_callback) {
  auto lease_id = LeaseID::FromBinary(request.lease_spec().lease_id());
  // If the lease is already granted, this is a retry and forward the address of the
  // already leased worker to use.
  if (leased_workers_.contains(lease_id)) {
    const auto &worker = leased_workers_[lease_id];
    RAY_LOG(DEBUG) << "Lease " << lease_id
                   << " is already granted with worker: " << worker->WorkerId();
    reply->set_worker_pid(worker->GetProcess().GetId());
    reply->mutable_worker_address()->set_ip_address(worker->IpAddress());
    reply->mutable_worker_address()->set_port(worker->Port());
    reply->mutable_worker_address()->set_worker_id(worker->WorkerId().Binary());
    reply->mutable_worker_address()->set_node_id(self_node_id_.Binary());
    send_reply_callback(Status::OK(), nullptr, nullptr);
    return;
  }
  RayLease lease{std::move(*request.mutable_lease_spec())};
  const auto caller_worker =
      WorkerID::FromBinary(lease.GetLeaseSpecification().CallerAddress().worker_id());
  const auto caller_node =
      NodeID::FromBinary(lease.GetLeaseSpecification().CallerAddress().node_id());
  if (!lease.GetLeaseSpecification().IsDetachedActor() &&
      (failed_workers_cache_.contains(caller_worker) ||
       failed_nodes_cache_.contains(caller_node))) {
    RAY_LOG(INFO).WithField(caller_worker).WithField(caller_node)
        << "Caller of RequestWorkerLease is dead. Skip leasing.";
    reply->set_canceled(true);
    reply->set_failure_type(rpc::RequestWorkerLeaseReply::SCHEDULING_CANCELLED_INTENDED);
    reply->set_scheduling_failure_message(
        "Cancelled leasing because the caller worker is dead.");
    send_reply_callback(Status::OK(), nullptr, nullptr);
    return;
  };

  const bool is_actor_creation_task = lease.GetLeaseSpecification().IsActorCreationTask();
  ActorID actor_id = ActorID::Nil();

  if (is_actor_creation_task) {
    actor_id = lease.GetLeaseSpecification().ActorId();
  }

  const auto &lease_spec = lease.GetLeaseSpecification();
  worker_pool_.PrestartWorkers(lease_spec, request.backlog_size());

  auto send_reply_callback_wrapper =
      [this, is_actor_creation_task, actor_id, reply, send_reply_callback](
          Status status, std::function<void()> success, std::function<void()> failure) {
        if (reply->rejected() && is_actor_creation_task) {
          auto resources_data = reply->mutable_resources_data();
          resources_data->set_node_id(self_node_id_.Binary());
          // If resources are not enough due to normal tasks' preemption
          // for GCS based actor scheduling, return
          // with normal task resource usages so GCS can fast update
          // its resource view of this raylet.
          if (RayConfig::instance().gcs_actor_scheduling_enabled()) {
            auto normal_task_resources = local_lease_manager_.CalcNormalTaskResources();
            RAY_LOG(DEBUG).WithField(actor_id)
                << "Reject leasing as the raylet has no enough resources. "
                   "normal_task_resources = "
                << normal_task_resources.DebugString() << ", local_resource_view = "
                << cluster_resource_scheduler_.GetClusterResourceManager()
                       .GetNodeResourceViewString(
                           scheduling::NodeID(self_node_id_.Binary()));
            resources_data->set_resources_normal_task_changed(true);
            auto resource_map = normal_task_resources.GetResourceMap();
            resources_data->mutable_resources_normal_task()->insert(resource_map.begin(),
                                                                    resource_map.end());
            resources_data->set_resources_normal_task_timestamp(
                absl::GetCurrentTimeNanos());
          }
        }
        send_reply_callback(status, std::move(success), std::move(failure));
      };

  cluster_lease_manager_.QueueAndScheduleLease(std::move(lease),
                                               request.grant_or_reject(),
                                               request.is_selected_based_on_locality(),
                                               reply,
                                               std::move(send_reply_callback_wrapper));
}

void NodeManager::HandlePrestartWorkers(rpc::PrestartWorkersRequest request,
                                        rpc::PrestartWorkersReply *reply,
                                        rpc::SendReplyCallback send_reply_callback) {
  auto pop_worker_request = std::make_shared<PopWorkerRequest>(
      request.language(),
      rpc::WorkerType::WORKER,
      request.has_job_id() ? JobID::FromBinary(request.job_id()) : JobID::Nil(),
      /*root_detached_actor_id=*/ActorID::Nil(),
      /*gpu=*/std::nullopt,
      /*actor_worker=*/std::nullopt,
      request.runtime_env_info(),
      /*runtime_env_hash=*/
      CalculateRuntimeEnvHash(request.runtime_env_info().serialized_runtime_env()),
      /*options=*/std::vector<std::string>{},
      absl::Seconds(request.keep_alive_duration_secs()),
      /*callback=*/
      [request](const std::shared_ptr<WorkerInterface> &worker,
                PopWorkerStatus status,
                const std::string &runtime_env_setup_error_message) {
        // This callback does not use the worker.
        RAY_LOG(DEBUG).WithField(worker->WorkerId())
            << "Prestart worker started! token " << worker->GetStartupToken()
            << ", status " << status << ", runtime_env_setup_error_message "
            << runtime_env_setup_error_message;
        return false;
      });

  for (uint64_t i = 0; i < request.num_workers(); i++) {
    worker_pool_.StartNewWorker(pop_worker_request);
  }
  send_reply_callback(Status::OK(), nullptr, nullptr);
}

void NodeManager::HandlePrepareBundleResources(
    rpc::PrepareBundleResourcesRequest request,
    rpc::PrepareBundleResourcesReply *reply,
    rpc::SendReplyCallback send_reply_callback) {
  std::vector<std::shared_ptr<const BundleSpecification>> bundle_specs;
  bundle_specs.reserve(request.bundle_specs_size());
  for (auto &bundle_spec : *request.mutable_bundle_specs()) {
    bundle_specs.push_back(
        std::make_shared<const BundleSpecification>(std::move(bundle_spec)));
  }
  RAY_LOG(DEBUG) << "Request to prepare resources for bundles: "
                 << GetDebugStringForBundles(bundle_specs);
  auto prepared = placement_group_resource_manager_.PrepareBundles(bundle_specs);
  reply->set_success(prepared);
  send_reply_callback(Status::OK(), nullptr, nullptr);
}

void NodeManager::HandleCommitBundleResources(
    rpc::CommitBundleResourcesRequest request,
    rpc::CommitBundleResourcesReply *reply,
    rpc::SendReplyCallback send_reply_callback) {
  std::vector<std::shared_ptr<const BundleSpecification>> bundle_specs;
  for (auto &bundle_spec : *request.mutable_bundle_specs()) {
    bundle_specs.push_back(
        std::make_shared<const BundleSpecification>(std::move(bundle_spec)));
  }
  RAY_LOG(DEBUG) << "Request to commit resources for bundles: "
                 << GetDebugStringForBundles(bundle_specs);
  placement_group_resource_manager_.CommitBundles(bundle_specs);
  send_reply_callback(Status::OK(), nullptr, nullptr);

  cluster_lease_manager_.ScheduleAndGrantLeases();
}

void NodeManager::HandleCancelResourceReserve(
    rpc::CancelResourceReserveRequest request,
    rpc::CancelResourceReserveReply *reply,
    rpc::SendReplyCallback send_reply_callback) {
  auto bundle_spec = BundleSpecification(request.bundle_spec());
  RAY_LOG(DEBUG) << "Request to cancel reserved resource is received, "
                 << bundle_spec.DebugString();

  // The PG bundle resource must be committed before a lease request asking for it
  // can be added to local_lease_manager and the only reason why we cancel
  // a committed bundle is when the placement group is removed.
  // In the case of placement group removal, we should cancel all the lease requests.
  local_lease_manager_.CancelLeases(
      [&](const std::shared_ptr<internal::Work> &work) {
        const auto bundle_id =
            work->lease_.GetLeaseSpecification().PlacementGroupBundleId();
        return bundle_id.first == bundle_spec.PlacementGroupId();
      },
      rpc::RequestWorkerLeaseReply::SCHEDULING_CANCELLED_PLACEMENT_GROUP_REMOVED,
      absl::StrCat("Required placement group ",
                   bundle_spec.PlacementGroupId().Hex(),
                   " is removed."));

  // Kill all workers that are currently associated with the placement group.
  // NOTE: We can't traverse directly with `leased_workers_`, because `DestroyWorker`
  // will delete the element of `leased_workers_`. So we need to filter out
  // `workers_associated_with_pg` separately.
  std::vector<std::shared_ptr<WorkerInterface>> workers_associated_with_pg;
  for (const auto &worker_it : leased_workers_) {
    auto &worker = worker_it.second;
    if (worker->GetBundleId().first == bundle_spec.PlacementGroupId()) {
      workers_associated_with_pg.emplace_back(worker);
    }
  }
  for (const auto &worker : workers_associated_with_pg) {
    std::ostringstream stream;
    stream << "Destroying worker since its placement group was removed. Placement "
              "group id: "
           << worker->GetBundleId().first
           << ", bundle index: " << bundle_spec.BundleId().second
           << ", lease id: " << worker->GetGrantedLeaseId()
           << ", actor id: " << worker->GetActorId()
           << ", worker id: " << worker->WorkerId();
    const auto &message = stream.str();
    RAY_LOG(DEBUG) << message;
    DestroyWorker(worker, rpc::WorkerExitType::INTENDED_SYSTEM_EXIT, message);
  }

  RAY_CHECK_OK(placement_group_resource_manager_.ReturnBundle(bundle_spec));
  cluster_lease_manager_.ScheduleAndGrantLeases();
  send_reply_callback(Status::OK(), nullptr, nullptr);
}

void NodeManager::HandleResizeLocalResourceInstances(
    rpc::ResizeLocalResourceInstancesRequest request,
    rpc::ResizeLocalResourceInstancesReply *reply,
    rpc::SendReplyCallback send_reply_callback) {
  const auto &target_resource_map = request.resources();

  // Check if any resource is a unit instance resource
  // Unit instance resources (e.g., GPU) cannot be resized with this API
  for (const auto &[resource_name, target_value] : target_resource_map) {
    if (ResourceID(resource_name).IsUnitInstanceResource()) {
      std::string error_msg = absl::StrFormat(
          "Cannot resize unit instance resource '%s'. Unit instance resources "
          "(e.g., GPU) cannot be resized dynamically.",
          resource_name);
      send_reply_callback(Status::InvalidArgument(error_msg), nullptr, nullptr);
      return;
    }
  }

  // Get current local resources and convert to resource maps
  const auto &current_resources =
      cluster_resource_scheduler_.GetLocalResourceManager().GetLocalResources();
  const auto &current_total_map =
      current_resources.GetTotalResourceInstances().ToNodeResourceSet().GetResourceMap();
  const auto &current_available_map = current_resources.GetAvailableResourceInstances()
                                          .ToNodeResourceSet()
                                          .GetResourceMap();

  // Calculate delta resource map (target - current) and clamp to avoid
  // making available resources negative
  absl::flat_hash_map<std::string, double> delta_resource_map;
  for (const auto &[resource_name, target_value] : target_resource_map) {
    double current_total = 0.0;
    double current_available = 0.0;

    if (auto total_it = current_total_map.find(resource_name);
        total_it != current_total_map.end()) {
      current_total = total_it->second;
    }

    if (auto available_it = current_available_map.find(resource_name);
        available_it != current_available_map.end()) {
      current_available = available_it->second;
    }

    double delta_value = target_value - current_total;

    // Clamp so current_available never goes below 0.
    // For example, if delta_value is -4 but the current_available is 2,
    // then clamp delta_value to -2.
    if (delta_value < -current_available) {
      delta_value = -current_available;
    }

    if (delta_value != 0.0) {
      delta_resource_map[resource_name] = delta_value;
    }
  }

  // Convert the delta resource map to NodeResourceInstanceSet and apply
  if (!delta_resource_map.empty()) {
    NodeResourceSet delta_resources(delta_resource_map);
    NodeResourceInstanceSet delta_instances(delta_resources);

    // Apply deltas for each resource
    for (const auto &resource_id : delta_resources.ExplicitResourceIds()) {
      const auto &instances = delta_instances.Get(resource_id);
      cluster_resource_scheduler_.GetLocalResourceManager().AddLocalResourceInstances(
          resource_id, instances);
    }
  }

  // Get updated resource state and populate reply
  const auto &updated_resources =
      cluster_resource_scheduler_.GetLocalResourceManager().GetLocalResources();
  const auto &updated_total_map =
      updated_resources.GetTotalResourceInstances().ToNodeResourceSet().GetResourceMap();
  const auto &updated_available_map = updated_resources.GetAvailableResourceInstances()
                                          .ToNodeResourceSet()
                                          .GetResourceMap();

  if (!delta_resource_map.empty()) {
    // Log the updated resources
    RAY_LOG(INFO) << "Successfully resized local resources. Current total resources: "
                  << debug_string(updated_total_map);
    RAY_LOG(INFO) << "Available resources: " << debug_string(updated_available_map);
    // Trigger scheduling to account for the new resources
    cluster_lease_manager_.ScheduleAndGrantLeases();
  }

  // Populate the reply with the current resource state
  auto *total_resources = reply->mutable_total_resources();
  total_resources->insert(updated_total_map.begin(), updated_total_map.end());

  send_reply_callback(Status::OK(), nullptr, nullptr);
}

void NodeManager::HandleReturnWorkerLease(rpc::ReturnWorkerLeaseRequest request,
                                          rpc::ReturnWorkerLeaseReply *reply,
                                          rpc::SendReplyCallback send_reply_callback) {
  // Read the resource spec submitted by the client.
  auto lease_id = LeaseID::FromBinary(request.lease_id());

  // Check if this message is a retry
  if (!leased_workers_.contains(lease_id)) {
    send_reply_callback(Status::OK(), nullptr, nullptr);
    return;
  }

  std::shared_ptr<WorkerInterface> worker = leased_workers_[lease_id];
  ReleaseWorker(lease_id);

  if (request.disconnect_worker()) {
    // The worker should be destroyed.
    DisconnectClient(
        worker->Connection(),
        /*graceful=*/false,
        rpc::WorkerExitType::SYSTEM_ERROR,
        absl::StrCat("The leased worker has unrecoverable failure. Worker is requested "
                     "to be destroyed when it is returned. ",
                     request.disconnect_worker_error_detail()));
  } else {
    if (worker->IsBlocked()) {
      // Handle the edge case where the worker was returned before we got the
      // unblock RPC by unblocking it immediately (unblock is idempotent).
      HandleNotifyWorkerUnblocked(worker);
    }
    local_lease_manager_.ReleaseWorkerResources(worker);
    // If the worker is exiting, don't add it to our pool. The worker will cleanup
    // and terminate itself.
    if (!request.worker_exiting()) {
      HandleWorkerAvailable(worker);
    }
  }

  send_reply_callback(Status::OK(), nullptr, nullptr);
}

void NodeManager::HandleIsLocalWorkerDead(rpc::IsLocalWorkerDeadRequest request,
                                          rpc::IsLocalWorkerDeadReply *reply,
                                          rpc::SendReplyCallback send_reply_callback) {
  reply->set_is_dead(worker_pool_.GetRegisteredWorker(
                         WorkerID::FromBinary(request.worker_id())) == nullptr);
  send_reply_callback(Status::OK(), /*success=*/nullptr, /*failure=*/nullptr);
}

void NodeManager::HandleDrainRaylet(rpc::DrainRayletRequest request,
                                    rpc::DrainRayletReply *reply,
                                    rpc::SendReplyCallback send_reply_callback) {
  RAY_LOG(INFO) << "Drain raylet RPC has received. Deadline is "
                << request.deadline_timestamp_ms() << ". Drain reason: "
                << rpc::autoscaler::DrainNodeReason_Name(request.reason())
                << ". Drain reason message: " << request.reason_message();

  if (request.reason() ==
      rpc::autoscaler::DrainNodeReason::DRAIN_NODE_REASON_IDLE_TERMINATION) {
    const bool is_idle =
        cluster_resource_scheduler_.GetLocalResourceManager().IsLocalNodeIdle();
    if (is_idle) {
      cluster_resource_scheduler_.GetLocalResourceManager().SetLocalNodeDraining(request);
      reply->set_is_accepted(true);
    } else {
      reply->set_is_accepted(false);
      reply->set_rejection_reason_message(
          "The node to be idle terminated is no longer idle.");
    }
  } else {
    // Non-rejectable draining request.
    RAY_CHECK_EQ(request.reason(),
                 rpc::autoscaler::DrainNodeReason::DRAIN_NODE_REASON_PREEMPTION);
    cluster_resource_scheduler_.GetLocalResourceManager().SetLocalNodeDraining(request);
    reply->set_is_accepted(true);
  }

  send_reply_callback(Status::OK(), nullptr, nullptr);
}

void NodeManager::HandleShutdownRaylet(rpc::ShutdownRayletRequest request,
                                       rpc::ShutdownRayletReply *reply,
                                       rpc::SendReplyCallback send_reply_callback) {
  RAY_LOG(INFO)
      << "Shutdown RPC has received. Shutdown will happen after the RPC is replied.";
  // Exit right away if it is not graceful.
  if (!request.graceful()) {
    std::_Exit(EXIT_SUCCESS);
  }

  if (shutting_down_) {
    RAY_LOG(INFO)
        << "Node is already shutting down. Ignoring the ShutdownRaylet request.";
    return;
  }

  send_reply_callback(Status::OK(), nullptr, nullptr);

  // Draining the server call executor so that we try to reply to the RPC before the
  // raylet shuts down.
  rpc::DrainServerCallExecutor();
  rpc::NodeDeathInfo node_death_info;
  node_death_info.set_reason(rpc::NodeDeathInfo::EXPECTED_TERMINATION);
  node_death_info.set_reason_message("Terminated by autoscaler.");
  shutdown_raylet_gracefully_(node_death_info);
}

void NodeManager::HandleReleaseUnusedActorWorkers(
    rpc::ReleaseUnusedActorWorkersRequest request,
    rpc::ReleaseUnusedActorWorkersReply *reply,
    rpc::SendReplyCallback send_reply_callback) {
  absl::flat_hash_set<WorkerID> in_use_worker_ids;
  in_use_worker_ids.reserve(request.worker_ids_in_use_size());
  for (const auto &worker_id_in_use_binary : request.worker_ids_in_use()) {
    in_use_worker_ids.emplace(WorkerID::FromBinary(worker_id_in_use_binary));
  }

  std::vector<std::shared_ptr<WorkerInterface>> unused_actor_workers;
  for (auto &iter : leased_workers_) {
    // We only kill *actor* workers.
    if (!iter.second->GetActorId().IsNil() &&
        !in_use_worker_ids.contains(iter.second->WorkerId())) {
      unused_actor_workers.push_back(iter.second);
    }
  }

  for (auto &worker : unused_actor_workers) {
    RAY_LOG(DEBUG).WithField(worker->WorkerId())
        << "GCS requested to release unused actor worker.";
    DestroyWorker(worker,
                  rpc::WorkerExitType::INTENDED_SYSTEM_EXIT,
                  "Worker is no longer needed by the GCS.");
  }

  send_reply_callback(Status::OK(), nullptr, nullptr);
}

void NodeManager::HandleCancelWorkerLease(rpc::CancelWorkerLeaseRequest request,
                                          rpc::CancelWorkerLeaseReply *reply,
                                          rpc::SendReplyCallback send_reply_callback) {
  const LeaseID lease_id = LeaseID::FromBinary(request.lease_id());
  bool canceled = cluster_lease_manager_.CancelLease(lease_id);
  // The lease cancellation failed if we did not have the lease queued, since
  // this means that we may not have received the lease request yet. It is
  // successful if we did have the lease queued, since we have now replied to
  // the client that requested the lease.
  reply->set_success(canceled);
  send_reply_callback(Status::OK(), nullptr, nullptr);
}

void NodeManager::MarkObjectsAsFailed(
    const ErrorType &error_type,
    const std::vector<rpc::ObjectReference> &objects_to_fail,
    const JobID &job_id) {
  // TODO(swang): Ideally we should return the error directly to the client
  // that needs this object instead of storing the object in plasma, which is
  // not guaranteed to succeed. This avoids hanging the client if plasma is not
  // reachable.
  const std::string meta = std::to_string(static_cast<int>(error_type));
  for (const auto &ref : objects_to_fail) {
    ObjectID object_id = ObjectID::FromBinary(ref.object_id());
    RAY_LOG(DEBUG).WithField(object_id)
        << "Mark the object as failed due to " << error_type;
    std::shared_ptr<Buffer> data;
    Status status;
    status = store_client_->TryCreateImmediately(
        object_id,
        ref.owner_address(),
        0,
        reinterpret_cast<const uint8_t *>(meta.c_str()),
        meta.length(),
        &data,
        plasma::flatbuf::ObjectSource::ErrorStoredByRaylet);
    if (status.ok()) {
      status = store_client_->Seal(object_id);
    }
    if (!status.ok() && !status.IsObjectExists()) {
      RAY_LOG(DEBUG).WithField(object_id) << "Marking plasma object failed.";
      // If we failed to save the error code, log a warning and push an error message
      // to the driver.
      std::ostringstream stream;
      stream << "A plasma error (" << status.ToString() << ") occurred while saving"
             << " error code to object " << object_id << ". Anyone who's getting this"
             << " object may hang forever.";
      std::string error_message = stream.str();
      RAY_LOG(ERROR) << error_message;
      auto error_data = gcs::CreateErrorTableData(
          "task", error_message, absl::FromUnixMillis(current_time_ms()), job_id);
      gcs_client_.Errors().AsyncReportJobError(std::move(error_data));
    }
  }
}

void NodeManager::HandleNotifyWorkerBlocked(
    const std::shared_ptr<WorkerInterface> &worker) {
  if (!worker || worker->IsBlocked() || worker->GetGrantedLeaseId().IsNil()) {
    return;  // The worker may have died or is no longer processing the task.
  }

  local_lease_manager_.ReleaseCpuResourcesFromBlockedWorker(worker);
  cluster_lease_manager_.ScheduleAndGrantLeases();
}

void NodeManager::HandleNotifyWorkerUnblocked(
    const std::shared_ptr<WorkerInterface> &worker) {
  if (!worker || worker->GetGrantedLeaseId().IsNil()) {
    return;  // The worker may have died or is no longer processing the task.
  }

  // First, always release task dependencies. This ensures we don't leak resources even
  // if we don't need to unblock the worker below.
  lease_dependency_manager_.CancelGetRequest(worker->WorkerId());

  if (worker->IsBlocked()) {
    local_lease_manager_.ReturnCpuResourcesToUnblockedWorker(worker);
    cluster_lease_manager_.ScheduleAndGrantLeases();
  }
}

void NodeManager::AsyncGetOrWait(const std::shared_ptr<ClientConnection> &client,
                                 const std::vector<rpc::ObjectReference> &object_refs,
                                 bool is_get_request) {
  std::shared_ptr<WorkerInterface> worker = worker_pool_.GetRegisteredWorker(client);
  if (!worker) {
    worker = worker_pool_.GetRegisteredDriver(client);
  } else if (worker->GetGrantedLeaseId().IsNil()) {
    return;  // The worker may have died or is no longer processing the task.
  }
  RAY_CHECK(worker);

  // Start an async request to get or wait for the objects.
  // The objects will be fetched locally unless the get or wait request is canceled.
  if (is_get_request) {
    lease_dependency_manager_.StartOrUpdateGetRequest(worker->WorkerId(), object_refs);
  } else {
    lease_dependency_manager_.StartOrUpdateWaitRequest(worker->WorkerId(), object_refs);
  }
}

void NodeManager::CancelGetRequest(const std::shared_ptr<ClientConnection> &client) {
  std::shared_ptr<WorkerInterface> worker = worker_pool_.GetRegisteredWorker(client);
  if (!worker) {
    worker = worker_pool_.GetRegisteredDriver(client);
  }
  RAY_CHECK(worker);

  lease_dependency_manager_.CancelGetRequest(worker->WorkerId());
}

bool NodeManager::CleanupLease(const std::shared_ptr<WorkerInterface> &worker) {
  LeaseID lease_id = worker->GetGrantedLeaseId();
  RAY_LOG(DEBUG).WithField(lease_id) << "Cleaning up lease ";

  RayLease lease;
  local_lease_manager_.CleanupLease(worker, &lease);

  const auto &lease_spec = lease.GetLeaseSpecification();
  if ((lease_spec.IsActorCreationTask())) {
    // If this was an actor or actor creation task, convert the worker to an actor.
    ConvertWorkerToActor(worker, lease);
  } else {
    // If this was a non-actor lease, cancel any ray.wait calls that were
    // made during the lease execution.
    lease_dependency_manager_.CancelWaitRequest(worker->WorkerId());
  }

  // Notify the lease dependency manager that this lease has returned.
  lease_dependency_manager_.CancelGetRequest(worker->WorkerId());

  if (!lease_spec.IsActorCreationTask()) {
    worker->GrantLeaseId(LeaseID::Nil());
    worker->SetOwnerAddress(rpc::Address());
  }
  // Actors will be assigned tasks via the core worker and therefore are not idle.
  return !lease_spec.IsActorCreationTask();
}

void NodeManager::ConvertWorkerToActor(const std::shared_ptr<WorkerInterface> &worker,
                                       const RayLease &lease) {
  RAY_LOG(DEBUG) << "Converting worker to actor";
  const LeaseSpecification &lease_spec = lease.GetLeaseSpecification();
  ActorID actor_id = lease_spec.ActorId();

  // This was an actor creation task. Convert the worker to an actor.
  worker->AssignActorId(actor_id);

  if (lease_spec.IsDetachedActor()) {
    auto job_id = lease_spec.JobId();
    auto job_config = worker_pool_.GetJobConfig(job_id);
    RAY_CHECK(job_config);
  }
}

void NodeManager::SpillIfOverPrimaryObjectsThreshold() {
  if (RayConfig::instance().object_spilling_config().empty()) {
    RAY_LOG(INFO) << "Object spilling is disabled because spilling config is unspecified";
    return;
  }
  // Trigger object spilling if current usage is above the specified threshold.
  const float allocated_percentage =
      static_cast<float>(local_object_manager_.GetPrimaryBytes()) /
      object_manager_.GetMemoryCapacity();
  if (allocated_percentage >= RayConfig::instance().object_spilling_threshold()) {
    RAY_LOG(INFO) << "Triggering object spilling because current usage "
                  << allocated_percentage * 100 << "% is above threshold "
                  << RayConfig::instance().object_spilling_threshold() * 100 << "%.";
    local_object_manager_.SpillObjectUptoMaxThroughput();
  }
}

void NodeManager::HandleObjectLocal(const ObjectInfo &object_info) {
  const ObjectID &object_id = object_info.object_id;
  // Notify the task dependency manager that this object is local.
  const auto ready_lease_ids = lease_dependency_manager_.HandleObjectLocal(object_id);
  RAY_LOG(DEBUG).WithField(object_id).WithField(self_node_id_)
      << "Object local on node, " << ready_lease_ids.size() << " tasks ready";
  local_lease_manager_.LeasesUnblocked(ready_lease_ids);

  // Notify the wait manager that this object is local.
  wait_manager_.HandleObjectLocal(object_id);

  auto waiting_workers = absl::flat_hash_set<std::shared_ptr<WorkerInterface>>();
  {
    absl::MutexLock guard(&plasma_object_notification_lock_);
    auto waiting = this->async_plasma_objects_notification_.extract(object_id);
    if (!waiting.empty()) {
      waiting_workers.swap(waiting.mapped());
    }
  }
  rpc::PlasmaObjectReadyRequest request;
  request.set_object_id(object_id.Binary());

  for (const auto &worker : waiting_workers) {
    worker->rpc_client()->PlasmaObjectReady(
        request, [](Status status, const rpc::PlasmaObjectReadyReply &reply) {
          if (!status.ok()) {
            RAY_LOG(INFO) << "Problem with telling worker that plasma object is ready"
                          << status.ToString();
          }
        });
  }

  // An object was created so we may be over the spill
  // threshold now.
  SpillIfOverPrimaryObjectsThreshold();
}

void NodeManager::HandleObjectMissing(const ObjectID &object_id) {
  // Notify the lease dependency manager that this object is no longer local.
  const auto waiting_lease_ids = lease_dependency_manager_.HandleObjectMissing(object_id);
  std::stringstream result;
  result << "Object missing " << object_id << ", "
         << " on " << self_node_id_ << ", " << waiting_lease_ids.size()
         << " leases waiting";
  if (waiting_lease_ids.size() > 0) {
    result << ", leases: ";
    for (const auto &lease_id : waiting_lease_ids) {
      result << lease_id << "  ";
    }
  }
  RAY_LOG(DEBUG) << result.str();
}

void NodeManager::ProcessSubscribePlasmaReady(
    const std::shared_ptr<ClientConnection> &client, const uint8_t *message_data) {
  std::shared_ptr<WorkerInterface> associated_worker =
      worker_pool_.GetRegisteredWorker(client);
  if (associated_worker == nullptr) {
    associated_worker = worker_pool_.GetRegisteredDriver(client);
  }
  RAY_CHECK(associated_worker != nullptr)
      << "No worker exists for CoreWorker with client: " << client->DebugString();

  auto message = flatbuffers::GetRoot<protocol::SubscribePlasmaReady>(message_data);
  auto id = ObjectID::FromBinary(message->object_id()->str());

  if (lease_dependency_manager_.CheckObjectLocal(id)) {
    // Object is already local, so we directly fire the callback to tell the core worker
    // that the plasma object is ready.
    rpc::PlasmaObjectReadyRequest request;
    request.set_object_id(id.Binary());

    RAY_LOG(DEBUG).WithField(id) << "Object is already local, firing callback directly.";
    associated_worker->rpc_client()->PlasmaObjectReady(
        request, [](Status status, const rpc::PlasmaObjectReadyReply &reply) {
          if (!status.ok()) {
            RAY_LOG(INFO) << "Problem with telling worker that plasma object is ready"
                          << status.ToString();
          }
        });
  } else {
    // The object is not local, so we are subscribing to pull and wait for the objects.
    std::vector<rpc::ObjectReference> refs = {FlatbufferToSingleObjectReference(
        *message->object_id(), *message->owner_address())};

    // NOTE(simon): This call will issue a pull request to remote workers and make sure
    // the object will be local.
    // 1. We currently do not allow user to cancel this call. The object will be pulled
    //    even if the `await object_ref` is cancelled.
    // 2. We currently do not handle edge cases with object eviction where the object
    //    is local at this time but when the core worker was notified, the object is
    //    is evicted. The core worker should be able to handle evicted object in this
    //    case.
    lease_dependency_manager_.StartOrUpdateWaitRequest(associated_worker->WorkerId(),
                                                       refs);

    // Add this worker to the listeners for the object ID.
    {
      absl::MutexLock guard(&plasma_object_notification_lock_);
      async_plasma_objects_notification_[id].insert(associated_worker);
    }
  }
}

void NodeManager::DumpDebugState() const {
  std::fstream fs;
  fs.open(initial_config_.log_dir + "/debug_state.txt",
          std::fstream::out | std::fstream::trunc);
  fs << DebugString();
  fs.close();
}

const NodeManagerConfig &NodeManager::GetInitialConfig() const { return initial_config_; }

std::string NodeManager::DebugString() const {
  std::stringstream result;
  uint64_t now_ms = current_time_ms();
  result << "NodeManager:";
  result << "\nNode ID: " << self_node_id_;
  result << "\nNode name: " << self_node_name_;
  result << "\nInitialConfigResources: " << initial_config_.resource_config.DebugString();
  result << "\nClusterLeaseManager:\n";
  result << cluster_lease_manager_.DebugStr();
  result << "\nClusterResources:";
  result << "\n" << local_object_manager_.DebugString();
  result << "\n" << object_manager_.DebugString();
  result << "\n" << gcs_client_.DebugString();
  result << "\n" << worker_pool_.DebugString();
  result << "\n" << lease_dependency_manager_.DebugString();
  result << "\n" << wait_manager_.DebugString();
  result << "\n" << core_worker_subscriber_.DebugString();
  {
    absl::MutexLock guard(&plasma_object_notification_lock_);
    result << "\nnum async plasma notifications: "
           << async_plasma_objects_notification_.size();
  }

  // Event stats.
  result << "\nEvent stats:" << io_service_.stats().StatsString();

  result << "\nDebugString() time ms: " << (current_time_ms() - now_ms);
  return result.str();
}

bool NodeManager::GetObjectsFromPlasma(const std::vector<ObjectID> &object_ids,
                                       std::vector<std::unique_ptr<RayObject>> *results) {
  // Pin the objects in plasma by getting them and holding a reference to
  // the returned buffer.
  // NOTE: the caller must ensure that the objects already exist in plasma before
  // sending a PinObjectIDs request.
  std::vector<plasma::ObjectBuffer> plasma_results;
  // TODO(swang): This `Get` has a timeout of 0, so the plasma store will not
  // block when serving the request. However, if the plasma store is under
  // heavy load, then this request can still block the NodeManager event loop
  // since we must wait for the plasma store's reply. We should consider using
  // an `AsyncGet` instead.
  if (!store_client_->Get(object_ids, /*timeout_ms=*/0, &plasma_results).ok()) {
    return false;
  }

  for (const auto &plasma_result : plasma_results) {
    if (plasma_result.data == nullptr) {
      results->push_back(nullptr);
    } else {
      results->emplace_back(std::unique_ptr<RayObject>(
          new RayObject(plasma_result.data, plasma_result.metadata, {})));
    }
  }
  return true;
}

void NodeManager::HandlePinObjectIDs(rpc::PinObjectIDsRequest request,
                                     rpc::PinObjectIDsReply *reply,
                                     rpc::SendReplyCallback send_reply_callback) {
  std::vector<ObjectID> object_ids;
  object_ids.reserve(request.object_ids_size());
  for (const auto &object_id_binary : request.object_ids()) {
    object_ids.push_back(ObjectID::FromBinary(object_id_binary));
  }
  std::vector<std::unique_ptr<RayObject>> results;
  if (!GetObjectsFromPlasma(object_ids, &results)) {
    for (size_t i = 0; i < object_ids.size(); ++i) {
      reply->add_successes(false);
    }
  } else {
    RAY_CHECK_EQ(object_ids.size(), results.size());
    auto object_id_it = object_ids.begin();
    auto result_it = results.begin();
    while (object_id_it != object_ids.end()) {
      // Note: It is safe to call ObjectPendingDeletion here because the asynchronous
      // deletion can only happen on the same thread as the call to HandlePinObjectIDs.
      // Therefore, a new object cannot be marked for deletion while this function is
      // executing.
      if (*result_it == nullptr ||
          local_object_manager_.ObjectPendingDeletion(*object_id_it)) {
        RAY_LOG(DEBUG).WithField(*object_id_it)
            << "Failed to get object in the object store. This should only happen when "
               "the owner tries to pin an object and it's already been deleted or is "
               "marked for deletion.";
        object_id_it = object_ids.erase(object_id_it);
        result_it = results.erase(result_it);
        reply->add_successes(false);
      } else {
        ++object_id_it;
        ++result_it;
        reply->add_successes(true);
      }
    }
    // Wait for the object to be freed by the owner, which keeps the ref count.
    ObjectID generator_id = request.has_generator_id()
                                ? ObjectID::FromBinary(request.generator_id())
                                : ObjectID::Nil();
    local_object_manager_.PinObjectsAndWaitForFree(
        object_ids, std::move(results), request.owner_address(), generator_id);
  }
  RAY_CHECK_EQ(request.object_ids_size(), reply->successes_size());
  send_reply_callback(Status::OK(), nullptr, nullptr);
}

void NodeManager::HandleGetSystemConfig(rpc::GetSystemConfigRequest request,
                                        rpc::GetSystemConfigReply *reply,
                                        rpc::SendReplyCallback send_reply_callback) {
  reply->set_system_config(initial_config_.raylet_config);
  send_reply_callback(Status::OK(), nullptr, nullptr);
}

void NodeManager::HandleGetNodeStats(rpc::GetNodeStatsRequest node_stats_request,
                                     rpc::GetNodeStatsReply *reply,
                                     rpc::SendReplyCallback send_reply_callback) {
  // Report object spilling stats.
  local_object_manager_.FillObjectStoreStats(reply);
  // Report object store stats.
  object_manager_.FillObjectStoreStats(reply);
  // As a result of the HandleGetNodeStats, we are collecting information from all
  // workers on this node. This is done by calling GetCoreWorkerStats on each worker. In
  // order to send up-to-date information back, we wait until all workers have replied,
  // and return the information from HandleNodesStatsRequest. The caller of
  // HandleGetNodeStats should set a timeout so that the rpc finishes even if not all
  // workers have replied.
  auto all_workers = worker_pool_.GetAllRegisteredWorkers(/* filter_dead_worker */ true);
  absl::flat_hash_set<WorkerID> driver_ids;
  for (const auto &driver :
       worker_pool_.GetAllRegisteredDrivers(/* filter_dead_driver */ true)) {
    all_workers.push_back(driver);
    driver_ids.insert(driver->WorkerId());
  }
  if (all_workers.empty()) {
    send_reply_callback(Status::OK(), nullptr, nullptr);
    return;
  }
  for (const auto &worker : all_workers) {
    if (worker->IsDead()) {
      continue;
    }
    rpc::GetCoreWorkerStatsRequest request;
    request.set_intended_worker_id(worker->WorkerId().Binary());
    request.set_include_memory_info(node_stats_request.include_memory_info());
    worker->rpc_client()->GetCoreWorkerStats(
        request,
        [reply, worker, all_workers, driver_ids, send_reply_callback](
            const ray::Status &status, const rpc::GetCoreWorkerStatsReply &r) {
          reply->add_core_workers_stats()->MergeFrom(r.core_worker_stats());
          reply->set_num_workers(reply->num_workers() + 1);
          if (reply->num_workers() == all_workers.size()) {
            send_reply_callback(Status::OK(), nullptr, nullptr);
          }
        });
  }
}

namespace {
rpc::ObjectStoreStats AccumulateStoreStats(
    const std::vector<rpc::GetNodeStatsReply> &node_stats) {
  rpc::ObjectStoreStats store_stats;
  for (const auto &reply : node_stats) {
    const auto &cur_store = reply.store_stats();
    // Use max aggregation for time, since the nodes are spilling concurrently.
    store_stats.set_spill_time_total_s(
        std::max(store_stats.spill_time_total_s(), cur_store.spill_time_total_s()));
    store_stats.set_restore_time_total_s(
        std::max(store_stats.restore_time_total_s(), cur_store.restore_time_total_s()));
    // Use sum aggregation for the rest of the metrics.
    store_stats.set_spilled_bytes_total(store_stats.spilled_bytes_total() +
                                        cur_store.spilled_bytes_total());
    store_stats.set_spilled_objects_total(store_stats.spilled_objects_total() +
                                          cur_store.spilled_objects_total());
    store_stats.set_restored_bytes_total(store_stats.restored_bytes_total() +
                                         cur_store.restored_bytes_total());
    store_stats.set_restored_objects_total(store_stats.restored_objects_total() +
                                           cur_store.restored_objects_total());
    store_stats.set_object_store_bytes_used(store_stats.object_store_bytes_used() +
                                            cur_store.object_store_bytes_used());
    store_stats.set_object_store_bytes_avail(store_stats.object_store_bytes_avail() +
                                             cur_store.object_store_bytes_avail());
    store_stats.set_object_store_bytes_primary_copy(
        store_stats.object_store_bytes_primary_copy() +
        cur_store.object_store_bytes_primary_copy());
    store_stats.set_object_store_bytes_fallback(
        store_stats.object_store_bytes_fallback() +
        cur_store.object_store_bytes_fallback());
    store_stats.set_num_local_objects(store_stats.num_local_objects() +
                                      cur_store.num_local_objects());
    if (cur_store.object_pulls_queued()) {
      store_stats.set_object_pulls_queued(true);
    }
    store_stats.set_cumulative_created_objects(store_stats.cumulative_created_objects() +
                                               cur_store.cumulative_created_objects());
    store_stats.set_cumulative_created_bytes(store_stats.cumulative_created_bytes() +
                                             cur_store.cumulative_created_bytes());
  }
  return store_stats;
}

std::string FormatMemoryInfo(const std::vector<rpc::GetNodeStatsReply> &node_stats) {
  // First pass to compute object sizes.
  absl::flat_hash_map<ObjectID, int64_t> object_sizes;
  for (const auto &reply : node_stats) {
    for (const auto &core_worker_stats : reply.core_workers_stats()) {
      for (const auto &object_ref : core_worker_stats.object_refs()) {
        auto obj_id = ObjectID::FromBinary(object_ref.object_id());
        if (object_ref.object_size() > 0) {
          object_sizes[obj_id] = object_ref.object_size();
        }
      }
    }
  }

  std::ostringstream builder;
  builder
      << "----------------------------------------------------------------------------"
         "-----------------------------------------\n";
  builder
      << " Object ID                                                Reference Type    "
         "   Object Size  "
         " Reference Creation Site\n";
  builder
      << "============================================================================"
         "=========================================\n";

  // Second pass builds the summary string for each node.
  for (const auto &reply : node_stats) {
    for (const auto &core_worker_stats : reply.core_workers_stats()) {
      bool pid_printed = false;
      for (const auto &object_ref : core_worker_stats.object_refs()) {
        auto obj_id = ObjectID::FromBinary(object_ref.object_id());
        if (!object_ref.pinned_in_memory() && object_ref.local_ref_count() == 0 &&
            object_ref.submitted_task_ref_count() == 0 &&
            object_ref.contained_in_owned_size() == 0) {
          continue;
        }
        if (obj_id.IsNil()) {
          continue;
        }
        if (!pid_printed) {
          if (core_worker_stats.worker_type() == rpc::WorkerType::DRIVER) {
            builder << "; driver pid=" << core_worker_stats.pid() << "\n";
          } else {
            builder << "; worker pid=" << core_worker_stats.pid() << "\n";
          }
          pid_printed = true;
        }
        builder << obj_id.Hex() << "  ";
        // TODO(ekl) we could convey more information about the reference status.
        if (object_ref.pinned_in_memory()) {
          builder << "PINNED_IN_MEMORY     ";
        } else if (object_ref.submitted_task_ref_count() > 0) {
          builder << "USED_BY_PENDING_TASK ";
        } else if (object_ref.local_ref_count() > 0) {
          builder << "LOCAL_REFERENCE      ";
        } else if (object_ref.contained_in_owned_size() > 0) {
          builder << "CAPTURED_IN_OBJECT   ";
        } else {
          builder << "UNKNOWN_STATUS       ";
        }
        builder << std::right << std::setfill(' ') << std::setw(11);
        if (object_sizes.contains(obj_id)) {
          builder << object_sizes[obj_id];
        } else {
          builder << "          ?";
        }
        builder << "   " << object_ref.call_site();
        builder << "\n";
      }
    }
  }
  builder
      << "----------------------------------------------------------------------------"
         "-----------------------------------------\n";

  return builder.str();
}

}  // namespace

void NodeManager::HandleFormatGlobalMemoryInfo(
    rpc::FormatGlobalMemoryInfoRequest request,
    rpc::FormatGlobalMemoryInfoReply *reply,
    rpc::SendReplyCallback send_reply_callback) {
  auto replies = std::make_shared<std::vector<rpc::GetNodeStatsReply>>();
  auto local_request = std::make_shared<rpc::GetNodeStatsRequest>();
  auto local_reply = std::make_shared<rpc::GetNodeStatsReply>();
  bool include_memory_info = request.include_memory_info();
  local_request->set_include_memory_info(include_memory_info);

  unsigned int num_nodes = remote_node_manager_addresses_.size() + 1;
  rpc::GetNodeStatsRequest stats_req;
  stats_req.set_include_memory_info(include_memory_info);

  auto store_reply =
      [replies, reply, num_nodes, send_reply_callback, include_memory_info](
          rpc::GetNodeStatsReply &&get_node_status_local_reply) {
        replies->push_back(std::move(get_node_status_local_reply));
        if (replies->size() >= num_nodes) {
          if (include_memory_info) {
            reply->set_memory_summary(FormatMemoryInfo(*replies));
          }
          reply->mutable_store_stats()->CopyFrom(AccumulateStoreStats(*replies));
          send_reply_callback(Status::OK(), nullptr, nullptr);
        }
      };

  // Fetch from remote nodes.
  for (const auto &[node_id, address] : remote_node_manager_addresses_) {
    auto addr = rpc::RayletClientPool::GenerateRayletAddress(
        node_id, address.first, address.second);
    auto raylet_client = raylet_client_pool_.GetOrConnectByAddress(addr);
    raylet_client->GetNodeStats(
        stats_req,
        [replies, store_reply](const ray::Status &status, rpc::GetNodeStatsReply &&r) {
          if (!status.ok()) {
            RAY_LOG(ERROR) << "Failed to get remote node stats: " << status.ToString();
          }
          store_reply(std::move(r));
        });
  }

  // Fetch from the local node.
  HandleGetNodeStats(
      stats_req,
      local_reply.get(),
      [local_reply, store_reply](const auto &, const auto &, const auto &) mutable {
        store_reply(std::move(*local_reply));
      });
}

void NodeManager::HandleGlobalGC(rpc::GlobalGCRequest request,
                                 rpc::GlobalGCReply *reply,
                                 rpc::SendReplyCallback send_reply_callback) {
  TriggerGlobalGC();
}

bool NodeManager::TryLocalGC() {
  // If plasma store is under high pressure, we should try to schedule a global gc.
  bool plasma_high_pressure =
      object_manager_.GetUsedMemoryPercentage() > high_plasma_storage_usage_;
  if (plasma_high_pressure && global_gc_throttler_.AbleToRun()) {
    TriggerGlobalGC();
  }

  // Set the global gc bit on the outgoing heartbeat message.
  bool triggered_by_global_gc = false;
  if (should_global_gc_) {
    triggered_by_global_gc = true;
    should_global_gc_ = false;
    global_gc_throttler_.RunNow();
  }

  // Trigger local GC if needed. This throttles the frequency of local GC calls
  // to at most once per heartbeat interval.
  if ((should_local_gc_ ||
       (absl::GetCurrentTimeNanos() - local_gc_run_time_ns_ > local_gc_interval_ns_)) &&
      local_gc_throttler_.AbleToRun()) {
    DoLocalGC(triggered_by_global_gc);
    should_local_gc_ = false;
  }
  return triggered_by_global_gc;
}

void NodeManager::TriggerGlobalGC() {
  should_global_gc_ = true;
  // We won't see our own request, so trigger local GC in the next heartbeat.
  should_local_gc_ = true;
}

void NodeManager::Stop() {
  store_client_->Disconnect();
#if !defined(_WIN32)
  // Best-effort process-group cleanup for any remaining workers before shutdown.
  if (RayConfig::instance().process_group_cleanup_enabled()) {
    auto workers = worker_pool_.GetAllRegisteredWorkers(/* filter_dead_worker */ true,
                                                        /* filter_io_workers */ false);
    for (const auto &w : workers) {
      auto saved = w->GetSavedProcessGroupId();
      if (saved.has_value()) {
        // During shutdown, escalate immediately to avoid relying on timers.
        CleanupProcessGroupSend(*saved, w->WorkerId(), "Stop", SIGTERM);
        auto probe = KillProcessGroup(*saved, 0);
        const bool group_absent = (probe && probe->value() == ESRCH);
        if (!group_absent) {
          CleanupProcessGroupSend(*saved, w->WorkerId(), "Stop", SIGKILL);
        }
      }
    }
  }
#endif
  object_manager_.Stop();
  dashboard_agent_manager_.reset();
  runtime_env_agent_manager_.reset();
}

void NodeManager::RecordMetrics() {
  recorded_metrics_ = true;
  if (stats::StatsConfig::instance().IsStatsDisabled()) {
    return;
  }

  cluster_lease_manager_.RecordMetrics();
  object_manager_.RecordMetrics();
  local_object_manager_.RecordMetrics();

  uint64_t current_time = current_time_ms();
  uint64_t duration_ms = current_time - last_metrics_recorded_at_ms_;
  last_metrics_recorded_at_ms_ = current_time;
  object_directory_.RecordMetrics(duration_ms);
  lease_dependency_manager_.RecordMetrics();
}

void NodeManager::ConsumeSyncMessage(
    std::shared_ptr<const syncer::RaySyncMessage> message) {
  if (message->message_type() == syncer::MessageType::RESOURCE_VIEW) {
    syncer::ResourceViewSyncMessage resource_view_sync_message;
    resource_view_sync_message.ParseFromString(message->sync_message());
    NodeID node_id = NodeID::FromBinary(message->node_id());
    // Set node labels when node added.
    auto node_labels = MapFromProtobuf(resource_view_sync_message.labels());
    cluster_resource_scheduler_.GetClusterResourceManager().SetNodeLabels(
        scheduling::NodeID(node_id.Binary()), std::move(node_labels));
    ResourceRequest resources;
    for (auto &resource_entry : resource_view_sync_message.resources_total()) {
      resources.Set(scheduling::ResourceID(resource_entry.first),
                    FixedPoint(resource_entry.second));
    }
    const bool capacity_updated = ResourceCreateUpdated(node_id, resources);
    const bool usage_update = UpdateResourceUsage(node_id, resource_view_sync_message);
    if (capacity_updated || usage_update) {
      cluster_lease_manager_.ScheduleAndGrantLeases();
    }
  } else if (message->message_type() == syncer::MessageType::COMMANDS) {
    syncer::CommandsSyncMessage commands_sync_message;
    commands_sync_message.ParseFromString(message->sync_message());
    if (commands_sync_message.should_global_gc()) {
      should_local_gc_ = true;
    }
  }
}

std::optional<syncer::RaySyncMessage> NodeManager::CreateSyncMessage(
    int64_t after_version, syncer::MessageType message_type) const {
  RAY_CHECK_EQ(message_type, syncer::MessageType::COMMANDS);

  syncer::CommandsSyncMessage commands_sync_message;
  commands_sync_message.set_should_global_gc(true);
  commands_sync_message.set_cluster_full_of_actors_detected(resource_deadlock_warned_ >=
                                                            1);
  syncer::RaySyncMessage msg;
  msg.set_version(absl::GetCurrentTimeNanos());
  msg.set_node_id(self_node_id_.Binary());
  msg.set_message_type(syncer::MessageType::COMMANDS);
  std::string serialized_msg;
  RAY_CHECK(commands_sync_message.SerializeToString(&serialized_msg));
  msg.set_sync_message(std::move(serialized_msg));
  return std::make_optional(std::move(msg));
}

// Picks the worker with the latest submitted task and kills the process
// if the memory usage is above the threshold. Allows one in-flight
// process kill at a time as killing a process could sometimes take
// seconds.
// TODO(clarng): potentially kill more aggressively by measuring the
// memory usage of each process and kill enough processes to put it
// below the memory threshold.
MemoryUsageRefreshCallback NodeManager::CreateMemoryUsageRefreshCallback() {
  return [this](bool is_usage_above_threshold,
                MemorySnapshot system_memory,
                float usage_threshold) {
    if (high_memory_eviction_target_ != nullptr) {
      if (!high_memory_eviction_target_->GetProcess().IsAlive()) {
        RAY_LOG(INFO)
                .WithField(high_memory_eviction_target_->WorkerId())
                .WithField(high_memory_eviction_target_->GetGrantedLeaseId())
            << "Worker evicted and process killed to reclaim memory. "
            << "worker pid: " << high_memory_eviction_target_->GetProcess().GetId();
        high_memory_eviction_target_ = nullptr;
      }
    }
    if (is_usage_above_threshold) {
      if (high_memory_eviction_target_ != nullptr) {
        RAY_LOG_EVERY_MS(INFO, 1000)
                .WithField(high_memory_eviction_target_->GetGrantedLeaseId())
                .WithField(high_memory_eviction_target_->WorkerId())
            << "Memory usage above threshold. "
            << "Still waiting for worker eviction to free up memory. "
            << "worker pid: " << high_memory_eviction_target_->GetProcess().GetId();
      } else {
        system_memory.process_used_bytes = MemoryMonitor::GetProcessMemoryUsage();
        auto workers = worker_pool_.GetAllRegisteredWorkers();
        if (workers.empty()) {
          RAY_LOG_EVERY_MS(WARNING, 5000)
              << "Memory usage above threshold but no workers are available for "
                 "killing."
              << "This could be due to worker memory leak and"
              << "idle worker are occupying most of the memory.";
          return;
        }
        auto worker_to_kill_and_should_retry =
            worker_killing_policy_->SelectWorkerToKill(workers, system_memory);
        auto worker_to_kill = worker_to_kill_and_should_retry.first;
        bool should_retry = worker_to_kill_and_should_retry.second;
        if (worker_to_kill == nullptr) {
          RAY_LOG_EVERY_MS(WARNING, 5000) << "Worker killer did not select a worker to "
                                             "kill even though memory usage is high.";
        } else {
          high_memory_eviction_target_ = worker_to_kill;

          /// TODO: (clarng) expose these strings in the frontend python error as well.
          std::string oom_kill_details = this->CreateOomKillMessageDetails(
              worker_to_kill, this->self_node_id_, system_memory, usage_threshold);
          std::string oom_kill_suggestions =
              this->CreateOomKillMessageSuggestions(worker_to_kill, should_retry);

          RAY_LOG(INFO)
              << "Killing worker with task "
              << worker_to_kill->GetGrantedLease().GetLeaseSpecification().DebugString()
              << "\n\n"
              << oom_kill_details << "\n\n"
              << oom_kill_suggestions;

          std::stringstream worker_exit_message_ss;
          worker_exit_message_ss
              << "Task was killed due to the node running low on memory.\n"
              << oom_kill_details << "\n"
              << oom_kill_suggestions;
          std::string worker_exit_message = worker_exit_message_ss.str();

          // Rerpot the event to the dashboard.
          RAY_EVENT_EVERY_MS(ERROR, "Out of Memory", 10 * 1000) << worker_exit_message;

          // Mark the worker as failure and raise an exception from a caller.
          rpc::RayErrorInfo worker_failure_reason;
          worker_failure_reason.set_error_message(worker_exit_message);
          worker_failure_reason.set_error_type(rpc::ErrorType::OUT_OF_MEMORY);
          SetWorkerFailureReason(
              worker_to_kill->GetGrantedLeaseId(), worker_failure_reason, should_retry);

          /// since we print the process memory in the message. Destroy should be called
          /// as soon as possible to free up memory.
          DestroyWorker(high_memory_eviction_target_,
                        rpc::WorkerExitType::NODE_OUT_OF_MEMORY,
                        worker_exit_message,
                        true /* force */);

          if (worker_to_kill->GetWorkerType() == rpc::WorkerType::DRIVER) {
            // TODO(sang): Add the job entrypoint to the name.
            ray::stats::STATS_memory_manager_worker_eviction_total.Record(
                1, {{"Type", "MemoryManager.DriverEviction.Total"}, {"Name", ""}});
          } else if (worker_to_kill->GetActorId().IsNil()) {
            const auto &ray_lease = worker_to_kill->GetGrantedLease();
            ray::stats::STATS_memory_manager_worker_eviction_total.Record(
                1,
                {{"Type", "MemoryManager.TaskEviction.Total"},
                 {"Name", ray_lease.GetLeaseSpecification().GetTaskName()}});
          } else {
            const auto &ray_lease = worker_to_kill->GetGrantedLease();
            ray::stats::STATS_memory_manager_worker_eviction_total.Record(
                1,
                {{"Type", "MemoryManager.ActorEviction.Total"},
                 {"Name", ray_lease.GetLeaseSpecification().GetTaskName()}});
          }
        }
      }
    }
  };
}

std::string NodeManager::CreateOomKillMessageDetails(
    const std::shared_ptr<WorkerInterface> &worker,
    const NodeID &node_id,
    const MemorySnapshot &system_memory,
    float usage_threshold) const {
  float usage_fraction =
      static_cast<float>(system_memory.used_bytes) / system_memory.total_bytes;
  std::string used_bytes_gb = absl::StrFormat(
      "%.2f", static_cast<float>(system_memory.used_bytes) / 1024 / 1024 / 1024);
  std::string total_bytes_gb = absl::StrFormat(
      "%.2f", static_cast<float>(system_memory.total_bytes) / 1024 / 1024 / 1024);
  std::stringstream oom_kill_details_ss;

  auto pid = worker->GetProcess().GetId();
  int64_t used_bytes = 0;
  const auto pid_entry = system_memory.process_used_bytes.find(pid);
  if (pid_entry != system_memory.process_used_bytes.end()) {
    used_bytes = pid_entry->second;
  } else {
    return "";
    RAY_LOG_EVERY_MS(INFO, 60000)
        << "Can't find memory usage for PID, reporting zero. PID: " << pid;
  }
  std::string process_used_bytes_gb =
      absl::StrFormat("%.2f", static_cast<float>(used_bytes) / 1024 / 1024 / 1024);

  oom_kill_details_ss
      << "Memory on the node (IP: " << worker->IpAddress() << ", ID: " << node_id
      << ") where the lease (" << worker->GetLeaseIdAsDebugString()
      << ", name=" << worker->GetGrantedLease().GetLeaseSpecification().GetTaskName()
      << ", pid=" << worker->GetProcess().GetId()
      << ", memory used=" << process_used_bytes_gb << "GB) was running was "
      << used_bytes_gb << "GB / " << total_bytes_gb << "GB (" << usage_fraction
      << "), which exceeds the memory usage threshold of " << usage_threshold
      << ". Ray killed this worker (ID: " << worker->WorkerId()
      << ") because it was the most recently scheduled task; to see more "
         "information about memory usage on this node, use `ray logs raylet.out "
         "-ip "
      << worker->IpAddress() << "`. To see the logs of the worker, use `ray logs worker-"
      << worker->WorkerId() << "*out -ip " << worker->IpAddress()
      << ". Top 10 memory users:\n"
      << MemoryMonitor::TopNMemoryDebugString(10, system_memory);
  return oom_kill_details_ss.str();
}

std::string NodeManager::CreateOomKillMessageSuggestions(
    const std::shared_ptr<WorkerInterface> &worker, bool should_retry) const {
  std::stringstream not_retriable_recommendation_ss;
  if (worker && !worker->GetGrantedLease().GetLeaseSpecification().IsRetriable()) {
    not_retriable_recommendation_ss << "Set ";
    if (worker->GetGrantedLease().GetLeaseSpecification().IsNormalTask()) {
      not_retriable_recommendation_ss << "max_retries";
    } else {
      not_retriable_recommendation_ss << "max_restarts and max_task_retries";
    }
    not_retriable_recommendation_ss
        << " to enable retry when the task crashes due to OOM. ";
  }
  std::stringstream deadlock_recommendation;
  if (!should_retry) {
    deadlock_recommendation
        << "The node has insufficient memory to execute this workload. ";
  }
  std::stringstream oom_kill_suggestions_ss;
  oom_kill_suggestions_ss
      << "Refer to the documentation on how to address the out of memory issue: "
         "https://docs.ray.io/en/latest/ray-core/scheduling/ray-oom-prevention.html. "
         "Consider provisioning more memory on this node or reducing task "
         "parallelism by requesting more CPUs per task. "
      << not_retriable_recommendation_ss.str()
      << "To adjust the kill "
         "threshold, set the environment variable "
         "`RAY_memory_usage_threshold` when starting Ray. To disable "
         "worker killing, set the environment variable "
         "`RAY_memory_monitor_refresh_ms` to zero.";
  return oom_kill_suggestions_ss.str();
}

void NodeManager::SetWorkerFailureReason(const LeaseID &lease_id,
                                         const rpc::RayErrorInfo &failure_reason,
                                         bool should_retry) {
  RAY_LOG(DEBUG).WithField(lease_id) << "set failure reason for lease ";
  ray::TaskFailureEntry entry(failure_reason, should_retry);
  auto result = worker_failure_reasons_.emplace(lease_id, std::move(entry));
  if (!result.second) {
    RAY_LOG(WARNING).WithField(lease_id)
        << "Trying to insert failure reason more than once for the same "
           "worker, the previous failure will be removed.";
  }
}

void NodeManager::GCWorkerFailureReason() {
  for (const auto &entry : worker_failure_reasons_) {
    auto duration = static_cast<uint64_t>(
        std::chrono::duration_cast<std::chrono::milliseconds>(
            std::chrono::steady_clock::now() - entry.second.creation_time_)
            .count());
    if (duration > RayConfig::instance().task_failure_entry_ttl_ms()) {
      RAY_LOG(INFO).WithField(entry.first)
          << "Removing worker failure reason since it expired";
      worker_failure_reasons_.erase(entry.first);
    }
  }
}

void NodeManager::ReportWorkerOOMKillStats() {
  if (number_workers_killed_by_oom_ > 0) {
    RAY_LOG(ERROR) << number_workers_killed_by_oom_
                   << " Workers (tasks / actors) killed due to memory pressure (OOM), "
                   << number_workers_killed_
                   << " Workers crashed due to other reasons at node (ID: "
                   << self_node_id_ << ", IP: " << initial_config_.node_manager_address
                   << ") over the last time period. "
                   << "To see more information about the Workers killed on this node, "
                   << "use `ray logs raylet.out -ip "
                   << initial_config_.node_manager_address << "`\n\n"
                   << CreateOomKillMessageSuggestions({});
  }
  number_workers_killed_by_oom_ = 0;
  number_workers_killed_ = 0;
}

std::unique_ptr<AgentManager> NodeManager::CreateDashboardAgentManager(
    const NodeID &self_node_id, const NodeManagerConfig &config) {
  auto agent_command_line = ParseCommandLine(config.dashboard_agent_command);

  if (agent_command_line.empty()) {
    return nullptr;
  }

  for (auto &arg : agent_command_line) {
    auto node_manager_port_position = arg.find(kNodeManagerPortPlaceholder);
    if (node_manager_port_position != std::string::npos) {
      arg.replace(node_manager_port_position,
                  strlen(kNodeManagerPortPlaceholder),
                  std::to_string(GetServerPort()));
    }
  }
  // Disable metrics report if needed.
  if (!RayConfig::instance().enable_metrics_collection()) {
    agent_command_line.emplace_back("--disable-metrics-collection");
  }

  std::string agent_name = "dashboard_agent";
  // TODO(ryw): after thorough testing, we can disable the fate_shares flag and let a
  // dashboard agent crash no longer lead to a raylet crash.
  auto options = AgentManager::Options({self_node_id,
                                        agent_name,
                                        agent_command_line,
                                        /*fate_shares=*/true});
  return std::make_unique<AgentManager>(
      std::move(options),
      /*delay_executor=*/
      [this](std::function<void()> task, uint32_t delay_ms) {
        return execute_after(
            io_service_, std::move(task), std::chrono::milliseconds(delay_ms));
      },
      this->shutdown_raylet_gracefully_,
      true,
      add_process_to_system_cgroup_hook_);
}

std::unique_ptr<AgentManager> NodeManager::CreateRuntimeEnvAgentManager(
    const NodeID &self_node_id, const NodeManagerConfig &config) {
  auto agent_command_line = ParseCommandLine(config.runtime_env_agent_command);

  if (agent_command_line.empty()) {
    return nullptr;
  }

  for (auto &arg : agent_command_line) {
    auto node_manager_port_position = arg.find(kNodeManagerPortPlaceholder);
    if (node_manager_port_position != std::string::npos) {
      arg.replace(node_manager_port_position,
                  strlen(kNodeManagerPortPlaceholder),
                  std::to_string(GetServerPort()));
    }
  }

  std::string agent_name = "runtime_env_agent";

  auto options = AgentManager::Options({self_node_id,
                                        agent_name,
                                        agent_command_line,
                                        /*fate_shares=*/true});
  return std::make_unique<AgentManager>(
      std::move(options),
      /*delay_executor=*/
      [this](std::function<void()> task, uint32_t delay_ms) {
        return execute_after(
            io_service_, std::move(task), std::chrono::milliseconds(delay_ms));
      },
      this->shutdown_raylet_gracefully_,
      true,
      add_process_to_system_cgroup_hook_);
}

}  // namespace ray::raylet<|MERGE_RESOLUTION|>--- conflicted
+++ resolved
@@ -147,11 +147,8 @@
     std::function<void(const rpc::NodeDeathInfo &)> shutdown_raylet_gracefully,
     AddProcessToCgroupHook add_process_to_system_cgroup_hook,
     std::unique_ptr<CgroupManagerInterface> cgroup_manager,
-<<<<<<< HEAD
+    std::atomic_bool &shutting_down,
     PlacementGroupResourceManager &placement_group_resource_manager)
-=======
-    std::atomic_bool &shutting_down)
->>>>>>> 1622ff87
     : self_node_id_(self_node_id),
       self_node_name_(std::move(self_node_name)),
       io_service_(io_service),
