#include "ray/raylet/node_manager.h"

#include "common_protocol.h"
#include "ray/raylet/format/node_manager_generated.h"

namespace {

/// A helper function to determine whether a given actor task has already been executed
/// according to the given actor registry. Returns true if the task is a duplicate.
bool CheckDuplicateActorTask(
    const std::unordered_map<ActorID, ray::raylet::ActorRegistration, UniqueIDHasher>
        &actor_registry,
    const ray::raylet::TaskSpecification &spec) {
  auto actor_entry = actor_registry.find(spec.ActorId());
  RAY_CHECK(actor_entry != actor_registry.end());
  const auto &frontier = actor_entry->second.GetFrontier();
  int64_t expected_task_counter = 0;
  auto frontier_entry = frontier.find(spec.ActorHandleId());
  if (frontier_entry != frontier.end()) {
    expected_task_counter = frontier_entry->second.task_counter;
  }
  if (spec.ActorCounter() < expected_task_counter) {
    // The assigned task counter is less than expected. The actor has already
    // executed past this task, so do not assign the task again.
    RAY_LOG(WARNING) << "A task was resubmitted, so we are ignoring it. This "
                     << "should only happen during reconstruction.";
    return true;
  }
  RAY_CHECK(spec.ActorCounter() == expected_task_counter)
      << "Expected actor counter: " << expected_task_counter
      << ", got: " << spec.ActorCounter();
  return false;
};

}  // namespace

namespace ray {

namespace raylet {

NodeManager::NodeManager(boost::asio::io_service &io_service,
                         const NodeManagerConfig &config, ObjectManager &object_manager,
                         std::shared_ptr<gcs::AsyncGcsClient> gcs_client)
    : io_service_(io_service),
      object_manager_(object_manager),
      gcs_client_(gcs_client),
      heartbeat_timer_(io_service),
      heartbeat_period_ms_(config.heartbeat_period_ms),
      local_resources_(config.resource_config),
      worker_pool_(config.num_initial_workers, config.worker_command),
      local_queues_(SchedulingQueue()),
      scheduling_policy_(local_queues_),
      reconstruction_policy_([this](const TaskID &task_id) { ResubmitTask(task_id); }),
      task_dependency_manager_(
          object_manager,
          // reconstruction_policy_,
          [this](const TaskID &task_id) { HandleWaitingTaskReady(task_id); }),
      lineage_cache_(gcs_client_->client_table().GetLocalClientId(),
                     gcs_client->raylet_task_table(), gcs_client->raylet_task_table()),
      remote_clients_(),
<<<<<<< HEAD
      remote_server_connections_() {
=======
      remote_server_connections_(),
      object_manager_(object_manager),
      actor_registry_() {
>>>>>>> efeaacbe
  RAY_CHECK(heartbeat_period_ms_ > 0);
  // Initialize the resource map with own cluster resource configuration.
  ClientID local_client_id = gcs_client_->client_table().GetLocalClientId();
  cluster_resource_map_.emplace(local_client_id,
                                SchedulingResources(config.resource_config));
}

ray::Status NodeManager::RegisterGcs() {
<<<<<<< HEAD
  // Subscribe to task entry commits in the GCS. These notifications are
  // forwarded to the lineage cache, which requests notifications about tasks
  // that were executed remotely.
  const auto task_committed_callback = [this](gcs::AsyncGcsClient *client,
                                              const TaskID &task_id,
                                              const ray::protocol::TaskT &task_data) {
    lineage_cache_.HandleEntryCommitted(task_id);
  };
  gcs_client_->raylet_task_table().Subscribe(
      JobID::nil(), gcs_client_->client_table().GetLocalClientId(),
      task_committed_callback, nullptr);
=======
  // Register a callback for actor creation notifications.
  auto actor_creation_callback = [this](
      gcs::AsyncGcsClient *client, const ActorID &actor_id,
      const std::vector<ActorTableDataT> &data) { HandleActorCreation(actor_id, data); };

  RAY_RETURN_NOT_OK(gcs_client_->actor_table().Subscribe(
      UniqueID::nil(), UniqueID::nil(), actor_creation_callback, nullptr));
>>>>>>> efeaacbe

  // Register a callback on the client table for new clients.
  auto node_manager_client_added = [this](gcs::AsyncGcsClient *client, const UniqueID &id,
                                          const ClientTableDataT &data) {
<<<<<<< HEAD
    ClientAdded(client, id, data);
=======
    ClientAdded(data);
>>>>>>> efeaacbe
  };
  gcs_client_->client_table().RegisterClientAddedCallback(node_manager_client_added);

  // Subscribe to node manager heartbeats.
  const auto heartbeat_added = [this](gcs::AsyncGcsClient *client, const ClientID &id,
                                      const HeartbeatTableDataT &heartbeat_data) {
    HeartbeatAdded(client, id, heartbeat_data);
  };
  RAY_RETURN_NOT_OK(gcs_client_->heartbeat_table().Subscribe(
<<<<<<< HEAD
      UniqueID::nil(), UniqueID::nil(), heartbeat_added,
      [this](gcs::AsyncGcsClient *client) {
=======
      UniqueID::nil(), UniqueID::nil(), heartbeat_added, [](gcs::AsyncGcsClient *client) {
>>>>>>> efeaacbe
        RAY_LOG(DEBUG) << "heartbeat table subscription done callback called.";
      }));

  // Start sending heartbeats to the GCS.
  Heartbeat();

  return ray::Status::OK();
}

void NodeManager::Heartbeat() {
  RAY_LOG(DEBUG) << "[Heartbeat] sending heartbeat.";
  auto &heartbeat_table = gcs_client_->heartbeat_table();
  auto heartbeat_data = std::make_shared<HeartbeatTableDataT>();
  auto client_id = gcs_client_->client_table().GetLocalClientId();
  const SchedulingResources &local_resources = cluster_resource_map_[client_id];
  heartbeat_data->client_id = client_id.hex();
  // TODO(atumanov): modify the heartbeat table protocol to use the ResourceSet directly.
  // TODO(atumanov): implement a ResourceSet const_iterator.
  for (const auto &resource_pair :
       local_resources.GetAvailableResources().GetResourceMap()) {
    heartbeat_data->resources_available_label.push_back(resource_pair.first);
    heartbeat_data->resources_available_capacity.push_back(resource_pair.second);
  }
  for (const auto &resource_pair : local_resources.GetTotalResources().GetResourceMap()) {
    heartbeat_data->resources_total_label.push_back(resource_pair.first);
    heartbeat_data->resources_total_capacity.push_back(resource_pair.second);
  }

  ray::Status status = heartbeat_table.Add(
      UniqueID::nil(), gcs_client_->client_table().GetLocalClientId(), heartbeat_data,
      [](ray::gcs::AsyncGcsClient *client, const ClientID &id,
         std::shared_ptr<HeartbeatTableDataT> data) {
        RAY_LOG(DEBUG) << "[HEARTBEAT] heartbeat sent callback";
      });

  if (!status.ok()) {
    RAY_LOG(INFO) << "heartbeat failed: string " << status.ToString() << status.message();
    RAY_LOG(INFO) << "is redis error: " << status.IsRedisError();
  }
  RAY_CHECK_OK(status);

  // Reset the timer.
  auto heartbeat_period = boost::posix_time::milliseconds(heartbeat_period_ms_);
  heartbeat_timer_.expires_from_now(heartbeat_period);
  heartbeat_timer_.async_wait([this](const boost::system::error_code &error) {
    RAY_CHECK(!error);
    Heartbeat();
  });
}

void NodeManager::ClientAdded(const ClientTableDataT &client_data) {
  ClientID client_id = ClientID::from_binary(client_data.client_id);
  RAY_LOG(DEBUG) << "[ClientAdded] received callback from client id " << client_id.hex();
  if (client_id == gcs_client_->client_table().GetLocalClientId()) {
    // We got a notification for ourselves, so we are connected to the GCS now.
    // Save this NodeManager's resource information in the cluster resource map.
    cluster_resource_map_[client_id] = local_resources_;
    return;
  }

  // TODO(atumanov): make remote client lookup O(1)
  if (std::find(remote_clients_.begin(), remote_clients_.end(), client_id) ==
      remote_clients_.end()) {
    RAY_LOG(DEBUG) << "a new client: " << client_id.hex();
    remote_clients_.push_back(client_id);
  } else {
    // NodeManager connection to this client was already established.
    RAY_LOG(DEBUG) << "received a new client connection that already exists: "
                   << client_id.hex();
    return;
  }

  ResourceSet resources_total(client_data.resources_total_label,
                              client_data.resources_total_capacity);
  this->cluster_resource_map_.emplace(client_id, SchedulingResources(resources_total));

  // Establish a new NodeManager connection to this GCS client.
  auto client_info = gcs_client_->client_table().GetClient(client_id);
  RAY_LOG(DEBUG) << "[ClientAdded] CONNECTING TO: "
                 << " " << client_info.node_manager_address << " "
                 << client_info.node_manager_port;

  boost::asio::ip::tcp::socket socket(io_service_);
  RAY_CHECK_OK(TcpConnect(socket, client_info.node_manager_address,
                          client_info.node_manager_port));
  auto server_conn = TcpServerConnection(std::move(socket));
  remote_server_connections_.emplace(client_id, std::move(server_conn));
}

void NodeManager::HeartbeatAdded(gcs::AsyncGcsClient *client, const ClientID &client_id,
                                 const HeartbeatTableDataT &heartbeat_data) {
  RAY_LOG(DEBUG) << "[HeartbeatAdded]: received heartbeat from client id "
                 << client_id.hex();
  if (client_id == gcs_client_->client_table().GetLocalClientId()) {
    // Skip heartbeats from self.
    return;
  }
  // Locate the client id in remote client table and update available resources based on
  // the received heartbeat information.
  if (this->cluster_resource_map_.count(client_id) == 0) {
    // Haven't received the client registration for this client yet, skip this heartbeat.
    RAY_LOG(INFO) << "[HeartbeatAdded]: received heartbeat from unknown client id "
                  << client_id.hex();
    return;
  }
  SchedulingResources &resources = this->cluster_resource_map_[client_id];
  ResourceSet heartbeat_resource_available(heartbeat_data.resources_available_label,
                                           heartbeat_data.resources_available_capacity);
  resources.SetAvailableResources(
      ResourceSet(heartbeat_data.resources_available_label,
                  heartbeat_data.resources_available_capacity));
  RAY_CHECK(this->cluster_resource_map_[client_id].GetAvailableResources() ==
            heartbeat_resource_available);
}

void NodeManager::HandleActorCreation(const ActorID &actor_id,
                                      const std::vector<ActorTableDataT> &data) {
  RAY_LOG(DEBUG) << "Actor creation notification received: " << actor_id;

  // TODO(swang): In presence of failures, data may have size > 1, since the
  // actor will have been created multiple times. In that case, we should
  // only consider the last entry as valid. All previous entries should have
  // a dead node_manager_id.
  RAY_CHECK(data.size() == 1);

  // Register the new actor.
  ActorRegistration actor_registration(data.back());
  // Extend the frontier to include the actor creation task. NOTE(swang): The
  // creator of the actor is always assigned nil as the actor handle ID.
  actor_registration.ExtendFrontier(ActorHandleID::nil(),
                                    actor_registration.GetActorCreationDependency());
  auto inserted = actor_registry_.emplace(actor_id, std::move(actor_registration));
  RAY_CHECK(inserted.second);

  // Dequeue any methods that were submitted before the actor's location was
  // known.
  const auto &methods = local_queues_.GetUncreatedActorMethods();
  std::unordered_set<TaskID, UniqueIDHasher> created_actor_method_ids;
  for (const auto &method : methods) {
    if (method.GetTaskSpecification().ActorId() == actor_id) {
      created_actor_method_ids.insert(method.GetTaskSpecification().TaskId());
    }
  }
  // Resubmit the methods that were submitted before the actor's location was
  // known.
  auto created_actor_methods = local_queues_.RemoveTasks(created_actor_method_ids);
  for (const auto &method : created_actor_methods) {
    lineage_cache_.RemoveWaitingTask(method.GetTaskSpecification().TaskId());
    // The task's uncommitted lineage was already added to the local lineage
    // cache upon the initial submission, so it's okay to resubmit it with an
    // empty lineage this time.
    SubmitTask(method, Lineage());
  }
}

void NodeManager::ProcessNewClient(std::shared_ptr<LocalClientConnection> client) {
  // The new client is a worker, so begin listening for messages.
  client->ProcessMessages();
}

void NodeManager::ProcessClientMessage(std::shared_ptr<LocalClientConnection> client,
                                       int64_t message_type,
                                       const uint8_t *message_data) {
  RAY_LOG(DEBUG) << "Message of type " << message_type;

  switch (message_type) {
  case protocol::MessageType_RegisterClientRequest: {
    auto message = flatbuffers::GetRoot<protocol::RegisterClientRequest>(message_data);
    if (message->is_worker()) {
      // Create a new worker from the registration request.
      std::shared_ptr<Worker> worker(new Worker(message->worker_pid(), client));
      // Register the new worker.
      worker_pool_.RegisterWorker(std::move(worker));
    }
  } break;
  case protocol::MessageType_GetTask: {
    std::shared_ptr<Worker> worker = worker_pool_.GetRegisteredWorker(client);
    RAY_CHECK(worker);
    // If the worker was assigned a task, mark it as finished.
    if (!worker->GetAssignedTaskId().is_nil()) {
      FinishAssignedTask(worker);
    }
    // Return the worker to the idle pool.
    worker_pool_.PushWorker(worker);
    // Check if there is a scheduled task that can now be assigned to the newly
    // idle worker.
    auto scheduled_tasks = local_queues_.GetScheduledTasks();
    if (!scheduled_tasks.empty()) {
      // Find a scheduled task that whose actor ID matches that of the newly
      // idle worker.
      auto worker_actor_id = worker->GetActorId();
      for (const auto &task : scheduled_tasks) {
        if (task.GetTaskSpecification().ActorId() == worker_actor_id) {
          auto scheduled_tasks =
              local_queues_.RemoveTasks({task.GetTaskSpecification().TaskId()});
          AssignTask(scheduled_tasks.front());
        }
      }
    }
  } break;
  case protocol::MessageType_DisconnectClient: {
    // Remove the dead worker from the pool and stop listening for messages.
    const std::shared_ptr<Worker> worker = worker_pool_.GetRegisteredWorker(client);
    if (worker) {
      // TODO(swang): Handle the case where the worker is killed while
      // executing a task. Clean up the assigned task's resources, return an
      // error to the driver.
      // RAY_CHECK(worker->GetAssignedTaskId().is_nil())
      //    << "Worker died while executing task: " << worker->GetAssignedTaskId();
      worker_pool_.DisconnectWorker(worker);
    }
    return;
  } break;
  case protocol::MessageType_SubmitTask: {
    // Read the task submitted by the client.
    auto message = flatbuffers::GetRoot<protocol::SubmitTaskRequest>(message_data);
    TaskExecutionSpecification task_execution_spec(
        from_flatbuf(*message->execution_dependencies()));
    TaskSpecification task_spec(*message->task_spec());
    Task task(task_execution_spec, task_spec);
    // Submit the task to the local scheduler. Since the task was submitted
    // locally, there is no uncommitted lineage.
    SubmitTask(task, Lineage());
  } break;
  case protocol::MessageType_ReconstructObject: {
    // TODO(hme): handle multiple object ids.
    auto message = flatbuffers::GetRoot<protocol::ReconstructObject>(message_data);
    ObjectID object_id = from_flatbuf(*message->object_id());
    RAY_LOG(DEBUG) << "reconstructing object " << object_id.hex();
    RAY_CHECK_OK(object_manager_.Pull(object_id));
  } break;

  default:
    RAY_LOG(FATAL) << "Received unexpected message type " << message_type;
  }

  // Listen for more messages.
  client->ProcessMessages();
}

void NodeManager::ProcessNewNodeManager(
    std::shared_ptr<TcpClientConnection> node_manager_client) {
  node_manager_client->ProcessMessages();
}

void NodeManager::ProcessNodeManagerMessage(
    std::shared_ptr<TcpClientConnection> node_manager_client, int64_t message_type,
    const uint8_t *message_data) {
  switch (message_type) {
  case protocol::MessageType_ForwardTaskRequest: {
    auto message = flatbuffers::GetRoot<protocol::ForwardTaskRequest>(message_data);
    TaskID task_id = from_flatbuf(*message->task_id());

    Lineage uncommitted_lineage(*message);
    const Task &task = uncommitted_lineage.GetEntry(task_id)->TaskData();
    RAY_LOG(DEBUG) << "got task " << task.GetTaskSpecification().TaskId()
                   << " spillback=" << task.GetTaskExecutionSpecReadonly().NumForwards();
    SubmitTask(task, uncommitted_lineage);
  } break;
  default:
    RAY_LOG(FATAL) << "Received unexpected message type " << message_type;
  }
  node_manager_client->ProcessMessages();
}

void NodeManager::HandleWaitingTaskReady(const TaskID &task_id) {
  auto ready_tasks = local_queues_.RemoveTasks({task_id});
  local_queues_.QueueReadyTasks(std::vector<Task>(ready_tasks));
  // Schedule the newly ready tasks if possible.
  ScheduleTasks();
}

void NodeManager::ScheduleTasks() {
  auto policy_decision = scheduling_policy_.Schedule(
      cluster_resource_map_, gcs_client_->client_table().GetLocalClientId(),
      remote_clients_);
  RAY_LOG(DEBUG) << "[NM ScheduleTasks] policy decision:";
  for (const auto &pair : policy_decision) {
    TaskID task_id = pair.first;
    ClientID client_id = pair.second;
    RAY_LOG(DEBUG) << task_id.hex() << " --> " << client_id.hex();
  }

  // Extract decision for this local scheduler.
  std::unordered_set<TaskID, UniqueIDHasher> local_task_ids;
  // Iterate over (taskid, clientid) pairs, extract tasks to run on the local client.
  for (const auto &task_schedule : policy_decision) {
    TaskID task_id = task_schedule.first;
    ClientID client_id = task_schedule.second;
    if (client_id == gcs_client_->client_table().GetLocalClientId()) {
      local_task_ids.insert(task_id);
    } else {
      auto tasks = local_queues_.RemoveTasks({task_id});
      RAY_CHECK(1 == tasks.size());
      Task &task = tasks.front();
      // TODO(swang): Handle forward task failure.
      // TODO(swang): Unsubscribe this task in the task dependency manager.
      RAY_CHECK_OK(ForwardTask(task, client_id));
    }
  }

  // Assign the tasks to workers.
  std::vector<Task> tasks = local_queues_.RemoveTasks(local_task_ids);
  for (auto &task : tasks) {
    AssignTask(task);
  }
}

void NodeManager::SubmitTask(const Task &task, const Lineage &uncommitted_lineage) {
  const TaskSpecification &spec = task.GetTaskSpecification();

  // Add the task and its uncommitted lineage to the lineage cache.
  lineage_cache_.AddWaitingTask(task, uncommitted_lineage);

  if (spec.IsActorTask()) {
    // Check whether we know the location of the actor.
    const auto actor_entry = actor_registry_.find(spec.ActorId());
    if (actor_entry != actor_registry_.end()) {
      // We have a known location for the actor.
      auto node_manager_id = actor_entry->second.GetNodeManagerId();
      if (node_manager_id == gcs_client_->client_table().GetLocalClientId()) {
        // The actor is local. Queue the task for local execution.
        QueueTask(task);
      } else {
        // The actor is remote. Forward the task to the node manager that owns
        // the actor.
        // TODO(swang): Handle forward task failure.
        RAY_CHECK_OK(ForwardTask(task, node_manager_id));
      }
    } else {
      // We do not have a registered location for the object, so either the
      // actor has not yet been created or we missed the notification for the
      // actor creation because this node joined the cluster after the actor
      // was already created. Look up the actor's registered location in case
      // we missed the creation notification.
      // NOTE(swang): This codepath needs to be tested in a cluster setting.
      auto lookup_callback = [this](gcs::AsyncGcsClient *client, const ActorID &actor_id,
                                    const std::vector<ActorTableDataT> &data) {
        if (!data.empty()) {
          // The actor has been created.
          HandleActorCreation(actor_id, data);
        } else {
          // The actor has not yet been created.
          // TODO(swang): Set a timer for reconstructing the actor creation
          // task.
        }
      };
      RAY_CHECK_OK(gcs_client_->actor_table().Lookup(JobID::nil(), spec.ActorId(),
                                                     lookup_callback));
      // Keep the task queued until we discover the actor's location.
      local_queues_.QueueUncreatedActorMethods({task});
    }
  } else {
    // This is a non-actor task. Queue the task for local execution.
    QueueTask(task);
  }
}

void NodeManager::QueueTask(const Task &task) {
  // Queue the task depending on the availability of its arguments.
  if (task_dependency_manager_.TaskReady(task)) {
    local_queues_.QueueReadyTasks(std::vector<Task>({task}));
    ScheduleTasks();
  } else {
    local_queues_.QueueWaitingTasks(std::vector<Task>({task}));
    task_dependency_manager_.SubscribeTaskReady(task);
  }
}

void NodeManager::AssignTask(Task &task) {
  const TaskSpecification &spec = task.GetTaskSpecification();

  // If this is an actor task, check that the new task has the correct counter.
  if (spec.IsActorTask()) {
    if (CheckDuplicateActorTask(actor_registry_, spec)) {
      // Drop tasks that have already been executed.
      return;
    }
  }

  // Resource accounting: acquire resources for the scheduled task.
  const ClientID &my_client_id = gcs_client_->client_table().GetLocalClientId();
  RAY_CHECK(
      this->cluster_resource_map_[my_client_id].Acquire(spec.GetRequiredResources()));

  // Try to get an idle worker that can execute this task.
  std::shared_ptr<Worker> worker = worker_pool_.PopWorker(spec.ActorId());
  if (worker == nullptr) {
    // There are no workers that can execute this task.
    if (!spec.IsActorTask()) {
      // There are no more non-actor workers available to execute this task.
      // Start a new worker.
      worker_pool_.StartWorker();
    }
    // Queue this task for future assignment. The task will be assigned to a
    // worker once one becomes available.
    local_queues_.QueueScheduledTasks(std::vector<Task>({task}));
    return;
  }

  RAY_LOG(DEBUG) << "Assigning task to worker with pid " << worker->Pid();
  flatbuffers::FlatBufferBuilder fbb;
  auto message = protocol::CreateGetTaskReply(fbb, spec.ToFlatbuffer(fbb),
                                              fbb.CreateVector(std::vector<int>()));
  fbb.Finish(message);
  auto status = worker->Connection()->WriteMessage(protocol::MessageType_ExecuteTask,
                                                   fbb.GetSize(), fbb.GetBufferPointer());
  if (status.ok()) {
    // We successfully assigned the task to the worker.
    worker->AssignTaskId(spec.TaskId());
    // If the task was an actor task, then record this execution to guarantee
    // consistency in the case of reconstruction.
    if (spec.IsActorTask()) {
      // Extend the frontier to include the executing task.
      auto actor_entry = actor_registry_.find(spec.ActorId());
      RAY_CHECK(actor_entry != actor_registry_.end());
      actor_entry->second.ExtendFrontier(spec.ActorHandleId(), spec.ActorDummyObject());
      // Update the task's execution dependencies to reflect the actual
      // execution order, to support deterministic reconstruction.
      // NOTE(swang): The update of an actor task's execution dependencies is
      // performed asynchronously. This means that if this node manager dies,
      // we may lose updates that are in flight to the task table. We only
      // guarantee deterministic reconstruction ordering for tasks whose
      // updates are reflected in the task table.
      TaskExecutionSpecification &mutable_spec = task.GetTaskExecutionSpec();
      mutable_spec.SetExecutionDependencies(
          {actor_entry->second.GetExecutionDependency()});
    }
    // We started running the task, so the task is ready to write to GCS.
    lineage_cache_.AddReadyTask(task);
    // Mark the task as running.
    local_queues_.QueueRunningTasks(std::vector<Task>({task}));
  } else {
    RAY_LOG(WARNING) << "Failed to send task to worker, disconnecting client";
    // We failed to send the task to the worker, so disconnect the worker.
    ProcessClientMessage(worker->Connection(), protocol::MessageType_DisconnectClient,
                         NULL);
    // Queue this task for future assignment. The task will be assigned to a
    // worker once one becomes available.
    local_queues_.QueueScheduledTasks(std::vector<Task>({task}));
  }
}

void NodeManager::FinishAssignedTask(std::shared_ptr<Worker> worker) {
  TaskID task_id = worker->GetAssignedTaskId();
  RAY_LOG(DEBUG) << "Finished task " << task_id;
  auto tasks = local_queues_.RemoveTasks({task_id});
  auto task = *tasks.begin();

  if (task.GetTaskSpecification().IsActorCreationTask()) {
    // If this was an actor creation task, then convert the worker to an actor.
    auto actor_id = task.GetTaskSpecification().ActorCreationId();
    worker->AssignActorId(actor_id);

    // Publish the actor creation event to all other nodes so that methods for
    // the actor will be forwarded directly to this node.
    auto actor_notification = std::make_shared<ActorTableDataT>();
    actor_notification->actor_id = actor_id.binary();
    actor_notification->actor_creation_dummy_object_id =
        task.GetTaskSpecification().ActorCreationDummyObjectId().binary();
    // TODO(swang): The driver ID.
    actor_notification->driver_id = JobID::nil().binary();
    actor_notification->node_manager_id =
        gcs_client_->client_table().GetLocalClientId().binary();
    RAY_LOG(DEBUG) << "Publishing actor creation: " << actor_id;
    RAY_CHECK_OK(gcs_client_->actor_table().Append(JobID::nil(), actor_id,
                                                   actor_notification, nullptr));

    // Resources required by an actor creation task are acquired for the
    // lifetime of the actor, so we do not release any resources here.
  } else {
    // Release task's resources.
    RAY_CHECK(this->cluster_resource_map_[gcs_client_->client_table().GetLocalClientId()]
                  .Release(task.GetTaskSpecification().GetRequiredResources()));
  }

  // If the finished task was an actor task, mark the returned dummy object as
  // locally available. This is not added to the object table, so the update
  // will be invisible to both the local object manager and the other nodes.
  // NOTE(swang): These objects are never cleaned up. We should consider
  // removing the objects, e.g., when an actor is terminated.
  if (task.GetTaskSpecification().IsActorCreationTask() ||
      task.GetTaskSpecification().IsActorTask()) {
    auto dummy_object = task.GetTaskSpecification().ActorDummyObject();
    task_dependency_manager_.MarkDependencyReady(dummy_object);
  }

  // Unset the worker's assigned task.
  worker->AssignTaskId(TaskID::nil());
}

void NodeManager::ResubmitTask(const TaskID &task_id) {
  throw std::runtime_error("Method not implemented");
}

ray::Status NodeManager::ForwardTask(const Task &task, const ClientID &node_id) {
  auto task_id = task.GetTaskSpecification().TaskId();

  // Get and serialize the task's uncommitted lineage.
  auto uncommitted_lineage = lineage_cache_.GetUncommittedLineage(task_id);
  Task &lineage_cache_entry_task =
      uncommitted_lineage.GetEntryMutable(task_id)->TaskDataMutable();
  // Increment forward count for the forwarded task.
  lineage_cache_entry_task.GetTaskExecutionSpec().IncrementNumForwards();

  flatbuffers::FlatBufferBuilder fbb;
  auto request = uncommitted_lineage.ToFlatbuffer(fbb, task_id);
  fbb.Finish(request);

  RAY_LOG(DEBUG) << "Forwarding task " << task_id.hex() << " to " << node_id.hex()
                 << " spillback="
                 << lineage_cache_entry_task.GetTaskExecutionSpec().NumForwards();

  auto client_info = gcs_client_->client_table().GetClient(node_id);

  // Lookup remote server connection for this node_id and use it to send the request.
  if (remote_server_connections_.count(node_id) == 0) {
    // TODO(atumanov): caller must handle failure to ensure tasks are not lost.
    RAY_LOG(INFO) << "No NodeManager connection found for GCS client id "
                  << node_id.hex();
    return ray::Status::IOError("NodeManager connection not found");
  }

  auto &server_conn = remote_server_connections_.at(node_id);
  auto status = server_conn.WriteMessage(protocol::MessageType_ForwardTaskRequest,
                                         fbb.GetSize(), fbb.GetBufferPointer());
  if (status.ok()) {
    // If we were able to forward the task, remove the forwarded task from the
    // lineage cache since the receiving node is now responsible for writing
    // the task to the GCS.
    lineage_cache_.RemoveWaitingTask(task_id);
  } else {
    // TODO(atumanov): caller must handle ForwardTask failure to ensure tasks are not
    // lost.
    RAY_LOG(FATAL) << "[NodeManager][ForwardTask] failed to forward task "
                   << task_id.hex() << " to node " << node_id.hex();
  }
  return status;
}

}  // namespace raylet

}  // namespace ray<|MERGE_RESOLUTION|>--- conflicted
+++ resolved
@@ -58,13 +58,8 @@
       lineage_cache_(gcs_client_->client_table().GetLocalClientId(),
                      gcs_client->raylet_task_table(), gcs_client->raylet_task_table()),
       remote_clients_(),
-<<<<<<< HEAD
-      remote_server_connections_() {
-=======
       remote_server_connections_(),
-      object_manager_(object_manager),
       actor_registry_() {
->>>>>>> efeaacbe
   RAY_CHECK(heartbeat_period_ms_ > 0);
   // Initialize the resource map with own cluster resource configuration.
   ClientID local_client_id = gcs_client_->client_table().GetLocalClientId();
@@ -73,7 +68,6 @@
 }
 
 ray::Status NodeManager::RegisterGcs() {
-<<<<<<< HEAD
   // Subscribe to task entry commits in the GCS. These notifications are
   // forwarded to the lineage cache, which requests notifications about tasks
   // that were executed remotely.
@@ -85,7 +79,7 @@
   gcs_client_->raylet_task_table().Subscribe(
       JobID::nil(), gcs_client_->client_table().GetLocalClientId(),
       task_committed_callback, nullptr);
-=======
+
   // Register a callback for actor creation notifications.
   auto actor_creation_callback = [this](
       gcs::AsyncGcsClient *client, const ActorID &actor_id,
@@ -93,16 +87,11 @@
 
   RAY_RETURN_NOT_OK(gcs_client_->actor_table().Subscribe(
       UniqueID::nil(), UniqueID::nil(), actor_creation_callback, nullptr));
->>>>>>> efeaacbe
 
   // Register a callback on the client table for new clients.
   auto node_manager_client_added = [this](gcs::AsyncGcsClient *client, const UniqueID &id,
                                           const ClientTableDataT &data) {
-<<<<<<< HEAD
-    ClientAdded(client, id, data);
-=======
     ClientAdded(data);
->>>>>>> efeaacbe
   };
   gcs_client_->client_table().RegisterClientAddedCallback(node_manager_client_added);
 
@@ -112,12 +101,7 @@
     HeartbeatAdded(client, id, heartbeat_data);
   };
   RAY_RETURN_NOT_OK(gcs_client_->heartbeat_table().Subscribe(
-<<<<<<< HEAD
-      UniqueID::nil(), UniqueID::nil(), heartbeat_added,
-      [this](gcs::AsyncGcsClient *client) {
-=======
       UniqueID::nil(), UniqueID::nil(), heartbeat_added, [](gcs::AsyncGcsClient *client) {
->>>>>>> efeaacbe
         RAY_LOG(DEBUG) << "heartbeat table subscription done callback called.";
       }));
 
