--- conflicted
+++ resolved
@@ -2478,14 +2478,7 @@
     local_object_manager_.PinObjectsAndWaitForFree(
         object_ids, std::move(results), owner_address);
   }
-<<<<<<< HEAD
-  // Wait for the object to be freed by the owner, which keeps the ref count.
-  local_object_manager_.PinObjectsAndWaitForFree(
-      object_ids, std::move(results), owner_address,
-      request.dynamic_return());
-=======
   RAY_CHECK_EQ(request.object_ids_size(), reply->successes_size());
->>>>>>> b7a6a129
   send_reply_callback(Status::OK(), nullptr, nullptr);
 }
 
