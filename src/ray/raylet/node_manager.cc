--- conflicted
+++ resolved
@@ -1445,8 +1445,11 @@
   // If this is an actor task, check that the new task has the correct counter.
   if (spec.IsActorTask()) {
     if (CheckDuplicateActorTask(actor_registry_, spec)) {
+      // The actor is alive, and a task that has already been executed before
+      // has been found. The task will be treated as failed if at least one of
+      // the task's return values have been evicted, to prevent the application
+      // from hanging.
       TreatTaskAsFailedIfLost(task);
-      // This actor has been already assigned, so ignore it.
       return true;
     }
   }
@@ -1682,17 +1685,6 @@
 }
 
 void NodeManager::ResubmitTask(const Task &task) {
-<<<<<<< HEAD
-  if (task.GetTaskSpecification().IsActorTask()) {
-    // Actor reconstruction is turned off by default right now, so we print
-    // nothing. If the actor is alive, the task will be treated as failed if
-    // the task has already been executed but at least one of the task's return
-    // values have been evicted, to prevent the application from hanging. If
-    // the actor is dead, the task will automatically be treated as failed.
-  } else {
-    RAY_LOG(INFO) << "Reconstructing task " << task.GetTaskSpecification().TaskId()
-                  << " on client " << gcs_client_->client_table().GetLocalClientId();
-=======
   RAY_LOG(DEBUG) << "Attempting to resubmit task "
                  << task.GetTaskSpecification().TaskId();
 
@@ -1709,7 +1701,6 @@
           << "Actor creation task resubmitted, but the actor is still alive.";
       return;
     }
->>>>>>> e7b51cbd
   }
 
   // Driver tasks cannot be reconstructed. If this is a driver task, push an
