#include "ray/raylet/node_manager.h"

#include <fstream>

#include "ray/common/status.h"

#include "ray/common/common_protocol.h"
#include "ray/common/id.h"
#include "ray/raylet/format/node_manager_generated.h"
#include "ray/stats/stats.h"

namespace {

#define RAY_CHECK_ENUM(x, y) \
  static_assert(static_cast<int>(x) == static_cast<int>(y), "protocol mismatch")

/// A helper function to return the expected actor counter for a given actor
/// and actor handle, according to the given actor registry. If a task's
/// counter is less than the returned value, then the task is a duplicate. If
/// the task's counter is equal to the returned value, then the task should be
/// the next to run.
int64_t GetExpectedTaskCounter(
    const std::unordered_map<ray::ActorID, ray::raylet::ActorRegistration>
        &actor_registry,
    const ray::ActorID &actor_id, const ray::ActorHandleID &actor_handle_id) {
  auto actor_entry = actor_registry.find(actor_id);
  RAY_CHECK(actor_entry != actor_registry.end());
  const auto &frontier = actor_entry->second.GetFrontier();
  int64_t expected_task_counter = 0;
  auto frontier_entry = frontier.find(actor_handle_id);
  if (frontier_entry != frontier.end()) {
    expected_task_counter = frontier_entry->second.task_counter;
  }
  return expected_task_counter;
};

struct ActorStats {
  int live_actors = 0;
  int dead_actors = 0;
  int reconstructing_actors = 0;
  int max_num_handles = 0;
};

/// A helper function to return the statistical data of actors in this node manager.
ActorStats GetActorStatisticalData(
    std::unordered_map<ray::ActorID, ray::raylet::ActorRegistration> actor_registry) {
  ActorStats item;
  for (auto &pair : actor_registry) {
    if (pair.second.GetState() == ray::rpc::ActorTableData::ALIVE) {
      item.live_actors += 1;
    } else if (pair.second.GetState() == ray::rpc::ActorTableData::RECONSTRUCTING) {
      item.reconstructing_actors += 1;
    } else {
      item.dead_actors += 1;
    }
    if (pair.second.NumHandles() > item.max_num_handles) {
      item.max_num_handles = pair.second.NumHandles();
    }
  }
  return item;
}

}  // namespace

namespace ray {

namespace raylet {

NodeManager::NodeManager(boost::asio::io_service &io_service,
                         const NodeManagerConfig &config, ObjectManager &object_manager,
                         std::shared_ptr<gcs::AsyncGcsClient> gcs_client,
                         std::shared_ptr<ObjectDirectoryInterface> object_directory)
    : client_id_(gcs_client->client_table().GetLocalClientId()),
      io_service_(io_service),
      object_manager_(object_manager),
      gcs_client_(std::move(gcs_client)),
      object_directory_(std::move(object_directory)),
      heartbeat_timer_(io_service),
      heartbeat_period_(std::chrono::milliseconds(config.heartbeat_period_ms)),
      debug_dump_period_(config.debug_dump_period_ms),
      temp_dir_(config.temp_dir),
      object_manager_profile_timer_(io_service),
      initial_config_(config),
      local_available_resources_(config.resource_config),
      worker_pool_(config.num_initial_workers, config.num_workers_per_process,
                   config.maximum_startup_concurrency, gcs_client_,
                   config.worker_commands),
      scheduling_policy_(local_queues_),
      reconstruction_policy_(
          io_service_,
          [this](const TaskID &task_id) { HandleTaskReconstruction(task_id); },
          RayConfig::instance().initial_reconstruction_timeout_milliseconds(),
          gcs_client_->client_table().GetLocalClientId(), gcs_client_->task_lease_table(),
          object_directory_, gcs_client_->task_reconstruction_log()),
      task_dependency_manager_(
          object_manager, reconstruction_policy_, io_service,
          gcs_client_->client_table().GetLocalClientId(),
          RayConfig::instance().initial_reconstruction_timeout_milliseconds(),
          gcs_client_->task_lease_table()),
      lineage_cache_(gcs_client_->client_table().GetLocalClientId(),
                     gcs_client_->raylet_task_table(), gcs_client_->raylet_task_table(),
                     config.max_lineage_size),
      actor_registry_(),
      node_manager_server_("NodeManager", config.node_manager_port),
      node_manager_service_(io_service, *this),
      client_call_manager_(io_service) {
  RAY_CHECK(heartbeat_period_.count() > 0);
  // Initialize the resource map with own cluster resource configuration.
  ClientID local_client_id = gcs_client_->client_table().GetLocalClientId();
  cluster_resource_map_.emplace(local_client_id,
                                SchedulingResources(config.resource_config));

  RAY_CHECK_OK(object_manager_.SubscribeObjAdded(
      [this](const object_manager::protocol::ObjectInfoT &object_info) {
        ObjectID object_id = ObjectID::FromBinary(object_info.object_id);
        HandleObjectLocal(object_id);
      }));
  RAY_CHECK_OK(object_manager_.SubscribeObjDeleted(
      [this](const ObjectID &object_id) { HandleObjectMissing(object_id); }));

  RAY_ARROW_CHECK_OK(store_client_.Connect(config.store_socket_name.c_str()));
  // Run the node manger rpc server.
  node_manager_server_.RegisterService(node_manager_service_);
  node_manager_server_.Run();
}

ray::Status NodeManager::RegisterGcs() {
  object_manager_.RegisterGcs();

  // Subscribe to task entry commits in the GCS. These notifications are
  // forwarded to the lineage cache, which requests notifications about tasks
  // that were executed remotely.
  const auto task_committed_callback = [this](gcs::AsyncGcsClient *client,
                                              const TaskID &task_id,
                                              const TaskTableData &task_data) {
    lineage_cache_.HandleEntryCommitted(task_id);
  };
  RAY_RETURN_NOT_OK(gcs_client_->raylet_task_table().Subscribe(
      JobID::Nil(), gcs_client_->client_table().GetLocalClientId(),
      task_committed_callback, nullptr, nullptr));

  const auto task_lease_notification_callback = [this](gcs::AsyncGcsClient *client,
                                                       const TaskID &task_id,
                                                       const TaskLeaseData &task_lease) {
    const ClientID node_manager_id = ClientID::FromBinary(task_lease.node_manager_id());
    if (gcs_client_->client_table().IsRemoved(node_manager_id)) {
      // The node manager that added the task lease is already removed. The
      // lease is considered inactive.
      reconstruction_policy_.HandleTaskLeaseNotification(task_id, 0);
    } else {
      // NOTE(swang): The task_lease.timeout is an overestimate of the lease's
      // expiration period since the entry may have been in the GCS for some
      // time already. For a more accurate estimate, the age of the entry in
      // the GCS should be subtracted from task_lease.timeout.
      reconstruction_policy_.HandleTaskLeaseNotification(task_id, task_lease.timeout());
    }
  };
  const auto task_lease_empty_callback = [this](gcs::AsyncGcsClient *client,
                                                const TaskID &task_id) {
    reconstruction_policy_.HandleTaskLeaseNotification(task_id, 0);
  };
  RAY_RETURN_NOT_OK(gcs_client_->task_lease_table().Subscribe(
      JobID::Nil(), gcs_client_->client_table().GetLocalClientId(),
      task_lease_notification_callback, task_lease_empty_callback, nullptr));

  // Register a callback to handle actor notifications.
  auto actor_notification_callback = [this](gcs::AsyncGcsClient *client,
                                            const ActorID &actor_id,
                                            const std::vector<ActorTableData> &data) {
    if (!data.empty()) {
      // We only need the last entry, because it represents the latest state of
      // this actor.
      HandleActorStateTransition(actor_id, ActorRegistration(data.back()));
    }
  };

  RAY_RETURN_NOT_OK(gcs_client_->actor_table().Subscribe(
      JobID::Nil(), ClientID::Nil(), actor_notification_callback, nullptr));

  // Register a callback on the client table for new clients.
  auto node_manager_client_added = [this](gcs::AsyncGcsClient *client, const UniqueID &id,
                                          const ClientTableData &data) {
    ClientAdded(data);
  };
  gcs_client_->client_table().RegisterClientAddedCallback(node_manager_client_added);
  // Register a callback on the client table for removed clients.
  auto node_manager_client_removed =
      [this](gcs::AsyncGcsClient *client, const UniqueID &id,
             const ClientTableData &data) { ClientRemoved(data); };
  gcs_client_->client_table().RegisterClientRemovedCallback(node_manager_client_removed);

  // Register a callback on the client table for resource create/update requests
  auto node_manager_resource_createupdated =
      [this](gcs::AsyncGcsClient *client, const UniqueID &id,
             const ClientTableData &data) { ResourceCreateUpdated(data); };
  gcs_client_->client_table().RegisterResourceCreateUpdatedCallback(
      node_manager_resource_createupdated);

  // Register a callback on the client table for resource delete requests
  auto node_manager_resource_deleted =
      [this](gcs::AsyncGcsClient *client, const UniqueID &id,
             const ClientTableData &data) { ResourceDeleted(data); };
  gcs_client_->client_table().RegisterResourceDeletedCallback(
      node_manager_resource_deleted);

  // Subscribe to heartbeat batches from the monitor.
  const auto &heartbeat_batch_added =
      [this](gcs::AsyncGcsClient *client, const ClientID &id,
             const HeartbeatBatchTableData &heartbeat_batch) {
        HeartbeatBatchAdded(heartbeat_batch);
      };
  RAY_RETURN_NOT_OK(gcs_client_->heartbeat_batch_table().Subscribe(
      JobID::Nil(), ClientID::Nil(), heartbeat_batch_added,
      /*subscribe_callback=*/nullptr,
      /*done_callback=*/nullptr));

  // Subscribe to driver table updates.
  const auto job_table_handler = [this](gcs::AsyncGcsClient *client, const JobID &job_id,
                                        const std::vector<JobTableData> &job_data) {
    HandleJobTableUpdate(job_id, job_data);
  };
  RAY_RETURN_NOT_OK(gcs_client_->job_table().Subscribe(JobID::Nil(), ClientID::Nil(),
                                                       job_table_handler, nullptr));

  // Start sending heartbeats to the GCS.
  last_heartbeat_at_ms_ = current_time_ms();
  last_debug_dump_at_ms_ = current_time_ms();
  Heartbeat();
  // Start the timer that gets object manager profiling information and sends it
  // to the GCS.
  GetObjectManagerProfileInfo();

  return ray::Status::OK();
}

void NodeManager::KillWorker(std::shared_ptr<Worker> worker) {
  // If we're just cleaning up a single worker, allow it some time to clean
  // up its state before force killing. The client socket will be closed
  // and the worker struct will be freed after the timeout.
  kill(worker->Pid(), SIGTERM);

  auto retry_timer = std::make_shared<boost::asio::deadline_timer>(io_service_);
  auto retry_duration = boost::posix_time::milliseconds(
      RayConfig::instance().kill_worker_timeout_milliseconds());
  retry_timer->expires_from_now(retry_duration);
  retry_timer->async_wait([retry_timer, worker](const boost::system::error_code &error) {
    RAY_LOG(DEBUG) << "Send SIGKILL to worker, pid=" << worker->Pid();
    // Force kill worker. TODO(rkn): Is there some small danger that the worker
    // has already died and the PID has been reassigned to a different process?
    kill(worker->Pid(), SIGKILL);
  });
}

void NodeManager::HandleJobTableUpdate(const JobID &id,
                                       const std::vector<JobTableData> &job_data) {
  for (const auto &entry : job_data) {
    RAY_LOG(DEBUG) << "HandleJobTableUpdate " << UniqueID::FromBinary(entry.job_id())
                   << " " << entry.is_dead();
    if (entry.is_dead()) {
      auto job_id = JobID::FromBinary(entry.job_id());
      auto workers = worker_pool_.GetWorkersRunningTasksForJob(job_id);

      // Kill all the workers. The actual cleanup for these workers is done
      // later when we receive the DisconnectClient message from them.
      for (const auto &worker : workers) {
        // Mark the worker as dead so further messages from it are ignored
        // (except DisconnectClient).
        worker->MarkDead();
        // Then kill the worker process.
        KillWorker(worker);
      }

      // Remove all tasks for this job from the scheduling queues, mark
      // the results for these tasks as not required, cancel any attempts
      // at reconstruction. Note that at this time the workers are likely
      // alive because of the delay in killing workers.
      CleanUpTasksForFinishedJob(job_id);
    }
  }
}

void NodeManager::Heartbeat() {
  uint64_t now_ms = current_time_ms();
  uint64_t interval = now_ms - last_heartbeat_at_ms_;
  if (interval > RayConfig::instance().num_heartbeats_warning() *
                     RayConfig::instance().heartbeat_timeout_milliseconds()) {
    RAY_LOG(WARNING) << "Last heartbeat was sent " << interval << " ms ago ";
  }
  last_heartbeat_at_ms_ = now_ms;

  auto &heartbeat_table = gcs_client_->heartbeat_table();
  auto heartbeat_data = std::make_shared<HeartbeatTableData>();
  const auto &my_client_id = gcs_client_->client_table().GetLocalClientId();
  SchedulingResources &local_resources = cluster_resource_map_[my_client_id];
  heartbeat_data->set_client_id(my_client_id.Binary());
  // TODO(atumanov): modify the heartbeat table protocol to use the ResourceSet directly.
  // TODO(atumanov): implement a ResourceSet const_iterator.
  for (const auto &resource_pair :
       local_resources.GetAvailableResources().GetResourceMap()) {
    heartbeat_data->add_resources_available_label(resource_pair.first);
    heartbeat_data->add_resources_available_capacity(resource_pair.second);
  }
  for (const auto &resource_pair : local_resources.GetTotalResources().GetResourceMap()) {
    heartbeat_data->add_resources_total_label(resource_pair.first);
    heartbeat_data->add_resources_total_capacity(resource_pair.second);
  }

  local_resources.SetLoadResources(local_queues_.GetResourceLoad());
  for (const auto &resource_pair : local_resources.GetLoadResources().GetResourceMap()) {
    heartbeat_data->add_resource_load_label(resource_pair.first);
    heartbeat_data->add_resource_load_capacity(resource_pair.second);
  }

  ray::Status status = heartbeat_table.Add(
      JobID::Nil(), gcs_client_->client_table().GetLocalClientId(), heartbeat_data,
      /*success_callback=*/nullptr);
  RAY_CHECK_OK_PREPEND(status, "Heartbeat failed");

  if (debug_dump_period_ > 0 &&
      static_cast<int64_t>(now_ms - last_debug_dump_at_ms_) > debug_dump_period_) {
    DumpDebugState();
    RecordMetrics();
    last_debug_dump_at_ms_ = now_ms;
  }

  // Reset the timer.
  heartbeat_timer_.expires_from_now(heartbeat_period_);
  heartbeat_timer_.async_wait([this](const boost::system::error_code &error) {
    RAY_CHECK(!error);
    Heartbeat();
  });
}

void NodeManager::GetObjectManagerProfileInfo() {
  int64_t start_time_ms = current_time_ms();

  auto profile_info = object_manager_.GetAndResetProfilingInfo();

  if (profile_info.profile_events_size() > 0) {
    RAY_CHECK_OK(gcs_client_->profile_table().AddProfileEventBatch(profile_info));
  }

  // Reset the timer.
  object_manager_profile_timer_.expires_from_now(heartbeat_period_);
  object_manager_profile_timer_.async_wait(
      [this](const boost::system::error_code &error) {
        RAY_CHECK(!error);
        GetObjectManagerProfileInfo();
      });

  int64_t interval = current_time_ms() - start_time_ms;
  if (interval > RayConfig::instance().handler_warning_timeout_ms()) {
    RAY_LOG(WARNING) << "GetObjectManagerProfileInfo handler took " << interval << " ms.";
  }
}

void NodeManager::ClientAdded(const ClientTableData &client_data) {
  const ClientID client_id = ClientID::FromBinary(client_data.client_id());

  RAY_LOG(DEBUG) << "[ClientAdded] Received callback from client id " << client_id;
  if (client_id == gcs_client_->client_table().GetLocalClientId()) {
    // We got a notification for ourselves, so we are connected to the GCS now.
    // Save this NodeManager's resource information in the cluster resource map.
    cluster_resource_map_[client_id] = initial_config_.resource_config;
    return;
  }

  auto entry = remote_node_manager_clients_.find(client_id);
  if (entry != remote_node_manager_clients_.end()) {
    RAY_LOG(DEBUG) << "Received notification of a new client that already exists: "
                   << client_id;
    return;
  }

  // Initialize a rpc client to the new node manager.
  std::unique_ptr<rpc::NodeManagerClient> client(
      new rpc::NodeManagerClient(client_data.node_manager_address(),
                                 client_data.node_manager_port(), client_call_manager_));
  remote_node_manager_clients_.emplace(client_id, std::move(client));

  ResourceSet resources_total(
      rpc::VectorFromProtobuf(client_data.resources_total_label()),
      rpc::VectorFromProtobuf(client_data.resources_total_capacity()));
  cluster_resource_map_.emplace(client_id, SchedulingResources(resources_total));
}

void NodeManager::ClientRemoved(const ClientTableData &client_data) {
  // TODO(swang): If we receive a notification for our own death, clean up and
  // exit immediately.
  const ClientID client_id = ClientID::FromBinary(client_data.client_id());
  RAY_LOG(DEBUG) << "[ClientRemoved] Received callback from client id " << client_id;

  RAY_CHECK(client_id != gcs_client_->client_table().GetLocalClientId())
      << "Exiting because this node manager has mistakenly been marked dead by the "
      << "monitor.";

  // Below, when we remove client_id from all of these data structures, we could
  // check that it is actually removed, or log a warning otherwise, but that may
  // not be necessary.

  // Remove the client from the resource map.
  cluster_resource_map_.erase(client_id);

  // Remove the node manager client.
  const auto client_entry = remote_node_manager_clients_.find(client_id);
  if (client_entry != remote_node_manager_clients_.end()) {
    remote_node_manager_clients_.erase(client_entry);
  } else {
    RAY_LOG(WARNING) << "Received ClientRemoved callback for an unknown client "
                     << client_id << ".";
  }

  // For any live actors that were on the dead node, broadcast a notification
  // about the actor's death
  // TODO(swang): This could be very slow if there are many actors.
  for (const auto &actor_entry : actor_registry_) {
    if (actor_entry.second.GetNodeManagerId() == client_id &&
        actor_entry.second.GetState() == ActorTableData::ALIVE) {
      RAY_LOG(INFO) << "Actor " << actor_entry.first
                    << " is disconnected, because its node " << client_id
                    << " is removed from cluster. It may be reconstructed.";
      HandleDisconnectedActor(actor_entry.first, /*was_local=*/false,
                              /*intentional_disconnect=*/false);
    }
  }
  // Notify the object directory that the client has been removed so that it
  // can remove it from any cached locations.
  object_directory_->HandleClientRemoved(client_id);

  // Flush all uncommitted tasks from the local lineage cache. This is to
  // guarantee that all tasks get flushed eventually, in case one of the tasks
  // in our local cache was supposed to be flushed by the node that died.
  lineage_cache_.FlushAllUncommittedTasks();
}

void NodeManager::ResourceCreateUpdated(const ClientTableData &client_data) {
  const ClientID client_id = ClientID::FromBinary(client_data.client_id());
  const ClientID &local_client_id = gcs_client_->client_table().GetLocalClientId();

  RAY_LOG(DEBUG) << "[ResourceCreateUpdated] received callback from client id "
                 << client_id << ". Updating resource map.";
  ResourceSet new_res_set(
      rpc::VectorFromProtobuf(client_data.resources_total_label()),
      rpc::VectorFromProtobuf(client_data.resources_total_capacity()));

  const ResourceSet &old_res_set = cluster_resource_map_[client_id].GetTotalResources();
  ResourceSet difference_set = old_res_set.FindUpdatedResources(new_res_set);
  RAY_LOG(DEBUG) << "[ResourceCreateUpdated] The difference in the resource map is "
                 << difference_set.ToString();

  SchedulingResources &cluster_schedres = cluster_resource_map_[client_id];

  // Update local_available_resources_ and SchedulingResources
  for (const auto &resource_pair : difference_set.GetResourceMap()) {
    const std::string &resource_label = resource_pair.first;
    const double &new_resource_capacity = resource_pair.second;

    cluster_schedres.UpdateResource(resource_label, new_resource_capacity);
    if (client_id == local_client_id) {
      local_available_resources_.AddOrUpdateResource(resource_label,
                                                     new_resource_capacity);
    }
  }
  RAY_LOG(DEBUG) << "[ResourceCreateUpdated] Updated cluster_resource_map.";

  if (client_id == local_client_id) {
    // The resource update is on the local node, check if we can reschedule tasks.
    TryLocalInfeasibleTaskScheduling();
  }
  return;
}

void NodeManager::ResourceDeleted(const ClientTableData &client_data) {
  const ClientID client_id = ClientID::FromBinary(client_data.client_id());
  const ClientID &local_client_id = gcs_client_->client_table().GetLocalClientId();

  ResourceSet new_res_set(
      rpc::VectorFromProtobuf(client_data.resources_total_label()),
      rpc::VectorFromProtobuf(client_data.resources_total_capacity()));
  RAY_LOG(DEBUG) << "[ResourceDeleted] received callback from client id " << client_id
                 << " with new resources: " << new_res_set.ToString()
                 << ". Updating resource map.";

  const ResourceSet &old_res_set = cluster_resource_map_[client_id].GetTotalResources();
  ResourceSet deleted_set = old_res_set.FindDeletedResources(new_res_set);
  RAY_LOG(DEBUG) << "[ResourceDeleted] The difference in the resource map is "
                 << deleted_set.ToString();

  SchedulingResources &cluster_schedres = cluster_resource_map_[client_id];

  // Update local_available_resources_ and SchedulingResources
  for (const auto &resource_pair : deleted_set.GetResourceMap()) {
    const std::string &resource_label = resource_pair.first;

    cluster_schedres.DeleteResource(resource_label);
    if (client_id == local_client_id) {
      local_available_resources_.DeleteResource(resource_label);
    }
  }
  RAY_LOG(DEBUG) << "[ResourceDeleted] Updated cluster_resource_map.";
  return;
}

void NodeManager::TryLocalInfeasibleTaskScheduling() {
  RAY_LOG(DEBUG) << "[LocalResourceUpdateRescheduler] The resource update is on the "
                    "local node, check if we can reschedule tasks";
  const ClientID &local_client_id = gcs_client_->client_table().GetLocalClientId();
  SchedulingResources &new_local_resources = cluster_resource_map_[local_client_id];

  // SpillOver locally to figure out which infeasible tasks can be placed now
  std::vector<TaskID> decision = scheduling_policy_.SpillOver(new_local_resources);

  std::unordered_set<TaskID> local_task_ids(decision.begin(), decision.end());

  // Transition locally placed tasks to waiting or ready for dispatch.
  if (local_task_ids.size() > 0) {
    std::vector<Task> tasks = local_queues_.RemoveTasks(local_task_ids);
    for (const auto &t : tasks) {
      EnqueuePlaceableTask(t);
    }
  }
}

void NodeManager::HeartbeatAdded(const ClientID &client_id,
                                 const HeartbeatTableData &heartbeat_data) {
  // Locate the client id in remote client table and update available resources based on
  // the received heartbeat information.
  auto it = cluster_resource_map_.find(client_id);
  if (it == cluster_resource_map_.end()) {
    // Haven't received the client registration for this client yet, skip this heartbeat.
    RAY_LOG(INFO) << "[HeartbeatAdded]: received heartbeat from unknown client id "
                  << client_id;
    return;
  }
  SchedulingResources &remote_resources = it->second;

  ResourceSet remote_available(
      rpc::VectorFromProtobuf(heartbeat_data.resources_total_label()),
      rpc::VectorFromProtobuf(heartbeat_data.resources_total_capacity()));
  ResourceSet remote_load(
      rpc::VectorFromProtobuf(heartbeat_data.resource_load_label()),
      rpc::VectorFromProtobuf(heartbeat_data.resource_load_capacity()));
  // TODO(atumanov): assert that the load is a non-empty ResourceSet.
  remote_resources.SetAvailableResources(std::move(remote_available));
  // Extract the load information and save it locally.
  remote_resources.SetLoadResources(std::move(remote_load));
  // Extract decision for this raylet.
  auto decision = scheduling_policy_.SpillOver(remote_resources);
  std::unordered_set<TaskID> local_task_ids;
  for (const auto &task_id : decision) {
    // (See design_docs/task_states.rst for the state transition diagram.)
    TaskState state;
    const auto task = local_queues_.RemoveTask(task_id, &state);
    // Since we are spilling back from the ready and waiting queues, we need
    // to unsubscribe the dependencies.
    if (state != TaskState::INFEASIBLE) {
      // Don't unsubscribe for infeasible tasks because we never subscribed in
      // the first place.
      RAY_CHECK(task_dependency_manager_.UnsubscribeDependencies(task_id));
    }
    // Attempt to forward the task. If this fails to forward the task,
    // the task will be resubmit locally.
    ForwardTaskOrResubmit(task, client_id);
  }
}

void NodeManager::HeartbeatBatchAdded(const HeartbeatBatchTableData &heartbeat_batch) {
  const ClientID &local_client_id = gcs_client_->client_table().GetLocalClientId();
  // Update load information provided by each heartbeat.
  for (const auto &heartbeat_data : heartbeat_batch.batch()) {
    const ClientID &client_id = ClientID::FromBinary(heartbeat_data.client_id());
    if (client_id == local_client_id) {
      // Skip heartbeats from self.
      continue;
    }
    HeartbeatAdded(client_id, heartbeat_data);
  }
}

void NodeManager::PublishActorStateTransition(
    const ActorID &actor_id, const ActorTableData &data,
    const ray::gcs::ActorTable::WriteCallback &failure_callback) {
  // Copy the actor notification data.
  auto actor_notification = std::make_shared<ActorTableData>(data);

  // The actor log starts with an ALIVE entry. This is followed by 0 to N pairs
  // of (RECONSTRUCTING, ALIVE) entries, where N is the maximum number of
  // reconstructions. This is followed optionally by a DEAD entry.
  int log_length = 2 * (actor_notification->max_reconstructions() -
                        actor_notification->remaining_reconstructions());
  if (actor_notification->state() != ActorTableData::ALIVE) {
    // RECONSTRUCTING or DEAD entries have an odd index.
    log_length += 1;
  }
  // If we successful appended a record to the GCS table of the actor that
  // has died, signal this to anyone receiving signals from this actor.
  auto success_callback = [](gcs::AsyncGcsClient *client, const ActorID &id,
                             const ActorTableData &data) {
    auto redis_context = client->primary_context();
    if (data.state() == ActorTableData::DEAD ||
        data.state() == ActorTableData::RECONSTRUCTING) {
      std::vector<std::string> args = {"XADD", id.Hex(), "*", "signal",
                                       "ACTOR_DIED_SIGNAL"};
      RAY_CHECK_OK(redis_context->RunArgvAsync(args));
    }
  };
  RAY_CHECK_OK(gcs_client_->actor_table().AppendAt(JobID::Nil(), actor_id,
                                                   actor_notification, success_callback,
                                                   failure_callback, log_length));
}

void NodeManager::HandleActorStateTransition(const ActorID &actor_id,
                                             ActorRegistration &&actor_registration) {
  // Update local registry.
  auto it = actor_registry_.find(actor_id);
  if (it == actor_registry_.end()) {
    it = actor_registry_.emplace(actor_id, actor_registration).first;
  } else {
    // Only process the state transition if it is to a later state than ours.
    if (actor_registration.GetState() > it->second.GetState() &&
        actor_registration.GetRemainingReconstructions() ==
            it->second.GetRemainingReconstructions()) {
      // The new state is later than ours if it is about the same lifetime, but
      // a greater state.
      it->second = actor_registration;
    } else if (actor_registration.GetRemainingReconstructions() <
               it->second.GetRemainingReconstructions()) {
      // The new state is also later than ours it is about a later lifetime of
      // the actor.
      it->second = actor_registration;
    } else {
      // Our state is already at or past the update, so skip the update.
      return;
    }
  }
  RAY_LOG(DEBUG) << "Actor notification received: actor_id = " << actor_id
                 << ", node_manager_id = " << actor_registration.GetNodeManagerId()
                 << ", state = "
                 << ActorTableData::ActorState_Name(actor_registration.GetState())
                 << ", remaining_reconstructions = "
                 << actor_registration.GetRemainingReconstructions();

  if (actor_registration.GetState() == ActorTableData::ALIVE) {
    // The actor's location is now known. Dequeue any methods that were
    // submitted before the actor's location was known.
    // (See design_docs/task_states.rst for the state transition diagram.)
    const auto &methods = local_queues_.GetTasks(TaskState::WAITING_FOR_ACTOR_CREATION);
    std::unordered_set<TaskID> created_actor_method_ids;
    for (const auto &method : methods) {
      if (method.GetTaskSpecification().ActorId() == actor_id) {
        created_actor_method_ids.insert(method.GetTaskSpecification().TaskId());
      }
    }
    // Resubmit the methods that were submitted before the actor's location was
    // known.
    auto created_actor_methods = local_queues_.RemoveTasks(created_actor_method_ids);
    for (const auto &method : created_actor_methods) {
      // Maintain the invariant that if a task is in the
      // MethodsWaitingForActorCreation queue, then it is subscribed to its
      // respective actor creation task. Since the actor location is now known,
      // we can remove the task from the queue and forget its dependency on the
      // actor creation task.
      RAY_CHECK(task_dependency_manager_.UnsubscribeDependencies(
          method.GetTaskSpecification().TaskId()));
      // The task's uncommitted lineage was already added to the local lineage
      // cache upon the initial submission, so it's okay to resubmit it with an
      // empty lineage this time.
      SubmitTask(method, Lineage());
    }
  } else if (actor_registration.GetState() == ActorTableData::DEAD) {
    // When an actor dies, loop over all of the queued tasks for that actor
    // and treat them as failed.
    auto tasks_to_remove = local_queues_.GetTaskIdsForActor(actor_id);
    auto removed_tasks = local_queues_.RemoveTasks(tasks_to_remove);
    for (auto const &task : removed_tasks) {
      TreatTaskAsFailed(task, ErrorType::ACTOR_DIED);
    }
  } else {
    RAY_CHECK(actor_registration.GetState() == ActorTableData::RECONSTRUCTING);
    RAY_LOG(DEBUG) << "Actor is being reconstructed: " << actor_id;
    // When an actor fails but can be reconstructed, resubmit all of the queued
    // tasks for that actor. This will mark the tasks as waiting for actor
    // creation.
    auto tasks_to_remove = local_queues_.GetTaskIdsForActor(actor_id);
    auto removed_tasks = local_queues_.RemoveTasks(tasks_to_remove);
    for (auto const &task : removed_tasks) {
      SubmitTask(task, Lineage());
    }
  }
}

void NodeManager::CleanUpTasksForFinishedJob(const JobID &job_id) {
  auto tasks_to_remove = local_queues_.GetTaskIdsForJob(job_id);
  task_dependency_manager_.RemoveTasksAndRelatedObjects(tasks_to_remove);
  // NOTE(swang): SchedulingQueue::RemoveTasks modifies its argument so we must
  // call it last.
  local_queues_.RemoveTasks(tasks_to_remove);
}

void NodeManager::ProcessNewClient(LocalClientConnection &client) {
  // The new client is a worker, so begin listening for messages.
  client.ProcessMessages();
}

// A helper function to create a mapping from resource shapes to
// tasks with that resource shape from a given list of tasks.
std::unordered_map<ResourceSet, ordered_set<TaskID>> MakeTasksWithResources(
    const std::vector<Task> &tasks) {
  std::unordered_map<ResourceSet, ordered_set<TaskID>> result;
  for (const auto &task : tasks) {
    auto spec = task.GetTaskSpecification();
    result[spec.GetRequiredResources()].push_back(spec.TaskId());
  }
  return result;
}

void NodeManager::DispatchTasks(
    const std::unordered_map<ResourceSet, ordered_set<TaskID>> &tasks_with_resources) {
  std::unordered_set<TaskID> removed_task_ids;
  for (const auto &it : tasks_with_resources) {
    const auto &task_resources = it.first;
    for (const auto &task_id : it.second) {
      const auto &task = local_queues_.GetTaskOfState(task_id, TaskState::READY);
      if (!local_available_resources_.Contains(task_resources)) {
        // All the tasks in it.second have the same resource shape, so
        // once the first task is not feasible, we can break out of this loop
        break;
      }
      if (AssignTask(task)) {
        removed_task_ids.insert(task_id);
      }
    }
  }
  // Move the ASSIGNED task to the SWAP queue so that we remember that we have
  // it queued locally. Once the GetTaskReply has been sent, the task will get
  // re-queued, depending on whether the message succeeded or not.
  local_queues_.MoveTasks(removed_task_ids, TaskState::READY, TaskState::SWAP);
}

void NodeManager::ProcessClientMessage(
    const std::shared_ptr<LocalClientConnection> &client, int64_t message_type,
    const uint8_t *message_data) {
  auto registered_worker = worker_pool_.GetRegisteredWorker(client);
  auto message_type_value = static_cast<protocol::MessageType>(message_type);
  RAY_LOG(DEBUG) << "[Worker] Message "
                 << protocol::EnumNameMessageType(message_type_value) << "("
                 << message_type << ") from worker with PID "
                 << (registered_worker ? std::to_string(registered_worker->Pid())
                                       : "nil");
  if (registered_worker && registered_worker->IsDead()) {
    // For a worker that is marked as dead (because the job has died already),
    // all the messages are ignored except DisconnectClient.
    if ((message_type_value != protocol::MessageType::DisconnectClient) &&
        (message_type_value != protocol::MessageType::IntentionalDisconnectClient)) {
      // Listen for more messages.
      client->ProcessMessages();
      return;
    }
  }

  switch (message_type_value) {
  case protocol::MessageType::RegisterClientRequest: {
    ProcessRegisterClientRequestMessage(client, message_data);
  } break;
  case protocol::MessageType::GetTask: {
    ProcessGetTaskMessage(client);
  } break;
  case protocol::MessageType::DisconnectClient: {
    ProcessDisconnectClientMessage(client);
    // We don't need to receive future messages from this client,
    // because it's already disconnected.
    return;
  } break;
  case protocol::MessageType::IntentionalDisconnectClient: {
    ProcessDisconnectClientMessage(client, /* intentional_disconnect = */ true);
    // We don't need to receive future messages from this client,
    // because it's already disconnected.
    return;
  } break;
  case protocol::MessageType::SubmitTask: {
    ProcessSubmitTaskMessage(message_data);
  } break;
  case protocol::MessageType::SetResourceRequest: {
    ProcessSetResourceRequest(client, message_data);
  } break;
  case protocol::MessageType::FetchOrReconstruct: {
    ProcessFetchOrReconstructMessage(client, message_data);
  } break;
  case protocol::MessageType::NotifyUnblocked: {
    auto message = flatbuffers::GetRoot<protocol::NotifyUnblocked>(message_data);
    HandleTaskUnblocked(client, from_flatbuf<TaskID>(*message->task_id()));
  } break;
  case protocol::MessageType::WaitRequest: {
    ProcessWaitRequestMessage(client, message_data);
  } break;
  case protocol::MessageType::PushErrorRequest: {
    ProcessPushErrorRequestMessage(message_data);
  } break;
  case protocol::MessageType::PushProfileEventsRequest: {
    auto fbs_message = flatbuffers::GetRoot<flatbuffers::String>(message_data);
    rpc::ProfileTableData profile_table_data;
    RAY_CHECK(
        profile_table_data.ParseFromArray(fbs_message->data(), fbs_message->size()));
    RAY_CHECK_OK(gcs_client_->profile_table().AddProfileEventBatch(profile_table_data));
  } break;
  case protocol::MessageType::FreeObjectsInObjectStoreRequest: {
    auto message = flatbuffers::GetRoot<protocol::FreeObjectsRequest>(message_data);
    std::vector<ObjectID> object_ids = from_flatbuf<ObjectID>(*message->object_ids());
    // Clean up objects from the object store.
    object_manager_.FreeObjects(object_ids, message->local_only());
    if (message->delete_creating_tasks()) {
      // Clean up their creating tasks from GCS.
      std::vector<TaskID> creating_task_ids;
      for (const auto &object_id : object_ids) {
        creating_task_ids.push_back(object_id.TaskId());
      }
      gcs_client_->raylet_task_table().Delete(JobID::Nil(), creating_task_ids);
    }
  } break;
  case protocol::MessageType::PrepareActorCheckpointRequest: {
    ProcessPrepareActorCheckpointRequest(client, message_data);
  } break;
  case protocol::MessageType::NotifyActorResumedFromCheckpoint: {
    ProcessNotifyActorResumedFromCheckpoint(message_data);
  } break;

  default:
    RAY_LOG(FATAL) << "Received unexpected message type " << message_type;
  }

  // Listen for more messages.
  client->ProcessMessages();
}

void NodeManager::ProcessRegisterClientRequestMessage(
    const std::shared_ptr<LocalClientConnection> &client, const uint8_t *message_data) {
  auto message = flatbuffers::GetRoot<protocol::RegisterClientRequest>(message_data);
  client->SetClientID(from_flatbuf<ClientID>(*message->worker_id()));
<<<<<<< HEAD
  Language language = static_cast<Language>(message->language());
  auto worker = std::make_shared<Worker>(message->worker_pid(), language, client);
=======
  auto worker = std::make_shared<Worker>(message->worker_pid(), message->language(),
                                         message->port(), client);
>>>>>>> 9cc4cc6a
  if (message->is_worker()) {
    // Register the new worker.
    worker_pool_.RegisterWorker(std::move(worker));
    DispatchTasks(local_queues_.GetReadyTasksWithResources());
  } else {
    // Register the new driver.
    const WorkerID driver_id = from_flatbuf<WorkerID>(*message->worker_id());
    // Compute a dummy driver task id from a given driver.
    const TaskID driver_task_id = TaskID::ComputeDriverTaskId(driver_id);
    worker->AssignTaskId(driver_task_id);
    worker->AssignJobId(from_flatbuf<JobID>(*message->job_id()));
    worker_pool_.RegisterDriver(std::move(worker));
    local_queues_.AddDriverTaskId(driver_task_id);
  }
}

void NodeManager::HandleDisconnectedActor(const ActorID &actor_id, bool was_local,
                                          bool intentional_disconnect) {
  auto actor_entry = actor_registry_.find(actor_id);
  RAY_CHECK(actor_entry != actor_registry_.end());
  auto &actor_registration = actor_entry->second;
  RAY_LOG(DEBUG) << "The actor with ID " << actor_id << " died "
                 << (intentional_disconnect ? "intentionally" : "unintentionally")
                 << ", remaining reconstructions = "
                 << actor_registration.GetRemainingReconstructions();

  // Check if this actor needs to be reconstructed.
  ActorState new_state =
      actor_registration.GetRemainingReconstructions() > 0 && !intentional_disconnect
          ? ActorTableData::RECONSTRUCTING
          : ActorTableData::DEAD;
  if (was_local) {
    // Clean up the dummy objects from this actor.
    RAY_LOG(DEBUG) << "Removing dummy objects for actor: " << actor_id;
    for (auto &dummy_object_pair : actor_entry->second.GetDummyObjects()) {
      HandleObjectMissing(dummy_object_pair.first);
    }
  }
  // Update the actor's state.
  ActorTableData new_actor_data = actor_entry->second.GetTableData();
  new_actor_data.set_state(new_state);
  if (was_local) {
    // If the actor was local, immediately update the state in actor registry.
    // So if we receive any actor tasks before we receive GCS notification,
    // these tasks can be correctly routed to the `MethodsWaitingForActorCreation` queue,
    // instead of being assigned to the dead actor.
    HandleActorStateTransition(actor_id, ActorRegistration(new_actor_data));
  }
  ray::gcs::ActorTable::WriteCallback failure_callback = nullptr;
  if (was_local) {
    failure_callback = [](gcs::AsyncGcsClient *client, const ActorID &id,
                          const ActorTableData &data) {
      // If the disconnected actor was local, only this node will try to update actor
      // state. So the update shouldn't fail.
      RAY_LOG(FATAL) << "Failed to update state for actor " << id;
    };
  }
  PublishActorStateTransition(actor_id, new_actor_data, failure_callback);
}

void NodeManager::ProcessGetTaskMessage(
    const std::shared_ptr<LocalClientConnection> &client) {
  std::shared_ptr<Worker> worker = worker_pool_.GetRegisteredWorker(client);
  RAY_CHECK(worker);
  // If the worker was assigned a task, mark it as finished.
  if (!worker->GetAssignedTaskId().IsNil()) {
    FinishAssignedTask(*worker);
  }
  // Return the worker to the idle pool.
  worker_pool_.PushWorker(std::move(worker));
  // Local resource availability changed: invoke scheduling policy for local node.
  const ClientID &local_client_id = gcs_client_->client_table().GetLocalClientId();
  cluster_resource_map_[local_client_id].SetLoadResources(
      local_queues_.GetResourceLoad());
  // Call task dispatch to assign work to the new worker.
  DispatchTasks(local_queues_.GetReadyTasksWithResources());
}

void NodeManager::ProcessDisconnectClientMessage(
    const std::shared_ptr<LocalClientConnection> &client, bool intentional_disconnect) {
  std::shared_ptr<Worker> worker = worker_pool_.GetRegisteredWorker(client);
  bool is_worker = false, is_driver = false;
  if (worker) {
    // The client is a worker.
    is_worker = true;
  } else {
    worker = worker_pool_.GetRegisteredDriver(client);
    if (worker) {
      // The client is a driver.
      is_driver = true;
    } else {
      RAY_LOG(INFO) << "Ignoring client disconnect because the client has already "
                    << "been disconnected.";
    }
  }
  RAY_CHECK(!(is_worker && is_driver));

  // If the client has any blocked tasks, mark them as unblocked. In
  // particular, we are no longer waiting for their dependencies.
  if (worker) {
    if (is_worker && worker->IsDead()) {
      // Don't need to unblock the client if it's a worker and is already dead.
      // Because in this case, its task is already cleaned up.
      RAY_LOG(DEBUG) << "Skip unblocking worker because it's already dead.";
    } else {
      while (!worker->GetBlockedTaskIds().empty()) {
        // NOTE(swang): HandleTaskUnblocked will modify the worker, so it is
        // not safe to pass in the iterator directly.
        const TaskID task_id = *worker->GetBlockedTaskIds().begin();
        HandleTaskUnblocked(client, task_id);
      }
    }
  }

  if (is_worker) {
    // The client is a worker.
    if (worker->IsDead()) {
      // If the worker was killed by us because the driver exited,
      // treat it as intentionally disconnected.
      intentional_disconnect = true;
    }

    const ActorID &actor_id = worker->GetActorId();
    if (!actor_id.IsNil()) {
      // If the worker was an actor, update actor state, reconstruct the actor if needed,
      // and clean up actor's tasks if the actor is permanently dead.
      HandleDisconnectedActor(actor_id, true, intentional_disconnect);
    }

    const TaskID &task_id = worker->GetAssignedTaskId();
    // If the worker was running a task, clean up the task and push an error to
    // the driver, unless the worker is already dead.
    if (!task_id.IsNil() && !worker->IsDead()) {
      // If the worker was an actor, the task was already cleaned up in
      // `HandleDisconnectedActor`.
      if (actor_id.IsNil()) {
        const Task &task = local_queues_.RemoveTask(task_id);
        TreatTaskAsFailed(task, ErrorType::WORKER_DIED);
      }

      if (!intentional_disconnect) {
        // Push the error to driver.
        const JobID &job_id = worker->GetAssignedJobId();
        // TODO(rkn): Define this constant somewhere else.
        std::string type = "worker_died";
        std::ostringstream error_message;
        error_message << "A worker died or was killed while executing task " << task_id
                      << ".";
        RAY_CHECK_OK(gcs_client_->error_table().PushErrorToDriver(
            job_id, type, error_message.str(), current_time_ms()));
      }
    }

    // Remove the dead client from the pool and stop listening for messages.
    worker_pool_.DisconnectWorker(worker);

    const ClientID &client_id = gcs_client_->client_table().GetLocalClientId();

    // Return the resources that were being used by this worker.
    auto const &task_resources = worker->GetTaskResourceIds();
    local_available_resources_.ReleaseConstrained(
        task_resources, cluster_resource_map_[client_id].GetTotalResources());
    cluster_resource_map_[client_id].Release(task_resources.ToResourceSet());
    worker->ResetTaskResourceIds();

    auto const &lifetime_resources = worker->GetLifetimeResourceIds();
    local_available_resources_.ReleaseConstrained(
        lifetime_resources, cluster_resource_map_[client_id].GetTotalResources());
    cluster_resource_map_[client_id].Release(lifetime_resources.ToResourceSet());
    worker->ResetLifetimeResourceIds();

    RAY_LOG(DEBUG) << "Worker (pid=" << worker->Pid() << ") is disconnected. "
                   << "job_id: " << worker->GetAssignedJobId();

    // Since some resources may have been released, we can try to dispatch more tasks.
    DispatchTasks(local_queues_.GetReadyTasksWithResources());
  } else if (is_driver) {
    // The client is a driver.
    RAY_CHECK_OK(gcs_client_->job_table().AppendJobData(JobID(client->GetClientId()),
                                                        /*is_dead=*/true));
    auto job_id = worker->GetAssignedTaskId();
    RAY_CHECK(!job_id.IsNil());
    local_queues_.RemoveDriverTaskId(job_id);
    worker_pool_.DisconnectDriver(worker);

    RAY_LOG(DEBUG) << "Driver (pid=" << worker->Pid() << ") is disconnected. "
                   << "job_id: " << worker->GetAssignedJobId();
  }

  // TODO(rkn): Tell the object manager that this client has disconnected so
  // that it can clean up the wait requests for this client. Currently I think
  // these can be leaked.
}

void NodeManager::ProcessSubmitTaskMessage(const uint8_t *message_data) {
  // Read the task submitted by the client.
  auto fbs_message = flatbuffers::GetRoot<protocol::SubmitTaskRequest>(message_data);
  rpc::Task task_message;
  RAY_CHECK(task_message.mutable_task_spec()->ParseFromArray(
      fbs_message->task_spec()->data(), fbs_message->task_spec()->size()));
  for (const auto &dependency :
       string_vec_from_flatbuf(*fbs_message->execution_dependencies())) {
    task_message.mutable_task_execution_spec()->add_dependencies(dependency);
  }

  // Submit the task to the raylet. Since the task was submitted
  // locally, there is no uncommitted lineage.
  SubmitTask(Task(task_message), Lineage());
}

void NodeManager::ProcessFetchOrReconstructMessage(
    const std::shared_ptr<LocalClientConnection> &client, const uint8_t *message_data) {
  auto message = flatbuffers::GetRoot<protocol::FetchOrReconstruct>(message_data);
  std::vector<ObjectID> required_object_ids;
  for (size_t i = 0; i < message->object_ids()->size(); ++i) {
    ObjectID object_id = from_flatbuf<ObjectID>(*message->object_ids()->Get(i));
    if (message->fetch_only()) {
      // If only a fetch is required, then do not subscribe to the
      // dependencies to the task dependency manager.
      if (!task_dependency_manager_.CheckObjectLocal(object_id)) {
        // Fetch the object if it's not already local.
        RAY_CHECK_OK(object_manager_.Pull(object_id));
      }
    } else {
      // If reconstruction is also required, then add any requested objects to
      // the list to subscribe to in the task dependency manager. These objects
      // will be pulled from remote node managers and reconstructed if
      // necessary.
      required_object_ids.push_back(object_id);
    }
  }

  if (!required_object_ids.empty()) {
    const TaskID task_id = from_flatbuf<TaskID>(*message->task_id());
    HandleTaskBlocked(client, required_object_ids, task_id);
  }
}

void NodeManager::ProcessWaitRequestMessage(
    const std::shared_ptr<LocalClientConnection> &client, const uint8_t *message_data) {
  // Read the data.
  auto message = flatbuffers::GetRoot<protocol::WaitRequest>(message_data);
  std::vector<ObjectID> object_ids = from_flatbuf<ObjectID>(*message->object_ids());
  int64_t wait_ms = message->timeout();
  uint64_t num_required_objects = static_cast<uint64_t>(message->num_ready_objects());
  bool wait_local = message->wait_local();

  std::vector<ObjectID> required_object_ids;
  for (auto const &object_id : object_ids) {
    if (!task_dependency_manager_.CheckObjectLocal(object_id)) {
      // Add any missing objects to the list to subscribe to in the task
      // dependency manager. These objects will be pulled from remote node
      // managers and reconstructed if necessary.
      required_object_ids.push_back(object_id);
    }
  }

  const TaskID &current_task_id = from_flatbuf<TaskID>(*message->task_id());
  bool client_blocked = !required_object_ids.empty();
  if (client_blocked) {
    HandleTaskBlocked(client, required_object_ids, current_task_id);
  }

  ray::Status status = object_manager_.Wait(
      object_ids, wait_ms, num_required_objects, wait_local,
      [this, client_blocked, client, current_task_id](std::vector<ObjectID> found,
                                                      std::vector<ObjectID> remaining) {
        // Write the data.
        flatbuffers::FlatBufferBuilder fbb;
        flatbuffers::Offset<protocol::WaitReply> wait_reply = protocol::CreateWaitReply(
            fbb, to_flatbuf(fbb, found), to_flatbuf(fbb, remaining));
        fbb.Finish(wait_reply);

        auto status =
            client->WriteMessage(static_cast<int64_t>(protocol::MessageType::WaitReply),
                                 fbb.GetSize(), fbb.GetBufferPointer());
        if (status.ok()) {
          // The client is unblocked now because the wait call has returned.
          if (client_blocked) {
            HandleTaskUnblocked(client, current_task_id);
          }
        } else {
          // We failed to write to the client, so disconnect the client.
          RAY_LOG(WARNING)
              << "Failed to send WaitReply to client, so disconnecting client";
          // We failed to send the reply to the client, so disconnect the worker.
          ProcessDisconnectClientMessage(client);
        }
      });
  RAY_CHECK_OK(status);
}

void NodeManager::ProcessPushErrorRequestMessage(const uint8_t *message_data) {
  auto message = flatbuffers::GetRoot<protocol::PushErrorRequest>(message_data);

  JobID job_id = from_flatbuf<JobID>(*message->job_id());
  auto const &type = string_from_flatbuf(*message->type());
  auto const &error_message = string_from_flatbuf(*message->error_message());
  double timestamp = message->timestamp();

  RAY_CHECK_OK(gcs_client_->error_table().PushErrorToDriver(job_id, type, error_message,
                                                            timestamp));
}

void NodeManager::ProcessPrepareActorCheckpointRequest(
    const std::shared_ptr<LocalClientConnection> &client, const uint8_t *message_data) {
  auto message =
      flatbuffers::GetRoot<protocol::PrepareActorCheckpointRequest>(message_data);
  ActorID actor_id = from_flatbuf<ActorID>(*message->actor_id());
  RAY_LOG(DEBUG) << "Preparing checkpoint for actor " << actor_id;
  const auto &actor_entry = actor_registry_.find(actor_id);
  RAY_CHECK(actor_entry != actor_registry_.end());

  std::shared_ptr<Worker> worker = worker_pool_.GetRegisteredWorker(client);
  RAY_CHECK(worker && worker->GetActorId() == actor_id);

  // Find the task that is running on this actor.
  const auto task_id = worker->GetAssignedTaskId();
  const Task &task = local_queues_.GetTaskOfState(task_id, TaskState::RUNNING);
  // Generate checkpoint id and data.
  ActorCheckpointID checkpoint_id = ActorCheckpointID::FromRandom();
  auto checkpoint_data =
      actor_entry->second.GenerateCheckpointData(actor_entry->first, task);

  // Write checkpoint data to GCS.
  RAY_CHECK_OK(gcs_client_->actor_checkpoint_table().Add(
      JobID::Nil(), checkpoint_id, checkpoint_data,
      [worker, actor_id, this](ray::gcs::AsyncGcsClient *client,
                               const ActorCheckpointID &checkpoint_id,
                               const ActorCheckpointData &data) {
        RAY_LOG(DEBUG) << "Checkpoint " << checkpoint_id << " saved for actor "
                       << worker->GetActorId();
        // Save this actor-to-checkpoint mapping, and remove old checkpoints associated
        // with this actor.
        RAY_CHECK_OK(gcs_client_->actor_checkpoint_id_table().AddCheckpointId(
            JobID::Nil(), actor_id, checkpoint_id));
        // Send reply to worker.
        flatbuffers::FlatBufferBuilder fbb;
        auto reply = ray::protocol::CreatePrepareActorCheckpointReply(
            fbb, to_flatbuf(fbb, checkpoint_id));
        fbb.Finish(reply);
        worker->Connection()->WriteMessageAsync(
            static_cast<int64_t>(protocol::MessageType::PrepareActorCheckpointReply),
            fbb.GetSize(), fbb.GetBufferPointer(), [](const ray::Status &status) {
              if (!status.ok()) {
                RAY_LOG(WARNING)
                    << "Failed to send PrepareActorCheckpointReply to client";
              }
            });
      }));
}

void NodeManager::ProcessNotifyActorResumedFromCheckpoint(const uint8_t *message_data) {
  auto message =
      flatbuffers::GetRoot<protocol::NotifyActorResumedFromCheckpoint>(message_data);
  ActorID actor_id = from_flatbuf<ActorID>(*message->actor_id());
  ActorCheckpointID checkpoint_id =
      from_flatbuf<ActorCheckpointID>(*message->checkpoint_id());
  RAY_LOG(DEBUG) << "Actor " << actor_id << " was resumed from checkpoint "
                 << checkpoint_id;
  checkpoint_id_to_restore_.emplace(actor_id, checkpoint_id);
}

void NodeManager::ProcessNewNodeManager(TcpClientConnection &node_manager_client) {
  node_manager_client.ProcessMessages();
}

void NodeManager::HandleForwardTask(const rpc::ForwardTaskRequest &request,
                                    rpc::ForwardTaskReply *reply,
                                    rpc::RequestDoneCallback done_callback) {
  // Get the forwarded task and its uncommitted lineage from the request.
  TaskID task_id = TaskID::FromBinary(request.task_id());
  Lineage uncommitted_lineage;
  for (int i = 0; i < request.uncommitted_tasks_size(); i++) {
    Task task(request.uncommitted_tasks(i));
    RAY_CHECK(uncommitted_lineage.SetEntry(task, GcsStatus::UNCOMMITTED));
  }
  const Task &task = uncommitted_lineage.GetEntry(task_id)->TaskData();
  RAY_LOG(DEBUG) << "Received forwarded task " << task.GetTaskSpecification().TaskId()
                 << " on node " << gcs_client_->client_table().GetLocalClientId()
                 << " spillback=" << task.GetTaskExecutionSpec().NumForwards();
  SubmitTask(task, uncommitted_lineage, /* forwarded = */ true);
  done_callback(Status::OK());
}

void NodeManager::ProcessSetResourceRequest(
    const std::shared_ptr<LocalClientConnection> &client, const uint8_t *message_data) {
  // Read the SetResource message
  auto message = flatbuffers::GetRoot<protocol::SetResourceRequest>(message_data);

  auto const &resource_name = string_from_flatbuf(*message->resource_name());
  double const &capacity = message->capacity();
  bool is_deletion = capacity <= 0;

  ClientID client_id = from_flatbuf<ClientID>(*message->client_id());

  // If the python arg was null, set client_id to the local client
  if (client_id.IsNil()) {
    client_id = gcs_client_->client_table().GetLocalClientId();
  }

  if (is_deletion &&
      cluster_resource_map_[client_id].GetTotalResources().GetResourceMap().count(
          resource_name) == 0) {
    // Resource does not exist in the cluster resource map, thus nothing to delete.
    // Return..
    RAY_LOG(INFO) << "[ProcessDeleteResourceRequest] Trying to delete resource "
                  << resource_name << ", but it does not exist. Doing nothing..";
    return;
  }

  // Add the new resource to a skeleton ClientTableData object
  ClientTableData data;
  gcs_client_->client_table().GetClient(client_id, data);
  // Replace the resource vectors with the resource deltas from the message.
  // RES_CREATEUPDATE and RES_DELETE entries in the ClientTable track changes (deltas) in
  // the resources
  data.add_resources_total_label(resource_name);
  data.add_resources_total_capacity(capacity);
  // Set the correct flag for entry_type
  if (is_deletion) {
    data.set_entry_type(ClientTableData::RES_DELETE);
  } else {
    data.set_entry_type(ClientTableData::RES_CREATEUPDATE);
  }

  // Submit to the client table. This calls the ResourceCreateUpdated callback, which
  // updates cluster_resource_map_.
  std::shared_ptr<Worker> worker = worker_pool_.GetRegisteredWorker(client);
  if (not worker) {
    worker = worker_pool_.GetRegisteredDriver(client);
  }
  auto data_shared_ptr = std::make_shared<ClientTableData>(data);
  auto client_table = gcs_client_->client_table();
  RAY_CHECK_OK(gcs_client_->client_table().Append(
      JobID::Nil(), client_table.client_log_key_, data_shared_ptr, nullptr));
}

void NodeManager::ScheduleTasks(
    std::unordered_map<ClientID, SchedulingResources> &resource_map) {
  const ClientID &local_client_id = gcs_client_->client_table().GetLocalClientId();

  // If the resource map contains the local raylet, update load before calling policy.
  if (resource_map.count(local_client_id) > 0) {
    resource_map[local_client_id].SetLoadResources(local_queues_.GetResourceLoad());
  }
  // Invoke the scheduling policy.
  auto policy_decision = scheduling_policy_.Schedule(resource_map, local_client_id);

#ifndef NDEBUG
  RAY_LOG(DEBUG) << "[NM ScheduleTasks] policy decision:";
  for (const auto &task_client_pair : policy_decision) {
    TaskID task_id = task_client_pair.first;
    ClientID client_id = task_client_pair.second;
    RAY_LOG(DEBUG) << task_id << " --> " << client_id;
  }
#endif

  // Extract decision for this raylet.
  std::unordered_set<TaskID> local_task_ids;
  // Iterate over (taskid, clientid) pairs, extract tasks assigned to the local node.
  for (const auto &task_client_pair : policy_decision) {
    const TaskID &task_id = task_client_pair.first;
    const ClientID &client_id = task_client_pair.second;
    if (client_id == local_client_id) {
      local_task_ids.insert(task_id);
    } else {
      // TODO(atumanov): need a better interface for task exit on forward.
      // (See design_docs/task_states.rst for the state transition diagram.)
      const auto task = local_queues_.RemoveTask(task_id);
      // Attempt to forward the task. If this fails to forward the task,
      // the task will be resubmit locally.
      ForwardTaskOrResubmit(task, client_id);
    }
  }

  // Transition locally placed tasks to waiting or ready for dispatch.
  if (local_task_ids.size() > 0) {
    std::vector<Task> tasks = local_queues_.RemoveTasks(local_task_ids);
    for (const auto &t : tasks) {
      EnqueuePlaceableTask(t);
    }
  }

  // All remaining placeable tasks should be registered with the task dependency
  // manager. TaskDependencyManager::TaskPending() is assumed to be idempotent.
  // TODO(atumanov): evaluate performance implications of registering all new tasks on
  // submission vs. registering remaining queued placeable tasks here.
  std::unordered_set<TaskID> move_task_set;
  for (const auto &task : local_queues_.GetTasks(TaskState::PLACEABLE)) {
    task_dependency_manager_.TaskPending(task);
    move_task_set.insert(task.GetTaskSpecification().TaskId());
    // Push a warning to the task's driver that this task is currently infeasible.
    {
      // TODO(rkn): Define this constant somewhere else.
      std::string type = "infeasible_task";
      std::ostringstream error_message;
      error_message
          << "The task with ID " << task.GetTaskSpecification().TaskId()
          << " is infeasible and cannot currently be executed. It requires "
          << task.GetTaskSpecification().GetRequiredResources().ToString()
          << " for execution and "
          << task.GetTaskSpecification().GetRequiredPlacementResources().ToString()
          << " for placement. Check the client table to view node resources.";
      RAY_CHECK_OK(gcs_client_->error_table().PushErrorToDriver(
          task.GetTaskSpecification().JobId(), type, error_message.str(),
          current_time_ms()));
    }
    // Assert that this placeable task is not feasible locally (necessary but not
    // sufficient).
    RAY_CHECK(!task.GetTaskSpecification().GetRequiredPlacementResources().IsSubset(
        cluster_resource_map_[gcs_client_->client_table().GetLocalClientId()]
            .GetTotalResources()));
  }

  // Assumption: all remaining placeable tasks are infeasible and are moved to the
  // infeasible task queue. Infeasible task queue is checked when new nodes join.
  local_queues_.MoveTasks(move_task_set, TaskState::PLACEABLE, TaskState::INFEASIBLE);
  // Check the invariant that no placeable tasks remain after a call to the policy.
  RAY_CHECK(local_queues_.GetTasks(TaskState::PLACEABLE).size() == 0);
}

bool NodeManager::CheckDependencyManagerInvariant() const {
  std::vector<TaskID> pending_task_ids = task_dependency_manager_.GetPendingTasks();
  // Assert that each pending task in the task dependency manager is in one of the queues.
  for (const auto &task_id : pending_task_ids) {
    if (!local_queues_.HasTask(task_id)) {
      return false;
    }
  }
  // TODO(atumanov): perform the check in the opposite direction.
  return true;
}

void NodeManager::TreatTaskAsFailed(const Task &task, const ErrorType &error_type) {
  const TaskSpecification &spec = task.GetTaskSpecification();
  RAY_LOG(DEBUG) << "Treating task " << spec.TaskId() << " as failed because of error "
                 << ErrorType_Name(error_type) << ".";
  // If this was an actor creation task that tried to resume from a checkpoint,
  // then erase it here since the task did not finish.
  if (spec.IsActorCreationTask()) {
    ActorID actor_id = spec.ActorCreationId();
    checkpoint_id_to_restore_.erase(actor_id);
  }
  // Loop over the return IDs (except the dummy ID) and store a fake object in
  // the object store.
  int64_t num_returns = spec.NumReturns();
  if (spec.IsActorCreationTask() || spec.IsActorTask()) {
    // TODO(rkn): We subtract 1 to avoid the dummy ID. However, this leaks
    // information about the TaskSpecification implementation.
    num_returns -= 1;
  }
  const std::string meta = std::to_string(static_cast<int>(error_type));
  for (int64_t i = 0; i < num_returns; i++) {
    const auto object_id = spec.ReturnId(i).ToPlasmaId();
    arrow::Status status = store_client_.CreateAndSeal(object_id, "", meta);
    if (!status.ok() && !status.IsPlasmaObjectExists()) {
      // If we failed to save the error code, log a warning and push an error message
      // to the driver.
      std::ostringstream stream;
      stream << "An plasma error (" << status.ToString() << ") occurred while saving"
             << " error code to object " << object_id << ". Anyone who's getting this"
             << " object may hang forever.";
      std::string error_message = stream.str();
      RAY_LOG(WARNING) << error_message;
      RAY_CHECK_OK(gcs_client_->error_table().PushErrorToDriver(
          task.GetTaskSpecification().JobId(), "task", error_message, current_time_ms()));
    }
  }
  task_dependency_manager_.TaskCanceled(spec.TaskId());
  // Notify the task dependency manager that we no longer need this task's
  // object dependencies. TODO(swang): Ideally, we would check the return value
  // here. However, we don't know at this point if the task was in the WAITING
  // or READY queue before, in which case we would not have been subscribed to
  // its dependencies.
  task_dependency_manager_.UnsubscribeDependencies(spec.TaskId());
}

void NodeManager::TreatTaskAsFailedIfLost(const Task &task) {
  const TaskSpecification &spec = task.GetTaskSpecification();
  RAY_LOG(DEBUG) << "Treating task " << spec.TaskId()
                 << " as failed if return values lost.";
  // Loop over the return IDs (except the dummy ID) and check whether a
  // location for the return ID exists.
  int64_t num_returns = spec.NumReturns();
  if (spec.IsActorCreationTask() || spec.IsActorTask()) {
    // TODO(rkn): We subtract 1 to avoid the dummy ID. However, this leaks
    // information about the TaskSpecification implementation.
    num_returns -= 1;
  }
  // Use a shared flag to make sure that we only treat the task as failed at
  // most once. This flag will get deallocated once all of the object table
  // lookup callbacks are fired.
  auto task_marked_as_failed = std::make_shared<bool>(false);
  for (int64_t i = 0; i < num_returns; i++) {
    const ObjectID object_id = spec.ReturnId(i);
    // Lookup the return value's locations.
    RAY_CHECK_OK(object_directory_->LookupLocations(
        object_id, [this, task_marked_as_failed, task](
                       const ray::ObjectID &object_id,
                       const std::unordered_set<ray::ClientID> &clients) {
          if (!*task_marked_as_failed) {
            // Only process the object locations if we haven't already marked the
            // task as failed.
            if (clients.empty()) {
              // The object does not exist on any nodes but has been created
              // before, so the object has been lost. Mark the task as failed to
              // prevent any tasks that depend on this object from hanging.
              TreatTaskAsFailed(task, ErrorType::OBJECT_UNRECONSTRUCTABLE);
              *task_marked_as_failed = true;
            }
          }
        }));
  }
}

void NodeManager::SubmitTask(const Task &task, const Lineage &uncommitted_lineage,
                             bool forwarded) {
  stats::TaskCountReceived().Record(1);
  const TaskSpecification &spec = task.GetTaskSpecification();
  const TaskID &task_id = spec.TaskId();
  RAY_LOG(DEBUG) << "Submitting task: task_id=" << task_id
                 << ", actor_id=" << spec.ActorId()
                 << ", actor_creation_id=" << spec.ActorCreationId()
                 << ", actor_handle_id=" << spec.ActorHandleId()
                 << ", actor_counter=" << spec.ActorCounter()
                 << ", task_descriptor=" << spec.FunctionDescriptorString() << " on node "
                 << gcs_client_->client_table().GetLocalClientId();

  if (local_queues_.HasTask(task_id)) {
    RAY_LOG(WARNING) << "Submitted task " << task_id
                     << " is already queued and will not be reconstructed. This is most "
                        "likely due to spurious reconstruction.";
    return;
  }

  // Add the task and its uncommitted lineage to the lineage cache.
  if (forwarded) {
    lineage_cache_.AddUncommittedLineage(task_id, uncommitted_lineage);
  } else {
    if (!lineage_cache_.CommitTask(task)) {
      RAY_LOG(WARNING)
          << "Task " << task_id
          << " already committed to the GCS. This is most likely due to reconstruction.";
    }
  }

  if (spec.IsActorTask()) {
    // Check whether we know the location of the actor.
    const auto actor_entry = actor_registry_.find(spec.ActorId());
    bool seen = actor_entry != actor_registry_.end();
    // If we have already seen this actor and this actor is not being reconstructed,
    // its location is known.
    bool location_known =
        seen && actor_entry->second.GetState() != ActorTableData::RECONSTRUCTING;
    if (location_known) {
      if (actor_entry->second.GetState() == ActorTableData::DEAD) {
        // If this actor is dead, either because the actor process is dead
        // or because its residing node is dead, treat this task as failed.
        TreatTaskAsFailed(task, ErrorType::ACTOR_DIED);
      } else {
        // If this actor is alive, check whether this actor is local.
        auto node_manager_id = actor_entry->second.GetNodeManagerId();
        if (node_manager_id == gcs_client_->client_table().GetLocalClientId()) {
          // The actor is local.
          int64_t expected_task_counter = GetExpectedTaskCounter(
              actor_registry_, spec.ActorId(), spec.ActorHandleId());
          if (spec.ActorCounter() < expected_task_counter) {
            // A task that has already been executed before has been found. The
            // task will be treated as failed if at least one of the task's
            // return values have been evicted, to prevent the application from
            // hanging.
            // TODO(swang): Clean up the task from the lineage cache? If the
            // task is not marked as failed, then it may never get marked as
            // ready to flush to the GCS.
            RAY_LOG(WARNING) << "A task was resubmitted, so we are ignoring it. This "
                             << "should only happen during reconstruction.";
            TreatTaskAsFailedIfLost(task);
          } else {
            // The task has not yet been executed. Queue the task for local
            // execution, bypassing placement.
            EnqueuePlaceableTask(task);
          }
        } else {
          // The actor is remote. Forward the task to the node manager that owns
          // the actor.
          // Attempt to forward the task. If this fails to forward the task,
          // the task will be resubmit locally.
          ForwardTaskOrResubmit(task, node_manager_id);
        }
      }
    } else {
      ObjectID actor_creation_dummy_object;
      if (!seen) {
        // We do not have a registered location for the object, so either the
        // actor has not yet been created or we missed the notification for the
        // actor creation because this node joined the cluster after the actor
        // was already created. Look up the actor's registered location in case
        // we missed the creation notification.
        auto lookup_callback = [this](gcs::AsyncGcsClient *client,
                                      const ActorID &actor_id,
                                      const std::vector<ActorTableData> &data) {
          if (!data.empty()) {
            // The actor has been created. We only need the last entry, because
            // it represents the latest state of this actor.
            HandleActorStateTransition(actor_id, ActorRegistration(data.back()));
          }
        };
        RAY_CHECK_OK(gcs_client_->actor_table().Lookup(JobID::Nil(), spec.ActorId(),
                                                       lookup_callback));
        actor_creation_dummy_object = spec.ActorCreationDummyObjectId();
      } else {
        actor_creation_dummy_object = actor_entry->second.GetActorCreationDependency();
      }

      // Keep the task queued until we discover the actor's location.
      // (See design_docs/task_states.rst for the state transition diagram.)
      local_queues_.QueueTasks({task}, TaskState::WAITING_FOR_ACTOR_CREATION);
      // The actor has not yet been created and may have failed. To make sure
      // that the actor is eventually recreated, we maintain the invariant that
      // if a task is in the MethodsWaitingForActorCreation queue, then it is
      // subscribed to its respective actor creation task and that task only.
      // Once the actor has been created and this method removed from the
      // waiting queue, the caller must make the corresponding call to
      // UnsubscribeDependencies.
      task_dependency_manager_.SubscribeDependencies(spec.TaskId(),
                                                     {actor_creation_dummy_object});
      // Mark the task as pending. It will be canceled once we discover the
      // actor's location and either execute the task ourselves or forward it
      // to another node.
      task_dependency_manager_.TaskPending(task);
    }
  } else {
    // This is a non-actor task. Queue the task for a placement decision or for dispatch
    // if the task was forwarded.
    if (forwarded) {
      // Check for local dependencies and enqueue as waiting or ready for dispatch.
      EnqueuePlaceableTask(task);
    } else {
      // (See design_docs/task_states.rst for the state transition diagram.)
      local_queues_.QueueTasks({task}, TaskState::PLACEABLE);
      ScheduleTasks(cluster_resource_map_);
      // TODO(atumanov): assert that !placeable.isempty() => insufficient available
      // resources locally.
    }
  }
}

void NodeManager::HandleTaskBlocked(const std::shared_ptr<LocalClientConnection> &client,
                                    const std::vector<ObjectID> &required_object_ids,
                                    const TaskID &current_task_id) {
  std::shared_ptr<Worker> worker = worker_pool_.GetRegisteredWorker(client);
  if (worker) {
    // The client is a worker. If the worker is not already blocked and the
    // blocked task matches the one assigned to the worker, then mark the
    // worker as blocked. This temporarily releases any resources that the
    // worker holds while it is blocked.
    if (!worker->IsBlocked() && current_task_id == worker->GetAssignedTaskId()) {
      const auto task = local_queues_.RemoveTask(current_task_id);
      local_queues_.QueueTasks({task}, TaskState::RUNNING);
      // Get the CPU resources required by the running task.
      const auto required_resources = task.GetTaskSpecification().GetRequiredResources();
      const ResourceSet cpu_resources = required_resources.GetNumCpus();

      // Release the CPU resources.
      auto const cpu_resource_ids = worker->ReleaseTaskCpuResources();
      local_available_resources_.Release(cpu_resource_ids);
      cluster_resource_map_[gcs_client_->client_table().GetLocalClientId()].Release(
          cpu_resources);
      worker->MarkBlocked();

      // Try dispatching tasks since we may have released some resources.
      DispatchTasks(local_queues_.GetReadyTasksWithResources());
    }
  } else {
    // The client is a driver. Drivers do not hold resources, so we simply mark
    // the task as blocked.
    worker = worker_pool_.GetRegisteredDriver(client);
  }

  RAY_CHECK(worker);
  // Mark the task as blocked.
  worker->AddBlockedTaskId(current_task_id);
  if (local_queues_.GetBlockedTaskIds().count(current_task_id) == 0) {
    local_queues_.AddBlockedTaskId(current_task_id);
  }

  // Subscribe to the objects required by the ray.get. These objects will
  // be fetched and/or reconstructed as necessary, until the objects become
  // local or are unsubscribed.
  task_dependency_manager_.SubscribeDependencies(current_task_id, required_object_ids);
}

void NodeManager::HandleTaskUnblocked(
    const std::shared_ptr<LocalClientConnection> &client, const TaskID &current_task_id) {
  std::shared_ptr<Worker> worker = worker_pool_.GetRegisteredWorker(client);

  // TODO(swang): Because the object dependencies are tracked in the task
  // dependency manager, we could actually remove this message entirely and
  // instead unblock the worker once all the objects become available.
  if (worker) {
    // The client is a worker. If the worker is not already unblocked and the
    // unblocked task matches the one assigned to the worker, then mark the
    // worker as unblocked. This returns the temporarily released resources to
    // the worker.
    if (worker->IsBlocked() && current_task_id == worker->GetAssignedTaskId()) {
      // (See design_docs/task_states.rst for the state transition diagram.)
      const auto task = local_queues_.RemoveTask(current_task_id);
      local_queues_.QueueTasks({task}, TaskState::RUNNING);
      // Get the CPU resources required by the running task.
      const auto required_resources = task.GetTaskSpecification().GetRequiredResources();
      const ResourceSet cpu_resources = required_resources.GetNumCpus();
      // Check if we can reacquire the CPU resources.
      bool oversubscribed = !local_available_resources_.Contains(cpu_resources);

      if (!oversubscribed) {
        // Reacquire the CPU resources for the worker. Note that care needs to be
        // taken if the user is using the specific CPU IDs since the IDs that we
        // reacquire here may be different from the ones that the task started with.
        auto const resource_ids = local_available_resources_.Acquire(cpu_resources);
        worker->AcquireTaskCpuResources(resource_ids);
        cluster_resource_map_[gcs_client_->client_table().GetLocalClientId()].Acquire(
            cpu_resources);
      } else {
        // In this case, we simply don't reacquire the CPU resources for the worker.
        // The worker can keep running and when the task finishes, it will simply
        // not have any CPU resources to release.
        RAY_LOG(WARNING)
            << "Resources oversubscribed: "
            << cluster_resource_map_[gcs_client_->client_table().GetLocalClientId()]
                   .GetAvailableResources()
                   .ToString();
      }
      worker->MarkUnblocked();
    }
  } else {
    // The client is a driver. Drivers do not hold resources, so we simply
    // mark the driver as unblocked.
    worker = worker_pool_.GetRegisteredDriver(client);
  }

  RAY_CHECK(worker);
  // If the task was previously blocked, then stop waiting for its dependencies
  // and mark the task as unblocked.
  worker->RemoveBlockedTaskId(current_task_id);
  // Unsubscribe to the objects. Any fetch or reconstruction operations to
  // make the objects local are canceled.
  RAY_CHECK(task_dependency_manager_.UnsubscribeDependencies(current_task_id));
  local_queues_.RemoveBlockedTaskId(current_task_id);
}

void NodeManager::EnqueuePlaceableTask(const Task &task) {
  // TODO(atumanov): add task lookup hashmap and change EnqueuePlaceableTask to take
  // a vector of TaskIDs. Trigger MoveTask internally.
  // Subscribe to the task's dependencies.
  bool args_ready = task_dependency_manager_.SubscribeDependencies(
      task.GetTaskSpecification().TaskId(), task.GetDependencies());
  // Enqueue the task. If all dependencies are available, then the task is queued
  // in the READY state, else the WAITING state.
  // (See design_docs/task_states.rst for the state transition diagram.)
  if (args_ready) {
    local_queues_.QueueTasks({task}, TaskState::READY);
    DispatchTasks(MakeTasksWithResources({task}));
  } else {
    local_queues_.QueueTasks({task}, TaskState::WAITING);
  }
  // Mark the task as pending. Once the task has finished execution, or once it
  // has been forwarded to another node, the task must be marked as canceled in
  // the TaskDependencyManager.
  task_dependency_manager_.TaskPending(task);
}

bool NodeManager::AssignTask(const Task &task) {
  const TaskSpecification &spec = task.GetTaskSpecification();

  // If this is an actor task, check that the new task has the correct counter.
  if (spec.IsActorTask()) {
    // An actor task should only be ready to be assigned if it matches the
    // expected task counter.
    int64_t expected_task_counter =
        GetExpectedTaskCounter(actor_registry_, spec.ActorId(), spec.ActorHandleId());
    RAY_CHECK(spec.ActorCounter() == expected_task_counter)
        << "Expected actor counter: " << expected_task_counter << ", task "
        << spec.TaskId() << " has: " << spec.ActorCounter();
  }

  // Try to get an idle worker that can execute this task.
  std::shared_ptr<Worker> worker = worker_pool_.PopWorker(spec);
  if (worker == nullptr) {
    // There are no workers that can execute this task.
    // We couldn't assign this task, as no worker available.
    return false;
  }

  RAY_LOG(DEBUG) << "Assigning task " << spec.TaskId() << " to worker with pid "
                 << worker->Pid();
  flatbuffers::FlatBufferBuilder fbb;

  // Resource accounting: acquire resources for the assigned task.
  auto acquired_resources =
      local_available_resources_.Acquire(spec.GetRequiredResources());
  const auto &my_client_id = gcs_client_->client_table().GetLocalClientId();
  cluster_resource_map_[my_client_id].Acquire(spec.GetRequiredResources());

  if (spec.IsActorCreationTask()) {
    // Check that the actor's placement resource requirements are satisfied.
    RAY_CHECK(spec.GetRequiredPlacementResources().IsSubset(
        cluster_resource_map_[my_client_id].GetTotalResources()));
    worker->SetLifetimeResourceIds(acquired_resources);
  } else {
    worker->SetTaskResourceIds(acquired_resources);
  }

  ResourceIdSet resource_id_set =
      worker->GetTaskResourceIds().Plus(worker->GetLifetimeResourceIds());
  auto resource_id_set_flatbuf = resource_id_set.ToFlatbuf(fbb);

  auto message = protocol::CreateGetTaskReply(fbb, fbb.CreateString(spec.Serialize()),
                                              fbb.CreateVector(resource_id_set_flatbuf));
  fbb.Finish(message);
  const auto &task_id = spec.TaskId();
  worker->Connection()->WriteMessageAsync(
      static_cast<int64_t>(protocol::MessageType::ExecuteTask), fbb.GetSize(),
      fbb.GetBufferPointer(), [this, worker, task_id](ray::Status status) {
        // Remove the ASSIGNED task from the SWAP queue.
        TaskState state;
        auto assigned_task = local_queues_.RemoveTask(task_id, &state);
        RAY_CHECK(state == TaskState::SWAP);

        if (status.ok()) {
          auto spec = assigned_task.GetTaskSpecification();
          // We successfully assigned the task to the worker.
          worker->AssignTaskId(spec.TaskId());
          worker->AssignJobId(spec.JobId());
          // Actor tasks require extra accounting to track the actor's state.
          if (spec.IsActorTask()) {
            auto actor_entry = actor_registry_.find(spec.ActorId());
            RAY_CHECK(actor_entry != actor_registry_.end());
            // Process any new actor handles that were created since the
            // previous task on this handle was executed. The first task
            // submitted on a new actor handle will depend on the dummy object
            // returned by the previous task, so the dependency will not be
            // released until this first task is submitted.
            for (auto &new_handle_id : spec.NewActorHandles()) {
              // Get the execution dependency for the first task submitted on the new
              // actor handle. Since the new actor handle was created after this task
              // began and before this task finished, it must have the same execution
              // dependency.
              const auto &execution_dependencies =
                  assigned_task.GetTaskExecutionSpec().ExecutionDependencies();
              // TODO(swang): We expect this task to have exactly 1 execution dependency,
              // the dummy object returned by the previous actor task. However, this
              // leaks information about the TaskExecutionSpecification implementation.
              RAY_CHECK(execution_dependencies.size() == 1);
              const ObjectID &execution_dependency = execution_dependencies.front();
              // Add the new handle and give it a reference to the finished task's
              // execution dependency.
              actor_entry->second.AddHandle(new_handle_id, execution_dependency);
            }

            // TODO(swang): For actors with multiple actor handles, to
            // guarantee that tasks are replayed in the same order after a
            // failure, we must update the task's execution dependency to be
            // the actor's current execution dependency.
          } else {
            RAY_CHECK(spec.NewActorHandles().empty());
          }

          // Mark the task as running.
          // (See design_docs/task_states.rst for the state transition diagram.)
          local_queues_.QueueTasks({assigned_task}, TaskState::RUNNING);
          // Notify the task dependency manager that we no longer need this task's
          // object dependencies.
          RAY_CHECK(task_dependency_manager_.UnsubscribeDependencies(spec.TaskId()));
        } else {
          RAY_LOG(WARNING) << "Failed to send task to worker, disconnecting client";
          // We failed to send the task to the worker, so disconnect the worker.
          ProcessDisconnectClientMessage(worker->Connection());
          // Queue this task for future assignment. We need to do this since
          // DispatchTasks() removed it from the ready queue. The task will be
          // assigned to a worker once one becomes available.
          // (See design_docs/task_states.rst for the state transition diagram.)
          local_queues_.QueueTasks({assigned_task}, TaskState::READY);
          DispatchTasks(MakeTasksWithResources({assigned_task}));
        }
      });

  // We assigned this task to a worker.
  // (Note this means that we sent the task to the worker. The assignment
  //  might still fail if the worker fails in the meantime, for instance.)
  return true;
}

void NodeManager::FinishAssignedTask(Worker &worker) {
  TaskID task_id = worker.GetAssignedTaskId();
  RAY_LOG(DEBUG) << "Finished task " << task_id;

  // (See design_docs/task_states.rst for the state transition diagram.)
  const auto task = local_queues_.RemoveTask(task_id);

  // Release task's resources. The worker's lifetime resources are still held.
  auto const &task_resources = worker.GetTaskResourceIds();
  const ClientID &client_id = gcs_client_->client_table().GetLocalClientId();
  local_available_resources_.ReleaseConstrained(
      task_resources, cluster_resource_map_[client_id].GetTotalResources());
  cluster_resource_map_[gcs_client_->client_table().GetLocalClientId()].Release(
      task_resources.ToResourceSet());
  worker.ResetTaskResourceIds();

  // If this was an actor or actor creation task, handle the actor's new state.
  if (task.GetTaskSpecification().IsActorCreationTask() ||
      task.GetTaskSpecification().IsActorTask()) {
    FinishAssignedActorTask(worker, task);
  }

  // Notify the task dependency manager that this task has finished execution.
  task_dependency_manager_.TaskCanceled(task_id);

  // Unset the worker's assigned task.
  worker.AssignTaskId(TaskID::Nil());
  // Unset the worker's assigned job Id if this is not an actor.
  if (!task.GetTaskSpecification().IsActorCreationTask() &&
      !task.GetTaskSpecification().IsActorTask()) {
    worker.AssignJobId(JobID::Nil());
  }
}

ActorTableData NodeManager::CreateActorTableDataFromCreationTask(const Task &task) {
  RAY_CHECK(task.GetTaskSpecification().IsActorCreationTask());
  auto actor_id = task.GetTaskSpecification().ActorCreationId();
  auto actor_entry = actor_registry_.find(actor_id);
  ActorTableData new_actor_data;
  // TODO(swang): If this is an actor that was reconstructed, and previous
  // actor notifications were delayed, then this node may not have an entry for
  // the actor in actor_regisry_. Then, the fields for the number of
  // reconstructions will be wrong.
  if (actor_entry == actor_registry_.end()) {
    // Set all of the static fields for the actor. These fields will not
    // change even if the actor fails or is reconstructed.
    new_actor_data.set_actor_id(actor_id.Binary());
    new_actor_data.set_actor_creation_dummy_object_id(
        task.GetTaskSpecification().ActorDummyObject().Binary());
    new_actor_data.set_job_id(task.GetTaskSpecification().JobId().Binary());
    new_actor_data.set_max_reconstructions(
        task.GetTaskSpecification().MaxActorReconstructions());
    // This is the first time that the actor has been created, so the number
    // of remaining reconstructions is the max.
    new_actor_data.set_remaining_reconstructions(
        task.GetTaskSpecification().MaxActorReconstructions());
  } else {
    // If we've already seen this actor, it means that this actor was reconstructed.
    // Thus, its previous state must be RECONSTRUCTING.
    RAY_CHECK(actor_entry->second.GetState() == ActorTableData::RECONSTRUCTING);
    // Copy the static fields from the current actor entry.
    new_actor_data = actor_entry->second.GetTableData();
    // We are reconstructing the actor, so subtract its
    // remaining_reconstructions by 1.
    new_actor_data.set_remaining_reconstructions(
        new_actor_data.remaining_reconstructions() - 1);
  }

  // Set the new fields for the actor's state to indicate that the actor is
  // now alive on this node manager.
  new_actor_data.set_node_manager_id(
      gcs_client_->client_table().GetLocalClientId().Binary());
  new_actor_data.set_state(ActorTableData::ALIVE);
  return new_actor_data;
}

void NodeManager::FinishAssignedActorTask(Worker &worker, const Task &task) {
  ActorID actor_id;
  ActorHandleID actor_handle_id;
  bool resumed_from_checkpoint = false;
  if (task.GetTaskSpecification().IsActorCreationTask()) {
    actor_id = task.GetTaskSpecification().ActorCreationId();
    actor_handle_id = ActorHandleID::Nil();
    if (checkpoint_id_to_restore_.count(actor_id) > 0) {
      resumed_from_checkpoint = true;
    }
  } else {
    actor_id = task.GetTaskSpecification().ActorId();
    actor_handle_id = task.GetTaskSpecification().ActorHandleId();
  }

  if (task.GetTaskSpecification().IsActorCreationTask()) {
    // This was an actor creation task. Convert the worker to an actor.
    worker.AssignActorId(actor_id);
    // Notify the other node managers that the actor has been created.
    const auto new_actor_data = CreateActorTableDataFromCreationTask(task);
    if (resumed_from_checkpoint) {
      // This actor was resumed from a checkpoint. In this case, we first look
      // up the checkpoint in GCS and use it to restore the actor registration
      // and frontier.
      const auto checkpoint_id = checkpoint_id_to_restore_[actor_id];
      checkpoint_id_to_restore_.erase(actor_id);
      RAY_LOG(DEBUG) << "Looking up checkpoint " << checkpoint_id << " for actor "
                     << actor_id;
      RAY_CHECK_OK(gcs_client_->actor_checkpoint_table().Lookup(
          JobID::Nil(), checkpoint_id,
          [this, actor_id, new_actor_data](ray::gcs::AsyncGcsClient *client,
                                           const UniqueID &checkpoint_id,
                                           const ActorCheckpointData &checkpoint_data) {
            RAY_LOG(INFO) << "Restoring registration for actor " << actor_id
                          << " from checkpoint " << checkpoint_id;
            ActorRegistration actor_registration =
                ActorRegistration(new_actor_data, checkpoint_data);
            // Mark the unreleased dummy objects in the checkpoint frontier as local.
            for (const auto &entry : actor_registration.GetDummyObjects()) {
              HandleObjectLocal(entry.first);
            }
            HandleActorStateTransition(actor_id, std::move(actor_registration));
            PublishActorStateTransition(
                actor_id, new_actor_data,
                /*failure_callback=*/
                [](gcs::AsyncGcsClient *client, const ActorID &id,
                   const ActorTableData &data) {
                  // Only one node at a time should succeed at creating the actor.
                  RAY_LOG(FATAL) << "Failed to update state to ALIVE for actor " << id;
                });
          },
          [actor_id](ray::gcs::AsyncGcsClient *client, const UniqueID &checkpoint_id) {
            RAY_LOG(FATAL) << "Couldn't find checkpoint " << checkpoint_id
                           << " for actor " << actor_id << " in GCS.";
          }));
    } else {
      // The actor did not resume from a checkpoint. Immediately notify the
      // other node managers that the actor has been created.
      HandleActorStateTransition(actor_id, ActorRegistration(new_actor_data));
      PublishActorStateTransition(
          actor_id, new_actor_data,
          /*failure_callback=*/
          [](gcs::AsyncGcsClient *client, const ActorID &id, const ActorTableData &data) {
            // Only one node at a time should succeed at creating the actor.
            RAY_LOG(FATAL) << "Failed to update state to ALIVE for actor " << id;
          });
    }
  }

  if (!resumed_from_checkpoint) {
    // The actor was not resumed from a checkpoint. We extend the actor's
    // frontier as usual since there is no frontier to restore.
    auto actor_entry = actor_registry_.find(actor_id);
    RAY_CHECK(actor_entry != actor_registry_.end());
    // Extend the actor's frontier to include the executed task.
    const auto dummy_object = task.GetTaskSpecification().ActorDummyObject();
    const ObjectID object_to_release =
        actor_entry->second.ExtendFrontier(actor_handle_id, dummy_object);
    if (!object_to_release.IsNil()) {
      // If there were no new actor handles created, then no other actor task
      // will depend on this execution dependency, so it safe to release.
      HandleObjectMissing(object_to_release);
    }
    // Mark the dummy object as locally available to indicate that the actor's
    // state has changed and the next method can run. This is not added to the
    // object table, so the update will be invisible to both the local object
    // manager and the other nodes.
    // NOTE(swang): The dummy objects must be marked as local whenever
    // ExtendFrontier is called, and vice versa, so that we can clean up the
    // dummy objects properly in case the actor fails and needs to be
    // reconstructed.
    HandleObjectLocal(dummy_object);
  }
}

void NodeManager::HandleTaskReconstruction(const TaskID &task_id) {
  // Retrieve the task spec in order to re-execute the task.
  RAY_CHECK_OK(gcs_client_->raylet_task_table().Lookup(
      JobID::Nil(), task_id,
      /*success_callback=*/
      [this](ray::gcs::AsyncGcsClient *client, const TaskID &task_id,
             const TaskTableData &task_data) {
        // The task was in the GCS task table. Use the stored task spec to
        // re-execute the task.
        ResubmitTask(Task(task_data.task()));
      },
      /*failure_callback=*/
      [this](ray::gcs::AsyncGcsClient *client, const TaskID &task_id) {
        // The task was not in the GCS task table. It must therefore be in the
        // lineage cache.
        RAY_CHECK(lineage_cache_.ContainsTask(task_id))
            << "Task metadata not found in either GCS or lineage cache. It may have been "
               "evicted "
            << "by the redis LRU configuration. Consider increasing the memory "
               "allocation via "
            << "ray.init(redis_max_memory=<max_memory_bytes>).";
        // Use a copy of the cached task spec to re-execute the task.
        const Task task = lineage_cache_.GetTaskOrDie(task_id);
        ResubmitTask(task);
      }));
}

void NodeManager::ResubmitTask(const Task &task) {
  RAY_LOG(DEBUG) << "Attempting to resubmit task "
                 << task.GetTaskSpecification().TaskId();

  // Actors should only be recreated if the first initialization failed or if
  // the most recent instance of the actor failed.
  if (task.GetTaskSpecification().IsActorCreationTask()) {
    const auto &actor_id = task.GetTaskSpecification().ActorCreationId();
    const auto it = actor_registry_.find(actor_id);
    if (it != actor_registry_.end() && it->second.GetState() == ActorTableData::ALIVE) {
      // If the actor is still alive, then do not resubmit the task. If the
      // actor actually is dead and a result is needed, then reconstruction
      // for this task will be triggered again.
      RAY_LOG(WARNING)
          << "Actor creation task resubmitted, but the actor is still alive.";
      return;
    }
  }

  // Driver tasks cannot be reconstructed. If this is a driver task, push an
  // error to the driver and do not resubmit it.
  if (task.GetTaskSpecification().IsDriverTask()) {
    // TODO(rkn): Define this constant somewhere else.
    std::string type = "put_reconstruction";
    std::ostringstream error_message;
    error_message << "The task with ID " << task.GetTaskSpecification().TaskId()
                  << " is a driver task and so the object created by ray.put "
                  << "could not be reconstructed.";
    RAY_CHECK_OK(gcs_client_->error_table().PushErrorToDriver(
        task.GetTaskSpecification().JobId(), type, error_message.str(),
        current_time_ms()));
    return;
  }

  RAY_LOG(INFO) << "Resubmitting task " << task.GetTaskSpecification().TaskId()
                << " on client " << gcs_client_->client_table().GetLocalClientId();
  // The task may be reconstructed. Submit it with an empty lineage, since any
  // uncommitted lineage must already be in the lineage cache. At this point,
  // the task should not yet exist in the local scheduling queue. If it does,
  // then this is a spurious reconstruction.
  SubmitTask(task, Lineage());
}

void NodeManager::HandleObjectLocal(const ObjectID &object_id) {
  // Notify the task dependency manager that this object is local.
  const auto ready_task_ids = task_dependency_manager_.HandleObjectLocal(object_id);
  RAY_LOG(DEBUG) << "Object local " << object_id << ", "
                 << " on " << gcs_client_->client_table().GetLocalClientId() << ", "
                 << ready_task_ids.size() << " tasks ready";
  // Transition the tasks whose dependencies are now fulfilled to the ready state.
  if (ready_task_ids.size() > 0) {
    std::unordered_set<TaskID> ready_task_id_set(ready_task_ids.begin(),
                                                 ready_task_ids.end());

    // First filter out the tasks that should not be moved to READY.
    local_queues_.FilterState(ready_task_id_set, TaskState::BLOCKED);
    local_queues_.FilterState(ready_task_id_set, TaskState::DRIVER);
    local_queues_.FilterState(ready_task_id_set, TaskState::WAITING_FOR_ACTOR_CREATION);

    // Make sure that the remaining tasks are all WAITING.
    auto ready_task_id_set_copy = ready_task_id_set;
    local_queues_.FilterState(ready_task_id_set_copy, TaskState::WAITING);
    RAY_CHECK(ready_task_id_set_copy.empty());

    // Queue and dispatch the tasks that are ready to run (i.e., WAITING).
    auto ready_tasks = local_queues_.RemoveTasks(ready_task_id_set);
    local_queues_.QueueTasks(ready_tasks, TaskState::READY);
    DispatchTasks(MakeTasksWithResources(ready_tasks));
  }
}

void NodeManager::HandleObjectMissing(const ObjectID &object_id) {
  // Notify the task dependency manager that this object is no longer local.
  const auto waiting_task_ids = task_dependency_manager_.HandleObjectMissing(object_id);
  RAY_LOG(DEBUG) << "Object missing " << object_id << ", "
                 << " on " << gcs_client_->client_table().GetLocalClientId()
                 << waiting_task_ids.size() << " tasks waiting";
  // Transition any tasks that were in the runnable state and are dependent on
  // this object to the waiting state.
  if (!waiting_task_ids.empty()) {
    std::unordered_set<TaskID> waiting_task_id_set(waiting_task_ids.begin(),
                                                   waiting_task_ids.end());
    // First filter out any tasks that can't be transitioned to READY. These
    // are running workers or drivers, now blocked in a get.
    local_queues_.FilterState(waiting_task_id_set, TaskState::RUNNING);
    local_queues_.FilterState(waiting_task_id_set, TaskState::DRIVER);
    // Transition the tasks back to the waiting state. They will be made
    // runnable once the deleted object becomes available again.
    local_queues_.MoveTasks(waiting_task_id_set, TaskState::READY, TaskState::WAITING);
    RAY_CHECK(waiting_task_id_set.empty());
    // Moving ready tasks to waiting may have changed the load, making space for placing
    // new tasks locally.
    ScheduleTasks(cluster_resource_map_);
  }
}

void NodeManager::ForwardTaskOrResubmit(const Task &task,
                                        const ClientID &node_manager_id) {
  /// TODO(rkn): Should we check that the node manager is remote and not local?
  /// TODO(rkn): Should we check if the remote node manager is known to be dead?
  // Attempt to forward the task.
  ForwardTask(
      task, node_manager_id,
      [this, node_manager_id](ray::Status error, const Task &task) {
        const TaskID task_id = task.GetTaskSpecification().TaskId();
        RAY_LOG(INFO) << "Failed to forward task " << task_id << " to node manager "
                      << node_manager_id;

        // Mark the failed task as pending to let other raylets know that we still
        // have the task. TaskDependencyManager::TaskPending() is assumed to be
        // idempotent.
        task_dependency_manager_.TaskPending(task);

        // Actor tasks can only be executed at the actor's location, so they are
        // retried after a timeout. All other tasks that fail to be forwarded are
        // deemed to be placeable again.
        if (task.GetTaskSpecification().IsActorTask()) {
          // The task is for an actor on another node.  Create a timer to resubmit
          // the task in a little bit. TODO(rkn): Really this should be a
          // unique_ptr instead of a shared_ptr. However, it's a little harder to
          // move unique_ptrs into lambdas.
          auto retry_timer = std::make_shared<boost::asio::deadline_timer>(io_service_);
          auto retry_duration = boost::posix_time::milliseconds(
              RayConfig::instance()
                  .node_manager_forward_task_retry_timeout_milliseconds());
          retry_timer->expires_from_now(retry_duration);
          retry_timer->async_wait(
              [this, task_id, retry_timer](const boost::system::error_code &error) {
                // Timer killing will receive the boost::asio::error::operation_aborted,
                // we only handle the timeout event.
                RAY_CHECK(!error);
                RAY_LOG(INFO) << "Resubmitting task " << task_id
                              << " because ForwardTask failed.";
                // Remove the RESUBMITTED task from the SWAP queue.
                TaskState state;
                const auto task = local_queues_.RemoveTask(task_id, &state);
                RAY_CHECK(state == TaskState::SWAP);
                // Submit the task again.
                SubmitTask(task, Lineage());
              });
          // Temporarily move the RESUBMITTED task to the SWAP queue while the
          // timer is active.
          local_queues_.QueueTasks({task}, TaskState::SWAP);
        } else {
          // The task is not for an actor and may therefore be placed on another
          // node immediately. Send it to the scheduling policy to be placed again.
          local_queues_.QueueTasks({task}, TaskState::PLACEABLE);
          ScheduleTasks(cluster_resource_map_);
        }
      });
}

void NodeManager::ForwardTask(
    const Task &task, const ClientID &node_id,
    const std::function<void(const ray::Status &, const Task &)> &on_error) {
  // Lookup node manager client for this node_id and use it to send the request.
  auto client_entry = remote_node_manager_clients_.find(node_id);
  if (client_entry == remote_node_manager_clients_.end()) {
    // TODO(atumanov): caller must handle failure to ensure tasks are not lost.
    RAY_LOG(INFO) << "No node manager client found for GCS client id " << node_id;
    on_error(ray::Status::IOError("Node manager client not found"), task);
    return;
  }
  auto &client = client_entry->second;

  const auto &spec = task.GetTaskSpecification();
  auto task_id = spec.TaskId();

  if (worker_pool_.HasPendingWorkerForTask(spec.GetLanguage(), task_id)) {
    // There is a worker being starting for this task,
    // so we shouldn't forward this task to another node.
    return;
  }

  // Get the task's unforwarded, uncommitted lineage.
  Lineage uncommitted_lineage = lineage_cache_.GetUncommittedLineage(task_id, node_id);
  if (uncommitted_lineage.GetEntries().empty()) {
    // There is no uncommitted lineage. This can happen if the lineage was
    // already evicted before we forwarded the task.
    uncommitted_lineage.SetEntry(task, GcsStatus::NONE);
  }
  auto entry = uncommitted_lineage.GetEntryMutable(task_id);
  Task &lineage_cache_entry_task = entry->TaskDataMutable();
  // Increment forward count for the forwarded task.
  lineage_cache_entry_task.IncrementNumForwards();
  RAY_LOG(DEBUG) << "Forwarding task " << task_id << " from "
                 << gcs_client_->client_table().GetLocalClientId() << " to " << node_id
                 << " spillback="
                 << lineage_cache_entry_task.GetTaskExecutionSpec().NumForwards();

  // Prepare the request message.
  rpc::ForwardTaskRequest request;
  request.set_task_id(task_id.Binary());
  for (auto &task_entry : uncommitted_lineage.GetEntries()) {
    auto task = request.add_uncommitted_tasks();
    task->mutable_task_spec()->CopyFrom(
        task_entry.second.TaskData().GetTaskSpecification().GetMessage());
    task->mutable_task_execution_spec()->CopyFrom(
        task_entry.second.TaskData().GetTaskExecutionSpec().GetMessage());
  }

  // Move the FORWARDING task to the SWAP queue so that we remember that we
  // have it queued locally. Once the ForwardTaskRequest has been sent, the
  // task will get re-queued, depending on whether the message succeeded or
  // not.
  local_queues_.QueueTasks({task}, TaskState::SWAP);
  client->ForwardTask(request, [this, on_error, task_id, node_id](
                                   Status status, const rpc::ForwardTaskReply &reply) {
    // Remove the FORWARDING task from the SWAP queue.
    TaskState state;
    const auto task = local_queues_.RemoveTask(task_id, &state);
    RAY_CHECK(state == TaskState::SWAP);

    if (status.ok()) {
      const auto &spec = task.GetTaskSpecification();
      // Mark as forwarded so that the task and its lineage are not
      // re-forwarded in the future to the receiving node.
      lineage_cache_.MarkTaskAsForwarded(task_id, node_id);

      // Notify the task dependency manager that we are no longer responsible
      // for executing this task.
      task_dependency_manager_.TaskCanceled(task_id);
      // Preemptively push any local arguments to the receiving node. For now, we
      // only do this with actor tasks, since actor tasks must be executed by a
      // specific process and therefore have affinity to the receiving node.
      if (spec.IsActorTask()) {
        // Iterate through the object's arguments. NOTE(swang): We do not include
        // the execution dependencies here since those cannot be transferred
        // between nodes.
        for (int i = 0; i < spec.NumArgs(); ++i) {
          int count = spec.ArgIdCount(i);
          for (int j = 0; j < count; j++) {
            ObjectID argument_id = spec.ArgId(i, j);
            // If the argument is local, then push it to the receiving node.
            if (task_dependency_manager_.CheckObjectLocal(argument_id)) {
              object_manager_.Push(argument_id, node_id);
            }
          }
        }
      }
    } else {
      on_error(status, task);
    }
  });
}

void NodeManager::DumpDebugState() const {
  std::fstream fs;
  fs.open(initial_config_.session_dir + "/debug_state.txt",
          std::fstream::out | std::fstream::trunc);
  fs << DebugString();
  fs.close();
}

std::string NodeManager::DebugString() const {
  std::stringstream result;
  uint64_t now_ms = current_time_ms();
  result << "NodeManager:";
  result << "\nInitialConfigResources: " << initial_config_.resource_config.ToString();
  result << "\nClusterResources:";
  for (auto &pair : cluster_resource_map_) {
    result << "\n" << pair.first.Hex() << ": " << pair.second.DebugString();
  }
  result << "\n" << object_manager_.DebugString();
  result << "\n" << gcs_client_->DebugString();
  result << "\n" << worker_pool_.DebugString();
  result << "\n" << local_queues_.DebugString();
  result << "\n" << reconstruction_policy_.DebugString();
  result << "\n" << task_dependency_manager_.DebugString();
  result << "\n" << lineage_cache_.DebugString();
  result << "\nActorRegistry:";

  auto statistical_data = GetActorStatisticalData(actor_registry_);
  result << "\n- num live actors: " << statistical_data.live_actors;
  result << "\n- num reconstructing actors: " << statistical_data.reconstructing_actors;
  result << "\n- num dead actors: " << statistical_data.dead_actors;
  result << "\n- max num handles: " << statistical_data.max_num_handles;

  result << "\nRemote node manager clients: ";
  for (const auto &entry : remote_node_manager_clients_) {
    result << "\n" << entry.first;
  }

  result << "\nDebugString() time ms: " << (current_time_ms() - now_ms);
  return result.str();
}

void NodeManager::RecordMetrics() const {
  if (stats::StatsConfig::instance().IsStatsDisabled()) {
    return;
  }

  // Record available resources of this node.
  const auto &available_resources =
      cluster_resource_map_.at(client_id_).GetAvailableResources().GetResourceMap();
  for (const auto &pair : available_resources) {
    stats::LocalAvailableResource().Record(pair.second,
                                           {{stats::ResourceNameKey, pair.first}});
  }
  // Record total resources of this node.
  const auto &total_resources =
      cluster_resource_map_.at(client_id_).GetTotalResources().GetResourceMap();
  for (const auto &pair : total_resources) {
    stats::LocalTotalResource().Record(pair.second,
                                       {{stats::ResourceNameKey, pair.first}});
  }

  object_manager_.RecordMetrics();
  worker_pool_.RecordMetrics();
  local_queues_.RecordMetrics();
  reconstruction_policy_.RecordMetrics();
  task_dependency_manager_.RecordMetrics();
  lineage_cache_.RecordMetrics();

  auto statistical_data = GetActorStatisticalData(actor_registry_);
  stats::ActorStats().Record(statistical_data.live_actors,
                             {{stats::ValueTypeKey, "live_actors"}});
  stats::ActorStats().Record(statistical_data.reconstructing_actors,
                             {{stats::ValueTypeKey, "reconstructing_actors"}});
  stats::ActorStats().Record(statistical_data.dead_actors,
                             {{stats::ValueTypeKey, "dead_actors"}});
  stats::ActorStats().Record(statistical_data.max_num_handles,
                             {{stats::ValueTypeKey, "max_num_handles"}});
}

}  // namespace raylet

}  // namespace ray<|MERGE_RESOLUTION|>--- conflicted
+++ resolved
@@ -836,13 +836,9 @@
     const std::shared_ptr<LocalClientConnection> &client, const uint8_t *message_data) {
   auto message = flatbuffers::GetRoot<protocol::RegisterClientRequest>(message_data);
   client->SetClientID(from_flatbuf<ClientID>(*message->worker_id()));
-<<<<<<< HEAD
   Language language = static_cast<Language>(message->language());
-  auto worker = std::make_shared<Worker>(message->worker_pid(), language, client);
-=======
-  auto worker = std::make_shared<Worker>(message->worker_pid(), message->language(),
+  auto worker = std::make_shared<Worker>(message->worker_pid(), language,
                                          message->port(), client);
->>>>>>> 9cc4cc6a
   if (message->is_worker()) {
     // Register the new worker.
     worker_pool_.RegisterWorker(std::move(worker));
