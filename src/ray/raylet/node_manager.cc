--- conflicted
+++ resolved
@@ -800,15 +800,9 @@
   if (was_local) {
     // If the actor was local, immediately update the state in actor registry.
     // So if we receive any actor tasks before we receive GCS notification,
-<<<<<<< HEAD
-    // these tasks can be correctly routed to the `MethodsWaitingForActorCreation` queue,
-    // instead of being assigned to the dead actor.
-    HandleActorStateTransition(actor_id, ActorRegistration(new_actor_info));
-=======
     // these tasks can be correctly routed to the `MethodsWaitingForActorCreation`
     // queue, instead of being assigned to the dead actor.
     HandleActorStateTransition(actor_id, ActorRegistration(new_actor_data));
->>>>>>> 40395aca
   }
 
   auto done = [was_local, actor_id](Status status) {
