--- conflicted
+++ resolved
@@ -2833,17 +2833,13 @@
     rpc::ResourcesData data;
     data.ParseFromString(message->sync_message());
     NodeID node_id = NodeID::FromBinary(data.node_id());
-<<<<<<< HEAD
     std::string debug_str;
     RAY_LOG(DEBUG) << "Received updates from " << node_id << ": "
                    << (google::protobuf::util::MessageToJsonString(data, &debug_str),
                        debug_str);
-    UpdateResourceUsage(node_id, data);
-=======
     if (UpdateResourceUsage(node_id, data)) {
       cluster_task_manager_->ScheduleAndDispatchTasks();
     }
->>>>>>> 86685111
   } else if (message->message_type() == syncer::MessageType::COMMANDS) {
     rpc::ResourcesData data;
     data.ParseFromString(message->sync_message());
