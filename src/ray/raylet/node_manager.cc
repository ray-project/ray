// Copyright 2017 The Ray Authors.
//
// Licensed under the Apache License, Version 2.0 (the "License");
// you may not use this file except in compliance with the License.
// You may obtain a copy of the License at
//
//  http://www.apache.org/licenses/LICENSE-2.0
//
// Unless required by applicable law or agreed to in writing, software
// distributed under the License is distributed on an "AS IS" BASIS,
// WITHOUT WARRANTIES OR CONDITIONS OF ANY KIND, either express or implied.
// See the License for the specific language governing permissions and
// limitations under the License.

#include "ray/raylet/node_manager.h"

#include <cctype>
#include <csignal>
#include <fstream>
#include <memory>

#include "boost/filesystem.hpp"
#include "boost/system/error_code.hpp"
#include "ray/common/asio/asio_util.h"
#include "ray/common/asio/instrumented_io_context.h"
#include "ray/common/buffer.h"
#include "ray/common/common_protocol.h"
#include "ray/common/constants.h"
#include "ray/common/status.h"
#include "ray/gcs/pb_util.h"
#include "ray/raylet/format/node_manager_generated.h"
#include "ray/stats/metric_defs.h"
#include "ray/stats/stats.h"
#include "ray/util/event.h"
#include "ray/util/event_label.h"
#include "ray/util/sample.h"
#include "ray/util/util.h"

namespace {

#define RAY_CHECK_ENUM(x, y) \
  static_assert(static_cast<int>(x) == static_cast<int>(y), "protocol mismatch")

struct ActorStats {
  int live_actors = 0;
  int dead_actors = 0;
  int restarting_actors = 0;
};

inline ray::rpc::ObjectReference FlatbufferToSingleObjectReference(
    const flatbuffers::String &object_id, const ray::protocol::Address &address) {
  ray::rpc::ObjectReference ref;
  ref.set_object_id(object_id.str());
  ref.mutable_owner_address()->set_raylet_id(address.raylet_id()->str());
  ref.mutable_owner_address()->set_ip_address(address.ip_address()->str());
  ref.mutable_owner_address()->set_port(address.port());
  ref.mutable_owner_address()->set_worker_id(address.worker_id()->str());
  return ref;
}

std::vector<ray::rpc::ObjectReference> FlatbufferToObjectReference(
    const flatbuffers::Vector<flatbuffers::Offset<flatbuffers::String>> &object_ids,
    const flatbuffers::Vector<flatbuffers::Offset<ray::protocol::Address>>
        &owner_addresses) {
  RAY_CHECK(object_ids.size() == owner_addresses.size());
  std::vector<ray::rpc::ObjectReference> refs;
  for (int64_t i = 0; i < object_ids.size(); i++) {
    ray::rpc::ObjectReference ref;
    ref.set_object_id(object_ids.Get(i)->str());
    const auto &addr = owner_addresses.Get(i);
    ref.mutable_owner_address()->set_raylet_id(addr->raylet_id()->str());
    ref.mutable_owner_address()->set_ip_address(addr->ip_address()->str());
    ref.mutable_owner_address()->set_port(addr->port());
    ref.mutable_owner_address()->set_worker_id(addr->worker_id()->str());
    refs.emplace_back(std::move(ref));
  }
  return refs;
}

}  // namespace

namespace ray {

namespace raylet {

// A helper function to print the leased workers.
std::string LeasedWorkersSring(
    const absl::flat_hash_map<WorkerID, std::shared_ptr<WorkerInterface>>
        &leased_workers) {
  std::stringstream buffer;
  buffer << "  @leased_workers: (";
  for (const auto &pair : leased_workers) {
    auto &worker = pair.second;
    buffer << worker->WorkerId() << ", ";
  }
  buffer << ")";
  return buffer.str();
}

// A helper function to print the workers in worker_pool_.
std::string WorkerPoolString(
    const std::vector<std::shared_ptr<WorkerInterface>> &worker_pool) {
  std::stringstream buffer;
  buffer << "   @worker_pool: (";
  for (const auto &worker : worker_pool) {
    buffer << worker->WorkerId() << ", ";
  }
  buffer << ")";
  return buffer.str();
}

// Helper function to print the worker's owner worker and and node owner.
std::string WorkerOwnerString(std::shared_ptr<WorkerInterface> &worker) {
  std::stringstream buffer;
  const auto owner_worker_id =
      WorkerID::FromBinary(worker->GetOwnerAddress().worker_id());
  const auto owner_node_id = NodeID::FromBinary(worker->GetOwnerAddress().raylet_id());
  buffer << "leased_worker Lease " << worker->WorkerId() << " owned by "
         << owner_worker_id << " / " << owner_node_id;
  return buffer.str();
}

HeartbeatSender::HeartbeatSender(NodeID self_node_id,
                                 std::shared_ptr<gcs::GcsClient> gcs_client)
    : self_node_id_(self_node_id), gcs_client_(gcs_client) {
  // Init heartbeat thread and run its io service.
  heartbeat_thread_.reset(new std::thread([this] {
    SetThreadName("heartbeat");
    /// The asio work to keep io_service_ alive.
    boost::asio::io_service::work io_service_work_(heartbeat_io_service_);
    heartbeat_io_service_.run();
  }));
  heartbeat_runner_.reset(new PeriodicalRunner(heartbeat_io_service_));

  // Start sending heartbeats to the GCS.
  last_heartbeat_at_ms_ = current_time_ms();
  heartbeat_runner_->RunFnPeriodically(
      [this] { Heartbeat(); },
      RayConfig::instance().raylet_heartbeat_period_milliseconds(),
      "NodeManager.deadline_timer.heartbeat");
}

HeartbeatSender::~HeartbeatSender() {
  heartbeat_io_service_.stop();
  if (heartbeat_thread_->joinable()) {
    heartbeat_thread_->join();
  }
  heartbeat_runner_.reset();
  heartbeat_thread_.reset();
}

void HeartbeatSender::Heartbeat() {
  uint64_t now_ms = current_time_ms();
  uint64_t interval = now_ms - last_heartbeat_at_ms_;
  if (interval > RayConfig::instance().num_heartbeats_warning() *
                     RayConfig::instance().raylet_heartbeat_period_milliseconds()) {
    RAY_LOG(WARNING)
        << "Last heartbeat was sent " << interval
        << " ms ago. There might be resource pressure on this node. If heartbeat keeps "
           "lagging, this node can be marked as dead mistakenly.";
  }
  last_heartbeat_at_ms_ = now_ms;
  stats::HeartbeatReportMs.Record(interval);

  auto heartbeat_data = std::make_shared<HeartbeatTableData>();
  heartbeat_data->set_node_id(self_node_id_.Binary());
  RAY_CHECK_OK(
      gcs_client_->Nodes().AsyncReportHeartbeat(heartbeat_data, [](Status status) {
        if (status.IsDisconnected()) {
          RAY_LOG(FATAL) << "This node has beem marked as dead.";
        }
      }));
}

NodeManager::NodeManager(instrumented_io_context &io_service,
                         const NodeID &self_node_id,
                         const NodeManagerConfig &config,
                         const ObjectManagerConfig &object_manager_config,
                         std::shared_ptr<gcs::GcsClient> gcs_client)
    : self_node_id_(self_node_id),
      io_service_(io_service),
      gcs_client_(gcs_client),
      worker_pool_(
          io_service,
          self_node_id_,
          config.node_manager_address,
          config.num_workers_soft_limit,
          config.num_initial_python_workers_for_first_job,
          config.maximum_startup_concurrency,
          config.min_worker_port,
          config.max_worker_port,
          config.worker_ports,
          gcs_client_,
          config.worker_commands,
          config.native_library_path,
          /*starting_worker_timeout_callback=*/
          [this] { cluster_task_manager_->ScheduleAndDispatchTasks(); },
          config.ray_debugger_external,
          /*get_time=*/[]() { return absl::GetCurrentTimeNanos() / 1e6; }),
      client_call_manager_(io_service),
      worker_rpc_pool_(client_call_manager_),
      core_worker_subscriber_(std::make_unique<pubsub::Subscriber>(
          self_node_id_,
          /*channels=*/
          std::vector<rpc::ChannelType>{
              rpc::ChannelType::WORKER_OBJECT_EVICTION,
              rpc::ChannelType::WORKER_REF_REMOVED_CHANNEL,
              rpc::ChannelType::WORKER_OBJECT_LOCATIONS_CHANNEL},
          RayConfig::instance().max_command_batch_size(),
          /*get_client=*/
          [this](const rpc::Address &address) {
            return worker_rpc_pool_.GetOrConnect(address);
          },
          &io_service_)),
      object_directory_(std::make_unique<OwnershipBasedObjectDirectory>(
          io_service_,
          gcs_client_,
          core_worker_subscriber_.get(),
          /*owner_client_pool=*/&worker_rpc_pool_,
          /*max_object_report_batch_size=*/
          RayConfig::instance().max_object_report_batch_size(),
          [this](const ObjectID &obj_id, const ErrorType &error_type) {
            rpc::ObjectReference ref;
            ref.set_object_id(obj_id.Binary());
            MarkObjectsAsFailed(error_type, {ref}, JobID::Nil());
          })),
      object_manager_(
          io_service,
          self_node_id,
          object_manager_config,
          object_directory_.get(),
          [this](const ObjectID &object_id,
                 const std::string &object_url,
                 std::function<void(const ray::Status &)> callback) {
            GetLocalObjectManager().AsyncRestoreSpilledObject(
                object_id, object_url, callback);
          },
          /*get_spilled_object_url=*/
          [this](const ObjectID &object_id) {
            return GetLocalObjectManager().GetLocalSpilledObjectURL(object_id);
          },
          /*spill_objects_callback=*/
          [this]() {
            // This callback is called from the plasma store thread.
            // NOTE: It means the local object manager should be thread-safe.
            io_service_.post(
                [this]() { GetLocalObjectManager().SpillObjectUptoMaxThroughput(); },
                "NodeManager.SpillObjects");
            return GetLocalObjectManager().IsSpillingInProgress();
          },
          /*object_store_full_callback=*/
          [this]() {
            // Post on the node manager's event loop since this
            // callback is called from the plasma store thread.
            // This will help keep node manager lock-less.
            io_service_.post([this]() { TriggerGlobalGC(); }, "NodeManager.GlobalGC");
          },
          /*add_object_callback=*/
          [this](const ObjectInfo &object_info) { HandleObjectLocal(object_info); },
          /*delete_object_callback=*/
          [this](const ObjectID &object_id) { HandleObjectMissing(object_id); },
          /*pin_object=*/
          [this](const ObjectID &object_id) {
            std::vector<ObjectID> object_ids = {object_id};
            std::vector<std::unique_ptr<RayObject>> results;
            std::unique_ptr<RayObject> result;
            if (GetObjectsFromPlasma(object_ids, &results) && results.size() > 0) {
              result = std::move(results[0]);
            }
            return result;
          },
          /*fail_pull_request=*/
          [this](const ObjectID &object_id) {
            rpc::ObjectReference ref;
            ref.set_object_id(object_id.Binary());
            MarkObjectsAsFailed(
                rpc::ErrorType::OBJECT_FETCH_TIMED_OUT, {ref}, JobID::Nil());
          }),
      periodical_runner_(io_service),
      report_resources_period_ms_(config.report_resources_period_ms),
      temp_dir_(config.temp_dir),
      initial_config_(config),
      dependency_manager_(object_manager_),
      wait_manager_(/*is_object_local*/
                    [this](const ObjectID &object_id) {
                      return dependency_manager_.CheckObjectLocal(object_id);
                    },
                    /*delay_executor*/
                    [this](std::function<void()> fn, int64_t delay_ms) {
                      RAY_UNUSED(execute_after(io_service_, fn, delay_ms));
                    }),
      node_manager_server_("NodeManager",
                           config.node_manager_port,
                           config.node_manager_address == "127.0.0.1"),
      node_manager_service_(io_service, *this),
      agent_manager_service_handler_(
          new DefaultAgentManagerServiceHandler(agent_manager_)),
      agent_manager_service_(io_service, *agent_manager_service_handler_),
      local_object_manager_(
          self_node_id_,
          config.node_manager_address,
          config.node_manager_port,
          RayConfig::instance().free_objects_batch_size(),
          RayConfig::instance().free_objects_period_milliseconds(),
          worker_pool_,
          worker_rpc_pool_,
          /*max_io_workers*/ config.max_io_workers,
          /*min_spilling_size*/ config.min_spilling_size,
          /*is_external_storage_type_fs*/
          RayConfig::instance().is_external_storage_type_fs(),
          /*max_fused_object_count*/ RayConfig::instance().max_fused_object_count(),
          /*on_objects_freed*/
          [this](const std::vector<ObjectID> &object_ids) {
            object_manager_.FreeObjects(object_ids,
                                        /*local_only=*/false);
          },
          /*is_plasma_object_spillable*/
          [this](const ObjectID &object_id) {
            return object_manager_.IsPlasmaObjectSpillable(object_id);
          },
          /*core_worker_subscriber_=*/core_worker_subscriber_.get()),
      high_plasma_storage_usage_(RayConfig::instance().high_plasma_storage_usage()),
      local_gc_run_time_ns_(absl::GetCurrentTimeNanos()),
      local_gc_throttler_(RayConfig::instance().local_gc_min_interval_s() * 1e9),
      global_gc_throttler_(RayConfig::instance().global_gc_min_interval_s() * 1e9),
      local_gc_interval_ns_(RayConfig::instance().local_gc_interval_s() * 1e9),
      record_metrics_period_ms_(config.record_metrics_period_ms),
      next_resource_seq_no_(0) {
  RAY_LOG(INFO) << "Initializing NodeManager with ID " << self_node_id_;
  RAY_CHECK(RayConfig::instance().raylet_heartbeat_period_milliseconds() > 0);
  SchedulingResources local_resources(config.resource_config);
  cluster_resource_scheduler_ =
      std::shared_ptr<ClusterResourceScheduler>(new ClusterResourceScheduler(
<<<<<<< HEAD
          self_node_id_.Binary(),
          local_resources.GetTotalResources().GetResourceMap(),
          *gcs_client_,
=======
          scheduling::NodeID(self_node_id_.Binary()),
          local_resources.GetTotalResources().GetResourceMap(), *gcs_client_,
>>>>>>> 991a62dd
          [this]() {
            if (RayConfig::instance().scheduler_report_pinned_bytes_only()) {
              return local_object_manager_.GetPinnedBytes();
            } else {
              return object_manager_.GetUsedMemory();
            }
          },
          [this]() { return object_manager_.PullManagerHasPullsQueued(); }));

  auto get_node_info_func = [this](const NodeID &node_id) {
    return gcs_client_->Nodes().Get(node_id);
  };
  auto announce_infeasible_task = [this](const RayTask &task) {
    PublishInfeasibleTaskError(task);
  };
  RAY_CHECK(RayConfig::instance().max_task_args_memory_fraction() > 0 &&
            RayConfig::instance().max_task_args_memory_fraction() <= 1)
      << "max_task_args_memory_fraction must be a nonzero fraction.";
  int64_t max_task_args_memory = object_manager_.GetMemoryCapacity() *
                                 RayConfig::instance().max_task_args_memory_fraction();
  if (max_task_args_memory <= 0) {
    RAY_LOG(WARNING)
        << "Max task args should be a fraction of the object store capacity, but object "
           "store capacity is zero or negative. Allowing task args to use 100% of the "
           "local object store. This can cause ObjectStoreFullErrors if the tasks' "
           "return values are greater than the remaining capacity.";
    max_task_args_memory = 0;
  }
  auto is_owner_alive = [this](const WorkerID &owner_worker_id,
                               const NodeID &owner_node_id) {
    return !(failed_workers_cache_.count(owner_worker_id) > 0 ||
             failed_nodes_cache_.count(owner_node_id) > 0);
  };
  local_task_manager_ = std::make_shared<LocalTaskManager>(
      self_node_id_,
      std::dynamic_pointer_cast<ClusterResourceScheduler>(cluster_resource_scheduler_),
      dependency_manager_,
      is_owner_alive,
      get_node_info_func,
      worker_pool_,
      leased_workers_,
      [this](const std::vector<ObjectID> &object_ids,
             std::vector<std::unique_ptr<RayObject>> *results) {
        return GetObjectsFromPlasma(object_ids, results);
      },
      max_task_args_memory);
  cluster_task_manager_ = std::make_shared<ClusterTaskManager>(
      self_node_id_,
      std::dynamic_pointer_cast<ClusterResourceScheduler>(cluster_resource_scheduler_),
      get_node_info_func,
      announce_infeasible_task,
      local_task_manager_);
  placement_group_resource_manager_ = std::make_shared<NewPlacementGroupResourceManager>(
      std::dynamic_pointer_cast<ClusterResourceScheduler>(cluster_resource_scheduler_),
      // TODO (Alex): Ideally we could do these in a more robust way (retry
      // them, do them with the lightweight heartbeat, etc).
      [this](const ray::gcs::NodeResourceInfoAccessor::ResourceMap &resources) {
        RAY_CHECK_OK(gcs_client_->NodeResources().AsyncUpdateResources(
            self_node_id_, resources, nullptr));
      },
      [this](const std::vector<std::string> &resource_names) {
        RAY_CHECK_OK(gcs_client_->NodeResources().AsyncDeleteResources(
            self_node_id_, resource_names, nullptr));
      });

  periodical_runner_.RunFnPeriodically(
      [this]() { cluster_task_manager_->ScheduleAndDispatchTasks(); },
      RayConfig::instance().worker_cap_initial_backoff_delay_ms());

  RAY_CHECK_OK(store_client_.Connect(config.store_socket_name.c_str()));
  // Run the node manger rpc server.
  node_manager_server_.RegisterService(node_manager_service_);
  node_manager_server_.RegisterService(agent_manager_service_);
  node_manager_server_.Run();

  worker_pool_.SetNodeManagerPort(GetServerPort());

  auto agent_command_line = ParseCommandLine(config.agent_command);
  for (auto &arg : agent_command_line) {
    auto node_manager_port_position = arg.find(kNodeManagerPortPlaceholder);
    if (node_manager_port_position != std::string::npos) {
      arg.replace(node_manager_port_position,
                  strlen(kNodeManagerPortPlaceholder),
                  std::to_string(GetServerPort()));
    }
  }

  auto options = AgentManager::Options({self_node_id, agent_command_line});
  agent_manager_ = std::make_shared<AgentManager>(
      std::move(options),
      /*delay_executor=*/
      [this](std::function<void()> task, uint32_t delay_ms) {
        return execute_after(io_service_, task, delay_ms);
      },
      /*runtime_env_agent_factory=*/
      [this](const std::string &ip_address, int port) {
        RAY_CHECK(!ip_address.empty() && port != 0)
            << "ip_address: " << ip_address << " port: " << port;
        return std::shared_ptr<rpc::RuntimeEnvAgentClientInterface>(
            new rpc::RuntimeEnvAgentClient(ip_address, port, client_call_manager_));
      });
  worker_pool_.SetAgentManager(agent_manager_);
}

ray::Status NodeManager::RegisterGcs() {
  // Start sending heartbeat here to ensure it happening after raylet being registered.
  heartbeat_sender_.reset(new HeartbeatSender(self_node_id_, gcs_client_));
  auto on_node_change = [this](const NodeID &node_id, const GcsNodeInfo &data) {
    if (data.state() == GcsNodeInfo::ALIVE) {
      NodeAdded(data);
    } else {
      RAY_CHECK(data.state() == GcsNodeInfo::DEAD);
      NodeRemoved(node_id);
    }
  };

  // If the node resource message is received first and then the node message is received,
  // ForwardTask will throw exception, because it can't get node info.
  auto on_done = [this](Status status) {
    RAY_CHECK_OK(status);
    // Subscribe to resource changes.
    const auto &resources_changed =
        [this](const rpc::NodeResourceChange &resource_notification) {
          auto id = NodeID::FromBinary(resource_notification.node_id());
          if (id == self_node_id_) {
            return;
          }
          if (resource_notification.updated_resources_size() != 0) {
            ResourceSet resource_set(
                MapFromProtobuf(resource_notification.updated_resources()));
            ResourceCreateUpdated(id, resource_set);
          }

          if (resource_notification.deleted_resources_size() != 0) {
            ResourceDeleted(
                id, VectorFromProtobuf(resource_notification.deleted_resources()));
          }
        };
    RAY_CHECK_OK(gcs_client_->NodeResources().AsyncSubscribeToResources(
        /*subscribe_callback=*/resources_changed,
        /*done_callback=*/nullptr));
  };
  // Register a callback to monitor new nodes and a callback to monitor removed nodes.
  RAY_RETURN_NOT_OK(
      gcs_client_->Nodes().AsyncSubscribeToNodeChange(on_node_change, on_done));

  // Subscribe to resource usage batches from the monitor.
  const auto &resource_usage_batch_added =
      [this](const ResourceUsageBatchData &resource_usage_batch) {
        ResourceUsageBatchReceived(resource_usage_batch);
      };
  RAY_RETURN_NOT_OK(gcs_client_->NodeResources().AsyncSubscribeBatchedResourceUsage(
      resource_usage_batch_added,
      /*done*/ nullptr));

  // Subscribe to all unexpected failure notifications from the local and
  // remote raylets. Note that this does not include workers that failed due to
  // node failure. These workers can be identified by comparing the raylet_id
  // in their rpc::Address to the ID of a failed raylet.
  const auto &worker_failure_handler =
      [this](const rpc::WorkerDeltaData &worker_failure_data) {
        HandleUnexpectedWorkerFailure(worker_failure_data);
      };
  RAY_CHECK_OK(
      gcs_client_->Workers().AsyncSubscribeToWorkerFailures(worker_failure_handler,
                                                            /*done_callback=*/nullptr));

  // Subscribe to job updates.
  const auto job_subscribe_handler = [this](const JobID &job_id,
                                            const JobTableData &job_data) {
    // HandleJobStarted is idempotent so it's ok to call it again when the job
    // finishes. We always need to call `HandleJobStarted` even when a job has
    // finished, because we may have missed the started event (for example,
    // because the node wasn't up when the job started). JobStarted +
    // JobFinished events both need to be processed because we need to persist
    // the job config of dead jobs in order for detached actors to function
    // properly.
    HandleJobStarted(job_id, job_data);
    if (job_data.is_dead()) {
      HandleJobFinished(job_id, job_data);
    }
  };
  RAY_RETURN_NOT_OK(
      gcs_client_->Jobs().AsyncSubscribeAll(job_subscribe_handler, nullptr));

  periodical_runner_.RunFnPeriodically(
      [this] {
        DumpDebugState();
        WarnResourceDeadlock();
      },
      RayConfig::instance().debug_dump_period_milliseconds(),
      "NodeManager.deadline_timer.debug_state_dump");
  uint64_t now_ms = current_time_ms();
  last_metrics_recorded_at_ms_ = now_ms;
  periodical_runner_.RunFnPeriodically([this] { RecordMetrics(); },
                                       record_metrics_period_ms_,
                                       "NodeManager.deadline_timer.record_metrics");
  if (RayConfig::instance().free_objects_period_milliseconds() > 0) {
    periodical_runner_.RunFnPeriodically(
        [this] { local_object_manager_.FlushFreeObjects(); },
        RayConfig::instance().free_objects_period_milliseconds(),
        "NodeManager.deadline_timer.flush_free_objects");
  }
  last_resource_report_at_ms_ = now_ms;
  /// If periodic asio stats print is enabled, it will print it.
  const auto event_stats_print_interval_ms =
      RayConfig::instance().event_stats_print_interval_ms();
  if (event_stats_print_interval_ms != -1 && RayConfig::instance().event_stats()) {
    periodical_runner_.RunFnPeriodically(
        [this] {
          std::stringstream debug_msg;
          debug_msg << "Event stats:\n\n"
                    << io_service_.stats().StatsString() << "\n\n"
                    << DebugString() << "\n\n";
          RAY_LOG(INFO) << AppendToEachLine(debug_msg.str(), "[state-dump] ");
        },
        event_stats_print_interval_ms,
        "NodeManager.deadline_timer.print_event_loop_stats");
  }

  return ray::Status::OK();
}

void NodeManager::KillWorker(std::shared_ptr<WorkerInterface> worker) {
#ifdef _WIN32
// TODO(mehrdadn): implement graceful process termination mechanism
#else
  // If we're just cleaning up a single worker, allow it some time to clean
  // up its state before force killing. The client socket will be closed
  // and the worker struct will be freed after the timeout.
  kill(worker->GetProcess().GetId(), SIGTERM);
#endif

  auto retry_timer = std::make_shared<boost::asio::deadline_timer>(io_service_);
  auto retry_duration = boost::posix_time::milliseconds(
      RayConfig::instance().kill_worker_timeout_milliseconds());
  retry_timer->expires_from_now(retry_duration);
  retry_timer->async_wait([retry_timer, worker](const boost::system::error_code &error) {
    RAY_LOG(DEBUG) << "Send SIGKILL to worker, pid=" << worker->GetProcess().GetId();
    // Force kill worker
    worker->GetProcess().Kill();
  });
}

void NodeManager::DestroyWorker(std::shared_ptr<WorkerInterface> worker,
                                rpc::WorkerExitType disconnect_type) {
  // We should disconnect the client first. Otherwise, we'll remove bundle resources
  // before actual resources are returned. Subsequent disconnect request that comes
  // due to worker dead will be ignored.
  DisconnectClient(worker->Connection(), disconnect_type);
  worker->MarkDead();
  KillWorker(worker);
}

void NodeManager::HandleJobStarted(const JobID &job_id, const JobTableData &job_data) {
  RAY_LOG(INFO) << "New job has started. Job id " << job_id << " Driver pid "
                << job_data.driver_pid() << " is dead: " << job_data.is_dead()
                << " driver address: " << job_data.driver_ip_address();
  worker_pool_.HandleJobStarted(job_id, job_data.config());
  // Tasks of this job may already arrived but failed to pop a worker because the job
  // config is not local yet. So we trigger dispatching again here to try to
  // reschedule these tasks.
  cluster_task_manager_->ScheduleAndDispatchTasks();
}

void NodeManager::HandleJobFinished(const JobID &job_id, const JobTableData &job_data) {
  RAY_LOG(DEBUG) << "HandleJobFinished " << job_id;
  RAY_CHECK(job_data.is_dead());
  worker_pool_.HandleJobFinished(job_id);
}

void NodeManager::FillNormalTaskResourceUsage(rpc::ResourcesData &resources_data) {
  auto last_heartbeat_resources = gcs_client_->NodeResources().GetLastResourceUsage();
  ResourceSet normal_task_resources = local_task_manager_->CalcNormalTaskResources();
  if (!last_heartbeat_resources->GetNormalTaskResources().IsEqual(
          normal_task_resources)) {
    RAY_LOG(DEBUG) << "normal_task_resources = " << normal_task_resources.ToString();
    resources_data.set_resources_normal_task_changed(true);
    auto &normal_task_map = *(resources_data.mutable_resources_normal_task());
    normal_task_map = {normal_task_resources.GetResourceMap().begin(),
                       normal_task_resources.GetResourceMap().end()};
    resources_data.set_resources_normal_task_timestamp(absl::GetCurrentTimeNanos());
    last_heartbeat_resources->SetNormalTaskResources(normal_task_resources);
  }
}

void NodeManager::FillResourceReport(rpc::ResourcesData &resources_data) {
  resources_data.set_node_id(self_node_id_.Binary());
  resources_data.set_node_manager_address(initial_config_.node_manager_address);
  // Update local cache from gcs remote cache, this is needed when gcs restart.
  // We should always keep the cache view consistent.
  cluster_resource_scheduler_->GetLocalResourceManager().ResetLastReportResourceUsage(
      *(gcs_client_->NodeResources().GetLastResourceUsage()));
  cluster_resource_scheduler_->GetLocalResourceManager().FillResourceUsage(
      resources_data);
  cluster_task_manager_->FillResourceUsage(
      resources_data, gcs_client_->NodeResources().GetLastResourceUsage());
  if (RayConfig::instance().gcs_actor_scheduling_enabled()) {
    FillNormalTaskResourceUsage(resources_data);
  }
  // If plasma store is under high pressure, we should try to schedule a global gc.
  bool plasma_high_pressure =
      object_manager_.GetUsedMemoryPercentage() > high_plasma_storage_usage_;
  if (plasma_high_pressure && global_gc_throttler_.AbleToRun()) {
    TriggerGlobalGC();
  }

  // Set the global gc bit on the outgoing heartbeat message.
  if (should_global_gc_) {
    resources_data.set_should_global_gc(true);
    should_global_gc_ = false;
    global_gc_throttler_.RunNow();
  }

  // Trigger local GC if needed. This throttles the frequency of local GC calls
  // to at most once per heartbeat interval.
  if ((should_local_gc_ ||
       (absl::GetCurrentTimeNanos() - local_gc_run_time_ns_ > local_gc_interval_ns_)) &&
      local_gc_throttler_.AbleToRun()) {
    DoLocalGC();
    should_local_gc_ = false;
  }
}

void NodeManager::DoLocalGC() {
  auto all_workers = worker_pool_.GetAllRegisteredWorkers();
  for (const auto &driver : worker_pool_.GetAllRegisteredDrivers()) {
    all_workers.push_back(driver);
  }
  RAY_LOG(INFO) << "Sending Python GC request to " << all_workers.size()
                << " local workers to clean up Python cyclic references.";
  for (const auto &worker : all_workers) {
    rpc::LocalGCRequest request;
    worker->rpc_client()->LocalGC(
        request, [](const ray::Status &status, const rpc::LocalGCReply &r) {
          if (!status.ok()) {
            RAY_LOG(DEBUG) << "Failed to send local GC request: " << status.ToString();
          }
        });
  }
  local_gc_run_time_ns_ = absl::GetCurrentTimeNanos();
}

void NodeManager::HandleRequestObjectSpillage(
    const rpc::RequestObjectSpillageRequest &request,
    rpc::RequestObjectSpillageReply *reply,
    rpc::SendReplyCallback send_reply_callback) {
  const auto &object_id = ObjectID::FromBinary(request.object_id());
  RAY_LOG(DEBUG) << "Received RequestObjectSpillage for object " << object_id;
  local_object_manager_.SpillObjects(
      {object_id}, [object_id, reply, send_reply_callback](const ray::Status &status) {
        if (status.ok()) {
          RAY_LOG(DEBUG) << "Object " << object_id
                         << " has been spilled, replying to owner";
          reply->set_success(true);
          // TODO(Clark): Add spilled URLs and spilled node ID to owner RPC reply here
          // if OBOD is enabled, instead of relying on automatic raylet spilling path to
          // send an extra RPC to the owner.
        }
        send_reply_callback(Status::OK(), nullptr, nullptr);
      });
}

void NodeManager::HandleReleaseUnusedBundles(
    const rpc::ReleaseUnusedBundlesRequest &request,
    rpc::ReleaseUnusedBundlesReply *reply,
    rpc::SendReplyCallback send_reply_callback) {
  RAY_LOG(DEBUG) << "Releasing unused bundles.";
  std::unordered_set<BundleID, pair_hash> in_use_bundles;
  for (int index = 0; index < request.bundles_in_use_size(); ++index) {
    const auto &bundle_id = request.bundles_in_use(index).bundle_id();
    in_use_bundles.emplace(
        std::make_pair(PlacementGroupID::FromBinary(bundle_id.placement_group_id()),
                       bundle_id.bundle_index()));
  }

  // Kill all workers that are currently associated with the unused bundles.
  // NOTE: We can't traverse directly with `leased_workers_`, because `DestroyWorker` will
  // delete the element of `leased_workers_`. So we need to filter out
  // `workers_associated_with_unused_bundles` separately.
  std::vector<std::shared_ptr<WorkerInterface>> workers_associated_with_unused_bundles;
  for (const auto &worker_it : leased_workers_) {
    auto &worker = worker_it.second;
    const auto &bundle_id = worker->GetBundleId();
    // We need to filter out the workers used by placement group.
    if (!bundle_id.first.IsNil() && 0 == in_use_bundles.count(bundle_id)) {
      workers_associated_with_unused_bundles.emplace_back(worker);
    }
  }

  for (const auto &worker : workers_associated_with_unused_bundles) {
    RAY_LOG(DEBUG)
        << "Destroying worker since its bundle was unused. Placement group id: "
        << worker->GetBundleId().first
        << ", bundle index: " << worker->GetBundleId().second
        << ", task id: " << worker->GetAssignedTaskId()
        << ", actor id: " << worker->GetActorId()
        << ", worker id: " << worker->WorkerId();
    DestroyWorker(worker, rpc::WorkerExitType::UNUSED_RESOURCE_RELEASED);
  }

  // Return unused bundle resources.
  placement_group_resource_manager_->ReturnUnusedBundle(in_use_bundles);

  send_reply_callback(Status::OK(), nullptr, nullptr);
}

// This warns users that there could be the resource deadlock. It works this way;
// - If there's no available workers for scheduling
// - But if there are still pending tasks waiting for resource acquisition
// It means the cluster might not have enough resources to be in progress.
// Note that this can print the false negative messages
// e.g., there are many actors taking up resources for a long time.
void NodeManager::WarnResourceDeadlock() {
  ray::RayTask exemplar;
  bool any_pending = false;
  int pending_actor_creations = 0;
  int pending_tasks = 0;
  std::string available_resources;

  // Check if any progress is being made on this raylet.
  for (const auto &worker : worker_pool_.GetAllRegisteredWorkers()) {
    if (worker->IsAvailableForScheduling()) {
      // Progress is being made in a task, don't warn.
      resource_deadlock_warned_ = 0;
      return;
    }
  }

  // Check if any tasks are blocked on resource acquisition.
  if (!cluster_task_manager_->AnyPendingTasksForResourceAcquisition(
          &exemplar, &any_pending, &pending_actor_creations, &pending_tasks)) {
    // No pending tasks, no need to warn.
    resource_deadlock_warned_ = 0;
    return;
  }

  // Push an warning to the driver that a task is blocked trying to acquire resources.
  // To avoid spurious triggers, only take action starting with the second time.
  // case resource_deadlock_warned_:  0 => first time, don't do anything yet
  // case resource_deadlock_warned_:  1 => second time, print a warning
  // case resource_deadlock_warned_: >1 => global gc but don't print any warnings
  if (any_pending && resource_deadlock_warned_++ > 0) {
    // Actor references may be caught in cycles, preventing them from being deleted.
    // Trigger global GC to hopefully free up resource slots.
    TriggerGlobalGC();

    // Suppress duplicates warning messages.
    if (resource_deadlock_warned_ > 2) {
      return;
    }

    std::ostringstream error_message;
    error_message
        << "The actor or task with ID " << exemplar.GetTaskSpecification().TaskId()
        << " cannot be scheduled right now. You can ignore this message if this "
        << "Ray cluster is expected to auto-scale or if you specified a "
        << "runtime_env for this actor or task, which may take time to install.  "
        << "Otherwise, this is likely due to all cluster resources being claimed "
        << "by actors. To resolve the issue, consider creating fewer actors or "
        << "increasing the resources available to this Ray cluster.\n"
        << "Required resources for this actor or task: "
        << exemplar.GetTaskSpecification().GetRequiredPlacementResources().ToString()
        << "\n"
        << "Available resources on this node: "
        << cluster_resource_scheduler_->GetClusterResourceManager()
               .GetNodeResourceViewString(scheduling::NodeID(self_node_id_.Binary()))
        << " In total there are " << pending_tasks << " pending tasks and "
        << pending_actor_creations << " pending actors on this node.";

    std::string error_message_str = error_message.str();
    RAY_LOG(WARNING) << error_message_str;
    RAY_LOG_EVERY_MS(WARNING, 10 * 1000) << cluster_task_manager_->DebugStr();
    if (RayConfig::instance().legacy_scheduler_warnings()) {
      auto error_data_ptr =
          gcs::CreateErrorTableData("resource_deadlock",
                                    error_message_str,
                                    current_time_ms(),
                                    exemplar.GetTaskSpecification().JobId());
      RAY_CHECK_OK(gcs_client_->Errors().AsyncReportJobError(error_data_ptr, nullptr));
    }
  }
  // Try scheduling tasks. Without this, if there's no more tasks coming in, deadlocked
  // tasks are never be scheduled.
  cluster_task_manager_->ScheduleAndDispatchTasks();
}

void NodeManager::NodeAdded(const GcsNodeInfo &node_info) {
  const NodeID node_id = NodeID::FromBinary(node_info.node_id());

  RAY_LOG(DEBUG) << "[NodeAdded] Received callback from node id " << node_id;
  if (node_id == self_node_id_) {
    return;
  }

  // Store address of the new node manager for rpc requests.
  remote_node_manager_addresses_[node_id] =
      std::make_pair(node_info.node_manager_address(), node_info.node_manager_port());

  // Fetch resource info for the remote node and update cluster resource map.
  RAY_CHECK_OK(gcs_client_->NodeResources().AsyncGetResources(
      node_id,
      [this, node_id](
          Status status,
          const boost::optional<gcs::NodeResourceInfoAccessor::ResourceMap> &data) {
        if (data) {
          ResourceSet resource_set;
          for (auto &resource_entry : *data) {
            resource_set.AddOrUpdateResource(resource_entry.first,
                                             resource_entry.second->resource_capacity());
          }
          ResourceCreateUpdated(node_id, resource_set);
        }
      }));
}

void NodeManager::NodeRemoved(const NodeID &node_id) {
  // TODO(swang): If we receive a notification for our own death, clean up and
  // exit immediately.
  RAY_LOG(DEBUG) << "[NodeRemoved] Received callback from node id " << node_id;

  if (node_id == self_node_id_) {
    if (!is_node_drained_) {
      RAY_LOG(FATAL)
          << "[Timeout] Exiting because this node manager has mistakenly been marked as "
             "dead by the "
          << "GCS: GCS didn't receive heartbeats from this node for "
          << RayConfig::instance().num_heartbeats_timeout() *
                 RayConfig::instance().raylet_heartbeat_period_milliseconds()
          << " ms. This is likely because the machine or raylet has become overloaded.";
    } else {
      // No-op since this node already starts to be drained, and GCS already knows about
      // it.
      RAY_LOG(INFO) << "Node is marked as dead by GCS because the node is drained.";
      return;
    }
  }

  // Below, when we remove node_id from all of these data structures, we could
  // check that it is actually removed, or log a warning otherwise, but that may
  // not be necessary.

  // Remove the node from the resource map.
  if (!cluster_resource_scheduler_->GetClusterResourceManager().RemoveNode(
          scheduling::NodeID(node_id.Binary()))) {
    RAY_LOG(DEBUG) << "Received NodeRemoved callback for an unknown node: " << node_id
                   << ".";
    return;
  }

  // Remove the node manager address.
  const auto node_entry = remote_node_manager_addresses_.find(node_id);
  if (node_entry != remote_node_manager_addresses_.end()) {
    remote_node_manager_addresses_.erase(node_entry);
  }

  // Notify the object directory that the node has been removed so that it
  // can remove it from any cached locations.
  object_directory_->HandleNodeRemoved(node_id);

  // Clean up workers that were owned by processes that were on the failed
  // node.
  rpc::WorkerDeltaData data;
  data.set_raylet_id(node_id.Binary());
  HandleUnexpectedWorkerFailure(data);
}

void NodeManager::HandleUnexpectedWorkerFailure(const rpc::WorkerDeltaData &data) {
  const WorkerID worker_id = WorkerID::FromBinary(data.worker_id());
  const NodeID node_id = NodeID::FromBinary(data.raylet_id());
  if (!worker_id.IsNil()) {
    RAY_LOG(DEBUG) << "Worker " << worker_id << " failed";
    failed_workers_cache_.insert(worker_id);
  } else {
    RAY_CHECK(!node_id.IsNil());
    failed_nodes_cache_.insert(node_id);
  }

  // TODO(swang): Also clean up any lease requests owned by the failed worker
  // from the task queues. This is only necessary for lease requests that are
  // infeasible, since requests that are fulfilled will get canceled during
  // dispatch.
  for (const auto &pair : leased_workers_) {
    auto &worker = pair.second;
    const auto owner_worker_id =
        WorkerID::FromBinary(worker->GetOwnerAddress().worker_id());
    const auto owner_node_id = NodeID::FromBinary(worker->GetOwnerAddress().raylet_id());
    RAY_LOG(DEBUG) << "Lease " << worker->WorkerId() << " owned by " << owner_worker_id;
    RAY_CHECK(!owner_worker_id.IsNil() && !owner_node_id.IsNil());
    if (!worker->IsDetachedActor()) {
      // TODO (Alex): Cancel all pending child tasks of the tasks whose owners have failed
      // because the owner could've submitted lease requests before failing.
      if (!worker_id.IsNil()) {
        // If the failed worker was a leased worker's owner, then kill the leased worker.
        if (owner_worker_id == worker_id) {
          RAY_LOG(INFO) << "Owner process " << owner_worker_id
                        << " died, killing leased worker " << worker->WorkerId();
          KillWorker(worker);
        }
      } else if (owner_node_id == node_id) {
        // If the leased worker's owner was on the failed node, then kill the leased
        // worker.
        RAY_LOG(INFO) << "Owner node " << owner_node_id << " died, killing leased worker "
                      << worker->WorkerId();
        KillWorker(worker);
      }
    }
  }
}

void NodeManager::ResourceCreateUpdated(const NodeID &node_id,
                                        const ResourceSet &createUpdatedResources) {
  RAY_LOG(DEBUG) << "[ResourceCreateUpdated] received callback from node id " << node_id
                 << " with created or updated resources: "
                 << createUpdatedResources.ToString() << ". Updating resource map."
                 << " skip=" << (node_id == self_node_id_);

  // Skip updating local node since local node always has the latest information.
  // Updating local node could result in a inconsistence view in cluster resource
  // scheduler which could make task hang.
  if (node_id == self_node_id_) {
    cluster_task_manager_->ScheduleAndDispatchTasks();
    return;
  }

  // Update local_available_resources_ and SchedulingResources
  for (const auto &resource_pair : createUpdatedResources.GetResourceMap()) {
    const std::string &resource_label = resource_pair.first;
    const double &new_resource_capacity = resource_pair.second;
    cluster_resource_scheduler_->GetClusterResourceManager().UpdateResourceCapacity(
        scheduling::NodeID(node_id.Binary()), scheduling::ResourceID(resource_label),
        new_resource_capacity);
  }
  RAY_LOG(DEBUG) << "[ResourceCreateUpdated] Updated cluster_resource_map.";
  cluster_task_manager_->ScheduleAndDispatchTasks();
}

void NodeManager::ResourceDeleted(const NodeID &node_id,
                                  const std::vector<std::string> &resource_names) {
  if (RAY_LOG_ENABLED(DEBUG)) {
    std::ostringstream oss;
    for (auto &resource_name : resource_names) {
      oss << resource_name << ", ";
    }
    RAY_LOG(DEBUG) << "[ResourceDeleted] received callback from node id " << node_id
                   << " with deleted resources: " << oss.str()
                   << ". Updating resource map. skip=" << (node_id == self_node_id_);
  }

  // Skip updating local node since local node always has the latest information.
  // Updating local node could result in a inconsistence view in cluster resource
  // scheduler which could make task hang.
  if (node_id == self_node_id_) {
    return;
  }

  // Update local_available_resources_ and SchedulingResources
  for (const auto &resource_label : resource_names) {
    cluster_resource_scheduler_->GetClusterResourceManager().DeleteResource(
        scheduling::NodeID(node_id.Binary()), scheduling::ResourceID(resource_label));
  }
  return;
}

void NodeManager::UpdateResourceUsage(const NodeID &node_id,
                                      const rpc::ResourcesData &resource_data) {
  if (!cluster_resource_scheduler_->GetClusterResourceManager().UpdateNode(
          scheduling::NodeID(node_id.Binary()), resource_data)) {
    RAY_LOG(INFO)
        << "[UpdateResourceUsage]: received resource usage from unknown node id "
        << node_id;
    return;
  }

  // Trigger local GC at the next heartbeat interval.
  if (resource_data.should_global_gc()) {
    should_local_gc_ = true;
  }

  // If light resource usage report enabled, we update remote resources only when related
  // resources map in heartbeat is not empty.
  cluster_task_manager_->ScheduleAndDispatchTasks();
}

void NodeManager::ResourceUsageBatchReceived(
    const ResourceUsageBatchData &resource_usage_batch) {
  // Update load information provided by each message.
  for (const auto &resource_usage : resource_usage_batch.batch()) {
    const NodeID &node_id = NodeID::FromBinary(resource_usage.node_id());
    if (node_id == self_node_id_) {
      // Skip messages from self.
      continue;
    }
    UpdateResourceUsage(node_id, resource_usage);
  }
}

void NodeManager::ProcessNewClient(ClientConnection &client) {
  // The new client is a worker, so begin listening for messages.
  client.ProcessMessages();
}

void NodeManager::ProcessClientMessage(const std::shared_ptr<ClientConnection> &client,
                                       int64_t message_type,
                                       const uint8_t *message_data) {
  auto registered_worker = worker_pool_.GetRegisteredWorker(client);
  auto message_type_value = static_cast<protocol::MessageType>(message_type);
  RAY_LOG(DEBUG) << "[Worker] Message "
                 << protocol::EnumNameMessageType(message_type_value) << "("
                 << message_type << ") from worker with PID "
                 << (registered_worker
                         ? std::to_string(registered_worker->GetProcess().GetId())
                         : "nil");

  if (registered_worker && registered_worker->IsDead()) {
    // For a worker that is marked as dead (because the job has died already),
    // all the messages are ignored except DisconnectClient.
    if (message_type_value != protocol::MessageType::DisconnectClient) {
      // Listen for more messages.
      client->ProcessMessages();
      return;
    }
  }

  switch (message_type_value) {
  case protocol::MessageType::RegisterClientRequest: {
    ProcessRegisterClientRequestMessage(client, message_data);
  } break;
  case protocol::MessageType::AnnounceWorkerPort: {
    ProcessAnnounceWorkerPortMessage(client, message_data);
  } break;
  case protocol::MessageType::TaskDone: {
    HandleWorkerAvailable(client);
  } break;
  case protocol::MessageType::DisconnectClient: {
    ProcessDisconnectClientMessage(client, message_data);
    // We don't need to receive future messages from this client,
    // because it's already disconnected.
    return;
  } break;
  case protocol::MessageType::FetchOrReconstruct: {
    ProcessFetchOrReconstructMessage(client, message_data);
  } break;
  case protocol::MessageType::NotifyDirectCallTaskBlocked: {
    ProcessDirectCallTaskBlocked(client, message_data);
  } break;
  case protocol::MessageType::NotifyDirectCallTaskUnblocked: {
    std::shared_ptr<WorkerInterface> worker = worker_pool_.GetRegisteredWorker(client);
    HandleDirectCallTaskUnblocked(worker);
  } break;
  case protocol::MessageType::NotifyUnblocked: {
    // TODO(ekl) this is still used from core worker even in direct call mode to
    // finish up get requests.
    auto message = flatbuffers::GetRoot<protocol::NotifyUnblocked>(message_data);
    AsyncResolveObjectsFinish(client,
                              from_flatbuf<TaskID>(*message->task_id()),
                              /*was_blocked*/ true);
  } break;
  case protocol::MessageType::WaitRequest: {
    ProcessWaitRequestMessage(client, message_data);
  } break;
  case protocol::MessageType::WaitForDirectActorCallArgsRequest: {
    ProcessWaitForDirectActorCallArgsRequestMessage(client, message_data);
  } break;
  case protocol::MessageType::PushErrorRequest: {
    ProcessPushErrorRequestMessage(message_data);
  } break;
  case protocol::MessageType::FreeObjectsInObjectStoreRequest: {
    auto message = flatbuffers::GetRoot<protocol::FreeObjectsRequest>(message_data);
    std::vector<ObjectID> object_ids = from_flatbuf<ObjectID>(*message->object_ids());
    // Clean up objects from the object store.
    object_manager_.FreeObjects(object_ids, message->local_only());
  } break;
  case protocol::MessageType::SubscribePlasmaReady: {
    ProcessSubscribePlasmaReady(client, message_data);
  } break;
  default:
    RAY_LOG(FATAL) << "Received unexpected message type " << message_type;
  }

  // Listen for more messages.
  client->ProcessMessages();
}

void NodeManager::ProcessRegisterClientRequestMessage(
    const std::shared_ptr<ClientConnection> &client, const uint8_t *message_data) {
  client->Register();

  auto message = flatbuffers::GetRoot<protocol::RegisterClientRequest>(message_data);
  Language language = static_cast<Language>(message->language());
  const JobID job_id = from_flatbuf<JobID>(*message->job_id());
  const int runtime_env_hash = static_cast<int>(message->runtime_env_hash());
  WorkerID worker_id = from_flatbuf<WorkerID>(*message->worker_id());
  pid_t pid = message->worker_pid();
  StartupToken worker_startup_token = message->startup_token();
  std::string worker_ip_address = string_from_flatbuf(*message->ip_address());
  // TODO(suquark): Use `WorkerType` in `common.proto` without type converting.
  rpc::WorkerType worker_type = static_cast<rpc::WorkerType>(message->worker_type());
  if (((worker_type != rpc::WorkerType::SPILL_WORKER &&
        worker_type != rpc::WorkerType::RESTORE_WORKER)) ||
      worker_type == rpc::WorkerType::DRIVER) {
    RAY_CHECK(!job_id.IsNil());
  } else {
    RAY_CHECK(job_id.IsNil());
  }
  auto worker = std::dynamic_pointer_cast<WorkerInterface>(
      std::make_shared<Worker>(job_id,
                               runtime_env_hash,
                               worker_id,
                               language,
                               worker_type,
                               worker_ip_address,
                               client,
                               client_call_manager_,
                               worker_startup_token));

  auto send_reply_callback = [this, client, job_id](Status status, int assigned_port) {
    flatbuffers::FlatBufferBuilder fbb;
    std::string serialized_job_config;
    auto job_config = worker_pool_.GetJobConfig(job_id);
    if (job_config != boost::none) {
      serialized_job_config = (*job_config).SerializeAsString();
    }
    auto reply =
        ray::protocol::CreateRegisterClientReply(fbb,
                                                 status.ok(),
                                                 fbb.CreateString(status.ToString()),
                                                 to_flatbuf(fbb, self_node_id_),
                                                 assigned_port,
                                                 fbb.CreateString(serialized_job_config));
    fbb.Finish(reply);
    client->WriteMessageAsync(
        static_cast<int64_t>(protocol::MessageType::RegisterClientReply),
        fbb.GetSize(),
        fbb.GetBufferPointer(),
        [this, client](const ray::Status &status) {
          if (!status.ok()) {
            DisconnectClient(client);
          }
        });
  };
  if (worker_type == rpc::WorkerType::WORKER ||
      worker_type == rpc::WorkerType::SPILL_WORKER ||
      worker_type == rpc::WorkerType::RESTORE_WORKER) {
    // Register the new worker.
    auto status = worker_pool_.RegisterWorker(
        worker, pid, worker_startup_token, send_reply_callback);
    if (!status.ok()) {
      // If the worker failed to register to Raylet, trigger task dispatching here to
      // allow new worker processes to be started (if capped by
      // maximum_startup_concurrency).
      cluster_task_manager_->ScheduleAndDispatchTasks();
    }
  } else {
    // Register the new driver.
    RAY_CHECK(pid >= 0);
    worker->SetProcess(Process::FromPid(pid));
    // Compute a dummy driver task id from a given driver.
    const TaskID driver_task_id = TaskID::ComputeDriverTaskId(worker_id);
    worker->AssignTaskId(driver_task_id);
    rpc::JobConfig job_config;
    job_config.ParseFromString(message->serialized_job_config()->str());

    // Send the reply callback only after registration fully completes at the GCS.
    auto cb = [this,
               worker_ip_address,
               pid,
               job_id,
               job_config,
               send_reply_callback = std::move(send_reply_callback)](const Status &status,
                                                                     int assigned_port) {
      if (status.ok()) {
        auto job_data_ptr = gcs::CreateJobTableData(job_id,
                                                    /*is_dead*/ false,
                                                    worker_ip_address,
                                                    pid,
                                                    job_config);
        RAY_CHECK_OK(gcs_client_->Jobs().AsyncAdd(
            job_data_ptr,
            [send_reply_callback = std::move(send_reply_callback), assigned_port](
                Status status) { send_reply_callback(status, assigned_port); }));
      }
    };
    RAY_UNUSED(worker_pool_.RegisterDriver(worker, job_config, std::move(cb)));
  }
}

void NodeManager::ProcessAnnounceWorkerPortMessage(
    const std::shared_ptr<ClientConnection> &client, const uint8_t *message_data) {
  bool is_worker = true;
  std::shared_ptr<WorkerInterface> worker = worker_pool_.GetRegisteredWorker(client);
  if (worker == nullptr) {
    is_worker = false;
    worker = worker_pool_.GetRegisteredDriver(client);
  }
  RAY_CHECK(worker != nullptr) << "No worker exists for CoreWorker with client: "
                               << client->DebugString();

  auto message = flatbuffers::GetRoot<protocol::AnnounceWorkerPort>(message_data);
  int port = message->port();
  worker->Connect(port);
  if (is_worker) {
    worker_pool_.OnWorkerStarted(worker);
    HandleWorkerAvailable(worker->Connection());
  }
}

void NodeManager::HandleWorkerAvailable(const std::shared_ptr<ClientConnection> &client) {
  std::shared_ptr<WorkerInterface> worker = worker_pool_.GetRegisteredWorker(client);
  HandleWorkerAvailable(worker);
}

void NodeManager::HandleWorkerAvailable(const std::shared_ptr<WorkerInterface> &worker) {
  RAY_CHECK(worker);

  if (worker->GetWorkerType() == rpc::WorkerType::SPILL_WORKER) {
    // Return the worker to the idle pool.
    worker_pool_.PushSpillWorker(worker);
    return;
  }

  if (worker->GetWorkerType() == rpc::WorkerType::RESTORE_WORKER) {
    // Return the worker to the idle pool.
    worker_pool_.PushRestoreWorker(worker);
    return;
  }

  bool worker_idle = true;

  // If the worker was assigned a task, mark it as finished.
  if (!worker->GetAssignedTaskId().IsNil()) {
    worker_idle = FinishAssignedTask(worker);
  }

  if (worker_idle) {
    // Return the worker to the idle pool.
    worker_pool_.PushWorker(worker);
  }

  cluster_task_manager_->ScheduleAndDispatchTasks();
}

void NodeManager::DisconnectClient(const std::shared_ptr<ClientConnection> &client,
                                   rpc::WorkerExitType disconnect_type,
                                   const rpc::RayException *creation_task_exception) {
  RAY_LOG(INFO) << "NodeManager::DisconnectClient, disconnect_type=" << disconnect_type
                << ", has creation task exception = "
                << (creation_task_exception != nullptr);
  std::shared_ptr<WorkerInterface> worker = worker_pool_.GetRegisteredWorker(client);
  bool is_worker = false, is_driver = false;
  if (worker) {
    // The client is a worker.
    is_worker = true;
  } else {
    worker = worker_pool_.GetRegisteredDriver(client);
    if (worker) {
      // The client is a driver.
      is_driver = true;
    } else {
      RAY_LOG(INFO) << "Ignoring client disconnect because the client has already "
                    << "been disconnected.";
      return;
    }
  }
  RAY_CHECK(!(is_worker && is_driver));
  // Clean up any open ray.get or ray.wait calls that the worker made.
  dependency_manager_.CancelGetRequest(worker->WorkerId());
  dependency_manager_.CancelWaitRequest(worker->WorkerId());

  // Erase any lease metadata.
  leased_workers_.erase(worker->WorkerId());

  if (creation_task_exception != nullptr) {
    RAY_LOG(INFO) << "Formatted creation task exception: "
                  << creation_task_exception->formatted_exception_string()
                  << ", worker_id: " << worker->WorkerId();
  }
  // Publish the worker failure.
  auto worker_failure_data_ptr = gcs::CreateWorkerFailureData(self_node_id_,
                                                              worker->WorkerId(),
                                                              worker->IpAddress(),
                                                              worker->Port(),
                                                              time(nullptr),
                                                              disconnect_type,
                                                              creation_task_exception);
  RAY_CHECK_OK(
      gcs_client_->Workers().AsyncReportWorkerFailure(worker_failure_data_ptr, nullptr));

  if (is_worker) {
    const ActorID &actor_id = worker->GetActorId();
    const TaskID &task_id = worker->GetAssignedTaskId();
    // If the worker was running a task or actor, clean up the task and push an
    // error to the driver, unless the worker is already dead.
    if ((!task_id.IsNil() || !actor_id.IsNil()) && !worker->IsDead()) {
      // If the worker was an actor, it'll be cleaned by GCS.
      if (actor_id.IsNil()) {
        // Return the resources that were being used by this worker.
        RayTask task;
        local_task_manager_->TaskFinished(worker, &task);
      }

      if (disconnect_type == rpc::WorkerExitType::SYSTEM_ERROR_EXIT) {
        // Push the error to driver.
        const JobID &job_id = worker->GetAssignedJobId();
        // TODO(rkn): Define this constant somewhere else.
        std::string type = "worker_died";
        std::ostringstream error_message;
        error_message << "A worker died or was killed while executing a task by an "
                         "unexpected system "
                         "error. To troubleshoot the problem, check the logs for the "
                         "dead worker. RayTask ID: "
                      << task_id << " Worker ID: " << worker->WorkerId()
                      << " Node ID: " << self_node_id_
                      << " Worker IP address: " << worker->IpAddress()
                      << " Worker port: " << worker->Port()
                      << " Worker PID: " << worker->GetProcess().GetId();
        std::string error_message_str = error_message.str();
        RAY_EVENT(ERROR, EL_RAY_WORKER_FAILURE)
                .WithField("worker_id", worker->WorkerId().Hex())
                .WithField("node_id", self_node_id_.Hex())
                .WithField("job_id", worker->GetAssignedJobId().Hex())
            << error_message_str;
        auto error_data_ptr =
            gcs::CreateErrorTableData(type, error_message_str, current_time_ms(), job_id);
        RAY_CHECK_OK(gcs_client_->Errors().AsyncReportJobError(error_data_ptr, nullptr));
      }
    }

    // Remove the dead client from the pool and stop listening for messages.
    worker_pool_.DisconnectWorker(worker, disconnect_type);

    // Return the resources that were being used by this worker.
    local_task_manager_->ReleaseWorkerResources(worker);

    local_task_manager_->ClearWorkerBacklog(worker->WorkerId());

    // Since some resources may have been released, we can try to dispatch more tasks.
    cluster_task_manager_->ScheduleAndDispatchTasks();
  } else if (is_driver) {
    // The client is a driver.
    const auto job_id = worker->GetAssignedJobId();
    RAY_CHECK(!job_id.IsNil());
    RAY_CHECK_OK(gcs_client_->Jobs().AsyncMarkFinished(job_id, nullptr));
    worker_pool_.DisconnectDriver(worker);

    RAY_LOG(INFO) << "Driver (pid=" << worker->GetProcess().GetId()
                  << ") is disconnected. "
                  << "job_id: " << worker->GetAssignedJobId();
    if (disconnect_type == rpc::WorkerExitType::SYSTEM_ERROR_EXIT) {
      RAY_EVENT(ERROR, EL_RAY_DRIVER_FAILURE)
              .WithField("node_id", self_node_id_.Hex())
              .WithField("job_id", worker->GetAssignedJobId().Hex())
          << "Driver " << worker->WorkerId() << " died. Address: " << worker->IpAddress()
          << ":" << worker->Port() << ", Pid: " << worker->GetProcess().GetId()
          << ", JobId: " << worker->GetAssignedJobId();
    }
  }

  client->Close();

  // TODO(rkn): Tell the object manager that this client has disconnected so
  // that it can clean up the wait requests for this client. Currently I think
  // these can be leaked.
}

void NodeManager::ProcessDisconnectClientMessage(
    const std::shared_ptr<ClientConnection> &client, const uint8_t *message_data) {
  auto message = flatbuffers::GetRoot<protocol::DisconnectClient>(message_data);
  auto disconnect_type = static_cast<rpc::WorkerExitType>(message->disconnect_type());
  const flatbuffers::Vector<uint8_t> *exception_pb =
      message->creation_task_exception_pb();

  std::unique_ptr<rpc::RayException> creation_task_exception = nullptr;
  if (exception_pb != nullptr) {
    creation_task_exception = std::make_unique<rpc::RayException>();
    creation_task_exception->ParseFromString(std::string(
        reinterpret_cast<const char *>(exception_pb->data()), exception_pb->size()));
  }
  DisconnectClient(client, disconnect_type, creation_task_exception.get());
}

void NodeManager::ProcessFetchOrReconstructMessage(
    const std::shared_ptr<ClientConnection> &client, const uint8_t *message_data) {
  auto message = flatbuffers::GetRoot<protocol::FetchOrReconstruct>(message_data);
  const auto refs =
      FlatbufferToObjectReference(*message->object_ids(), *message->owner_addresses());
  // TODO(ekl) we should be able to remove the fetch only flag along with the legacy
  // non-direct call support.
  if (message->fetch_only()) {
    std::shared_ptr<WorkerInterface> worker = worker_pool_.GetRegisteredWorker(client);
    if (!worker) {
      worker = worker_pool_.GetRegisteredDriver(client);
    }
    // Fetch requests can get re-ordered after the worker finishes, so make sure to
    // check the worker is still assigned a task to avoid leaks.
    if (worker && !worker->GetAssignedTaskId().IsNil()) {
      // This will start a fetch for the objects that gets canceled once the
      // objects are local, or if the worker dies.
      dependency_manager_.StartOrUpdateGetRequest(worker->WorkerId(), refs);
    }
  } else {
    // The values are needed. Add all requested objects to the list to
    // subscribe to in the task dependency manager. These objects will be
    // pulled from remote node managers. If an object's owner dies, an error
    // will be stored as the object's value.
    const TaskID task_id = from_flatbuf<TaskID>(*message->task_id());
    AsyncResolveObjects(client,
                        refs,
                        task_id,
                        /*ray_get=*/true,
                        /*mark_worker_blocked*/ message->mark_worker_blocked());
  }
}

void NodeManager::ProcessDirectCallTaskBlocked(
    const std::shared_ptr<ClientConnection> &client, const uint8_t *message_data) {
  auto message =
      flatbuffers::GetRoot<protocol::NotifyDirectCallTaskBlocked>(message_data);
  bool release_resources = message->release_resources();
  std::shared_ptr<WorkerInterface> worker = worker_pool_.GetRegisteredWorker(client);
  HandleDirectCallTaskBlocked(worker, release_resources);
}

void NodeManager::ProcessWaitRequestMessage(
    const std::shared_ptr<ClientConnection> &client, const uint8_t *message_data) {
  // Read the data.
  auto message = flatbuffers::GetRoot<protocol::WaitRequest>(message_data);
  std::vector<ObjectID> object_ids = from_flatbuf<ObjectID>(*message->object_ids());
  const auto refs =
      FlatbufferToObjectReference(*message->object_ids(), *message->owner_addresses());

  bool resolve_objects = false;
  for (auto const &object_id : object_ids) {
    if (!dependency_manager_.CheckObjectLocal(object_id)) {
      // At least one object requires resolution.
      resolve_objects = true;
    }
  }

  const TaskID &current_task_id = from_flatbuf<TaskID>(*message->task_id());
  bool was_blocked = message->mark_worker_blocked();
  if (resolve_objects) {
    // Resolve any missing objects. This is a no-op for any objects that are
    // already local. Missing objects will be pulled from remote node managers.
    // If an object's owner dies, an error will be stored as the object's
    // value.
    AsyncResolveObjects(client,
                        refs,
                        current_task_id,
                        /*ray_get=*/false,
                        /*mark_worker_blocked*/ was_blocked);
  }
  uint64_t num_required_objects = static_cast<uint64_t>(message->num_ready_objects());
  wait_manager_.Wait(
      object_ids,
      message->timeout(),
      num_required_objects,
      [this, resolve_objects, was_blocked, client, current_task_id](
          std::vector<ObjectID> ready, std::vector<ObjectID> remaining) {
        // Write the data.
        flatbuffers::FlatBufferBuilder fbb;
        flatbuffers::Offset<protocol::WaitReply> wait_reply = protocol::CreateWaitReply(
            fbb, to_flatbuf(fbb, ready), to_flatbuf(fbb, remaining));
        fbb.Finish(wait_reply);

        auto status =
            client->WriteMessage(static_cast<int64_t>(protocol::MessageType::WaitReply),
                                 fbb.GetSize(),
                                 fbb.GetBufferPointer());
        if (status.ok()) {
          // The client is unblocked now because the wait call has returned.
          if (resolve_objects) {
            AsyncResolveObjectsFinish(client, current_task_id, was_blocked);
          }
        } else {
          // We failed to write to the client, so disconnect the client.
          DisconnectClient(client);
        }
      });
}

void NodeManager::ProcessWaitForDirectActorCallArgsRequestMessage(
    const std::shared_ptr<ClientConnection> &client, const uint8_t *message_data) {
  // Read the data.
  auto message =
      flatbuffers::GetRoot<protocol::WaitForDirectActorCallArgsRequest>(message_data);
  std::vector<ObjectID> object_ids = from_flatbuf<ObjectID>(*message->object_ids());
  int64_t tag = message->tag();
  // Resolve any missing objects. This will pull the objects from remote node
  // managers or store an error if the objects have failed.
  const auto refs =
      FlatbufferToObjectReference(*message->object_ids(), *message->owner_addresses());
  AsyncResolveObjects(client,
                      refs,
                      TaskID::Nil(),
                      /*ray_get=*/false,
                      /*mark_worker_blocked*/ false);
  wait_manager_.Wait(
      object_ids,
      -1,
      object_ids.size(),
      [this, client, tag](std::vector<ObjectID> ready, std::vector<ObjectID> remaining) {
        RAY_CHECK(remaining.empty());
        std::shared_ptr<WorkerInterface> worker =
            worker_pool_.GetRegisteredWorker(client);
        if (!worker) {
          RAY_LOG(ERROR) << "Lost worker for wait request " << client;
        } else {
          worker->DirectActorCallArgWaitComplete(tag);
        }
      });
}

void NodeManager::ProcessPushErrorRequestMessage(const uint8_t *message_data) {
  auto message = flatbuffers::GetRoot<protocol::PushErrorRequest>(message_data);

  auto const &type = string_from_flatbuf(*message->type());
  auto const &error_message = string_from_flatbuf(*message->error_message());
  double timestamp = message->timestamp();
  JobID job_id = from_flatbuf<JobID>(*message->job_id());
  auto error_data_ptr = gcs::CreateErrorTableData(type, error_message, timestamp, job_id);
  RAY_CHECK_OK(gcs_client_->Errors().AsyncReportJobError(error_data_ptr, nullptr));
}

void NodeManager::HandleUpdateResourceUsage(
    const rpc::UpdateResourceUsageRequest &request,
    rpc::UpdateResourceUsageReply *reply,
    rpc::SendReplyCallback send_reply_callback) {
  rpc::ResourceUsageBroadcastData resource_usage_batch;
  resource_usage_batch.ParseFromString(request.serialized_resource_usage_batch());
  // When next_resource_seq_no_ == 0 it means it just started.
  // TODO: Fetch a snapshot from gcs for lightweight resource broadcasting
  if (next_resource_seq_no_ != 0 &&
      resource_usage_batch.seq_no() != next_resource_seq_no_) {
    // TODO (Alex): Ideally we would be really robust, and potentially eagerly
    // pull a full resource "snapshot" from gcs to make sure our state doesn't
    // diverge from GCS.
    RAY_LOG(WARNING)
        << "Raylet may have missed a resource broadcast. This either means that GCS has "
           "restarted, the network is heavily congested and is dropping, reordering, or "
           "duplicating packets. Expected seq#: "
        << next_resource_seq_no_ << ", but got: " << resource_usage_batch.seq_no() << ".";
    if (resource_usage_batch.seq_no() < next_resource_seq_no_) {
      RAY_LOG(WARNING) << "Discard the the resource update since local version is newer";
      return;
    }
  }
  next_resource_seq_no_ = resource_usage_batch.seq_no() + 1;

  for (const auto &resource_change_or_data : resource_usage_batch.batch()) {
    if (resource_change_or_data.has_data()) {
      const auto &resource_usage = resource_change_or_data.data();
      auto node_id = NodeID::FromBinary(resource_usage.node_id());
      // Skip messages from self.
      if (node_id != self_node_id_) {
        UpdateResourceUsage(node_id, resource_usage);
      }
    } else if (resource_change_or_data.has_change()) {
      const auto &resource_notification = resource_change_or_data.change();
      auto node_id = NodeID::FromBinary(resource_notification.node_id());
      if (resource_notification.updated_resources_size() != 0) {
        ResourceSet resource_set(
            MapFromProtobuf(resource_notification.updated_resources()));
        ResourceCreateUpdated(node_id, resource_set);
      }

      if (resource_notification.deleted_resources_size() != 0) {
        ResourceDeleted(node_id,
                        VectorFromProtobuf(resource_notification.deleted_resources()));
      }
    }
  }
  send_reply_callback(Status::OK(), nullptr, nullptr);
}

void NodeManager::HandleRequestResourceReport(
    const rpc::RequestResourceReportRequest &request,
    rpc::RequestResourceReportReply *reply,
    rpc::SendReplyCallback send_reply_callback) {
  auto resources_data = reply->mutable_resources();
  FillResourceReport(*resources_data);
  resources_data->set_cluster_full_of_actors_detected(resource_deadlock_warned_ >= 1);

  send_reply_callback(Status::OK(), nullptr, nullptr);
}

void NodeManager::HandleReportWorkerBacklog(
    const rpc::ReportWorkerBacklogRequest &request,
    rpc::ReportWorkerBacklogReply *reply,
    rpc::SendReplyCallback send_reply_callback) {
  const WorkerID worker_id = WorkerID::FromBinary(request.worker_id());
  local_task_manager_->ClearWorkerBacklog(worker_id);
  std::unordered_set<SchedulingClass> seen;
  for (const auto &backlog_report : request.backlog_reports()) {
    const TaskSpecification resource_spec(backlog_report.resource_spec());
    const SchedulingClass scheduling_class = resource_spec.GetSchedulingClass();
    RAY_CHECK(seen.find(scheduling_class) == seen.end());
    local_task_manager_->SetWorkerBacklog(
        scheduling_class, worker_id, backlog_report.backlog_size());
  }
  send_reply_callback(Status::OK(), nullptr, nullptr);
}

void NodeManager::HandleRequestWorkerLease(const rpc::RequestWorkerLeaseRequest &request,
                                           rpc::RequestWorkerLeaseReply *reply,
                                           rpc::SendReplyCallback send_reply_callback) {
  rpc::Task task_message;
  task_message.mutable_task_spec()->CopyFrom(request.resource_spec());
  RayTask task(task_message);
  const bool is_actor_creation_task = task.GetTaskSpecification().IsActorCreationTask();
  ActorID actor_id = ActorID::Nil();
  metrics_num_task_scheduled_ += 1;

  if (is_actor_creation_task) {
    actor_id = task.GetTaskSpecification().ActorCreationId();
  }

  if (RayConfig::instance().enable_worker_prestart()) {
    auto task_spec = task.GetTaskSpecification();
    // We floor the available CPUs to the nearest integer to avoid starting too
    // many workers when there is less than 1 CPU left. Otherwise, we could end
    // up repeatedly starting the worker, then killing it because it idles for
    // too long. The downside is that we will be slower to schedule tasks that
    // could use a fraction of a CPU.
    int64_t available_cpus = static_cast<int64_t>(
        cluster_resource_scheduler_->GetLocalResourceManager().GetLocalAvailableCpus());
    worker_pool_.PrestartWorkers(task_spec, request.backlog_size(), available_cpus);
  }

<<<<<<< HEAD
  auto send_reply_callback_wrapper =
      [this, is_actor_creation_task, actor_id, reply, send_reply_callback](
          Status status, std::function<void()> success, std::function<void()> failure) {
        // If resources are not enough due to normal tasks' preemption
        // for GCS based actor scheduling, return a rejection
        // with normal task resource usages so GCS can update
        // its resource view of this raylet.
        if (reply->rejected() && is_actor_creation_task) {
          ResourceSet normal_task_resources =
              local_task_manager_->CalcNormalTaskResources();
          RAY_LOG(DEBUG) << "Reject leasing as the raylet has no enough resources."
                         << " actor_id = " << actor_id << ", normal_task_resources = "
                         << normal_task_resources.ToString() << ", local_resoruce_view = "
                         << cluster_resource_scheduler_->GetClusterResourceManager()
                                .GetNodeResourceViewString(self_node_id_.Binary());
          auto resources_data = reply->mutable_resources_data();
          resources_data->set_node_id(self_node_id_.Binary());
          resources_data->set_resources_normal_task_changed(true);
          auto &normal_task_map = *(resources_data->mutable_resources_normal_task());
          normal_task_map = {normal_task_resources.GetResourceMap().begin(),
                             normal_task_resources.GetResourceMap().end()};
          resources_data->set_resources_normal_task_timestamp(
              absl::GetCurrentTimeNanos());
        }
=======
  auto send_reply_callback_wrapper = [this, is_actor_creation_task, actor_id, reply,
                                      send_reply_callback](
                                         Status status, std::function<void()> success,
                                         std::function<void()> failure) {
    // If resources are not enough due to normal tasks' preemption
    // for GCS based actor scheduling, return a rejection
    // with normal task resource usages so GCS can update
    // its resource view of this raylet.
    if (reply->rejected() && is_actor_creation_task) {
      ResourceSet normal_task_resources = local_task_manager_->CalcNormalTaskResources();
      RAY_LOG(DEBUG) << "Reject leasing as the raylet has no enough resources."
                     << " actor_id = " << actor_id
                     << ", normal_task_resources = " << normal_task_resources.ToString()
                     << ", local_resoruce_view = "
                     << cluster_resource_scheduler_->GetClusterResourceManager()
                            .GetNodeResourceViewString(
                                scheduling::NodeID(self_node_id_.Binary()));
      auto resources_data = reply->mutable_resources_data();
      resources_data->set_node_id(self_node_id_.Binary());
      resources_data->set_resources_normal_task_changed(true);
      auto &normal_task_map = *(resources_data->mutable_resources_normal_task());
      normal_task_map = {normal_task_resources.GetResourceMap().begin(),
                         normal_task_resources.GetResourceMap().end()};
      resources_data->set_resources_normal_task_timestamp(absl::GetCurrentTimeNanos());
    }
>>>>>>> 991a62dd

        send_reply_callback(status, success, failure);
      };

  cluster_task_manager_->QueueAndScheduleTask(task,
                                              request.grant_or_reject(),
                                              request.is_selected_based_on_locality(),
                                              reply,
                                              send_reply_callback_wrapper);
}

void NodeManager::HandlePrepareBundleResources(
    const rpc::PrepareBundleResourcesRequest &request,
    rpc::PrepareBundleResourcesReply *reply,
    rpc::SendReplyCallback send_reply_callback) {
  std::vector<std::shared_ptr<const BundleSpecification>> bundle_specs;
  for (int index = 0; index < request.bundle_specs_size(); index++) {
    bundle_specs.emplace_back(
        std::make_shared<BundleSpecification>(request.bundle_specs(index)));
  }
  RAY_LOG(DEBUG) << "Request to prepare resources for bundles: "
                 << GetDebugStringForBundles(bundle_specs);
  auto prepared = placement_group_resource_manager_->PrepareBundles(bundle_specs);
  reply->set_success(prepared);
  send_reply_callback(Status::OK(), nullptr, nullptr);
}

void NodeManager::HandleCommitBundleResources(
    const rpc::CommitBundleResourcesRequest &request,
    rpc::CommitBundleResourcesReply *reply,
    rpc::SendReplyCallback send_reply_callback) {
  std::vector<std::shared_ptr<const BundleSpecification>> bundle_specs;
  for (int index = 0; index < request.bundle_specs_size(); index++) {
    bundle_specs.emplace_back(
        std::make_shared<BundleSpecification>(request.bundle_specs(index)));
  }
  RAY_LOG(DEBUG) << "Request to commit resources for bundles: "
                 << GetDebugStringForBundles(bundle_specs);
  placement_group_resource_manager_->CommitBundles(bundle_specs);
  send_reply_callback(Status::OK(), nullptr, nullptr);

  cluster_task_manager_->ScheduleAndDispatchTasks();
}

void NodeManager::HandleCancelResourceReserve(
    const rpc::CancelResourceReserveRequest &request,
    rpc::CancelResourceReserveReply *reply,
    rpc::SendReplyCallback send_reply_callback) {
  auto bundle_spec = BundleSpecification(request.bundle_spec());
  RAY_LOG(DEBUG) << "Request to cancel reserved resource is received, "
                 << bundle_spec.DebugString();

  // Kill all workers that are currently associated with the placement group.
  // NOTE: We can't traverse directly with `leased_workers_`, because `DestroyWorker` will
  // delete the element of `leased_workers_`. So we need to filter out
  // `workers_associated_with_pg` separately.
  std::vector<std::shared_ptr<WorkerInterface>> workers_associated_with_pg;
  for (const auto &worker_it : leased_workers_) {
    auto &worker = worker_it.second;
    if (worker->GetBundleId().first == bundle_spec.PlacementGroupId()) {
      workers_associated_with_pg.emplace_back(worker);
    }
  }
  for (const auto &worker : workers_associated_with_pg) {
    RAY_LOG(DEBUG)
        << "Destroying worker since its placement group was removed. Placement group id: "
        << worker->GetBundleId().first
        << ", bundle index: " << bundle_spec.BundleId().second
        << ", task id: " << worker->GetAssignedTaskId()
        << ", actor id: " << worker->GetActorId()
        << ", worker id: " << worker->WorkerId();
    DestroyWorker(worker, rpc::WorkerExitType::PLACEMENT_GROUP_REMOVED);
  }

  // Return bundle resources.
  placement_group_resource_manager_->ReturnBundle(bundle_spec);
  cluster_task_manager_->ScheduleAndDispatchTasks();
  send_reply_callback(Status::OK(), nullptr, nullptr);
}

void NodeManager::HandleReturnWorker(const rpc::ReturnWorkerRequest &request,
                                     rpc::ReturnWorkerReply *reply,
                                     rpc::SendReplyCallback send_reply_callback) {
  // Read the resource spec submitted by the client.
  auto worker_id = WorkerID::FromBinary(request.worker_id());
  std::shared_ptr<WorkerInterface> worker = leased_workers_[worker_id];

  Status status;
  leased_workers_.erase(worker_id);

  if (worker) {
    if (request.disconnect_worker()) {
      // The worker should be destroyed.
      DisconnectClient(worker->Connection());
    } else {
      if (worker->IsBlocked()) {
        // Handle the edge case where the worker was returned before we got the
        // unblock RPC by unblocking it immediately (unblock is idempotent).
        HandleDirectCallTaskUnblocked(worker);
      }
      local_task_manager_->ReleaseWorkerResources(worker);
      // If the worker is exiting, don't add it to our pool. The worker will cleanup
      // and terminate itself.
      if (!request.worker_exiting()) {
        HandleWorkerAvailable(worker);
      }
    }
  } else {
    status = Status::Invalid("Returned worker does not exist any more");
  }
  send_reply_callback(status, nullptr, nullptr);
}

void NodeManager::HandleShutdownRaylet(const rpc::ShutdownRayletRequest &request,
                                       rpc::ShutdownRayletReply *reply,
                                       rpc::SendReplyCallback send_reply_callback) {
  RAY_LOG(INFO)
      << "Shutdown RPC has received. Shutdown will happen after the RPC is replied.";
  // Exit right away if it is not graceful.
  if (!request.graceful()) {
    std::_Exit(EXIT_SUCCESS);
  }
  if (is_node_drained_) {
    RAY_LOG(INFO) << "Node already has received the shutdown request. The shutdown "
                     "request RPC is ignored.";
    return;
  }
  auto shutdown_after_reply = []() {
    // Note that the callback is posted to the io service after the shutdown GRPC request
    // is replied. Otherwise, the RPC might not be replied to GCS before it shutsdown
    // itself. Implementation note: When raylet is shutdown by ray stop, the CLI sends a
    // sigterm. Raylet knows how to gracefully shutdown when it receives a sigterm. Here,
    // we raise a sigterm to itself so that it can re-use the same graceful shutdown code
    // path. The sigterm is handled in the entry point (raylet/main.cc)'s signal handler.
    auto signo = SIGTERM;
    RAY_LOG(INFO) << "Sending a signal to itself. shutting down. "
                  << ". Signo: " << signo;
    // raise return 0 if succeeds. If it fails to gracefully shutdown, it kills itself
    // forcefully.
    RAY_CHECK(std::raise(signo) == 0)
        << "There was a failure while sending a sigterm to itself. The process will not "
           "gracefully shutdown.";
  };
  is_node_drained_ = true;
  send_reply_callback(Status::OK(), shutdown_after_reply, shutdown_after_reply);
}

void NodeManager::HandleReleaseUnusedWorkers(
    const rpc::ReleaseUnusedWorkersRequest &request,
    rpc::ReleaseUnusedWorkersReply *reply,
    rpc::SendReplyCallback send_reply_callback) {
  std::unordered_set<WorkerID> in_use_worker_ids;
  for (int index = 0; index < request.worker_ids_in_use_size(); ++index) {
    auto worker_id = WorkerID::FromBinary(request.worker_ids_in_use(index));
    in_use_worker_ids.emplace(worker_id);
  }

  std::vector<WorkerID> unused_worker_ids;
  for (auto &iter : leased_workers_) {
    // We need to exclude workers used by common tasks.
    // Because they are not used by GCS.
    if (!iter.second->GetActorId().IsNil() && !in_use_worker_ids.count(iter.first)) {
      unused_worker_ids.emplace_back(iter.first);
    }
  }

  for (auto &iter : unused_worker_ids) {
    leased_workers_.erase(iter);
  }

  send_reply_callback(Status::OK(), nullptr, nullptr);
}

void NodeManager::HandleCancelWorkerLease(const rpc::CancelWorkerLeaseRequest &request,
                                          rpc::CancelWorkerLeaseReply *reply,
                                          rpc::SendReplyCallback send_reply_callback) {
  const TaskID task_id = TaskID::FromBinary(request.task_id());
  bool canceled = cluster_task_manager_->CancelTask(task_id);
  // The task cancellation failed if we did not have the task queued, since
  // this means that we may not have received the task request yet. It is
  // successful if we did have the task queued, since we have now replied to
  // the client that requested the lease.
  reply->set_success(canceled);
  send_reply_callback(Status::OK(), nullptr, nullptr);
}

void NodeManager::MarkObjectsAsFailed(
    const ErrorType &error_type,
    const std::vector<rpc::ObjectReference> objects_to_fail,
    const JobID &job_id) {
  // TODO(swang): Ideally we should return the error directly to the client
  // that needs this object instead of storing the object in plasma, which is
  // not guaranteed to succeed. This avoids hanging the client if plasma is not
  // reachable.
  const std::string meta = std::to_string(static_cast<int>(error_type));
  for (const auto &ref : objects_to_fail) {
    ObjectID object_id = ObjectID::FromBinary(ref.object_id());
    RAY_LOG(DEBUG) << "Mark the object id " << object_id << " as failed due to "
                   << error_type;
    std::shared_ptr<Buffer> data;
    Status status;
    status = store_client_.TryCreateImmediately(
        object_id,
        ref.owner_address(),
        0,
        reinterpret_cast<const uint8_t *>(meta.c_str()),
        meta.length(),
        &data,
        plasma::flatbuf::ObjectSource::ErrorStoredByRaylet);
    if (status.ok()) {
      status = store_client_.Seal(object_id);
    }
    if (!status.ok() && !status.IsObjectExists()) {
      RAY_LOG(DEBUG) << "Marking plasma object failed " << object_id;
      // If we failed to save the error code, log a warning and push an error message
      // to the driver.
      std::ostringstream stream;
      stream << "A plasma error (" << status.ToString() << ") occurred while saving"
             << " error code to object " << object_id << ". Anyone who's getting this"
             << " object may hang forever.";
      std::string error_message = stream.str();
      RAY_LOG(ERROR) << error_message;
      auto error_data_ptr =
          gcs::CreateErrorTableData("task", error_message, current_time_ms(), job_id);
      RAY_CHECK_OK(gcs_client_->Errors().AsyncReportJobError(error_data_ptr, nullptr));
    }
  }
}

void NodeManager::HandleDirectCallTaskBlocked(
    const std::shared_ptr<WorkerInterface> &worker, bool release_resources) {
  if (!worker || worker->IsBlocked() || worker->GetAssignedTaskId().IsNil() ||
      !release_resources) {
    return;  // The worker may have died or is no longer processing the task.
  }
  local_task_manager_->ReleaseCpuResourcesFromUnblockedWorker(worker);
  cluster_task_manager_->ScheduleAndDispatchTasks();
}

void NodeManager::HandleDirectCallTaskUnblocked(
    const std::shared_ptr<WorkerInterface> &worker) {
  if (!worker || worker->GetAssignedTaskId().IsNil()) {
    return;  // The worker may have died or is no longer processing the task.
  }

  // First, always release task dependencies. This ensures we don't leak resources even
  // if we don't need to unblock the worker below.
  dependency_manager_.CancelGetRequest(worker->WorkerId());

  if (worker->IsBlocked()) {
    local_task_manager_->ReturnCpuResourcesToBlockedWorker(worker);
    cluster_task_manager_->ScheduleAndDispatchTasks();
  }
}

void NodeManager::AsyncResolveObjects(
    const std::shared_ptr<ClientConnection> &client,
    const std::vector<rpc::ObjectReference> &required_object_refs,
    const TaskID &current_task_id,
    bool ray_get,
    bool mark_worker_blocked) {
  std::shared_ptr<WorkerInterface> worker = worker_pool_.GetRegisteredWorker(client);
  if (!worker) {
    // The client is a driver. Drivers do not hold resources, so we simply mark
    // the task as blocked.
    worker = worker_pool_.GetRegisteredDriver(client);
  }

  RAY_CHECK(worker);
  // Subscribe to the objects required by the task. These objects will be
  // fetched and/or restarted as necessary, until the objects become local
  // or are unsubscribed.
  if (ray_get) {
    dependency_manager_.StartOrUpdateGetRequest(worker->WorkerId(), required_object_refs);
  } else {
    dependency_manager_.StartOrUpdateWaitRequest(worker->WorkerId(),
                                                 required_object_refs);
  }
}

void NodeManager::AsyncResolveObjectsFinish(
    const std::shared_ptr<ClientConnection> &client,
    const TaskID &current_task_id,
    bool was_blocked) {
  std::shared_ptr<WorkerInterface> worker = worker_pool_.GetRegisteredWorker(client);
  if (!worker) {
    // The client is a driver. Drivers do not hold resources, so we simply
    // mark the driver as unblocked.
    worker = worker_pool_.GetRegisteredDriver(client);
  }

  RAY_CHECK(worker);
  // Unsubscribe from any `ray.get` objects that the task was blocked on.  Any
  // fetch or reconstruction operations to make the objects local are canceled.
  // `ray.wait` calls will stay active until the objects become local, or the
  // task/actor that called `ray.wait` exits.
  dependency_manager_.CancelGetRequest(worker->WorkerId());
  // Mark the task as unblocked.
  if (was_blocked) {
    worker->RemoveBlockedTaskId(current_task_id);
  }
}

bool NodeManager::FinishAssignedTask(const std::shared_ptr<WorkerInterface> &worker_ptr) {
  // TODO (Alex): We should standardize to pass
  // std::shared_ptr<WorkerInterface> instead of refs.
  auto &worker = *worker_ptr;
  TaskID task_id = worker.GetAssignedTaskId();
  RAY_LOG(DEBUG) << "Finished task " << task_id;

  RayTask task;
  local_task_manager_->TaskFinished(worker_ptr, &task);

  const auto &spec = task.GetTaskSpecification();  //
  if ((spec.IsActorCreationTask())) {
    // If this was an actor or actor creation task, handle the actor's new
    // state.
    FinishAssignedActorCreationTask(worker, task);
  } else {
    // If this was a non-actor task, then cancel any ray.wait calls that were
    // made during the task execution.
    dependency_manager_.CancelWaitRequest(worker.WorkerId());
  }

  // Notify the task dependency manager that this task has finished execution.
  dependency_manager_.CancelGetRequest(worker.WorkerId());

  if (!spec.IsActorCreationTask()) {
    // Unset the worker's assigned task. We keep the assigned task ID for
    // direct actor creation calls because this ID is used later if the actor
    // requires objects from plasma.
    worker.AssignTaskId(TaskID::Nil());
    worker.SetOwnerAddress(rpc::Address());
  }
  // Direct actors will be assigned tasks via the core worker and therefore are
  // not idle.
  return !spec.IsActorCreationTask();
}

void NodeManager::FinishAssignedActorCreationTask(WorkerInterface &worker,
                                                  const RayTask &task) {
  RAY_LOG(DEBUG) << "Finishing assigned actor creation task";
  const TaskSpecification task_spec = task.GetTaskSpecification();
  ActorID actor_id = task_spec.ActorCreationId();

  // This was an actor creation task. Convert the worker to an actor.
  worker.AssignActorId(actor_id);

  if (task_spec.IsDetachedActor()) {
    worker.MarkDetachedActor();
    auto job_id = task.GetTaskSpecification().JobId();
    auto job_config = worker_pool_.GetJobConfig(job_id);
    RAY_CHECK(job_config);
  }
}

void NodeManager::HandleObjectLocal(const ObjectInfo &object_info) {
  const ObjectID &object_id = object_info.object_id;
  // Notify the task dependency manager that this object is local.
  const auto ready_task_ids = dependency_manager_.HandleObjectLocal(object_id);
  RAY_LOG(DEBUG) << "Object local " << object_id << ", "
                 << " on " << self_node_id_ << ", " << ready_task_ids.size()
                 << " tasks ready";
  local_task_manager_->TasksUnblocked(ready_task_ids);

  // Notify the wait manager that this object is local.
  wait_manager_.HandleObjectLocal(object_id);

  auto waiting_workers = absl::flat_hash_set<std::shared_ptr<WorkerInterface>>();
  {
    absl::MutexLock guard(&plasma_object_notification_lock_);
    auto waiting = this->async_plasma_objects_notification_.extract(object_id);
    if (!waiting.empty()) {
      waiting_workers.swap(waiting.mapped());
    }
  }
  rpc::PlasmaObjectReadyRequest request;
  request.set_object_id(object_id.Binary());

  for (auto worker : waiting_workers) {
    worker->rpc_client()->PlasmaObjectReady(
        request, [](Status status, const rpc::PlasmaObjectReadyReply &reply) {
          if (!status.ok()) {
            RAY_LOG(INFO) << "Problem with telling worker that plasma object is ready"
                          << status.ToString();
          }
        });
  }
}

bool NodeManager::IsActorCreationTask(const TaskID &task_id) {
  auto actor_id = task_id.ActorId();
  if (!actor_id.IsNil() && task_id == TaskID::ForActorCreationTask(actor_id)) {
    // This task ID corresponds to an actor creation task.
    return true;
  }

  return false;
}

void NodeManager::HandleObjectMissing(const ObjectID &object_id) {
  // Notify the task dependency manager that this object is no longer local.
  const auto waiting_task_ids = dependency_manager_.HandleObjectMissing(object_id);
  std::stringstream result;
  result << "Object missing " << object_id << ", "
         << " on " << self_node_id_ << ", " << waiting_task_ids.size()
         << " tasks waiting";
  if (waiting_task_ids.size() > 0) {
    result << ", tasks: ";
    for (const auto &task_id : waiting_task_ids) {
      result << task_id << "  ";
    }
  }
  RAY_LOG(DEBUG) << result.str();
}

void NodeManager::ProcessSubscribePlasmaReady(
    const std::shared_ptr<ClientConnection> &client, const uint8_t *message_data) {
  std::shared_ptr<WorkerInterface> associated_worker =
      worker_pool_.GetRegisteredWorker(client);
  if (associated_worker == nullptr) {
    associated_worker = worker_pool_.GetRegisteredDriver(client);
  }
  RAY_CHECK(associated_worker != nullptr)
      << "No worker exists for CoreWorker with client: " << client->DebugString();

  auto message = flatbuffers::GetRoot<protocol::SubscribePlasmaReady>(message_data);
  ObjectID id = from_flatbuf<ObjectID>(*message->object_id());

  if (dependency_manager_.CheckObjectLocal(id)) {
    // Object is already local, so we directly fire the callback to tell the core worker
    // that the plasma object is ready.
    rpc::PlasmaObjectReadyRequest request;
    request.set_object_id(id.Binary());

    RAY_LOG(DEBUG) << "Object " << id << " is already local, firing callback directly.";
    associated_worker->rpc_client()->PlasmaObjectReady(
        request, [](Status status, const rpc::PlasmaObjectReadyReply &reply) {
          if (!status.ok()) {
            RAY_LOG(INFO) << "Problem with telling worker that plasma object is ready"
                          << status.ToString();
          }
        });
  } else {
    // The object is not local, so we are subscribing to pull and wait for the objects.
    std::vector<rpc::ObjectReference> refs = {FlatbufferToSingleObjectReference(
        *message->object_id(), *message->owner_address())};

    // NOTE(simon): This call will issue a pull request to remote workers and make sure
    // the object will be local.
    // 1. We currently do not allow user to cancel this call. The object will be pulled
    //    even if the `await object_ref` is cancelled.
    // 2. We currently do not handle edge cases with object eviction where the object
    //    is local at this time but when the core worker was notified, the object is
    //    is evicted. The core worker should be able to handle evicted object in this
    //    case.
    dependency_manager_.StartOrUpdateWaitRequest(associated_worker->WorkerId(), refs);

    // Add this worker to the listeners for the object ID.
    {
      absl::MutexLock guard(&plasma_object_notification_lock_);
      async_plasma_objects_notification_[id].insert(associated_worker);
    }
  }
}

void NodeManager::DumpDebugState() const {
  std::fstream fs;
  fs.open(initial_config_.log_dir + "/debug_state.txt",
          std::fstream::out | std::fstream::trunc);
  fs << DebugString();
  fs.close();
}

const NodeManagerConfig &NodeManager::GetInitialConfig() const { return initial_config_; }

std::string NodeManager::DebugString() const {
  std::stringstream result;
  uint64_t now_ms = current_time_ms();
  result << "NodeManager:";
  result << "\nInitialConfigResources: " << initial_config_.resource_config.ToString();
  if (cluster_task_manager_ != nullptr) {
    result << "\nClusterTaskManager:\n";
    result << cluster_task_manager_->DebugStr();
  }
  result << "\nClusterResources:";
  result << "\n" << local_object_manager_.DebugString();
  result << "\n" << object_manager_.DebugString();
  result << "\n" << gcs_client_->DebugString();
  result << "\n" << worker_pool_.DebugString();
  result << "\n" << dependency_manager_.DebugString();
  result << "\n" << wait_manager_.DebugString();
  result << "\n" << core_worker_subscriber_->DebugString();
  {
    absl::MutexLock guard(&plasma_object_notification_lock_);
    result << "\nnum async plasma notifications: "
           << async_plasma_objects_notification_.size();
  }

  result << "\nRemote node managers: ";
  for (const auto &entry : remote_node_manager_addresses_) {
    result << "\n" << entry.first;
  }

  // Event stats.
  result << "\nEvent stats:" << io_service_.stats().StatsString();

  result << "\nDebugString() time ms: " << (current_time_ms() - now_ms);
  return result.str();
}

// Summarizes a Census view and tag values into a compact string, e.g.,
// "Tag1:Value1,Tag2:Value2,Tag3:Value3".
std::string compact_tag_string(const opencensus::stats::ViewDescriptor &view,
                               const std::vector<std::string> &values) {
  std::stringstream result;
  const auto &keys = view.columns();
  for (size_t i = 0; i < values.size(); i++) {
    result << keys[i].name() << ":" << values[i];
    if (i < values.size() - 1) {
      result << ",";
    }
  }
  return result.str();
}

bool NodeManager::GetObjectsFromPlasma(const std::vector<ObjectID> &object_ids,
                                       std::vector<std::unique_ptr<RayObject>> *results) {
  // Pin the objects in plasma by getting them and holding a reference to
  // the returned buffer.
  // NOTE: the caller must ensure that the objects already exist in plasma before
  // sending a PinObjectIDs request.
  std::vector<plasma::ObjectBuffer> plasma_results;
  // TODO(swang): This `Get` has a timeout of 0, so the plasma store will not
  // block when serving the request. However, if the plasma store is under
  // heavy load, then this request can still block the NodeManager event loop
  // since we must wait for the plasma store's reply. We should consider using
  // an `AsyncGet` instead.
  if (!store_client_
           .Get(object_ids, /*timeout_ms=*/0, &plasma_results, /*is_from_worker=*/false)
           .ok()) {
    return false;
  }

  for (const auto &plasma_result : plasma_results) {
    if (plasma_result.data == nullptr) {
      results->push_back(nullptr);
    } else {
      results->emplace_back(std::unique_ptr<RayObject>(
          new RayObject(plasma_result.data, plasma_result.metadata, {})));
    }
  }
  return true;
}

void NodeManager::HandlePinObjectIDs(const rpc::PinObjectIDsRequest &request,
                                     rpc::PinObjectIDsReply *reply,
                                     rpc::SendReplyCallback send_reply_callback) {
  std::vector<ObjectID> object_ids;
  object_ids.reserve(request.object_ids_size());
  const auto &owner_address = request.owner_address();
  for (const auto &object_id_binary : request.object_ids()) {
    object_ids.push_back(ObjectID::FromBinary(object_id_binary));
  }
  std::vector<std::unique_ptr<RayObject>> results;
  if (!GetObjectsFromPlasma(object_ids, &results)) {
    RAY_LOG(WARNING)
        << "Failed to get objects that should have been in the object store. These "
           "objects may have been evicted while there are still references in scope.";
    // TODO(suquark): Maybe "Status::ObjectNotFound" is more accurate here.
    send_reply_callback(Status::Invalid("Failed to get objects."), nullptr, nullptr);
    return;
  }
  // Wait for the object to be freed by the owner, which keeps the ref count.
  local_object_manager_.PinObjectsAndWaitForFree(
      object_ids, std::move(results), owner_address);
  send_reply_callback(Status::OK(), nullptr, nullptr);
}

void NodeManager::HandleGetSystemConfig(const rpc::GetSystemConfigRequest &request,
                                        rpc::GetSystemConfigReply *reply,
                                        rpc::SendReplyCallback send_reply_callback) {
  reply->set_system_config(initial_config_.raylet_config);
  send_reply_callback(Status::OK(), nullptr, nullptr);
}

void NodeManager::HandleGetGcsServerAddress(
    const rpc::GetGcsServerAddressRequest &request,
    rpc::GetGcsServerAddressReply *reply,
    rpc::SendReplyCallback send_reply_callback) {
  auto address = gcs_client_->GetGcsServerAddress();
  reply->set_ip(address.first);
  reply->set_port(address.second);
  send_reply_callback(Status::OK(), nullptr, nullptr);
}

void NodeManager::HandleGetNodeStats(const rpc::GetNodeStatsRequest &node_stats_request,
                                     rpc::GetNodeStatsReply *reply,
                                     rpc::SendReplyCallback send_reply_callback) {
  cluster_task_manager_->FillPendingActorInfo(reply);
  // Report object spilling stats.
  local_object_manager_.FillObjectSpillingStats(reply);
  // Report object store stats.
  object_manager_.FillObjectStoreStats(reply);
  // Ensure we never report an empty set of metrics.
  if (!recorded_metrics_) {
    RecordMetrics();
  }
  for (const auto &view : opencensus::stats::StatsExporter::GetViewData()) {
    auto view_data = reply->add_view_data();
    view_data->set_view_name(view.first.name());
    if (view.second.type() == opencensus::stats::ViewData::Type::kInt64) {
      for (const auto &measure : view.second.int_data()) {
        auto measure_data = view_data->add_measures();
        measure_data->set_tags(compact_tag_string(view.first, measure.first));
        measure_data->set_int_value(measure.second);
      }
    } else if (view.second.type() == opencensus::stats::ViewData::Type::kDouble) {
      for (const auto &measure : view.second.double_data()) {
        auto measure_data = view_data->add_measures();
        measure_data->set_tags(compact_tag_string(view.first, measure.first));
        measure_data->set_double_value(measure.second);
      }
    } else {
      RAY_CHECK(view.second.type() == opencensus::stats::ViewData::Type::kDistribution);
      for (const auto &measure : view.second.distribution_data()) {
        auto measure_data = view_data->add_measures();
        measure_data->set_tags(compact_tag_string(view.first, measure.first));
        measure_data->set_distribution_min(measure.second.min());
        measure_data->set_distribution_mean(measure.second.mean());
        measure_data->set_distribution_max(measure.second.max());
        measure_data->set_distribution_count(measure.second.count());
        for (const auto &bound : measure.second.bucket_boundaries().lower_boundaries()) {
          measure_data->add_distribution_bucket_boundaries(bound);
        }
        for (const auto &count : measure.second.bucket_counts()) {
          measure_data->add_distribution_bucket_counts(count);
        }
      }
    }
  }
  // As a result of the HandleGetNodeStats, we are collecting information from all
  // workers on this node. This is done by calling GetCoreWorkerStats on each worker. In
  // order to send up-to-date information back, we wait until all workers have replied,
  // and return the information from HandleNodesStatsRequest. The caller of
  // HandleGetNodeStats should set a timeout so that the rpc finishes even if not all
  // workers have replied.
  auto all_workers = worker_pool_.GetAllRegisteredWorkers(/* filter_dead_worker */ true);
  absl::flat_hash_set<WorkerID> driver_ids;
  for (auto driver :
       worker_pool_.GetAllRegisteredDrivers(/* filter_dead_driver */ true)) {
    all_workers.push_back(driver);
    driver_ids.insert(driver->WorkerId());
  }
  if (all_workers.empty()) {
    send_reply_callback(Status::OK(), nullptr, nullptr);
    return;
  }
  for (const auto &worker : all_workers) {
    if (worker->IsDead()) {
      continue;
    }
    rpc::GetCoreWorkerStatsRequest request;
    request.set_intended_worker_id(worker->WorkerId().Binary());
    request.set_include_memory_info(node_stats_request.include_memory_info());
    worker->rpc_client()->GetCoreWorkerStats(
        request,
        [reply, worker, all_workers, driver_ids, send_reply_callback](
            const ray::Status &status, const rpc::GetCoreWorkerStatsReply &r) {
          reply->add_core_workers_stats()->MergeFrom(r.core_worker_stats());
          reply->set_num_workers(reply->num_workers() + 1);
          if (reply->num_workers() == all_workers.size()) {
            send_reply_callback(Status::OK(), nullptr, nullptr);
          }
        });
  }
}

rpc::ObjectStoreStats AccumulateStoreStats(
    std::vector<rpc::GetNodeStatsReply> node_stats) {
  rpc::ObjectStoreStats store_stats;
  for (const auto &reply : node_stats) {
    auto cur_store = reply.store_stats();
    // Use max aggregation for time, since the nodes are spilling concurrently.
    store_stats.set_spill_time_total_s(
        std::max(store_stats.spill_time_total_s(), cur_store.spill_time_total_s()));
    store_stats.set_restore_time_total_s(
        std::max(store_stats.restore_time_total_s(), cur_store.restore_time_total_s()));
    // Use sum aggregation for the rest of the metrics.
    store_stats.set_spilled_bytes_total(store_stats.spilled_bytes_total() +
                                        cur_store.spilled_bytes_total());
    store_stats.set_spilled_objects_total(store_stats.spilled_objects_total() +
                                          cur_store.spilled_objects_total());
    store_stats.set_restored_bytes_total(store_stats.restored_bytes_total() +
                                         cur_store.restored_bytes_total());
    store_stats.set_restored_objects_total(store_stats.restored_objects_total() +
                                           cur_store.restored_objects_total());
    store_stats.set_object_store_bytes_used(store_stats.object_store_bytes_used() +
                                            cur_store.object_store_bytes_used());
    store_stats.set_object_store_bytes_avail(store_stats.object_store_bytes_avail() +
                                             cur_store.object_store_bytes_avail());
    store_stats.set_object_store_bytes_primary_copy(
        store_stats.object_store_bytes_primary_copy() +
        cur_store.object_store_bytes_primary_copy());
    store_stats.set_object_store_bytes_fallback(
        store_stats.object_store_bytes_fallback() +
        cur_store.object_store_bytes_fallback());
    store_stats.set_num_local_objects(store_stats.num_local_objects() +
                                      cur_store.num_local_objects());
    store_stats.set_consumed_bytes(store_stats.consumed_bytes() +
                                   cur_store.consumed_bytes());
    if (cur_store.object_pulls_queued()) {
      store_stats.set_object_pulls_queued(true);
    }
  }
  return store_stats;
}

std::string FormatMemoryInfo(std::vector<rpc::GetNodeStatsReply> node_stats) {
  // First pass to compute object sizes.
  absl::flat_hash_map<ObjectID, int64_t> object_sizes;
  for (const auto &reply : node_stats) {
    for (const auto &core_worker_stats : reply.core_workers_stats()) {
      for (const auto &object_ref : core_worker_stats.object_refs()) {
        auto obj_id = ObjectID::FromBinary(object_ref.object_id());
        if (object_ref.object_size() > 0) {
          object_sizes[obj_id] = object_ref.object_size();
        }
      }
    }
  }

  std::ostringstream builder;
  builder
      << "----------------------------------------------------------------------------"
         "-----------------------------------------\n";
  builder
      << " Object ID                                                Reference Type    "
         "   Object Size  "
         " Reference Creation Site\n";
  builder
      << "============================================================================"
         "=========================================\n";

  // Second pass builds the summary string for each node.
  for (const auto &reply : node_stats) {
    for (const auto &core_worker_stats : reply.core_workers_stats()) {
      bool pid_printed = false;
      for (const auto &object_ref : core_worker_stats.object_refs()) {
        auto obj_id = ObjectID::FromBinary(object_ref.object_id());
        if (!object_ref.pinned_in_memory() && object_ref.local_ref_count() == 0 &&
            object_ref.submitted_task_ref_count() == 0 &&
            object_ref.contained_in_owned_size() == 0) {
          continue;
        }
        if (obj_id.IsNil()) {
          continue;
        }
        if (!pid_printed) {
          if (core_worker_stats.worker_type() == rpc::WorkerType::DRIVER) {
            builder << "; driver pid=" << core_worker_stats.pid() << "\n";
          } else {
            builder << "; worker pid=" << core_worker_stats.pid() << "\n";
          }
          pid_printed = true;
        }
        builder << obj_id.Hex() << "  ";
        // TODO(ekl) we could convey more information about the reference status.
        if (object_ref.pinned_in_memory()) {
          builder << "PINNED_IN_MEMORY     ";
        } else if (object_ref.submitted_task_ref_count() > 0) {
          builder << "USED_BY_PENDING_TASK ";
        } else if (object_ref.local_ref_count() > 0) {
          builder << "LOCAL_REFERENCE      ";
        } else if (object_ref.contained_in_owned_size() > 0) {
          builder << "CAPTURED_IN_OBJECT   ";
        } else {
          builder << "UNKNOWN_STATUS       ";
        }
        builder << std::right << std::setfill(' ') << std::setw(11);
        if (object_sizes.contains(obj_id)) {
          builder << object_sizes[obj_id];
        } else {
          builder << "          ?";
        }
        builder << "   " << object_ref.call_site();
        builder << "\n";
      }
    }
  }
  builder
      << "----------------------------------------------------------------------------"
         "-----------------------------------------\n";

  return builder.str();
}

void NodeManager::HandleFormatGlobalMemoryInfo(
    const rpc::FormatGlobalMemoryInfoRequest &request,
    rpc::FormatGlobalMemoryInfoReply *reply,
    rpc::SendReplyCallback send_reply_callback) {
  auto replies = std::make_shared<std::vector<rpc::GetNodeStatsReply>>();
  auto local_request = std::make_shared<rpc::GetNodeStatsRequest>();
  auto local_reply = std::make_shared<rpc::GetNodeStatsReply>();
  bool include_memory_info = request.include_memory_info();
  local_request->set_include_memory_info(include_memory_info);

  unsigned int num_nodes = remote_node_manager_addresses_.size() + 1;
  rpc::GetNodeStatsRequest stats_req;
  stats_req.set_include_memory_info(include_memory_info);

  auto store_reply =
      [replies, reply, num_nodes, send_reply_callback, include_memory_info](
          const rpc::GetNodeStatsReply &local_reply) {
        replies->push_back(local_reply);
        if (replies->size() >= num_nodes) {
          if (include_memory_info) {
            reply->set_memory_summary(FormatMemoryInfo(*replies));
          }
          reply->mutable_store_stats()->CopyFrom(AccumulateStoreStats(*replies));
          send_reply_callback(Status::OK(), nullptr, nullptr);
        }
      };

  // Fetch from remote nodes.
  for (const auto &entry : remote_node_manager_addresses_) {
    auto client = std::make_unique<rpc::NodeManagerClient>(
        entry.second.first, entry.second.second, client_call_manager_);
    client->GetNodeStats(stats_req,
                         [replies, store_reply](const ray::Status &status,
                                                const rpc::GetNodeStatsReply &r) {
                           if (!status.ok()) {
                             RAY_LOG(ERROR) << "Failed to get remote node stats: "
                                            << status.ToString();
                           }
                           store_reply(r);
                         });
  }

  // Fetch from the local node.
  HandleGetNodeStats(stats_req,
                     local_reply.get(),
                     [local_reply, store_reply](Status status,
                                                std::function<void()> success,
                                                std::function<void()> failure) mutable {
                       store_reply(*local_reply);
                     });
}

void NodeManager::HandleGlobalGC(const rpc::GlobalGCRequest &request,
                                 rpc::GlobalGCReply *reply,
                                 rpc::SendReplyCallback send_reply_callback) {
  TriggerGlobalGC();
}

void NodeManager::TriggerGlobalGC() {
  should_global_gc_ = true;
  // We won't see our own request, so trigger local GC in the next heartbeat.
  should_local_gc_ = true;
}

void NodeManager::Stop() {
  object_manager_.Stop();
  if (heartbeat_sender_) {
    heartbeat_sender_.reset();
  }
}

void NodeManager::RecordMetrics() {
  recorded_metrics_ = true;
  if (stats::StatsConfig::instance().IsStatsDisabled()) {
    return;
  }

  cluster_task_manager_->RecordMetrics();
  object_manager_.RecordMetrics();
  local_object_manager_.RecordMetrics();

  uint64_t current_time = current_time_ms();
  uint64_t duration_ms = current_time - last_metrics_recorded_at_ms_;
  last_metrics_recorded_at_ms_ = current_time;
  object_directory_->RecordMetrics(duration_ms);
}

void NodeManager::PublishInfeasibleTaskError(const RayTask &task) const {
  bool suppress_warning = false;

  if (!task.GetTaskSpecification().PlacementGroupBundleId().first.IsNil()) {
    // If the task is part of a placement group, do nothing. If necessary, the infeasible
    // warning should come from the placement group scheduling, not the task scheduling.
    suppress_warning = true;
  }

  // Push a warning to the task's driver that this task is currently infeasible.
  if (!suppress_warning) {
    // TODO(rkn): Define this constant somewhere else.
    std::string type = "infeasible_task";
    std::ostringstream error_message;
    error_message
        << "The actor or task with ID " << task.GetTaskSpecification().TaskId()
        << " cannot be scheduled right now. It requires "
        << task.GetTaskSpecification().GetRequiredPlacementResources().ToString()
        << " for placement, however the cluster currently cannot provide the requested "
           "resources. The required resources may be added as autoscaling takes place "
           "or placement groups are scheduled. Otherwise, consider reducing the "
           "resource requirements of the task.";
    std::string error_message_str = error_message.str();
    RAY_LOG(WARNING) << error_message_str;
    if (RayConfig::instance().legacy_scheduler_warnings()) {
      auto error_data_ptr =
          gcs::CreateErrorTableData(type,
                                    error_message_str,
                                    current_time_ms(),
                                    task.GetTaskSpecification().JobId());
      RAY_CHECK_OK(gcs_client_->Errors().AsyncReportJobError(error_data_ptr, nullptr));
    }
  }
}

}  // namespace raylet

}  // namespace ray<|MERGE_RESOLUTION|>--- conflicted
+++ resolved
@@ -331,14 +331,9 @@
   SchedulingResources local_resources(config.resource_config);
   cluster_resource_scheduler_ =
       std::shared_ptr<ClusterResourceScheduler>(new ClusterResourceScheduler(
-<<<<<<< HEAD
-          self_node_id_.Binary(),
+          scheduling::NodeID(self_node_id_.Binary()),
           local_resources.GetTotalResources().GetResourceMap(),
           *gcs_client_,
-=======
-          scheduling::NodeID(self_node_id_.Binary()),
-          local_resources.GetTotalResources().GetResourceMap(), *gcs_client_,
->>>>>>> 991a62dd
           [this]() {
             if (RayConfig::instance().scheduler_report_pinned_bytes_only()) {
               return local_object_manager_.GetPinnedBytes();
@@ -491,8 +486,7 @@
         ResourceUsageBatchReceived(resource_usage_batch);
       };
   RAY_RETURN_NOT_OK(gcs_client_->NodeResources().AsyncSubscribeBatchedResourceUsage(
-      resource_usage_batch_added,
-      /*done*/ nullptr));
+      resource_usage_batch_added, /*done*/ nullptr));
 
   // Subscribe to all unexpected failure notifications from the local and
   // remote raylets. Note that this does not include workers that failed due to
@@ -502,9 +496,8 @@
       [this](const rpc::WorkerDeltaData &worker_failure_data) {
         HandleUnexpectedWorkerFailure(worker_failure_data);
       };
-  RAY_CHECK_OK(
-      gcs_client_->Workers().AsyncSubscribeToWorkerFailures(worker_failure_handler,
-                                                            /*done_callback=*/nullptr));
+  RAY_CHECK_OK(gcs_client_->Workers().AsyncSubscribeToWorkerFailures(
+      worker_failure_handler, /*done_callback=*/nullptr));
 
   // Subscribe to job updates.
   const auto job_subscribe_handler = [this](const JobID &job_id,
@@ -969,7 +962,8 @@
     const std::string &resource_label = resource_pair.first;
     const double &new_resource_capacity = resource_pair.second;
     cluster_resource_scheduler_->GetClusterResourceManager().UpdateResourceCapacity(
-        scheduling::NodeID(node_id.Binary()), scheduling::ResourceID(resource_label),
+        scheduling::NodeID(node_id.Binary()),
+        scheduling::ResourceID(resource_label),
         new_resource_capacity);
   }
   RAY_LOG(DEBUG) << "[ResourceCreateUpdated] Updated cluster_resource_map.";
@@ -1211,11 +1205,8 @@
                send_reply_callback = std::move(send_reply_callback)](const Status &status,
                                                                      int assigned_port) {
       if (status.ok()) {
-        auto job_data_ptr = gcs::CreateJobTableData(job_id,
-                                                    /*is_dead*/ false,
-                                                    worker_ip_address,
-                                                    pid,
-                                                    job_config);
+        auto job_data_ptr = gcs::CreateJobTableData(
+            job_id, /*is_dead*/ false, worker_ip_address, pid, job_config);
         RAY_CHECK_OK(gcs_client_->Jobs().AsyncAdd(
             job_data_ptr,
             [send_reply_callback = std::move(send_reply_callback), assigned_port](
@@ -1668,7 +1659,6 @@
     worker_pool_.PrestartWorkers(task_spec, request.backlog_size(), available_cpus);
   }
 
-<<<<<<< HEAD
   auto send_reply_callback_wrapper =
       [this, is_actor_creation_task, actor_id, reply, send_reply_callback](
           Status status, std::function<void()> success, std::function<void()> failure) {
@@ -1683,7 +1673,8 @@
                          << " actor_id = " << actor_id << ", normal_task_resources = "
                          << normal_task_resources.ToString() << ", local_resoruce_view = "
                          << cluster_resource_scheduler_->GetClusterResourceManager()
-                                .GetNodeResourceViewString(self_node_id_.Binary());
+                                .GetNodeResourceViewString(
+                                    scheduling::NodeID(self_node_id_.Binary()));
           auto resources_data = reply->mutable_resources_data();
           resources_data->set_node_id(self_node_id_.Binary());
           resources_data->set_resources_normal_task_changed(true);
@@ -1693,33 +1684,6 @@
           resources_data->set_resources_normal_task_timestamp(
               absl::GetCurrentTimeNanos());
         }
-=======
-  auto send_reply_callback_wrapper = [this, is_actor_creation_task, actor_id, reply,
-                                      send_reply_callback](
-                                         Status status, std::function<void()> success,
-                                         std::function<void()> failure) {
-    // If resources are not enough due to normal tasks' preemption
-    // for GCS based actor scheduling, return a rejection
-    // with normal task resource usages so GCS can update
-    // its resource view of this raylet.
-    if (reply->rejected() && is_actor_creation_task) {
-      ResourceSet normal_task_resources = local_task_manager_->CalcNormalTaskResources();
-      RAY_LOG(DEBUG) << "Reject leasing as the raylet has no enough resources."
-                     << " actor_id = " << actor_id
-                     << ", normal_task_resources = " << normal_task_resources.ToString()
-                     << ", local_resoruce_view = "
-                     << cluster_resource_scheduler_->GetClusterResourceManager()
-                            .GetNodeResourceViewString(
-                                scheduling::NodeID(self_node_id_.Binary()));
-      auto resources_data = reply->mutable_resources_data();
-      resources_data->set_node_id(self_node_id_.Binary());
-      resources_data->set_resources_normal_task_changed(true);
-      auto &normal_task_map = *(resources_data->mutable_resources_normal_task());
-      normal_task_map = {normal_task_resources.GetResourceMap().begin(),
-                         normal_task_resources.GetResourceMap().end()};
-      resources_data->set_resources_normal_task_timestamp(absl::GetCurrentTimeNanos());
-    }
->>>>>>> 991a62dd
 
         send_reply_callback(status, success, failure);
       };
