// Copyright 2017 The Ray Authors.
//
// Licensed under the Apache License, Version 2.0 (the "License");
// you may not use this file except in compliance with the License.
// You may obtain a copy of the License at
//
//  http://www.apache.org/licenses/LICENSE-2.0
//
// Unless required by applicable law or agreed to in writing, software
// distributed under the License is distributed on an "AS IS" BASIS,
// WITHOUT WARRANTIES OR CONDITIONS OF ANY KIND, either express or implied.
// See the License for the specific language governing permissions and
// limitations under the License.

#include "ray/raylet/node_manager.h"

#include <cctype>
#include <csignal>
#include <filesystem>
#include <fstream>
#include <memory>

#include "absl/time/clock.h"
#include "boost/system/error_code.hpp"
#include "ray/common/asio/asio_util.h"
#include "ray/common/asio/instrumented_io_context.h"
#include "ray/common/buffer.h"
#include "ray/common/common_protocol.h"
#include "ray/common/constants.h"
#include "ray/common/memory_monitor.h"
#include "ray/common/status.h"
#include "ray/gcs/pb_util.h"
#include "ray/raylet/format/node_manager_generated.h"
#include "ray/raylet/worker_killing_policy.h"
#include "ray/stats/metric_defs.h"
#include "ray/stats/stats.h"
#include "ray/util/event.h"
#include "ray/util/event_label.h"
#include "ray/util/sample.h"
#include "ray/util/util.h"

namespace {

#define RAY_CHECK_ENUM(x, y) \
  static_assert(static_cast<int>(x) == static_cast<int>(y), "protocol mismatch")

struct ActorStats {
  int live_actors = 0;
  int dead_actors = 0;
  int restarting_actors = 0;
};

inline ray::rpc::ObjectReference FlatbufferToSingleObjectReference(
    const flatbuffers::String &object_id, const ray::protocol::Address &address) {
  ray::rpc::ObjectReference ref;
  ref.set_object_id(object_id.str());
  ref.mutable_owner_address()->set_raylet_id(address.raylet_id()->str());
  ref.mutable_owner_address()->set_ip_address(address.ip_address()->str());
  ref.mutable_owner_address()->set_port(address.port());
  ref.mutable_owner_address()->set_worker_id(address.worker_id()->str());
  return ref;
}

std::vector<ray::rpc::ObjectReference> FlatbufferToObjectReference(
    const flatbuffers::Vector<flatbuffers::Offset<flatbuffers::String>> &object_ids,
    const flatbuffers::Vector<flatbuffers::Offset<ray::protocol::Address>>
        &owner_addresses) {
  RAY_CHECK(object_ids.size() == owner_addresses.size());
  std::vector<ray::rpc::ObjectReference> refs;
  for (int64_t i = 0; i < object_ids.size(); i++) {
    ray::rpc::ObjectReference ref;
    ref.set_object_id(object_ids.Get(i)->str());
    const auto &addr = owner_addresses.Get(i);
    ref.mutable_owner_address()->set_raylet_id(addr->raylet_id()->str());
    ref.mutable_owner_address()->set_ip_address(addr->ip_address()->str());
    ref.mutable_owner_address()->set_port(addr->port());
    ref.mutable_owner_address()->set_worker_id(addr->worker_id()->str());
    refs.emplace_back(std::move(ref));
  }
  return refs;
}

}  // namespace

namespace ray {

namespace raylet {

// A helper function to print the leased workers.
std::string LeasedWorkersSring(
    const absl::flat_hash_map<WorkerID, std::shared_ptr<WorkerInterface>>
        &leased_workers) {
  std::stringstream buffer;
  buffer << "  @leased_workers: (";
  for (const auto &pair : leased_workers) {
    auto &worker = pair.second;
    buffer << worker->WorkerId() << ", ";
  }
  buffer << ")";
  return buffer.str();
}

// A helper function to print the workers in worker_pool_.
std::string WorkerPoolString(
    const std::vector<std::shared_ptr<WorkerInterface>> &worker_pool) {
  std::stringstream buffer;
  buffer << "   @worker_pool: (";
  for (const auto &worker : worker_pool) {
    buffer << worker->WorkerId() << ", ";
  }
  buffer << ")";
  return buffer.str();
}

// Helper function to print the worker's owner worker and and node owner.
std::string WorkerOwnerString(std::shared_ptr<WorkerInterface> &worker) {
  std::stringstream buffer;
  const auto owner_worker_id =
      WorkerID::FromBinary(worker->GetOwnerAddress().worker_id());
  const auto owner_node_id = NodeID::FromBinary(worker->GetOwnerAddress().raylet_id());
  buffer << "leased_worker Lease " << worker->WorkerId() << " owned by "
         << owner_worker_id << " / " << owner_node_id;
  return buffer.str();
}

HeartbeatSender::HeartbeatSender(NodeID self_node_id,
                                 std::shared_ptr<gcs::GcsClient> gcs_client)
    : self_node_id_(self_node_id), gcs_client_(gcs_client) {
  // Init heartbeat thread and run its io service.
  heartbeat_thread_.reset(new std::thread([this] {
    SetThreadName("heartbeat");
    /// The asio work to keep io_service_ alive.
    boost::asio::io_service::work io_service_work_(heartbeat_io_service_);
    heartbeat_io_service_.run();
  }));
  heartbeat_runner_.reset(new PeriodicalRunner(heartbeat_io_service_));

  // Start sending heartbeats to the GCS.
  last_heartbeat_at_ms_ = current_time_ms();
  heartbeat_runner_->RunFnPeriodically(
      [this] { Heartbeat(); },
      RayConfig::instance().raylet_heartbeat_period_milliseconds(),
      "NodeManager.deadline_timer.heartbeat");
}

HeartbeatSender::~HeartbeatSender() {
  heartbeat_io_service_.stop();
  if (heartbeat_thread_->joinable()) {
    heartbeat_thread_->join();
  }
  heartbeat_runner_.reset();
  heartbeat_thread_.reset();
}

void HeartbeatSender::Heartbeat() {
  uint64_t now_ms = current_time_ms();
  uint64_t interval = now_ms - last_heartbeat_at_ms_;
  if (interval > RayConfig::instance().num_heartbeats_warning() *
                     RayConfig::instance().raylet_heartbeat_period_milliseconds()) {
    RAY_LOG(WARNING)
        << "Last heartbeat was sent " << interval
        << " ms ago. There might be resource pressure on this node. If heartbeat keeps "
           "lagging, this node can be marked as dead mistakenly.";
  }
  last_heartbeat_at_ms_ = now_ms;
  stats::HeartbeatReportMs.Record(interval);

  auto heartbeat_data = std::make_shared<HeartbeatTableData>();
  heartbeat_data->set_node_id(self_node_id_.Binary());
  RAY_CHECK_OK(
      gcs_client_->Nodes().AsyncReportHeartbeat(heartbeat_data, [](Status status) {
        if (status.IsDisconnected()) {
          RAY_LOG(FATAL) << "This node has beem marked as dead.";
        }
      }));
}

NodeManager::NodeManager(instrumented_io_context &io_service,
                         const NodeID &self_node_id,
                         const std::string &self_node_name,
                         const NodeManagerConfig &config,
                         const ObjectManagerConfig &object_manager_config,
                         std::shared_ptr<gcs::GcsClient> gcs_client)
    : self_node_id_(self_node_id),
      self_node_name_(self_node_name),
      io_service_(io_service),
      gcs_client_(gcs_client),
      worker_pool_(
          io_service,
          self_node_id_,
          config.node_manager_address,
          config.num_workers_soft_limit,
          config.num_initial_python_workers_for_first_job,
          config.maximum_startup_concurrency,
          config.min_worker_port,
          config.max_worker_port,
          config.worker_ports,
          gcs_client_,
          config.worker_commands,
          config.native_library_path,
          /*starting_worker_timeout_callback=*/
          [this] { cluster_task_manager_->ScheduleAndDispatchTasks(); },
          config.ray_debugger_external,
          /*get_time=*/[]() { return absl::GetCurrentTimeNanos() / 1e6; }),
      client_call_manager_(io_service),
      worker_rpc_pool_(client_call_manager_),
      core_worker_subscriber_(std::make_unique<pubsub::Subscriber>(
          self_node_id_,
          /*channels=*/
          std::vector<rpc::ChannelType>{
              rpc::ChannelType::WORKER_OBJECT_EVICTION,
              rpc::ChannelType::WORKER_REF_REMOVED_CHANNEL,
              rpc::ChannelType::WORKER_OBJECT_LOCATIONS_CHANNEL},
          RayConfig::instance().max_command_batch_size(),
          /*get_client=*/
          [this](const rpc::Address &address) {
            return worker_rpc_pool_.GetOrConnect(address);
          },
          &io_service_)),
      object_directory_(std::make_unique<OwnershipBasedObjectDirectory>(
          io_service_,
          gcs_client_,
          core_worker_subscriber_.get(),
          /*owner_client_pool=*/&worker_rpc_pool_,
          /*max_object_report_batch_size=*/
          RayConfig::instance().max_object_report_batch_size(),
          [this](const ObjectID &obj_id, const ErrorType &error_type) {
            rpc::ObjectReference ref;
            ref.set_object_id(obj_id.Binary());
            MarkObjectsAsFailed(error_type, {ref}, JobID::Nil());
          })),
      object_manager_(
          io_service,
          self_node_id,
          object_manager_config,
          object_directory_.get(),
          [this](const ObjectID &object_id,
                 int64_t object_size,
                 const std::string &object_url,
                 std::function<void(const ray::Status &)> callback) {
            GetLocalObjectManager().AsyncRestoreSpilledObject(
                object_id, object_size, object_url, callback);
          },
          /*get_spilled_object_url=*/
          [this](const ObjectID &object_id) {
            return GetLocalObjectManager().GetLocalSpilledObjectURL(object_id);
          },
          /*spill_objects_callback=*/
          [this]() {
            // This callback is called from the plasma store thread.
            // NOTE: It means the local object manager should be thread-safe.
            io_service_.post(
                [this]() { GetLocalObjectManager().SpillObjectUptoMaxThroughput(); },
                "NodeManager.SpillObjects");
            return GetLocalObjectManager().IsSpillingInProgress();
          },
          /*object_store_full_callback=*/
          [this]() {
            // Post on the node manager's event loop since this
            // callback is called from the plasma store thread.
            // This will help keep node manager lock-less.
            io_service_.post([this]() { TriggerGlobalGC(); }, "NodeManager.GlobalGC");
          },
          /*add_object_callback=*/
          [this](const ObjectInfo &object_info) { HandleObjectLocal(object_info); },
          /*delete_object_callback=*/
          [this](const ObjectID &object_id) { HandleObjectMissing(object_id); },
          /*pin_object=*/
          [this](const ObjectID &object_id) {
            std::vector<ObjectID> object_ids = {object_id};
            std::vector<std::unique_ptr<RayObject>> results;
            std::unique_ptr<RayObject> result;
            if (GetObjectsFromPlasma(object_ids, &results) && results.size() > 0) {
              result = std::move(results[0]);
            }
            return result;
          },
          /*fail_pull_request=*/
          [this](const ObjectID &object_id, rpc::ErrorType error_type) {
            rpc::ObjectReference ref;
            ref.set_object_id(object_id.Binary());
            MarkObjectsAsFailed(error_type, {ref}, JobID::Nil());
          }),
      periodical_runner_(io_service),
      report_resources_period_ms_(config.report_resources_period_ms),
      temp_dir_(config.temp_dir),
      initial_config_(config),
      dependency_manager_(object_manager_),
      wait_manager_(/*is_object_local*/
                    [this](const ObjectID &object_id) {
                      return dependency_manager_.CheckObjectLocal(object_id);
                    },
                    /*delay_executor*/
                    [this](std::function<void()> fn, int64_t delay_ms) {
                      RAY_UNUSED(execute_after(io_service_, fn, delay_ms));
                    }),
      node_manager_server_("NodeManager",
                           config.node_manager_port,
                           config.node_manager_address == "127.0.0.1"),
      node_manager_service_(io_service, *this),
      agent_manager_service_handler_(
          new DefaultAgentManagerServiceHandler(agent_manager_)),
      agent_manager_service_(io_service, *agent_manager_service_handler_),
      local_object_manager_(
          self_node_id_,
          config.node_manager_address,
          config.node_manager_port,
          RayConfig::instance().free_objects_batch_size(),
          RayConfig::instance().free_objects_period_milliseconds(),
          worker_pool_,
          worker_rpc_pool_,
          /*max_io_workers*/ config.max_io_workers,
          /*min_spilling_size*/ config.min_spilling_size,
          /*is_external_storage_type_fs*/
          RayConfig::instance().is_external_storage_type_fs(),
          /*max_fused_object_count*/ RayConfig::instance().max_fused_object_count(),
          /*on_objects_freed*/
          [this](const std::vector<ObjectID> &object_ids) {
            object_manager_.FreeObjects(object_ids,
                                        /*local_only=*/false);
          },
          /*is_plasma_object_spillable*/
          [this](const ObjectID &object_id) {
            return object_manager_.IsPlasmaObjectSpillable(object_id);
          },
          [this](const ObjectID &object_id) {
            return object_manager_.ReportObjectAddedIfLocal(object_id);
          },
          /*core_worker_subscriber_=*/core_worker_subscriber_.get(),
          object_directory_.get()),
      high_plasma_storage_usage_(RayConfig::instance().high_plasma_storage_usage()),
      local_gc_run_time_ns_(absl::GetCurrentTimeNanos()),
      local_gc_throttler_(RayConfig::instance().local_gc_min_interval_s() * 1e9),
      global_gc_throttler_(RayConfig::instance().global_gc_min_interval_s() * 1e9),
      local_gc_interval_ns_(RayConfig::instance().local_gc_interval_s() * 1e9),
      record_metrics_period_ms_(config.record_metrics_period_ms),
      next_resource_seq_no_(0),
      ray_syncer_(io_service_, self_node_id_.Binary()),
      ray_syncer_service_(ray_syncer_),
      memory_monitor_(std::make_unique<MemoryMonitor>(
          io_service,
          RayConfig::instance().memory_usage_threshold_fraction(),
          RayConfig::instance().memory_monitor_interval_ms(),
          CreateMemoryUsageRefreshCallback())) {
  RAY_LOG(INFO) << "Initializing NodeManager with ID " << self_node_id_;
  RAY_CHECK(RayConfig::instance().raylet_heartbeat_period_milliseconds() > 0);
  cluster_resource_scheduler_ = std::make_shared<ClusterResourceScheduler>(
      scheduling::NodeID(self_node_id_.Binary()),
      config.resource_config.ToResourceMap(),
      /*is_node_available_fn*/
      [this](scheduling::NodeID node_id) {
        return gcs_client_->Nodes().Get(NodeID::FromBinary(node_id.Binary())) != nullptr;
      },
      /*get_used_object_store_memory*/
      [this]() {
        if (RayConfig::instance().scheduler_report_pinned_bytes_only()) {
          // Get the current bytes used by local primary object copies.  This
          // is used to help node scale down decisions. A node can only be
          // safely drained when this function reports zero.
          int64_t bytes_used = local_object_manager_.GetPrimaryBytes();
          // Report nonzero if we have objects spilled to the local filesystem.
          if (bytes_used == 0) {
            bytes_used = local_object_manager_.HasLocallySpilledObjects();
          }
          return bytes_used;
        } else {
          return object_manager_.GetUsedMemory();
        }
      },
      /*get_pull_manager_at_capacity*/
      [this]() { return object_manager_.PullManagerHasPullsQueued(); });

  auto get_node_info_func = [this](const NodeID &node_id) {
    return gcs_client_->Nodes().Get(node_id);
  };
  auto announce_infeasible_task = [this](const RayTask &task) {
    PublishInfeasibleTaskError(task);
  };
  RAY_CHECK(RayConfig::instance().max_task_args_memory_fraction() > 0 &&
            RayConfig::instance().max_task_args_memory_fraction() <= 1)
      << "max_task_args_memory_fraction must be a nonzero fraction.";
  int64_t max_task_args_memory = object_manager_.GetMemoryCapacity() *
                                 RayConfig::instance().max_task_args_memory_fraction();
  if (max_task_args_memory <= 0) {
    RAY_LOG(WARNING)
        << "Max task args should be a fraction of the object store capacity, but object "
           "store capacity is zero or negative. Allowing task args to use 100% of the "
           "local object store. This can cause ObjectStoreFullErrors if the tasks' "
           "return values are greater than the remaining capacity.";
    max_task_args_memory = 0;
  }
  auto is_owner_alive = [this](const WorkerID &owner_worker_id,
                               const NodeID &owner_node_id) {
    return !(failed_workers_cache_.count(owner_worker_id) > 0 ||
             failed_nodes_cache_.count(owner_node_id) > 0);
  };
  local_task_manager_ = std::make_shared<LocalTaskManager>(
      self_node_id_,
      std::dynamic_pointer_cast<ClusterResourceScheduler>(cluster_resource_scheduler_),
      dependency_manager_,
      is_owner_alive,
      get_node_info_func,
      worker_pool_,
      leased_workers_,
      [this](const std::vector<ObjectID> &object_ids,
             std::vector<std::unique_ptr<RayObject>> *results) {
        return GetObjectsFromPlasma(object_ids, results);
      },
      max_task_args_memory);
  cluster_task_manager_ = std::make_shared<ClusterTaskManager>(
      self_node_id_,
      std::dynamic_pointer_cast<ClusterResourceScheduler>(cluster_resource_scheduler_),
      get_node_info_func,
      announce_infeasible_task,
      local_task_manager_);
  placement_group_resource_manager_ = std::make_shared<NewPlacementGroupResourceManager>(
      std::dynamic_pointer_cast<ClusterResourceScheduler>(cluster_resource_scheduler_));

  periodical_runner_.RunFnPeriodically(
      [this]() { cluster_task_manager_->ScheduleAndDispatchTasks(); },
      RayConfig::instance().worker_cap_initial_backoff_delay_ms());

  RAY_CHECK_OK(store_client_.Connect(config.store_socket_name.c_str()));
  // Run the node manger rpc server.
  node_manager_server_.RegisterService(node_manager_service_);
  node_manager_server_.RegisterService(agent_manager_service_);
  if (RayConfig::instance().use_ray_syncer()) {
    node_manager_server_.RegisterService(ray_syncer_service_);
  }
  node_manager_server_.Run();

  worker_pool_.SetNodeManagerPort(GetServerPort());

  auto agent_command_line = ParseCommandLine(config.agent_command);
  for (auto &arg : agent_command_line) {
    auto node_manager_port_position = arg.find(kNodeManagerPortPlaceholder);
    if (node_manager_port_position != std::string::npos) {
      arg.replace(node_manager_port_position,
                  strlen(kNodeManagerPortPlaceholder),
                  std::to_string(GetServerPort()));
    }
  }

  auto options = AgentManager::Options({self_node_id, agent_command_line});
  agent_manager_ = std::make_shared<AgentManager>(
      std::move(options),
      /*delay_executor=*/
      [this](std::function<void()> task, uint32_t delay_ms) {
        return execute_after(io_service_, task, delay_ms);
      },
      /*runtime_env_agent_factory=*/
      [this](const std::string &ip_address, int port) {
        RAY_CHECK(!ip_address.empty())
            << "ip_address: " << ip_address << " port: " << port;
        return std::shared_ptr<rpc::RuntimeEnvAgentClientInterface>(
            new rpc::RuntimeEnvAgentClient(ip_address, port, client_call_manager_));
      });
  worker_pool_.SetAgentManager(agent_manager_);

  periodical_runner_.RunFnPeriodically([this]() { GCTaskFailureReason(); },
                                       RayConfig::instance().task_failure_entry_ttl_ms());
}

ray::Status NodeManager::RegisterGcs() {
  // Start sending heartbeat here to ensure it happening after raylet being registered.
  heartbeat_sender_.reset(new HeartbeatSender(self_node_id_, gcs_client_));
  auto on_node_change = [this](const NodeID &node_id, const GcsNodeInfo &data) {
    if (data.state() == GcsNodeInfo::ALIVE) {
      NodeAdded(data);
    } else {
      RAY_CHECK(data.state() == GcsNodeInfo::DEAD);
      NodeRemoved(node_id);
    }
  };

  // If the node resource message is received first and then the node message is received,
  // ForwardTask will throw exception, because it can't get node info.
  auto on_done = [](Status status) { RAY_CHECK_OK(status); };
  // Register a callback to monitor new nodes and a callback to monitor removed nodes.
  RAY_RETURN_NOT_OK(
      gcs_client_->Nodes().AsyncSubscribeToNodeChange(on_node_change, on_done));

  // Subscribe to all unexpected failure notifications from the local and
  // remote raylets. Note that this does not include workers that failed due to
  // node failure. These workers can be identified by comparing the raylet_id
  // in their rpc::Address to the ID of a failed raylet.
  const auto &worker_failure_handler =
      [this](const rpc::WorkerDeltaData &worker_failure_data) {
        HandleUnexpectedWorkerFailure(worker_failure_data);
      };
  RAY_CHECK_OK(gcs_client_->Workers().AsyncSubscribeToWorkerFailures(
      worker_failure_handler, /*done_callback=*/nullptr));

  // Subscribe to job updates.
  const auto job_subscribe_handler = [this](const JobID &job_id,
                                            const JobTableData &job_data) {
    // HandleJobStarted is idempotent so it's ok to call it again when the job
    // finishes. We always need to call `HandleJobStarted` even when a job has
    // finished, because we may have missed the started event (for example,
    // because the node wasn't up when the job started). JobStarted +
    // JobFinished events both need to be processed because we need to persist
    // the job config of dead jobs in order for detached actors to function
    // properly.
    HandleJobStarted(job_id, job_data);
    if (job_data.is_dead()) {
      HandleJobFinished(job_id, job_data);
    }
  };
  RAY_RETURN_NOT_OK(
      gcs_client_->Jobs().AsyncSubscribeAll(job_subscribe_handler, nullptr));

  periodical_runner_.RunFnPeriodically(
      [this] {
        DumpDebugState();
        WarnResourceDeadlock();
      },
      RayConfig::instance().debug_dump_period_milliseconds(),
      "NodeManager.deadline_timer.debug_state_dump");
  uint64_t now_ms = current_time_ms();
  last_metrics_recorded_at_ms_ = now_ms;
  periodical_runner_.RunFnPeriodically([this] { RecordMetrics(); },
                                       record_metrics_period_ms_,
                                       "NodeManager.deadline_timer.record_metrics");
  if (RayConfig::instance().free_objects_period_milliseconds() > 0) {
    periodical_runner_.RunFnPeriodically(
        [this] { local_object_manager_.FlushFreeObjects(); },
        RayConfig::instance().free_objects_period_milliseconds(),
        "NodeManager.deadline_timer.flush_free_objects");
  }
  last_resource_report_at_ms_ = now_ms;
  /// If periodic asio stats print is enabled, it will print it.
  const auto event_stats_print_interval_ms =
      RayConfig::instance().event_stats_print_interval_ms();
  if (event_stats_print_interval_ms != -1 && RayConfig::instance().event_stats()) {
    periodical_runner_.RunFnPeriodically(
        [this] {
          std::stringstream debug_msg;
          debug_msg << "Event stats:\n\n"
                    << io_service_.stats().StatsString() << "\n\n"
                    << DebugString() << "\n\n";
          RAY_LOG(INFO) << AppendToEachLine(debug_msg.str(), "[state-dump] ");
        },
        event_stats_print_interval_ms,
        "NodeManager.deadline_timer.print_event_loop_stats");
  }

  if (RayConfig::instance().use_ray_syncer()) {
    // Register resource manager and scheduler
    ray_syncer_.Register(
        /* message_type */ syncer::MessageType::RESOURCE_VIEW,
        /* reporter */ &cluster_resource_scheduler_->GetLocalResourceManager(),
        /* receiver */ this,
        /* pull_from_reporter_interval_ms */
        RayConfig::instance().raylet_report_resources_period_milliseconds());

    // Register a commands channel.
    // It's only used for GC right now.
    ray_syncer_.Register(
        /* message_type */ syncer::MessageType::COMMANDS,
        /* reporter */ this,
        /* receiver */ this,
        /* pull_from_reporter_interval_ms */ 0);

    periodical_runner_.RunFnPeriodically(
        [this] {
          auto triggered_by_global_gc = TryLocalGC();
          // If plasma store is under high pressure, we should try to schedule a global
          // gc.
          if (triggered_by_global_gc) {
            ray_syncer_.OnDemandBroadcasting(syncer::MessageType::COMMANDS);
          }
        },
        RayConfig::instance().raylet_check_gc_period_milliseconds(),
        "NodeManager.CheckGC");
  }
  return ray::Status::OK();
}

void NodeManager::KillWorker(std::shared_ptr<WorkerInterface> worker, bool force) {
  if (force) {
    worker->GetProcess().Kill();
    return;
  }
#ifdef _WIN32
// TODO(mehrdadn): implement graceful process termination mechanism
#else
  // If we're just cleaning up a single worker, allow it some time to clean
  // up its state before force killing. The client socket will be closed
  // and the worker struct will be freed after the timeout.
  kill(worker->GetProcess().GetId(), SIGTERM);
#endif

  auto retry_timer = std::make_shared<boost::asio::deadline_timer>(io_service_);
  auto retry_duration = boost::posix_time::milliseconds(
      RayConfig::instance().kill_worker_timeout_milliseconds());
  retry_timer->expires_from_now(retry_duration);
  retry_timer->async_wait([retry_timer, worker](const boost::system::error_code &error) {
    RAY_LOG(DEBUG) << "Send SIGKILL to worker, pid=" << worker->GetProcess().GetId();
    // Force kill worker
    worker->GetProcess().Kill();
  });
}

void NodeManager::DestroyWorker(std::shared_ptr<WorkerInterface> worker,
                                rpc::WorkerExitType disconnect_type,
                                const std::string &disconnect_detail,
                                bool force) {
  // We should disconnect the client first. Otherwise, we'll remove bundle resources
  // before actual resources are returned. Subsequent disconnect request that comes
  // due to worker dead will be ignored.
  DisconnectClient(worker->Connection(), disconnect_type, disconnect_detail);
  worker->MarkDead();
  KillWorker(worker, force);
}

void NodeManager::HandleJobStarted(const JobID &job_id, const JobTableData &job_data) {
  RAY_LOG(INFO) << "New job has started. Job id " << job_id << " Driver pid "
                << job_data.driver_pid() << " is dead: " << job_data.is_dead()
                << " driver address: " << job_data.driver_ip_address();
  worker_pool_.HandleJobStarted(job_id, job_data.config());
  // Tasks of this job may already arrived but failed to pop a worker because the job
  // config is not local yet. So we trigger dispatching again here to try to
  // reschedule these tasks.
  cluster_task_manager_->ScheduleAndDispatchTasks();
}

void NodeManager::HandleJobFinished(const JobID &job_id, const JobTableData &job_data) {
  RAY_LOG(DEBUG) << "HandleJobFinished " << job_id;
  RAY_CHECK(job_data.is_dead());
  worker_pool_.HandleJobFinished(job_id);
}

void NodeManager::FillNormalTaskResourceUsage(rpc::ResourcesData &resources_data) {
  auto last_heartbeat_resources = gcs_client_->NodeResources().GetLastResourceUsage();
  auto normal_task_resources = local_task_manager_->CalcNormalTaskResources();
  if (last_heartbeat_resources->normal_task_resources != normal_task_resources) {
    RAY_LOG(DEBUG) << "normal_task_resources = " << normal_task_resources.DebugString();
    resources_data.set_resources_normal_task_changed(true);
    auto resource_map = normal_task_resources.ToResourceMap();
    resources_data.mutable_resources_normal_task()->insert(resource_map.begin(),
                                                           resource_map.end());
    resources_data.set_resources_normal_task_timestamp(absl::GetCurrentTimeNanos());
    last_heartbeat_resources->normal_task_resources = normal_task_resources;
  }
}

void NodeManager::FillResourceReport(rpc::ResourcesData &resources_data) {
  resources_data.set_node_id(self_node_id_.Binary());
  resources_data.set_node_manager_address(initial_config_.node_manager_address);
  // Update local cache from gcs remote cache, this is needed when gcs restart.
  // We should always keep the cache view consistent.
  cluster_resource_scheduler_->GetLocalResourceManager().ResetLastReportResourceUsage(
      *(gcs_client_->NodeResources().GetLastResourceUsage()));
  cluster_resource_scheduler_->GetLocalResourceManager().FillResourceUsage(
      resources_data);
  if (RayConfig::instance().gcs_actor_scheduling_enabled()) {
    FillNormalTaskResourceUsage(resources_data);
  }

  resources_data.set_should_global_gc(TryLocalGC());
}

void NodeManager::DoLocalGC(bool triggered_by_global_gc) {
  auto all_workers = worker_pool_.GetAllRegisteredWorkers();
  for (const auto &driver : worker_pool_.GetAllRegisteredDrivers()) {
    all_workers.push_back(driver);
  }
  RAY_LOG(INFO) << "Sending Python GC request to " << all_workers.size()
                << " local workers to clean up Python cyclic references.";
  for (const auto &worker : all_workers) {
    rpc::LocalGCRequest request;
    request.set_triggered_by_global_gc(triggered_by_global_gc);
    worker->rpc_client()->LocalGC(
        request, [](const ray::Status &status, const rpc::LocalGCReply &r) {
          if (!status.ok()) {
            RAY_LOG(DEBUG) << "Failed to send local GC request: " << status.ToString();
          }
        });
  }
  local_gc_run_time_ns_ = absl::GetCurrentTimeNanos();
}

void NodeManager::HandleRequestObjectSpillage(
    rpc::RequestObjectSpillageRequest request,
    rpc::RequestObjectSpillageReply *reply,
    rpc::SendReplyCallback send_reply_callback) {
  const auto &object_id = ObjectID::FromBinary(request.object_id());
  RAY_LOG(DEBUG) << "Received RequestObjectSpillage for object " << object_id;
  local_object_manager_.SpillObjects(
      {object_id}, [object_id, reply, send_reply_callback](const ray::Status &status) {
        if (status.ok()) {
          RAY_LOG(DEBUG) << "Object " << object_id
                         << " has been spilled, replying to owner";
          reply->set_success(true);
          // TODO(Clark): Add spilled URLs and spilled node ID to owner RPC reply here
          // if OBOD is enabled, instead of relying on automatic raylet spilling path to
          // send an extra RPC to the owner.
        }
        send_reply_callback(Status::OK(), nullptr, nullptr);
      });
}

void NodeManager::HandleReleaseUnusedBundles(rpc::ReleaseUnusedBundlesRequest request,
                                             rpc::ReleaseUnusedBundlesReply *reply,
                                             rpc::SendReplyCallback send_reply_callback) {
  RAY_LOG(DEBUG) << "Releasing unused bundles.";
  std::unordered_set<BundleID, pair_hash> in_use_bundles;
  for (int index = 0; index < request.bundles_in_use_size(); ++index) {
    const auto &bundle_id = request.bundles_in_use(index).bundle_id();
    in_use_bundles.emplace(PlacementGroupID::FromBinary(bundle_id.placement_group_id()),
                           bundle_id.bundle_index());
    // Add -1 one to the in_use_bundles. It's ok to add it more than one times since it's
    // a set.
    in_use_bundles.emplace(PlacementGroupID::FromBinary(bundle_id.placement_group_id()),
                           -1);
  }

  // Kill all workers that are currently associated with the unused bundles.
  // NOTE: We can't traverse directly with `leased_workers_`, because `DestroyWorker` will
  // delete the element of `leased_workers_`. So we need to filter out
  // `workers_associated_with_unused_bundles` separately.
  std::vector<std::shared_ptr<WorkerInterface>> workers_associated_with_unused_bundles;
  for (const auto &worker_it : leased_workers_) {
    auto &worker = worker_it.second;
    const auto &bundle_id = worker->GetBundleId();
    // We need to filter out the workers used by placement group.
    if (!bundle_id.first.IsNil() && 0 == in_use_bundles.count(bundle_id)) {
      workers_associated_with_unused_bundles.emplace_back(worker);
    }
  }

  for (const auto &worker : workers_associated_with_unused_bundles) {
    RAY_LOG(DEBUG)
        << "Destroying worker since its bundle was unused. Placement group id: "
        << worker->GetBundleId().first
        << ", bundle index: " << worker->GetBundleId().second
        << ", task id: " << worker->GetAssignedTaskId()
        << ", actor id: " << worker->GetActorId()
        << ", worker id: " << worker->WorkerId();
    DestroyWorker(worker,
                  rpc::WorkerExitType::INTENDED_SYSTEM_EXIT,
                  "Worker exits because it uses placement group bundles that are not "
                  "registered to GCS. It can happen upon GCS restart.");
  }

  // Return unused bundle resources.
  placement_group_resource_manager_->ReturnUnusedBundle(in_use_bundles);

  send_reply_callback(Status::OK(), nullptr, nullptr);
}

void NodeManager::HandleGetTasksInfo(rpc::GetTasksInfoRequest request,
                                     rpc::GetTasksInfoReply *reply,
                                     rpc::SendReplyCallback send_reply_callback) {
  RAY_LOG(DEBUG) << "Received a HandleGetTasksInfo request";
  auto total = std::make_shared<int>(0);
  auto count = std::make_shared<int>(0);
  auto limit = request.has_limit() ? request.limit() : -1;
  // Each worker query will have limit as well.
  // At the end there will be limit * num_workers entries returned at max.
  QueryAllWorkerStates(
      /*on_replied*/
      [reply, total, limit, count](const ray::Status &status,
                                   const rpc::GetCoreWorkerStatsReply &r) {
        *total += r.tasks_total();
        if (status.ok()) {
          for (const auto &task_info : r.owned_task_info_entries()) {
            if (limit != -1 && *count >= limit) {
              break;
            }
            *count += 1;
            reply->add_owned_task_info_entries()->CopyFrom(task_info);
          }
          for (const auto &running_task_id : r.running_task_ids()) {
            reply->add_running_task_ids(running_task_id);
          }
        } else {
          RAY_LOG(INFO) << "Failed to query task information from a worker.";
        }
      },
      send_reply_callback,
      /*include_memory_info*/ false,
      /*include_task_info*/ true,
      /*limit*/ limit,
      /*on_all_replied*/ [total, reply]() { reply->set_total(*total); });
}

void NodeManager::HandleGetObjectsInfo(rpc::GetObjectsInfoRequest request,
                                       rpc::GetObjectsInfoReply *reply,
                                       rpc::SendReplyCallback send_reply_callback) {
  RAY_LOG(DEBUG) << "Received a HandleGetObjectsInfo request";
  auto total = std::make_shared<int>(0);
  auto count = std::make_shared<int>(0);
  auto limit = request.has_limit() ? request.limit() : -1;

  // Each worker query will have limit as well.
  // At the end there will be limit * num_workers entries returned at max.
  QueryAllWorkerStates(
      /*on_replied*/
      [reply, total, count, limit](const ray::Status &status,
                                   const rpc::GetCoreWorkerStatsReply &r) {
        *total += r.core_worker_stats().objects_total();
        if (limit != -1 && *count >= limit) {
          return;
        }
        // Currently, instead of counting object one by one, we add all object refs
        // returned. This means there can be overflow. TODO(sang): Fix it after
        // refactoring this code path.
        *count += r.core_worker_stats().object_refs_size();
        if (status.ok()) {
          reply->add_core_workers_stats()->MergeFrom(r.core_worker_stats());
        } else {
          RAY_LOG(INFO) << "Failed to query object information from a worker.";
        }
      },
      send_reply_callback,
      /*include_memory_info*/ true,
      /*include_task_info*/ false,
      /*limit*/ limit,
      /*on_all_replied*/ [total, reply]() { reply->set_total(*total); });
}

void NodeManager::HandleGetTaskFailureCause(rpc::GetTaskFailureCauseRequest request,
                                            rpc::GetTaskFailureCauseReply *reply,
                                            rpc::SendReplyCallback send_reply_callback) {
  const TaskID task_id = TaskID::FromBinary(request.task_id());
  RAY_LOG(DEBUG) << "Received a HandleGetTaskFailureCause request for task " << task_id;

  auto it = task_failure_reasons_.find(task_id);
  if (it != task_failure_reasons_.end()) {
    RAY_LOG(DEBUG) << "task " << task_id << " has failure reason "
                   << ray::gcs::RayErrorInfoToString(it->second.ray_error_info);
    reply->mutable_failure_cause()->CopyFrom(it->second.ray_error_info);
  } else {
    RAY_LOG(INFO) << "didn't find failure cause for task " << task_id;
  }

  send_reply_callback(Status::OK(), nullptr, nullptr);
}

void NodeManager::QueryAllWorkerStates(
    const std::function<void(const ray::Status &, const rpc::GetCoreWorkerStatsReply &)>
        &on_replied,
    rpc::SendReplyCallback &send_reply_callback,
    bool include_memory_info,
    bool include_task_info,
    int64_t limit,
    const std::function<void()> &on_all_replied) {
  auto all_workers = worker_pool_.GetAllRegisteredWorkers(/* filter_dead_worker */ true,
                                                          /*filter_io_workers*/ true);
  for (auto driver :
       worker_pool_.GetAllRegisteredDrivers(/* filter_dead_driver */ true)) {
    all_workers.push_back(driver);
  }

  if (all_workers.empty()) {
    send_reply_callback(Status::OK(), nullptr, nullptr);
    return;
  }

  // Sort workers for the consistent ordering.
  auto sort_func = [](std::shared_ptr<WorkerInterface> worker_a,
                      std::shared_ptr<WorkerInterface> worker_b) {
    // Prioritize drivers over workers. It is because drivers usually have data users care
    // more. Note the enum values Driver == 1, Worker == 0.
    return (worker_a->GetWorkerType() > worker_b->GetWorkerType())
           // If the worker type is the same, order it based on pid (just for consistent
           // ordering).
           || ((worker_a->GetWorkerType() == worker_b->GetWorkerType()) &&
               (worker_a->GetProcess().GetId() < worker_b->GetProcess().GetId()));
  };
  std::sort(all_workers.begin(), all_workers.end(), sort_func);

  // Query all workers.
  auto rpc_replied = std::make_shared<size_t>(0);
  auto num_workers = all_workers.size();
  for (const auto &worker : all_workers) {
    if (worker->IsDead()) {
      continue;
    }
    rpc::GetCoreWorkerStatsRequest request;
    request.set_intended_worker_id(worker->WorkerId().Binary());
    request.set_include_memory_info(include_memory_info);
    request.set_include_task_info(include_task_info);
    request.set_limit(limit);
    // TODO(sang): Add timeout to the RPC call.
    worker->rpc_client()->GetCoreWorkerStats(
        request,
        [num_workers,
         rpc_replied,
         send_reply_callback,
         on_replied = std::move(on_replied),
         on_all_replied](const ray::Status &status,
                         const rpc::GetCoreWorkerStatsReply &r) {
          *rpc_replied += 1;
          on_replied(status, r);
          if (*rpc_replied == num_workers) {
            if (on_all_replied) {
              on_all_replied();
            }
            send_reply_callback(Status::OK(), nullptr, nullptr);
          }
        });
  }
}

// This warns users that there could be the resource deadlock. It works this way;
// - If there's no available workers for scheduling
// - But if there are still pending tasks waiting for resource acquisition
// It means the cluster might not have enough resources to be in progress.
// Note that this can print the false negative messages
// e.g., there are many actors taking up resources for a long time.
void NodeManager::WarnResourceDeadlock() {
  ray::RayTask exemplar;
  bool any_pending = false;
  int pending_actor_creations = 0;
  int pending_tasks = 0;
  std::string available_resources;

  // Check if any progress is being made on this raylet.
  for (const auto &worker : worker_pool_.GetAllRegisteredWorkers()) {
    if (worker->IsAvailableForScheduling()) {
      // Progress is being made in a task, don't warn.
      resource_deadlock_warned_ = 0;
      return;
    }
  }

  // Check if any tasks are blocked on resource acquisition.
  if (!cluster_task_manager_->AnyPendingTasksForResourceAcquisition(
          &exemplar, &any_pending, &pending_actor_creations, &pending_tasks)) {
    // No pending tasks, no need to warn.
    resource_deadlock_warned_ = 0;
    return;
  }

  // Push an warning to the driver that a task is blocked trying to acquire resources.
  // To avoid spurious triggers, only take action starting with the second time.
  // case resource_deadlock_warned_:  0 => first time, don't do anything yet
  // case resource_deadlock_warned_:  1 => second time, print a warning
  // case resource_deadlock_warned_: >1 => global gc but don't print any warnings
  if (any_pending && resource_deadlock_warned_++ > 0) {
    // Actor references may be caught in cycles, preventing them from being deleted.
    // Trigger global GC to hopefully free up resource slots.
    TriggerGlobalGC();

    // Suppress duplicates warning messages.
    if (resource_deadlock_warned_ > 2) {
      return;
    }

    std::ostringstream error_message;
    error_message
        << "The actor or task with ID " << exemplar.GetTaskSpecification().TaskId()
        << " cannot be scheduled right now. You can ignore this message if this "
        << "Ray cluster is expected to auto-scale or if you specified a "
        << "runtime_env for this actor or task, which may take time to install.  "
        << "Otherwise, this is likely due to all cluster resources being claimed "
        << "by actors. To resolve the issue, consider creating fewer actors or "
        << "increasing the resources available to this Ray cluster.\n"
        << "Required resources for this actor or task: "
        << exemplar.GetTaskSpecification().GetRequiredPlacementResources().ToString()
        << "\n"
        << "Available resources on this node: "
        << cluster_resource_scheduler_->GetClusterResourceManager()
               .GetNodeResourceViewString(scheduling::NodeID(self_node_id_.Binary()))
        << " In total there are " << pending_tasks << " pending tasks and "
        << pending_actor_creations << " pending actors on this node.";

    std::string error_message_str = error_message.str();
    RAY_LOG(WARNING) << error_message_str;
    RAY_LOG_EVERY_MS(WARNING, 10 * 1000) << cluster_task_manager_->DebugStr();
    if (RayConfig::instance().legacy_scheduler_warnings()) {
      auto error_data_ptr =
          gcs::CreateErrorTableData("resource_deadlock",
                                    error_message_str,
                                    current_time_ms(),
                                    exemplar.GetTaskSpecification().JobId());
      RAY_CHECK_OK(gcs_client_->Errors().AsyncReportJobError(error_data_ptr, nullptr));
    }
  }
  // Try scheduling tasks. Without this, if there's no more tasks coming in, deadlocked
  // tasks are never be scheduled.
  cluster_task_manager_->ScheduleAndDispatchTasks();
}

void NodeManager::NodeAdded(const GcsNodeInfo &node_info) {
  const NodeID node_id = NodeID::FromBinary(node_info.node_id());

  RAY_LOG(DEBUG) << "[NodeAdded] Received callback from node id " << node_id;
  if (node_id == self_node_id_) {
    return;
  }

  // Store address of the new node manager for rpc requests.
  remote_node_manager_addresses_[node_id] =
      std::make_pair(node_info.node_manager_address(), node_info.node_manager_port());

  // Fetch resource info for the remote node and update cluster resource map.
  RAY_CHECK_OK(gcs_client_->NodeResources().AsyncGetResources(
      node_id,
      [this, node_id](
          Status status,
          const boost::optional<gcs::NodeResourceInfoAccessor::ResourceMap> &data) {
        if (data) {
          ResourceRequest resources;
          for (auto &resource_entry : *data) {
            resources.Set(scheduling::ResourceID(resource_entry.first),
                          FixedPoint(resource_entry.second->resource_capacity()));
          }
          if (ResourceCreateUpdated(node_id, resources)) {
            cluster_task_manager_->ScheduleAndDispatchTasks();
          }
        }
      }));
}

void NodeManager::NodeRemoved(const NodeID &node_id) {
  // TODO(swang): If we receive a notification for our own death, clean up and
  // exit immediately.
  RAY_LOG(DEBUG) << "[NodeRemoved] Received callback from node id " << node_id;

  if (node_id == self_node_id_) {
    if (!is_node_drained_) {
      RAY_LOG(FATAL)
          << "[Timeout] Exiting because this node manager has mistakenly been marked as "
             "dead by the "
          << "GCS: GCS didn't receive heartbeats from this node for "
          << RayConfig::instance().num_heartbeats_timeout() *
                 RayConfig::instance().raylet_heartbeat_period_milliseconds()
          << " ms. This is likely because the machine or raylet has become overloaded.";
    } else {
      // No-op since this node already starts to be drained, and GCS already knows about
      // it.
      RAY_LOG(INFO) << "Node is marked as dead by GCS because the node is drained.";
      return;
    }
  }

  // Below, when we remove node_id from all of these data structures, we could
  // check that it is actually removed, or log a warning otherwise, but that may
  // not be necessary.

  // Remove the node from the resource map.
  if (!cluster_resource_scheduler_->GetClusterResourceManager().RemoveNode(
          scheduling::NodeID(node_id.Binary()))) {
    RAY_LOG(DEBUG) << "Received NodeRemoved callback for an unknown node: " << node_id
                   << ".";
    return;
  }

  // Remove the node manager address.
  const auto node_entry = remote_node_manager_addresses_.find(node_id);
  if (node_entry != remote_node_manager_addresses_.end()) {
    remote_node_manager_addresses_.erase(node_entry);
  }

  // Notify the object directory that the node has been removed so that it
  // can remove it from any cached locations.
  object_directory_->HandleNodeRemoved(node_id);

  // Clean up workers that were owned by processes that were on the failed
  // node.
  rpc::WorkerDeltaData data;
  data.set_raylet_id(node_id.Binary());
  HandleUnexpectedWorkerFailure(data);
}

void NodeManager::HandleUnexpectedWorkerFailure(const rpc::WorkerDeltaData &data) {
  const WorkerID worker_id = WorkerID::FromBinary(data.worker_id());
  const NodeID node_id = NodeID::FromBinary(data.raylet_id());
  if (!worker_id.IsNil()) {
    RAY_LOG(DEBUG) << "Worker " << worker_id << " failed";
    failed_workers_cache_.insert(worker_id);
  } else {
    RAY_CHECK(!node_id.IsNil());
    failed_nodes_cache_.insert(node_id);
  }

  // TODO(swang): Also clean up any lease requests owned by the failed worker
  // from the task queues. This is only necessary for lease requests that are
  // infeasible, since requests that are fulfilled will get canceled during
  // dispatch.
  for (const auto &pair : leased_workers_) {
    auto &worker = pair.second;
    const auto owner_worker_id =
        WorkerID::FromBinary(worker->GetOwnerAddress().worker_id());
    const auto owner_node_id = NodeID::FromBinary(worker->GetOwnerAddress().raylet_id());
    RAY_LOG(DEBUG) << "Lease " << worker->WorkerId() << " owned by " << owner_worker_id;
    RAY_CHECK(!owner_worker_id.IsNil() && !owner_node_id.IsNil());
    if (!worker->IsDetachedActor()) {
      // TODO (Alex): Cancel all pending child tasks of the tasks whose owners have failed
      // because the owner could've submitted lease requests before failing.
      if (!worker_id.IsNil()) {
        // If the failed worker was a leased worker's owner, then kill the leased worker.
        if (owner_worker_id == worker_id) {
          RAY_LOG(INFO) << "Owner process " << owner_worker_id
                        << " died, killing leased worker " << worker->WorkerId();
          KillWorker(worker);
        }
      } else if (owner_node_id == node_id) {
        // If the leased worker's owner was on the failed node, then kill the leased
        // worker.
        RAY_LOG(INFO) << "Owner node " << owner_node_id << " died, killing leased worker "
                      << worker->WorkerId();
        KillWorker(worker);
      }
    }
  }

  local_object_manager_.AbortGeneratorObjectsOwnedByWorker(worker_id, node_id);
}

bool NodeManager::ResourceCreateUpdated(const NodeID &node_id,
                                        const ResourceRequest &createUpdatedResources) {
  RAY_LOG(DEBUG) << "[ResourceCreateUpdated] received callback from node id " << node_id
                 << " with created or updated resources: "
                 << createUpdatedResources.DebugString() << ". Updating resource map."
                 << " skip=" << (node_id == self_node_id_);

  // Skip updating local node since local node always has the latest information.
  // Updating local node could result in a inconsistence view in cluster resource
  // scheduler which could make task hang.
  if (node_id == self_node_id_) {
    return false;
  }

  for (const auto &resource_id : createUpdatedResources.ResourceIds()) {
    cluster_resource_scheduler_->GetClusterResourceManager().UpdateResourceCapacity(
        scheduling::NodeID(node_id.Binary()),
        resource_id,
        createUpdatedResources.Get(resource_id).Double());
  }
  RAY_LOG(DEBUG) << "[ResourceCreateUpdated] Updated cluster_resource_map.";
  return true;
}

bool NodeManager::ResourceDeleted(const NodeID &node_id,
                                  const std::vector<std::string> &resource_names) {
  if (RAY_LOG_ENABLED(DEBUG)) {
    std::ostringstream oss;
    for (auto &resource_name : resource_names) {
      oss << resource_name << ", ";
    }
    RAY_LOG(DEBUG) << "[ResourceDeleted] received callback from node id " << node_id
                   << " with deleted resources: " << oss.str()
                   << ". Updating resource map. skip=" << (node_id == self_node_id_);
  }

  // Skip updating local node since local node always has the latest information.
  // Updating local node could result in a inconsistence view in cluster resource
  // scheduler which could make task hang.
  if (node_id == self_node_id_) {
    return false;
  }

  std::vector<scheduling::ResourceID> resource_ids;
  for (const auto &resource_label : resource_names) {
    resource_ids.emplace_back(scheduling::ResourceID(resource_label));
  }
  cluster_resource_scheduler_->GetClusterResourceManager().DeleteResources(
      scheduling::NodeID(node_id.Binary()), resource_ids);
  return true;
}

void NodeManager::HandleNotifyGCSRestart(rpc::NotifyGCSRestartRequest request,
                                         rpc::NotifyGCSRestartReply *reply,
                                         rpc::SendReplyCallback send_reply_callback) {
  // When GCS restarts, it'll notify raylet to do some initialization work
  // (resubscribing). Raylet will also notify all workers to do this job. Workers are
  // registered to raylet first (blocking call) and then connect to GCS, so there is no
  // race condition here.
  gcs_client_->AsyncResubscribe();
  auto workers = worker_pool_.GetAllRegisteredWorkers(/* filter_dead_worker */ true);
  for (auto worker : workers) {
    worker->AsyncNotifyGCSRestart();
  }
  auto drivers = worker_pool_.GetAllRegisteredDrivers(/* filter_dead_drivers */ true);
  for (auto driver : drivers) {
    driver->AsyncNotifyGCSRestart();
  }
  send_reply_callback(Status::OK(), nullptr, nullptr);
}

bool NodeManager::UpdateResourceUsage(const NodeID &node_id,
                                      const rpc::ResourcesData &resource_data) {
  if (!cluster_resource_scheduler_->GetClusterResourceManager().UpdateNode(
          scheduling::NodeID(node_id.Binary()), resource_data)) {
    RAY_LOG(INFO)
        << "[UpdateResourceUsage]: received resource usage from unknown node id "
        << node_id;
    return false;
  }

  // Trigger local GC at the next heartbeat interval.
  if (resource_data.should_global_gc()) {
    should_local_gc_ = true;
  }

  return true;
}

void NodeManager::ProcessNewClient(ClientConnection &client) {
  // The new client is a worker, so begin listening for messages.
  client.ProcessMessages();
}

void NodeManager::ProcessClientMessage(const std::shared_ptr<ClientConnection> &client,
                                       int64_t message_type,
                                       const uint8_t *message_data) {
  auto registered_worker = worker_pool_.GetRegisteredWorker(client);
  auto message_type_value = static_cast<protocol::MessageType>(message_type);
  RAY_LOG(DEBUG) << "[Worker] Message "
                 << protocol::EnumNameMessageType(message_type_value) << "("
                 << message_type << ") from worker with PID "
                 << (registered_worker
                         ? std::to_string(registered_worker->GetProcess().GetId())
                         : "nil");

  if (registered_worker && registered_worker->IsDead()) {
    // For a worker that is marked as dead (because the job has died already),
    // all the messages are ignored except DisconnectClient.
    if (message_type_value != protocol::MessageType::DisconnectClient) {
      // Listen for more messages.
      client->ProcessMessages();
      return;
    }
  }

  switch (message_type_value) {
  case protocol::MessageType::RegisterClientRequest: {
    ProcessRegisterClientRequestMessage(client, message_data);
  } break;
  case protocol::MessageType::AnnounceWorkerPort: {
    ProcessAnnounceWorkerPortMessage(client, message_data);
  } break;
  case protocol::MessageType::TaskDone: {
    HandleWorkerAvailable(client);
  } break;
  case protocol::MessageType::DisconnectClient: {
    ProcessDisconnectClientMessage(client, message_data);
    // We don't need to receive future messages from this client,
    // because it's already disconnected.
    return;
  } break;
  case protocol::MessageType::FetchOrReconstruct: {
    ProcessFetchOrReconstructMessage(client, message_data);
  } break;
  case protocol::MessageType::NotifyDirectCallTaskBlocked: {
    ProcessDirectCallTaskBlocked(client, message_data);
  } break;
  case protocol::MessageType::NotifyDirectCallTaskUnblocked: {
    std::shared_ptr<WorkerInterface> worker = worker_pool_.GetRegisteredWorker(client);
    HandleDirectCallTaskUnblocked(worker);
  } break;
  case protocol::MessageType::NotifyUnblocked: {
    // TODO(ekl) this is still used from core worker even in direct call mode to
    // finish up get requests.
    auto message = flatbuffers::GetRoot<protocol::NotifyUnblocked>(message_data);
    AsyncResolveObjectsFinish(client,
                              from_flatbuf<TaskID>(*message->task_id()),
                              /*was_blocked*/ true);
  } break;
  case protocol::MessageType::WaitRequest: {
    ProcessWaitRequestMessage(client, message_data);
  } break;
  case protocol::MessageType::WaitForDirectActorCallArgsRequest: {
    ProcessWaitForDirectActorCallArgsRequestMessage(client, message_data);
  } break;
  case protocol::MessageType::PushErrorRequest: {
    ProcessPushErrorRequestMessage(message_data);
  } break;
  case protocol::MessageType::FreeObjectsInObjectStoreRequest: {
    auto message = flatbuffers::GetRoot<protocol::FreeObjectsRequest>(message_data);
    std::vector<ObjectID> object_ids = from_flatbuf<ObjectID>(*message->object_ids());
    // Clean up objects from the object store.
    object_manager_.FreeObjects(object_ids, message->local_only());
  } break;
  case protocol::MessageType::SubscribePlasmaReady: {
    ProcessSubscribePlasmaReady(client, message_data);
  } break;
  default:
    RAY_LOG(FATAL) << "Received unexpected message type " << message_type;
  }

  // Listen for more messages.
  client->ProcessMessages();
}

void NodeManager::ProcessRegisterClientRequestMessage(
    const std::shared_ptr<ClientConnection> &client, const uint8_t *message_data) {
  client->Register();

  auto message = flatbuffers::GetRoot<protocol::RegisterClientRequest>(message_data);
  Language language = static_cast<Language>(message->language());
  const JobID job_id = from_flatbuf<JobID>(*message->job_id());
  const int runtime_env_hash = static_cast<int>(message->runtime_env_hash());
  WorkerID worker_id = from_flatbuf<WorkerID>(*message->worker_id());
  pid_t pid = message->worker_pid();
  StartupToken worker_startup_token = message->startup_token();
  std::string worker_ip_address = string_from_flatbuf(*message->ip_address());
  // TODO(suquark): Use `WorkerType` in `common.proto` without type converting.
  rpc::WorkerType worker_type = static_cast<rpc::WorkerType>(message->worker_type());
  if (((worker_type != rpc::WorkerType::SPILL_WORKER &&
        worker_type != rpc::WorkerType::RESTORE_WORKER)) ||
      worker_type == rpc::WorkerType::DRIVER) {
    RAY_CHECK(!job_id.IsNil());
  } else {
    RAY_CHECK(job_id.IsNil());
  }
  auto worker = std::dynamic_pointer_cast<WorkerInterface>(
      std::make_shared<Worker>(job_id,
                               runtime_env_hash,
                               worker_id,
                               language,
                               worker_type,
                               worker_ip_address,
                               client,
                               client_call_manager_,
                               worker_startup_token));

  auto send_reply_callback = [this, client, job_id](Status status, int assigned_port) {
    flatbuffers::FlatBufferBuilder fbb;
    std::string serialized_job_config;
    auto job_config = worker_pool_.GetJobConfig(job_id);
    if (job_config != boost::none) {
      serialized_job_config = (*job_config).SerializeAsString();
    }
    auto reply =
        ray::protocol::CreateRegisterClientReply(fbb,
                                                 status.ok(),
                                                 fbb.CreateString(status.ToString()),
                                                 to_flatbuf(fbb, self_node_id_),
                                                 assigned_port,
                                                 fbb.CreateString(serialized_job_config));
    fbb.Finish(reply);
    client->WriteMessageAsync(
        static_cast<int64_t>(protocol::MessageType::RegisterClientReply),
        fbb.GetSize(),
        fbb.GetBufferPointer(),
        [this, client](const ray::Status &status) {
          if (!status.ok()) {
            DisconnectClient(client,
                             rpc::WorkerExitType::SYSTEM_ERROR,
                             "Worker is failed because the raylet couldn't reply the "
                             "registration request.");
          }
        });
  };
  if (worker_type == rpc::WorkerType::WORKER ||
      worker_type == rpc::WorkerType::SPILL_WORKER ||
      worker_type == rpc::WorkerType::RESTORE_WORKER) {
    // Register the new worker.
    auto status = worker_pool_.RegisterWorker(
        worker, pid, worker_startup_token, send_reply_callback);
    if (!status.ok()) {
      // If the worker failed to register to Raylet, trigger task dispatching here to
      // allow new worker processes to be started (if capped by
      // maximum_startup_concurrency).
      cluster_task_manager_->ScheduleAndDispatchTasks();
    }
  } else {
    // Register the new driver.
    RAY_CHECK(pid >= 0);
    worker->SetProcess(Process::FromPid(pid));
    // Compute a dummy driver task id from a given driver.
    const TaskID driver_task_id = TaskID::ComputeDriverTaskId(worker_id);
    worker->AssignTaskId(driver_task_id);
    rpc::JobConfig job_config;
    job_config.ParseFromString(message->serialized_job_config()->str());

    // Send the reply callback only after registration fully completes at the GCS.
    auto cb = [this,
               worker_ip_address,
               pid,
               job_id,
               job_config,
               send_reply_callback = std::move(send_reply_callback)](const Status &status,
                                                                     int assigned_port) {
      if (status.ok()) {
        auto job_data_ptr = gcs::CreateJobTableData(
            job_id, /*is_dead*/ false, worker_ip_address, pid, job_config);
        RAY_CHECK_OK(gcs_client_->Jobs().AsyncAdd(
            job_data_ptr,
            [send_reply_callback = std::move(send_reply_callback), assigned_port](
                Status status) { send_reply_callback(status, assigned_port); }));
      }
    };
    RAY_UNUSED(worker_pool_.RegisterDriver(worker, job_config, std::move(cb)));
  }
}

void NodeManager::ProcessAnnounceWorkerPortMessage(
    const std::shared_ptr<ClientConnection> &client, const uint8_t *message_data) {
  bool is_worker = true;
  std::shared_ptr<WorkerInterface> worker = worker_pool_.GetRegisteredWorker(client);
  if (worker == nullptr) {
    is_worker = false;
    worker = worker_pool_.GetRegisteredDriver(client);
  }
  RAY_CHECK(worker != nullptr) << "No worker exists for CoreWorker with client: "
                               << client->DebugString();

  auto message = flatbuffers::GetRoot<protocol::AnnounceWorkerPort>(message_data);
  int port = message->port();
  worker->Connect(port);
  if (is_worker) {
    worker_pool_.OnWorkerStarted(worker);
    HandleWorkerAvailable(worker->Connection());
  }
}

void NodeManager::HandleWorkerAvailable(const std::shared_ptr<ClientConnection> &client) {
  std::shared_ptr<WorkerInterface> worker = worker_pool_.GetRegisteredWorker(client);
  HandleWorkerAvailable(worker);
}

void NodeManager::HandleWorkerAvailable(const std::shared_ptr<WorkerInterface> &worker) {
  RAY_CHECK(worker);

  if (worker->GetWorkerType() == rpc::WorkerType::SPILL_WORKER) {
    // Return the worker to the idle pool.
    worker_pool_.PushSpillWorker(worker);
    return;
  }

  if (worker->GetWorkerType() == rpc::WorkerType::RESTORE_WORKER) {
    // Return the worker to the idle pool.
    worker_pool_.PushRestoreWorker(worker);
    return;
  }

  bool worker_idle = true;

  // If the worker was assigned a task, mark it as finished.
  if (!worker->GetAssignedTaskId().IsNil()) {
    worker_idle = FinishAssignedTask(worker);
  }

  if (worker_idle) {
    // Return the worker to the idle pool.
    worker_pool_.PushWorker(worker);
  }

  cluster_task_manager_->ScheduleAndDispatchTasks();
}

void NodeManager::DisconnectClient(const std::shared_ptr<ClientConnection> &client,
                                   rpc::WorkerExitType disconnect_type,
                                   const std::string &disconnect_detail,
                                   const rpc::RayException *creation_task_exception) {
  RAY_LOG(INFO) << "NodeManager::DisconnectClient, disconnect_type=" << disconnect_type
                << ", has creation task exception = " << std::boolalpha
                << bool(creation_task_exception == nullptr);
  std::shared_ptr<WorkerInterface> worker = worker_pool_.GetRegisteredWorker(client);
  bool is_worker = false, is_driver = false;
  if (worker) {
    // The client is a worker.
    is_worker = true;
  } else {
    worker = worker_pool_.GetRegisteredDriver(client);
    if (worker) {
      // The client is a driver.
      is_driver = true;
    } else {
      RAY_LOG(INFO) << "Ignoring client disconnect because the client has already "
                    << "been disconnected.";
      return;
    }
  }
  RAY_CHECK(worker != nullptr);
  RAY_CHECK(!(is_worker && is_driver));
  // Clean up any open ray.get or ray.wait calls that the worker made.
  dependency_manager_.CancelGetRequest(worker->WorkerId());
  dependency_manager_.CancelWaitRequest(worker->WorkerId());

  // Erase any lease metadata.
  leased_workers_.erase(worker->WorkerId());

  if (creation_task_exception != nullptr) {
    RAY_LOG(INFO) << "Formatted creation task exception: "
                  << creation_task_exception->formatted_exception_string()
                  << ", worker_id: " << worker->WorkerId();
  }
  // Publish the worker failure.
  auto worker_failure_data_ptr =
      gcs::CreateWorkerFailureData(self_node_id_,
                                   worker->WorkerId(),
                                   worker->IpAddress(),
                                   worker->Port(),
                                   time(nullptr),
                                   disconnect_type,
                                   disconnect_detail,
                                   worker->GetProcess().GetId(),
                                   creation_task_exception);
  RAY_CHECK_OK(
      gcs_client_->Workers().AsyncReportWorkerFailure(worker_failure_data_ptr, nullptr));

  if (is_worker) {
    const ActorID &actor_id = worker->GetActorId();
    const TaskID &task_id = worker->GetAssignedTaskId();
    // If the worker was running a task or actor, clean up the task and push an
    // error to the driver, unless the worker is already dead.
    if ((!task_id.IsNil() || !actor_id.IsNil()) && !worker->IsDead()) {
      // If the worker was an actor, it'll be cleaned by GCS.
      if (actor_id.IsNil()) {
        // Return the resources that were being used by this worker.
        RayTask task;
        local_task_manager_->TaskFinished(worker, &task);
      }

      if (disconnect_type == rpc::WorkerExitType::SYSTEM_ERROR) {
        // Push the error to driver.
        const JobID &job_id = worker->GetAssignedJobId();
        // TODO(rkn): Define this constant somewhere else.
        std::string type = "worker_died";
        std::ostringstream error_message;
        error_message << "A worker died or was killed while executing a task by an "
                         "unexpected system "
                         "error. To troubleshoot the problem, check the logs for the "
                         "dead worker."
                      << " RayTask ID: " << task_id
                      << " Worker ID: " << worker->WorkerId()
                      << " Node ID: " << self_node_id_
                      << " Worker IP address: " << worker->IpAddress()
                      << " Worker port: " << worker->Port()
                      << " Worker PID: " << worker->GetProcess().GetId()
                      << " Worker exit type: "
                      << rpc::WorkerExitType_Name(disconnect_type)
                      << " Worker exit detail: " << disconnect_detail;
        std::string error_message_str = error_message.str();
        RAY_EVENT(ERROR, EL_RAY_WORKER_FAILURE)
                .WithField("worker_id", worker->WorkerId().Hex())
                .WithField("node_id", self_node_id_.Hex())
                .WithField("job_id", worker->GetAssignedJobId().Hex())
            << error_message_str;
        auto error_data_ptr =
            gcs::CreateErrorTableData(type, error_message_str, current_time_ms(), job_id);
        RAY_CHECK_OK(gcs_client_->Errors().AsyncReportJobError(error_data_ptr, nullptr));
      }
    }

    // Remove the dead client from the pool and stop listening for messages.
    worker_pool_.DisconnectWorker(worker, disconnect_type);

    // Return the resources that were being used by this worker.
    local_task_manager_->ReleaseWorkerResources(worker);

    local_task_manager_->ClearWorkerBacklog(worker->WorkerId());

    // Since some resources may have been released, we can try to dispatch more tasks.
    cluster_task_manager_->ScheduleAndDispatchTasks();
  } else if (is_driver) {
    // The client is a driver.
    const auto job_id = worker->GetAssignedJobId();
    RAY_CHECK(!job_id.IsNil());
    RAY_CHECK_OK(gcs_client_->Jobs().AsyncMarkFinished(job_id, nullptr));
    worker_pool_.DisconnectDriver(worker);

    RAY_LOG(INFO) << "Driver (pid=" << worker->GetProcess().GetId()
                  << ") is disconnected. "
                  << "job_id: " << worker->GetAssignedJobId();
    if (disconnect_type == rpc::WorkerExitType::SYSTEM_ERROR) {
      RAY_EVENT(ERROR, EL_RAY_DRIVER_FAILURE)
              .WithField("node_id", self_node_id_.Hex())
              .WithField("job_id", worker->GetAssignedJobId().Hex())
          << "Driver " << worker->WorkerId() << " died. Address: " << worker->IpAddress()
          << ":" << worker->Port() << ", Pid: " << worker->GetProcess().GetId()
          << ", JobId: " << worker->GetAssignedJobId();
    }
  }

  client->Close();

  // TODO(rkn): Tell the object manager that this client has disconnected so
  // that it can clean up the wait requests for this client. Currently I think
  // these can be leaked.
}

void NodeManager::ProcessDisconnectClientMessage(
    const std::shared_ptr<ClientConnection> &client, const uint8_t *message_data) {
  auto message = flatbuffers::GetRoot<protocol::DisconnectClient>(message_data);
  auto disconnect_type = static_cast<rpc::WorkerExitType>(message->disconnect_type());
  const auto &disconnect_detail = message->disconnect_detail()->str();
  const flatbuffers::Vector<uint8_t> *exception_pb =
      message->creation_task_exception_pb();

  std::unique_ptr<rpc::RayException> creation_task_exception = nullptr;
  if (exception_pb != nullptr) {
    creation_task_exception = std::make_unique<rpc::RayException>();
    creation_task_exception->ParseFromString(std::string(
        reinterpret_cast<const char *>(exception_pb->data()), exception_pb->size()));
  }
  DisconnectClient(
      client, disconnect_type, disconnect_detail, creation_task_exception.get());
}

void NodeManager::ProcessFetchOrReconstructMessage(
    const std::shared_ptr<ClientConnection> &client, const uint8_t *message_data) {
  auto message = flatbuffers::GetRoot<protocol::FetchOrReconstruct>(message_data);
  const auto refs =
      FlatbufferToObjectReference(*message->object_ids(), *message->owner_addresses());
  // TODO(ekl) we should be able to remove the fetch only flag along with the legacy
  // non-direct call support.
  if (message->fetch_only()) {
    std::shared_ptr<WorkerInterface> worker = worker_pool_.GetRegisteredWorker(client);
    if (!worker) {
      worker = worker_pool_.GetRegisteredDriver(client);
    }
    // Fetch requests can get re-ordered after the worker finishes, so make sure to
    // check the worker is still assigned a task to avoid leaks.
    if (worker && !worker->GetAssignedTaskId().IsNil()) {
      // This will start a fetch for the objects that gets canceled once the
      // objects are local, or if the worker dies.
      dependency_manager_.StartOrUpdateGetRequest(worker->WorkerId(), refs);
    }
  } else {
    // The values are needed. Add all requested objects to the list to
    // subscribe to in the task dependency manager. These objects will be
    // pulled from remote node managers. If an object's owner dies, an error
    // will be stored as the object's value.
    const TaskID task_id = from_flatbuf<TaskID>(*message->task_id());
    AsyncResolveObjects(client,
                        refs,
                        task_id,
                        /*ray_get=*/true,
                        /*mark_worker_blocked*/ message->mark_worker_blocked());
  }
}

void NodeManager::ProcessDirectCallTaskBlocked(
    const std::shared_ptr<ClientConnection> &client, const uint8_t *message_data) {
  auto message =
      flatbuffers::GetRoot<protocol::NotifyDirectCallTaskBlocked>(message_data);
  bool release_resources = message->release_resources();
  std::shared_ptr<WorkerInterface> worker = worker_pool_.GetRegisteredWorker(client);
  HandleDirectCallTaskBlocked(worker, release_resources);
}

void NodeManager::ProcessWaitRequestMessage(
    const std::shared_ptr<ClientConnection> &client, const uint8_t *message_data) {
  // Read the data.
  auto message = flatbuffers::GetRoot<protocol::WaitRequest>(message_data);
  std::vector<ObjectID> object_ids = from_flatbuf<ObjectID>(*message->object_ids());
  const auto refs =
      FlatbufferToObjectReference(*message->object_ids(), *message->owner_addresses());

  bool resolve_objects = false;
  for (auto const &object_id : object_ids) {
    if (!dependency_manager_.CheckObjectLocal(object_id)) {
      // At least one object requires resolution.
      resolve_objects = true;
    }
  }

  const TaskID &current_task_id = from_flatbuf<TaskID>(*message->task_id());
  bool was_blocked = message->mark_worker_blocked();
  if (resolve_objects) {
    // Resolve any missing objects. This is a no-op for any objects that are
    // already local. Missing objects will be pulled from remote node managers.
    // If an object's owner dies, an error will be stored as the object's
    // value.
    AsyncResolveObjects(client,
                        refs,
                        current_task_id,
                        /*ray_get=*/false,
                        /*mark_worker_blocked*/ was_blocked);
  }
  uint64_t num_required_objects = static_cast<uint64_t>(message->num_ready_objects());
  wait_manager_.Wait(
      object_ids,
      message->timeout(),
      num_required_objects,
      [this, resolve_objects, was_blocked, client, current_task_id](
          std::vector<ObjectID> ready, std::vector<ObjectID> remaining) {
        // Write the data.
        flatbuffers::FlatBufferBuilder fbb;
        flatbuffers::Offset<protocol::WaitReply> wait_reply = protocol::CreateWaitReply(
            fbb, to_flatbuf(fbb, ready), to_flatbuf(fbb, remaining));
        fbb.Finish(wait_reply);

        auto status =
            client->WriteMessage(static_cast<int64_t>(protocol::MessageType::WaitReply),
                                 fbb.GetSize(),
                                 fbb.GetBufferPointer());
        if (status.ok()) {
          // The client is unblocked now because the wait call has returned.
          if (resolve_objects) {
            AsyncResolveObjectsFinish(client, current_task_id, was_blocked);
          }
        } else {
          // We failed to write to the client, so disconnect the client.
          std::ostringstream stream;
          stream << "Failed to write WaitReply to the client. Status " << status
                 << ", message: " << status.message();
          DisconnectClient(client, rpc::WorkerExitType::SYSTEM_ERROR, stream.str());
        }
      });
}

void NodeManager::ProcessWaitForDirectActorCallArgsRequestMessage(
    const std::shared_ptr<ClientConnection> &client, const uint8_t *message_data) {
  // Read the data.
  auto message =
      flatbuffers::GetRoot<protocol::WaitForDirectActorCallArgsRequest>(message_data);
  std::vector<ObjectID> object_ids = from_flatbuf<ObjectID>(*message->object_ids());
  int64_t tag = message->tag();
  // Resolve any missing objects. This will pull the objects from remote node
  // managers or store an error if the objects have failed.
  const auto refs =
      FlatbufferToObjectReference(*message->object_ids(), *message->owner_addresses());
  AsyncResolveObjects(client,
                      refs,
                      TaskID::Nil(),
                      /*ray_get=*/false,
                      /*mark_worker_blocked*/ false);
  // De-duplicate the object IDs.
  absl::flat_hash_set<ObjectID> object_id_set(object_ids.begin(), object_ids.end());
  object_ids.assign(object_id_set.begin(), object_id_set.end());
  wait_manager_.Wait(
      object_ids,
      -1,
      object_ids.size(),
      [this, client, tag](std::vector<ObjectID> ready, std::vector<ObjectID> remaining) {
        RAY_CHECK(remaining.empty());
        std::shared_ptr<WorkerInterface> worker =
            worker_pool_.GetRegisteredWorker(client);
        if (!worker) {
          RAY_LOG(ERROR) << "Lost worker for wait request " << client;
        } else {
          worker->DirectActorCallArgWaitComplete(tag);
        }
      });
}

void NodeManager::ProcessPushErrorRequestMessage(const uint8_t *message_data) {
  auto message = flatbuffers::GetRoot<protocol::PushErrorRequest>(message_data);

  auto const &type = string_from_flatbuf(*message->type());
  auto const &error_message = string_from_flatbuf(*message->error_message());
  double timestamp = message->timestamp();
  JobID job_id = from_flatbuf<JobID>(*message->job_id());
  auto error_data_ptr = gcs::CreateErrorTableData(type, error_message, timestamp, job_id);
  RAY_CHECK_OK(gcs_client_->Errors().AsyncReportJobError(error_data_ptr, nullptr));
}

void NodeManager::HandleUpdateResourceUsage(rpc::UpdateResourceUsageRequest request,
                                            rpc::UpdateResourceUsageReply *reply,
                                            rpc::SendReplyCallback send_reply_callback) {
  rpc::ResourceUsageBroadcastData resource_usage_batch;
  resource_usage_batch.ParseFromString(request.serialized_resource_usage_batch());
  // When next_resource_seq_no_ == 0 it means it just started.
  // TODO: Fetch a snapshot from gcs for lightweight resource broadcasting
  if (next_resource_seq_no_ != 0 &&
      resource_usage_batch.seq_no() != next_resource_seq_no_) {
    // TODO (Alex): Ideally we would be really robust, and potentially eagerly
    // pull a full resource "snapshot" from gcs to make sure our state doesn't
    // diverge from GCS.
    RAY_LOG(WARNING)
        << "Raylet may have missed a resource broadcast. This either means that GCS has "
           "restarted, the network is heavily congested and is dropping, reordering, or "
           "duplicating packets. Expected seq#: "
        << next_resource_seq_no_ << ", but got: " << resource_usage_batch.seq_no() << ".";
    if (resource_usage_batch.seq_no() < next_resource_seq_no_) {
      RAY_LOG(WARNING) << "Discard the the resource update since local version is newer";
      return;
    }
  }
  next_resource_seq_no_ = resource_usage_batch.seq_no() + 1;

  bool updated = false;
  for (const auto &resource_change_or_data : resource_usage_batch.batch()) {
    if (resource_change_or_data.has_data()) {
      const auto &resource_usage = resource_change_or_data.data();
      auto node_id = NodeID::FromBinary(resource_usage.node_id());
      // Skip messages from self.
      if (node_id != self_node_id_) {
        if (UpdateResourceUsage(node_id, resource_usage)) {
          updated = true;
        }
      }
    } else if (resource_change_or_data.has_change()) {
      const auto &resource_notification = resource_change_or_data.change();
      auto node_id = NodeID::FromBinary(resource_notification.node_id());
      if (resource_notification.updated_resources_size() != 0) {
        auto resources = ResourceMapToResourceRequest(
            MapFromProtobuf(resource_notification.updated_resources()), false);
        if (ResourceCreateUpdated(node_id, resources)) {
          updated = true;
        }
      }

      if (resource_notification.deleted_resources_size() != 0) {
        if (ResourceDeleted(
                node_id, VectorFromProtobuf(resource_notification.deleted_resources()))) {
          updated = true;
        }
      }
    }
  }

  if (updated) {
    cluster_task_manager_->ScheduleAndDispatchTasks();
  }
  send_reply_callback(Status::OK(), nullptr, nullptr);
}

void NodeManager::HandleRequestResourceReport(
    rpc::RequestResourceReportRequest request,
    rpc::RequestResourceReportReply *reply,
    rpc::SendReplyCallback send_reply_callback) {
  auto resources_data = reply->mutable_resources();
  FillResourceReport(*resources_data);
  resources_data->set_cluster_full_of_actors_detected(resource_deadlock_warned_ >= 1);

  send_reply_callback(Status::OK(), nullptr, nullptr);
}

void NodeManager::HandleGetResourceLoad(rpc::GetResourceLoadRequest request,
                                        rpc::GetResourceLoadReply *reply,
                                        rpc::SendReplyCallback send_reply_callback) {
  auto resources_data = reply->mutable_resources();
  resources_data->set_node_id(self_node_id_.Binary());
  resources_data->set_node_manager_address(initial_config_.node_manager_address);
  cluster_task_manager_->FillResourceUsage(*resources_data, nullptr);
  send_reply_callback(Status::OK(), nullptr, nullptr);
}

void NodeManager::HandleReportWorkerBacklog(rpc::ReportWorkerBacklogRequest request,
                                            rpc::ReportWorkerBacklogReply *reply,
                                            rpc::SendReplyCallback send_reply_callback) {
  const WorkerID worker_id = WorkerID::FromBinary(request.worker_id());
  local_task_manager_->ClearWorkerBacklog(worker_id);
  std::unordered_set<SchedulingClass> seen;
  for (const auto &backlog_report : request.backlog_reports()) {
    const TaskSpecification resource_spec(backlog_report.resource_spec());
    const SchedulingClass scheduling_class = resource_spec.GetSchedulingClass();
    RAY_CHECK(seen.find(scheduling_class) == seen.end());
    local_task_manager_->SetWorkerBacklog(
        scheduling_class, worker_id, backlog_report.backlog_size());
  }
  send_reply_callback(Status::OK(), nullptr, nullptr);
}

void NodeManager::HandleRequestWorkerLease(rpc::RequestWorkerLeaseRequest request,
                                           rpc::RequestWorkerLeaseReply *reply,
                                           rpc::SendReplyCallback send_reply_callback) {
  rpc::Task task_message;
  task_message.mutable_task_spec()->CopyFrom(request.resource_spec());
  RayTask task(task_message);
  const bool is_actor_creation_task = task.GetTaskSpecification().IsActorCreationTask();
  ActorID actor_id = ActorID::Nil();
  metrics_num_task_scheduled_ += 1;

  if (is_actor_creation_task) {
    actor_id = task.GetTaskSpecification().ActorCreationId();
  }

  if (RayConfig::instance().enable_worker_prestart()) {
    auto task_spec = task.GetTaskSpecification();
    // We floor the available CPUs to the nearest integer to avoid starting too
    // many workers when there is less than 1 CPU left. Otherwise, we could end
    // up repeatedly starting the worker, then killing it because it idles for
    // too long. The downside is that we will be slower to schedule tasks that
    // could use a fraction of a CPU.
    int64_t available_cpus = static_cast<int64_t>(
        cluster_resource_scheduler_->GetLocalResourceManager().GetLocalAvailableCpus());
    worker_pool_.PrestartWorkers(task_spec, request.backlog_size(), available_cpus);
  }

  auto send_reply_callback_wrapper =
      [this, is_actor_creation_task, actor_id, reply, send_reply_callback](
          Status status, std::function<void()> success, std::function<void()> failure) {
        if (reply->rejected() && is_actor_creation_task) {
          auto resources_data = reply->mutable_resources_data();
          resources_data->set_node_id(self_node_id_.Binary());
          // If resources are not enough due to normal tasks' preemption
          // for GCS based actor scheduling, return
          // with normal task resource usages so GCS can fast update
          // its resource view of this raylet.
          if (RayConfig::instance().gcs_actor_scheduling_enabled()) {
            auto normal_task_resources = local_task_manager_->CalcNormalTaskResources();
            RAY_LOG(DEBUG) << "Reject leasing as the raylet has no enough resources."
                           << " actor_id = " << actor_id << ", normal_task_resources = "
                           << normal_task_resources.DebugString()
                           << ", local_resoruce_view = "
                           << cluster_resource_scheduler_->GetClusterResourceManager()
                                  .GetNodeResourceViewString(
                                      scheduling::NodeID(self_node_id_.Binary()));
            resources_data->set_resources_normal_task_changed(true);
            auto resource_map = normal_task_resources.ToResourceMap();
            resources_data->mutable_resources_normal_task()->insert(resource_map.begin(),
                                                                    resource_map.end());
            resources_data->set_resources_normal_task_timestamp(
                absl::GetCurrentTimeNanos());
          }
        }
        send_reply_callback(status, success, failure);
      };

  cluster_task_manager_->QueueAndScheduleTask(task,
                                              request.grant_or_reject(),
                                              request.is_selected_based_on_locality(),
                                              reply,
                                              send_reply_callback_wrapper);
}

void NodeManager::HandlePrepareBundleResources(
    rpc::PrepareBundleResourcesRequest request,
    rpc::PrepareBundleResourcesReply *reply,
    rpc::SendReplyCallback send_reply_callback) {
  std::vector<std::shared_ptr<const BundleSpecification>> bundle_specs;
  for (int index = 0; index < request.bundle_specs_size(); index++) {
    bundle_specs.emplace_back(
        std::make_shared<BundleSpecification>(request.bundle_specs(index)));
  }
  RAY_LOG(DEBUG) << "Request to prepare resources for bundles: "
                 << GetDebugStringForBundles(bundle_specs);
  auto prepared = placement_group_resource_manager_->PrepareBundles(bundle_specs);
  reply->set_success(prepared);
  send_reply_callback(Status::OK(), nullptr, nullptr);
}

void NodeManager::HandleCommitBundleResources(
    rpc::CommitBundleResourcesRequest request,
    rpc::CommitBundleResourcesReply *reply,
    rpc::SendReplyCallback send_reply_callback) {
  std::vector<std::shared_ptr<const BundleSpecification>> bundle_specs;
  for (int index = 0; index < request.bundle_specs_size(); index++) {
    bundle_specs.emplace_back(
        std::make_shared<BundleSpecification>(request.bundle_specs(index)));
  }
  RAY_LOG(DEBUG) << "Request to commit resources for bundles: "
                 << GetDebugStringForBundles(bundle_specs);
  placement_group_resource_manager_->CommitBundles(bundle_specs);
  if (RayConfig::instance().use_ray_syncer()) {
    // To reduce the lag, we trigger a broadcasting immediately.
    RAY_CHECK(ray_syncer_.OnDemandBroadcasting(syncer::MessageType::RESOURCE_VIEW));
  }
  send_reply_callback(Status::OK(), nullptr, nullptr);

  cluster_task_manager_->ScheduleAndDispatchTasks();
}

void NodeManager::HandleCancelResourceReserve(
    rpc::CancelResourceReserveRequest request,
    rpc::CancelResourceReserveReply *reply,
    rpc::SendReplyCallback send_reply_callback) {
  auto bundle_spec = BundleSpecification(request.bundle_spec());
  RAY_LOG(DEBUG) << "Request to cancel reserved resource is received, "
                 << bundle_spec.DebugString();

  // Kill all workers that are currently associated with the placement group.
  // NOTE: We can't traverse directly with `leased_workers_`, because `DestroyWorker` will
  // delete the element of `leased_workers_`. So we need to filter out
  // `workers_associated_with_pg` separately.
  std::vector<std::shared_ptr<WorkerInterface>> workers_associated_with_pg;
  for (const auto &worker_it : leased_workers_) {
    auto &worker = worker_it.second;
    if (worker->GetBundleId().first == bundle_spec.PlacementGroupId()) {
      workers_associated_with_pg.emplace_back(worker);
    }
  }
  for (const auto &worker : workers_associated_with_pg) {
    std::ostringstream stream;
    stream
        << "Destroying worker since its placement group was removed. Placement group id: "
        << worker->GetBundleId().first
        << ", bundle index: " << bundle_spec.BundleId().second
        << ", task id: " << worker->GetAssignedTaskId()
        << ", actor id: " << worker->GetActorId()
        << ", worker id: " << worker->WorkerId();
    const auto &message = stream.str();
    RAY_LOG(DEBUG) << message;
    DestroyWorker(worker, rpc::WorkerExitType::INTENDED_SYSTEM_EXIT, message);
  }

  // Return bundle resources.
  placement_group_resource_manager_->ReturnBundle(bundle_spec);
  if (RayConfig::instance().use_ray_syncer()) {
    // To reduce the lag, we trigger a broadcasting immediately.
    RAY_CHECK(ray_syncer_.OnDemandBroadcasting(syncer::MessageType::RESOURCE_VIEW));
  }
  cluster_task_manager_->ScheduleAndDispatchTasks();
  send_reply_callback(Status::OK(), nullptr, nullptr);
}

void NodeManager::HandleReturnWorker(rpc::ReturnWorkerRequest request,
                                     rpc::ReturnWorkerReply *reply,
                                     rpc::SendReplyCallback send_reply_callback) {
  // Read the resource spec submitted by the client.
  auto worker_id = WorkerID::FromBinary(request.worker_id());
  std::shared_ptr<WorkerInterface> worker = leased_workers_[worker_id];

  Status status;
  leased_workers_.erase(worker_id);

  if (worker) {
    if (request.disconnect_worker()) {
      // The worker should be destroyed.
      DisconnectClient(worker->Connection(),
                       rpc::WorkerExitType::SYSTEM_ERROR,
                       "The leased worker has unrecoverable failure. Worker is requested "
                       "to be destroyed when it is returned.");
    } else {
      if (worker->IsBlocked()) {
        // Handle the edge case where the worker was returned before we got the
        // unblock RPC by unblocking it immediately (unblock is idempotent).
        HandleDirectCallTaskUnblocked(worker);
      }
      local_task_manager_->ReleaseWorkerResources(worker);
      // If the worker is exiting, don't add it to our pool. The worker will cleanup
      // and terminate itself.
      if (!request.worker_exiting()) {
        HandleWorkerAvailable(worker);
      }
    }
  } else {
    status = Status::Invalid("Returned worker does not exist any more");
  }
  send_reply_callback(status, nullptr, nullptr);
}

void NodeManager::HandleShutdownRaylet(rpc::ShutdownRayletRequest request,
                                       rpc::ShutdownRayletReply *reply,
                                       rpc::SendReplyCallback send_reply_callback) {
  RAY_LOG(INFO)
      << "Shutdown RPC has received. Shutdown will happen after the RPC is replied.";
  // Exit right away if it is not graceful.
  if (!request.graceful()) {
    std::_Exit(EXIT_SUCCESS);
  }
  if (is_node_drained_) {
    RAY_LOG(INFO) << "Node already has received the shutdown request. The shutdown "
                     "request RPC is ignored.";
    return;
  }
  auto shutdown_after_reply = []() {
    // Note that the callback is posted to the io service after the shutdown GRPC request
    // is replied. Otherwise, the RPC might not be replied to GCS before it shutsdown
    // itself. Implementation note: When raylet is shutdown by ray stop, the CLI sends a
    // sigterm. Raylet knows how to gracefully shutdown when it receives a sigterm. Here,
    // we raise a sigterm to itself so that it can re-use the same graceful shutdown code
    // path. The sigterm is handled in the entry point (raylet/main.cc)'s signal handler.
    auto signo = SIGTERM;
    RAY_LOG(INFO) << "Sending a signal to itself. shutting down. "
                  << ". Signo: " << signo;
    // raise return 0 if succeeds. If it fails to gracefully shutdown, it kills itself
    // forcefully.
    RAY_CHECK(std::raise(signo) == 0)
        << "There was a failure while sending a sigterm to itself. The process will not "
           "gracefully shutdown.";
  };
  is_node_drained_ = true;
  send_reply_callback(Status::OK(), shutdown_after_reply, shutdown_after_reply);
}

void NodeManager::HandleReleaseUnusedWorkers(rpc::ReleaseUnusedWorkersRequest request,
                                             rpc::ReleaseUnusedWorkersReply *reply,
                                             rpc::SendReplyCallback send_reply_callback) {
  std::unordered_set<WorkerID> in_use_worker_ids;
  for (int index = 0; index < request.worker_ids_in_use_size(); ++index) {
    auto worker_id = WorkerID::FromBinary(request.worker_ids_in_use(index));
    in_use_worker_ids.emplace(worker_id);
  }

  std::vector<WorkerID> unused_worker_ids;
  for (auto &iter : leased_workers_) {
    // We need to exclude workers used by common tasks.
    // Because they are not used by GCS.
    if (!iter.second->GetActorId().IsNil() && !in_use_worker_ids.count(iter.first)) {
      unused_worker_ids.emplace_back(iter.first);
    }
  }

  for (auto &iter : unused_worker_ids) {
    leased_workers_.erase(iter);
  }

  send_reply_callback(Status::OK(), nullptr, nullptr);
}

void NodeManager::HandleCancelWorkerLease(rpc::CancelWorkerLeaseRequest request,
                                          rpc::CancelWorkerLeaseReply *reply,
                                          rpc::SendReplyCallback send_reply_callback) {
  const TaskID task_id = TaskID::FromBinary(request.task_id());
  bool canceled = cluster_task_manager_->CancelTask(task_id);
  // The task cancellation failed if we did not have the task queued, since
  // this means that we may not have received the task request yet. It is
  // successful if we did have the task queued, since we have now replied to
  // the client that requested the lease.
  reply->set_success(canceled);
  send_reply_callback(Status::OK(), nullptr, nullptr);
}

void NodeManager::MarkObjectsAsFailed(
    const ErrorType &error_type,
    const std::vector<rpc::ObjectReference> objects_to_fail,
    const JobID &job_id) {
  // TODO(swang): Ideally we should return the error directly to the client
  // that needs this object instead of storing the object in plasma, which is
  // not guaranteed to succeed. This avoids hanging the client if plasma is not
  // reachable.
  const std::string meta = std::to_string(static_cast<int>(error_type));
  for (const auto &ref : objects_to_fail) {
    ObjectID object_id = ObjectID::FromBinary(ref.object_id());
    RAY_LOG(DEBUG) << "Mark the object id " << object_id << " as failed due to "
                   << error_type;
    std::shared_ptr<Buffer> data;
    Status status;
    status = store_client_.TryCreateImmediately(
        object_id,
        ref.owner_address(),
        0,
        reinterpret_cast<const uint8_t *>(meta.c_str()),
        meta.length(),
        &data,
        plasma::flatbuf::ObjectSource::ErrorStoredByRaylet);
    if (status.ok()) {
      status = store_client_.Seal(object_id);
    }
    if (!status.ok() && !status.IsObjectExists()) {
      RAY_LOG(DEBUG) << "Marking plasma object failed " << object_id;
      // If we failed to save the error code, log a warning and push an error message
      // to the driver.
      std::ostringstream stream;
      stream << "A plasma error (" << status.ToString() << ") occurred while saving"
             << " error code to object " << object_id << ". Anyone who's getting this"
             << " object may hang forever.";
      std::string error_message = stream.str();
      RAY_LOG(ERROR) << error_message;
      auto error_data_ptr =
          gcs::CreateErrorTableData("task", error_message, current_time_ms(), job_id);
      RAY_CHECK_OK(gcs_client_->Errors().AsyncReportJobError(error_data_ptr, nullptr));
    }
  }
}

void NodeManager::HandleDirectCallTaskBlocked(
    const std::shared_ptr<WorkerInterface> &worker, bool release_resources) {
  if (!worker || worker->IsBlocked() || worker->GetAssignedTaskId().IsNil() ||
      !release_resources) {
    return;  // The worker may have died or is no longer processing the task.
  }
  local_task_manager_->ReleaseCpuResourcesFromUnblockedWorker(worker);
  cluster_task_manager_->ScheduleAndDispatchTasks();
}

void NodeManager::HandleDirectCallTaskUnblocked(
    const std::shared_ptr<WorkerInterface> &worker) {
  if (!worker || worker->GetAssignedTaskId().IsNil()) {
    return;  // The worker may have died or is no longer processing the task.
  }

  // First, always release task dependencies. This ensures we don't leak resources even
  // if we don't need to unblock the worker below.
  dependency_manager_.CancelGetRequest(worker->WorkerId());

  if (worker->IsBlocked()) {
    local_task_manager_->ReturnCpuResourcesToBlockedWorker(worker);
    cluster_task_manager_->ScheduleAndDispatchTasks();
  }
}

void NodeManager::AsyncResolveObjects(
    const std::shared_ptr<ClientConnection> &client,
    const std::vector<rpc::ObjectReference> &required_object_refs,
    const TaskID &current_task_id,
    bool ray_get,
    bool mark_worker_blocked) {
  std::shared_ptr<WorkerInterface> worker = worker_pool_.GetRegisteredWorker(client);
  if (!worker) {
    // The client is a driver. Drivers do not hold resources, so we simply mark
    // the task as blocked.
    worker = worker_pool_.GetRegisteredDriver(client);
  }

  RAY_CHECK(worker);
  // Subscribe to the objects required by the task. These objects will be
  // fetched and/or restarted as necessary, until the objects become local
  // or are unsubscribed.
  if (ray_get) {
    dependency_manager_.StartOrUpdateGetRequest(worker->WorkerId(), required_object_refs);
  } else {
    dependency_manager_.StartOrUpdateWaitRequest(worker->WorkerId(),
                                                 required_object_refs);
  }
}

void NodeManager::AsyncResolveObjectsFinish(
    const std::shared_ptr<ClientConnection> &client,
    const TaskID &current_task_id,
    bool was_blocked) {
  std::shared_ptr<WorkerInterface> worker = worker_pool_.GetRegisteredWorker(client);
  if (!worker) {
    // The client is a driver. Drivers do not hold resources, so we simply
    // mark the driver as unblocked.
    worker = worker_pool_.GetRegisteredDriver(client);
  }

  RAY_CHECK(worker);
  // Unsubscribe from any `ray.get` objects that the task was blocked on.  Any
  // fetch or reconstruction operations to make the objects local are canceled.
  // `ray.wait` calls will stay active until the objects become local, or the
  // task/actor that called `ray.wait` exits.
  dependency_manager_.CancelGetRequest(worker->WorkerId());
  // Mark the task as unblocked.
  if (was_blocked) {
    worker->RemoveBlockedTaskId(current_task_id);
  }
}

bool NodeManager::FinishAssignedTask(const std::shared_ptr<WorkerInterface> &worker_ptr) {
  // TODO (Alex): We should standardize to pass
  // std::shared_ptr<WorkerInterface> instead of refs.
  auto &worker = *worker_ptr;
  TaskID task_id = worker.GetAssignedTaskId();
  RAY_LOG(DEBUG) << "Finished task " << task_id;

  RayTask task;
  local_task_manager_->TaskFinished(worker_ptr, &task);

  const auto &spec = task.GetTaskSpecification();  //
  if ((spec.IsActorCreationTask())) {
    // If this was an actor or actor creation task, handle the actor's new
    // state.
    FinishAssignedActorCreationTask(worker, task);
  } else {
    // If this was a non-actor task, then cancel any ray.wait calls that were
    // made during the task execution.
    dependency_manager_.CancelWaitRequest(worker.WorkerId());
  }

  // Notify the task dependency manager that this task has finished execution.
  dependency_manager_.CancelGetRequest(worker.WorkerId());

  if (!spec.IsActorCreationTask()) {
    // Unset the worker's assigned task. We keep the assigned task ID for
    // direct actor creation calls because this ID is used later if the actor
    // requires objects from plasma.
    worker.AssignTaskId(TaskID::Nil());
    worker.SetOwnerAddress(rpc::Address());
  }
  // Direct actors will be assigned tasks via the core worker and therefore are
  // not idle.
  return !spec.IsActorCreationTask();
}

void NodeManager::FinishAssignedActorCreationTask(WorkerInterface &worker,
                                                  const RayTask &task) {
  RAY_LOG(DEBUG) << "Finishing assigned actor creation task";
  const TaskSpecification task_spec = task.GetTaskSpecification();
  ActorID actor_id = task_spec.ActorCreationId();

  // This was an actor creation task. Convert the worker to an actor.
  worker.AssignActorId(actor_id);

  if (task_spec.IsDetachedActor()) {
    worker.MarkDetachedActor();
    auto job_id = task.GetTaskSpecification().JobId();
    auto job_config = worker_pool_.GetJobConfig(job_id);
    RAY_CHECK(job_config);
  }
}

void NodeManager::HandleObjectLocal(const ObjectInfo &object_info) {
  const ObjectID &object_id = object_info.object_id;
  // Notify the task dependency manager that this object is local.
  const auto ready_task_ids = dependency_manager_.HandleObjectLocal(object_id);
  RAY_LOG(DEBUG) << "Object local " << object_id << ", "
                 << " on " << self_node_id_ << ", " << ready_task_ids.size()
                 << " tasks ready";
  local_task_manager_->TasksUnblocked(ready_task_ids);

  // Notify the wait manager that this object is local.
  wait_manager_.HandleObjectLocal(object_id);

  auto waiting_workers = absl::flat_hash_set<std::shared_ptr<WorkerInterface>>();
  {
    absl::MutexLock guard(&plasma_object_notification_lock_);
    auto waiting = this->async_plasma_objects_notification_.extract(object_id);
    if (!waiting.empty()) {
      waiting_workers.swap(waiting.mapped());
    }
  }
  rpc::PlasmaObjectReadyRequest request;
  request.set_object_id(object_id.Binary());

  for (auto worker : waiting_workers) {
    worker->rpc_client()->PlasmaObjectReady(
        request, [](Status status, const rpc::PlasmaObjectReadyReply &reply) {
          if (!status.ok()) {
            RAY_LOG(INFO) << "Problem with telling worker that plasma object is ready"
                          << status.ToString();
          }
        });
  }
}

bool NodeManager::IsActorCreationTask(const TaskID &task_id) {
  auto actor_id = task_id.ActorId();
  if (!actor_id.IsNil() && task_id == TaskID::ForActorCreationTask(actor_id)) {
    // This task ID corresponds to an actor creation task.
    return true;
  }

  return false;
}

void NodeManager::HandleObjectMissing(const ObjectID &object_id) {
  // Notify the task dependency manager that this object is no longer local.
  const auto waiting_task_ids = dependency_manager_.HandleObjectMissing(object_id);
  std::stringstream result;
  result << "Object missing " << object_id << ", "
         << " on " << self_node_id_ << ", " << waiting_task_ids.size()
         << " tasks waiting";
  if (waiting_task_ids.size() > 0) {
    result << ", tasks: ";
    for (const auto &task_id : waiting_task_ids) {
      result << task_id << "  ";
    }
  }
  RAY_LOG(DEBUG) << result.str();
}

void NodeManager::ProcessSubscribePlasmaReady(
    const std::shared_ptr<ClientConnection> &client, const uint8_t *message_data) {
  std::shared_ptr<WorkerInterface> associated_worker =
      worker_pool_.GetRegisteredWorker(client);
  if (associated_worker == nullptr) {
    associated_worker = worker_pool_.GetRegisteredDriver(client);
  }
  RAY_CHECK(associated_worker != nullptr)
      << "No worker exists for CoreWorker with client: " << client->DebugString();

  auto message = flatbuffers::GetRoot<protocol::SubscribePlasmaReady>(message_data);
  ObjectID id = from_flatbuf<ObjectID>(*message->object_id());

  if (dependency_manager_.CheckObjectLocal(id)) {
    // Object is already local, so we directly fire the callback to tell the core worker
    // that the plasma object is ready.
    rpc::PlasmaObjectReadyRequest request;
    request.set_object_id(id.Binary());

    RAY_LOG(DEBUG) << "Object " << id << " is already local, firing callback directly.";
    associated_worker->rpc_client()->PlasmaObjectReady(
        request, [](Status status, const rpc::PlasmaObjectReadyReply &reply) {
          if (!status.ok()) {
            RAY_LOG(INFO) << "Problem with telling worker that plasma object is ready"
                          << status.ToString();
          }
        });
  } else {
    // The object is not local, so we are subscribing to pull and wait for the objects.
    std::vector<rpc::ObjectReference> refs = {FlatbufferToSingleObjectReference(
        *message->object_id(), *message->owner_address())};

    // NOTE(simon): This call will issue a pull request to remote workers and make sure
    // the object will be local.
    // 1. We currently do not allow user to cancel this call. The object will be pulled
    //    even if the `await object_ref` is cancelled.
    // 2. We currently do not handle edge cases with object eviction where the object
    //    is local at this time but when the core worker was notified, the object is
    //    is evicted. The core worker should be able to handle evicted object in this
    //    case.
    dependency_manager_.StartOrUpdateWaitRequest(associated_worker->WorkerId(), refs);

    // Add this worker to the listeners for the object ID.
    {
      absl::MutexLock guard(&plasma_object_notification_lock_);
      async_plasma_objects_notification_[id].insert(associated_worker);
    }
  }
}

void NodeManager::DumpDebugState() const {
  std::fstream fs;
  fs.open(initial_config_.log_dir + "/debug_state.txt",
          std::fstream::out | std::fstream::trunc);
  fs << DebugString();
  fs.close();
}

const NodeManagerConfig &NodeManager::GetInitialConfig() const { return initial_config_; }

std::string NodeManager::DebugString() const {
  std::stringstream result;
  uint64_t now_ms = current_time_ms();
  result << "NodeManager:";
  result << "\nNode ID: " << self_node_id_;
  result << "\nNode name: " << self_node_name_;
  result << "\nInitialConfigResources: " << initial_config_.resource_config.DebugString();
  if (cluster_task_manager_ != nullptr) {
    result << "\nClusterTaskManager:\n";
    result << cluster_task_manager_->DebugStr();
  }
  result << "\nClusterResources:";
  result << "\n" << local_object_manager_.DebugString();
  result << "\n" << object_manager_.DebugString();
  result << "\n" << gcs_client_->DebugString();
  result << "\n" << worker_pool_.DebugString();
  result << "\n" << dependency_manager_.DebugString();
  result << "\n" << wait_manager_.DebugString();
  result << "\n" << core_worker_subscriber_->DebugString();
  {
    absl::MutexLock guard(&plasma_object_notification_lock_);
    result << "\nnum async plasma notifications: "
           << async_plasma_objects_notification_.size();
  }

  result << "\nRemote node managers: ";
  for (const auto &entry : remote_node_manager_addresses_) {
    result << "\n" << entry.first;
  }

  // Event stats.
  result << "\nEvent stats:" << io_service_.stats().StatsString();

  result << "\nDebugString() time ms: " << (current_time_ms() - now_ms);
  return result.str();
}

// Summarizes a Census view and tag values into a compact string, e.g.,
// "Tag1:Value1,Tag2:Value2,Tag3:Value3".
std::string compact_tag_string(const opencensus::stats::ViewDescriptor &view,
                               const std::vector<std::string> &values) {
  std::stringstream result;
  const auto &keys = view.columns();
  for (size_t i = 0; i < values.size(); i++) {
    result << keys[i].name() << ":" << values[i];
    if (i < values.size() - 1) {
      result << ",";
    }
  }
  return result.str();
}

bool NodeManager::GetObjectsFromPlasma(const std::vector<ObjectID> &object_ids,
                                       std::vector<std::unique_ptr<RayObject>> *results) {
  // Pin the objects in plasma by getting them and holding a reference to
  // the returned buffer.
  // NOTE: the caller must ensure that the objects already exist in plasma before
  // sending a PinObjectIDs request.
  std::vector<plasma::ObjectBuffer> plasma_results;
  // TODO(swang): This `Get` has a timeout of 0, so the plasma store will not
  // block when serving the request. However, if the plasma store is under
  // heavy load, then this request can still block the NodeManager event loop
  // since we must wait for the plasma store's reply. We should consider using
  // an `AsyncGet` instead.
  if (!store_client_
           .Get(object_ids, /*timeout_ms=*/0, &plasma_results, /*is_from_worker=*/false)
           .ok()) {
    return false;
  }

  for (const auto &plasma_result : plasma_results) {
    if (plasma_result.data == nullptr) {
      results->push_back(nullptr);
    } else {
      results->emplace_back(std::unique_ptr<RayObject>(
          new RayObject(plasma_result.data, plasma_result.metadata, {})));
    }
  }
  return true;
}

void NodeManager::HandlePinObjectIDs(rpc::PinObjectIDsRequest request,
                                     rpc::PinObjectIDsReply *reply,
                                     rpc::SendReplyCallback send_reply_callback) {
  std::vector<ObjectID> object_ids;
  object_ids.reserve(request.object_ids_size());
  for (const auto &object_id_binary : request.object_ids()) {
    object_ids.push_back(ObjectID::FromBinary(object_id_binary));
  }
  std::vector<std::unique_ptr<RayObject>> results;
  if (!GetObjectsFromPlasma(object_ids, &results)) {
    for (size_t i = 0; i < object_ids.size(); ++i) {
      reply->add_successes(false);
    }
  } else {
    RAY_CHECK_EQ(object_ids.size(), results.size());
    auto object_id_it = object_ids.begin();
    auto result_it = results.begin();
    while (object_id_it != object_ids.end()) {
      if (*result_it == nullptr) {
        RAY_LOG(DEBUG) << "Failed to get object in the object store: " << *object_id_it
                       << ". This should only happen when the owner tries to pin a "
                       << "secondary copy and it's evicted in the meantime";
        object_id_it = object_ids.erase(object_id_it);
        result_it = results.erase(result_it);
        reply->add_successes(false);
      } else {
        ++object_id_it;
        ++result_it;
        reply->add_successes(true);
      }
    }
    // Wait for the object to be freed by the owner, which keeps the ref count.
    ObjectID generator_id = request.has_generator_id()
                                ? ObjectID::FromBinary(request.generator_id())
                                : ObjectID::Nil();
    local_object_manager_.PinObjectsAndWaitForFree(
        object_ids, std::move(results), request.owner_address(), generator_id);
  }
  RAY_CHECK_EQ(request.object_ids_size(), reply->successes_size());
  send_reply_callback(Status::OK(), nullptr, nullptr);
}

<<<<<<< HEAD
void NodeManager::HandleCommitGeneratorObjects(
    const rpc::CommitGeneratorObjectsRequest &request,
    rpc::CommitGeneratorObjectsReply *reply,
    rpc::SendReplyCallback send_reply_callback) {
  const auto generator_id = ObjectID::FromBinary(request.generator_id());
  bool success = local_object_manager_.CommitGeneratorObjects(generator_id);
  reply->set_success(success);
  send_reply_callback(Status::OK(), nullptr, nullptr);
}

void NodeManager::HandleAbortGeneratorObjects(
    const rpc::AbortGeneratorObjectsRequest &request,
    rpc::AbortGeneratorObjectsReply *reply,
    rpc::SendReplyCallback send_reply_callback) {
  const auto generator_id = ObjectID::FromBinary(request.generator_id());
  local_object_manager_.AbortGeneratorObjects(generator_id);
  send_reply_callback(Status::OK(), nullptr, nullptr);
}

void NodeManager::HandleGetSystemConfig(const rpc::GetSystemConfigRequest &request,
=======
void NodeManager::HandleGetSystemConfig(rpc::GetSystemConfigRequest request,
>>>>>>> 315c9f2e
                                        rpc::GetSystemConfigReply *reply,
                                        rpc::SendReplyCallback send_reply_callback) {
  reply->set_system_config(initial_config_.raylet_config);
  send_reply_callback(Status::OK(), nullptr, nullptr);
}

void NodeManager::HandleGetNodeStats(rpc::GetNodeStatsRequest node_stats_request,
                                     rpc::GetNodeStatsReply *reply,
                                     rpc::SendReplyCallback send_reply_callback) {
  cluster_task_manager_->FillPendingActorInfo(reply);
  // Report object spilling stats.
  local_object_manager_.FillObjectSpillingStats(reply);
  // Report object store stats.
  object_manager_.FillObjectStoreStats(reply);
  // Ensure we never report an empty set of metrics.
  if (!recorded_metrics_) {
    RecordMetrics();
  }
  for (const auto &view : opencensus::stats::StatsExporter::GetViewData()) {
    auto view_data = reply->add_view_data();
    view_data->set_view_name(view.first.name());
    if (view.second.type() == opencensus::stats::ViewData::Type::kInt64) {
      for (const auto &measure : view.second.int_data()) {
        auto measure_data = view_data->add_measures();
        measure_data->set_tags(compact_tag_string(view.first, measure.first));
        measure_data->set_int_value(measure.second);
      }
    } else if (view.second.type() == opencensus::stats::ViewData::Type::kDouble) {
      for (const auto &measure : view.second.double_data()) {
        auto measure_data = view_data->add_measures();
        measure_data->set_tags(compact_tag_string(view.first, measure.first));
        measure_data->set_double_value(measure.second);
      }
    } else {
      RAY_CHECK(view.second.type() == opencensus::stats::ViewData::Type::kDistribution);
      for (const auto &measure : view.second.distribution_data()) {
        auto measure_data = view_data->add_measures();
        measure_data->set_tags(compact_tag_string(view.first, measure.first));
        measure_data->set_distribution_min(measure.second.min());
        measure_data->set_distribution_mean(measure.second.mean());
        measure_data->set_distribution_max(measure.second.max());
        measure_data->set_distribution_count(measure.second.count());
        for (const auto &bound : measure.second.bucket_boundaries().lower_boundaries()) {
          measure_data->add_distribution_bucket_boundaries(bound);
        }
        for (const auto &count : measure.second.bucket_counts()) {
          measure_data->add_distribution_bucket_counts(count);
        }
      }
    }
  }
  // As a result of the HandleGetNodeStats, we are collecting information from all
  // workers on this node. This is done by calling GetCoreWorkerStats on each worker. In
  // order to send up-to-date information back, we wait until all workers have replied,
  // and return the information from HandleNodesStatsRequest. The caller of
  // HandleGetNodeStats should set a timeout so that the rpc finishes even if not all
  // workers have replied.
  auto all_workers = worker_pool_.GetAllRegisteredWorkers(/* filter_dead_worker */ true);
  absl::flat_hash_set<WorkerID> driver_ids;
  for (auto driver :
       worker_pool_.GetAllRegisteredDrivers(/* filter_dead_driver */ true)) {
    all_workers.push_back(driver);
    driver_ids.insert(driver->WorkerId());
  }
  if (all_workers.empty()) {
    send_reply_callback(Status::OK(), nullptr, nullptr);
    return;
  }
  for (const auto &worker : all_workers) {
    if (worker->IsDead()) {
      continue;
    }
    rpc::GetCoreWorkerStatsRequest request;
    request.set_intended_worker_id(worker->WorkerId().Binary());
    request.set_include_memory_info(node_stats_request.include_memory_info());
    worker->rpc_client()->GetCoreWorkerStats(
        request,
        [reply, worker, all_workers, driver_ids, send_reply_callback](
            const ray::Status &status, const rpc::GetCoreWorkerStatsReply &r) {
          reply->add_core_workers_stats()->MergeFrom(r.core_worker_stats());
          reply->set_num_workers(reply->num_workers() + 1);
          if (reply->num_workers() == all_workers.size()) {
            send_reply_callback(Status::OK(), nullptr, nullptr);
          }
        });
  }
}

rpc::ObjectStoreStats AccumulateStoreStats(
    std::vector<rpc::GetNodeStatsReply> node_stats) {
  rpc::ObjectStoreStats store_stats;
  for (const auto &reply : node_stats) {
    auto cur_store = reply.store_stats();
    // Use max aggregation for time, since the nodes are spilling concurrently.
    store_stats.set_spill_time_total_s(
        std::max(store_stats.spill_time_total_s(), cur_store.spill_time_total_s()));
    store_stats.set_restore_time_total_s(
        std::max(store_stats.restore_time_total_s(), cur_store.restore_time_total_s()));
    // Use sum aggregation for the rest of the metrics.
    store_stats.set_spilled_bytes_total(store_stats.spilled_bytes_total() +
                                        cur_store.spilled_bytes_total());
    store_stats.set_spilled_objects_total(store_stats.spilled_objects_total() +
                                          cur_store.spilled_objects_total());
    store_stats.set_restored_bytes_total(store_stats.restored_bytes_total() +
                                         cur_store.restored_bytes_total());
    store_stats.set_restored_objects_total(store_stats.restored_objects_total() +
                                           cur_store.restored_objects_total());
    store_stats.set_object_store_bytes_used(store_stats.object_store_bytes_used() +
                                            cur_store.object_store_bytes_used());
    store_stats.set_object_store_bytes_avail(store_stats.object_store_bytes_avail() +
                                             cur_store.object_store_bytes_avail());
    store_stats.set_object_store_bytes_primary_copy(
        store_stats.object_store_bytes_primary_copy() +
        cur_store.object_store_bytes_primary_copy());
    store_stats.set_object_store_bytes_fallback(
        store_stats.object_store_bytes_fallback() +
        cur_store.object_store_bytes_fallback());
    store_stats.set_num_local_objects(store_stats.num_local_objects() +
                                      cur_store.num_local_objects());
    store_stats.set_consumed_bytes(store_stats.consumed_bytes() +
                                   cur_store.consumed_bytes());
    if (cur_store.object_pulls_queued()) {
      store_stats.set_object_pulls_queued(true);
    }
  }
  return store_stats;
}

std::string FormatMemoryInfo(std::vector<rpc::GetNodeStatsReply> node_stats) {
  // First pass to compute object sizes.
  absl::flat_hash_map<ObjectID, int64_t> object_sizes;
  for (const auto &reply : node_stats) {
    for (const auto &core_worker_stats : reply.core_workers_stats()) {
      for (const auto &object_ref : core_worker_stats.object_refs()) {
        auto obj_id = ObjectID::FromBinary(object_ref.object_id());
        if (object_ref.object_size() > 0) {
          object_sizes[obj_id] = object_ref.object_size();
        }
      }
    }
  }

  std::ostringstream builder;
  builder
      << "----------------------------------------------------------------------------"
         "-----------------------------------------\n";
  builder
      << " Object ID                                                Reference Type    "
         "   Object Size  "
         " Reference Creation Site\n";
  builder
      << "============================================================================"
         "=========================================\n";

  // Second pass builds the summary string for each node.
  for (const auto &reply : node_stats) {
    for (const auto &core_worker_stats : reply.core_workers_stats()) {
      bool pid_printed = false;
      for (const auto &object_ref : core_worker_stats.object_refs()) {
        auto obj_id = ObjectID::FromBinary(object_ref.object_id());
        if (!object_ref.pinned_in_memory() && object_ref.local_ref_count() == 0 &&
            object_ref.submitted_task_ref_count() == 0 &&
            object_ref.contained_in_owned_size() == 0) {
          continue;
        }
        if (obj_id.IsNil()) {
          continue;
        }
        if (!pid_printed) {
          if (core_worker_stats.worker_type() == rpc::WorkerType::DRIVER) {
            builder << "; driver pid=" << core_worker_stats.pid() << "\n";
          } else {
            builder << "; worker pid=" << core_worker_stats.pid() << "\n";
          }
          pid_printed = true;
        }
        builder << obj_id.Hex() << "  ";
        // TODO(ekl) we could convey more information about the reference status.
        if (object_ref.pinned_in_memory()) {
          builder << "PINNED_IN_MEMORY     ";
        } else if (object_ref.submitted_task_ref_count() > 0) {
          builder << "USED_BY_PENDING_TASK ";
        } else if (object_ref.local_ref_count() > 0) {
          builder << "LOCAL_REFERENCE      ";
        } else if (object_ref.contained_in_owned_size() > 0) {
          builder << "CAPTURED_IN_OBJECT   ";
        } else {
          builder << "UNKNOWN_STATUS       ";
        }
        builder << std::right << std::setfill(' ') << std::setw(11);
        if (object_sizes.contains(obj_id)) {
          builder << object_sizes[obj_id];
        } else {
          builder << "          ?";
        }
        builder << "   " << object_ref.call_site();
        builder << "\n";
      }
    }
  }
  builder
      << "----------------------------------------------------------------------------"
         "-----------------------------------------\n";

  return builder.str();
}

void NodeManager::HandleFormatGlobalMemoryInfo(
    rpc::FormatGlobalMemoryInfoRequest request,
    rpc::FormatGlobalMemoryInfoReply *reply,
    rpc::SendReplyCallback send_reply_callback) {
  auto replies = std::make_shared<std::vector<rpc::GetNodeStatsReply>>();
  auto local_request = std::make_shared<rpc::GetNodeStatsRequest>();
  auto local_reply = std::make_shared<rpc::GetNodeStatsReply>();
  bool include_memory_info = request.include_memory_info();
  local_request->set_include_memory_info(include_memory_info);

  unsigned int num_nodes = remote_node_manager_addresses_.size() + 1;
  rpc::GetNodeStatsRequest stats_req;
  stats_req.set_include_memory_info(include_memory_info);

  auto store_reply =
      [replies, reply, num_nodes, send_reply_callback, include_memory_info](
          const rpc::GetNodeStatsReply &local_reply) {
        replies->push_back(local_reply);
        if (replies->size() >= num_nodes) {
          if (include_memory_info) {
            reply->set_memory_summary(FormatMemoryInfo(*replies));
          }
          reply->mutable_store_stats()->CopyFrom(AccumulateStoreStats(*replies));
          send_reply_callback(Status::OK(), nullptr, nullptr);
        }
      };

  // Fetch from remote nodes.
  for (const auto &entry : remote_node_manager_addresses_) {
    auto client = std::make_unique<rpc::NodeManagerClient>(
        entry.second.first, entry.second.second, client_call_manager_);
    client->GetNodeStats(stats_req,
                         [replies, store_reply](const ray::Status &status,
                                                const rpc::GetNodeStatsReply &r) {
                           if (!status.ok()) {
                             RAY_LOG(ERROR) << "Failed to get remote node stats: "
                                            << status.ToString();
                           }
                           store_reply(r);
                         });
  }

  // Fetch from the local node.
  HandleGetNodeStats(stats_req,
                     local_reply.get(),
                     [local_reply, store_reply](Status status,
                                                std::function<void()> success,
                                                std::function<void()> failure) mutable {
                       store_reply(*local_reply);
                     });
}

void NodeManager::HandleGlobalGC(rpc::GlobalGCRequest request,
                                 rpc::GlobalGCReply *reply,
                                 rpc::SendReplyCallback send_reply_callback) {
  TriggerGlobalGC();
}

bool NodeManager::TryLocalGC() {
  // If plasma store is under high pressure, we should try to schedule a global gc.
  bool plasma_high_pressure =
      object_manager_.GetUsedMemoryPercentage() > high_plasma_storage_usage_;
  if (plasma_high_pressure && global_gc_throttler_.AbleToRun()) {
    TriggerGlobalGC();
  }

  // Set the global gc bit on the outgoing heartbeat message.
  bool triggered_by_global_gc = false;
  if (should_global_gc_) {
    triggered_by_global_gc = true;
    should_global_gc_ = false;
    global_gc_throttler_.RunNow();
  }

  // Trigger local GC if needed. This throttles the frequency of local GC calls
  // to at most once per heartbeat interval.
  if ((should_local_gc_ ||
       (absl::GetCurrentTimeNanos() - local_gc_run_time_ns_ > local_gc_interval_ns_)) &&
      local_gc_throttler_.AbleToRun()) {
    DoLocalGC(triggered_by_global_gc);
    should_local_gc_ = false;
  }
  return triggered_by_global_gc;
}

void NodeManager::TriggerGlobalGC() {
  should_global_gc_ = true;
  // We won't see our own request, so trigger local GC in the next heartbeat.
  should_local_gc_ = true;
}

void NodeManager::Stop() {
  object_manager_.Stop();
  if (heartbeat_sender_) {
    heartbeat_sender_.reset();
  }
}

void NodeManager::RecordMetrics() {
  recorded_metrics_ = true;
  if (stats::StatsConfig::instance().IsStatsDisabled()) {
    return;
  }

  cluster_task_manager_->RecordMetrics();
  object_manager_.RecordMetrics();
  local_object_manager_.RecordMetrics();

  uint64_t current_time = current_time_ms();
  uint64_t duration_ms = current_time - last_metrics_recorded_at_ms_;
  last_metrics_recorded_at_ms_ = current_time;
  object_directory_->RecordMetrics(duration_ms);
}

void NodeManager::ConsumeSyncMessage(
    std::shared_ptr<const syncer::RaySyncMessage> message) {
  if (message->message_type() == syncer::MessageType::RESOURCE_VIEW) {
    rpc::ResourcesData data;
    data.ParseFromString(message->sync_message());
    NodeID node_id = NodeID::FromBinary(data.node_id());
    if (UpdateResourceUsage(node_id, data)) {
      cluster_task_manager_->ScheduleAndDispatchTasks();
    }
  } else if (message->message_type() == syncer::MessageType::COMMANDS) {
    rpc::ResourcesData data;
    data.ParseFromString(message->sync_message());
    if (data.should_global_gc()) {
      should_local_gc_ = true;
    }
  }
}

std::optional<syncer::RaySyncMessage> NodeManager::CreateSyncMessage(
    int64_t after_version, syncer::MessageType message_type) const {
  RAY_CHECK(message_type == syncer::MessageType::COMMANDS);

  rpc::ResourcesData resources_data;
  resources_data.set_should_global_gc(true);
  syncer::RaySyncMessage msg;
  msg.set_version(absl::GetCurrentTimeNanos());
  msg.set_node_id(self_node_id_.Binary());
  msg.set_message_type(syncer::MessageType::COMMANDS);
  std::string serialized_msg;
  RAY_CHECK(resources_data.SerializeToString(&serialized_msg));
  msg.set_sync_message(std::move(serialized_msg));
  return std::make_optional(std::move(msg));
}

void NodeManager::PublishInfeasibleTaskError(const RayTask &task) const {
  bool suppress_warning = false;

  if (!task.GetTaskSpecification().PlacementGroupBundleId().first.IsNil()) {
    // If the task is part of a placement group, do nothing. If necessary, the infeasible
    // warning should come from the placement group scheduling, not the task scheduling.
    suppress_warning = true;
  }

  // Push a warning to the task's driver that this task is currently infeasible.
  if (!suppress_warning) {
    // TODO(rkn): Define this constant somewhere else.
    std::string type = "infeasible_task";
    std::ostringstream error_message;
    error_message
        << "The actor or task with ID " << task.GetTaskSpecification().TaskId()
        << " cannot be scheduled right now. It requires "
        << task.GetTaskSpecification().GetRequiredPlacementResources().ToString()
        << " for placement, however the cluster currently cannot provide the requested "
           "resources. The required resources may be added as autoscaling takes place "
           "or placement groups are scheduled. Otherwise, consider reducing the "
           "resource requirements of the task.";
    std::string error_message_str = error_message.str();
    RAY_LOG(WARNING) << error_message_str;
    if (RayConfig::instance().legacy_scheduler_warnings()) {
      auto error_data_ptr =
          gcs::CreateErrorTableData(type,
                                    error_message_str,
                                    current_time_ms(),
                                    task.GetTaskSpecification().JobId());
      RAY_CHECK_OK(gcs_client_->Errors().AsyncReportJobError(error_data_ptr, nullptr));
    }
  }
}

// Picks the worker with the latest submitted task and kills the process
// if the memory usage is above the threshold. Allows one in-flight
// process kill at a time as killing a process could sometimes take
// seconds.
// TODO(clarng): potentially kill more aggressively by measuring the
// memory usage of each process and kill enough processes to put it
// below the memory threshold.
MemoryUsageRefreshCallback NodeManager::CreateMemoryUsageRefreshCallback() {
  return [this](bool is_usage_above_threshold,
                MemorySnapshot system_memory,
                float usage_threshold) {
    if (high_memory_eviction_target_ != nullptr) {
      if (!high_memory_eviction_target_->GetProcess().IsAlive()) {
        RAY_LOG(INFO) << "Worker evicted and process killed to reclaim memory. "
                      << "worker pid: "
                      << high_memory_eviction_target_->GetProcess().GetId()
                      << " task: " << high_memory_eviction_target_->GetAssignedTaskId();
        high_memory_eviction_target_ = nullptr;
      }
    }
    if (is_usage_above_threshold) {
      if (high_memory_eviction_target_ != nullptr) {
        RAY_LOG_EVERY_MS(INFO, 1000)
            << "Memory usage above threshold. "
            << "Still waiting for worker eviction to free up memory. "
            << "worker pid: " << high_memory_eviction_target_->GetProcess().GetId()
            << "task: " << high_memory_eviction_target_->GetAssignedTaskId();
      } else {
        auto workers = worker_pool_.GetAllRegisteredWorkers();
        if (workers.empty()) {
          RAY_LOG_EVERY_MS(WARNING, 5000)
              << "Memory usage above threshold but no workers are available for killing."
              << "This could be due to worker memory leak and"
              << "idle worker are occupying most of the memory.";
          return;
        }
        RetriableLIFOWorkerKillingPolicy worker_killing_policy;
        auto worker_to_kill =
            worker_killing_policy.SelectWorkerToKill(workers, *memory_monitor_.get());
        if (worker_to_kill == nullptr) {
          RAY_LOG_EVERY_MS(WARNING, 5000) << "Worker killer did not select a worker to "
                                             "kill even though memory usage is high.";
        } else {
          high_memory_eviction_target_ = worker_to_kill;

          float usage_fraction =
              static_cast<float>(system_memory.used_bytes) / system_memory.total_bytes;
          std::string used_bytes_gb = FormatFloat(
              static_cast<float>(system_memory.used_bytes) / 1024 / 1024 / 1024, 2);
          std::string total_bytes_gb = FormatFloat(
              static_cast<float>(system_memory.total_bytes) / 1024 / 1024 / 1024, 2);
          std::stringstream id_ss;
          if (worker_to_kill->GetActorId().IsNil()) {
            id_ss << "task ID " << worker_to_kill->GetAssignedTaskId();
          } else {
            id_ss << "actor ID " << worker_to_kill->GetActorId();
          }

          /// TODO: (clarng) expose this string in the frontend python error as well.
          std::stringstream worker_exit_message_ss;
          worker_exit_message_ss
              << "Task was killed due to the node running low on memory.\n\n"
              << "Memory on the node (IP: " << worker_to_kill->IpAddress()
              << ", ID: " << this->self_node_id_ << ") where the task was running was "
              << used_bytes_gb << "GB / " << total_bytes_gb << "GB (" << usage_fraction
              << "), which exceeds the memory usage threshold of " << usage_threshold
              << ". Ray killed this worker (ID: " << worker_to_kill->WorkerId()
              << ") because it was the most recently scheduled task; to see more "
                 "information about memory usage on this node, use `ray logs raylet.out "
                 "-ip "
              << worker_to_kill->IpAddress()
              << "`. To see the logs of the worker, use `ray logs worker-"
              << worker_to_kill->WorkerId() << "*out -ip " << worker_to_kill->IpAddress()
              << "`.\n\n"
              << "Consider provisioning more memory on this node or reducing task "
                 "parallelism by requesting more CPUs per task. To adjust the eviction "
                 "threshold, set the environment variable "
                 "`RAY_memory_usage_threshold_fraction` when starting Ray. To disable "
                 "worker eviction, set the environment variable "
                 "`RAY_memory_monitor_interval_ms` to zero.";
          std::string worker_exit_message = worker_exit_message_ss.str();
          /// TODO: (clarng) add a link to the oom killer / memory manager documentation
          RAY_LOG_EVERY_MS_OR(ERROR, 10000, INFO) << worker_exit_message;

          rpc::RayErrorInfo task_failure_reason;
          task_failure_reason.set_error_message(worker_exit_message);
          task_failure_reason.set_error_type(rpc::ErrorType::OUT_OF_MEMORY);
          SetTaskFailureReason(worker_to_kill->GetAssignedTaskId(),
                               std::move(task_failure_reason));
          /// TODO: (clarng) right now destroy is called after the messages are created
          /// since we print the process memory in the message. Destroy should be called
          /// as soon as possible to free up memory.
          DestroyWorker(high_memory_eviction_target_,
                        rpc::WorkerExitType::USER_ERROR,
                        worker_exit_message,
                        true /* force */);

          if (worker_to_kill->GetActorId().IsNil()) {
            ray::stats::STATS_memory_manager_worker_eviction_total.Record(
                1, "MemoryManager.TaskEviction.Total");
          } else {
            ray::stats::STATS_memory_manager_worker_eviction_total.Record(
                1, "MemoryManager.ActorEviction.Total");
          }
        }
      }
    }
  };
}

void NodeManager::SetTaskFailureReason(const TaskID &task_id,
                                       const rpc::RayErrorInfo &failure_reason) {
  RAY_LOG(DEBUG) << "set failure reason for task " << task_id;
  ray::TaskFailureEntry entry(failure_reason);
  auto result = task_failure_reasons_.emplace(task_id, std::move(entry));
  if (result.second) {
    RAY_LOG(WARNING) << "Trying to insert failure reason more than once for the same "
                        "task, the previous failure will be removed. Task id: "
                     << task_id;
  }
}

void NodeManager::GCTaskFailureReason() {
  for (const auto &entry : task_failure_reasons_) {
    auto duration = (uint64_t)std::chrono::duration_cast<std::chrono::milliseconds>(
                        std::chrono::steady_clock::now() - entry.second.creation_time)
                        .count();
    if (duration > RayConfig::instance().task_failure_entry_ttl_ms()) {
      RAY_LOG(INFO) << "Removing task failure reason since it expired, task: "
                    << entry.first;
      task_failure_reasons_.erase(entry.first);
    }
  }
}

}  // namespace raylet

}  // namespace ray<|MERGE_RESOLUTION|>--- conflicted
+++ resolved
@@ -2506,7 +2506,6 @@
   send_reply_callback(Status::OK(), nullptr, nullptr);
 }
 
-<<<<<<< HEAD
 void NodeManager::HandleCommitGeneratorObjects(
     const rpc::CommitGeneratorObjectsRequest &request,
     rpc::CommitGeneratorObjectsReply *reply,
@@ -2526,10 +2525,7 @@
   send_reply_callback(Status::OK(), nullptr, nullptr);
 }
 
-void NodeManager::HandleGetSystemConfig(const rpc::GetSystemConfigRequest &request,
-=======
 void NodeManager::HandleGetSystemConfig(rpc::GetSystemConfigRequest request,
->>>>>>> 315c9f2e
                                         rpc::GetSystemConfigReply *reply,
                                         rpc::SendReplyCallback send_reply_callback) {
   reply->set_system_config(initial_config_.raylet_config);
