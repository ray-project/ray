// Copyright 2017 The Ray Authors.
//
// Licensed under the Apache License, Version 2.0 (the "License");
// you may not use this file except in compliance with the License.
// You may obtain a copy of the License at
//
//  http://www.apache.org/licenses/LICENSE-2.0
//
// Unless required by applicable law or agreed to in writing, software
// distributed under the License is distributed on an "AS IS" BASIS,
// WITHOUT WARRANTIES OR CONDITIONS OF ANY KIND, either express or implied.
// See the License for the specific language governing permissions and
// limitations under the License.

#include "ray/raylet/node_manager.h"

#include <cctype>
#include <fstream>
#include <memory>

#include "ray/common/buffer.h"
#include "ray/common/common_protocol.h"
#include "ray/common/id.h"
#include "ray/common/status.h"
#include "ray/gcs/pb_util.h"
#include "ray/raylet/format/node_manager_generated.h"
#include "ray/stats/stats.h"
#include "ray/util/sample.h"

namespace {

#define RAY_CHECK_ENUM(x, y) \
  static_assert(static_cast<int>(x) == static_cast<int>(y), "protocol mismatch")

/// A helper function to return the expected actor counter for a given actor
/// and actor handle, according to the given actor registry. If a task's
/// counter is less than the returned value, then the task is a duplicate. If
/// the task's counter is equal to the returned value, then the task should be
/// the next to run.
int64_t GetExpectedTaskCounter(
    const std::unordered_map<ray::ActorID, ray::raylet::ActorRegistration>
        &actor_registry,
    const ray::ActorID &actor_id, const ray::TaskID &actor_caller_id) {
  auto actor_entry = actor_registry.find(actor_id);
  RAY_CHECK(actor_entry != actor_registry.end());
  const auto &frontier = actor_entry->second.GetFrontier();
  int64_t expected_task_counter = 0;
  auto frontier_entry = frontier.find(actor_caller_id);
  if (frontier_entry != frontier.end()) {
    expected_task_counter = frontier_entry->second.task_counter;
  }
  return expected_task_counter;
};

struct ActorStats {
  int live_actors = 0;
  int dead_actors = 0;
  int restarting_actors = 0;
  int max_num_handles = 0;
};

/// A helper function to return the statistical data of actors in this node manager.
ActorStats GetActorStatisticalData(
    std::unordered_map<ray::ActorID, ray::raylet::ActorRegistration> actor_registry) {
  ActorStats item;
  for (auto &pair : actor_registry) {
    if (pair.second.GetState() == ray::rpc::ActorTableData::ALIVE) {
      item.live_actors += 1;
    } else if (pair.second.GetState() == ray::rpc::ActorTableData::RESTARTING) {
      item.restarting_actors += 1;
    } else {
      item.dead_actors += 1;
    }
    if (pair.second.NumHandles() > item.max_num_handles) {
      item.max_num_handles = pair.second.NumHandles();
    }
  }
  return item;
}

std::vector<ray::rpc::ObjectReference> FlatbufferToObjectReference(
    const flatbuffers::Vector<flatbuffers::Offset<flatbuffers::String>> &object_ids,
    const flatbuffers::Vector<flatbuffers::Offset<ray::protocol::Address>>
        &owner_addresses) {
  RAY_CHECK(object_ids.size() == owner_addresses.size());
  std::vector<ray::rpc::ObjectReference> refs;
  for (int64_t i = 0; i < object_ids.size(); i++) {
    ray::rpc::ObjectReference ref;
    ref.set_object_id(object_ids.Get(i)->str());
    const auto &addr = owner_addresses.Get(i);
    ref.mutable_owner_address()->set_raylet_id(addr->raylet_id()->str());
    ref.mutable_owner_address()->set_ip_address(addr->ip_address()->str());
    ref.mutable_owner_address()->set_port(addr->port());
    ref.mutable_owner_address()->set_worker_id(addr->worker_id()->str());
    refs.emplace_back(std::move(ref));
  }
  return refs;
}

}  // namespace

namespace ray {

namespace raylet {

// A helper function to print the leased workers.
std::string LeasedWorkersSring(
    const std::unordered_map<WorkerID, std::shared_ptr<Worker>> &leased_workers) {
  std::stringstream buffer;
  buffer << "  @leased_workers: (";
  for (const auto &pair : leased_workers) {
    auto &worker = pair.second;
    buffer << worker->WorkerId() << ", ";
  }
  buffer << ")";
  return buffer.str();
}

// A helper function to print the workers in worker_pool_.
std::string WorkerPoolString(const std::vector<std::shared_ptr<Worker>> &worker_pool) {
  std::stringstream buffer;
  buffer << "   @worker_pool: (";
  for (const auto &worker : worker_pool) {
    buffer << worker->WorkerId() << ", ";
  }
  buffer << ")";
  return buffer.str();
}

// Helper function to print the worker's owner worker and and node owner.
std::string WorkerOwnerString(std::shared_ptr<Worker> &worker) {
  std::stringstream buffer;
  const auto owner_worker_id =
      WorkerID::FromBinary(worker->GetOwnerAddress().worker_id());
  const auto owner_node_id = WorkerID::FromBinary(worker->GetOwnerAddress().raylet_id());
  buffer << "leased_worker Lease " << worker->WorkerId() << " owned by "
         << owner_worker_id << " / " << owner_node_id;
  return buffer.str();
}

NodeManager::NodeManager(boost::asio::io_service &io_service,
                         const ClientID &self_node_id, const NodeManagerConfig &config,
                         ObjectManager &object_manager,
                         std::shared_ptr<gcs::GcsClient> gcs_client,
                         std::shared_ptr<ObjectDirectoryInterface> object_directory)
    : self_node_id_(self_node_id),
      io_service_(io_service),
      object_manager_(object_manager),
      gcs_client_(gcs_client),
      object_directory_(object_directory),
      heartbeat_timer_(io_service),
      heartbeat_period_(std::chrono::milliseconds(config.heartbeat_period_ms)),
      debug_dump_period_(config.debug_dump_period_ms),
      free_objects_period_(config.free_objects_period_ms),
      fair_queueing_enabled_(config.fair_queueing_enabled),
      object_pinning_enabled_(config.object_pinning_enabled),
      temp_dir_(config.temp_dir),
      object_manager_profile_timer_(io_service),
      light_heartbeat_enabled_(RayConfig::instance().light_heartbeat_enabled()),
      initial_config_(config),
      local_available_resources_(config.resource_config),
      worker_pool_(
          io_service, config.num_initial_workers, config.maximum_startup_concurrency,
          config.min_worker_port, config.max_worker_port, gcs_client_,
          config.worker_commands, config.raylet_config,
          /*starting_worker_timeout_callback=*/
          [this]() { this->DispatchTasks(this->local_queues_.GetReadyTasksByClass()); }),
      scheduling_policy_(local_queues_),
      reconstruction_policy_(
          io_service_,
          [this](const TaskID &task_id, const ObjectID &required_object_id) {
            HandleTaskReconstruction(task_id, required_object_id);
          },
          RayConfig::instance().initial_reconstruction_timeout_milliseconds(),
          self_node_id_, gcs_client_, object_directory_),
      task_dependency_manager_(
          object_manager, reconstruction_policy_, io_service, self_node_id_,
          RayConfig::instance().initial_reconstruction_timeout_milliseconds(),
          gcs_client_),
      lineage_cache_(self_node_id_, gcs_client_, config.max_lineage_size),
      actor_registry_(),
      node_manager_server_("NodeManager", config.node_manager_port),
      node_manager_service_(io_service, *this),
      client_call_manager_(io_service),
      new_scheduler_enabled_(RayConfig::instance().new_scheduler_enabled()) {
  RAY_LOG(INFO) << "Initializing NodeManager with ID " << self_node_id_;
  RAY_CHECK(heartbeat_period_.count() > 0);
  // Initialize the resource map with own cluster resource configuration.
  cluster_resource_map_.emplace(self_node_id_,
                                SchedulingResources(config.resource_config));

  RAY_CHECK_OK(object_manager_.SubscribeObjAdded(
      [this](const object_manager::protocol::ObjectInfoT &object_info) {
        ObjectID object_id = ObjectID::FromBinary(object_info.object_id);
        HandleObjectLocal(object_id);
      }));
  RAY_CHECK_OK(object_manager_.SubscribeObjDeleted(
      [this](const ObjectID &object_id) { HandleObjectMissing(object_id); }));

  if (new_scheduler_enabled_) {
    SchedulingResources &local_resources = cluster_resource_map_[self_node_id_];
    new_resource_scheduler_ =
        std::shared_ptr<ClusterResourceScheduler>(new ClusterResourceScheduler(
            self_node_id_.Binary(),
            local_resources.GetTotalResources().GetResourceMap()));
  }

  RAY_CHECK_OK(store_client_.Connect(config.store_socket_name.c_str()));
  // Run the node manger rpc server.
  node_manager_server_.RegisterService(node_manager_service_);
  node_manager_server_.Run();

  RAY_CHECK_OK(SetupPlasmaSubscription());
}

ray::Status NodeManager::RegisterGcs() {
  // The TaskLease subscription is done on demand in reconstruction policy.
  // Register a callback to handle actor notifications.
  auto actor_notification_callback = [this](const ActorID &actor_id,
                                            const ActorTableData &data) {
    HandleActorStateTransition(actor_id, ActorRegistration(data));
  };

  RAY_RETURN_NOT_OK(
      gcs_client_->Actors().AsyncSubscribeAll(actor_notification_callback, nullptr));

  auto on_node_change = [this](const ClientID &node_id, const GcsNodeInfo &data) {
    if (data.state() == GcsNodeInfo::ALIVE) {
      NodeAdded(data);
    } else {
      RAY_CHECK(data.state() == GcsNodeInfo::DEAD);
      NodeRemoved(data);
    }
  };

  // If the node resource message is received first and then the node message is received,
  // ForwardTask will throw exception, because it can't get node info.
  auto on_done = [this](Status status) {
    RAY_CHECK_OK(status);
    // Subscribe to resource changes.
    const auto &resources_changed =
        [this](const rpc::NodeResourceChange &resource_notification) {
          auto id = ClientID::FromBinary(resource_notification.node_id());
          if (resource_notification.updated_resources_size() != 0) {
            ResourceSet resource_set(
                MapFromProtobuf(resource_notification.updated_resources()));
            ResourceCreateUpdated(id, resource_set);
          }

          if (resource_notification.deleted_resources_size() != 0) {
            ResourceDeleted(
                id, VectorFromProtobuf(resource_notification.deleted_resources()));
          }
        };
    RAY_CHECK_OK(gcs_client_->Nodes().AsyncSubscribeToResources(
        /*subscribe_callback=*/resources_changed,
        /*done_callback=*/nullptr));
  };
  // Register a callback to monitor new nodes and a callback to monitor removed nodes.
  RAY_RETURN_NOT_OK(
      gcs_client_->Nodes().AsyncSubscribeToNodeChange(on_node_change, on_done));

  // Subscribe to heartbeat batches from the monitor.
  const auto &heartbeat_batch_added =
      [this](const HeartbeatBatchTableData &heartbeat_batch) {
        HeartbeatBatchAdded(heartbeat_batch);
      };
  RAY_RETURN_NOT_OK(gcs_client_->Nodes().AsyncSubscribeBatchHeartbeat(
      heartbeat_batch_added, /*done*/ nullptr));

  // Subscribe to all unexpected failure notifications from the local and
  // remote raylets. Note that this does not include workers that failed due to
  // node failure. These workers can be identified by comparing the raylet_id
  // in their rpc::Address to the ID of a failed raylet.
  const auto &worker_failure_handler =
      [this](const WorkerID &id, const gcs::WorkerFailureData &worker_failure_data) {
        HandleUnexpectedWorkerFailure(worker_failure_data.worker_address());
      };
  RAY_CHECK_OK(gcs_client_->Workers().AsyncSubscribeToWorkerFailures(
      worker_failure_handler, /*done_callback=*/nullptr));

  // Subscribe to job updates.
  const auto job_subscribe_handler = [this](const JobID &job_id,
                                            const JobTableData &job_data) {
    HandleJobFinished(job_id, job_data);
  };
  RAY_RETURN_NOT_OK(
      gcs_client_->Jobs().AsyncSubscribeToFinishedJobs(job_subscribe_handler, nullptr));

  // Start sending heartbeats to the GCS.
  last_heartbeat_at_ms_ = current_time_ms();
  last_debug_dump_at_ms_ = current_time_ms();
  last_free_objects_at_ms_ = current_time_ms();
  Heartbeat();
  // Start the timer that gets object manager profiling information and sends it
  // to the GCS.
  GetObjectManagerProfileInfo();

  return ray::Status::OK();
}

void NodeManager::KillWorker(std::shared_ptr<Worker> worker) {
#ifdef _WIN32
  // TODO(mehrdadn): implement graceful process termination mechanism
#else
  // If we're just cleaning up a single worker, allow it some time to clean
  // up its state before force killing. The client socket will be closed
  // and the worker struct will be freed after the timeout.
  kill(worker->GetProcess().GetId(), SIGTERM);
#endif

  auto retry_timer = std::make_shared<boost::asio::deadline_timer>(io_service_);
  auto retry_duration = boost::posix_time::milliseconds(
      RayConfig::instance().kill_worker_timeout_milliseconds());
  retry_timer->expires_from_now(retry_duration);
  retry_timer->async_wait([retry_timer, worker](const boost::system::error_code &error) {
    RAY_LOG(DEBUG) << "Send SIGKILL to worker, pid=" << worker->GetProcess().GetId();
    // Force kill worker
    worker->GetProcess().Kill();
  });
}

void NodeManager::HandleJobFinished(const JobID &job_id, const JobTableData &job_data) {
  RAY_LOG(DEBUG) << "HandleJobFinished " << job_id;
  RAY_CHECK(job_data.is_dead());
  auto workers = worker_pool_.GetWorkersRunningTasksForJob(job_id);
  // Kill all the workers. The actual cleanup for these workers is done
  // later when we receive the DisconnectClient message from them.
  for (const auto &worker : workers) {
    if (!worker->IsDetachedActor()) {
      // Clean up any open ray.wait calls that the worker made.
      task_dependency_manager_.UnsubscribeWaitDependencies(worker->WorkerId());
      // Mark the worker as dead so further messages from it are ignored
      // (except DisconnectClient).
      worker->MarkDead();
      // Then kill the worker process.
      KillWorker(worker);
    }
  }

  // Remove all tasks for this job from the scheduling queues, mark
  // the results for these tasks as not required, cancel any attempts
  // at reconstruction. Note that at this time the workers are likely
  // alive because of the delay in killing workers.
  auto tasks_to_remove = local_queues_.GetTaskIdsForJob(job_id);
  task_dependency_manager_.RemoveTasksAndRelatedObjects(tasks_to_remove);
  // NOTE(swang): SchedulingQueue::RemoveTasks modifies its argument so we must
  // call it last.
  local_queues_.RemoveTasks(tasks_to_remove);
}

void NodeManager::Heartbeat() {
  uint64_t now_ms = current_time_ms();
  uint64_t interval = now_ms - last_heartbeat_at_ms_;
  if (interval > RayConfig::instance().num_heartbeats_warning() *
                     RayConfig::instance().raylet_heartbeat_timeout_milliseconds()) {
    RAY_LOG(WARNING) << "Last heartbeat was sent " << interval << " ms ago ";
  }
  last_heartbeat_at_ms_ = now_ms;

  auto heartbeat_data = std::make_shared<HeartbeatTableData>();
  SchedulingResources &local_resources = cluster_resource_map_[self_node_id_];
  heartbeat_data->set_client_id(self_node_id_.Binary());

  // TODO(atumanov): modify the heartbeat table protocol to use the ResourceSet directly.
  // TODO(atumanov): implement a ResourceSet const_iterator.
  // If light heartbeat enabled, we only set filed that represent resources changed.
  if (light_heartbeat_enabled_) {
    if (!last_heartbeat_resources_.GetAvailableResources().IsEqual(
            local_resources.GetAvailableResources())) {
      for (const auto &resource_pair :
           local_resources.GetAvailableResources().GetResourceMap()) {
        heartbeat_data->add_resources_available_label(resource_pair.first);
        heartbeat_data->add_resources_available_capacity(resource_pair.second);
      }
      last_heartbeat_resources_.SetAvailableResources(
          ResourceSet(local_resources.GetAvailableResources()));
    }

    if (!last_heartbeat_resources_.GetTotalResources().IsEqual(
            local_resources.GetTotalResources())) {
      for (const auto &resource_pair :
           local_resources.GetTotalResources().GetResourceMap()) {
        heartbeat_data->add_resources_total_label(resource_pair.first);
        heartbeat_data->add_resources_total_capacity(resource_pair.second);
      }
      last_heartbeat_resources_.SetTotalResources(
          ResourceSet(local_resources.GetTotalResources()));
    }

    local_resources.SetLoadResources(local_queues_.GetResourceLoad());
    if (!last_heartbeat_resources_.GetLoadResources().IsEqual(
            local_resources.GetLoadResources())) {
      for (const auto &resource_pair :
           local_resources.GetLoadResources().GetResourceMap()) {
        heartbeat_data->add_resource_load_label(resource_pair.first);
        heartbeat_data->add_resource_load_capacity(resource_pair.second);
      }
      last_heartbeat_resources_.SetLoadResources(
          ResourceSet(local_resources.GetLoadResources()));
    }
  } else {
    // If light heartbeat disabled, we send whole resources information every time.
    for (const auto &resource_pair :
         local_resources.GetAvailableResources().GetResourceMap()) {
      heartbeat_data->add_resources_available_label(resource_pair.first);
      heartbeat_data->add_resources_available_capacity(resource_pair.second);
    }
    last_heartbeat_resources_.SetAvailableResources(
        ResourceSet(local_resources.GetAvailableResources()));

    for (const auto &resource_pair :
         local_resources.GetTotalResources().GetResourceMap()) {
      heartbeat_data->add_resources_total_label(resource_pair.first);
      heartbeat_data->add_resources_total_capacity(resource_pair.second);
    }
    last_heartbeat_resources_.SetTotalResources(
        ResourceSet(local_resources.GetTotalResources()));

    local_resources.SetLoadResources(local_queues_.GetResourceLoad());
    for (const auto &resource_pair :
         local_resources.GetLoadResources().GetResourceMap()) {
      heartbeat_data->add_resource_load_label(resource_pair.first);
      heartbeat_data->add_resource_load_capacity(resource_pair.second);
    }
    last_heartbeat_resources_.SetLoadResources(
        ResourceSet(local_resources.GetLoadResources()));
  }

  // Set the global gc bit on the outgoing heartbeat message.
  if (should_global_gc_) {
    heartbeat_data->set_should_global_gc(true);
    should_global_gc_ = false;
  }

  // Trigger local GC if needed. This throttles the frequency of local GC calls
  // to at most once per heartbeat interval.
  if (should_local_gc_) {
    DoLocalGC();
    should_local_gc_ = false;
  }

  ray::Status status = gcs_client_->Nodes().AsyncReportHeartbeat(heartbeat_data,
                                                                 /*done*/ nullptr);
  RAY_CHECK_OK_PREPEND(status, "Heartbeat failed");

  if (debug_dump_period_ > 0 &&
      static_cast<int64_t>(now_ms - last_debug_dump_at_ms_) > debug_dump_period_) {
    DumpDebugState();
    RecordMetrics();
    WarnResourceDeadlock();
    last_debug_dump_at_ms_ = now_ms;
  }

  // Evict all copies of freed objects from the cluster.
  if (free_objects_period_ > 0 &&
      static_cast<int64_t>(now_ms - last_free_objects_at_ms_) > free_objects_period_) {
    FlushObjectsToFree();
  }

  // Reset the timer.
  heartbeat_timer_.expires_from_now(heartbeat_period_);
  heartbeat_timer_.async_wait([this](const boost::system::error_code &error) {
    RAY_CHECK(!error);
    Heartbeat();
  });
}

void NodeManager::DoLocalGC() {
  auto all_workers = worker_pool_.GetAllRegisteredWorkers();
  for (const auto &driver : worker_pool_.GetAllRegisteredDrivers()) {
    all_workers.push_back(driver);
  }
  RAY_LOG(WARNING) << "Sending local GC request to " << all_workers.size() << " workers.";
  for (const auto &worker : all_workers) {
    rpc::LocalGCRequest request;
    auto status = worker->rpc_client()->LocalGC(
        request, [](const ray::Status &status, const rpc::LocalGCReply &r) {
          if (!status.ok()) {
            RAY_LOG(ERROR) << "Failed to send local GC request: " << status.ToString();
          }
        });
    if (!status.ok()) {
      RAY_LOG(ERROR) << "Failed to send local GC request: " << status.ToString();
    }
  }
}

// TODO(edoakes): this function is problematic because it both sends warnings spuriously
// under normal conditions and sometimes doesn't send a warning under actual deadlock
// conditions. The current logic is to push a warning when: all running tasks are
// blocked, there is at least one ready task, and a warning hasn't been pushed in
// debug_dump_period_ milliseconds.
// See https://github.com/ray-project/ray/issues/5790 for details.
void NodeManager::WarnResourceDeadlock() {
  // Check if any progress is being made on this raylet.
  for (const auto &task : local_queues_.GetTasks(TaskState::RUNNING)) {
    // Ignore blocked tasks.
    if (local_queues_.GetBlockedTaskIds().count(task.GetTaskSpecification().TaskId())) {
      continue;
    }
    // Progress is being made, don't warn.
    resource_deadlock_warned_ = false;
    return;
  }

  // The node is full of actors and no progress has been made for some time.
  // If there are any pending tasks, build a warning.
  std::ostringstream error_message;
  ray::Task exemplar;
  bool any_pending = false;
  int pending_actor_creations = 0;
  int pending_tasks = 0;

  // See if any tasks are blocked trying to acquire resources.
  for (const auto &task : local_queues_.GetTasks(TaskState::READY)) {
    const TaskSpecification &spec = task.GetTaskSpecification();
    if (spec.IsActorCreationTask()) {
      pending_actor_creations += 1;
    } else {
      pending_tasks += 1;
    }
    if (!any_pending) {
      exemplar = task;
      any_pending = true;
    }
  }

  // Push an warning to the driver that a task is blocked trying to acquire resources.
  if (any_pending) {
    // Actor references may be caught in cycles, preventing them from being deleted.
    // Trigger global GC to hopefully free up resource slots.
    TriggerGlobalGC();

    // Suppress duplicates warning messages.
    if (resource_deadlock_warned_) {
      return;
    }

    SchedulingResources &local_resources = cluster_resource_map_[self_node_id_];
    error_message
        << "The actor or task with ID " << exemplar.GetTaskSpecification().TaskId()
        << " is pending and cannot currently be scheduled. It requires "
        << exemplar.GetTaskSpecification().GetRequiredResources().ToString()
        << " for execution and "
        << exemplar.GetTaskSpecification().GetRequiredPlacementResources().ToString()
        << " for placement, but this node only has remaining "
        << local_resources.GetAvailableResources().ToString() << ". In total there are "
        << pending_tasks << " pending tasks and " << pending_actor_creations
        << " pending actors on this node. "
        << "This is likely due to all cluster resources being claimed by actors. "
        << "To resolve the issue, consider creating fewer actors or increase the "
        << "resources available to this Ray cluster. You can ignore this message "
        << "if this Ray cluster is expected to auto-scale.";
    auto error_data_ptr = gcs::CreateErrorTableData(
        "resource_deadlock", error_message.str(), current_time_ms(),
        exemplar.GetTaskSpecification().JobId());
    RAY_CHECK_OK(gcs_client_->Errors().AsyncReportJobError(error_data_ptr, nullptr));
    resource_deadlock_warned_ = true;
  }
}

void NodeManager::GetObjectManagerProfileInfo() {
  int64_t start_time_ms = current_time_ms();

  auto profile_info = object_manager_.GetAndResetProfilingInfo();

  if (profile_info->profile_events_size() > 0) {
    RAY_CHECK_OK(gcs_client_->Stats().AsyncAddProfileData(profile_info, nullptr));
  }

  // Reset the timer.
  object_manager_profile_timer_.expires_from_now(heartbeat_period_);
  object_manager_profile_timer_.async_wait(
      [this](const boost::system::error_code &error) {
        RAY_CHECK(!error);
        GetObjectManagerProfileInfo();
      });

  int64_t interval = current_time_ms() - start_time_ms;
  if (interval > RayConfig::instance().handler_warning_timeout_ms()) {
    RAY_LOG(WARNING) << "GetObjectManagerProfileInfo handler took " << interval << " ms.";
  }
}

void NodeManager::NodeAdded(const GcsNodeInfo &node_info) {
  const ClientID node_id = ClientID::FromBinary(node_info.node_id());

  RAY_LOG(DEBUG) << "[NodeAdded] Received callback from client id " << node_id;
  if (1 == cluster_resource_map_.count(node_id)) {
    RAY_LOG(DEBUG) << "Received notification of a new node that already exists: "
                   << node_id;
    return;
  }

  if (node_id == self_node_id_) {
    // We got a notification for ourselves, so we are connected to the GCS now.
    // Save this NodeManager's resource information in the cluster resource map.
    cluster_resource_map_[node_id] = initial_config_.resource_config;
    return;
  }

  // Initialize a rpc client to the new node manager.
  std::unique_ptr<rpc::NodeManagerClient> client(
      new rpc::NodeManagerClient(node_info.node_manager_address(),
                                 node_info.node_manager_port(), client_call_manager_));
  remote_node_manager_clients_.emplace(node_id, std::move(client));

  // Fetch resource info for the remote client and update cluster resource map.
  RAY_CHECK_OK(gcs_client_->Nodes().AsyncGetResources(
      node_id,
      [this, node_id](Status status,
                      const boost::optional<gcs::NodeInfoAccessor::ResourceMap> &data) {
        if (data) {
          ResourceSet resource_set;
          for (auto &resource_entry : *data) {
            resource_set.AddOrUpdateResource(resource_entry.first,
                                             resource_entry.second->resource_capacity());
          }
          ResourceCreateUpdated(node_id, resource_set);
        }
      }));
}

void NodeManager::NodeRemoved(const GcsNodeInfo &node_info) {
  // TODO(swang): If we receive a notification for our own death, clean up and
  // exit immediately.
  const ClientID node_id = ClientID::FromBinary(node_info.node_id());
  RAY_LOG(DEBUG) << "[NodeRemoved] Received callback from client id " << node_id;

  RAY_CHECK(node_id != self_node_id_)
      << "Exiting because this node manager has mistakenly been marked dead by the "
      << "monitor.";

  // Below, when we remove node_id from all of these data structures, we could
  // check that it is actually removed, or log a warning otherwise, but that may
  // not be necessary.

  // Remove the client from the resource map.
  if (0 == cluster_resource_map_.erase(node_id)) {
    RAY_LOG(DEBUG) << "Received NodeRemoved callback for an unknown node: " << node_id
                   << ".";
    return;
  }

  // Remove the node manager client.
  const auto client_entry = remote_node_manager_clients_.find(node_id);
  if (client_entry != remote_node_manager_clients_.end()) {
    remote_node_manager_clients_.erase(client_entry);
  }

  // For any live actors that were on the dead node, broadcast a notification
  // about the actor's death
  // TODO(swang): This could be very slow if there are many actors.
  for (const auto &actor_entry : actor_registry_) {
    if (actor_entry.second.GetNodeManagerId() == node_id &&
        actor_entry.second.GetState() == ActorTableData::ALIVE) {
      RAY_LOG(INFO) << "Actor " << actor_entry.first
                    << " is disconnected, because its node " << node_id
                    << " is removed from cluster. It may be restarted.";
      HandleDisconnectedActor(actor_entry.first, /*was_local=*/false,
                              /*intentional_disconnect=*/false);
    }
  }
  // Notify the object directory that the client has been removed so that it
  // can remove it from any cached locations.
  object_directory_->HandleClientRemoved(node_id);

  // Flush all uncommitted tasks from the local lineage cache. This is to
  // guarantee that all tasks get flushed eventually, in case one of the tasks
  // in our local cache was supposed to be flushed by the node that died.
  lineage_cache_.FlushAllUncommittedTasks();

  // Clean up workers that were owned by processes that were on the failed
  // node.
  rpc::Address address;
  address.set_raylet_id(node_info.node_id());
  HandleUnexpectedWorkerFailure(address);
}

void NodeManager::HandleUnexpectedWorkerFailure(const rpc::Address &address) {
  const WorkerID worker_id = WorkerID::FromBinary(address.worker_id());
  const ClientID node_id = ClientID::FromBinary(address.raylet_id());
  if (!worker_id.IsNil()) {
    RAY_LOG(DEBUG) << "Worker " << worker_id << " failed";
    failed_workers_cache_.insert(worker_id);
  } else {
    RAY_CHECK(!node_id.IsNil());
    failed_nodes_cache_.insert(node_id);
  }

  // TODO(swang): Also clean up any lease requests owned by the failed worker
  // from the task queues. This is only necessary for lease requests that are
  // infeasible, since requests that are fulfilled will get canceled during
  // dispatch.
  for (const auto &pair : leased_workers_) {
    auto &worker = pair.second;
    const auto owner_worker_id =
        WorkerID::FromBinary(worker->GetOwnerAddress().worker_id());
    const auto owner_node_id =
        WorkerID::FromBinary(worker->GetOwnerAddress().raylet_id());
    RAY_LOG(DEBUG) << "Lease " << worker->WorkerId() << " owned by " << owner_worker_id;
    RAY_CHECK(!owner_worker_id.IsNil() && !owner_node_id.IsNil());
    if (!worker->IsDetachedActor()) {
      if (!worker_id.IsNil()) {
        // If the failed worker was a leased worker's owner, then kill the leased worker.
        if (owner_worker_id == worker_id) {
          RAY_LOG(INFO) << "Owner process " << owner_worker_id
                        << " died, killing leased worker " << worker->WorkerId();
          KillWorker(worker);
        }
      } else if (owner_node_id == node_id) {
        // If the leased worker's owner was on the failed node, then kill the leased
        // worker.
        RAY_LOG(INFO) << "Owner node " << owner_node_id << " died, killing leased worker "
                      << worker->WorkerId();
        KillWorker(worker);
      }
    }
  }
}

void NodeManager::ResourceCreateUpdated(const ClientID &client_id,
                                        const ResourceSet &createUpdatedResources) {
  RAY_LOG(DEBUG) << "[ResourceCreateUpdated] received callback from client id "
                 << client_id << " with created or updated resources: "
                 << createUpdatedResources.ToString() << ". Updating resource map.";

  SchedulingResources &cluster_schedres = cluster_resource_map_[client_id];

  // Update local_available_resources_ and SchedulingResources
  for (const auto &resource_pair : createUpdatedResources.GetResourceMap()) {
    const std::string &resource_label = resource_pair.first;
    const double &new_resource_capacity = resource_pair.second;

    cluster_schedres.UpdateResourceCapacity(resource_label, new_resource_capacity);
    if (client_id == self_node_id_) {
      local_available_resources_.AddOrUpdateResource(resource_label,
                                                     new_resource_capacity);
    }
    if (new_scheduler_enabled_) {
      new_resource_scheduler_->UpdateResourceCapacity(client_id.Binary(), resource_label,
                                                      new_resource_capacity);
    }
  }
  RAY_LOG(DEBUG) << "[ResourceCreateUpdated] Updated cluster_resource_map.";

  if (client_id == self_node_id_) {
    // The resource update is on the local node, check if we can reschedule tasks.
    TryLocalInfeasibleTaskScheduling();
  }
  return;
}

void NodeManager::ResourceDeleted(const ClientID &client_id,
                                  const std::vector<std::string> &resource_names) {
  if (RAY_LOG_ENABLED(DEBUG)) {
    std::ostringstream oss;
    for (auto &resource_name : resource_names) {
      oss << resource_name << ", ";
    }
    RAY_LOG(DEBUG) << "[ResourceDeleted] received callback from client id " << client_id
                   << " with deleted resources: " << oss.str()
                   << ". Updating resource map.";
  }

  SchedulingResources &cluster_schedres = cluster_resource_map_[client_id];

  // Update local_available_resources_ and SchedulingResources
  for (const auto &resource_label : resource_names) {
    cluster_schedres.DeleteResource(resource_label);
    if (client_id == self_node_id_) {
      local_available_resources_.DeleteResource(resource_label);
    }
    if (new_scheduler_enabled_) {
      new_resource_scheduler_->DeleteResource(client_id.Binary(), resource_label);
    }
  }
  return;
}

void NodeManager::TryLocalInfeasibleTaskScheduling() {
  RAY_LOG(DEBUG) << "[LocalResourceUpdateRescheduler] The resource update is on the "
                    "local node, check if we can reschedule tasks";
  SchedulingResources &new_local_resources = cluster_resource_map_[self_node_id_];

  // SpillOver locally to figure out which infeasible tasks can be placed now
  std::vector<TaskID> decision = scheduling_policy_.SpillOver(new_local_resources);

  std::unordered_set<TaskID> local_task_ids(decision.begin(), decision.end());

  // Transition locally placed tasks to waiting or ready for dispatch.
  if (local_task_ids.size() > 0) {
    std::vector<Task> tasks = local_queues_.RemoveTasks(local_task_ids);
    for (const auto &t : tasks) {
      EnqueuePlaceableTask(t);
    }
  }
}

void NodeManager::HeartbeatAdded(const ClientID &client_id,
                                 const HeartbeatTableData &heartbeat_data) {
  // Locate the client id in remote client table and update available resources based on
  // the received heartbeat information.
  auto it = cluster_resource_map_.find(client_id);
  if (it == cluster_resource_map_.end()) {
    // Haven't received the client registration for this client yet, skip this heartbeat.
    RAY_LOG(INFO) << "[HeartbeatAdded]: received heartbeat from unknown client id "
                  << client_id;
    return;
  }
  // Trigger local GC at the next heartbeat interval.
  if (heartbeat_data.should_global_gc()) {
    should_local_gc_ = true;
  }

  SchedulingResources &remote_resources = it->second;

  // If light heartbeat enabled, we update remote resources only when related resources
  // map in heartbeat is not empty.
  if (light_heartbeat_enabled_) {
    if (heartbeat_data.resources_total_label_size() > 0) {
      ResourceSet remote_total(
          VectorFromProtobuf(heartbeat_data.resources_total_label()),
          VectorFromProtobuf(heartbeat_data.resources_total_capacity()));
      remote_resources.SetTotalResources(std::move(remote_total));
    }
    if (heartbeat_data.resources_available_label_size() > 0) {
      ResourceSet remote_available(
          VectorFromProtobuf(heartbeat_data.resources_available_label()),
          VectorFromProtobuf(heartbeat_data.resources_available_capacity()));
      remote_resources.SetAvailableResources(std::move(remote_available));
    }
    if (heartbeat_data.resource_load_label_size() > 0) {
      ResourceSet remote_load(
          VectorFromProtobuf(heartbeat_data.resource_load_label()),
          VectorFromProtobuf(heartbeat_data.resource_load_capacity()));
      // Extract the load information and save it locally.
      remote_resources.SetLoadResources(std::move(remote_load));
    }
  } else {
    // If light heartbeat disabled, we update remote resources every time.
    ResourceSet remote_total(
        VectorFromProtobuf(heartbeat_data.resources_total_label()),
        VectorFromProtobuf(heartbeat_data.resources_total_capacity()));
    remote_resources.SetTotalResources(std::move(remote_total));
    ResourceSet remote_available(
        VectorFromProtobuf(heartbeat_data.resources_available_label()),
        VectorFromProtobuf(heartbeat_data.resources_available_capacity()));
    remote_resources.SetAvailableResources(std::move(remote_available));
    ResourceSet remote_load(VectorFromProtobuf(heartbeat_data.resource_load_label()),
                            VectorFromProtobuf(heartbeat_data.resource_load_capacity()));
    // Extract the load information and save it locally.
    remote_resources.SetLoadResources(std::move(remote_load));
  }

  if (new_scheduler_enabled_ && client_id != self_node_id_) {
    new_resource_scheduler_->AddOrUpdateNode(
        client_id.Binary(), remote_resources.GetTotalResources().GetResourceMap(),
        remote_resources.GetAvailableResources().GetResourceMap());
    NewSchedulerSchedulePendingTasks();
    return;
  }

  // Extract decision for this raylet.
  auto decision = scheduling_policy_.SpillOver(remote_resources);
  std::unordered_set<TaskID> local_task_ids;
  for (const auto &task_id : decision) {
    // (See design_docs/task_states.rst for the state transition diagram.)
    Task task;
    TaskState state;
    if (!local_queues_.RemoveTask(task_id, &task, &state)) {
      return;
    }
    // Since we are spilling back from the ready and waiting queues, we need
    // to unsubscribe the dependencies.
    if (state != TaskState::INFEASIBLE) {
      // Don't unsubscribe for infeasible tasks because we never subscribed in
      // the first place.
      RAY_CHECK(task_dependency_manager_.UnsubscribeGetDependencies(task_id));
    }
    // Attempt to forward the task. If this fails to forward the task,
    // the task will be resubmit locally.
    ForwardTaskOrResubmit(task, client_id);
  }
}

void NodeManager::HeartbeatBatchAdded(const HeartbeatBatchTableData &heartbeat_batch) {
  // Update load information provided by each heartbeat.
  for (const auto &heartbeat_data : heartbeat_batch.batch()) {
    const ClientID &client_id = ClientID::FromBinary(heartbeat_data.client_id());
    if (client_id == self_node_id_) {
      // Skip heartbeats from self.
      continue;
    }
    HeartbeatAdded(client_id, heartbeat_data);
  }
}

void NodeManager::HandleActorStateTransition(const ActorID &actor_id,
                                             ActorRegistration &&actor_registration) {
  // Update local registry.
  auto it = actor_registry_.find(actor_id);
  if (it == actor_registry_.end()) {
    it = actor_registry_.emplace(actor_id, actor_registration).first;
  } else {
    if (RayConfig::instance().gcs_actor_service_enabled()) {
      it->second = actor_registration;
    } else {
      // Only process the state transition if it is to a later state than ours.
      if (actor_registration.GetState() > it->second.GetState() &&
          actor_registration.GetNumRestarts() == it->second.GetNumRestarts()) {
        // The new state is later than ours if it is about the same lifetime, but
        // a greater state.
        it->second = actor_registration;
      } else if (actor_registration.GetNumRestarts() > it->second.GetNumRestarts()) {
        // The new state is also later than ours it is about a later lifetime of
        // the actor.
        it->second = actor_registration;
      } else {
        // Our state is already at or past the update, so skip the update.
        return;
      }
    }
  }
  RAY_LOG(DEBUG) << "Actor notification received: actor_id = " << actor_id
                 << ", node_manager_id = " << actor_registration.GetNodeManagerId()
                 << ", state = "
                 << ActorTableData::ActorState_Name(actor_registration.GetState())
                 << ", remaining_restarts = "
                 << actor_registration.GetRemainingRestarts();

  if (actor_registration.GetState() == ActorTableData::ALIVE) {
    // The actor is now alive (created for the first time or restarted). We can
    // stop listening for the actor creation task. This is needed because we use
    // `ListenAndMaybeReconstruct` to reconstruct the actor.
    reconstruction_policy_.Cancel(actor_registration.GetActorCreationDependency());
    // The actor's location is now known. Dequeue any methods that were
    // submitted before the actor's location was known.
    // (See design_docs/task_states.rst for the state transition diagram.)
    const auto &methods = local_queues_.GetTasks(TaskState::WAITING_FOR_ACTOR_CREATION);
    std::unordered_set<TaskID> created_actor_method_ids;
    for (const auto &method : methods) {
      if (method.GetTaskSpecification().ActorId() == actor_id) {
        created_actor_method_ids.insert(method.GetTaskSpecification().TaskId());
      }
    }
    // Resubmit the methods that were submitted before the actor's location was
    // known.
    auto created_actor_methods = local_queues_.RemoveTasks(created_actor_method_ids);
    for (const auto &method : created_actor_methods) {
      // Maintain the invariant that if a task is in the
      // MethodsWaitingForActorCreation queue, then it is subscribed to its
      // respective actor creation task. Since the actor location is now known,
      // we can remove the task from the queue and forget its dependency on the
      // actor creation task.
      RAY_CHECK(task_dependency_manager_.UnsubscribeGetDependencies(
          method.GetTaskSpecification().TaskId()));
      // The task's uncommitted lineage was already added to the local lineage
      // cache upon the initial submission, so it's okay to resubmit it with an
      // empty lineage this time.
      SubmitTask(method, Lineage());
    }
  } else if (actor_registration.GetState() == ActorTableData::DEAD) {
    // When an actor dies, loop over all of the queued tasks for that actor
    // and treat them as failed.
    auto tasks_to_remove = local_queues_.GetTaskIdsForActor(actor_id);
    auto removed_tasks = local_queues_.RemoveTasks(tasks_to_remove);
    for (auto const &task : removed_tasks) {
      TreatTaskAsFailed(task, ErrorType::ACTOR_DIED);
    }
  } else if (actor_registration.GetState() == ActorTableData::RESTARTING) {
    RAY_LOG(DEBUG) << "Actor is being restarted: " << actor_id;
    if (!RayConfig::instance().gcs_actor_service_enabled()) {
      // The actor is dead and needs reconstruction. Attempting to reconstruct its
      // creation task.
      reconstruction_policy_.ListenAndMaybeReconstruct(
          actor_registration.GetActorCreationDependency());
    }

    // When an actor fails but can be restarted, resubmit all of the queued
    // tasks for that actor. This will mark the tasks as waiting for actor
    // creation.
    auto tasks_to_remove = local_queues_.GetTaskIdsForActor(actor_id);
    auto removed_tasks = local_queues_.RemoveTasks(tasks_to_remove);
    for (auto const &task : removed_tasks) {
      SubmitTask(task, Lineage());
    }
  } else {
    RAY_CHECK(actor_registration.GetState() == ActorTableData::PENDING);
    // Do nothing.
  }
}

void NodeManager::ProcessNewClient(ClientConnection &client) {
  // The new client is a worker, so begin listening for messages.
  client.ProcessMessages();
}

// A helper function to create a mapping from task scheduling class to
// tasks with that class from a given list of tasks.
std::unordered_map<SchedulingClass, ordered_set<TaskID>> MakeTasksByClass(
    const std::vector<Task> &tasks) {
  std::unordered_map<SchedulingClass, ordered_set<TaskID>> result;
  for (const auto &task : tasks) {
    auto spec = task.GetTaskSpecification();
    result[spec.GetSchedulingClass()].push_back(spec.TaskId());
  }
  return result;
}

void NodeManager::DispatchTasks(
    const std::unordered_map<SchedulingClass, ordered_set<TaskID>> &tasks_by_class) {
  // Dispatch tasks in priority order by class. This avoids starvation problems where
  // one class of tasks become stuck behind others in the queue, causing Ray to start
  // many workers. See #3644 for a more detailed description of this issue.
  std::vector<const std::pair<const SchedulingClass, ordered_set<TaskID>> *> fair_order;
  RAY_CHECK(new_scheduler_enabled_ == false);
  for (auto &it : tasks_by_class) {
    fair_order.emplace_back(&it);
  }
  // Prioritize classes that have fewer currently running tasks. Note that we only
  // sort once per round of task dispatch, which is less fair then it could be, but
  // is simpler and faster.
  if (fair_queueing_enabled_) {
    std::sort(
        std::begin(fair_order), std::end(fair_order),
        [this](const std::pair<const SchedulingClass, ordered_set<ray::TaskID>> *a,
               const std::pair<const SchedulingClass, ordered_set<ray::TaskID>> *b) {
          return local_queues_.NumRunning(a->first) < local_queues_.NumRunning(b->first);
        });
  }
  std::vector<std::function<void()>> post_assign_callbacks;
  // Approximate fair round robin between classes.
  for (const auto &it : fair_order) {
    const auto &task_resources =
        TaskSpecification::GetSchedulingClassDescriptor(it->first);
    // FIFO order within each class.
    for (const auto &task_id : it->second) {
      const auto &task = local_queues_.GetTaskOfState(task_id, TaskState::READY);
      if (!local_available_resources_.Contains(task_resources)) {
        // All the tasks in it.second have the same resource shape, so
        // once the first task is not feasible, we can break out of this loop
        break;
      }

      // Try to get an idle worker to execute this task. If nullptr, there
      // aren't any available workers so we can't assign the task.
      std::shared_ptr<Worker> worker =
          worker_pool_.PopWorker(task.GetTaskSpecification());
      if (worker != nullptr) {
        AssignTask(worker, task, &post_assign_callbacks);
      }
    }
  }
  // Call the callbacks from the AssignTask calls above. These need to be called
  // after the above loop, as they may alter the scheduling queues and invalidate
  // the loop iterator.
  for (auto &func : post_assign_callbacks) {
    func();
  }
}

void NodeManager::ProcessClientMessage(const std::shared_ptr<ClientConnection> &client,
                                       int64_t message_type,
                                       const uint8_t *message_data) {
  auto registered_worker = worker_pool_.GetRegisteredWorker(client);
  auto message_type_value = static_cast<protocol::MessageType>(message_type);
  RAY_LOG(DEBUG) << "[Worker] Message "
                 << protocol::EnumNameMessageType(message_type_value) << "("
                 << message_type << ") from worker with PID "
                 << (registered_worker
                         ? std::to_string(registered_worker->GetProcess().GetId())
                         : "nil");

  if (registered_worker && registered_worker->IsDead()) {
    // For a worker that is marked as dead (because the job has died already),
    // all the messages are ignored except DisconnectClient.
    if ((message_type_value != protocol::MessageType::DisconnectClient) &&
        (message_type_value != protocol::MessageType::IntentionalDisconnectClient)) {
      // Listen for more messages.
      client->ProcessMessages();
      return;
    }
  }

  switch (message_type_value) {
  case protocol::MessageType::RegisterClientRequest: {
    ProcessRegisterClientRequestMessage(client, message_data);
  } break;
  case protocol::MessageType::AnnounceWorkerPort: {
    ProcessAnnounceWorkerPortMessage(client, message_data);
  } break;
  case protocol::MessageType::TaskDone: {
    HandleWorkerAvailable(client);
  } break;
  case protocol::MessageType::DisconnectClient: {
    ProcessDisconnectClientMessage(client);
    // We don't need to receive future messages from this client,
    // because it's already disconnected.
    return;
  } break;
  case protocol::MessageType::IntentionalDisconnectClient: {
    ProcessDisconnectClientMessage(client, /* intentional_disconnect = */ true);
    // We don't need to receive future messages from this client,
    // because it's already disconnected.
    return;
  } break;
  case protocol::MessageType::SubmitTask: {
    // For tasks submitted via the raylet path, we must make sure to order the
    // task submission so that tasks are always submitted after the tasks that
    // they depend on.
    ProcessSubmitTaskMessage(message_data);
  } break;
  case protocol::MessageType::SetResourceRequest: {
    ProcessSetResourceRequest(client, message_data);
  } break;
  case protocol::MessageType::FetchOrReconstruct: {
    ProcessFetchOrReconstructMessage(client, message_data);
  } break;
  case protocol::MessageType::NotifyDirectCallTaskBlocked: {
    std::shared_ptr<Worker> worker = worker_pool_.GetRegisteredWorker(client);
    HandleDirectCallTaskBlocked(worker);
  } break;
  case protocol::MessageType::NotifyDirectCallTaskUnblocked: {
    std::shared_ptr<Worker> worker = worker_pool_.GetRegisteredWorker(client);
    HandleDirectCallTaskUnblocked(worker);
  } break;
  case protocol::MessageType::NotifyUnblocked: {
    auto message = flatbuffers::GetRoot<protocol::NotifyUnblocked>(message_data);
    AsyncResolveObjectsFinish(client, from_flatbuf<TaskID>(*message->task_id()),
                              /*was_blocked*/ true);
  } break;
  case protocol::MessageType::WaitRequest: {
    ProcessWaitRequestMessage(client, message_data);
  } break;
  case protocol::MessageType::WaitForDirectActorCallArgsRequest: {
    ProcessWaitForDirectActorCallArgsRequestMessage(client, message_data);
  } break;
  case protocol::MessageType::PushErrorRequest: {
    ProcessPushErrorRequestMessage(message_data);
  } break;
  case protocol::MessageType::PushProfileEventsRequest: {
    auto fbs_message = flatbuffers::GetRoot<flatbuffers::String>(message_data);
    auto profile_table_data = std::make_shared<rpc::ProfileTableData>();
    RAY_CHECK(
        profile_table_data->ParseFromArray(fbs_message->data(), fbs_message->size()));
    RAY_CHECK_OK(gcs_client_->Stats().AsyncAddProfileData(profile_table_data, nullptr));
  } break;
  case protocol::MessageType::FreeObjectsInObjectStoreRequest: {
    auto message = flatbuffers::GetRoot<protocol::FreeObjectsRequest>(message_data);
    std::vector<ObjectID> object_ids = from_flatbuf<ObjectID>(*message->object_ids());
    // Clean up objects from the object store.
    object_manager_.FreeObjects(object_ids, message->local_only());
    if (message->delete_creating_tasks()) {
      // Clean up their creating tasks from GCS.
      std::vector<TaskID> creating_task_ids;
      for (const auto &object_id : object_ids) {
        creating_task_ids.push_back(object_id.TaskId());
      }
      RAY_CHECK_OK(gcs_client_->Tasks().AsyncDelete(creating_task_ids, nullptr));
    }
  } break;
  case protocol::MessageType::PrepareActorCheckpointRequest: {
    ProcessPrepareActorCheckpointRequest(client, message_data);
  } break;
  case protocol::MessageType::NotifyActorResumedFromCheckpoint: {
    ProcessNotifyActorResumedFromCheckpoint(message_data);
  } break;
  case protocol::MessageType::SubscribePlasmaReady: {
    ProcessSubscribePlasmaReady(client, message_data);
  } break;

  default:
    RAY_LOG(FATAL) << "Received unexpected message type " << message_type;
  }

  // Listen for more messages.
  client->ProcessMessages();
}

void NodeManager::ProcessRegisterClientRequestMessage(
    const std::shared_ptr<ClientConnection> &client, const uint8_t *message_data) {
  client->Register();

  auto message = flatbuffers::GetRoot<protocol::RegisterClientRequest>(message_data);
  Language language = static_cast<Language>(message->language());
  WorkerID worker_id = from_flatbuf<WorkerID>(*message->worker_id());
  pid_t pid = message->worker_pid();
  std::string worker_ip_address = string_from_flatbuf(*message->ip_address());
  auto worker = std::make_shared<Worker>(worker_id, language, worker_ip_address, client,
                                         client_call_manager_);

  int assigned_port;
  if (message->is_worker()) {
    // Register the new worker.
    if (!worker_pool_.RegisterWorker(worker, pid, &assigned_port).ok()) {
      // Return -1 to signal to the worker that registration failed.
      assigned_port = -1;
    }
  } else {
    // Register the new driver.
    RAY_CHECK(pid >= 0);
    worker->SetProcess(Process::FromPid(pid));
    const JobID job_id = from_flatbuf<JobID>(*message->job_id());
    // Compute a dummy driver task id from a given driver.
    const TaskID driver_task_id = TaskID::ComputeDriverTaskId(worker_id);
    worker->AssignTaskId(driver_task_id);
    worker->AssignJobId(job_id);
    Status status = worker_pool_.RegisterDriver(worker, &assigned_port);
    if (status.ok()) {
      local_queues_.AddDriverTaskId(driver_task_id);
      auto job_data_ptr = gcs::CreateJobTableData(
          job_id, /*is_dead*/ false, std::time(nullptr), worker_ip_address, pid);
      RAY_CHECK_OK(gcs_client_->Jobs().AsyncAdd(job_data_ptr, nullptr));
    } else {
      // Return -1 to signal to the worker that registration failed.
      assigned_port = -1;
    }
  }

  flatbuffers::FlatBufferBuilder fbb;
  std::vector<std::string> internal_config_keys;
  std::vector<std::string> internal_config_values;
  for (auto kv : initial_config_.raylet_config) {
    internal_config_keys.push_back(kv.first);
    internal_config_values.push_back(kv.second);
  }
  auto reply = ray::protocol::CreateRegisterClientReply(
      fbb, to_flatbuf(fbb, self_node_id_), assigned_port,
      string_vec_to_flatbuf(fbb, internal_config_keys),
      string_vec_to_flatbuf(fbb, internal_config_values));
  fbb.Finish(reply);
  client->WriteMessageAsync(
      static_cast<int64_t>(protocol::MessageType::RegisterClientReply), fbb.GetSize(),
      fbb.GetBufferPointer(), [this, client](const ray::Status &status) {
        if (!status.ok()) {
          ProcessDisconnectClientMessage(client);
        }
      });
}

void NodeManager::ProcessAnnounceWorkerPortMessage(
    const std::shared_ptr<ClientConnection> &client, const uint8_t *message_data) {
  bool is_worker = true;
  std::shared_ptr<Worker> worker = worker_pool_.GetRegisteredWorker(client);
  if (worker == nullptr) {
    is_worker = false;
    worker = worker_pool_.GetRegisteredDriver(client);
  }
  RAY_CHECK(worker != nullptr) << "No worker exists for CoreWorker with client: "
                               << client->DebugString();

  auto message = flatbuffers::GetRoot<protocol::AnnounceWorkerPort>(message_data);
  int port = message->port();
  worker->Connect(port);
  if (is_worker) {
    HandleWorkerAvailable(worker->Connection());
  }
}

void NodeManager::HandleDisconnectedActor(const ActorID &actor_id, bool was_local,
                                          bool intentional_disconnect) {
  if (RayConfig::instance().gcs_actor_service_enabled()) {
    // If gcs actor management is enabled, the gcs will take over the status change of all
    // actors.
    return;
  }
  auto actor_entry = actor_registry_.find(actor_id);
  RAY_CHECK(actor_entry != actor_registry_.end());
  auto &actor_registration = actor_entry->second;
  auto remainingRestarts = actor_registration.GetRemainingRestarts();
  RAY_LOG(DEBUG) << "The actor with ID " << actor_id << " died "
                 << (intentional_disconnect ? "intentionally" : "unintentionally")
                 << ", remaining restarts = " << remainingRestarts;

  // Check if this actor needs to be restarted.
  ActorState new_state =
      (remainingRestarts == -1 || remainingRestarts > 0) && !intentional_disconnect
          ? ActorTableData::RESTARTING
          : ActorTableData::DEAD;
  if (was_local) {
    // Clean up the dummy objects from this actor.
    RAY_LOG(DEBUG) << "Removing dummy objects for actor: " << actor_id;
    for (auto &dummy_object_pair : actor_entry->second.GetDummyObjects()) {
      HandleObjectMissing(dummy_object_pair.first);
    }
  }
  // Update the actor's state.
  ActorTableData new_actor_info = actor_entry->second.GetTableData();
  new_actor_info.set_state(new_state);
  if (was_local) {
    // If the actor was local, immediately update the state in actor registry.
    // So if we receive any actor tasks before we receive GCS notification,
    // these tasks can be correctly routed to the `MethodsWaitingForActorCreation`
    // queue, instead of being assigned to the dead actor.
    HandleActorStateTransition(actor_id, ActorRegistration(new_actor_info));
  }

  auto done = [was_local, actor_id](Status status) {
    if (was_local && !status.ok()) {
      // If the disconnected actor was local, only this node will try to update actor
      // state. So the update shouldn't fail.
      RAY_LOG(FATAL) << "Failed to update state for actor " << actor_id
                     << ", status: " << status.ToString();
    }
  };
  auto actor_notification = std::make_shared<ActorTableData>(new_actor_info);
  RAY_CHECK_OK(gcs_client_->Actors().AsyncUpdate(actor_id, actor_notification, done));

  if (was_local && new_state == ActorTableData::RESTARTING) {
    RAY_LOG(INFO) << "A local actor (id = " << actor_id
                  << " ) is dead, reconstructing it.";
    const ObjectID &actor_creation_dummy_object_id =
        actor_registration.GetActorCreationDependency();
    HandleTaskReconstruction(actor_creation_dummy_object_id.TaskId(),
                             actor_creation_dummy_object_id);
  }
}

void NodeManager::HandleWorkerAvailable(const std::shared_ptr<ClientConnection> &client) {
  std::shared_ptr<Worker> worker = worker_pool_.GetRegisteredWorker(client);
  HandleWorkerAvailable(worker);
}

void NodeManager::HandleWorkerAvailable(const std::shared_ptr<Worker> &worker) {
  RAY_CHECK(worker);
  bool worker_idle = true;

  // If the worker was assigned a task, mark it as finished.
  if (!worker->GetAssignedTaskId().IsNil()) {
    worker_idle = FinishAssignedTask(*worker);
  }

  if (worker_idle) {
    // Return the worker to the idle pool.
    worker_pool_.PushWorker(worker);
  }

  // Local resource availability changed: invoke scheduling policy for local node.
  if (new_scheduler_enabled_) {
    NewSchedulerSchedulePendingTasks();
  } else {
    cluster_resource_map_[self_node_id_].SetLoadResources(
        local_queues_.GetResourceLoad());
    // Call task dispatch to assign work to the new worker.
    DispatchTasks(local_queues_.GetReadyTasksByClass());
  }
}

void NodeManager::ProcessDisconnectClientMessage(
    const std::shared_ptr<ClientConnection> &client, bool intentional_disconnect) {
  std::shared_ptr<Worker> worker = worker_pool_.GetRegisteredWorker(client);
  bool is_worker = false, is_driver = false;
  if (worker) {
    // The client is a worker.
    is_worker = true;
  } else {
    worker = worker_pool_.GetRegisteredDriver(client);
    if (worker) {
      // The client is a driver.
      is_driver = true;
    } else {
      RAY_LOG(INFO) << "Ignoring client disconnect because the client has already "
                    << "been disconnected.";
      return;
    }
  }
  RAY_CHECK(!(is_worker && is_driver));
  // If the client has any blocked tasks, mark them as unblocked. In
  // particular, we are no longer waiting for their dependencies.
  if (worker) {
    if (is_worker && worker->IsDead()) {
      // If the worker was killed by us because the driver exited,
      // treat it as intentionally disconnected.
      intentional_disconnect = true;
      // Don't need to unblock the client if it's a worker and is already dead.
      // Because in this case, its task is already cleaned up.
      RAY_LOG(DEBUG) << "Skip unblocking worker because it's already dead.";
    } else {
      // Clean up any open ray.get calls that the worker made.
      while (!worker->GetBlockedTaskIds().empty()) {
        // NOTE(swang): AsyncResolveObjectsFinish will modify the worker, so it is
        // not safe to pass in the iterator directly.
        const TaskID task_id = *worker->GetBlockedTaskIds().begin();
        AsyncResolveObjectsFinish(client, task_id, true);
      }
      // Clean up any open ray.wait calls that the worker made.
      task_dependency_manager_.UnsubscribeWaitDependencies(worker->WorkerId());
    }

    // Erase any lease metadata.
    leased_workers_.erase(worker->WorkerId());

    // Publish the worker failure.
    auto worker_failure_data_ptr = gcs::CreateWorkerFailureData(
        self_node_id_, worker->WorkerId(), worker->IpAddress(), worker->Port(),
        time(nullptr), intentional_disconnect);
    RAY_CHECK_OK(gcs_client_->Workers().AsyncReportWorkerFailure(worker_failure_data_ptr,
                                                                 nullptr));
  }

  if (is_worker) {
    const ActorID &actor_id = worker->GetActorId();
    if (!actor_id.IsNil()) {
      // If the worker was an actor, update actor state, reconstruct the actor if needed,
      // and clean up actor's tasks if the actor is permanently dead.
      HandleDisconnectedActor(actor_id, true, intentional_disconnect);
    }

    const TaskID &task_id = worker->GetAssignedTaskId();
    // If the worker was running a task or actor, clean up the task and push an
    // error to the driver, unless the worker is already dead.
    if ((!task_id.IsNil() || !actor_id.IsNil()) && !worker->IsDead()) {
      // If the worker was an actor, the task was already cleaned up in
      // `HandleDisconnectedActor`.
      if (actor_id.IsNil()) {
        Task task;
        if (local_queues_.RemoveTask(task_id, &task)) {
          TreatTaskAsFailed(task, ErrorType::WORKER_DIED);
        }
      }

      if (!intentional_disconnect) {
        // Push the error to driver.
        const JobID &job_id = worker->GetAssignedJobId();
        // TODO(rkn): Define this constant somewhere else.
        std::string type = "worker_died";
        std::ostringstream error_message;
        error_message << "A worker died or was killed while executing task " << task_id
                      << ".";
        auto error_data_ptr = gcs::CreateErrorTableData(type, error_message.str(),
                                                        current_time_ms(), job_id);
        RAY_CHECK_OK(gcs_client_->Errors().AsyncReportJobError(error_data_ptr, nullptr));
      }
    }

    // Remove the dead client from the pool and stop listening for messages.
    worker_pool_.DisconnectWorker(worker);

    // Return the resources that were being used by this worker.
    if (new_scheduler_enabled_) {
      new_resource_scheduler_->SubtractCPUResourceInstances(
          worker->GetBorrowedCPUInstances());
      new_resource_scheduler_->FreeLocalTaskResources(worker->GetAllocatedInstances());
      worker->ClearAllocatedInstances();
      new_resource_scheduler_->FreeLocalTaskResources(
          worker->GetLifetimeAllocatedInstances());
      worker->ClearLifetimeAllocatedInstances();
    } else {
      auto const &task_resources = worker->GetTaskResourceIds();
      local_available_resources_.ReleaseConstrained(
          task_resources, cluster_resource_map_[self_node_id_].GetTotalResources());
      cluster_resource_map_[self_node_id_].Release(task_resources.ToResourceSet());
      worker->ResetTaskResourceIds();

      auto const &lifetime_resources = worker->GetLifetimeResourceIds();
      local_available_resources_.ReleaseConstrained(
          lifetime_resources, cluster_resource_map_[self_node_id_].GetTotalResources());
      cluster_resource_map_[self_node_id_].Release(lifetime_resources.ToResourceSet());
      worker->ResetLifetimeResourceIds();
    }

    // Since some resources may have been released, we can try to dispatch more tasks. YYY
    if (new_scheduler_enabled_) {
      NewSchedulerSchedulePendingTasks();
    } else {
      DispatchTasks(local_queues_.GetReadyTasksByClass());
    }
  } else if (is_driver) {
    // The client is a driver.
    const auto job_id = worker->GetAssignedJobId();
    RAY_CHECK(!job_id.IsNil());
    RAY_CHECK_OK(gcs_client_->Jobs().AsyncMarkFinished(job_id, nullptr));
    const auto driver_id = ComputeDriverIdFromJob(job_id);
    local_queues_.RemoveDriverTaskId(TaskID::ComputeDriverTaskId(driver_id));
    worker_pool_.DisconnectDriver(worker);

    RAY_LOG(DEBUG) << "Driver (pid=" << worker->GetProcess().GetId()
                   << ") is disconnected. "
                   << "job_id: " << worker->GetAssignedJobId();
  }

  client->Close();

  // TODO(rkn): Tell the object manager that this client has disconnected so
  // that it can clean up the wait requests for this client. Currently I think
  // these can be leaked.
}

void NodeManager::ProcessFetchOrReconstructMessage(
    const std::shared_ptr<ClientConnection> &client, const uint8_t *message_data) {
  auto message = flatbuffers::GetRoot<protocol::FetchOrReconstruct>(message_data);
  const auto refs =
      FlatbufferToObjectReference(*message->object_ids(), *message->owner_addresses());
  if (message->fetch_only()) {
    for (const auto &ref : refs) {
      ObjectID object_id = ObjectID::FromBinary(ref.object_id());
      // If only a fetch is required, then do not subscribe to the
      // dependencies to the task dependency manager.
      if (!task_dependency_manager_.CheckObjectLocal(object_id)) {
        // Fetch the object if it's not already local.
        RAY_CHECK_OK(object_manager_.Pull(object_id));
      }
    }
  } else {
    // The values are needed. Add all requested objects to the list to
    // subscribe to in the task dependency manager. These objects will be
    // pulled from remote node managers. If an object's owner dies, an error
    // will be stored as the object's value.
    const TaskID task_id = from_flatbuf<TaskID>(*message->task_id());
    AsyncResolveObjects(client, refs, task_id, /*ray_get=*/true,
                        /*mark_worker_blocked*/ message->mark_worker_blocked());
  }
}

void NodeManager::ProcessWaitRequestMessage(
    const std::shared_ptr<ClientConnection> &client, const uint8_t *message_data) {
  // Read the data.
  auto message = flatbuffers::GetRoot<protocol::WaitRequest>(message_data);
  std::vector<ObjectID> object_ids = from_flatbuf<ObjectID>(*message->object_ids());
  int64_t wait_ms = message->timeout();
  uint64_t num_required_objects = static_cast<uint64_t>(message->num_ready_objects());
  bool wait_local = message->wait_local();

  bool resolve_objects = false;
  for (auto const &object_id : object_ids) {
    if (!task_dependency_manager_.CheckObjectLocal(object_id)) {
      // At least one object requires resolution.
      resolve_objects = true;
    }
  }

  const TaskID &current_task_id = from_flatbuf<TaskID>(*message->task_id());
  bool was_blocked = message->mark_worker_blocked();
  if (resolve_objects) {
    // Resolve any missing objects. This is a no-op for any objects that are
    // already local. Missing objects will be pulled from remote node managers.
    // If an object's owner dies, an error will be stored as the object's
    // value.
    const auto refs =
        FlatbufferToObjectReference(*message->object_ids(), *message->owner_addresses());
    AsyncResolveObjects(client, refs, current_task_id, /*ray_get=*/false,
                        /*mark_worker_blocked*/ was_blocked);
  }

  ray::Status status = object_manager_.Wait(
      object_ids, wait_ms, num_required_objects, wait_local,
      [this, resolve_objects, was_blocked, client, current_task_id](
          std::vector<ObjectID> found, std::vector<ObjectID> remaining) {
        // Write the data.
        flatbuffers::FlatBufferBuilder fbb;
        flatbuffers::Offset<protocol::WaitReply> wait_reply = protocol::CreateWaitReply(
            fbb, to_flatbuf(fbb, found), to_flatbuf(fbb, remaining));
        fbb.Finish(wait_reply);

        auto status =
            client->WriteMessage(static_cast<int64_t>(protocol::MessageType::WaitReply),
                                 fbb.GetSize(), fbb.GetBufferPointer());
        if (status.ok()) {
          // The client is unblocked now because the wait call has returned.
          if (resolve_objects) {
            AsyncResolveObjectsFinish(client, current_task_id, was_blocked);
          }
        } else {
          // We failed to write to the client, so disconnect the client.
          ProcessDisconnectClientMessage(client);
        }
      });
  RAY_CHECK_OK(status);
}

void NodeManager::ProcessWaitForDirectActorCallArgsRequestMessage(
    const std::shared_ptr<ClientConnection> &client, const uint8_t *message_data) {
  // Read the data.
  auto message =
      flatbuffers::GetRoot<protocol::WaitForDirectActorCallArgsRequest>(message_data);
  std::vector<ObjectID> object_ids = from_flatbuf<ObjectID>(*message->object_ids());
  int64_t tag = message->tag();
  // Resolve any missing objects. This will pull the objects from remote node
  // managers or store an error if the objects have failed.
  const auto refs =
      FlatbufferToObjectReference(*message->object_ids(), *message->owner_addresses());
  AsyncResolveObjects(client, refs, TaskID::Nil(), /*ray_get=*/false,
                      /*mark_worker_blocked*/ false);
  // Reply to the client once a location has been found for all arguments.
  // NOTE(swang): ObjectManager::Wait currently returns as soon as any location
  // has been found, so the object may still be on a remote node when the
  // client receives the reply.
  ray::Status status = object_manager_.Wait(
      object_ids, -1, object_ids.size(), false,
      [this, client, tag](std::vector<ObjectID> found, std::vector<ObjectID> remaining) {
        RAY_CHECK(remaining.empty());
        std::shared_ptr<Worker> worker = worker_pool_.GetRegisteredWorker(client);
        if (!worker) {
          RAY_LOG(ERROR) << "Lost worker for wait request " << client;
        } else {
          worker->DirectActorCallArgWaitComplete(tag);
        }
      });
  RAY_CHECK_OK(status);
}

void NodeManager::ProcessPushErrorRequestMessage(const uint8_t *message_data) {
  auto message = flatbuffers::GetRoot<protocol::PushErrorRequest>(message_data);

  auto const &type = string_from_flatbuf(*message->type());
  auto const &error_message = string_from_flatbuf(*message->error_message());
  double timestamp = message->timestamp();
  JobID job_id = from_flatbuf<JobID>(*message->job_id());
  auto error_data_ptr = gcs::CreateErrorTableData(type, error_message, timestamp, job_id);
  RAY_CHECK_OK(gcs_client_->Errors().AsyncReportJobError(error_data_ptr, nullptr));
}

void NodeManager::ProcessPrepareActorCheckpointRequest(
    const std::shared_ptr<ClientConnection> &client, const uint8_t *message_data) {
  auto message =
      flatbuffers::GetRoot<protocol::PrepareActorCheckpointRequest>(message_data);
  ActorID actor_id = from_flatbuf<ActorID>(*message->actor_id());
  RAY_LOG(DEBUG) << "Preparing checkpoint for actor " << actor_id;
  const auto &actor_entry = actor_registry_.find(actor_id);
  RAY_CHECK(actor_entry != actor_registry_.end());

  std::shared_ptr<Worker> worker = worker_pool_.GetRegisteredWorker(client);
  RAY_CHECK(worker && worker->GetActorId() == actor_id);

  std::shared_ptr<ActorCheckpointData> checkpoint_data =
      actor_entry->second.GenerateCheckpointData(actor_entry->first, nullptr);

  // Write checkpoint data to GCS.
  RAY_CHECK_OK(gcs_client_->Actors().AsyncAddCheckpoint(
      checkpoint_data, [worker, checkpoint_data](Status status) {
        ActorCheckpointID checkpoint_id =
            ActorCheckpointID::FromBinary(checkpoint_data->checkpoint_id());
        RAY_CHECK(status.ok()) << "Add checkpoint failed, actor is "
                               << worker->GetActorId() << " checkpoint_id is "
                               << checkpoint_id;
        RAY_LOG(DEBUG) << "Checkpoint " << checkpoint_id << " saved for actor "
                       << worker->GetActorId();
        // Send reply to worker.
        flatbuffers::FlatBufferBuilder fbb;
        auto reply = ray::protocol::CreatePrepareActorCheckpointReply(
            fbb, to_flatbuf(fbb, checkpoint_id));
        fbb.Finish(reply);
        worker->Connection()->WriteMessageAsync(
            static_cast<int64_t>(protocol::MessageType::PrepareActorCheckpointReply),
            fbb.GetSize(), fbb.GetBufferPointer(), [](const ray::Status &status) {
              if (!status.ok()) {
                RAY_LOG(WARNING)
                    << "Failed to send PrepareActorCheckpointReply to client";
              }
            });
      }));
}

void NodeManager::ProcessNotifyActorResumedFromCheckpoint(const uint8_t *message_data) {
  auto message =
      flatbuffers::GetRoot<protocol::NotifyActorResumedFromCheckpoint>(message_data);
  ActorID actor_id = from_flatbuf<ActorID>(*message->actor_id());
  ActorCheckpointID checkpoint_id =
      from_flatbuf<ActorCheckpointID>(*message->checkpoint_id());
  RAY_LOG(DEBUG) << "Actor " << actor_id << " was resumed from checkpoint "
                 << checkpoint_id;
  checkpoint_id_to_restore_.emplace(actor_id, checkpoint_id);
}

void NodeManager::ProcessSubmitTaskMessage(const uint8_t *message_data) {
  // Read the task submitted by the client.
  auto fbs_message = flatbuffers::GetRoot<protocol::SubmitTaskRequest>(message_data);
  rpc::Task task_message;
  RAY_CHECK(task_message.mutable_task_spec()->ParseFromArray(
      fbs_message->task_spec()->data(), fbs_message->task_spec()->size()));

  // Submit the task to the raylet. Since the task was submitted
  // locally, there is no uncommitted lineage.
  SubmitTask(Task(task_message), Lineage());
}

void NodeManager::DispatchScheduledTasksToWorkers() {
  RAY_CHECK(new_scheduler_enabled_);

  // Check every task in task_to_dispatch queue to see
  // whether it can be dispatched and ran. This avoids head-of-line
  // blocking where a task which cannot be dispatched because
  // there are not enough available resources blocks other
  // tasks from being dispatched.
  for (size_t queue_size = tasks_to_dispatch_.size(); queue_size > 0; queue_size--) {
    auto task = tasks_to_dispatch_.front();
    auto reply = task.first;
    auto spec = task.second.GetTaskSpecification();
    tasks_to_dispatch_.pop_front();

    std::shared_ptr<Worker> worker = worker_pool_.PopWorker(spec);
    if (!worker) {
      // No worker available to schedule this task.
      // Put the task back in the dispatch queue.
      tasks_to_dispatch_.push_front(task);
      return;
    }

    std::shared_ptr<TaskResourceInstances> allocated_instances(
        new TaskResourceInstances());
    bool schedulable = new_resource_scheduler_->AllocateLocalTaskResources(
        spec.GetRequiredResources().GetResourceMap(), allocated_instances);
    if (!schedulable) {
      // Not enough resources to schedule this task.
      // Put it back at the end of the dispatch queue.
      tasks_to_dispatch_.push_back(task);
      worker_pool_.PushWorker(worker);
      // Try next task in the dispatch queue.
      continue;
    }
    worker->SetOwnerAddress(spec.CallerAddress());
    if (spec.IsActorCreationTask()) {
      // The actor belongs to this worker now.
      worker->SetLifetimeAllocatedInstances(allocated_instances);
    } else {
      worker->SetAllocatedInstances(allocated_instances);
    }
    worker->AssignTaskId(spec.TaskId());
    worker->AssignJobId(spec.JobId());
    worker->SetAssignedTask(task.second);

    reply(worker, ClientID::Nil(), "", -1);
  }
}

void NodeManager::NewSchedulerSchedulePendingTasks() {
  RAY_CHECK(new_scheduler_enabled_);
  size_t queue_size = tasks_to_schedule_.size();

  // Check every task in task_to_schedule queue to see
  // whether it can be scheduled. This avoids head-of-line
  // blocking where a task which cannot be scheduled because
  // there are not enough available resources blocks other
  // tasks from being scheduled.
  while (queue_size > 0) {
    if (queue_size == 0) {
      return;
    } else {
      queue_size--;
    }
    auto work = tasks_to_schedule_.front();
    auto task = work.second;
    auto request_resources =
        task.GetTaskSpecification().GetRequiredResources().GetResourceMap();
    int64_t violations = 0;
    std::string node_id_string =
        new_resource_scheduler_->GetBestSchedulableNode(request_resources, &violations);
    if (node_id_string.empty()) {
      /// There is no node that has available resources to run the request.
      tasks_to_schedule_.pop_front();
      tasks_to_schedule_.push_back(work);
      continue;
    } else {
      if (node_id_string == self_node_id_.Binary()) {
        WaitForTaskArgsRequests(work);
      } else {
        new_resource_scheduler_->AllocateRemoteTaskResources(node_id_string,
                                                             request_resources);

        ClientID node_id = ClientID::FromBinary(node_id_string);
        auto node_info_opt = gcs_client_->Nodes().Get(node_id);
        RAY_CHECK(node_info_opt)
            << "Spilling back to a node manager, but no GCS info found for node "
            << node_id;
        work.first(nullptr, node_id, node_info_opt->node_manager_address(),
                   node_info_opt->node_manager_port());
      }
      tasks_to_schedule_.pop_front();
    }
  }
  DispatchScheduledTasksToWorkers();
}

void NodeManager::WaitForTaskArgsRequests(std::pair<ScheduleFn, Task> &work) {
  RAY_CHECK(new_scheduler_enabled_);
  const Task &task = work.second;
  const auto &object_refs = task.GetDependencies();

  if (object_refs.size() > 0) {
    bool args_ready = task_dependency_manager_.SubscribeGetDependencies(
        task.GetTaskSpecification().TaskId(), object_refs);
    if (args_ready) {
      task_dependency_manager_.UnsubscribeGetDependencies(
          task.GetTaskSpecification().TaskId());
      tasks_to_dispatch_.push_back(work);
    } else {
      waiting_tasks_[task.GetTaskSpecification().TaskId()] = work;
    }
  } else {
    tasks_to_dispatch_.push_back(work);
  }
}

void NodeManager::HandleRequestWorkerLease(const rpc::RequestWorkerLeaseRequest &request,
                                           rpc::RequestWorkerLeaseReply *reply,
                                           rpc::SendReplyCallback send_reply_callback) {
  rpc::Task task_message;
  task_message.mutable_task_spec()->CopyFrom(request.resource_spec());
  Task task(task_message);
  bool is_actor_creation_task = task.GetTaskSpecification().IsActorCreationTask();
  ActorID actor_id = ActorID::Nil();

  if (is_actor_creation_task) {
    actor_id = task.GetTaskSpecification().ActorCreationId();

    // Save the actor creation task spec to GCS, which is needed to
    // reconstruct the actor when raylet detect it dies.
    std::shared_ptr<rpc::TaskTableData> data = std::make_shared<rpc::TaskTableData>();
    data->mutable_task()->mutable_task_spec()->CopyFrom(
        task.GetTaskSpecification().GetMessage());
    RAY_CHECK_OK(gcs_client_->Tasks().AsyncAdd(data, nullptr));
  }

  if (new_scheduler_enabled_) {
    auto task_spec = task.GetTaskSpecification();
    auto work = std::make_pair(
        [this, task_spec, reply, send_reply_callback](std::shared_ptr<Worker> worker,
                                                      ClientID spillback_to,
                                                      std::string address, int port) {
          if (worker != nullptr) {
            reply->mutable_worker_address()->set_ip_address(worker->IpAddress());
            reply->mutable_worker_address()->set_port(worker->Port());
            reply->mutable_worker_address()->set_worker_id(worker->WorkerId().Binary());
            reply->mutable_worker_address()->set_raylet_id(self_node_id_.Binary());
            RAY_CHECK(leased_workers_.find(worker->WorkerId()) == leased_workers_.end());
            leased_workers_[worker->WorkerId()] = worker;
            std::shared_ptr<TaskResourceInstances> allocated_resources;
            if (task_spec.IsActorCreationTask()) {
              allocated_resources = worker->GetLifetimeAllocatedInstances();
            } else {
              allocated_resources = worker->GetAllocatedInstances();
            }
            auto predefined_resources = allocated_resources->predefined_resources;
            ::ray::rpc::ResourceMapEntry *resource;
            for (size_t res_idx = 0; res_idx < predefined_resources.size(); res_idx++) {
              bool first = true;  // Set resource name only if at least one of its
                                  // instances has available capacity.
              for (size_t inst_idx = 0; inst_idx < predefined_resources[res_idx].size();
                   inst_idx++) {
                if (predefined_resources[res_idx][inst_idx] > 0.) {
                  if (first) {
                    resource = reply->add_resource_mapping();
                    resource->set_name(
                        new_resource_scheduler_->GetResourceNameFromIndex(res_idx));
                    first = false;
                  }
                  auto rid = resource->add_resource_ids();
                  rid->set_index(inst_idx);
                  rid->set_quantity(predefined_resources[res_idx][inst_idx].Double());
                }
              }
            }
            auto custom_resources = allocated_resources->custom_resources;
            for (auto it = custom_resources.begin(); it != custom_resources.end(); ++it) {
              bool first = true;  // Set resource name only if at least one of its
                                  // instances has available capacity.
              for (size_t inst_idx = 0; inst_idx < it->second.size(); inst_idx++) {
                if (it->second[inst_idx] > 0.) {
                  if (first) {
                    resource = reply->add_resource_mapping();
                    resource->set_name(
                        new_resource_scheduler_->GetResourceNameFromIndex(it->first));
                    first = false;
                  }
                  auto rid = resource->add_resource_ids();
                  rid->set_index(inst_idx);
                  rid->set_quantity(it->second[inst_idx].Double());
                }
              }
            }
          } else {
            reply->mutable_retry_at_raylet_address()->set_ip_address(address);
            reply->mutable_retry_at_raylet_address()->set_port(port);
            reply->mutable_retry_at_raylet_address()->set_raylet_id(
                spillback_to.Binary());
          }
          send_reply_callback(Status::OK(), nullptr, nullptr);
        },
        task);
    tasks_to_schedule_.push_back(work);
    NewSchedulerSchedulePendingTasks();
    return;
  }

  // Override the task dispatch to call back to the client instead of executing the
  // task directly on the worker.
  RAY_LOG(DEBUG) << "Worker lease request " << task.GetTaskSpecification().TaskId();
  TaskID task_id = task.GetTaskSpecification().TaskId();
  rpc::Address owner_address = task.GetTaskSpecification().CallerAddress();
  task.OnDispatchInstead(
      [this, owner_address, reply, send_reply_callback](
          const std::shared_ptr<void> granted, const std::string &address, int port,
          const WorkerID &worker_id, const ResourceIdSet &resource_ids) {
        reply->mutable_worker_address()->set_ip_address(address);
        reply->mutable_worker_address()->set_port(port);
        reply->mutable_worker_address()->set_worker_id(worker_id.Binary());
        reply->mutable_worker_address()->set_raylet_id(self_node_id_.Binary());
        for (const auto &mapping : resource_ids.AvailableResources()) {
          auto resource = reply->add_resource_mapping();
          resource->set_name(mapping.first);
          for (const auto &id : mapping.second.WholeIds()) {
            auto rid = resource->add_resource_ids();
            rid->set_index(id);
            rid->set_quantity(1.0);
          }
          for (const auto &id : mapping.second.FractionalIds()) {
            auto rid = resource->add_resource_ids();
            rid->set_index(id.first);
            rid->set_quantity(id.second.ToDouble());
          }
        }
        send_reply_callback(Status::OK(), nullptr, nullptr);
        RAY_CHECK(leased_workers_.find(worker_id) == leased_workers_.end())
            << "Worker is already leased out " << worker_id;

        auto worker = std::static_pointer_cast<Worker>(granted);
        leased_workers_[worker_id] = worker;
      });
  task.OnSpillbackInstead(
      [reply, task_id, send_reply_callback](const ClientID &spillback_to,
                                            const std::string &address, int port) {
        RAY_LOG(DEBUG) << "Worker lease request SPILLBACK " << task_id;
        reply->mutable_retry_at_raylet_address()->set_ip_address(address);
        reply->mutable_retry_at_raylet_address()->set_port(port);
        reply->mutable_retry_at_raylet_address()->set_raylet_id(spillback_to.Binary());
        send_reply_callback(Status::OK(), nullptr, nullptr);
      });
  task.OnCancellationInstead([reply, task_id, send_reply_callback]() {
    RAY_LOG(DEBUG) << "Task lease request canceled " << task_id;
    reply->set_canceled(true);
    send_reply_callback(Status::OK(), nullptr, nullptr);
  });
  SubmitTask(task, Lineage());
}

void NodeManager::HandleReturnWorker(const rpc::ReturnWorkerRequest &request,
                                     rpc::ReturnWorkerReply *reply,
                                     rpc::SendReplyCallback send_reply_callback) {
  // Read the resource spec submitted by the client.
  auto worker_id = WorkerID::FromBinary(request.worker_id());
  std::shared_ptr<Worker> worker = leased_workers_[worker_id];

  Status status;
  leased_workers_.erase(worker_id);

  if (worker) {
    if (request.disconnect_worker()) {
      ProcessDisconnectClientMessage(worker->Connection());
    } else {
      // Handle the edge case where the worker was returned before we got the
      // unblock RPC by unblocking it immediately (unblock is idempotent).
      if (worker->IsBlocked()) {
        HandleDirectCallTaskUnblocked(worker);
      }
      if (new_scheduler_enabled_) {
        new_resource_scheduler_->SubtractCPUResourceInstances(
            worker->GetBorrowedCPUInstances());
        new_resource_scheduler_->FreeLocalTaskResources(worker->GetAllocatedInstances());
        worker->ClearAllocatedInstances();
      }
      HandleWorkerAvailable(worker);
    }
  } else {
    status = Status::Invalid("Returned worker does not exist any more");
  }
  send_reply_callback(status, nullptr, nullptr);
}

void NodeManager::HandleCancelWorkerLease(const rpc::CancelWorkerLeaseRequest &request,
                                          rpc::CancelWorkerLeaseReply *reply,
                                          rpc::SendReplyCallback send_reply_callback) {
  const TaskID task_id = TaskID::FromBinary(request.task_id());
  Task removed_task;
  TaskState removed_task_state;
  const auto canceled =
      local_queues_.RemoveTask(task_id, &removed_task, &removed_task_state);
  if (!canceled) {
    // We do not have the task. This could be because we haven't received the
    // lease request yet, or because we already granted the lease request and
    // it has already been returned.
  } else {
    if (removed_task.OnDispatch()) {
      // We have not yet granted the worker lease. Cancel it now.
      removed_task.OnCancellation()();
      task_dependency_manager_.TaskCanceled(task_id);
      task_dependency_manager_.UnsubscribeGetDependencies(task_id);
    } else {
      // We already granted the worker lease and sent the reply. Re-queue the
      // task and wait for the requester to return the leased worker.
      local_queues_.QueueTasks({removed_task}, removed_task_state);
    }
  }
  // The task cancellation failed if we did not have the task queued, since
  // this means that we may not have received the task request yet. It is
  // successful if we did have the task queued, since we have now replied to
  // the client that requested the lease.
  reply->set_success(canceled);
  send_reply_callback(Status::OK(), nullptr, nullptr);
}

void NodeManager::HandleForwardTask(const rpc::ForwardTaskRequest &request,
                                    rpc::ForwardTaskReply *reply,
                                    rpc::SendReplyCallback send_reply_callback) {
  // Get the forwarded task and its uncommitted lineage from the request.
  TaskID task_id = TaskID::FromBinary(request.task_id());
  Lineage uncommitted_lineage;
  for (int i = 0; i < request.uncommitted_tasks_size(); i++) {
    Task task(request.uncommitted_tasks(i));
    RAY_CHECK(uncommitted_lineage.SetEntry(task, GcsStatus::UNCOMMITTED));
  }
  const Task &task = uncommitted_lineage.GetEntry(task_id)->TaskData();
  RAY_LOG(DEBUG) << "Received forwarded task " << task.GetTaskSpecification().TaskId()
                 << " on node " << self_node_id_
                 << " spillback=" << task.GetTaskExecutionSpec().NumForwards();
  SubmitTask(task, uncommitted_lineage, /* forwarded = */ true);
  send_reply_callback(Status::OK(), nullptr, nullptr);
}

void NodeManager::ProcessSetResourceRequest(
    const std::shared_ptr<ClientConnection> &client, const uint8_t *message_data) {
  // Read the SetResource message
  auto message = flatbuffers::GetRoot<protocol::SetResourceRequest>(message_data);

  auto const &resource_name = string_from_flatbuf(*message->resource_name());
  double const &capacity = message->capacity();
  bool is_deletion = capacity <= 0;

  ClientID node_id = from_flatbuf<ClientID>(*message->client_id());

  // If the python arg was null, set node_id to the local node id.
  if (node_id.IsNil()) {
    node_id = self_node_id_;
  }

  if (is_deletion &&
      cluster_resource_map_[node_id].GetTotalResources().GetResourceMap().count(
          resource_name) == 0) {
    // Resource does not exist in the cluster resource map, thus nothing to delete.
    // Return..
    RAY_LOG(INFO) << "[ProcessDeleteResourceRequest] Trying to delete resource "
                  << resource_name << ", but it does not exist. Doing nothing..";
    return;
  }

  // Submit to the resource table. This calls the ResourceCreateUpdated or ResourceDeleted
  // callback, which updates cluster_resource_map_.
  if (is_deletion) {
    RAY_CHECK_OK(
        gcs_client_->Nodes().AsyncDeleteResources(node_id, {resource_name}, nullptr));
  } else {
    std::unordered_map<std::string, std::shared_ptr<gcs::ResourceTableData>> data_map;
    auto resource_table_data = std::make_shared<gcs::ResourceTableData>();
    resource_table_data->set_resource_capacity(capacity);
    data_map.emplace(resource_name, resource_table_data);
    RAY_CHECK_OK(gcs_client_->Nodes().AsyncUpdateResources(node_id, data_map, nullptr));
  }
}

void NodeManager::ScheduleTasks(
    std::unordered_map<ClientID, SchedulingResources> &resource_map) {
  // If the resource map contains the local raylet, update load before calling policy.
  if (resource_map.count(self_node_id_) > 0) {
    resource_map[self_node_id_].SetLoadResources(local_queues_.GetResourceLoad());
  }
  // Invoke the scheduling policy.
  auto policy_decision = scheduling_policy_.Schedule(resource_map, self_node_id_);

#ifndef NDEBUG
  RAY_LOG(DEBUG) << "[NM ScheduleTasks] policy decision:";
  for (const auto &task_client_pair : policy_decision) {
    TaskID task_id = task_client_pair.first;
    ClientID node_id = task_client_pair.second;
    RAY_LOG(DEBUG) << task_id << " --> " << node_id;
  }
#endif

  // Extract decision for this raylet.
  std::unordered_set<TaskID> local_task_ids;
  // Iterate over (taskid, clientid) pairs, extract tasks assigned to the local node.
  for (const auto &task_client_pair : policy_decision) {
    const TaskID &task_id = task_client_pair.first;
    const ClientID &node_id = task_client_pair.second;
    if (node_id == self_node_id_) {
      local_task_ids.insert(task_id);
    } else {
      // TODO(atumanov): need a better interface for task exit on forward.
      // (See design_docs/task_states.rst for the state transition diagram.)
      Task task;
      if (local_queues_.RemoveTask(task_id, &task)) {
        // Attempt to forward the task. If this fails to forward the task,
        // the task will be resubmit locally.
        ForwardTaskOrResubmit(task, node_id);
      }
    }
  }

  // Transition locally placed tasks to waiting or ready for dispatch.
  if (local_task_ids.size() > 0) {
    std::vector<Task> tasks = local_queues_.RemoveTasks(local_task_ids);
    for (const auto &t : tasks) {
      EnqueuePlaceableTask(t);
    }
  }

  // All remaining placeable tasks should be registered with the task dependency
  // manager. TaskDependencyManager::TaskPending() is assumed to be idempotent.
  // TODO(atumanov): evaluate performance implications of registering all new tasks on
  // submission vs. registering remaining queued placeable tasks here.
  std::unordered_set<TaskID> move_task_set;
  for (const auto &task : local_queues_.GetTasks(TaskState::PLACEABLE)) {
    task_dependency_manager_.TaskPending(task);
    move_task_set.insert(task.GetTaskSpecification().TaskId());
    // Push a warning to the task's driver that this task is currently infeasible.
    {
      // TODO(rkn): Define this constant somewhere else.
      std::string type = "infeasible_task";
      std::ostringstream error_message;
      error_message
          << "The actor or task with ID " << task.GetTaskSpecification().TaskId()
          << " is infeasible and cannot currently be scheduled. It requires "
          << task.GetTaskSpecification().GetRequiredResources().ToString()
          << " for execution and "
          << task.GetTaskSpecification().GetRequiredPlacementResources().ToString()
          << " for placement, however there are no nodes in the cluster that can "
          << "provide the requested resources. To resolve this issue, consider "
          << "reducing the resource requests of this task or add nodes that "
          << "can fit the task.";
      auto error_data_ptr =
          gcs::CreateErrorTableData(type, error_message.str(), current_time_ms(),
                                    task.GetTaskSpecification().JobId());
      RAY_CHECK_OK(gcs_client_->Errors().AsyncReportJobError(error_data_ptr, nullptr));
    }
    // Assert that this placeable task is not feasible locally (necessary but not
    // sufficient).
    RAY_CHECK(!task.GetTaskSpecification().GetRequiredPlacementResources().IsSubset(
        cluster_resource_map_[self_node_id_].GetTotalResources()));
  }

  // Assumption: all remaining placeable tasks are infeasible and are moved to the
  // infeasible task queue. Infeasible task queue is checked when new nodes join.
  local_queues_.MoveTasks(move_task_set, TaskState::PLACEABLE, TaskState::INFEASIBLE);
  // Check the invariant that no placeable tasks remain after a call to the policy.
  RAY_CHECK(local_queues_.GetTasks(TaskState::PLACEABLE).size() == 0);
}

bool NodeManager::CheckDependencyManagerInvariant() const {
  std::vector<TaskID> pending_task_ids = task_dependency_manager_.GetPendingTasks();
  // Assert that each pending task in the task dependency manager is in one of the queues.
  for (const auto &task_id : pending_task_ids) {
    if (!local_queues_.HasTask(task_id)) {
      return false;
    }
  }
  // TODO(atumanov): perform the check in the opposite direction.
  return true;
}

void NodeManager::TreatTaskAsFailed(const Task &task, const ErrorType &error_type) {
  const TaskSpecification &spec = task.GetTaskSpecification();
  RAY_LOG(DEBUG) << "Treating task " << spec.TaskId() << " as failed because of error "
                 << ErrorType_Name(error_type) << ".";
  // If this was an actor creation task that tried to resume from a checkpoint,
  // then erase it here since the task did not finish.
  if (spec.IsActorCreationTask()) {
    ActorID actor_id = spec.ActorCreationId();
    checkpoint_id_to_restore_.erase(actor_id);
  }
  // Loop over the return IDs (except the dummy ID) and store a fake object in
  // the object store.
  int64_t num_returns = spec.NumReturns();
  if (spec.IsActorCreationTask() || spec.IsActorTask()) {
    // TODO(rkn): We subtract 1 to avoid the dummy ID. However, this leaks
    // information about the TaskSpecification implementation.
    num_returns -= 1;
  }
  // Determine which IDs should be marked as failed.
  std::vector<ObjectID> objects_to_fail;
  for (int64_t i = 0; i < num_returns; i++) {
    objects_to_fail.push_back(spec.ReturnId(i));
  }
  const JobID job_id = task.GetTaskSpecification().JobId();
  MarkObjectsAsFailed(error_type, objects_to_fail, job_id);
  task_dependency_manager_.TaskCanceled(spec.TaskId());
  // Notify the task dependency manager that we no longer need this task's
  // object dependencies. TODO(swang): Ideally, we would check the return value
  // here. However, we don't know at this point if the task was in the WAITING
  // or READY queue before, in which case we would not have been subscribed to
  // its dependencies.
  task_dependency_manager_.UnsubscribeGetDependencies(spec.TaskId());
}

void NodeManager::MarkObjectsAsFailed(const ErrorType &error_type,
                                      const std::vector<ObjectID> objects_to_fail,
                                      const JobID &job_id) {
  const std::string meta = std::to_string(static_cast<int>(error_type));
  for (const auto &object_id : objects_to_fail) {
<<<<<<< HEAD
    arrow::Status status = store_client_.CreateAndSeal(object_id, "", meta);
    if (!status.ok() && !plasma::IsPlasmaObjectExists(status)) {
      RAY_LOG(INFO) << "Marking plasma object failed " << object_id;
=======
    Status status = store_client_.CreateAndSeal(object_id, "", meta);
    if (!status.ok() && !status.IsObjectExists()) {
>>>>>>> cfe61ea4
      // If we failed to save the error code, log a warning and push an error message
      // to the driver.
      std::ostringstream stream;
      stream << "An plasma error (" << status.ToString() << ") occurred while saving"
             << " error code to object " << object_id << ". Anyone who's getting this"
             << " object may hang forever.";
      std::string error_message = stream.str();
      RAY_LOG(WARNING) << error_message;
      auto error_data_ptr =
          gcs::CreateErrorTableData("task", error_message, current_time_ms(), job_id);
      RAY_CHECK_OK(gcs_client_->Errors().AsyncReportJobError(error_data_ptr, nullptr));
    }
  }
}

void NodeManager::TreatTaskAsFailedIfLost(const Task &task) {
  const TaskSpecification &spec = task.GetTaskSpecification();
  RAY_LOG(DEBUG) << "Treating task " << spec.TaskId()
                 << " as failed if return values lost.";
  // Loop over the return IDs (except the dummy ID) and check whether a
  // location for the return ID exists.
  int64_t num_returns = spec.NumReturns();
  if (spec.IsActorCreationTask() || spec.IsActorTask()) {
    // TODO(rkn): We subtract 1 to avoid the dummy ID. However, this leaks
    // information about the TaskSpecification implementation.
    num_returns -= 1;
  }
  // Use a shared flag to make sure that we only treat the task as failed at
  // most once. This flag will get deallocated once all of the object table
  // lookup callbacks are fired.
  auto task_marked_as_failed = std::make_shared<bool>(false);
  for (int64_t i = 0; i < num_returns; i++) {
    const ObjectID object_id = spec.ReturnId(i);
    // Lookup the return value's locations.
    RAY_CHECK_OK(object_directory_->LookupLocations(
        object_id, [this, task_marked_as_failed, task](
                       const ray::ObjectID &object_id,
                       const std::unordered_set<ray::ClientID> &clients) {
          if (!*task_marked_as_failed) {
            // Only process the object locations if we haven't already marked the
            // task as failed.
            if (clients.empty()) {
              // The object does not exist on any nodes but has been created
              // before, so the object has been lost. Mark the task as failed to
              // prevent any tasks that depend on this object from hanging.
              TreatTaskAsFailed(task, ErrorType::OBJECT_UNRECONSTRUCTABLE);
              *task_marked_as_failed = true;
            }
          }
        }));
  }
}

void NodeManager::SubmitTask(const Task &task, const Lineage &uncommitted_lineage,
                             bool forwarded) {
  stats::TaskCountReceived().Record(1);
  const TaskSpecification &spec = task.GetTaskSpecification();
  const TaskID &task_id = spec.TaskId();
  RAY_LOG(DEBUG) << "Submitting task: " << task.DebugString();

  if (local_queues_.HasTask(task_id)) {
    if (spec.IsActorCreationTask()) {
      RAY_LOG(WARNING) << "Submitted actor creation task " << task_id
                       << " is already queued. This is most likely due to a GCS restart. "
                          "We will remove "
                          "the old one from the queue, and enqueue the new one.";
      std::unordered_set<TaskID> task_ids{task_id};
      local_queues_.RemoveTasks(task_ids);
    } else {
      RAY_LOG(WARNING) << "Submitted task " << task_id
                       << " is already queued and will not be restarted. This is most "
                          "likely due to spurious reconstruction.";
      return;
    }
  }

  if (spec.IsActorTask()) {
    // Check whether we know the location of the actor.
    const auto actor_entry = actor_registry_.find(spec.ActorId());
    bool seen = actor_entry != actor_registry_.end();
    // If we have already seen this actor and this actor is not being restarted,
    // its location is known.
    bool location_known =
        seen && actor_entry->second.GetState() != ActorTableData::RESTARTING;
    if (location_known) {
      if (actor_entry->second.GetState() == ActorTableData::DEAD) {
        // If this actor is dead, either because the actor process is dead
        // or because its residing node is dead, treat this task as failed.
        TreatTaskAsFailed(task, ErrorType::ACTOR_DIED);
      } else {
        // If this actor is alive, check whether this actor is local.
        auto node_manager_id = actor_entry->second.GetNodeManagerId();
        if (node_manager_id == self_node_id_) {
          // The actor is local.
          int64_t expected_task_counter =
              GetExpectedTaskCounter(actor_registry_, spec.ActorId(), spec.CallerId());
          if (static_cast<int64_t>(spec.ActorCounter()) < expected_task_counter) {
            // A task that has already been executed before has been found. The
            // task will be treated as failed if at least one of the task's
            // return values have been evicted, to prevent the application from
            // hanging.
            // TODO(swang): Clean up the task from the lineage cache? If the
            // task is not marked as failed, then it may never get marked as
            // ready to flush to the GCS.
            RAY_LOG(WARNING) << "A task was resubmitted, so we are ignoring it. This "
                             << "should only happen during reconstruction.";
            TreatTaskAsFailedIfLost(task);
          } else {
            // The task has not yet been executed. Queue the task for local
            // execution, bypassing placement.
            EnqueuePlaceableTask(task);
          }
        } else {
          // The actor is remote. Forward the task to the node manager that owns
          // the actor.
          // Attempt to forward the task. If this fails to forward the task,
          // the task will be resubmit locally.
          ForwardTaskOrResubmit(task, node_manager_id);
        }
      }
    } else {
      ObjectID actor_creation_dummy_object;
      if (!seen) {
        // We do not have a registered location for the object, so either the
        // actor has not yet been created or we missed the notification for the
        // actor creation because this node joined the cluster after the actor
        // was already created. Look up the actor's registered location in case
        // we missed the creation notification.
        const ActorID &actor_id = spec.ActorId();
        auto lookup_callback =
            [this, actor_id](Status status, const boost::optional<ActorTableData> &data) {
              if (data) {
                // The actor has been created. We only need the last entry, because
                // it represents the latest state of this actor.
                HandleActorStateTransition(actor_id, ActorRegistration(*data));
              }
            };
        RAY_CHECK_OK(gcs_client_->Actors().AsyncGet(actor_id, lookup_callback));
        actor_creation_dummy_object = spec.ActorCreationDummyObjectId();
      } else {
        actor_creation_dummy_object = actor_entry->second.GetActorCreationDependency();
      }

      // Keep the task queued until we discover the actor's location.
      // (See design_docs/task_states.rst for the state transition diagram.)
      local_queues_.QueueTasks({task}, TaskState::WAITING_FOR_ACTOR_CREATION);
      // The actor has not yet been created and may have failed. To make sure
      // that the actor is eventually recreated, we maintain the invariant that
      // if a task is in the MethodsWaitingForActorCreation queue, then it is
      // subscribed to its respective actor creation task and that task only.
      // Once the actor has been created and this method removed from the
      // waiting queue, the caller must make the corresponding call to
      // UnsubscribeGetDependencies.
      task_dependency_manager_.SubscribeGetDependencies(
          spec.TaskId(), {GetReferenceForActorDummyObject(actor_creation_dummy_object)});
      // Mark the task as pending. It will be canceled once we discover the
      // actor's location and either execute the task ourselves or forward it
      // to another node.
      task_dependency_manager_.TaskPending(task);
    }
  } else {
    // This is a non-actor task. Queue the task for a placement decision or for dispatch
    // if the task was forwarded.
    if (forwarded) {
      // Check for local dependencies and enqueue as waiting or ready for dispatch.
      EnqueuePlaceableTask(task);
    } else {
      // (See design_docs/task_states.rst for the state transition diagram.)
      local_queues_.QueueTasks({task}, TaskState::PLACEABLE);
      ScheduleTasks(cluster_resource_map_);
      // TODO(atumanov): assert that !placeable.isempty() => insufficient available
      // resources locally.
    }
  }
}

void NodeManager::HandleDirectCallTaskBlocked(const std::shared_ptr<Worker> &worker) {
  if (new_scheduler_enabled_) {
    if (!worker) {
      return;
    }
    std::vector<double> cpu_instances;
    if (worker->GetAllocatedInstances() != nullptr) {
      cpu_instances = worker->GetAllocatedInstances()->GetCPUInstancesDouble();
    }
    if (cpu_instances.size() > 0) {
      std::vector<double> borrowed_cpu_instances =
          new_resource_scheduler_->AddCPUResourceInstances(cpu_instances);
      worker->SetBorrowedCPUInstances(borrowed_cpu_instances);
      worker->MarkBlocked();
    }
    NewSchedulerSchedulePendingTasks();
    return;
  }

  if (!worker || worker->GetAssignedTaskId().IsNil() || worker->IsBlocked()) {
    return;  // The worker may have died or is no longer processing the task.
  }
  auto const cpu_resource_ids = worker->ReleaseTaskCpuResources();
  local_available_resources_.Release(cpu_resource_ids);
  cluster_resource_map_[self_node_id_].Release(cpu_resource_ids.ToResourceSet());
  worker->MarkBlocked();
  DispatchTasks(local_queues_.GetReadyTasksByClass());
}

void NodeManager::HandleDirectCallTaskUnblocked(const std::shared_ptr<Worker> &worker) {
  if (new_scheduler_enabled_) {
    if (!worker) {
      return;
    }
    std::vector<double> cpu_instances;
    if (worker->GetAllocatedInstances() != nullptr) {
      cpu_instances = worker->GetAllocatedInstances()->GetCPUInstancesDouble();
    }
    if (cpu_instances.size() > 0) {
      new_resource_scheduler_->SubtractCPUResourceInstances(cpu_instances);
      new_resource_scheduler_->AddCPUResourceInstances(worker->GetBorrowedCPUInstances());
      worker->MarkUnblocked();
    }
    NewSchedulerSchedulePendingTasks();
    return;
  }

  if (!worker || worker->GetAssignedTaskId().IsNil()) {
    return;  // The worker may have died or is no longer processing the task.
  }
  TaskID task_id = worker->GetAssignedTaskId();

  // First, always release task dependencies. This ensures we don't leak resources even
  // if we don't need to unblock the worker below.
  task_dependency_manager_.UnsubscribeGetDependencies(task_id);

  if (!worker->IsBlocked()) {
    return;  // Don't need to unblock the worker.
  }

  Task task = local_queues_.GetTaskOfState(task_id, TaskState::RUNNING);
  const auto required_resources = task.GetTaskSpecification().GetRequiredResources();
  const ResourceSet cpu_resources = required_resources.GetNumCpus();
  bool oversubscribed = !local_available_resources_.Contains(cpu_resources);
  if (!oversubscribed) {
    // Reacquire the CPU resources for the worker. Note that care needs to be
    // taken if the user is using the specific CPU IDs since the IDs that we
    // reacquire here may be different from the ones that the task started with.
    auto const resource_ids = local_available_resources_.Acquire(cpu_resources);
    worker->AcquireTaskCpuResources(resource_ids);
    cluster_resource_map_[self_node_id_].Acquire(cpu_resources);
  } else {
    // In this case, we simply don't reacquire the CPU resources for the worker.
    // The worker can keep running and when the task finishes, it will simply
    // not have any CPU resources to release.
    RAY_LOG(WARNING)
        << "Resources oversubscribed: "
        << cluster_resource_map_[self_node_id_].GetAvailableResources().ToString();
  }
  worker->MarkUnblocked();
}

void NodeManager::AsyncResolveObjects(
    const std::shared_ptr<ClientConnection> &client,
    const std::vector<rpc::ObjectReference> &required_object_refs,
    const TaskID &current_task_id, bool ray_get, bool mark_worker_blocked) {
  std::shared_ptr<Worker> worker = worker_pool_.GetRegisteredWorker(client);
  if (worker) {
    // The client is a worker. If the worker is not already blocked and the
    // blocked task matches the one assigned to the worker, then mark the
    // worker as blocked. This temporarily releases any resources that the
    // worker holds while it is blocked.
    if (mark_worker_blocked && !worker->IsBlocked() &&
        current_task_id == worker->GetAssignedTaskId()) {
      Task task;
      RAY_CHECK(local_queues_.RemoveTask(current_task_id, &task));
      local_queues_.QueueTasks({task}, TaskState::RUNNING);
      // Get the CPU resources required by the running task.
      // Release the CPU resources.
      auto const cpu_resource_ids = worker->ReleaseTaskCpuResources();
      local_available_resources_.Release(cpu_resource_ids);
      cluster_resource_map_[self_node_id_].Release(cpu_resource_ids.ToResourceSet());
      worker->MarkBlocked();
      // Try dispatching tasks since we may have released some resources.
      DispatchTasks(local_queues_.GetReadyTasksByClass());
    }
  } else {
    // The client is a driver. Drivers do not hold resources, so we simply mark
    // the task as blocked.
    worker = worker_pool_.GetRegisteredDriver(client);
  }

  RAY_CHECK(worker);
  // Mark the task as blocked.
  if (mark_worker_blocked) {
    worker->AddBlockedTaskId(current_task_id);
    if (local_queues_.GetBlockedTaskIds().count(current_task_id) == 0) {
      local_queues_.AddBlockedTaskId(current_task_id);
    }
  }

  // Subscribe to the objects required by the task. These objects will be
  // fetched and/or restarted as necessary, until the objects become local
  // or are unsubscribed.
  if (ray_get) {
    // TODO(ekl) using the assigned task id is a hack to handle unsubscription for
    // HandleDirectCallUnblocked.
    auto &task_id = mark_worker_blocked ? current_task_id : worker->GetAssignedTaskId();
    if (!task_id.IsNil()) {
      task_dependency_manager_.SubscribeGetDependencies(task_id, required_object_refs);
    }
  } else {
    task_dependency_manager_.SubscribeWaitDependencies(worker->WorkerId(),
                                                       required_object_refs);
  }
}

void NodeManager::AsyncResolveObjectsFinish(
    const std::shared_ptr<ClientConnection> &client, const TaskID &current_task_id,
    bool was_blocked) {
  std::shared_ptr<Worker> worker = worker_pool_.GetRegisteredWorker(client);

  // TODO(swang): Because the object dependencies are tracked in the task
  // dependency manager, we could actually remove this message entirely and
  // instead unblock the worker once all the objects become available.
  if (worker) {
    // The client is a worker. If the worker is not already unblocked and the
    // unblocked task matches the one assigned to the worker, then mark the
    // worker as unblocked. This returns the temporarily released resources to
    // the worker. Workers that have been marked dead have already been cleaned
    // up.
    if (was_blocked && worker->IsBlocked() &&
        current_task_id == worker->GetAssignedTaskId() && !worker->IsDead()) {
      // (See design_docs/task_states.rst for the state transition diagram.)
      Task task;
      RAY_CHECK(local_queues_.RemoveTask(current_task_id, &task));
      local_queues_.QueueTasks({task}, TaskState::RUNNING);
      // Get the CPU resources required by the running task.
      const auto required_resources = task.GetTaskSpecification().GetRequiredResources();
      const ResourceSet cpu_resources = required_resources.GetNumCpus();
      // Check if we can reacquire the CPU resources.
      bool oversubscribed = !local_available_resources_.Contains(cpu_resources);

      if (!oversubscribed) {
        // Reacquire the CPU resources for the worker. Note that care needs to be
        // taken if the user is using the specific CPU IDs since the IDs that we
        // reacquire here may be different from the ones that the task started with.
        auto const resource_ids = local_available_resources_.Acquire(cpu_resources);
        worker->AcquireTaskCpuResources(resource_ids);
        cluster_resource_map_[self_node_id_].Acquire(cpu_resources);
      } else {
        // In this case, we simply don't reacquire the CPU resources for the worker.
        // The worker can keep running and when the task finishes, it will simply
        // not have any CPU resources to release.
        RAY_LOG(WARNING)
            << "Resources oversubscribed: "
            << cluster_resource_map_[self_node_id_].GetAvailableResources().ToString();
      }
      worker->MarkUnblocked();
    }
  } else {
    // The client is a driver. Drivers do not hold resources, so we simply
    // mark the driver as unblocked.
    worker = worker_pool_.GetRegisteredDriver(client);
  }

  // Unsubscribe from any `ray.get` objects that the task was blocked on.  Any
  // fetch or reconstruction operations to make the objects local are canceled.
  // `ray.wait` calls will stay active until the objects become local, or the
  // task/actor that called `ray.wait` exits.
  task_dependency_manager_.UnsubscribeGetDependencies(current_task_id);
  // Mark the task as unblocked.
  RAY_CHECK(worker);
  if (was_blocked) {
    worker->RemoveBlockedTaskId(current_task_id);
    local_queues_.RemoveBlockedTaskId(current_task_id);
  }
}

void NodeManager::EnqueuePlaceableTask(const Task &task) {
  // TODO(atumanov): add task lookup hashmap and change EnqueuePlaceableTask to take
  // a vector of TaskIDs. Trigger MoveTask internally.
  // Subscribe to the task's dependencies.
  bool args_ready = task_dependency_manager_.SubscribeGetDependencies(
      task.GetTaskSpecification().TaskId(), task.GetDependencies());
  // Enqueue the task. If all dependencies are available, then the task is queued
  // in the READY state, else the WAITING state.
  // (See design_docs/task_states.rst for the state transition diagram.)
  if (args_ready) {
    local_queues_.QueueTasks({task}, TaskState::READY);
    DispatchTasks(MakeTasksByClass({task}));
  } else {
    local_queues_.QueueTasks({task}, TaskState::WAITING);
  }
  // Mark the task as pending. Once the task has finished execution, or once it
  // has been forwarded to another node, the task must be marked as canceled in
  // the TaskDependencyManager.
  task_dependency_manager_.TaskPending(task);
}

void NodeManager::AssignTask(const std::shared_ptr<Worker> &worker, const Task &task,
                             std::vector<std::function<void()>> *post_assign_callbacks) {
  const TaskSpecification &spec = task.GetTaskSpecification();
  RAY_CHECK(post_assign_callbacks);

  // If this is an actor task, check that the new task has the correct counter.
  if (spec.IsActorTask()) {
    // An actor task should only be ready to be assigned if it matches the
    // expected task counter.
    int64_t expected_task_counter =
        GetExpectedTaskCounter(actor_registry_, spec.ActorId(), spec.CallerId());
    RAY_CHECK(static_cast<int64_t>(spec.ActorCounter()) == expected_task_counter)
        << "Expected actor counter: " << expected_task_counter << ", task "
        << spec.TaskId() << " has: " << spec.ActorCounter();
  }

  RAY_LOG(DEBUG) << "Assigning task " << spec.TaskId() << " to worker with pid "
                 << worker->GetProcess().GetId() << ", worker id: " << worker->WorkerId();
  flatbuffers::FlatBufferBuilder fbb;

  // Resource accounting: acquire resources for the assigned task.
  auto acquired_resources =
      local_available_resources_.Acquire(spec.GetRequiredResources());
  cluster_resource_map_[self_node_id_].Acquire(spec.GetRequiredResources());

  if (spec.IsActorCreationTask()) {
    // Check that the actor's placement resource requirements are satisfied.
    RAY_CHECK(spec.GetRequiredPlacementResources().IsSubset(
        cluster_resource_map_[self_node_id_].GetTotalResources()));
    worker->SetLifetimeResourceIds(acquired_resources);
  } else {
    worker->SetTaskResourceIds(acquired_resources);
  }

  auto task_id = spec.TaskId();
  if (task.OnDispatch() != nullptr) {
    if (task.GetTaskSpecification().IsDetachedActor()) {
      worker->MarkDetachedActor();
    }

    const auto owner_worker_id = WorkerID::FromBinary(spec.CallerAddress().worker_id());
    const auto owner_node_id = ClientID::FromBinary(spec.CallerAddress().raylet_id());
    RAY_CHECK(!owner_worker_id.IsNil());
    RAY_LOG(DEBUG) << "Worker lease request DISPATCH " << task_id << " to worker "
                   << worker->WorkerId() << ", owner ID " << owner_worker_id;

    task.OnDispatch()(worker, initial_config_.node_manager_address, worker->Port(),
                      worker->WorkerId(),
                      spec.IsActorCreationTask() ? worker->GetLifetimeResourceIds()
                                                 : worker->GetTaskResourceIds());

    // If the owner has died since this task was queued, cancel the task by
    // killing the worker (unless this task is for a detached actor).
    if (!worker->IsDetachedActor() && (failed_workers_cache_.count(owner_worker_id) > 0 ||
                                       failed_nodes_cache_.count(owner_node_id) > 0)) {
      // TODO(swang): Skip assigning this task to this worker instead of
      // killing the worker?
      RAY_LOG(INFO) << "Owner of assigned task " << task.GetTaskSpecification().TaskId()
                    << " died, killing leased worker " << worker->WorkerId();
      KillWorker(worker);
    }

    post_assign_callbacks->push_back([this, worker, task_id]() {
      RAY_LOG(DEBUG) << "Finished assigning task " << task_id << " to worker "
                     << worker->WorkerId();

      FinishAssignTask(worker, task_id, /*success=*/true);
    });
  } else {
    ResourceIdSet resource_id_set =
        worker->GetTaskResourceIds().Plus(worker->GetLifetimeResourceIds());
    if (worker->AssignTask(task, resource_id_set).ok()) {
      RAY_LOG(DEBUG) << "Assigned task " << task_id << " to worker "
                     << worker->WorkerId();
      post_assign_callbacks->push_back([this, worker, task_id]() {
        FinishAssignTask(worker, task_id, /*success=*/true);
      });
    } else {
      RAY_LOG(ERROR) << "Failed to assign task " << task_id << " to worker "
                     << worker->WorkerId() << ", disconnecting client";
      post_assign_callbacks->push_back([this, worker, task_id]() {
        FinishAssignTask(worker, task_id, /*success=*/false);
      });
    }
  }
}

bool NodeManager::FinishAssignedTask(Worker &worker) {
  TaskID task_id = worker.GetAssignedTaskId();
  RAY_LOG(DEBUG) << "Finished task " << task_id;

  Task task;
  if (new_scheduler_enabled_) {
    task = worker.GetAssignedTask();
    // leased_workers_.erase(worker.WorkerId()); // Maybe RAY_CHECK ?
    if (worker.GetAllocatedInstances() != nullptr) {
      new_resource_scheduler_->SubtractCPUResourceInstances(
          worker.GetBorrowedCPUInstances());
      new_resource_scheduler_->FreeLocalTaskResources(worker.GetAllocatedInstances());
      worker.ClearAllocatedInstances();
    }
  } else {
    // (See design_docs/task_states.rst for the state transition diagram.)
    RAY_CHECK(local_queues_.RemoveTask(task_id, &task));

    // Release task's resources. The worker's lifetime resources are still held.
    auto const &task_resources = worker.GetTaskResourceIds();
    local_available_resources_.ReleaseConstrained(
        task_resources, cluster_resource_map_[self_node_id_].GetTotalResources());
    cluster_resource_map_[self_node_id_].Release(task_resources.ToResourceSet());
    worker.ResetTaskResourceIds();
  }

  const auto &spec = task.GetTaskSpecification();  //
  if ((spec.IsActorCreationTask() || spec.IsActorTask())) {
    // If this was an actor or actor creation task, handle the actor's new
    // state.
    FinishAssignedActorTask(worker, task);
  } else {
    // If this was a non-actor task, then cancel any ray.wait calls that were
    // made during the task execution.
    task_dependency_manager_.UnsubscribeWaitDependencies(worker.WorkerId());
  }

  // Notify the task dependency manager that this task has finished execution.
  task_dependency_manager_.UnsubscribeGetDependencies(spec.TaskId());
  task_dependency_manager_.TaskCanceled(task_id);

  // Unset the worker's assigned job Id if this is not an actor.
  if (!spec.IsActorCreationTask() && !spec.IsActorTask()) {
    worker.AssignJobId(JobID::Nil());
  }
  if (!spec.IsActorCreationTask()) {
    // Unset the worker's assigned task. We keep the assigned task ID for
    // direct actor creation calls because this ID is used later if the actor
    // requires objects from plasma.
    worker.AssignTaskId(TaskID::Nil());
    worker.SetOwnerAddress(rpc::Address());
  }
  // Direct actors will be assigned tasks via the core worker and therefore are
  // not idle.
  return !spec.IsActorCreationTask();
}

std::shared_ptr<ActorTableData> NodeManager::CreateActorTableDataFromCreationTask(
    const TaskSpecification &task_spec, int port, const WorkerID &worker_id) {
  RAY_CHECK(task_spec.IsActorCreationTask());
  auto actor_id = task_spec.ActorCreationId();
  auto actor_entry = actor_registry_.find(actor_id);
  std::shared_ptr<ActorTableData> actor_info_ptr;
  // TODO(swang): If this is an actor that was restarted, and previous
  // actor notifications were delayed, then this node may not have an entry for
  // the actor in actor_regisry_. Then, the fields for the number of
  // restarts will be wrong.
  if (actor_entry == actor_registry_.end()) {
    actor_info_ptr.reset(new ActorTableData());
    // Set all of the static fields for the actor. These fields will not
    // change even if the actor fails or is restarted.
    actor_info_ptr->set_actor_id(actor_id.Binary());
    actor_info_ptr->set_actor_creation_dummy_object_id(
        task_spec.ActorDummyObject().Binary());
    actor_info_ptr->set_job_id(task_spec.JobId().Binary());
    actor_info_ptr->set_max_restarts(task_spec.MaxActorRestarts());
    actor_info_ptr->set_num_restarts(0);
    actor_info_ptr->set_is_detached(task_spec.IsDetachedActor());
    actor_info_ptr->mutable_owner_address()->CopyFrom(
        task_spec.GetMessage().caller_address());
  } else {
    // If we've already seen this actor, it means that this actor was restarted.
    // Thus, its previous state must be RESTARTING.
    // TODO: The following is a workaround for the issue described in
    // https://github.com/ray-project/ray/issues/5524, please see the issue
    // description for more information.
    if (actor_entry->second.GetState() != ActorTableData::RESTARTING) {
      RAY_LOG(WARNING) << "Actor not in restarting state, most likely it "
                       << "died before creation handler could run. Actor state is "
                       << actor_entry->second.GetState();
    }
    // Copy the static fields from the current actor entry.
    actor_info_ptr.reset(new ActorTableData(actor_entry->second.GetTableData()));
    // We are restarting the actor, so increment its num_restarts
    actor_info_ptr->set_num_restarts(actor_info_ptr->num_restarts() + 1);
  }

  // Set the new fields for the actor's state to indicate that the actor is
  // now alive on this node manager.
  actor_info_ptr->mutable_address()->set_ip_address(
      gcs_client_->Nodes().GetSelfInfo().node_manager_address());
  actor_info_ptr->mutable_address()->set_port(port);
  actor_info_ptr->mutable_address()->set_raylet_id(self_node_id_.Binary());
  actor_info_ptr->mutable_address()->set_worker_id(worker_id.Binary());
  actor_info_ptr->set_state(ActorTableData::ALIVE);
  actor_info_ptr->set_timestamp(current_time_ms());
  return actor_info_ptr;
}

void NodeManager::FinishAssignedActorTask(Worker &worker, const Task &task) {
  RAY_LOG(DEBUG) << "Finishing assigned actor task";
  ActorID actor_id;
  TaskID caller_id;
  const TaskSpecification task_spec = task.GetTaskSpecification();
  bool resumed_from_checkpoint = false;
  if (task_spec.IsActorCreationTask()) {
    actor_id = task_spec.ActorCreationId();
    caller_id = TaskID::Nil();
    if (checkpoint_id_to_restore_.count(actor_id) > 0) {
      resumed_from_checkpoint = true;
    }
  } else {
    actor_id = task_spec.ActorId();
    caller_id = task_spec.CallerId();
  }

  if (task_spec.IsActorCreationTask()) {
    // This was an actor creation task. Convert the worker to an actor.
    worker.AssignActorId(actor_id);

    if (task_spec.IsDetachedActor()) {
      worker.MarkDetachedActor();
    }

    if (RayConfig::instance().gcs_actor_service_enabled()) {
      // Gcs server is responsible for notifying other nodes of the changes of actor
      // status, and thus raylet doesn't need to handle this anymore.
      // And if `new_scheduler_enabled_` is true, this function `FinishAssignedActorTask`
      // will not be called because raylet is not aware of the actual task when receiving
      // a worker lease request.
      return;
    }

    // Lookup the parent actor id.
    auto parent_task_id = task_spec.ParentTaskId();
    int port = worker.Port();
    auto worker_id = worker.WorkerId();
    RAY_CHECK_OK(
        gcs_client_->Tasks().AsyncGet(
            parent_task_id,
            /*callback=*/
            [this, task_spec, resumed_from_checkpoint, port, parent_task_id, worker_id](
                Status status, const boost::optional<TaskTableData> &parent_task_data) {
              if (parent_task_data) {
                // The task was in the GCS task table. Use the stored task spec to
                // get the parent actor id.
                Task parent_task(parent_task_data->task());
                ActorID parent_actor_id = ActorID::Nil();
                if (parent_task.GetTaskSpecification().IsActorCreationTask()) {
                  parent_actor_id = parent_task.GetTaskSpecification().ActorCreationId();
                } else if (parent_task.GetTaskSpecification().IsActorTask()) {
                  parent_actor_id = parent_task.GetTaskSpecification().ActorId();
                }
                FinishAssignedActorCreationTask(parent_actor_id, task_spec,
                                                resumed_from_checkpoint, port, worker_id);
                return;
              }
              // The parent task was not in the GCS task table. It should most likely be
              // in the lineage cache.
              ActorID parent_actor_id = ActorID::Nil();
              if (lineage_cache_.ContainsTask(parent_task_id)) {
                // Use a copy of the cached task spec to get the parent actor id.
                Task parent_task = lineage_cache_.GetTaskOrDie(parent_task_id);
                if (parent_task.GetTaskSpecification().IsActorCreationTask()) {
                  parent_actor_id = parent_task.GetTaskSpecification().ActorCreationId();
                } else if (parent_task.GetTaskSpecification().IsActorTask()) {
                  parent_actor_id = parent_task.GetTaskSpecification().ActorId();
                }
              } else {
                RAY_LOG(WARNING)
                    << "Task metadata not found in either GCS or lineage cache. It may "
                       "have "
                       "been "
                       "evicted "
                    << "by the redis LRU configuration. Consider increasing the memory "
                       "allocation via "
                    << "ray.init(redis_max_memory=<max_memory_bytes>).";
              }
              FinishAssignedActorCreationTask(parent_actor_id, task_spec,
                                              resumed_from_checkpoint, port, worker_id);
            }));
  } else {
    auto actor_entry = actor_registry_.find(actor_id);
    RAY_CHECK(actor_entry != actor_registry_.end());
    // Extend the actor's frontier to include the executed task.
    const ObjectID object_to_release =
        actor_entry->second.ExtendFrontier(caller_id, task_spec.ActorDummyObject());
    if (!object_to_release.IsNil()) {
      // If there were no new actor handles created, then no other actor task
      // will depend on this execution dependency, so it safe to release.
      HandleObjectMissing(object_to_release);
    }
    // Mark the dummy object as locally available to indicate that the actor's
    // state has changed and the next method can run. This is not added to the
    // object table, so the update will be invisible to both the local object
    // manager and the other nodes.
    // NOTE(swang): The dummy objects must be marked as local whenever
    // ExtendFrontier is called, and vice versa, so that we can clean up the
    // dummy objects properly in case the actor fails and needs to be
    // restarted.
    HandleObjectLocal(task_spec.ActorDummyObject());
  }
}

void NodeManager::FinishAssignedActorCreationTask(const ActorID &parent_actor_id,
                                                  const TaskSpecification &task_spec,
                                                  bool resumed_from_checkpoint, int port,
                                                  const WorkerID &worker_id) {
  // Notify the other node managers that the actor has been created.
  const ActorID actor_id = task_spec.ActorCreationId();
  auto new_actor_info = CreateActorTableDataFromCreationTask(task_spec, port, worker_id);
  new_actor_info->set_parent_id(parent_actor_id.Binary());
  auto update_callback = [actor_id](Status status) {
    if (!status.ok()) {
      // Only one node at a time should succeed at creating or updating the actor.
      RAY_LOG(FATAL) << "Failed to update state to ALIVE for actor " << actor_id;
    }
  };

  if (resumed_from_checkpoint) {
    // This actor was resumed from a checkpoint. In this case, we first look
    // up the checkpoint in GCS and use it to restore the actor registration
    // and frontier.
    const auto checkpoint_id = checkpoint_id_to_restore_[actor_id];
    checkpoint_id_to_restore_.erase(actor_id);
    RAY_LOG(DEBUG) << "Looking up checkpoint " << checkpoint_id << " for actor "
                   << actor_id;
    RAY_CHECK_OK(gcs_client_->Actors().AsyncGetCheckpoint(
        checkpoint_id, actor_id,
        [this, checkpoint_id, actor_id, new_actor_info, update_callback](
            Status status, const boost::optional<ActorCheckpointData> &checkpoint_data) {
          RAY_CHECK(checkpoint_data) << "Couldn't find checkpoint " << checkpoint_id
                                     << " for actor " << actor_id << " in GCS.";
          RAY_LOG(INFO) << "Restoring registration for actor " << actor_id
                        << " from checkpoint " << checkpoint_id;
          ActorRegistration actor_registration =
              ActorRegistration(*new_actor_info, *checkpoint_data);
          // Mark the unreleased dummy objects in the checkpoint frontier as local.
          for (const auto &entry : actor_registration.GetDummyObjects()) {
            HandleObjectLocal(entry.first);
          }
          HandleActorStateTransition(actor_id, std::move(actor_registration));
          // The actor was created before.
          RAY_CHECK_OK(gcs_client_->Actors().AsyncUpdate(actor_id, new_actor_info,
                                                         update_callback));
        }));
  } else {
    // The actor did not resume from a checkpoint. Immediately notify the
    // other node managers that the actor has been created.
    HandleActorStateTransition(actor_id, ActorRegistration(*new_actor_info));
    if (actor_registry_.find(actor_id) != actor_registry_.end()) {
      // The actor was created before.
      RAY_CHECK_OK(
          gcs_client_->Actors().AsyncUpdate(actor_id, new_actor_info, update_callback));
    } else {
      // The actor was never created before.
      RAY_CHECK_OK(gcs_client_->Actors().AsyncRegister(new_actor_info, update_callback));
    }
  }
  if (!resumed_from_checkpoint) {
    // The actor was not resumed from a checkpoint. Store the
    // initial dummy object. All future handles to the actor will
    // depend on this object.
    HandleObjectLocal(task_spec.ActorDummyObject());
  }
}

void NodeManager::HandleTaskReconstruction(const TaskID &task_id,
                                           const ObjectID &required_object_id) {
  // Retrieve the task spec in order to re-execute the task.
  RAY_CHECK_OK(gcs_client_->Tasks().AsyncGet(
      task_id,
      /*callback=*/
      [this, required_object_id, task_id](
          Status status, const boost::optional<TaskTableData> &task_data) {
        if (task_data) {
          // The task was in the GCS task table. Use the stored task spec to
          // re-execute the task.
          ResubmitTask(Task(task_data->task()), required_object_id);
          return;
        }
        // The task was not in the GCS task table. It must therefore be in the
        // lineage cache.
        if (lineage_cache_.ContainsTask(task_id)) {
          // Use a copy of the cached task spec to re-execute the task.
          const Task task = lineage_cache_.GetTaskOrDie(task_id);
          ResubmitTask(task, required_object_id);
        } else {
          RAY_LOG(WARNING)
              << "Metadata of task " << task_id
              << " not found in either GCS or lineage cache. It may have been evicted "
              << "by the redis LRU configuration. Consider increasing the memory "
                 "allocation via "
              << "ray.init(redis_max_memory=<max_memory_bytes>).";
          MarkObjectsAsFailed(ErrorType::OBJECT_UNRECONSTRUCTABLE, {required_object_id},
                              JobID::Nil());
        }
      }));
}

void NodeManager::ResubmitTask(const Task &task, const ObjectID &required_object_id) {
  RAY_LOG(DEBUG) << "Attempting to resubmit task "
                 << task.GetTaskSpecification().TaskId();

  // Actors should only be recreated if the first initialization failed or if
  // the most recent instance of the actor failed.
  if (task.GetTaskSpecification().IsActorCreationTask()) {
    const auto &actor_id = task.GetTaskSpecification().ActorCreationId();
    const auto it = actor_registry_.find(actor_id);
    if (it != actor_registry_.end() && it->second.GetState() == ActorTableData::ALIVE) {
      // If the actor is still alive, then do not resubmit the task. If the
      // actor actually is dead and a result is needed, then reconstruction
      // for this task will be triggered again.
      RAY_LOG(WARNING)
          << "Actor creation task resubmitted, but the actor is still alive.";
      return;
    }
  }

  // Driver tasks cannot be reconstructed. If this is a driver task, push an
  // error to the driver and do not resubmit it.
  if (task.GetTaskSpecification().IsDriverTask()) {
    // TODO(rkn): Define this constant somewhere else.
    std::string type = "put_reconstruction";
    std::ostringstream error_message;
    error_message << "The task with ID " << task.GetTaskSpecification().TaskId()
                  << " is a driver task and so the object created by ray.put "
                  << "could not be reconstructed.";
    auto error_data_ptr =
        gcs::CreateErrorTableData(type, error_message.str(), current_time_ms(),
                                  task.GetTaskSpecification().JobId());
    RAY_CHECK_OK(gcs_client_->Errors().AsyncReportJobError(error_data_ptr, nullptr));
    MarkObjectsAsFailed(ErrorType::OBJECT_UNRECONSTRUCTABLE, {required_object_id},
                        task.GetTaskSpecification().JobId());
    return;
  }

  RAY_LOG(INFO) << "Resubmitting task " << task.GetTaskSpecification().TaskId()
                << " on node " << self_node_id_;
  // The task may be reconstructed. Submit it with an empty lineage, since any
  // uncommitted lineage must already be in the lineage cache. At this point,
  // the task should not yet exist in the local scheduling queue. If it does,
  // then this is a spurious reconstruction.
  SubmitTask(task, Lineage());
}

void NodeManager::HandleObjectLocal(const ObjectID &object_id) {
  // Notify the task dependency manager that this object is local.
  const auto ready_task_ids = task_dependency_manager_.HandleObjectLocal(object_id);
  RAY_LOG(DEBUG) << "Object local " << object_id << ", "
                 << " on " << self_node_id_ << ", " << ready_task_ids.size()
                 << " tasks ready";
  // Transition the tasks whose dependencies are now fulfilled to the ready state.
  if (new_scheduler_enabled_) {
    for (auto task_id : ready_task_ids) {
      auto it = waiting_tasks_.find(task_id);
      if (it != waiting_tasks_.end()) {
        task_dependency_manager_.UnsubscribeGetDependencies(task_id);
        tasks_to_dispatch_.push_back(it->second);
        waiting_tasks_.erase(it);
      }
    }
    NewSchedulerSchedulePendingTasks();
  } else {
    if (ready_task_ids.size() > 0) {
      std::unordered_set<TaskID> ready_task_id_set(ready_task_ids.begin(),
                                                   ready_task_ids.end());

      // First filter out the tasks that should not be moved to READY.
      local_queues_.FilterState(ready_task_id_set, TaskState::BLOCKED);
      local_queues_.FilterState(ready_task_id_set, TaskState::RUNNING);
      local_queues_.FilterState(ready_task_id_set, TaskState::DRIVER);
      local_queues_.FilterState(ready_task_id_set, TaskState::WAITING_FOR_ACTOR_CREATION);

      // Make sure that the remaining tasks are all WAITING or direct call
      // actors.
      auto ready_task_id_set_copy = ready_task_id_set;
      local_queues_.FilterState(ready_task_id_set_copy, TaskState::WAITING);
      // Filter out direct call actors. These are not tracked by the raylet and
      // their assigned task ID is the actor ID.
      for (const auto &id : ready_task_id_set_copy) {
        RAY_CHECK(actor_registry_.count(id.ActorId()) > 0);
        ready_task_id_set.erase(id);
      }

      // Queue and dispatch the tasks that are ready to run (i.e., WAITING).
      auto ready_tasks = local_queues_.RemoveTasks(ready_task_id_set);
      local_queues_.QueueTasks(ready_tasks, TaskState::READY);
      DispatchTasks(MakeTasksByClass(ready_tasks));
    }
  }
}

bool NodeManager::IsActorCreationTask(const TaskID &task_id) {
  auto actor_id = task_id.ActorId();
  if (!actor_id.IsNil() && task_id == TaskID::ForActorCreationTask(actor_id)) {
    // This task ID corresponds to an actor creation task.
    auto iter = actor_registry_.find(actor_id);
    if (iter != actor_registry_.end()) {
      // This actor is direct call actor.
      return true;
    }
  }

  return false;
}

void NodeManager::HandleObjectMissing(const ObjectID &object_id) {
  // Notify the task dependency manager that this object is no longer local.
  const auto waiting_task_ids = task_dependency_manager_.HandleObjectMissing(object_id);
  std::stringstream result;
  result << "Object missing " << object_id << ", "
         << " on " << self_node_id_ << ", " << waiting_task_ids.size()
         << " tasks waiting";
  if (waiting_task_ids.size() > 0) {
    result << ", tasks: ";
    for (const auto &task_id : waiting_task_ids) {
      result << task_id << "  ";
    }
  }
  RAY_LOG(DEBUG) << result.str();

  // Transition any tasks that were in the runnable state and are dependent on
  // this object to the waiting state.
  if (!waiting_task_ids.empty()) {
    std::unordered_set<TaskID> waiting_task_id_set(waiting_task_ids.begin(),
                                                   waiting_task_ids.end());

    // NOTE(zhijunfu): For direct actors, the worker is initially assigned actor
    // creation task ID, which will not be reset after the task finishes. And later tasks
    // of this actor will reuse this task ID to require objects from plasma with
    // FetchOrReconstruct, since direct actor task IDs are not known to raylet.
    // To support actor reconstruction for direct actor, raylet marks actor creation task
    // as completed and removes it from `local_queues_` when it receives `TaskDone`
    // message from worker. This is necessary because the actor creation task will be
    // re-submitted during reconstruction, if the task is not removed previously, the new
    // submitted task will be marked as duplicate and thus ignored.
    // So here we check for direct actor creation task explicitly to allow this case.
    auto iter = waiting_task_id_set.begin();
    while (iter != waiting_task_id_set.end()) {
      if (IsActorCreationTask(*iter)) {
        RAY_LOG(DEBUG) << "Ignoring direct actor creation task " << *iter
                       << " when handling object missing for " << object_id;
        iter = waiting_task_id_set.erase(iter);
      } else {
        ++iter;
      }
    }

    // First filter out any tasks that can't be transitioned to READY. These
    // are running workers or drivers, now blocked in a get.
    local_queues_.FilterState(waiting_task_id_set, TaskState::RUNNING);
    local_queues_.FilterState(waiting_task_id_set, TaskState::DRIVER);
    // Transition the tasks back to the waiting state. They will be made
    // runnable once the deleted object becomes available again.
    local_queues_.MoveTasks(waiting_task_id_set, TaskState::READY, TaskState::WAITING);
    RAY_CHECK(waiting_task_id_set.empty());
    // Moving ready tasks to waiting may have changed the load, making space for placing
    // new tasks locally.
    ScheduleTasks(cluster_resource_map_);
  }
}

void NodeManager::ForwardTaskOrResubmit(const Task &task,
                                        const ClientID &node_manager_id) {
  /// TODO(rkn): Should we check that the node manager is remote and not local?
  /// TODO(rkn): Should we check if the remote node manager is known to be dead?
  // Attempt to forward the task.
  ForwardTask(
      task, node_manager_id,
      [this, node_manager_id](ray::Status error, const Task &task) {
        const TaskID task_id = task.GetTaskSpecification().TaskId();
        RAY_LOG(INFO) << "Failed to forward task " << task_id << " to node manager "
                      << node_manager_id;

        // Mark the failed task as pending to let other raylets know that we still
        // have the task. TaskDependencyManager::TaskPending() is assumed to be
        // idempotent.
        task_dependency_manager_.TaskPending(task);

        // Actor tasks can only be executed at the actor's location, so they are
        // retried after a timeout. All other tasks that fail to be forwarded are
        // deemed to be placeable again.
        if (task.GetTaskSpecification().IsActorTask()) {
          // The task is for an actor on another node.  Create a timer to resubmit
          // the task in a little bit. TODO(rkn): Really this should be a
          // unique_ptr instead of a shared_ptr. However, it's a little harder to
          // move unique_ptrs into lambdas.
          auto retry_timer = std::make_shared<boost::asio::deadline_timer>(io_service_);
          auto retry_duration = boost::posix_time::milliseconds(
              RayConfig::instance()
                  .node_manager_forward_task_retry_timeout_milliseconds());
          retry_timer->expires_from_now(retry_duration);
          retry_timer->async_wait(
              [this, task_id, retry_timer](const boost::system::error_code &error) {
                // Timer killing will receive the boost::asio::error::operation_aborted,
                // we only handle the timeout event.
                RAY_CHECK(!error);
                RAY_LOG(INFO) << "Resubmitting task " << task_id
                              << " because ForwardTask failed.";
                // Remove the RESUBMITTED task from the SWAP queue.
                Task task;
                TaskState state;
                if (local_queues_.RemoveTask(task_id, &task, &state)) {
                  RAY_CHECK(state == TaskState::SWAP);
                  // Submit the task again.
                  SubmitTask(task, Lineage());
                }
              });
          // Temporarily move the RESUBMITTED task to the SWAP queue while the
          // timer is active.
          local_queues_.QueueTasks({task}, TaskState::SWAP);
        } else {
          // The task is not for an actor and may therefore be placed on another
          // node immediately. Send it to the scheduling policy to be placed again.
          local_queues_.QueueTasks({task}, TaskState::PLACEABLE);
          ScheduleTasks(cluster_resource_map_);
        }
      });
}

void NodeManager::ForwardTask(
    const Task &task, const ClientID &node_id,
    const std::function<void(const ray::Status &, const Task &)> &on_error) {
  // Override spillback for direct tasks.
  if (task.OnSpillback() != nullptr) {
    auto node_info = gcs_client_->Nodes().Get(node_id);
    RAY_CHECK(node_info)
        << "Spilling back to a node manager, but no GCS info found for node " << node_id;
    task.OnSpillback()(node_id, node_info->node_manager_address(),
                       node_info->node_manager_port());
    return;
  }

  // Lookup node manager client for this node_id and use it to send the request.
  auto client_entry = remote_node_manager_clients_.find(node_id);
  if (client_entry == remote_node_manager_clients_.end()) {
    // TODO(atumanov): caller must handle failure to ensure tasks are not lost.
    RAY_LOG(INFO) << "No node manager client found for GCS client id " << node_id;
    on_error(ray::Status::IOError("Node manager client not found"), task);
    return;
  }
  auto &client = client_entry->second;

  const auto &spec = task.GetTaskSpecification();
  auto task_id = spec.TaskId();

  if (worker_pool_.HasPendingWorkerForTask(spec.GetLanguage(), task_id)) {
    // There is a worker being starting for this task,
    // so we shouldn't forward this task to another node.
    on_error(ray::Status::Invalid("Already has pending worker for this task"), task);
    return;
  }

  // Get the task's unforwarded, uncommitted lineage.
  Lineage uncommitted_lineage = lineage_cache_.GetUncommittedLineage(task_id, node_id);
  if (uncommitted_lineage.GetEntries().empty()) {
    // There is no uncommitted lineage. This can happen if the lineage was
    // already evicted before we forwarded the task.
    uncommitted_lineage.SetEntry(task, GcsStatus::NONE);
  }
  auto entry = uncommitted_lineage.GetEntryMutable(task_id);
  Task &lineage_cache_entry_task = entry->TaskDataMutable();
  // Increment forward count for the forwarded task.
  lineage_cache_entry_task.IncrementNumForwards();
  RAY_LOG(DEBUG) << "Forwarding task " << task_id << " from " << self_node_id_ << " to "
                 << node_id << " spillback="
                 << lineage_cache_entry_task.GetTaskExecutionSpec().NumForwards();

  // Prepare the request message.
  rpc::ForwardTaskRequest request;
  request.set_task_id(task_id.Binary());
  for (auto &task_entry : uncommitted_lineage.GetEntries()) {
    auto task = request.add_uncommitted_tasks();
    task->mutable_task_spec()->CopyFrom(
        task_entry.second.TaskData().GetTaskSpecification().GetMessage());
    task->mutable_task_execution_spec()->CopyFrom(
        task_entry.second.TaskData().GetTaskExecutionSpec().GetMessage());
  }

  client->ForwardTask(request, [this, on_error, task, task_id, node_id](
                                   Status status, const rpc::ForwardTaskReply &reply) {
    if (local_queues_.HasTask(task_id)) {
      // It must have been forwarded back to us if it's in the queue again
      // so just return here.
      return;
    }

    if (status.ok()) {
      const auto &spec = task.GetTaskSpecification();
      // Mark as forwarded so that the task and its lineage are not
      // re-forwarded in the future to the receiving node.
      lineage_cache_.MarkTaskAsForwarded(task_id, node_id);

      // Notify the task dependency manager that we are no longer responsible
      // for executing this task.
      task_dependency_manager_.TaskCanceled(task_id);
      // Preemptively push any local arguments to the receiving node. For now, we
      // only do this with actor tasks, since actor tasks must be executed by a
      // specific process and therefore have affinity to the receiving node.
      if (spec.IsActorTask()) {
        // Iterate through the object's arguments. NOTE(swang): We do not include
        // the execution dependencies here since those cannot be transferred
        // between nodes.
        for (size_t i = 0; i < spec.NumArgs(); ++i) {
          if (spec.ArgByRef(i)) {
            ObjectID argument_id = spec.ArgId(i);
            // If the argument is local, then push it to the receiving node.
            if (task_dependency_manager_.CheckObjectLocal(argument_id)) {
              object_manager_.Push(argument_id, node_id);
            }
          }
        }
      }
    } else {
      on_error(status, task);
    }
  });
}

void NodeManager::FinishAssignTask(const std::shared_ptr<Worker> &worker,
                                   const TaskID &task_id, bool success) {
  RAY_LOG(DEBUG) << "FinishAssignTask: " << task_id;
  // Remove the ASSIGNED task from the READY queue.
  Task assigned_task;
  TaskState state;
  if (!local_queues_.RemoveTask(task_id, &assigned_task, &state)) {
    // TODO(edoakes): should we be failing silently here?
    return;
  }
  RAY_CHECK(state == TaskState::READY);
  if (success) {
    auto spec = assigned_task.GetTaskSpecification();
    // We successfully assigned the task to the worker.
    worker->AssignTaskId(spec.TaskId());
    worker->SetOwnerAddress(spec.CallerAddress());
    worker->AssignJobId(spec.JobId());
    // TODO(swang): For actors with multiple actor handles, to
    // guarantee that tasks are replayed in the same order after a
    // failure, we must update the task's execution dependency to be
    // the actor's current execution dependency.

    // Mark the task as running.
    // (See design_docs/task_states.rst for the state transition diagram.)
    assigned_task.OnDispatchInstead(nullptr);
    assigned_task.OnSpillbackInstead(nullptr);
    local_queues_.QueueTasks({assigned_task}, TaskState::RUNNING);
    // Notify the task dependency manager that we no longer need this task's
    // object dependencies.
    RAY_CHECK(task_dependency_manager_.UnsubscribeGetDependencies(spec.TaskId()));
  } else {
    RAY_LOG(WARNING) << "Failed to send task to worker, disconnecting client";
    // We failed to send the task to the worker, so disconnect the worker.
    ProcessDisconnectClientMessage(worker->Connection());
    // Queue this task for future assignment. We need to do this since
    // DispatchTasks() removed it from the ready queue. The task will be
    // assigned to a worker once one becomes available.
    // (See design_docs/task_states.rst for the state transition diagram.)
    local_queues_.QueueTasks({assigned_task}, TaskState::READY);
    DispatchTasks(MakeTasksByClass({assigned_task}));
  }
}

void NodeManager::ProcessSubscribePlasmaReady(
    const std::shared_ptr<ClientConnection> &client, const uint8_t *message_data) {
  std::shared_ptr<Worker> associated_worker = worker_pool_.GetRegisteredWorker(client);
  if (associated_worker == nullptr) {
    associated_worker = worker_pool_.GetRegisteredDriver(client);
  }
  RAY_CHECK(associated_worker != nullptr)
      << "No worker exists for CoreWorker with client: " << client->DebugString();

  auto message = flatbuffers::GetRoot<protocol::SubscribePlasmaReady>(message_data);
  ObjectID id = from_flatbuf<ObjectID>(*message->object_id());
  {
    absl::MutexLock guard(&plasma_object_notification_lock_);
    if (!async_plasma_objects_notification_.contains(id)) {
      async_plasma_objects_notification_.emplace(
          id, absl::flat_hash_set<std::shared_ptr<Worker>>());
    }

    // Only insert a worker once
    if (!async_plasma_objects_notification_[id].contains(associated_worker)) {
      async_plasma_objects_notification_[id].insert(associated_worker);
    }
  }
}

ray::Status NodeManager::SetupPlasmaSubscription() {
  return object_manager_.SubscribeObjAdded(
      [this](const object_manager::protocol::ObjectInfoT &object_info) {
        ObjectID object_id = ObjectID::FromBinary(object_info.object_id);
        auto waiting_workers = absl::flat_hash_set<std::shared_ptr<Worker>>();
        {
          absl::MutexLock guard(&plasma_object_notification_lock_);
          auto waiting = this->async_plasma_objects_notification_.extract(object_id);
          if (!waiting.empty()) {
            waiting_workers.swap(waiting.mapped());
          }
        }
        rpc::PlasmaObjectReadyRequest request;
        request.set_object_id(object_id.Binary());
        request.set_metadata_size(object_info.metadata_size);
        request.set_data_size(object_info.data_size);

        for (auto worker : waiting_workers) {
          RAY_CHECK_OK(worker->rpc_client()->PlasmaObjectReady(
              request, [](Status status, const rpc::PlasmaObjectReadyReply &reply) {
                if (!status.ok()) {
                  RAY_LOG(INFO)
                      << "Problem with telling worker that plasma object is ready"
                      << status.ToString();
                }
              }));
        }
      });
}

void NodeManager::DumpDebugState() const {
  std::fstream fs;
  fs.open(initial_config_.session_dir + "/debug_state.txt",
          std::fstream::out | std::fstream::trunc);
  fs << DebugString();
  fs.close();
}

const NodeManagerConfig &NodeManager::GetInitialConfig() const { return initial_config_; }

std::string NodeManager::DebugString() const {
  std::stringstream result;
  uint64_t now_ms = current_time_ms();
  result << "NodeManager:";
  result << "\nInitialConfigResources: " << initial_config_.resource_config.ToString();
  result << "\nClusterResources:";
  for (auto &pair : cluster_resource_map_) {
    result << "\n" << pair.first.Hex() << ": " << pair.second.DebugString();
  }
  result << "\n" << object_manager_.DebugString();
  result << "\n" << gcs_client_->DebugString();
  result << "\n" << worker_pool_.DebugString();
  result << "\n" << local_queues_.DebugString();
  result << "\n" << reconstruction_policy_.DebugString();
  result << "\n" << task_dependency_manager_.DebugString();
  result << "\n" << lineage_cache_.DebugString();
  {
    absl::MutexLock guard(&plasma_object_notification_lock_);
    result << "\nnum async plasma notifications: "
           << async_plasma_objects_notification_.size();
  }
  result << "\nActorRegistry:";

  auto statistical_data = GetActorStatisticalData(actor_registry_);
  result << "\n- num live actors: " << statistical_data.live_actors;
  result << "\n- num restarting actors: " << statistical_data.restarting_actors;
  result << "\n- num dead actors: " << statistical_data.dead_actors;
  result << "\n- max num handles: " << statistical_data.max_num_handles;

  result << "\nRemote node manager clients: ";
  for (const auto &entry : remote_node_manager_clients_) {
    result << "\n" << entry.first;
  }

  result << "\nDebugString() time ms: " << (current_time_ms() - now_ms);
  return result.str();
}

// Summarizes a Census view and tag values into a compact string, e.g.,
// "Tag1:Value1,Tag2:Value2,Tag3:Value3".
std::string compact_tag_string(const opencensus::stats::ViewDescriptor &view,
                               const std::vector<std::string> &values) {
  std::stringstream result;
  const auto &keys = view.columns();
  for (size_t i = 0; i < values.size(); i++) {
    result << keys[i].name() << ":" << values[i];
    if (i < values.size() - 1) {
      result << ",";
    }
  }
  return result.str();
}

void NodeManager::HandlePinObjectIDs(const rpc::PinObjectIDsRequest &request,
                                     rpc::PinObjectIDsReply *reply,
                                     rpc::SendReplyCallback send_reply_callback) {
  WorkerID worker_id = WorkerID::FromBinary(request.owner_address().worker_id());
  auto it = worker_rpc_clients_.find(worker_id);
  if (it == worker_rpc_clients_.end()) {
    auto client = std::unique_ptr<rpc::CoreWorkerClient>(
        new rpc::CoreWorkerClient(request.owner_address(), client_call_manager_));
    it = worker_rpc_clients_
             .emplace(worker_id,
                      std::make_pair<std::unique_ptr<rpc::CoreWorkerClient>, size_t>(
                          std::move(client), 0))
             .first;
  }

  if (object_pinning_enabled_) {
    // Pin the objects in plasma by getting them and holding a reference to
    // the returned buffer.
    // NOTE: the caller must ensure that the objects already exist in plasma before
    // sending a PinObjectIDs request.
    std::vector<ObjectID> object_ids;
    object_ids.reserve(request.object_ids_size());
    for (const auto &object_id_binary : request.object_ids()) {
      object_ids.push_back(ObjectID::FromBinary(object_id_binary));
    }
    std::vector<plasma::ObjectBuffer> plasma_results;
    // TODO(swang): This `Get` has a timeout of 0, so the plasma store will not
    // block when serving the request. However, if the plasma store is under
    // heavy load, then this request can still block the NodeManager event loop
    // since we must wait for the plasma store's reply. We should consider using
    // an `AsyncGet` instead.
    if (!store_client_.Get(object_ids, /*timeout_ms=*/0, &plasma_results).ok()) {
      RAY_LOG(WARNING) << "Failed to get objects to be pinned from object store.";
      // TODO(suquark): Maybe "Status::ObjectNotFound" is more accurate here.
      send_reply_callback(Status::Invalid("Failed to get objects."), nullptr, nullptr);
      return;
    }

    // Pin the requested objects until the owner notifies us that the objects can be
    // unpinned by responding to the WaitForObjectEviction message.
    // TODO(edoakes): we should be batching these requests instead of sending one per
    // pinned object.
    for (int64_t i = 0; i < request.object_ids().size(); i++) {
      ObjectID object_id = ObjectID::FromBinary(request.object_ids(i));

      if (plasma_results[i].data == nullptr) {
        RAY_LOG(ERROR) << "Plasma object " << object_id
                       << " was evicted before the raylet could pin it.";
        continue;
      }

      RAY_LOG(DEBUG) << "Pinning object " << object_id;
      RAY_CHECK(
          pinned_objects_
              .emplace(
                  object_id,
                  std::unique_ptr<RayObject>(new RayObject(
                      std::make_shared<PlasmaBuffer>(plasma_results[i].data),
                      std::make_shared<PlasmaBuffer>(plasma_results[i].metadata), {})))
              .second);
    }
  }

  for (const auto &object_id_binary : request.object_ids()) {
    ObjectID object_id = ObjectID::FromBinary(object_id_binary);
    // Send a long-running RPC request to the owner for each object. When we get a
    // response or the RPC fails (due to the owner crashing), unpin the object.
    rpc::WaitForObjectEvictionRequest wait_request;
    wait_request.set_object_id(object_id_binary);
    wait_request.set_intended_worker_id(request.owner_address().worker_id());
    worker_rpc_clients_[worker_id].second++;
    RAY_CHECK_OK(it->second.first->WaitForObjectEviction(
        wait_request, [this, worker_id, object_id](
                          Status status, const rpc::WaitForObjectEvictionReply &reply) {
          if (!status.ok()) {
            RAY_LOG(WARNING) << "Worker " << worker_id << " failed. Unpinning object "
                             << object_id;
          }
          RAY_LOG(DEBUG) << "Unpinning object " << object_id;
          pinned_objects_.erase(object_id);

          // Try to evict all copies of the object from the cluster.
          if (free_objects_period_ >= 0) {
            objects_to_free_.push_back(object_id);
          }
          if (objects_to_free_.size() ==
                  RayConfig::instance().free_objects_batch_size() ||
              free_objects_period_ == 0) {
            FlushObjectsToFree();
          }

          // Remove the cached worker client if there are no more pending requests.
          if (--worker_rpc_clients_[worker_id].second == 0) {
            worker_rpc_clients_.erase(worker_id);
          }
        }));
  }
  send_reply_callback(Status::OK(), nullptr, nullptr);
}

void NodeManager::FlushObjectsToFree() {
  if (!objects_to_free_.empty()) {
    RAY_LOG(DEBUG) << "Freeing " << objects_to_free_.size() << " out-of-scope objects";
    object_manager_.FreeObjects(objects_to_free_, /*local_only=*/false);
    objects_to_free_.clear();
  }
  last_free_objects_at_ms_ = current_time_ms();
}

void NodeManager::HandleGetNodeStats(const rpc::GetNodeStatsRequest &node_stats_request,
                                     rpc::GetNodeStatsReply *reply,
                                     rpc::SendReplyCallback send_reply_callback) {
  // NOTE(sang): Currently reporting only infeasible/ready ActorCreationTask
  // because Ray dashboard only renders actorCreationTask as of Feb 3 2020.
  // TODO(sang): Support dashboard for non-ActorCreationTask.
  for (const auto task : local_queues_.GetTasks(TaskState::INFEASIBLE)) {
    if (task.GetTaskSpecification().IsActorCreationTask()) {
      auto infeasible_task = reply->add_infeasible_tasks();
      infeasible_task->ParseFromString(task.GetTaskSpecification().Serialize());
    }
  }
  // Report tasks that are not scheduled because
  // resources are occupied by other actors/tasks.
  // NOTE(sang): This solution is a workaround. It can be replaced by creating a new state
  // like PENDING_UNTIL_RESOURCE_AVAILABLE.
  for (const auto task : local_queues_.GetTasks(TaskState::READY)) {
    if (task.GetTaskSpecification().IsActorCreationTask()) {
      auto ready_task = reply->add_ready_tasks();
      ready_task->ParseFromString(task.GetTaskSpecification().Serialize());
    }
  }
  // Ensure we never report an empty set of metrics.
  if (!recorded_metrics_) {
    RecordMetrics();
    RAY_CHECK(recorded_metrics_);
  }
  for (const auto &view : opencensus::stats::StatsExporter::GetViewData()) {
    auto view_data = reply->add_view_data();
    view_data->set_view_name(view.first.name());
    if (view.second.type() == opencensus::stats::ViewData::Type::kInt64) {
      for (const auto &measure : view.second.int_data()) {
        auto measure_data = view_data->add_measures();
        measure_data->set_tags(compact_tag_string(view.first, measure.first));
        measure_data->set_int_value(measure.second);
      }
    } else if (view.second.type() == opencensus::stats::ViewData::Type::kDouble) {
      for (const auto &measure : view.second.double_data()) {
        auto measure_data = view_data->add_measures();
        measure_data->set_tags(compact_tag_string(view.first, measure.first));
        measure_data->set_double_value(measure.second);
      }
    } else {
      RAY_CHECK(view.second.type() == opencensus::stats::ViewData::Type::kDistribution);
      for (const auto &measure : view.second.distribution_data()) {
        auto measure_data = view_data->add_measures();
        measure_data->set_tags(compact_tag_string(view.first, measure.first));
        measure_data->set_distribution_min(measure.second.min());
        measure_data->set_distribution_mean(measure.second.mean());
        measure_data->set_distribution_max(measure.second.max());
        measure_data->set_distribution_count(measure.second.count());
        for (const auto &bound : measure.second.bucket_boundaries().lower_boundaries()) {
          measure_data->add_distribution_bucket_boundaries(bound);
        }
        for (const auto &count : measure.second.bucket_counts()) {
          measure_data->add_distribution_bucket_counts(count);
        }
      }
    }
  }
  // As a result of the HandleGetNodeStats, we are collecting information from all
  // workers on this node. This is done by calling GetCoreWorkerStats on each worker. In
  // order to send up-to-date information back, we wait until all workers have replied,
  // and return the information from HandleNodesStatsRequest. The caller of
  // HandleGetNodeStats should set a timeout so that the rpc finishes even if not all
  // workers have replied.
  auto all_workers = worker_pool_.GetAllRegisteredWorkers();
  absl::flat_hash_set<WorkerID> driver_ids;
  for (auto driver : worker_pool_.GetAllRegisteredDrivers()) {
    all_workers.push_back(driver);
    driver_ids.insert(driver->WorkerId());
  }
  for (const auto &worker : all_workers) {
    rpc::GetCoreWorkerStatsRequest request;
    request.set_intended_worker_id(worker->WorkerId().Binary());
    request.set_include_memory_info(node_stats_request.include_memory_info());
    auto status = worker->rpc_client()->GetCoreWorkerStats(
        request, [reply, worker, all_workers, driver_ids, send_reply_callback](
                     const ray::Status &status, const rpc::GetCoreWorkerStatsReply &r) {
          auto worker_stats = reply->add_workers_stats();
          worker_stats->set_pid(worker->GetProcess().GetId());
          worker_stats->set_is_driver(driver_ids.contains(worker->WorkerId()));
          reply->set_num_workers(reply->num_workers() + 1);
          if (status.ok()) {
            worker_stats->mutable_core_worker_stats()->MergeFrom(r.core_worker_stats());
          } else {
            RAY_LOG(ERROR) << "Failed to send get core worker stats request: "
                           << status.ToString();
            worker_stats->set_fetch_error(status.ToString());
          }
          if (reply->num_workers() == all_workers.size()) {
            send_reply_callback(Status::OK(), nullptr, nullptr);
          }
        });
    if (!status.ok()) {
      RAY_LOG(ERROR) << "Failed to send get core worker stats request: "
                     << status.ToString();
    }
  }
}

std::string FormatMemoryInfo(std::vector<rpc::GetNodeStatsReply> node_stats) {
  // First pass to compute object sizes.
  absl::flat_hash_map<ObjectID, int64_t> object_sizes;
  for (const auto &reply : node_stats) {
    for (const auto &worker_stats : reply.workers_stats()) {
      for (const auto &object_ref : worker_stats.core_worker_stats().object_refs()) {
        auto obj_id = ObjectID::FromBinary(object_ref.object_id());
        if (object_ref.object_size() > 0) {
          object_sizes[obj_id] = object_ref.object_size();
        }
      }
    }
  }

  std::ostringstream builder;
  builder
      << "----------------------------------------------------------------------------"
         "-------------------------\n";
  builder
      << " Object ID                                Reference Type       Object Size  "
         " Reference Creation Site\n";
  builder
      << "============================================================================"
         "=========================\n";

  // Second pass builds the summary string for each node.
  for (const auto &reply : node_stats) {
    for (const auto &worker_stats : reply.workers_stats()) {
      bool pid_printed = false;
      for (const auto &object_ref : worker_stats.core_worker_stats().object_refs()) {
        auto obj_id = ObjectID::FromBinary(object_ref.object_id());
        if (!object_ref.pinned_in_memory() && object_ref.local_ref_count() == 0 &&
            object_ref.submitted_task_ref_count() == 0 &&
            object_ref.contained_in_owned_size() == 0) {
          continue;
        }
        if (obj_id.IsNil()) {
          continue;
        }
        if (!pid_printed) {
          if (worker_stats.is_driver()) {
            builder << "; driver pid=" << worker_stats.pid() << "\n";
          } else {
            builder << "; worker pid=" << worker_stats.pid() << "\n";
          }
          pid_printed = true;
        }
        builder << obj_id.Hex() << "  ";
        // TODO(ekl) we could convey more information about the reference status.
        if (object_ref.pinned_in_memory()) {
          builder << "PINNED_IN_MEMORY     ";
        } else if (object_ref.submitted_task_ref_count() > 0) {
          builder << "USED_BY_PENDING_TASK ";
        } else if (object_ref.local_ref_count() > 0) {
          builder << "LOCAL_REFERENCE      ";
        } else if (object_ref.contained_in_owned_size() > 0) {
          builder << "CAPTURED_IN_OBJECT   ";
        } else {
          builder << "UNKNOWN_STATUS       ";
        }
        builder << std::right << std::setfill(' ') << std::setw(11);
        if (object_sizes.contains(obj_id)) {
          builder << object_sizes[obj_id];
        } else {
          builder << "          ?";
        }
        builder << "   " << object_ref.call_site();
        builder << "\n";
      }
    }
  }
  builder
      << "----------------------------------------------------------------------------"
         "-------------------------\n";

  return builder.str();
}

void NodeManager::HandleFormatGlobalMemoryInfo(
    const rpc::FormatGlobalMemoryInfoRequest &request,
    rpc::FormatGlobalMemoryInfoReply *reply, rpc::SendReplyCallback send_reply_callback) {
  auto replies = std::make_shared<std::vector<rpc::GetNodeStatsReply>>();
  auto local_request = std::make_shared<rpc::GetNodeStatsRequest>();
  auto local_reply = std::make_shared<rpc::GetNodeStatsReply>();
  local_request->set_include_memory_info(true);

  unsigned int num_nodes = remote_node_manager_clients_.size() + 1;
  rpc::GetNodeStatsRequest stats_req;
  stats_req.set_include_memory_info(true);

  auto store_reply = [replies, reply, num_nodes,
                      send_reply_callback](const rpc::GetNodeStatsReply &local_reply) {
    replies->push_back(local_reply);
    if (replies->size() >= num_nodes) {
      reply->set_memory_summary(FormatMemoryInfo(*replies));
      send_reply_callback(Status::OK(), nullptr, nullptr);
    }
  };

  // Fetch from remote nodes.
  for (const auto &entry : remote_node_manager_clients_) {
    entry.second->GetNodeStats(
        stats_req, [replies, store_reply](const ray::Status &status,
                                          const rpc::GetNodeStatsReply &r) {
          if (!status.ok()) {
            RAY_LOG(ERROR) << "Failed to get remote node stats: " << status.ToString();
          }
          store_reply(r);
        });
  }

  // Fetch from the local node.
  HandleGetNodeStats(
      stats_req, local_reply.get(),
      [local_reply, store_reply](Status status, std::function<void()> success,
                                 std::function<void()> failure) mutable {
        store_reply(*local_reply);
      });
}

void NodeManager::HandleGlobalGC(const rpc::GlobalGCRequest &request,
                                 rpc::GlobalGCReply *reply,
                                 rpc::SendReplyCallback send_reply_callback) {
  TriggerGlobalGC();
}

void NodeManager::TriggerGlobalGC() {
  RAY_LOG(WARNING) << "Broadcasting global GC request to all raylets.";
  should_global_gc_ = true;
  // We won't see our own request, so trigger local GC in the next heartbeat.
  should_local_gc_ = true;
}

void NodeManager::RecordMetrics() {
  recorded_metrics_ = true;
  if (stats::StatsConfig::instance().IsStatsDisabled()) {
    return;
  }

  // Record available resources of this node.
  const auto &available_resources =
      cluster_resource_map_.at(self_node_id_).GetAvailableResources().GetResourceMap();
  for (const auto &pair : available_resources) {
    stats::LocalAvailableResource().Record(pair.second,
                                           {{stats::ResourceNameKey, pair.first}});
  }
  // Record total resources of this node.
  const auto &total_resources =
      cluster_resource_map_.at(self_node_id_).GetTotalResources().GetResourceMap();
  for (const auto &pair : total_resources) {
    stats::LocalTotalResource().Record(pair.second,
                                       {{stats::ResourceNameKey, pair.first}});
  }

  object_manager_.RecordMetrics();
  worker_pool_.RecordMetrics();
  local_queues_.RecordMetrics();
  reconstruction_policy_.RecordMetrics();
  task_dependency_manager_.RecordMetrics();
  lineage_cache_.RecordMetrics();

  auto statistical_data = GetActorStatisticalData(actor_registry_);
  stats::ActorStats().Record(statistical_data.live_actors,
                             {{stats::ValueTypeKey, "live_actors"}});
  stats::ActorStats().Record(statistical_data.restarting_actors,
                             {{stats::ValueTypeKey, "restarting_actors"}});
  stats::ActorStats().Record(statistical_data.dead_actors,
                             {{stats::ValueTypeKey, "dead_actors"}});
  stats::ActorStats().Record(statistical_data.max_num_handles,
                             {{stats::ValueTypeKey, "max_num_handles"}});
}

}  // namespace raylet

}  // namespace ray<|MERGE_RESOLUTION|>--- conflicted
+++ resolved
@@ -2196,14 +2196,9 @@
                                       const JobID &job_id) {
   const std::string meta = std::to_string(static_cast<int>(error_type));
   for (const auto &object_id : objects_to_fail) {
-<<<<<<< HEAD
     arrow::Status status = store_client_.CreateAndSeal(object_id, "", meta);
     if (!status.ok() && !plasma::IsPlasmaObjectExists(status)) {
       RAY_LOG(INFO) << "Marking plasma object failed " << object_id;
-=======
-    Status status = store_client_.CreateAndSeal(object_id, "", meta);
-    if (!status.ok() && !status.IsObjectExists()) {
->>>>>>> cfe61ea4
       // If we failed to save the error code, log a warning and push an error message
       // to the driver.
       std::ostringstream stream;
