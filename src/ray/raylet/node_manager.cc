--- conflicted
+++ resolved
@@ -189,15 +189,9 @@
       std::make_unique<NewPlacementGroupResourceManager>(cluster_resource_scheduler_);
 
   periodical_runner_->RunFnPeriodically(
-<<<<<<< HEAD
-      [this]() { cluster_task_manager_.ScheduleAndDispatchTasks(); },
+      [this]() { cluster_lease_manager_.ScheduleAndGrantLeases(); },
       RayConfig::instance().raylet_schedule_and_dispatch_tasks_interval_ms(),
-      "NodeManager.ScheduleAndDispatchTasks");
-=======
-      [this]() { cluster_lease_manager_.ScheduleAndGrantLeases(); },
-      RayConfig::instance().worker_cap_initial_backoff_delay_ms(),
       "NodeManager.ScheduleAndGrantLeases");
->>>>>>> e7889ae5
 
   periodical_runner_->RunFnPeriodically(
       [this]() { CheckForUnexpectedWorkerDisconnects(); },
