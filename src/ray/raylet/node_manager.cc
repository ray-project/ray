--- conflicted
+++ resolved
@@ -2301,12 +2301,6 @@
   RAY_LOG(DEBUG) << "Submitting task: " << task.DebugString();
 
   if (local_queues_.HasTask(task_id)) {
-<<<<<<< HEAD
-    RAY_LOG(WARNING) << "Submitted task " << task_id
-                     << " is already queued and will not be restarted. This is most "
-                        "likely due to spurious reconstruction.";
-    return;
-=======
     if (RayConfig::instance().gcs_actor_service_enabled() && spec.IsActorCreationTask()) {
       // NOTE(hchen): Normally when raylet receives a duplicated actor creation task
       // from GCS, raylet should just ignore the task. However, due to the hack that
@@ -2324,7 +2318,6 @@
                           "likely due to spurious reconstruction.";
       return;
     }
->>>>>>> e6225bdf
   }
 
   if (spec.IsActorTask()) {
