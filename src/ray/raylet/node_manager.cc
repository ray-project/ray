--- conflicted
+++ resolved
@@ -388,7 +388,7 @@
   SchedulingResources &local_resources = cluster_resource_map_[self_node_id_];
   heartbeat_data->set_client_id(self_node_id_.Binary());
 
-<<<<<<< HEAD
+
   if (new_scheduler_enabled_) {
     new_resource_scheduler_->Heartbeat(light_heartbeat_enabled_, heartbeat_data);
     cluster_task_manager_->Heartbeat(light_heartbeat_enabled_, heartbeat_data);
@@ -397,17 +397,6 @@
     // TODO(atumanov): implement a ResourceSet const_iterator.
     // If light heartbeat enabled, we only set filed that represent resources changed.
     if (light_heartbeat_enabled_) {
-      if (!last_heartbeat_resources_.GetAvailableResources().IsEqual(
-              local_resources.GetAvailableResources())) {
-        for (const auto &resource_pair :
-            local_resources.GetAvailableResources().GetResourceMap()) {
-          (*heartbeat_data->mutable_resources_available())[resource_pair.first] =
-              resource_pair.second;
-        }
-        last_heartbeat_resources_.SetAvailableResources(
-            ResourceSet(local_resources.GetAvailableResources()));
-      }
-
       if (!last_heartbeat_resources_.GetTotalResources().IsEqual(
               local_resources.GetTotalResources())) {
         for (const auto &resource_pair :
@@ -419,9 +408,22 @@
             ResourceSet(local_resources.GetTotalResources()));
       }
 
+      if (!last_heartbeat_resources_.GetAvailableResources().IsEqual(
+              local_resources.GetAvailableResources())) {
+        heartbeat_data->set_resources_available_changed(true);
+        for (const auto &resource_pair :
+            local_resources.GetAvailableResources().GetResourceMap()) {
+          (*heartbeat_data->mutable_resources_available())[resource_pair.first] =
+              resource_pair.second;
+        }
+        last_heartbeat_resources_.SetAvailableResources(
+            ResourceSet(local_resources.GetAvailableResources()));
+      }
+
       local_resources.SetLoadResources(local_queues_.GetTotalResourceLoad());
       if (!last_heartbeat_resources_.GetLoadResources().IsEqual(
               local_resources.GetLoadResources())) {
+        heartbeat_data->set_resource_load_changed(true);
         for (const auto &resource_pair :
             local_resources.GetLoadResources().GetResourceMap()) {
           (*heartbeat_data->mutable_resource_load())[resource_pair.first] =
@@ -433,80 +435,24 @@
     } else {
       // If light heartbeat disabled, we send whole resources information every time.
       for (const auto &resource_pair :
+          local_resources.GetTotalResources().GetResourceMap()) {
+        (*heartbeat_data->mutable_resources_total())[resource_pair.first] =
+            resource_pair.second;
+      }
+
+      for (const auto &resource_pair :
           local_resources.GetAvailableResources().GetResourceMap()) {
         (*heartbeat_data->mutable_resources_available())[resource_pair.first] =
             resource_pair.second;
       }
-      last_heartbeat_resources_.SetAvailableResources(
-          ResourceSet(local_resources.GetAvailableResources()));
-
-=======
-  // TODO(atumanov): modify the heartbeat table protocol to use the ResourceSet directly.
-  // TODO(atumanov): implement a ResourceSet const_iterator.
-  // If light heartbeat enabled, we only set filed that represent resources changed.
-  if (light_heartbeat_enabled_) {
-    if (!last_heartbeat_resources_.GetTotalResources().IsEqual(
-            local_resources.GetTotalResources())) {
->>>>>>> 6cfc1a16
-      for (const auto &resource_pair :
-          local_resources.GetTotalResources().GetResourceMap()) {
-        (*heartbeat_data->mutable_resources_total())[resource_pair.first] =
-            resource_pair.second;
-      }
-      last_heartbeat_resources_.SetTotalResources(
-          ResourceSet(local_resources.GetTotalResources()));
-
-<<<<<<< HEAD
+
       local_resources.SetLoadResources(local_queues_.GetTotalResourceLoad());
-=======
-    if (!last_heartbeat_resources_.GetAvailableResources().IsEqual(
-            local_resources.GetAvailableResources())) {
-      heartbeat_data->set_resources_available_changed(true);
-      for (const auto &resource_pair :
-           local_resources.GetAvailableResources().GetResourceMap()) {
-        (*heartbeat_data->mutable_resources_available())[resource_pair.first] =
-            resource_pair.second;
-      }
-      last_heartbeat_resources_.SetAvailableResources(
-          ResourceSet(local_resources.GetAvailableResources()));
-    }
-
-    local_resources.SetLoadResources(local_queues_.GetTotalResourceLoad());
-    if (!last_heartbeat_resources_.GetLoadResources().IsEqual(
-            local_resources.GetLoadResources())) {
-      heartbeat_data->set_resource_load_changed(true);
->>>>>>> 6cfc1a16
       for (const auto &resource_pair :
           local_resources.GetLoadResources().GetResourceMap()) {
         (*heartbeat_data->mutable_resource_load())[resource_pair.first] =
             resource_pair.second;
       }
-      last_heartbeat_resources_.SetLoadResources(
-          ResourceSet(local_resources.GetLoadResources()));
-    }
-<<<<<<< HEAD
-=======
-  } else {
-    // If light heartbeat disabled, we send whole resources information every time.
-    for (const auto &resource_pair :
-         local_resources.GetTotalResources().GetResourceMap()) {
-      (*heartbeat_data->mutable_resources_total())[resource_pair.first] =
-          resource_pair.second;
-    }
-
-    for (const auto &resource_pair :
-         local_resources.GetAvailableResources().GetResourceMap()) {
-      (*heartbeat_data->mutable_resources_available())[resource_pair.first] =
-          resource_pair.second;
-    }
-
-    local_resources.SetLoadResources(local_queues_.GetTotalResourceLoad());
-    for (const auto &resource_pair :
-         local_resources.GetLoadResources().GetResourceMap()) {
-      (*heartbeat_data->mutable_resource_load())[resource_pair.first] =
-          resource_pair.second;
-    }
->>>>>>> 6cfc1a16
+    }
   }
 
   // Add resource load by shape. This will be used by the new autoscaler.
@@ -1031,8 +977,6 @@
   }
 
   if (new_scheduler_enabled_ && client_id != self_node_id_) {
-    // TODO (Alex): Implement light heartbeats.
-    RAY_CHECK(light_heartbeat_enabled_ == false) << "TODO";
     new_resource_scheduler_->AddOrUpdateNode(
         client_id.Binary(), remote_resources.GetTotalResources().GetResourceMap(),
         remote_resources.GetAvailableResources().GetResourceMap());
