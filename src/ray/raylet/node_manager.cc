--- conflicted
+++ resolved
@@ -201,12 +201,7 @@
             MarkObjectsAsFailed(error_type, {ref}, JobID::Nil());
           })),
       object_manager_(
-<<<<<<< HEAD
           io_service, self_node_id, object_manager_config, object_directory_.get(),
-=======
-          io_service, self_node_id, object_manager_config, object_directory,
-          /*restore_spilled_object=*/
->>>>>>> 9b17c35b
           [this](const ObjectID &object_id, const std::string &object_url,
                  std::function<void(const ray::Status &)> callback) {
             GetLocalObjectManager().AsyncRestoreSpilledObject(object_id, object_url,
@@ -235,9 +230,6 @@
           /*add_object_callback=*/
           [this](const ObjectInfo &object_info) { HandleObjectLocal(object_info); },
           /*delete_object_callback=*/
-<<<<<<< HEAD
-          [this](const ObjectID &object_id) { HandleObjectMissing(object_id); }),
-=======
           [this](const ObjectID &object_id) { HandleObjectMissing(object_id); },
           /*pin_object=*/
           [this](const ObjectID &object_id) {
@@ -249,9 +241,6 @@
             }
             return result;
           }),
-      gcs_client_(gcs_client),
-      object_directory_(object_directory),
->>>>>>> 9b17c35b
       periodical_runner_(io_service),
       report_resources_period_ms_(config.report_resources_period_ms),
       temp_dir_(config.temp_dir),
