// Copyright 2017 The Ray Authors.
//
// Licensed under the Apache License, Version 2.0 (the "License");
// you may not use this file except in compliance with the License.
// You may obtain a copy of the License at
//
//  http://www.apache.org/licenses/LICENSE-2.0
//
// Unless required by applicable law or agreed to in writing, software
// distributed under the License is distributed on an "AS IS" BASIS,
// WITHOUT WARRANTIES OR CONDITIONS OF ANY KIND, either express or implied.
// See the License for the specific language governing permissions and
// limitations under the License.

#include "ray/raylet/node_manager.h"

#include <cctype>
#include <csignal>
#include <fstream>
#include <memory>

#include "boost/filesystem.hpp"
#include "boost/system/error_code.hpp"
#include "ray/common/asio/asio_util.h"
#include "ray/common/asio/instrumented_io_context.h"
#include "ray/common/buffer.h"
#include "ray/common/common_protocol.h"
#include "ray/common/constants.h"
#include "ray/common/status.h"
#include "ray/gcs/pb_util.h"
#include "ray/raylet/format/node_manager_generated.h"
#include "ray/stats/metric_defs.h"
#include "ray/stats/stats.h"
#include "ray/util/event.h"
#include "ray/util/event_label.h"
#include "ray/util/sample.h"
#include "ray/util/util.h"

namespace {

#define RAY_CHECK_ENUM(x, y) \
  static_assert(static_cast<int>(x) == static_cast<int>(y), "protocol mismatch")

struct ActorStats {
  int live_actors = 0;
  int dead_actors = 0;
  int restarting_actors = 0;
};

inline ray::rpc::ObjectReference FlatbufferToSingleObjectReference(
    const flatbuffers::String &object_id, const ray::protocol::Address &address) {
  ray::rpc::ObjectReference ref;
  ref.set_object_id(object_id.str());
  ref.mutable_owner_address()->set_raylet_id(address.raylet_id()->str());
  ref.mutable_owner_address()->set_ip_address(address.ip_address()->str());
  ref.mutable_owner_address()->set_port(address.port());
  ref.mutable_owner_address()->set_worker_id(address.worker_id()->str());
  return ref;
}

std::vector<ray::rpc::ObjectReference> FlatbufferToObjectReference(
    const flatbuffers::Vector<flatbuffers::Offset<flatbuffers::String>> &object_ids,
    const flatbuffers::Vector<flatbuffers::Offset<ray::protocol::Address>>
        &owner_addresses) {
  RAY_CHECK(object_ids.size() == owner_addresses.size());
  std::vector<ray::rpc::ObjectReference> refs;
  for (int64_t i = 0; i < object_ids.size(); i++) {
    ray::rpc::ObjectReference ref;
    ref.set_object_id(object_ids.Get(i)->str());
    const auto &addr = owner_addresses.Get(i);
    ref.mutable_owner_address()->set_raylet_id(addr->raylet_id()->str());
    ref.mutable_owner_address()->set_ip_address(addr->ip_address()->str());
    ref.mutable_owner_address()->set_port(addr->port());
    ref.mutable_owner_address()->set_worker_id(addr->worker_id()->str());
    refs.emplace_back(std::move(ref));
  }
  return refs;
}

}  // namespace

namespace ray {

namespace raylet {

// A helper function to print the leased workers.
std::string LeasedWorkersSring(
    const absl::flat_hash_map<WorkerID, std::shared_ptr<WorkerInterface>>
        &leased_workers) {
  std::stringstream buffer;
  buffer << "  @leased_workers: (";
  for (const auto &pair : leased_workers) {
    auto &worker = pair.second;
    buffer << worker->WorkerId() << ", ";
  }
  buffer << ")";
  return buffer.str();
}

// A helper function to print the workers in worker_pool_.
std::string WorkerPoolString(
    const std::vector<std::shared_ptr<WorkerInterface>> &worker_pool) {
  std::stringstream buffer;
  buffer << "   @worker_pool: (";
  for (const auto &worker : worker_pool) {
    buffer << worker->WorkerId() << ", ";
  }
  buffer << ")";
  return buffer.str();
}

// Helper function to print the worker's owner worker and and node owner.
std::string WorkerOwnerString(std::shared_ptr<WorkerInterface> &worker) {
  std::stringstream buffer;
  const auto owner_worker_id =
      WorkerID::FromBinary(worker->GetOwnerAddress().worker_id());
  const auto owner_node_id = NodeID::FromBinary(worker->GetOwnerAddress().raylet_id());
  buffer << "leased_worker Lease " << worker->WorkerId() << " owned by "
         << owner_worker_id << " / " << owner_node_id;
  return buffer.str();
}

HeartbeatSender::HeartbeatSender(NodeID self_node_id,
                                 std::shared_ptr<gcs::GcsClient> gcs_client)
    : self_node_id_(self_node_id), gcs_client_(gcs_client) {
  // Init heartbeat thread and run its io service.
  heartbeat_thread_.reset(new std::thread([this] {
    SetThreadName("heartbeat");
    /// The asio work to keep io_service_ alive.
    boost::asio::io_service::work io_service_work_(heartbeat_io_service_);
    heartbeat_io_service_.run();
  }));
  heartbeat_runner_.reset(new PeriodicalRunner(heartbeat_io_service_));

  // Start sending heartbeats to the GCS.
  last_heartbeat_at_ms_ = current_time_ms();
  heartbeat_runner_->RunFnPeriodically(
      [this] { Heartbeat(); },
      RayConfig::instance().raylet_heartbeat_period_milliseconds(),
      "NodeManager.deadline_timer.heartbeat");
}

HeartbeatSender::~HeartbeatSender() {
  heartbeat_io_service_.stop();
  if (heartbeat_thread_->joinable()) {
    heartbeat_thread_->join();
  }
  heartbeat_runner_.reset();
  heartbeat_thread_.reset();
}

void HeartbeatSender::Heartbeat() {
  uint64_t now_ms = current_time_ms();
  uint64_t interval = now_ms - last_heartbeat_at_ms_;
  if (interval > RayConfig::instance().num_heartbeats_warning() *
                     RayConfig::instance().raylet_heartbeat_period_milliseconds()) {
    RAY_LOG(WARNING)
        << "Last heartbeat was sent " << interval
        << " ms ago. There might be resource pressure on this node. If heartbeat keeps "
           "lagging, this node can be marked as dead mistakenly.";
  }
  last_heartbeat_at_ms_ = now_ms;
  stats::HeartbeatReportMs.Record(interval);

  auto heartbeat_data = std::make_shared<HeartbeatTableData>();
  heartbeat_data->set_node_id(self_node_id_.Binary());
  RAY_CHECK_OK(
      gcs_client_->Nodes().AsyncReportHeartbeat(heartbeat_data, [](Status status) {
        if (status.IsDisconnected()) {
          RAY_LOG(FATAL) << "This node has beem marked as dead.";
        }
      }));
}

NodeManager::NodeManager(instrumented_io_context &io_service,
                         const NodeID &self_node_id,
                         const NodeManagerConfig &config,
                         const ObjectManagerConfig &object_manager_config,
                         std::shared_ptr<gcs::GcsClient> gcs_client)
    : self_node_id_(self_node_id),
      io_service_(io_service),
      gcs_client_(gcs_client),
      worker_pool_(
          io_service,
          self_node_id_,
          config.node_manager_address,
          config.num_workers_soft_limit,
          config.num_initial_python_workers_for_first_job,
          config.maximum_startup_concurrency,
          config.min_worker_port,
          config.max_worker_port,
          config.worker_ports,
          gcs_client_,
          config.worker_commands,
          config.native_library_path,
          /*starting_worker_timeout_callback=*/
          [this] { cluster_task_manager_->ScheduleAndDispatchTasks(); },
          config.ray_debugger_external,
          /*get_time=*/[]() { return absl::GetCurrentTimeNanos() / 1e6; }),
      client_call_manager_(io_service),
      worker_rpc_pool_(client_call_manager_),
      core_worker_subscriber_(std::make_unique<pubsub::Subscriber>(
          self_node_id_,
          /*channels=*/
          std::vector<rpc::ChannelType>{
              rpc::ChannelType::WORKER_OBJECT_EVICTION,
              rpc::ChannelType::WORKER_REF_REMOVED_CHANNEL,
              rpc::ChannelType::WORKER_OBJECT_LOCATIONS_CHANNEL},
          RayConfig::instance().max_command_batch_size(),
          /*get_client=*/
          [this](const rpc::Address &address) {
            return worker_rpc_pool_.GetOrConnect(address);
          },
          &io_service_)),
      object_directory_(std::make_unique<OwnershipBasedObjectDirectory>(
          io_service_,
          gcs_client_,
          core_worker_subscriber_.get(),
          /*owner_client_pool=*/&worker_rpc_pool_,
          /*max_object_report_batch_size=*/
          RayConfig::instance().max_object_report_batch_size(),
          [this](const ObjectID &obj_id, const ErrorType &error_type) {
            rpc::ObjectReference ref;
            ref.set_object_id(obj_id.Binary());
            MarkObjectsAsFailed(error_type, {ref}, JobID::Nil());
          })),
      object_manager_(
          io_service,
          self_node_id,
          object_manager_config,
          object_directory_.get(),
          [this](const ObjectID &object_id,
                 const std::string &object_url,
                 std::function<void(const ray::Status &)> callback) {
            GetLocalObjectManager().AsyncRestoreSpilledObject(
                object_id, object_url, callback);
          },
          /*get_spilled_object_url=*/
          [this](const ObjectID &object_id) {
            return GetLocalObjectManager().GetLocalSpilledObjectURL(object_id);
          },
          /*spill_objects_callback=*/
          [this]() {
            // This callback is called from the plasma store thread.
            // NOTE: It means the local object manager should be thread-safe.
            io_service_.post(
                [this]() { GetLocalObjectManager().SpillObjectUptoMaxThroughput(); },
                "NodeManager.SpillObjects");
            return GetLocalObjectManager().IsSpillingInProgress();
          },
          /*object_store_full_callback=*/
          [this]() {
            // Post on the node manager's event loop since this
            // callback is called from the plasma store thread.
            // This will help keep node manager lock-less.
            io_service_.post([this]() { TriggerGlobalGC(); }, "NodeManager.GlobalGC");
          },
          /*add_object_callback=*/
          [this](const ObjectInfo &object_info) { HandleObjectLocal(object_info); },
          /*delete_object_callback=*/
          [this](const ObjectID &object_id) { HandleObjectMissing(object_id); },
          /*pin_object=*/
          [this](const ObjectID &object_id) {
            std::vector<ObjectID> object_ids = {object_id};
            std::vector<std::unique_ptr<RayObject>> results;
            std::unique_ptr<RayObject> result;
            if (GetObjectsFromPlasma(object_ids, &results) && results.size() > 0) {
              result = std::move(results[0]);
            }
            return result;
          },
          /*fail_pull_request=*/
          [this](const ObjectID &object_id) {
            rpc::ObjectReference ref;
            ref.set_object_id(object_id.Binary());
            MarkObjectsAsFailed(
                rpc::ErrorType::OBJECT_FETCH_TIMED_OUT, {ref}, JobID::Nil());
          }),
      periodical_runner_(io_service),
      report_resources_period_ms_(config.report_resources_period_ms),
      temp_dir_(config.temp_dir),
      initial_config_(config),
      dependency_manager_(object_manager_),
      wait_manager_(/*is_object_local*/
                    [this](const ObjectID &object_id) {
                      return dependency_manager_.CheckObjectLocal(object_id);
                    },
                    /*delay_executor*/
                    [this](std::function<void()> fn, int64_t delay_ms) {
                      RAY_UNUSED(execute_after(io_service_, fn, delay_ms));
                    }),
      node_manager_server_("NodeManager",
                           config.node_manager_port,
                           config.node_manager_address == "127.0.0.1"),
      node_manager_service_(io_service, *this),
      agent_manager_service_handler_(
          new DefaultAgentManagerServiceHandler(agent_manager_)),
      agent_manager_service_(io_service, *agent_manager_service_handler_),
      local_object_manager_(
          self_node_id_,
          config.node_manager_address,
          config.node_manager_port,
          RayConfig::instance().free_objects_batch_size(),
          RayConfig::instance().free_objects_period_milliseconds(),
          worker_pool_,
          worker_rpc_pool_,
          /*max_io_workers*/ config.max_io_workers,
          /*min_spilling_size*/ config.min_spilling_size,
          /*is_external_storage_type_fs*/
          RayConfig::instance().is_external_storage_type_fs(),
          /*max_fused_object_count*/ RayConfig::instance().max_fused_object_count(),
          /*on_objects_freed*/
          [this](const std::vector<ObjectID> &object_ids) {
            object_manager_.FreeObjects(object_ids,
                                        /*local_only=*/false);
          },
          /*is_plasma_object_spillable*/
          [this](const ObjectID &object_id) {
            return object_manager_.IsPlasmaObjectSpillable(object_id);
          },
          /*core_worker_subscriber_=*/core_worker_subscriber_.get()),
      high_plasma_storage_usage_(RayConfig::instance().high_plasma_storage_usage()),
      local_gc_run_time_ns_(absl::GetCurrentTimeNanos()),
      local_gc_throttler_(RayConfig::instance().local_gc_min_interval_s() * 1e9),
      global_gc_throttler_(RayConfig::instance().global_gc_min_interval_s() * 1e9),
      local_gc_interval_ns_(RayConfig::instance().local_gc_interval_s() * 1e9),
      record_metrics_period_ms_(config.record_metrics_period_ms),
      next_resource_seq_no_(0) {
  RAY_LOG(INFO) << "Initializing NodeManager with ID " << self_node_id_;
  RAY_CHECK(RayConfig::instance().raylet_heartbeat_period_milliseconds() > 0);
  SchedulingResources local_resources(config.resource_config);
  cluster_resource_scheduler_ =
      std::shared_ptr<ClusterResourceScheduler>(new ClusterResourceScheduler(
          scheduling::NodeID(self_node_id_.Binary()),
          local_resources.GetTotalResources().GetResourceMap(),
          /*is_node_available_fn*/
          [this](scheduling::NodeID node_id) {
            return gcs_client_->Nodes().Get(NodeID::FromBinary(node_id.Binary())) !=
                   nullptr;
          },
          /*get_used_object_store_memory*/
          [this]() {
            if (RayConfig::instance().scheduler_report_pinned_bytes_only()) {
              return local_object_manager_.GetPinnedBytes();
            } else {
              return object_manager_.GetUsedMemory();
            }
          },
          /*get_pull_manager_at_capacity*/
          [this]() { return object_manager_.PullManagerHasPullsQueued(); }));

  auto get_node_info_func = [this](const NodeID &node_id) {
    return gcs_client_->Nodes().Get(node_id);
  };
  auto announce_infeasible_task = [this](const RayTask &task) {
    PublishInfeasibleTaskError(task);
  };
  RAY_CHECK(RayConfig::instance().max_task_args_memory_fraction() > 0 &&
            RayConfig::instance().max_task_args_memory_fraction() <= 1)
      << "max_task_args_memory_fraction must be a nonzero fraction.";
  int64_t max_task_args_memory = object_manager_.GetMemoryCapacity() *
                                 RayConfig::instance().max_task_args_memory_fraction();
  if (max_task_args_memory <= 0) {
    RAY_LOG(WARNING)
        << "Max task args should be a fraction of the object store capacity, but object "
           "store capacity is zero or negative. Allowing task args to use 100% of the "
           "local object store. This can cause ObjectStoreFullErrors if the tasks' "
           "return values are greater than the remaining capacity.";
    max_task_args_memory = 0;
  }
  auto is_owner_alive = [this](const WorkerID &owner_worker_id,
                               const NodeID &owner_node_id) {
    return !(failed_workers_cache_.count(owner_worker_id) > 0 ||
             failed_nodes_cache_.count(owner_node_id) > 0);
  };
  local_task_manager_ = std::make_shared<LocalTaskManager>(
      self_node_id_,
      std::dynamic_pointer_cast<ClusterResourceScheduler>(cluster_resource_scheduler_),
      dependency_manager_,
      is_owner_alive,
      get_node_info_func,
      worker_pool_,
      leased_workers_,
      [this](const std::vector<ObjectID> &object_ids,
             std::vector<std::unique_ptr<RayObject>> *results) {
        return GetObjectsFromPlasma(object_ids, results);
      },
      max_task_args_memory);
  cluster_task_manager_ = std::make_shared<ClusterTaskManager>(
      self_node_id_,
      std::dynamic_pointer_cast<ClusterResourceScheduler>(cluster_resource_scheduler_),
      get_node_info_func,
      announce_infeasible_task,
      local_task_manager_);
  placement_group_resource_manager_ = std::make_shared<NewPlacementGroupResourceManager>(
      std::dynamic_pointer_cast<ClusterResourceScheduler>(cluster_resource_scheduler_));

  periodical_runner_.RunFnPeriodically(
      [this]() { cluster_task_manager_->ScheduleAndDispatchTasks(); },
      RayConfig::instance().worker_cap_initial_backoff_delay_ms());

  RAY_CHECK_OK(store_client_.Connect(config.store_socket_name.c_str()));
  // Run the node manger rpc server.
  node_manager_server_.RegisterService(node_manager_service_);
  node_manager_server_.RegisterService(agent_manager_service_);
  node_manager_server_.Run();

  worker_pool_.SetNodeManagerPort(GetServerPort());

  auto agent_command_line = ParseCommandLine(config.agent_command);
  for (auto &arg : agent_command_line) {
    auto node_manager_port_position = arg.find(kNodeManagerPortPlaceholder);
    if (node_manager_port_position != std::string::npos) {
      arg.replace(node_manager_port_position,
                  strlen(kNodeManagerPortPlaceholder),
                  std::to_string(GetServerPort()));
    }
  }

  auto options = AgentManager::Options({self_node_id, agent_command_line});
  agent_manager_ = std::make_shared<AgentManager>(
      std::move(options),
      /*delay_executor=*/
      [this](std::function<void()> task, uint32_t delay_ms) {
        return execute_after(io_service_, task, delay_ms);
      },
      /*runtime_env_agent_factory=*/
      [this](const std::string &ip_address, int port) {
        RAY_CHECK(!ip_address.empty())
            << "ip_address: " << ip_address << " port: " << port;
        return std::shared_ptr<rpc::RuntimeEnvAgentClientInterface>(
            new rpc::RuntimeEnvAgentClient(ip_address, port, client_call_manager_));
      });
  worker_pool_.SetAgentManager(agent_manager_);
}

ray::Status NodeManager::RegisterGcs() {
  // Start sending heartbeat here to ensure it happening after raylet being registered.
  heartbeat_sender_.reset(new HeartbeatSender(self_node_id_, gcs_client_));
  auto on_node_change = [this](const NodeID &node_id, const GcsNodeInfo &data) {
    if (data.state() == GcsNodeInfo::ALIVE) {
      NodeAdded(data);
    } else {
      RAY_CHECK(data.state() == GcsNodeInfo::DEAD);
      NodeRemoved(node_id);
    }
  };

  // If the node resource message is received first and then the node message is received,
  // ForwardTask will throw exception, because it can't get node info.
  auto on_done = [this](Status status) {
    RAY_CHECK_OK(status);
    // Subscribe to resource changes.
    const auto &resources_changed =
        [this](const rpc::NodeResourceChange &resource_notification) {
          auto id = NodeID::FromBinary(resource_notification.node_id());
          if (id == self_node_id_) {
            return;
          }
          if (resource_notification.updated_resources_size() != 0) {
            ResourceSet resource_set(
                MapFromProtobuf(resource_notification.updated_resources()));
            ResourceCreateUpdated(id, resource_set);
          }

          if (resource_notification.deleted_resources_size() != 0) {
            ResourceDeleted(
                id, VectorFromProtobuf(resource_notification.deleted_resources()));
          }
        };
    RAY_CHECK_OK(gcs_client_->NodeResources().AsyncSubscribeToResources(
        /*subscribe_callback=*/resources_changed,
        /*done_callback=*/nullptr));
  };
  // Register a callback to monitor new nodes and a callback to monitor removed nodes.
  RAY_RETURN_NOT_OK(
      gcs_client_->Nodes().AsyncSubscribeToNodeChange(on_node_change, on_done));

  // Subscribe to resource usage batches from the monitor.
  const auto &resource_usage_batch_added =
      [this](const ResourceUsageBatchData &resource_usage_batch) {
        ResourceUsageBatchReceived(resource_usage_batch);
      };
  RAY_RETURN_NOT_OK(gcs_client_->NodeResources().AsyncSubscribeBatchedResourceUsage(
      resource_usage_batch_added, /*done*/ nullptr));

  // Subscribe to all unexpected failure notifications from the local and
  // remote raylets. Note that this does not include workers that failed due to
  // node failure. These workers can be identified by comparing the raylet_id
  // in their rpc::Address to the ID of a failed raylet.
  const auto &worker_failure_handler =
      [this](const rpc::WorkerDeltaData &worker_failure_data) {
        HandleUnexpectedWorkerFailure(worker_failure_data);
      };
  RAY_CHECK_OK(gcs_client_->Workers().AsyncSubscribeToWorkerFailures(
      worker_failure_handler, /*done_callback=*/nullptr));

  // Subscribe to job updates.
  const auto job_subscribe_handler = [this](const JobID &job_id,
                                            const JobTableData &job_data) {
    // HandleJobStarted is idempotent so it's ok to call it again when the job
    // finishes. We always need to call `HandleJobStarted` even when a job has
    // finished, because we may have missed the started event (for example,
    // because the node wasn't up when the job started). JobStarted +
    // JobFinished events both need to be processed because we need to persist
    // the job config of dead jobs in order for detached actors to function
    // properly.
    HandleJobStarted(job_id, job_data);
    if (job_data.is_dead()) {
      HandleJobFinished(job_id, job_data);
    }
  };
  RAY_RETURN_NOT_OK(
      gcs_client_->Jobs().AsyncSubscribeAll(job_subscribe_handler, nullptr));

  periodical_runner_.RunFnPeriodically(
      [this] {
        DumpDebugState();
        WarnResourceDeadlock();
      },
      RayConfig::instance().debug_dump_period_milliseconds(),
      "NodeManager.deadline_timer.debug_state_dump");
  uint64_t now_ms = current_time_ms();
  last_metrics_recorded_at_ms_ = now_ms;
  periodical_runner_.RunFnPeriodically([this] { RecordMetrics(); },
                                       record_metrics_period_ms_,
                                       "NodeManager.deadline_timer.record_metrics");
  if (RayConfig::instance().free_objects_period_milliseconds() > 0) {
    periodical_runner_.RunFnPeriodically(
        [this] { local_object_manager_.FlushFreeObjects(); },
        RayConfig::instance().free_objects_period_milliseconds(),
        "NodeManager.deadline_timer.flush_free_objects");
  }
  last_resource_report_at_ms_ = now_ms;
  /// If periodic asio stats print is enabled, it will print it.
  const auto event_stats_print_interval_ms =
      RayConfig::instance().event_stats_print_interval_ms();
  if (event_stats_print_interval_ms != -1 && RayConfig::instance().event_stats()) {
    periodical_runner_.RunFnPeriodically(
        [this] {
          std::stringstream debug_msg;
          debug_msg << "Event stats:\n\n"
                    << io_service_.stats().StatsString() << "\n\n"
                    << DebugString() << "\n\n";
          RAY_LOG(INFO) << AppendToEachLine(debug_msg.str(), "[state-dump] ");
        },
        event_stats_print_interval_ms,
        "NodeManager.deadline_timer.print_event_loop_stats");
  }

  return ray::Status::OK();
}

void NodeManager::KillWorker(std::shared_ptr<WorkerInterface> worker) {
#ifdef _WIN32
// TODO(mehrdadn): implement graceful process termination mechanism
#else
  // If we're just cleaning up a single worker, allow it some time to clean
  // up its state before force killing. The client socket will be closed
  // and the worker struct will be freed after the timeout.
  kill(worker->GetProcess().GetId(), SIGTERM);
#endif

  auto retry_timer = std::make_shared<boost::asio::deadline_timer>(io_service_);
  auto retry_duration = boost::posix_time::milliseconds(
      RayConfig::instance().kill_worker_timeout_milliseconds());
  retry_timer->expires_from_now(retry_duration);
  retry_timer->async_wait([retry_timer, worker](const boost::system::error_code &error) {
    RAY_LOG(DEBUG) << "Send SIGKILL to worker, pid=" << worker->GetProcess().GetId();
    // Force kill worker
    worker->GetProcess().Kill();
  });
}

void NodeManager::DestroyWorker(std::shared_ptr<WorkerInterface> worker,
                                rpc::WorkerExitType disconnect_type) {
  // We should disconnect the client first. Otherwise, we'll remove bundle resources
  // before actual resources are returned. Subsequent disconnect request that comes
  // due to worker dead will be ignored.
  DisconnectClient(worker->Connection(), disconnect_type);
  worker->MarkDead();
  KillWorker(worker);
}

void NodeManager::HandleJobStarted(const JobID &job_id, const JobTableData &job_data) {
  RAY_LOG(INFO) << "New job has started. Job id " << job_id << " Driver pid "
                << job_data.driver_pid() << " is dead: " << job_data.is_dead()
                << " driver address: " << job_data.driver_ip_address();
  worker_pool_.HandleJobStarted(job_id, job_data.config());
  // Tasks of this job may already arrived but failed to pop a worker because the job
  // config is not local yet. So we trigger dispatching again here to try to
  // reschedule these tasks.
  cluster_task_manager_->ScheduleAndDispatchTasks();
}

void NodeManager::HandleJobFinished(const JobID &job_id, const JobTableData &job_data) {
  RAY_LOG(DEBUG) << "HandleJobFinished " << job_id;
  RAY_CHECK(job_data.is_dead());
  worker_pool_.HandleJobFinished(job_id);
}

void NodeManager::FillNormalTaskResourceUsage(rpc::ResourcesData &resources_data) {
  auto last_heartbeat_resources = gcs_client_->NodeResources().GetLastResourceUsage();
  ResourceSet normal_task_resources = local_task_manager_->CalcNormalTaskResources();
  if (!last_heartbeat_resources->GetNormalTaskResources().IsEqual(
          normal_task_resources)) {
    RAY_LOG(DEBUG) << "normal_task_resources = " << normal_task_resources.ToString();
    resources_data.set_resources_normal_task_changed(true);
    auto &normal_task_map = *(resources_data.mutable_resources_normal_task());
    normal_task_map = {normal_task_resources.GetResourceMap().begin(),
                       normal_task_resources.GetResourceMap().end()};
    resources_data.set_resources_normal_task_timestamp(absl::GetCurrentTimeNanos());
    last_heartbeat_resources->SetNormalTaskResources(normal_task_resources);
  }
}

void NodeManager::FillResourceReport(rpc::ResourcesData &resources_data) {
  resources_data.set_node_id(self_node_id_.Binary());
  resources_data.set_node_manager_address(initial_config_.node_manager_address);
  // Update local cache from gcs remote cache, this is needed when gcs restart.
  // We should always keep the cache view consistent.
  cluster_resource_scheduler_->GetLocalResourceManager().ResetLastReportResourceUsage(
      *(gcs_client_->NodeResources().GetLastResourceUsage()));
  cluster_resource_scheduler_->GetLocalResourceManager().FillResourceUsage(
      resources_data);
  cluster_task_manager_->FillResourceUsage(
      resources_data, gcs_client_->NodeResources().GetLastResourceUsage());
  if (RayConfig::instance().gcs_actor_scheduling_enabled()) {
    FillNormalTaskResourceUsage(resources_data);
  }
  // If plasma store is under high pressure, we should try to schedule a global gc.
  bool plasma_high_pressure =
      object_manager_.GetUsedMemoryPercentage() > high_plasma_storage_usage_;
  if (plasma_high_pressure && global_gc_throttler_.AbleToRun()) {
    TriggerGlobalGC();
  }

  // Set the global gc bit on the outgoing heartbeat message.
  bool triggered_by_global_gc = false;
  if (should_global_gc_) {
    resources_data.set_should_global_gc(true);
    triggered_by_global_gc = true;
    should_global_gc_ = false;
    global_gc_throttler_.RunNow();
  }

  // Trigger local GC if needed. This throttles the frequency of local GC calls
  // to at most once per heartbeat interval.
  if ((should_local_gc_ ||
       (absl::GetCurrentTimeNanos() - local_gc_run_time_ns_ > local_gc_interval_ns_)) &&
      local_gc_throttler_.AbleToRun()) {
    DoLocalGC(triggered_by_global_gc);
    should_local_gc_ = false;
  }
}

void NodeManager::DoLocalGC(bool triggered_by_global_gc) {
  auto all_workers = worker_pool_.GetAllRegisteredWorkers();
  for (const auto &driver : worker_pool_.GetAllRegisteredDrivers()) {
    all_workers.push_back(driver);
  }
  RAY_LOG(INFO) << "Sending Python GC request to " << all_workers.size()
                << " local workers to clean up Python cyclic references.";
  for (const auto &worker : all_workers) {
    rpc::LocalGCRequest request;
    request.set_triggered_by_global_gc(triggered_by_global_gc);
    worker->rpc_client()->LocalGC(
        request, [](const ray::Status &status, const rpc::LocalGCReply &r) {
          if (!status.ok()) {
            RAY_LOG(DEBUG) << "Failed to send local GC request: " << status.ToString();
          }
        });
  }
  local_gc_run_time_ns_ = absl::GetCurrentTimeNanos();
}

void NodeManager::HandleRequestObjectSpillage(
    const rpc::RequestObjectSpillageRequest &request,
    rpc::RequestObjectSpillageReply *reply,
    rpc::SendReplyCallback send_reply_callback) {
  const auto &object_id = ObjectID::FromBinary(request.object_id());
  RAY_LOG(DEBUG) << "Received RequestObjectSpillage for object " << object_id;
  local_object_manager_.SpillObjects(
      {object_id}, [object_id, reply, send_reply_callback](const ray::Status &status) {
        if (status.ok()) {
          RAY_LOG(DEBUG) << "Object " << object_id
                         << " has been spilled, replying to owner";
          reply->set_success(true);
          // TODO(Clark): Add spilled URLs and spilled node ID to owner RPC reply here
          // if OBOD is enabled, instead of relying on automatic raylet spilling path to
          // send an extra RPC to the owner.
        }
        send_reply_callback(Status::OK(), nullptr, nullptr);
      });
}

void NodeManager::HandleReleaseUnusedBundles(
    const rpc::ReleaseUnusedBundlesRequest &request,
    rpc::ReleaseUnusedBundlesReply *reply,
    rpc::SendReplyCallback send_reply_callback) {
  RAY_LOG(DEBUG) << "Releasing unused bundles.";
  std::unordered_set<BundleID, pair_hash> in_use_bundles;
  for (int index = 0; index < request.bundles_in_use_size(); ++index) {
    const auto &bundle_id = request.bundles_in_use(index).bundle_id();
    in_use_bundles.emplace(
        std::make_pair(PlacementGroupID::FromBinary(bundle_id.placement_group_id()),
                       bundle_id.bundle_index()));
  }

  // Kill all workers that are currently associated with the unused bundles.
  // NOTE: We can't traverse directly with `leased_workers_`, because `DestroyWorker` will
  // delete the element of `leased_workers_`. So we need to filter out
  // `workers_associated_with_unused_bundles` separately.
  std::vector<std::shared_ptr<WorkerInterface>> workers_associated_with_unused_bundles;
  for (const auto &worker_it : leased_workers_) {
    auto &worker = worker_it.second;
    const auto &bundle_id = worker->GetBundleId();
    // We need to filter out the workers used by placement group.
    if (!bundle_id.first.IsNil() && 0 == in_use_bundles.count(bundle_id)) {
      workers_associated_with_unused_bundles.emplace_back(worker);
    }
  }

  for (const auto &worker : workers_associated_with_unused_bundles) {
    RAY_LOG(DEBUG)
        << "Destroying worker since its bundle was unused. Placement group id: "
        << worker->GetBundleId().first
        << ", bundle index: " << worker->GetBundleId().second
        << ", task id: " << worker->GetAssignedTaskId()
        << ", actor id: " << worker->GetActorId()
        << ", worker id: " << worker->WorkerId();
    DestroyWorker(worker, rpc::WorkerExitType::UNUSED_RESOURCE_RELEASED);
  }

  // Return unused bundle resources.
  placement_group_resource_manager_->ReturnUnusedBundle(in_use_bundles);

  send_reply_callback(Status::OK(), nullptr, nullptr);
}

// This warns users that there could be the resource deadlock. It works this way;
// - If there's no available workers for scheduling
// - But if there are still pending tasks waiting for resource acquisition
// It means the cluster might not have enough resources to be in progress.
// Note that this can print the false negative messages
// e.g., there are many actors taking up resources for a long time.
void NodeManager::WarnResourceDeadlock() {
  ray::RayTask exemplar;
  bool any_pending = false;
  int pending_actor_creations = 0;
  int pending_tasks = 0;
  std::string available_resources;

  // Check if any progress is being made on this raylet.
  for (const auto &worker : worker_pool_.GetAllRegisteredWorkers()) {
    if (worker->IsAvailableForScheduling()) {
      // Progress is being made in a task, don't warn.
      resource_deadlock_warned_ = 0;
      return;
    }
  }

  // Check if any tasks are blocked on resource acquisition.
  if (!cluster_task_manager_->AnyPendingTasksForResourceAcquisition(
          &exemplar, &any_pending, &pending_actor_creations, &pending_tasks)) {
    // No pending tasks, no need to warn.
    resource_deadlock_warned_ = 0;
    return;
  }

  // Push an warning to the driver that a task is blocked trying to acquire resources.
  // To avoid spurious triggers, only take action starting with the second time.
  // case resource_deadlock_warned_:  0 => first time, don't do anything yet
  // case resource_deadlock_warned_:  1 => second time, print a warning
  // case resource_deadlock_warned_: >1 => global gc but don't print any warnings
  if (any_pending && resource_deadlock_warned_++ > 0) {
    // Actor references may be caught in cycles, preventing them from being deleted.
    // Trigger global GC to hopefully free up resource slots.
    TriggerGlobalGC();

    // Suppress duplicates warning messages.
    if (resource_deadlock_warned_ > 2) {
      return;
    }

    std::ostringstream error_message;
    error_message
        << "The actor or task with ID " << exemplar.GetTaskSpecification().TaskId()
        << " cannot be scheduled right now. You can ignore this message if this "
        << "Ray cluster is expected to auto-scale or if you specified a "
        << "runtime_env for this actor or task, which may take time to install.  "
        << "Otherwise, this is likely due to all cluster resources being claimed "
        << "by actors. To resolve the issue, consider creating fewer actors or "
        << "increasing the resources available to this Ray cluster.\n"
        << "Required resources for this actor or task: "
        << exemplar.GetTaskSpecification().GetRequiredPlacementResources().ToString()
        << "\n"
        << "Available resources on this node: "
        << cluster_resource_scheduler_->GetClusterResourceManager()
               .GetNodeResourceViewString(scheduling::NodeID(self_node_id_.Binary()))
        << " In total there are " << pending_tasks << " pending tasks and "
        << pending_actor_creations << " pending actors on this node.";

    std::string error_message_str = error_message.str();
    RAY_LOG(WARNING) << error_message_str;
    RAY_LOG_EVERY_MS(WARNING, 10 * 1000) << cluster_task_manager_->DebugStr();
    if (RayConfig::instance().legacy_scheduler_warnings()) {
      auto error_data_ptr =
          gcs::CreateErrorTableData("resource_deadlock",
                                    error_message_str,
                                    current_time_ms(),
                                    exemplar.GetTaskSpecification().JobId());
      RAY_CHECK_OK(gcs_client_->Errors().AsyncReportJobError(error_data_ptr, nullptr));
    }
  }
  // Try scheduling tasks. Without this, if there's no more tasks coming in, deadlocked
  // tasks are never be scheduled.
  cluster_task_manager_->ScheduleAndDispatchTasks();
}

void NodeManager::NodeAdded(const GcsNodeInfo &node_info) {
  const NodeID node_id = NodeID::FromBinary(node_info.node_id());

  RAY_LOG(DEBUG) << "[NodeAdded] Received callback from node id " << node_id;
  if (node_id == self_node_id_) {
    return;
  }

  // Store address of the new node manager for rpc requests.
  remote_node_manager_addresses_[node_id] =
      std::make_pair(node_info.node_manager_address(), node_info.node_manager_port());

  // Fetch resource info for the remote node and update cluster resource map.
  RAY_CHECK_OK(gcs_client_->NodeResources().AsyncGetResources(
      node_id,
      [this, node_id](
          Status status,
          const boost::optional<gcs::NodeResourceInfoAccessor::ResourceMap> &data) {
        if (data) {
          ResourceSet resource_set;
          for (auto &resource_entry : *data) {
            resource_set.AddOrUpdateResource(resource_entry.first,
                                             resource_entry.second->resource_capacity());
          }
          ResourceCreateUpdated(node_id, resource_set);
        }
      }));
}

void NodeManager::NodeRemoved(const NodeID &node_id) {
  // TODO(swang): If we receive a notification for our own death, clean up and
  // exit immediately.
  RAY_LOG(DEBUG) << "[NodeRemoved] Received callback from node id " << node_id;

  if (node_id == self_node_id_) {
    if (!is_node_drained_) {
      RAY_LOG(FATAL)
          << "[Timeout] Exiting because this node manager has mistakenly been marked as "
             "dead by the "
          << "GCS: GCS didn't receive heartbeats from this node for "
          << RayConfig::instance().num_heartbeats_timeout() *
                 RayConfig::instance().raylet_heartbeat_period_milliseconds()
          << " ms. This is likely because the machine or raylet has become overloaded.";
    } else {
      // No-op since this node already starts to be drained, and GCS already knows about
      // it.
      RAY_LOG(INFO) << "Node is marked as dead by GCS because the node is drained.";
      return;
    }
  }

  // Below, when we remove node_id from all of these data structures, we could
  // check that it is actually removed, or log a warning otherwise, but that may
  // not be necessary.

  // Remove the node from the resource map.
  if (!cluster_resource_scheduler_->GetClusterResourceManager().RemoveNode(
          scheduling::NodeID(node_id.Binary()))) {
    RAY_LOG(DEBUG) << "Received NodeRemoved callback for an unknown node: " << node_id
                   << ".";
    return;
  }

  // Remove the node manager address.
  const auto node_entry = remote_node_manager_addresses_.find(node_id);
  if (node_entry != remote_node_manager_addresses_.end()) {
    remote_node_manager_addresses_.erase(node_entry);
  }

  // Notify the object directory that the node has been removed so that it
  // can remove it from any cached locations.
  object_directory_->HandleNodeRemoved(node_id);

  // Clean up workers that were owned by processes that were on the failed
  // node.
  rpc::WorkerDeltaData data;
  data.set_raylet_id(node_id.Binary());
  HandleUnexpectedWorkerFailure(data);
}

void NodeManager::HandleUnexpectedWorkerFailure(const rpc::WorkerDeltaData &data) {
  const WorkerID worker_id = WorkerID::FromBinary(data.worker_id());
  const NodeID node_id = NodeID::FromBinary(data.raylet_id());
  if (!worker_id.IsNil()) {
    RAY_LOG(DEBUG) << "Worker " << worker_id << " failed";
    failed_workers_cache_.insert(worker_id);
  } else {
    RAY_CHECK(!node_id.IsNil());
    failed_nodes_cache_.insert(node_id);
  }

  // TODO(swang): Also clean up any lease requests owned by the failed worker
  // from the task queues. This is only necessary for lease requests that are
  // infeasible, since requests that are fulfilled will get canceled during
  // dispatch.
  for (const auto &pair : leased_workers_) {
    auto &worker = pair.second;
    const auto owner_worker_id =
        WorkerID::FromBinary(worker->GetOwnerAddress().worker_id());
    const auto owner_node_id = NodeID::FromBinary(worker->GetOwnerAddress().raylet_id());
    RAY_LOG(DEBUG) << "Lease " << worker->WorkerId() << " owned by " << owner_worker_id;
    RAY_CHECK(!owner_worker_id.IsNil() && !owner_node_id.IsNil());
    if (!worker->IsDetachedActor()) {
      // TODO (Alex): Cancel all pending child tasks of the tasks whose owners have failed
      // because the owner could've submitted lease requests before failing.
      if (!worker_id.IsNil()) {
        // If the failed worker was a leased worker's owner, then kill the leased worker.
        if (owner_worker_id == worker_id) {
          RAY_LOG(INFO) << "Owner process " << owner_worker_id
                        << " died, killing leased worker " << worker->WorkerId();
          KillWorker(worker);
        }
      } else if (owner_node_id == node_id) {
        // If the leased worker's owner was on the failed node, then kill the leased
        // worker.
        RAY_LOG(INFO) << "Owner node " << owner_node_id << " died, killing leased worker "
                      << worker->WorkerId();
        KillWorker(worker);
      }
    }
  }
}

void NodeManager::ResourceCreateUpdated(const NodeID &node_id,
                                        const ResourceSet &createUpdatedResources) {
  RAY_LOG(DEBUG) << "[ResourceCreateUpdated] received callback from node id " << node_id
                 << " with created or updated resources: "
                 << createUpdatedResources.ToString() << ". Updating resource map."
                 << " skip=" << (node_id == self_node_id_);

  // Skip updating local node since local node always has the latest information.
  // Updating local node could result in a inconsistence view in cluster resource
  // scheduler which could make task hang.
  if (node_id == self_node_id_) {
    cluster_task_manager_->ScheduleAndDispatchTasks();
    return;
  }

  // Update local_available_resources_ and SchedulingResources
  for (const auto &resource_pair : createUpdatedResources.GetResourceMap()) {
    const std::string &resource_label = resource_pair.first;
    const double &new_resource_capacity = resource_pair.second;
    cluster_resource_scheduler_->GetClusterResourceManager().UpdateResourceCapacity(
        scheduling::NodeID(node_id.Binary()),
        scheduling::ResourceID(resource_label),
        new_resource_capacity);
  }
  RAY_LOG(DEBUG) << "[ResourceCreateUpdated] Updated cluster_resource_map.";
  cluster_task_manager_->ScheduleAndDispatchTasks();
}

void NodeManager::ResourceDeleted(const NodeID &node_id,
                                  const std::vector<std::string> &resource_names) {
  if (RAY_LOG_ENABLED(DEBUG)) {
    std::ostringstream oss;
    for (auto &resource_name : resource_names) {
      oss << resource_name << ", ";
    }
    RAY_LOG(DEBUG) << "[ResourceDeleted] received callback from node id " << node_id
                   << " with deleted resources: " << oss.str()
                   << ". Updating resource map. skip=" << (node_id == self_node_id_);
  }

  // Skip updating local node since local node always has the latest information.
  // Updating local node could result in a inconsistence view in cluster resource
  // scheduler which could make task hang.
  if (node_id == self_node_id_) {
    return;
  }

  // Update local_available_resources_ and SchedulingResources
  for (const auto &resource_label : resource_names) {
    cluster_resource_scheduler_->GetClusterResourceManager().DeleteResource(
        scheduling::NodeID(node_id.Binary()), scheduling::ResourceID(resource_label));
  }
  return;
}

void NodeManager::UpdateResourceUsage(const NodeID &node_id,
                                      const rpc::ResourcesData &resource_data) {
  if (!cluster_resource_scheduler_->GetClusterResourceManager().UpdateNode(
          scheduling::NodeID(node_id.Binary()), resource_data)) {
    RAY_LOG(INFO)
        << "[UpdateResourceUsage]: received resource usage from unknown node id "
        << node_id;
    return;
  }

  // Trigger local GC at the next heartbeat interval.
  if (resource_data.should_global_gc()) {
    should_local_gc_ = true;
  }

  // If light resource usage report enabled, we update remote resources only when related
  // resources map in heartbeat is not empty.
  cluster_task_manager_->ScheduleAndDispatchTasks();
}

void NodeManager::ResourceUsageBatchReceived(
    const ResourceUsageBatchData &resource_usage_batch) {
  // Update load information provided by each message.
  for (const auto &resource_usage : resource_usage_batch.batch()) {
    const NodeID &node_id = NodeID::FromBinary(resource_usage.node_id());
    if (node_id == self_node_id_) {
      // Skip messages from self.
      continue;
    }
    UpdateResourceUsage(node_id, resource_usage);
  }
}

void NodeManager::ProcessNewClient(ClientConnection &client) {
  // The new client is a worker, so begin listening for messages.
  client.ProcessMessages();
}

void NodeManager::ProcessClientMessage(const std::shared_ptr<ClientConnection> &client,
                                       int64_t message_type,
                                       const uint8_t *message_data) {
  auto registered_worker = worker_pool_.GetRegisteredWorker(client);
  auto message_type_value = static_cast<protocol::MessageType>(message_type);
  RAY_LOG(DEBUG) << "[Worker] Message "
                 << protocol::EnumNameMessageType(message_type_value) << "("
                 << message_type << ") from worker with PID "
                 << (registered_worker
                         ? std::to_string(registered_worker->GetProcess().GetId())
                         : "nil");

  if (registered_worker && registered_worker->IsDead()) {
    // For a worker that is marked as dead (because the job has died already),
    // all the messages are ignored except DisconnectClient.
    if (message_type_value != protocol::MessageType::DisconnectClient) {
      // Listen for more messages.
      client->ProcessMessages();
      return;
    }
  }

  switch (message_type_value) {
  case protocol::MessageType::RegisterClientRequest: {
    ProcessRegisterClientRequestMessage(client, message_data);
  } break;
  case protocol::MessageType::AnnounceWorkerPort: {
    ProcessAnnounceWorkerPortMessage(client, message_data);
  } break;
  case protocol::MessageType::TaskDone: {
    HandleWorkerAvailable(client);
  } break;
  case protocol::MessageType::DisconnectClient: {
    ProcessDisconnectClientMessage(client, message_data);
    // We don't need to receive future messages from this client,
    // because it's already disconnected.
    return;
  } break;
  case protocol::MessageType::FetchOrReconstruct: {
    ProcessFetchOrReconstructMessage(client, message_data);
  } break;
  case protocol::MessageType::NotifyDirectCallTaskBlocked: {
    ProcessDirectCallTaskBlocked(client, message_data);
  } break;
  case protocol::MessageType::NotifyDirectCallTaskUnblocked: {
    std::shared_ptr<WorkerInterface> worker = worker_pool_.GetRegisteredWorker(client);
    HandleDirectCallTaskUnblocked(worker);
  } break;
  case protocol::MessageType::NotifyUnblocked: {
    // TODO(ekl) this is still used from core worker even in direct call mode to
    // finish up get requests.
    auto message = flatbuffers::GetRoot<protocol::NotifyUnblocked>(message_data);
    AsyncResolveObjectsFinish(client,
                              from_flatbuf<TaskID>(*message->task_id()),
                              /*was_blocked*/ true);
  } break;
  case protocol::MessageType::WaitRequest: {
    ProcessWaitRequestMessage(client, message_data);
  } break;
  case protocol::MessageType::WaitForDirectActorCallArgsRequest: {
    ProcessWaitForDirectActorCallArgsRequestMessage(client, message_data);
  } break;
  case protocol::MessageType::PushErrorRequest: {
    ProcessPushErrorRequestMessage(message_data);
  } break;
  case protocol::MessageType::FreeObjectsInObjectStoreRequest: {
    auto message = flatbuffers::GetRoot<protocol::FreeObjectsRequest>(message_data);
    std::vector<ObjectID> object_ids = from_flatbuf<ObjectID>(*message->object_ids());
    // Clean up objects from the object store.
    object_manager_.FreeObjects(object_ids, message->local_only());
  } break;
  case protocol::MessageType::SubscribePlasmaReady: {
    ProcessSubscribePlasmaReady(client, message_data);
  } break;
  default:
    RAY_LOG(FATAL) << "Received unexpected message type " << message_type;
  }

  // Listen for more messages.
  client->ProcessMessages();
}

void NodeManager::ProcessRegisterClientRequestMessage(
    const std::shared_ptr<ClientConnection> &client, const uint8_t *message_data) {
  client->Register();

  auto message = flatbuffers::GetRoot<protocol::RegisterClientRequest>(message_data);
  Language language = static_cast<Language>(message->language());
  const JobID job_id = from_flatbuf<JobID>(*message->job_id());
  const int runtime_env_hash = static_cast<int>(message->runtime_env_hash());
  WorkerID worker_id = from_flatbuf<WorkerID>(*message->worker_id());
  pid_t pid = message->worker_pid();
  StartupToken worker_startup_token = message->startup_token();
  std::string worker_ip_address = string_from_flatbuf(*message->ip_address());
  // TODO(suquark): Use `WorkerType` in `common.proto` without type converting.
  rpc::WorkerType worker_type = static_cast<rpc::WorkerType>(message->worker_type());
  if (((worker_type != rpc::WorkerType::SPILL_WORKER &&
        worker_type != rpc::WorkerType::RESTORE_WORKER)) ||
      worker_type == rpc::WorkerType::DRIVER) {
    RAY_CHECK(!job_id.IsNil());
  } else {
    RAY_CHECK(job_id.IsNil());
  }
  auto worker = std::dynamic_pointer_cast<WorkerInterface>(
      std::make_shared<Worker>(job_id,
                               runtime_env_hash,
                               worker_id,
                               language,
                               worker_type,
                               worker_ip_address,
                               client,
                               client_call_manager_,
                               worker_startup_token));

  auto send_reply_callback = [this, client, job_id](Status status, int assigned_port) {
    flatbuffers::FlatBufferBuilder fbb;
    std::string serialized_job_config;
    auto job_config = worker_pool_.GetJobConfig(job_id);
    if (job_config != boost::none) {
      serialized_job_config = (*job_config).SerializeAsString();
    }
    auto reply =
        ray::protocol::CreateRegisterClientReply(fbb,
                                                 status.ok(),
                                                 fbb.CreateString(status.ToString()),
                                                 to_flatbuf(fbb, self_node_id_),
                                                 assigned_port,
                                                 fbb.CreateString(serialized_job_config));
    fbb.Finish(reply);
    client->WriteMessageAsync(
        static_cast<int64_t>(protocol::MessageType::RegisterClientReply),
        fbb.GetSize(),
        fbb.GetBufferPointer(),
        [this, client](const ray::Status &status) {
          if (!status.ok()) {
            DisconnectClient(client);
          }
        });
  };
  if (worker_type == rpc::WorkerType::WORKER ||
      worker_type == rpc::WorkerType::SPILL_WORKER ||
      worker_type == rpc::WorkerType::RESTORE_WORKER) {
    // Register the new worker.
    auto status = worker_pool_.RegisterWorker(
        worker, pid, worker_startup_token, send_reply_callback);
    if (!status.ok()) {
      // If the worker failed to register to Raylet, trigger task dispatching here to
      // allow new worker processes to be started (if capped by
      // maximum_startup_concurrency).
      cluster_task_manager_->ScheduleAndDispatchTasks();
    }
  } else {
    // Register the new driver.
    RAY_CHECK(pid >= 0);
    worker->SetProcess(Process::FromPid(pid));
    // Compute a dummy driver task id from a given driver.
    const TaskID driver_task_id = TaskID::ComputeDriverTaskId(worker_id);
    worker->AssignTaskId(driver_task_id);
    rpc::JobConfig job_config;
    job_config.ParseFromString(message->serialized_job_config()->str());

    // Send the reply callback only after registration fully completes at the GCS.
    auto cb = [this,
               worker_ip_address,
               pid,
               job_id,
               job_config,
               send_reply_callback = std::move(send_reply_callback)](const Status &status,
                                                                     int assigned_port) {
      if (status.ok()) {
        auto job_data_ptr = gcs::CreateJobTableData(
            job_id, /*is_dead*/ false, worker_ip_address, pid, job_config);
        RAY_CHECK_OK(gcs_client_->Jobs().AsyncAdd(
            job_data_ptr,
            [send_reply_callback = std::move(send_reply_callback), assigned_port](
                Status status) { send_reply_callback(status, assigned_port); }));
      }
    };
    RAY_UNUSED(worker_pool_.RegisterDriver(worker, job_config, std::move(cb)));
  }
}

void NodeManager::ProcessAnnounceWorkerPortMessage(
    const std::shared_ptr<ClientConnection> &client, const uint8_t *message_data) {
  bool is_worker = true;
  std::shared_ptr<WorkerInterface> worker = worker_pool_.GetRegisteredWorker(client);
  if (worker == nullptr) {
    is_worker = false;
    worker = worker_pool_.GetRegisteredDriver(client);
  }
  RAY_CHECK(worker != nullptr) << "No worker exists for CoreWorker with client: "
                               << client->DebugString();

  auto message = flatbuffers::GetRoot<protocol::AnnounceWorkerPort>(message_data);
  int port = message->port();
  worker->Connect(port);
  if (is_worker) {
    worker_pool_.OnWorkerStarted(worker);
    HandleWorkerAvailable(worker->Connection());
  }
}

void NodeManager::HandleWorkerAvailable(const std::shared_ptr<ClientConnection> &client) {
  std::shared_ptr<WorkerInterface> worker = worker_pool_.GetRegisteredWorker(client);
  HandleWorkerAvailable(worker);
}

void NodeManager::HandleWorkerAvailable(const std::shared_ptr<WorkerInterface> &worker) {
  RAY_CHECK(worker);

  if (worker->GetWorkerType() == rpc::WorkerType::SPILL_WORKER) {
    // Return the worker to the idle pool.
    worker_pool_.PushSpillWorker(worker);
    return;
  }

  if (worker->GetWorkerType() == rpc::WorkerType::RESTORE_WORKER) {
    // Return the worker to the idle pool.
    worker_pool_.PushRestoreWorker(worker);
    return;
  }

  bool worker_idle = true;

  // If the worker was assigned a task, mark it as finished.
  if (!worker->GetAssignedTaskId().IsNil()) {
    worker_idle = FinishAssignedTask(worker);
  }

  if (worker_idle) {
    // Return the worker to the idle pool.
    worker_pool_.PushWorker(worker);
  }

  cluster_task_manager_->ScheduleAndDispatchTasks();
}

void NodeManager::DisconnectClient(const std::shared_ptr<ClientConnection> &client,
                                   rpc::WorkerExitType disconnect_type,
                                   const rpc::RayException *creation_task_exception) {
  RAY_LOG(INFO) << "NodeManager::DisconnectClient, disconnect_type=" << disconnect_type
                << ", has creation task exception = "
                << (creation_task_exception != nullptr);
  std::shared_ptr<WorkerInterface> worker = worker_pool_.GetRegisteredWorker(client);
  bool is_worker = false, is_driver = false;
  if (worker) {
    // The client is a worker.
    is_worker = true;
  } else {
    worker = worker_pool_.GetRegisteredDriver(client);
    if (worker) {
      // The client is a driver.
      is_driver = true;
    } else {
      RAY_LOG(INFO) << "Ignoring client disconnect because the client has already "
                    << "been disconnected.";
      return;
    }
  }
  RAY_CHECK(!(is_worker && is_driver));
  // Clean up any open ray.get or ray.wait calls that the worker made.
  dependency_manager_.CancelGetRequest(worker->WorkerId());
  dependency_manager_.CancelWaitRequest(worker->WorkerId());

  // Erase any lease metadata.
  leased_workers_.erase(worker->WorkerId());

  if (creation_task_exception != nullptr) {
    RAY_LOG(INFO) << "Formatted creation task exception: "
                  << creation_task_exception->formatted_exception_string()
                  << ", worker_id: " << worker->WorkerId();
  }
  // Publish the worker failure.
  auto worker_failure_data_ptr = gcs::CreateWorkerFailureData(self_node_id_,
                                                              worker->WorkerId(),
                                                              worker->IpAddress(),
                                                              worker->Port(),
                                                              time(nullptr),
                                                              disconnect_type,
                                                              creation_task_exception);
  RAY_CHECK_OK(
      gcs_client_->Workers().AsyncReportWorkerFailure(worker_failure_data_ptr, nullptr));

  if (is_worker) {
    const ActorID &actor_id = worker->GetActorId();
    const TaskID &task_id = worker->GetAssignedTaskId();
    // If the worker was running a task or actor, clean up the task and push an
    // error to the driver, unless the worker is already dead.
    if ((!task_id.IsNil() || !actor_id.IsNil()) && !worker->IsDead()) {
      // If the worker was an actor, it'll be cleaned by GCS.
      if (actor_id.IsNil()) {
        // Return the resources that were being used by this worker.
        RayTask task;
        local_task_manager_->TaskFinished(worker, &task);
      }

      if (disconnect_type == rpc::WorkerExitType::SYSTEM_ERROR_EXIT) {
        // Push the error to driver.
        const JobID &job_id = worker->GetAssignedJobId();
        // TODO(rkn): Define this constant somewhere else.
        std::string type = "worker_died";
        std::ostringstream error_message;
        error_message << "A worker died or was killed while executing a task by an "
                         "unexpected system "
                         "error. To troubleshoot the problem, check the logs for the "
                         "dead worker. RayTask ID: "
                      << task_id << " Worker ID: " << worker->WorkerId()
                      << " Node ID: " << self_node_id_
                      << " Worker IP address: " << worker->IpAddress()
                      << " Worker port: " << worker->Port()
                      << " Worker PID: " << worker->GetProcess().GetId();
        std::string error_message_str = error_message.str();
        RAY_EVENT(ERROR, EL_RAY_WORKER_FAILURE)
                .WithField("worker_id", worker->WorkerId().Hex())
                .WithField("node_id", self_node_id_.Hex())
                .WithField("job_id", worker->GetAssignedJobId().Hex())
            << error_message_str;
        auto error_data_ptr =
            gcs::CreateErrorTableData(type, error_message_str, current_time_ms(), job_id);
        RAY_CHECK_OK(gcs_client_->Errors().AsyncReportJobError(error_data_ptr, nullptr));
      }
    }

    // Remove the dead client from the pool and stop listening for messages.
    worker_pool_.DisconnectWorker(worker, disconnect_type);

    // Return the resources that were being used by this worker.
    local_task_manager_->ReleaseWorkerResources(worker);

    local_task_manager_->ClearWorkerBacklog(worker->WorkerId());

    // Since some resources may have been released, we can try to dispatch more tasks.
    cluster_task_manager_->ScheduleAndDispatchTasks();
  } else if (is_driver) {
    // The client is a driver.
    const auto job_id = worker->GetAssignedJobId();
    RAY_CHECK(!job_id.IsNil());
    RAY_CHECK_OK(gcs_client_->Jobs().AsyncMarkFinished(job_id, nullptr));
    worker_pool_.DisconnectDriver(worker);

    RAY_LOG(INFO) << "Driver (pid=" << worker->GetProcess().GetId()
                  << ") is disconnected. "
                  << "job_id: " << worker->GetAssignedJobId();
    if (disconnect_type == rpc::WorkerExitType::SYSTEM_ERROR_EXIT) {
      RAY_EVENT(ERROR, EL_RAY_DRIVER_FAILURE)
              .WithField("node_id", self_node_id_.Hex())
              .WithField("job_id", worker->GetAssignedJobId().Hex())
          << "Driver " << worker->WorkerId() << " died. Address: " << worker->IpAddress()
          << ":" << worker->Port() << ", Pid: " << worker->GetProcess().GetId()
          << ", JobId: " << worker->GetAssignedJobId();
    }
  }

  client->Close();

  // TODO(rkn): Tell the object manager that this client has disconnected so
  // that it can clean up the wait requests for this client. Currently I think
  // these can be leaked.
}

void NodeManager::ProcessDisconnectClientMessage(
    const std::shared_ptr<ClientConnection> &client, const uint8_t *message_data) {
  auto message = flatbuffers::GetRoot<protocol::DisconnectClient>(message_data);
  auto disconnect_type = static_cast<rpc::WorkerExitType>(message->disconnect_type());
  const flatbuffers::Vector<uint8_t> *exception_pb =
      message->creation_task_exception_pb();

  std::unique_ptr<rpc::RayException> creation_task_exception = nullptr;
  if (exception_pb != nullptr) {
    creation_task_exception = std::make_unique<rpc::RayException>();
    creation_task_exception->ParseFromString(std::string(
        reinterpret_cast<const char *>(exception_pb->data()), exception_pb->size()));
  }
  DisconnectClient(client, disconnect_type, creation_task_exception.get());
}

void NodeManager::ProcessFetchOrReconstructMessage(
    const std::shared_ptr<ClientConnection> &client, const uint8_t *message_data) {
  auto message = flatbuffers::GetRoot<protocol::FetchOrReconstruct>(message_data);
  const auto refs =
      FlatbufferToObjectReference(*message->object_ids(), *message->owner_addresses());
  // TODO(ekl) we should be able to remove the fetch only flag along with the legacy
  // non-direct call support.
  if (message->fetch_only()) {
    std::shared_ptr<WorkerInterface> worker = worker_pool_.GetRegisteredWorker(client);
    if (!worker) {
      worker = worker_pool_.GetRegisteredDriver(client);
    }
    // Fetch requests can get re-ordered after the worker finishes, so make sure to
    // check the worker is still assigned a task to avoid leaks.
    if (worker && !worker->GetAssignedTaskId().IsNil()) {
      // This will start a fetch for the objects that gets canceled once the
      // objects are local, or if the worker dies.
      dependency_manager_.StartOrUpdateGetRequest(worker->WorkerId(), refs);
    }
  } else {
    // The values are needed. Add all requested objects to the list to
    // subscribe to in the task dependency manager. These objects will be
    // pulled from remote node managers. If an object's owner dies, an error
    // will be stored as the object's value.
    const TaskID task_id = from_flatbuf<TaskID>(*message->task_id());
    AsyncResolveObjects(client,
                        refs,
                        task_id,
                        /*ray_get=*/true,
                        /*mark_worker_blocked*/ message->mark_worker_blocked());
  }
}

void NodeManager::ProcessDirectCallTaskBlocked(
    const std::shared_ptr<ClientConnection> &client, const uint8_t *message_data) {
  auto message =
      flatbuffers::GetRoot<protocol::NotifyDirectCallTaskBlocked>(message_data);
  bool release_resources = message->release_resources();
  std::shared_ptr<WorkerInterface> worker = worker_pool_.GetRegisteredWorker(client);
  HandleDirectCallTaskBlocked(worker, release_resources);
}

void NodeManager::ProcessWaitRequestMessage(
    const std::shared_ptr<ClientConnection> &client, const uint8_t *message_data) {
  // Read the data.
  auto message = flatbuffers::GetRoot<protocol::WaitRequest>(message_data);
  std::vector<ObjectID> object_ids = from_flatbuf<ObjectID>(*message->object_ids());
  const auto refs =
      FlatbufferToObjectReference(*message->object_ids(), *message->owner_addresses());

  bool resolve_objects = false;
  for (auto const &object_id : object_ids) {
    if (!dependency_manager_.CheckObjectLocal(object_id)) {
      // At least one object requires resolution.
      resolve_objects = true;
    }
  }

  const TaskID &current_task_id = from_flatbuf<TaskID>(*message->task_id());
  bool was_blocked = message->mark_worker_blocked();
  if (resolve_objects) {
    // Resolve any missing objects. This is a no-op for any objects that are
    // already local. Missing objects will be pulled from remote node managers.
    // If an object's owner dies, an error will be stored as the object's
    // value.
    AsyncResolveObjects(client,
                        refs,
                        current_task_id,
                        /*ray_get=*/false,
                        /*mark_worker_blocked*/ was_blocked);
  }
  uint64_t num_required_objects = static_cast<uint64_t>(message->num_ready_objects());
  wait_manager_.Wait(
      object_ids,
      message->timeout(),
      num_required_objects,
      [this, resolve_objects, was_blocked, client, current_task_id](
          std::vector<ObjectID> ready, std::vector<ObjectID> remaining) {
        // Write the data.
        flatbuffers::FlatBufferBuilder fbb;
        flatbuffers::Offset<protocol::WaitReply> wait_reply = protocol::CreateWaitReply(
            fbb, to_flatbuf(fbb, ready), to_flatbuf(fbb, remaining));
        fbb.Finish(wait_reply);

        auto status =
            client->WriteMessage(static_cast<int64_t>(protocol::MessageType::WaitReply),
                                 fbb.GetSize(),
                                 fbb.GetBufferPointer());
        if (status.ok()) {
          // The client is unblocked now because the wait call has returned.
          if (resolve_objects) {
            AsyncResolveObjectsFinish(client, current_task_id, was_blocked);
          }
        } else {
          // We failed to write to the client, so disconnect the client.
          DisconnectClient(client);
        }
      });
}

void NodeManager::ProcessWaitForDirectActorCallArgsRequestMessage(
    const std::shared_ptr<ClientConnection> &client, const uint8_t *message_data) {
  // Read the data.
  auto message =
      flatbuffers::GetRoot<protocol::WaitForDirectActorCallArgsRequest>(message_data);
  std::vector<ObjectID> object_ids = from_flatbuf<ObjectID>(*message->object_ids());
  int64_t tag = message->tag();
  // Resolve any missing objects. This will pull the objects from remote node
  // managers or store an error if the objects have failed.
  const auto refs =
      FlatbufferToObjectReference(*message->object_ids(), *message->owner_addresses());
  AsyncResolveObjects(client,
                      refs,
                      TaskID::Nil(),
                      /*ray_get=*/false,
                      /*mark_worker_blocked*/ false);
  wait_manager_.Wait(
      object_ids,
      -1,
      object_ids.size(),
      [this, client, tag](std::vector<ObjectID> ready, std::vector<ObjectID> remaining) {
        RAY_CHECK(remaining.empty());
        std::shared_ptr<WorkerInterface> worker =
            worker_pool_.GetRegisteredWorker(client);
        if (!worker) {
          RAY_LOG(ERROR) << "Lost worker for wait request " << client;
        } else {
          worker->DirectActorCallArgWaitComplete(tag);
        }
      });
}

void NodeManager::ProcessPushErrorRequestMessage(const uint8_t *message_data) {
  auto message = flatbuffers::GetRoot<protocol::PushErrorRequest>(message_data);

  auto const &type = string_from_flatbuf(*message->type());
  auto const &error_message = string_from_flatbuf(*message->error_message());
  double timestamp = message->timestamp();
  JobID job_id = from_flatbuf<JobID>(*message->job_id());
  auto error_data_ptr = gcs::CreateErrorTableData(type, error_message, timestamp, job_id);
  RAY_CHECK_OK(gcs_client_->Errors().AsyncReportJobError(error_data_ptr, nullptr));
}

void NodeManager::HandleUpdateResourceUsage(
    const rpc::UpdateResourceUsageRequest &request,
    rpc::UpdateResourceUsageReply *reply,
    rpc::SendReplyCallback send_reply_callback) {
  rpc::ResourceUsageBroadcastData resource_usage_batch;
  resource_usage_batch.ParseFromString(request.serialized_resource_usage_batch());
  // When next_resource_seq_no_ == 0 it means it just started.
  // TODO: Fetch a snapshot from gcs for lightweight resource broadcasting
  if (next_resource_seq_no_ != 0 &&
      resource_usage_batch.seq_no() != next_resource_seq_no_) {
    // TODO (Alex): Ideally we would be really robust, and potentially eagerly
    // pull a full resource "snapshot" from gcs to make sure our state doesn't
    // diverge from GCS.
    RAY_LOG(WARNING)
        << "Raylet may have missed a resource broadcast. This either means that GCS has "
           "restarted, the network is heavily congested and is dropping, reordering, or "
           "duplicating packets. Expected seq#: "
        << next_resource_seq_no_ << ", but got: " << resource_usage_batch.seq_no() << ".";
    if (resource_usage_batch.seq_no() < next_resource_seq_no_) {
      RAY_LOG(WARNING) << "Discard the the resource update since local version is newer";
      return;
    }
  }
  next_resource_seq_no_ = resource_usage_batch.seq_no() + 1;

  for (const auto &resource_change_or_data : resource_usage_batch.batch()) {
    if (resource_change_or_data.has_data()) {
      const auto &resource_usage = resource_change_or_data.data();
      auto node_id = NodeID::FromBinary(resource_usage.node_id());
      // Skip messages from self.
      if (node_id != self_node_id_) {
        UpdateResourceUsage(node_id, resource_usage);
      }
    } else if (resource_change_or_data.has_change()) {
      const auto &resource_notification = resource_change_or_data.change();
      auto node_id = NodeID::FromBinary(resource_notification.node_id());
      if (resource_notification.updated_resources_size() != 0) {
        ResourceSet resource_set(
            MapFromProtobuf(resource_notification.updated_resources()));
        ResourceCreateUpdated(node_id, resource_set);
      }

      if (resource_notification.deleted_resources_size() != 0) {
        ResourceDeleted(node_id,
                        VectorFromProtobuf(resource_notification.deleted_resources()));
      }
    }
  }
  send_reply_callback(Status::OK(), nullptr, nullptr);
}

void NodeManager::HandleRequestResourceReport(
    const rpc::RequestResourceReportRequest &request,
    rpc::RequestResourceReportReply *reply,
    rpc::SendReplyCallback send_reply_callback) {
  auto resources_data = reply->mutable_resources();
  FillResourceReport(*resources_data);
  resources_data->set_cluster_full_of_actors_detected(resource_deadlock_warned_ >= 1);

  send_reply_callback(Status::OK(), nullptr, nullptr);
}

void NodeManager::HandleReportWorkerBacklog(
    const rpc::ReportWorkerBacklogRequest &request,
    rpc::ReportWorkerBacklogReply *reply,
    rpc::SendReplyCallback send_reply_callback) {
  const WorkerID worker_id = WorkerID::FromBinary(request.worker_id());
  local_task_manager_->ClearWorkerBacklog(worker_id);
  std::unordered_set<SchedulingClass> seen;
  for (const auto &backlog_report : request.backlog_reports()) {
    const TaskSpecification resource_spec(backlog_report.resource_spec());
    const SchedulingClass scheduling_class = resource_spec.GetSchedulingClass();
    RAY_CHECK(seen.find(scheduling_class) == seen.end());
    local_task_manager_->SetWorkerBacklog(
        scheduling_class, worker_id, backlog_report.backlog_size());
  }
  send_reply_callback(Status::OK(), nullptr, nullptr);
}

void NodeManager::HandleRequestWorkerLease(const rpc::RequestWorkerLeaseRequest &request,
                                           rpc::RequestWorkerLeaseReply *reply,
                                           rpc::SendReplyCallback send_reply_callback) {
  rpc::Task task_message;
  task_message.mutable_task_spec()->CopyFrom(request.resource_spec());
  RayTask task(task_message);
  const bool is_actor_creation_task = task.GetTaskSpecification().IsActorCreationTask();
  ActorID actor_id = ActorID::Nil();
  metrics_num_task_scheduled_ += 1;

  if (is_actor_creation_task) {
    actor_id = task.GetTaskSpecification().ActorCreationId();
  }

  if (RayConfig::instance().enable_worker_prestart()) {
    auto task_spec = task.GetTaskSpecification();
    // We floor the available CPUs to the nearest integer to avoid starting too
    // many workers when there is less than 1 CPU left. Otherwise, we could end
    // up repeatedly starting the worker, then killing it because it idles for
    // too long. The downside is that we will be slower to schedule tasks that
    // could use a fraction of a CPU.
    int64_t available_cpus = static_cast<int64_t>(
        cluster_resource_scheduler_->GetLocalResourceManager().GetLocalAvailableCpus());
    worker_pool_.PrestartWorkers(task_spec, request.backlog_size(), available_cpus);
  }

  auto send_reply_callback_wrapper =
      [this, is_actor_creation_task, actor_id, reply, send_reply_callback](
          Status status, std::function<void()> success, std::function<void()> failure) {
        // If resources are not enough due to normal tasks' preemption
        // for GCS based actor scheduling, return a rejection
        // with normal task resource usages so GCS can update
        // its resource view of this raylet.
        if (reply->rejected() && is_actor_creation_task) {
          ResourceSet normal_task_resources =
              local_task_manager_->CalcNormalTaskResources();
          RAY_LOG(DEBUG) << "Reject leasing as the raylet has no enough resources."
                         << " actor_id = " << actor_id << ", normal_task_resources = "
                         << normal_task_resources.ToString() << ", local_resoruce_view = "
                         << cluster_resource_scheduler_->GetClusterResourceManager()
                                .GetNodeResourceViewString(
                                    scheduling::NodeID(self_node_id_.Binary()));
          auto resources_data = reply->mutable_resources_data();
          resources_data->set_node_id(self_node_id_.Binary());
          resources_data->set_resources_normal_task_changed(true);
          auto &normal_task_map = *(resources_data->mutable_resources_normal_task());
          normal_task_map = {normal_task_resources.GetResourceMap().begin(),
                             normal_task_resources.GetResourceMap().end()};
          resources_data->set_resources_normal_task_timestamp(
              absl::GetCurrentTimeNanos());
        }

        send_reply_callback(status, success, failure);
      };

  cluster_task_manager_->QueueAndScheduleTask(task,
                                              request.grant_or_reject(),
                                              request.is_selected_based_on_locality(),
                                              reply,
                                              send_reply_callback_wrapper);
}

void NodeManager::HandlePrepareBundleResources(
    const rpc::PrepareBundleResourcesRequest &request,
    rpc::PrepareBundleResourcesReply *reply,
    rpc::SendReplyCallback send_reply_callback) {
  std::vector<std::shared_ptr<const BundleSpecification>> bundle_specs;
  for (int index = 0; index < request.bundle_specs_size(); index++) {
    bundle_specs.emplace_back(
        std::make_shared<BundleSpecification>(request.bundle_specs(index)));
  }
  RAY_LOG(DEBUG) << "Request to prepare resources for bundles: "
                 << GetDebugStringForBundles(bundle_specs);
  auto prepared = placement_group_resource_manager_->PrepareBundles(bundle_specs);
  reply->set_success(prepared);
  send_reply_callback(Status::OK(), nullptr, nullptr);
}

void NodeManager::HandleCommitBundleResources(
    const rpc::CommitBundleResourcesRequest &request,
    rpc::CommitBundleResourcesReply *reply,
    rpc::SendReplyCallback send_reply_callback) {
  std::vector<std::shared_ptr<const BundleSpecification>> bundle_specs;
  for (int index = 0; index < request.bundle_specs_size(); index++) {
    bundle_specs.emplace_back(
        std::make_shared<BundleSpecification>(request.bundle_specs(index)));
  }
  RAY_LOG(DEBUG) << "Request to commit resources for bundles: "
                 << GetDebugStringForBundles(bundle_specs);
  placement_group_resource_manager_->CommitBundles(bundle_specs);
  send_reply_callback(Status::OK(), nullptr, nullptr);

  cluster_task_manager_->ScheduleAndDispatchTasks();
}

void NodeManager::HandleCancelResourceReserve(
    const rpc::CancelResourceReserveRequest &request,
    rpc::CancelResourceReserveReply *reply,
    rpc::SendReplyCallback send_reply_callback) {
  auto bundle_spec = BundleSpecification(request.bundle_spec());
  RAY_LOG(DEBUG) << "Request to cancel reserved resource is received, "
                 << bundle_spec.DebugString();

  // Kill all workers that are currently associated with the placement group.
  // NOTE: We can't traverse directly with `leased_workers_`, because `DestroyWorker` will
  // delete the element of `leased_workers_`. So we need to filter out
  // `workers_associated_with_pg` separately.
  std::vector<std::shared_ptr<WorkerInterface>> workers_associated_with_pg;
  for (const auto &worker_it : leased_workers_) {
    auto &worker = worker_it.second;
    if (worker->GetBundleId().first == bundle_spec.PlacementGroupId()) {
      workers_associated_with_pg.emplace_back(worker);
    }
  }
  for (const auto &worker : workers_associated_with_pg) {
    RAY_LOG(DEBUG)
        << "Destroying worker since its placement group was removed. Placement group id: "
        << worker->GetBundleId().first
        << ", bundle index: " << bundle_spec.BundleId().second
        << ", task id: " << worker->GetAssignedTaskId()
        << ", actor id: " << worker->GetActorId()
        << ", worker id: " << worker->WorkerId();
    DestroyWorker(worker, rpc::WorkerExitType::PLACEMENT_GROUP_REMOVED);
  }

  // Return bundle resources.
  placement_group_resource_manager_->ReturnBundle(bundle_spec);
  cluster_task_manager_->ScheduleAndDispatchTasks();
  send_reply_callback(Status::OK(), nullptr, nullptr);
}

void NodeManager::HandleReturnWorker(const rpc::ReturnWorkerRequest &request,
                                     rpc::ReturnWorkerReply *reply,
                                     rpc::SendReplyCallback send_reply_callback) {
  // Read the resource spec submitted by the client.
  auto worker_id = WorkerID::FromBinary(request.worker_id());
  std::shared_ptr<WorkerInterface> worker = leased_workers_[worker_id];

  Status status;
  leased_workers_.erase(worker_id);

  if (worker) {
    if (request.disconnect_worker()) {
      // The worker should be destroyed.
      DisconnectClient(worker->Connection());
    } else {
      if (worker->IsBlocked()) {
        // Handle the edge case where the worker was returned before we got the
        // unblock RPC by unblocking it immediately (unblock is idempotent).
        HandleDirectCallTaskUnblocked(worker);
      }
      local_task_manager_->ReleaseWorkerResources(worker);
      // If the worker is exiting, don't add it to our pool. The worker will cleanup
      // and terminate itself.
      if (!request.worker_exiting()) {
        HandleWorkerAvailable(worker);
      }
    }
  } else {
    status = Status::Invalid("Returned worker does not exist any more");
  }
  send_reply_callback(status, nullptr, nullptr);
}

void NodeManager::HandleShutdownRaylet(const rpc::ShutdownRayletRequest &request,
                                       rpc::ShutdownRayletReply *reply,
                                       rpc::SendReplyCallback send_reply_callback) {
  RAY_LOG(INFO)
      << "Shutdown RPC has received. Shutdown will happen after the RPC is replied.";
  // Exit right away if it is not graceful.
  if (!request.graceful()) {
    std::_Exit(EXIT_SUCCESS);
  }
  if (is_node_drained_) {
    RAY_LOG(INFO) << "Node already has received the shutdown request. The shutdown "
                     "request RPC is ignored.";
    return;
  }
  auto shutdown_after_reply = []() {
    // Note that the callback is posted to the io service after the shutdown GRPC request
    // is replied. Otherwise, the RPC might not be replied to GCS before it shutsdown
    // itself. Implementation note: When raylet is shutdown by ray stop, the CLI sends a
    // sigterm. Raylet knows how to gracefully shutdown when it receives a sigterm. Here,
    // we raise a sigterm to itself so that it can re-use the same graceful shutdown code
    // path. The sigterm is handled in the entry point (raylet/main.cc)'s signal handler.
    auto signo = SIGTERM;
    RAY_LOG(INFO) << "Sending a signal to itself. shutting down. "
                  << ". Signo: " << signo;
    // raise return 0 if succeeds. If it fails to gracefully shutdown, it kills itself
    // forcefully.
    RAY_CHECK(std::raise(signo) == 0)
        << "There was a failure while sending a sigterm to itself. The process will not "
           "gracefully shutdown.";
  };
  is_node_drained_ = true;
  send_reply_callback(Status::OK(), shutdown_after_reply, shutdown_after_reply);
}

void NodeManager::HandleReleaseUnusedWorkers(
    const rpc::ReleaseUnusedWorkersRequest &request,
    rpc::ReleaseUnusedWorkersReply *reply,
    rpc::SendReplyCallback send_reply_callback) {
  std::unordered_set<WorkerID> in_use_worker_ids;
  for (int index = 0; index < request.worker_ids_in_use_size(); ++index) {
    auto worker_id = WorkerID::FromBinary(request.worker_ids_in_use(index));
    in_use_worker_ids.emplace(worker_id);
  }

  std::vector<WorkerID> unused_worker_ids;
  for (auto &iter : leased_workers_) {
    // We need to exclude workers used by common tasks.
    // Because they are not used by GCS.
    if (!iter.second->GetActorId().IsNil() && !in_use_worker_ids.count(iter.first)) {
      unused_worker_ids.emplace_back(iter.first);
    }
  }

  for (auto &iter : unused_worker_ids) {
    leased_workers_.erase(iter);
  }

  send_reply_callback(Status::OK(), nullptr, nullptr);
}

void NodeManager::HandleCancelWorkerLease(const rpc::CancelWorkerLeaseRequest &request,
                                          rpc::CancelWorkerLeaseReply *reply,
                                          rpc::SendReplyCallback send_reply_callback) {
  const TaskID task_id = TaskID::FromBinary(request.task_id());
  bool canceled = cluster_task_manager_->CancelTask(task_id);
  // The task cancellation failed if we did not have the task queued, since
  // this means that we may not have received the task request yet. It is
  // successful if we did have the task queued, since we have now replied to
  // the client that requested the lease.
  reply->set_success(canceled);
  send_reply_callback(Status::OK(), nullptr, nullptr);
}

void NodeManager::MarkObjectsAsFailed(
    const ErrorType &error_type,
    const std::vector<rpc::ObjectReference> objects_to_fail,
    const JobID &job_id) {
  // TODO(swang): Ideally we should return the error directly to the client
  // that needs this object instead of storing the object in plasma, which is
  // not guaranteed to succeed. This avoids hanging the client if plasma is not
  // reachable.
  const std::string meta = std::to_string(static_cast<int>(error_type));
  for (const auto &ref : objects_to_fail) {
    ObjectID object_id = ObjectID::FromBinary(ref.object_id());
    RAY_LOG(DEBUG) << "Mark the object id " << object_id << " as failed due to "
                   << error_type;
    std::shared_ptr<Buffer> data;
    Status status;
    status = store_client_.TryCreateImmediately(
        object_id,
        ref.owner_address(),
        0,
        reinterpret_cast<const uint8_t *>(meta.c_str()),
        meta.length(),
        &data,
        plasma::flatbuf::ObjectSource::ErrorStoredByRaylet);
    if (status.ok()) {
      status = store_client_.Seal(object_id);
    }
    if (!status.ok() && !status.IsObjectExists()) {
      RAY_LOG(DEBUG) << "Marking plasma object failed " << object_id;
      // If we failed to save the error code, log a warning and push an error message
      // to the driver.
      std::ostringstream stream;
      stream << "A plasma error (" << status.ToString() << ") occurred while saving"
             << " error code to object " << object_id << ". Anyone who's getting this"
             << " object may hang forever.";
      std::string error_message = stream.str();
      RAY_LOG(ERROR) << error_message;
      auto error_data_ptr =
          gcs::CreateErrorTableData("task", error_message, current_time_ms(), job_id);
      RAY_CHECK_OK(gcs_client_->Errors().AsyncReportJobError(error_data_ptr, nullptr));
    }
  }
}

void NodeManager::HandleDirectCallTaskBlocked(
    const std::shared_ptr<WorkerInterface> &worker, bool release_resources) {
  if (!worker || worker->IsBlocked() || worker->GetAssignedTaskId().IsNil() ||
      !release_resources) {
    return;  // The worker may have died or is no longer processing the task.
  }
  local_task_manager_->ReleaseCpuResourcesFromUnblockedWorker(worker);
  cluster_task_manager_->ScheduleAndDispatchTasks();
}

void NodeManager::HandleDirectCallTaskUnblocked(
    const std::shared_ptr<WorkerInterface> &worker) {
  if (!worker || worker->GetAssignedTaskId().IsNil()) {
    return;  // The worker may have died or is no longer processing the task.
  }

  // First, always release task dependencies. This ensures we don't leak resources even
  // if we don't need to unblock the worker below.
  dependency_manager_.CancelGetRequest(worker->WorkerId());

  if (worker->IsBlocked()) {
    local_task_manager_->ReturnCpuResourcesToBlockedWorker(worker);
    cluster_task_manager_->ScheduleAndDispatchTasks();
  }
}

void NodeManager::AsyncResolveObjects(
    const std::shared_ptr<ClientConnection> &client,
    const std::vector<rpc::ObjectReference> &required_object_refs,
    const TaskID &current_task_id,
    bool ray_get,
    bool mark_worker_blocked) {
  std::shared_ptr<WorkerInterface> worker = worker_pool_.GetRegisteredWorker(client);
  if (!worker) {
    // The client is a driver. Drivers do not hold resources, so we simply mark
    // the task as blocked.
    worker = worker_pool_.GetRegisteredDriver(client);
  }

  RAY_CHECK(worker);
  // Subscribe to the objects required by the task. These objects will be
  // fetched and/or restarted as necessary, until the objects become local
  // or are unsubscribed.
  if (ray_get) {
    dependency_manager_.StartOrUpdateGetRequest(worker->WorkerId(), required_object_refs);
  } else {
    dependency_manager_.StartOrUpdateWaitRequest(worker->WorkerId(),
                                                 required_object_refs);
  }
}

void NodeManager::AsyncResolveObjectsFinish(
    const std::shared_ptr<ClientConnection> &client,
    const TaskID &current_task_id,
    bool was_blocked) {
  std::shared_ptr<WorkerInterface> worker = worker_pool_.GetRegisteredWorker(client);
  if (!worker) {
    // The client is a driver. Drivers do not hold resources, so we simply
    // mark the driver as unblocked.
    worker = worker_pool_.GetRegisteredDriver(client);
  }

  RAY_CHECK(worker);
  // Unsubscribe from any `ray.get` objects that the task was blocked on.  Any
  // fetch or reconstruction operations to make the objects local are canceled.
  // `ray.wait` calls will stay active until the objects become local, or the
  // task/actor that called `ray.wait` exits.
  dependency_manager_.CancelGetRequest(worker->WorkerId());
  // Mark the task as unblocked.
  if (was_blocked) {
    worker->RemoveBlockedTaskId(current_task_id);
  }
}

bool NodeManager::FinishAssignedTask(const std::shared_ptr<WorkerInterface> &worker_ptr) {
  // TODO (Alex): We should standardize to pass
  // std::shared_ptr<WorkerInterface> instead of refs.
  auto &worker = *worker_ptr;
  TaskID task_id = worker.GetAssignedTaskId();
  RAY_LOG(DEBUG) << "Finished task " << task_id;

  RayTask task;
  local_task_manager_->TaskFinished(worker_ptr, &task);

  const auto &spec = task.GetTaskSpecification();  //
  if ((spec.IsActorCreationTask())) {
    // If this was an actor or actor creation task, handle the actor's new
    // state.
    FinishAssignedActorCreationTask(worker, task);
  } else {
    // If this was a non-actor task, then cancel any ray.wait calls that were
    // made during the task execution.
    dependency_manager_.CancelWaitRequest(worker.WorkerId());
  }

  // Notify the task dependency manager that this task has finished execution.
  dependency_manager_.CancelGetRequest(worker.WorkerId());

  if (!spec.IsActorCreationTask()) {
    // Unset the worker's assigned task. We keep the assigned task ID for
    // direct actor creation calls because this ID is used later if the actor
    // requires objects from plasma.
    worker.AssignTaskId(TaskID::Nil());
    worker.SetOwnerAddress(rpc::Address());
  }
  // Direct actors will be assigned tasks via the core worker and therefore are
  // not idle.
  return !spec.IsActorCreationTask();
}

void NodeManager::FinishAssignedActorCreationTask(WorkerInterface &worker,
                                                  const RayTask &task) {
  RAY_LOG(DEBUG) << "Finishing assigned actor creation task";
  const TaskSpecification task_spec = task.GetTaskSpecification();
  ActorID actor_id = task_spec.ActorCreationId();

  // This was an actor creation task. Convert the worker to an actor.
  worker.AssignActorId(actor_id);

  if (task_spec.IsDetachedActor()) {
    worker.MarkDetachedActor();
    auto job_id = task.GetTaskSpecification().JobId();
    auto job_config = worker_pool_.GetJobConfig(job_id);
    RAY_CHECK(job_config);
  }
}

void NodeManager::HandleObjectLocal(const ObjectInfo &object_info) {
  const ObjectID &object_id = object_info.object_id;
  // Notify the task dependency manager that this object is local.
  const auto ready_task_ids = dependency_manager_.HandleObjectLocal(object_id);
  RAY_LOG(DEBUG) << "Object local " << object_id << ", "
                 << " on " << self_node_id_ << ", " << ready_task_ids.size()
                 << " tasks ready";
  local_task_manager_->TasksUnblocked(ready_task_ids);

  // Notify the wait manager that this object is local.
  wait_manager_.HandleObjectLocal(object_id);

  auto waiting_workers = absl::flat_hash_set<std::shared_ptr<WorkerInterface>>();
  {
    absl::MutexLock guard(&plasma_object_notification_lock_);
    auto waiting = this->async_plasma_objects_notification_.extract(object_id);
    if (!waiting.empty()) {
      waiting_workers.swap(waiting.mapped());
    }
  }
  rpc::PlasmaObjectReadyRequest request;
  request.set_object_id(object_id.Binary());

  for (auto worker : waiting_workers) {
    worker->rpc_client()->PlasmaObjectReady(
        request, [](Status status, const rpc::PlasmaObjectReadyReply &reply) {
          if (!status.ok()) {
            RAY_LOG(INFO) << "Problem with telling worker that plasma object is ready"
                          << status.ToString();
          }
        });
  }
}

bool NodeManager::IsActorCreationTask(const TaskID &task_id) {
  auto actor_id = task_id.ActorId();
  if (!actor_id.IsNil() && task_id == TaskID::ForActorCreationTask(actor_id)) {
    // This task ID corresponds to an actor creation task.
    return true;
  }

  return false;
}

void NodeManager::HandleObjectMissing(const ObjectID &object_id) {
  // Notify the task dependency manager that this object is no longer local.
  const auto waiting_task_ids = dependency_manager_.HandleObjectMissing(object_id);
  std::stringstream result;
  result << "Object missing " << object_id << ", "
         << " on " << self_node_id_ << ", " << waiting_task_ids.size()
         << " tasks waiting";
  if (waiting_task_ids.size() > 0) {
    result << ", tasks: ";
    for (const auto &task_id : waiting_task_ids) {
      result << task_id << "  ";
    }
  }
  RAY_LOG(DEBUG) << result.str();
}

void NodeManager::ProcessSubscribePlasmaReady(
    const std::shared_ptr<ClientConnection> &client, const uint8_t *message_data) {
  std::shared_ptr<WorkerInterface> associated_worker =
      worker_pool_.GetRegisteredWorker(client);
  if (associated_worker == nullptr) {
    associated_worker = worker_pool_.GetRegisteredDriver(client);
  }
  RAY_CHECK(associated_worker != nullptr)
      << "No worker exists for CoreWorker with client: " << client->DebugString();

  auto message = flatbuffers::GetRoot<protocol::SubscribePlasmaReady>(message_data);
  ObjectID id = from_flatbuf<ObjectID>(*message->object_id());

  if (dependency_manager_.CheckObjectLocal(id)) {
    // Object is already local, so we directly fire the callback to tell the core worker
    // that the plasma object is ready.
    rpc::PlasmaObjectReadyRequest request;
    request.set_object_id(id.Binary());

    RAY_LOG(DEBUG) << "Object " << id << " is already local, firing callback directly.";
    associated_worker->rpc_client()->PlasmaObjectReady(
        request, [](Status status, const rpc::PlasmaObjectReadyReply &reply) {
          if (!status.ok()) {
            RAY_LOG(INFO) << "Problem with telling worker that plasma object is ready"
                          << status.ToString();
          }
        });
  } else {
    // The object is not local, so we are subscribing to pull and wait for the objects.
    std::vector<rpc::ObjectReference> refs = {FlatbufferToSingleObjectReference(
        *message->object_id(), *message->owner_address())};

    // NOTE(simon): This call will issue a pull request to remote workers and make sure
    // the object will be local.
    // 1. We currently do not allow user to cancel this call. The object will be pulled
    //    even if the `await object_ref` is cancelled.
    // 2. We currently do not handle edge cases with object eviction where the object
    //    is local at this time but when the core worker was notified, the object is
    //    is evicted. The core worker should be able to handle evicted object in this
    //    case.
    dependency_manager_.StartOrUpdateWaitRequest(associated_worker->WorkerId(), refs);

    // Add this worker to the listeners for the object ID.
    {
      absl::MutexLock guard(&plasma_object_notification_lock_);
      async_plasma_objects_notification_[id].insert(associated_worker);
    }
  }
}

void NodeManager::DumpDebugState() const {
  std::fstream fs;
  fs.open(initial_config_.log_dir + "/debug_state.txt",
          std::fstream::out | std::fstream::trunc);
  fs << DebugString();
  fs.close();
}

const NodeManagerConfig &NodeManager::GetInitialConfig() const { return initial_config_; }

std::string NodeManager::DebugString() const {
  std::stringstream result;
  uint64_t now_ms = current_time_ms();
  result << "NodeManager:";
  result << "\nInitialConfigResources: " << initial_config_.resource_config.ToString();
  if (cluster_task_manager_ != nullptr) {
    result << "\nClusterTaskManager:\n";
    result << cluster_task_manager_->DebugStr();
  }
  result << "\nClusterResources:";
  result << "\n" << local_object_manager_.DebugString();
  result << "\n" << object_manager_.DebugString();
  result << "\n" << gcs_client_->DebugString();
  result << "\n" << worker_pool_.DebugString();
  result << "\n" << dependency_manager_.DebugString();
  result << "\n" << wait_manager_.DebugString();
  result << "\n" << core_worker_subscriber_->DebugString();
  {
    absl::MutexLock guard(&plasma_object_notification_lock_);
    result << "\nnum async plasma notifications: "
           << async_plasma_objects_notification_.size();
  }

  result << "\nRemote node managers: ";
  for (const auto &entry : remote_node_manager_addresses_) {
    result << "\n" << entry.first;
  }

  // Event stats.
  result << "\nEvent stats:" << io_service_.stats().StatsString();

  result << "\nDebugString() time ms: " << (current_time_ms() - now_ms);
  return result.str();
}

// Summarizes a Census view and tag values into a compact string, e.g.,
// "Tag1:Value1,Tag2:Value2,Tag3:Value3".
std::string compact_tag_string(const opencensus::stats::ViewDescriptor &view,
                               const std::vector<std::string> &values) {
  std::stringstream result;
  const auto &keys = view.columns();
  for (size_t i = 0; i < values.size(); i++) {
    result << keys[i].name() << ":" << values[i];
    if (i < values.size() - 1) {
      result << ",";
    }
  }
  return result.str();
}

bool NodeManager::GetObjectsFromPlasma(const std::vector<ObjectID> &object_ids,
                                       std::vector<std::unique_ptr<RayObject>> *results) {
  // Pin the objects in plasma by getting them and holding a reference to
  // the returned buffer.
  // NOTE: the caller must ensure that the objects already exist in plasma before
  // sending a PinObjectIDs request.
  std::vector<plasma::ObjectBuffer> plasma_results;
  // TODO(swang): This `Get` has a timeout of 0, so the plasma store will not
  // block when serving the request. However, if the plasma store is under
  // heavy load, then this request can still block the NodeManager event loop
  // since we must wait for the plasma store's reply. We should consider using
  // an `AsyncGet` instead.
  if (!store_client_
           .Get(object_ids, /*timeout_ms=*/0, &plasma_results, /*is_from_worker=*/false)
           .ok()) {
    return false;
  }

  for (const auto &plasma_result : plasma_results) {
    if (plasma_result.data == nullptr) {
      results->push_back(nullptr);
    } else {
      results->emplace_back(std::unique_ptr<RayObject>(
          new RayObject(plasma_result.data, plasma_result.metadata, {})));
    }
  }
  return true;
}

void NodeManager::HandlePinObjectIDs(const rpc::PinObjectIDsRequest &request,
                                     rpc::PinObjectIDsReply *reply,
                                     rpc::SendReplyCallback send_reply_callback) {
  std::vector<ObjectID> object_ids;
  object_ids.reserve(request.object_ids_size());
  const auto &owner_address = request.owner_address();
  for (const auto &object_id_binary : request.object_ids()) {
    object_ids.push_back(ObjectID::FromBinary(object_id_binary));
  }
  std::vector<std::unique_ptr<RayObject>> results;
  if (!GetObjectsFromPlasma(object_ids, &results)) {
    RAY_LOG(WARNING)
        << "Failed to get objects that should have been in the object store. These "
           "objects may have been evicted while there are still references in scope.";
    // TODO(suquark): Maybe "Status::ObjectNotFound" is more accurate here.
    send_reply_callback(Status::Invalid("Failed to get objects."), nullptr, nullptr);
    return;
  }
  // Wait for the object to be freed by the owner, which keeps the ref count.
  local_object_manager_.PinObjectsAndWaitForFree(
      object_ids, std::move(results), owner_address);
  send_reply_callback(Status::OK(), nullptr, nullptr);
}

void NodeManager::HandleGetSystemConfig(const rpc::GetSystemConfigRequest &request,
                                        rpc::GetSystemConfigReply *reply,
                                        rpc::SendReplyCallback send_reply_callback) {
  reply->set_system_config(initial_config_.raylet_config);
  send_reply_callback(Status::OK(), nullptr, nullptr);
}

void NodeManager::HandleGetGcsServerAddress(
    const rpc::GetGcsServerAddressRequest &request,
    rpc::GetGcsServerAddressReply *reply,
    rpc::SendReplyCallback send_reply_callback) {
  auto address = gcs_client_->GetGcsServerAddress();
  reply->set_ip(address.first);
  reply->set_port(address.second);
  send_reply_callback(Status::OK(), nullptr, nullptr);
}

void NodeManager::HandleGetNodeStats(const rpc::GetNodeStatsRequest &node_stats_request,
                                     rpc::GetNodeStatsReply *reply,
                                     rpc::SendReplyCallback send_reply_callback) {
  if (!node_stats_request.exclude_stats()) {
    cluster_task_manager_->FillPendingActorInfo(reply);
    // Report object spilling stats.
    local_object_manager_.FillObjectSpillingStats(reply);
    // Report object store stats.
    object_manager_.FillObjectStoreStats(reply);
    // Ensure we never report an empty set of metrics.
    if (!recorded_metrics_) {
      RecordMetrics();
    }
    for (const auto &view : opencensus::stats::StatsExporter::GetViewData()) {
      auto view_data = reply->add_view_data();
      view_data->set_view_name(view.first.name());
      if (view.second.type() == opencensus::stats::ViewData::Type::kInt64) {
        for (const auto &measure : view.second.int_data()) {
          auto measure_data = view_data->add_measures();
          measure_data->set_tags(compact_tag_string(view.first, measure.first));
          measure_data->set_int_value(measure.second);
        }
      } else if (view.second.type() == opencensus::stats::ViewData::Type::kDouble) {
        for (const auto &measure : view.second.double_data()) {
          auto measure_data = view_data->add_measures();
          measure_data->set_tags(compact_tag_string(view.first, measure.first));
          measure_data->set_double_value(measure.second);
        }
      } else {
        RAY_CHECK(view.second.type() == opencensus::stats::ViewData::Type::kDistribution);
        for (const auto &measure : view.second.distribution_data()) {
          auto measure_data = view_data->add_measures();
          measure_data->set_tags(compact_tag_string(view.first, measure.first));
          measure_data->set_distribution_min(measure.second.min());
          measure_data->set_distribution_mean(measure.second.mean());
          measure_data->set_distribution_max(measure.second.max());
          measure_data->set_distribution_count(measure.second.count());
          for (const auto &bound :
               measure.second.bucket_boundaries().lower_boundaries()) {
            measure_data->add_distribution_bucket_boundaries(bound);
          }
          for (const auto &count : measure.second.bucket_counts()) {
            measure_data->add_distribution_bucket_counts(count);
          }
        }
      }
    }
  }
  if (node_stats_request.include_tasks()) {
    // SANG-TODO Include tasks.
    cluster_task_manager_->FillTaskInformation(reply);
  }
  // As a result of the HandleGetNodeStats, we are collecting information from all
  // workers on this node. This is done by calling GetCoreWorkerStats on each worker. In
  // order to send up-to-date information back, we wait until all workers have replied,
  // and return the information from HandleNodesStatsRequest. The caller of
  // HandleGetNodeStats should set a timeout so that the rpc finishes even if not all
  // workers have replied.
  auto all_workers = worker_pool_.GetAllRegisteredWorkers(/* filter_dead_worker */ true);
  absl::flat_hash_set<WorkerID> driver_ids;
  for (auto driver :
       worker_pool_.GetAllRegisteredDrivers(/* filter_dead_driver */ true)) {
    all_workers.push_back(driver);
    driver_ids.insert(driver->WorkerId());
  }
  if (all_workers.empty()) {
    send_reply_callback(Status::OK(), nullptr, nullptr);
    return;
  }
  for (const auto &worker : all_workers) {
    if (worker->IsDead()) {
      continue;
    }
    rpc::GetCoreWorkerStatsRequest request;
    request.set_intended_worker_id(worker->WorkerId().Binary());
    request.set_include_memory_info(node_stats_request.include_memory_info());
    request.set_include_task_info(node_stats_request.include_tasks());
    worker->rpc_client()->GetCoreWorkerStats(
        request,
<<<<<<< HEAD
        [reply, worker, all_workers, driver_ids, send_reply_callback, node_stats_request](
            const ray::Status &status, const rpc::GetCoreWorkerStatsReply &r) {
          if (!node_stats_request.exclude_stats()) {
            reply->add_core_workers_stats()->MergeFrom(r.core_worker_stats());
          }
          if (node_stats_request.include_tasks()) {
            for (int i = 0; i < r.task_info_entries_size(); i++) {
              const auto &task_info_entry = r.task_info_entries(i);
              reply->add_task_info_entries()->CopyFrom(task_info_entry);
            }
          }
=======
        [reply, worker, all_workers, driver_ids, send_reply_callback](
            const ray::Status &status, const rpc::GetCoreWorkerStatsReply &r) {
          reply->add_core_workers_stats()->MergeFrom(r.core_worker_stats());
>>>>>>> f91a134d
          reply->set_num_workers(reply->num_workers() + 1);
          if (reply->num_workers() == all_workers.size()) {
            send_reply_callback(Status::OK(), nullptr, nullptr);
          }
        });
  }
}

rpc::ObjectStoreStats AccumulateStoreStats(
    std::vector<rpc::GetNodeStatsReply> node_stats) {
  rpc::ObjectStoreStats store_stats;
  for (const auto &reply : node_stats) {
    auto cur_store = reply.store_stats();
    // Use max aggregation for time, since the nodes are spilling concurrently.
    store_stats.set_spill_time_total_s(
        std::max(store_stats.spill_time_total_s(), cur_store.spill_time_total_s()));
    store_stats.set_restore_time_total_s(
        std::max(store_stats.restore_time_total_s(), cur_store.restore_time_total_s()));
    // Use sum aggregation for the rest of the metrics.
    store_stats.set_spilled_bytes_total(store_stats.spilled_bytes_total() +
                                        cur_store.spilled_bytes_total());
    store_stats.set_spilled_objects_total(store_stats.spilled_objects_total() +
                                          cur_store.spilled_objects_total());
    store_stats.set_restored_bytes_total(store_stats.restored_bytes_total() +
                                         cur_store.restored_bytes_total());
    store_stats.set_restored_objects_total(store_stats.restored_objects_total() +
                                           cur_store.restored_objects_total());
    store_stats.set_object_store_bytes_used(store_stats.object_store_bytes_used() +
                                            cur_store.object_store_bytes_used());
    store_stats.set_object_store_bytes_avail(store_stats.object_store_bytes_avail() +
                                             cur_store.object_store_bytes_avail());
    store_stats.set_object_store_bytes_primary_copy(
        store_stats.object_store_bytes_primary_copy() +
        cur_store.object_store_bytes_primary_copy());
    store_stats.set_object_store_bytes_fallback(
        store_stats.object_store_bytes_fallback() +
        cur_store.object_store_bytes_fallback());
    store_stats.set_num_local_objects(store_stats.num_local_objects() +
                                      cur_store.num_local_objects());
    store_stats.set_consumed_bytes(store_stats.consumed_bytes() +
                                   cur_store.consumed_bytes());
    if (cur_store.object_pulls_queued()) {
      store_stats.set_object_pulls_queued(true);
    }
  }
  return store_stats;
}

std::string FormatMemoryInfo(std::vector<rpc::GetNodeStatsReply> node_stats) {
  // First pass to compute object sizes.
  absl::flat_hash_map<ObjectID, int64_t> object_sizes;
  for (const auto &reply : node_stats) {
    for (const auto &core_worker_stats : reply.core_workers_stats()) {
      for (const auto &object_ref : core_worker_stats.object_refs()) {
        auto obj_id = ObjectID::FromBinary(object_ref.object_id());
        if (object_ref.object_size() > 0) {
          object_sizes[obj_id] = object_ref.object_size();
        }
      }
    }
  }

  std::ostringstream builder;
  builder
      << "----------------------------------------------------------------------------"
         "-----------------------------------------\n";
  builder
      << " Object ID                                                Reference Type    "
         "   Object Size  "
         " Reference Creation Site\n";
  builder
      << "============================================================================"
         "=========================================\n";

  // Second pass builds the summary string for each node.
  for (const auto &reply : node_stats) {
    for (const auto &core_worker_stats : reply.core_workers_stats()) {
      bool pid_printed = false;
      for (const auto &object_ref : core_worker_stats.object_refs()) {
        auto obj_id = ObjectID::FromBinary(object_ref.object_id());
        if (!object_ref.pinned_in_memory() && object_ref.local_ref_count() == 0 &&
            object_ref.submitted_task_ref_count() == 0 &&
            object_ref.contained_in_owned_size() == 0) {
          continue;
        }
        if (obj_id.IsNil()) {
          continue;
        }
        if (!pid_printed) {
          if (core_worker_stats.worker_type() == rpc::WorkerType::DRIVER) {
            builder << "; driver pid=" << core_worker_stats.pid() << "\n";
          } else {
            builder << "; worker pid=" << core_worker_stats.pid() << "\n";
          }
          pid_printed = true;
        }
        builder << obj_id.Hex() << "  ";
        // TODO(ekl) we could convey more information about the reference status.
        if (object_ref.pinned_in_memory()) {
          builder << "PINNED_IN_MEMORY     ";
        } else if (object_ref.submitted_task_ref_count() > 0) {
          builder << "USED_BY_PENDING_TASK ";
        } else if (object_ref.local_ref_count() > 0) {
          builder << "LOCAL_REFERENCE      ";
        } else if (object_ref.contained_in_owned_size() > 0) {
          builder << "CAPTURED_IN_OBJECT   ";
        } else {
          builder << "UNKNOWN_STATUS       ";
        }
        builder << std::right << std::setfill(' ') << std::setw(11);
        if (object_sizes.contains(obj_id)) {
          builder << object_sizes[obj_id];
        } else {
          builder << "          ?";
        }
        builder << "   " << object_ref.call_site();
        builder << "\n";
      }
    }
  }
  builder
      << "----------------------------------------------------------------------------"
         "-----------------------------------------\n";

  return builder.str();
}

void NodeManager::HandleFormatGlobalMemoryInfo(
    const rpc::FormatGlobalMemoryInfoRequest &request,
    rpc::FormatGlobalMemoryInfoReply *reply,
    rpc::SendReplyCallback send_reply_callback) {
  auto replies = std::make_shared<std::vector<rpc::GetNodeStatsReply>>();
  auto local_request = std::make_shared<rpc::GetNodeStatsRequest>();
  auto local_reply = std::make_shared<rpc::GetNodeStatsReply>();
  bool include_memory_info = request.include_memory_info();
  local_request->set_include_memory_info(include_memory_info);

  unsigned int num_nodes = remote_node_manager_addresses_.size() + 1;
  rpc::GetNodeStatsRequest stats_req;
  stats_req.set_include_memory_info(include_memory_info);

  auto store_reply =
      [replies, reply, num_nodes, send_reply_callback, include_memory_info](
          const rpc::GetNodeStatsReply &local_reply) {
        replies->push_back(local_reply);
        if (replies->size() >= num_nodes) {
          if (include_memory_info) {
            reply->set_memory_summary(FormatMemoryInfo(*replies));
          }
          reply->mutable_store_stats()->CopyFrom(AccumulateStoreStats(*replies));
          send_reply_callback(Status::OK(), nullptr, nullptr);
        }
      };

  // Fetch from remote nodes.
  for (const auto &entry : remote_node_manager_addresses_) {
    auto client = std::make_unique<rpc::NodeManagerClient>(
        entry.second.first, entry.second.second, client_call_manager_);
    client->GetNodeStats(stats_req,
                         [replies, store_reply](const ray::Status &status,
                                                const rpc::GetNodeStatsReply &r) {
                           if (!status.ok()) {
                             RAY_LOG(ERROR) << "Failed to get remote node stats: "
                                            << status.ToString();
                           }
                           store_reply(r);
                         });
  }

  // Fetch from the local node.
  HandleGetNodeStats(stats_req,
                     local_reply.get(),
                     [local_reply, store_reply](Status status,
                                                std::function<void()> success,
                                                std::function<void()> failure) mutable {
                       store_reply(*local_reply);
                     });
}

void NodeManager::HandleGlobalGC(const rpc::GlobalGCRequest &request,
                                 rpc::GlobalGCReply *reply,
                                 rpc::SendReplyCallback send_reply_callback) {
  TriggerGlobalGC();
}

void NodeManager::TriggerGlobalGC() {
  should_global_gc_ = true;
  // We won't see our own request, so trigger local GC in the next heartbeat.
  should_local_gc_ = true;
}

void NodeManager::Stop() {
  object_manager_.Stop();
  if (heartbeat_sender_) {
    heartbeat_sender_.reset();
  }
}

void NodeManager::RecordMetrics() {
  recorded_metrics_ = true;
  if (stats::StatsConfig::instance().IsStatsDisabled()) {
    return;
  }

  cluster_task_manager_->RecordMetrics();
  object_manager_.RecordMetrics();
  local_object_manager_.RecordMetrics();

  uint64_t current_time = current_time_ms();
  uint64_t duration_ms = current_time - last_metrics_recorded_at_ms_;
  last_metrics_recorded_at_ms_ = current_time;
  object_directory_->RecordMetrics(duration_ms);
}

void NodeManager::PublishInfeasibleTaskError(const RayTask &task) const {
  bool suppress_warning = false;

  if (!task.GetTaskSpecification().PlacementGroupBundleId().first.IsNil()) {
    // If the task is part of a placement group, do nothing. If necessary, the infeasible
    // warning should come from the placement group scheduling, not the task scheduling.
    suppress_warning = true;
  }

  // Push a warning to the task's driver that this task is currently infeasible.
  if (!suppress_warning) {
    // TODO(rkn): Define this constant somewhere else.
    std::string type = "infeasible_task";
    std::ostringstream error_message;
    error_message
        << "The actor or task with ID " << task.GetTaskSpecification().TaskId()
        << " cannot be scheduled right now. It requires "
        << task.GetTaskSpecification().GetRequiredPlacementResources().ToString()
        << " for placement, however the cluster currently cannot provide the requested "
           "resources. The required resources may be added as autoscaling takes place "
           "or placement groups are scheduled. Otherwise, consider reducing the "
           "resource requirements of the task.";
    std::string error_message_str = error_message.str();
    RAY_LOG(WARNING) << error_message_str;
    if (RayConfig::instance().legacy_scheduler_warnings()) {
      auto error_data_ptr =
          gcs::CreateErrorTableData(type,
                                    error_message_str,
                                    current_time_ms(),
                                    task.GetTaskSpecification().JobId());
      RAY_CHECK_OK(gcs_client_->Errors().AsyncReportJobError(error_data_ptr, nullptr));
    }
  }
}

}  // namespace raylet

}  // namespace ray<|MERGE_RESOLUTION|>--- conflicted
+++ resolved
@@ -2358,7 +2358,6 @@
     request.set_include_task_info(node_stats_request.include_tasks());
     worker->rpc_client()->GetCoreWorkerStats(
         request,
-<<<<<<< HEAD
         [reply, worker, all_workers, driver_ids, send_reply_callback, node_stats_request](
             const ray::Status &status, const rpc::GetCoreWorkerStatsReply &r) {
           if (!node_stats_request.exclude_stats()) {
@@ -2370,11 +2369,6 @@
               reply->add_task_info_entries()->CopyFrom(task_info_entry);
             }
           }
-=======
-        [reply, worker, all_workers, driver_ids, send_reply_callback](
-            const ray::Status &status, const rpc::GetCoreWorkerStatsReply &r) {
-          reply->add_core_workers_stats()->MergeFrom(r.core_worker_stats());
->>>>>>> f91a134d
           reply->set_num_workers(reply->num_workers() + 1);
           if (reply->num_workers() == all_workers.size()) {
             send_reply_callback(Status::OK(), nullptr, nullptr);
