--- conflicted
+++ resolved
@@ -348,10 +348,6 @@
   periodical_runner_->RunFnPeriodically([this]() { GCTaskFailureReason(); },
                                         RayConfig::instance().task_failure_entry_ttl_ms(),
                                         "NodeManager.GCTaskFailureReason");
-<<<<<<< HEAD
-
-  mutable_object_provider_ = std::make_unique<core::experimental::MutableObjectProvider>(
-      *store_client_, absl::bind_front(&NodeManager::CreateRayletClient, this), nullptr);
 
   virtual_cluster_manager_ = std::make_shared<VirtualClusterManager>(
       self_node_id_, /*local_node_cleanup_fn=*/[this]() {
@@ -364,24 +360,6 @@
               virtual_cluster_manager_->GetLocalVirtualClusterID());
         });
       });
-}
-
-std::shared_ptr<raylet::RayletClient> NodeManager::CreateRayletClient(
-    const NodeID &node_id, rpc::ClientCallManager &client_call_manager) {
-  const rpc::GcsNodeInfo *node_info = gcs_client_->Nodes().Get(node_id);
-  RAY_CHECK(node_info) << "No GCS info for node " << node_id;
-  std::shared_ptr<ray::rpc::NodeManagerWorkerClient> grpc_client =
-      rpc::NodeManagerWorkerClient::make(node_info->node_manager_address(),
-                                         node_info->node_manager_port(),
-                                         client_call_manager);
-  return std::make_shared<raylet::RayletClient>(std::move(grpc_client));
-};
-
-bool NodeManager::IsWorkerDead(const WorkerID &worker_id, const NodeID &node_id) const {
-  return failed_workers_cache_.count(worker_id) > 0 ||
-         failed_nodes_cache_.count(node_id) > 0;
-=======
->>>>>>> 8ea94573
 }
 
 ray::Status NodeManager::RegisterGcs() {
