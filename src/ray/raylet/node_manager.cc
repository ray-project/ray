// Copyright 2017 The Ray Authors.
//
// Licensed under the Apache License, Version 2.0 (the "License");
// you may not use this file except in compliance with the License.
// You may obtain a copy of the License at
//
//  http://www.apache.org/licenses/LICENSE-2.0
//
// Unless required by applicable law or agreed to in writing, software
// distributed under the License is distributed on an "AS IS" BASIS,
// WITHOUT WARRANTIES OR CONDITIONS OF ANY KIND, either express or implied.
// See the License for the specific language governing permissions and
// limitations under the License.

#include "ray/raylet/node_manager.h"

#include <cctype>
#include <fstream>
#include <memory>
#include "boost/filesystem.hpp"
#include "boost/system/error_code.hpp"
#include "ray/common/asio/asio_util.h"
#include "ray/common/asio/instrumented_io_context.h"
#include "ray/common/buffer.h"
#include "ray/common/common_protocol.h"
#include "ray/common/constants.h"
#include "ray/common/status.h"
#include "ray/gcs/pb_util.h"
#include "ray/raylet/format/node_manager_generated.h"
#include "ray/stats/stats.h"
#include "ray/util/sample.h"
#include "ray/util/util.h"

namespace {

#define RAY_CHECK_ENUM(x, y) \
  static_assert(static_cast<int>(x) == static_cast<int>(y), "protocol mismatch")

struct ActorStats {
  int live_actors = 0;
  int dead_actors = 0;
  int restarting_actors = 0;
};

inline ray::rpc::ObjectReference FlatbufferToSingleObjectReference(
    const flatbuffers::String &object_id, const ray::protocol::Address &address) {
  ray::rpc::ObjectReference ref;
  ref.set_object_id(object_id.str());
  ref.mutable_owner_address()->set_raylet_id(address.raylet_id()->str());
  ref.mutable_owner_address()->set_ip_address(address.ip_address()->str());
  ref.mutable_owner_address()->set_port(address.port());
  ref.mutable_owner_address()->set_worker_id(address.worker_id()->str());
  return ref;
}

std::vector<ray::rpc::ObjectReference> FlatbufferToObjectReference(
    const flatbuffers::Vector<flatbuffers::Offset<flatbuffers::String>> &object_ids,
    const flatbuffers::Vector<flatbuffers::Offset<ray::protocol::Address>>
        &owner_addresses) {
  RAY_CHECK(object_ids.size() == owner_addresses.size());
  std::vector<ray::rpc::ObjectReference> refs;
  for (int64_t i = 0; i < object_ids.size(); i++) {
    ray::rpc::ObjectReference ref;
    ref.set_object_id(object_ids.Get(i)->str());
    const auto &addr = owner_addresses.Get(i);
    ref.mutable_owner_address()->set_raylet_id(addr->raylet_id()->str());
    ref.mutable_owner_address()->set_ip_address(addr->ip_address()->str());
    ref.mutable_owner_address()->set_port(addr->port());
    ref.mutable_owner_address()->set_worker_id(addr->worker_id()->str());
    refs.emplace_back(std::move(ref));
  }
  return refs;
}

}  // namespace

namespace ray {

namespace raylet {

// A helper function to print the leased workers.
std::string LeasedWorkersSring(
    const std::unordered_map<WorkerID, std::shared_ptr<WorkerInterface>>
        &leased_workers) {
  std::stringstream buffer;
  buffer << "  @leased_workers: (";
  for (const auto &pair : leased_workers) {
    auto &worker = pair.second;
    buffer << worker->WorkerId() << ", ";
  }
  buffer << ")";
  return buffer.str();
}

// A helper function to print the workers in worker_pool_.
std::string WorkerPoolString(
    const std::vector<std::shared_ptr<WorkerInterface>> &worker_pool) {
  std::stringstream buffer;
  buffer << "   @worker_pool: (";
  for (const auto &worker : worker_pool) {
    buffer << worker->WorkerId() << ", ";
  }
  buffer << ")";
  return buffer.str();
}

// Helper function to print the worker's owner worker and and node owner.
std::string WorkerOwnerString(std::shared_ptr<WorkerInterface> &worker) {
  std::stringstream buffer;
  const auto owner_worker_id =
      WorkerID::FromBinary(worker->GetOwnerAddress().worker_id());
  const auto owner_node_id = WorkerID::FromBinary(worker->GetOwnerAddress().raylet_id());
  buffer << "leased_worker Lease " << worker->WorkerId() << " owned by "
         << owner_worker_id << " / " << owner_node_id;
  return buffer.str();
}

HeartbeatSender::HeartbeatSender(NodeID self_node_id,
                                 std::shared_ptr<gcs::GcsClient> gcs_client)
    : self_node_id_(self_node_id), gcs_client_(gcs_client) {
  // Init heartbeat thread and run its io service.
  heartbeat_thread_.reset(new std::thread([this] {
    SetThreadName("heartbeat");
    /// The asio work to keep io_service_ alive.
    boost::asio::io_service::work io_service_work_(heartbeat_io_service_);
    heartbeat_io_service_.run();
  }));
  heartbeat_runner_.reset(new PeriodicalRunner(heartbeat_io_service_));

  // Start sending heartbeats to the GCS.
  last_heartbeat_at_ms_ = current_time_ms();
  heartbeat_runner_->RunFnPeriodically(
      [this] { Heartbeat(); },
      RayConfig::instance().raylet_heartbeat_period_milliseconds());
}

HeartbeatSender::~HeartbeatSender() {
  heartbeat_runner_.reset();
  heartbeat_io_service_.stop();
  if (heartbeat_thread_->joinable()) {
    heartbeat_thread_->join();
  }
  heartbeat_thread_.reset();
}

void HeartbeatSender::Heartbeat() {
  uint64_t now_ms = current_time_ms();
  uint64_t interval = now_ms - last_heartbeat_at_ms_;
  if (interval > RayConfig::instance().num_heartbeats_warning() *
                     RayConfig::instance().raylet_heartbeat_period_milliseconds()) {
    RAY_LOG(WARNING)
        << "Last heartbeat was sent " << interval
        << " ms ago. There might be resource pressure on this node. If heartbeat keeps "
           "lagging, this node can be marked as dead mistakenly.";
  }
  last_heartbeat_at_ms_ = now_ms;
  stats::HeartbeatReportMs.Record(interval);

  auto heartbeat_data = std::make_shared<HeartbeatTableData>();
  heartbeat_data->set_node_id(self_node_id_.Binary());
  RAY_CHECK_OK(
      gcs_client_->Nodes().AsyncReportHeartbeat(heartbeat_data, [](Status status) {
        if (status.IsDisconnected()) {
          RAY_LOG(FATAL) << "This node has beem marked as dead.";
        }
      }));
}

NodeManager::NodeManager(instrumented_io_context &io_service, const NodeID &self_node_id,
                         const NodeManagerConfig &config, ObjectManager &object_manager,
                         std::shared_ptr<gcs::GcsClient> gcs_client,
                         std::shared_ptr<ObjectDirectoryInterface> object_directory,
                         std::function<bool(const ObjectID &)> is_plasma_object_spillable)
    : self_node_id_(self_node_id),
      io_service_(io_service),
      object_manager_(object_manager),
      gcs_client_(gcs_client),
      object_directory_(object_directory),
      periodical_runner_(io_service),
      report_resources_period_ms_(config.report_resources_period_ms),
      fair_queueing_enabled_(config.fair_queueing_enabled),
      temp_dir_(config.temp_dir),
      initial_config_(config),
      worker_pool_(io_service, self_node_id_, config.node_manager_address,
                   config.num_workers_soft_limit,
                   config.num_initial_python_workers_for_first_job,
                   config.maximum_startup_concurrency, config.min_worker_port,
                   config.max_worker_port, config.worker_ports, gcs_client_,
                   config.worker_commands,
                   /*starting_worker_timeout_callback=*/
                   [this] { cluster_task_manager_->ScheduleAndDispatchTasks(); },
                   /*get_time=*/[]() { return absl::GetCurrentTimeNanos() / 1e6; }),
      dependency_manager_(object_manager),
      node_manager_server_("NodeManager", config.node_manager_port),
      node_manager_service_(io_service, *this),
      agent_manager_service_handler_(
          new DefaultAgentManagerServiceHandler(agent_manager_)),
      agent_manager_service_(io_service, *agent_manager_service_handler_),
      client_call_manager_(io_service),
      worker_rpc_pool_(client_call_manager_),
<<<<<<< HEAD
      local_object_manager_(
          self_node_id_, config.node_manager_address, config.node_manager_port,
          RayConfig::instance().free_objects_batch_size(),
          RayConfig::instance().free_objects_period_milliseconds(), worker_pool_,
          gcs_client_->Objects(), worker_rpc_pool_,
          /* automatic_object_deletion_enabled */
          config.automatic_object_deletion_enabled,
          /*max_io_workers*/ config.max_io_workers,
          /*min_spilling_size*/ config.min_spilling_size,
          /*is_external_storage_type_fs*/
          RayConfig::instance().is_external_storage_type_fs(),
          /*on_objects_freed*/
          [this](const std::vector<ObjectID> &object_ids) {
            object_manager_.FreeObjects(object_ids,
                                        /*local_only=*/false);
          },
          is_plasma_object_spillable,
          /*restore_object_from_remote_node*/
          [this](const ObjectID &object_id, const std::string &spilled_url,
                 const NodeID &node_id) {
            SendSpilledObjectRestorationRequestToRemoteNode(object_id, spilled_url,
                                                            node_id);
          },
          /*core_worker_subscriber_=*/
          std::make_shared<Subscriber>(self_node_id_, config.node_manager_address,
                                       config.node_manager_port, worker_rpc_pool_)),
=======
      local_object_manager_(self_node_id_,
                            RayConfig::instance().free_objects_batch_size(),
                            RayConfig::instance().free_objects_period_milliseconds(),
                            worker_pool_, gcs_client_->Objects(), worker_rpc_pool_,
                            /* automatic_object_deletion_enabled */
                            config.automatic_object_deletion_enabled,
                            /*max_io_workers*/ config.max_io_workers,
                            /*min_spilling_size*/ config.min_spilling_size,
                            /*is_external_storage_type_fs*/
                            RayConfig::instance().is_external_storage_type_fs(),
                            /*on_objects_freed*/
                            [this](const std::vector<ObjectID> &object_ids) {
                              object_manager_.FreeObjects(object_ids,
                                                          /*local_only=*/false);
                            },
                            is_plasma_object_spillable),
>>>>>>> 374d166f
      last_local_gc_ns_(absl::GetCurrentTimeNanos()),
      local_gc_interval_ns_(RayConfig::instance().local_gc_interval_s() * 1e9),
      local_gc_min_interval_ns_(RayConfig::instance().local_gc_min_interval_s() * 1e9),
      record_metrics_period_ms_(config.record_metrics_period_ms),
      runtime_env_manager_([this](const std::string &uri, std::function<void(bool)> cb) {
        return DeleteLocalURI(uri, cb);
      }) {
  RAY_LOG(INFO) << "Initializing NodeManager with ID " << self_node_id_;
  RAY_CHECK(RayConfig::instance().raylet_heartbeat_period_milliseconds() > 0);

  RAY_CHECK_OK(object_manager_.SubscribeObjAdded(
      [this](const object_manager::protocol::ObjectInfoT &object_info) {
        ObjectID object_id = ObjectID::FromBinary(object_info.object_id);
        HandleObjectLocal(object_id);
      }));
  RAY_CHECK_OK(object_manager_.SubscribeObjDeleted(
      [this](const ObjectID &object_id) { HandleObjectMissing(object_id); }));

  SchedulingResources local_resources(config.resource_config);
  cluster_resource_scheduler_ =
      std::shared_ptr<ClusterResourceScheduler>(new ClusterResourceScheduler(
          self_node_id_.Binary(), local_resources.GetTotalResources().GetResourceMap(),
          [this]() { return object_manager_.GetUsedMemory(); }));

  auto get_node_info_func = [this](const NodeID &node_id) {
    return gcs_client_->Nodes().Get(node_id);
  };
  auto is_owner_alive = [this](const WorkerID &owner_worker_id,
                               const NodeID &owner_node_id) {
    return !(failed_workers_cache_.count(owner_worker_id) > 0 ||
             failed_nodes_cache_.count(owner_node_id) > 0);
  };
  auto announce_infeasible_task = [this](const Task &task) {
    PublishInfeasibleTaskError(task);
  };
  cluster_task_manager_ = std::shared_ptr<ClusterTaskManager>(new ClusterTaskManager(
      self_node_id_,
      std::dynamic_pointer_cast<ClusterResourceScheduler>(cluster_resource_scheduler_),
      dependency_manager_, is_owner_alive, get_node_info_func, announce_infeasible_task,
      worker_pool_, leased_workers_,
      [this](const std::vector<ObjectID> &object_ids,
             std::vector<std::unique_ptr<RayObject>> *results) {
        return GetObjectsFromPlasma(object_ids, results);
      }));
  placement_group_resource_manager_ = std::make_shared<NewPlacementGroupResourceManager>(
      std::dynamic_pointer_cast<ClusterResourceScheduler>(cluster_resource_scheduler_));

  RAY_CHECK_OK(store_client_.Connect(config.store_socket_name.c_str()));
  // Run the node manger rpc server.
  node_manager_server_.RegisterService(node_manager_service_);
  node_manager_server_.RegisterService(agent_manager_service_);
  node_manager_server_.Run();

  worker_pool_.SetNodeManagerPort(GetServerPort());

  auto agent_command_line = ParseCommandLine(config.agent_command);
  for (auto &arg : agent_command_line) {
    auto node_manager_port_position = arg.find(kNodeManagerPortPlaceholder);
    if (node_manager_port_position != std::string::npos) {
      arg.replace(node_manager_port_position, strlen(kNodeManagerPortPlaceholder),
                  std::to_string(GetServerPort()));
    }
  }

  auto options = AgentManager::Options({self_node_id, agent_command_line});
  agent_manager_.reset(
      new AgentManager(std::move(options),
                       /*delay_executor=*/
                       [this](std::function<void()> task, uint32_t delay_ms) {
                         return execute_after(io_service_, task, delay_ms);
                       }));

  RAY_CHECK_OK(SetupPlasmaSubscription());
}

ray::Status NodeManager::RegisterGcs() {
  // Start sending heartbeat here to ensure it happening after raylet being registered.
  heartbeat_sender_.reset(new HeartbeatSender(self_node_id_, gcs_client_));
  auto on_node_change = [this](const NodeID &node_id, const GcsNodeInfo &data) {
    if (data.state() == GcsNodeInfo::ALIVE) {
      NodeAdded(data);
    } else {
      RAY_CHECK(data.state() == GcsNodeInfo::DEAD);
      NodeRemoved(node_id);
    }
  };

  // If the node resource message is received first and then the node message is received,
  // ForwardTask will throw exception, because it can't get node info.
  auto on_done = [this](Status status) {
    RAY_CHECK_OK(status);
    // Subscribe to resource changes.
    const auto &resources_changed =
        [this](const rpc::NodeResourceChange &resource_notification) {
          auto id = NodeID::FromBinary(resource_notification.node_id());
          if (resource_notification.updated_resources_size() != 0) {
            ResourceSet resource_set(
                MapFromProtobuf(resource_notification.updated_resources()));
            ResourceCreateUpdated(id, resource_set);
          }

          if (resource_notification.deleted_resources_size() != 0) {
            ResourceDeleted(
                id, VectorFromProtobuf(resource_notification.deleted_resources()));
          }
        };
    RAY_CHECK_OK(gcs_client_->NodeResources().AsyncSubscribeToResources(
        /*subscribe_callback=*/resources_changed,
        /*done_callback=*/nullptr));
  };
  // Register a callback to monitor new nodes and a callback to monitor removed nodes.
  RAY_RETURN_NOT_OK(
      gcs_client_->Nodes().AsyncSubscribeToNodeChange(on_node_change, on_done));

  // Subscribe to resource usage batches from the monitor.
  const auto &resource_usage_batch_added =
      [this](const ResourceUsageBatchData &resource_usage_batch) {
        ResourceUsageBatchReceived(resource_usage_batch);
      };
  RAY_RETURN_NOT_OK(gcs_client_->NodeResources().AsyncSubscribeBatchedResourceUsage(
      resource_usage_batch_added, /*done*/ nullptr));

  // Subscribe to all unexpected failure notifications from the local and
  // remote raylets. Note that this does not include workers that failed due to
  // node failure. These workers can be identified by comparing the raylet_id
  // in their rpc::Address to the ID of a failed raylet.
  const auto &worker_failure_handler =
      [this](const rpc::WorkerDeltaData &worker_failure_data) {
        HandleUnexpectedWorkerFailure(worker_failure_data);
      };
  RAY_CHECK_OK(gcs_client_->Workers().AsyncSubscribeToWorkerFailures(
      worker_failure_handler, /*done_callback=*/nullptr));

  // Subscribe to job updates.
  const auto job_subscribe_handler = [this](const JobID &job_id,
                                            const JobTableData &job_data) {
    if (!job_data.is_dead()) {
      HandleJobStarted(job_id, job_data);
    } else {
      HandleJobFinished(job_id, job_data);
    }
  };
  RAY_RETURN_NOT_OK(
      gcs_client_->Jobs().AsyncSubscribeAll(job_subscribe_handler, nullptr));

  periodical_runner_.RunFnPeriodically(
      [this] {
        DumpDebugState();
        WarnResourceDeadlock();
      },
      RayConfig::instance().debug_dump_period_milliseconds());
  uint64_t now_ms = current_time_ms();
  last_metrics_recorded_at_ms_ = now_ms;
  periodical_runner_.RunFnPeriodically([this] { RecordMetrics(); },
                                       record_metrics_period_ms_);
  if (RayConfig::instance().free_objects_period_milliseconds() > 0) {
    periodical_runner_.RunFnPeriodically(
        [this] { local_object_manager_.FlushFreeObjects(); },
        RayConfig::instance().free_objects_period_milliseconds());
  }
  last_resource_report_at_ms_ = now_ms;
  periodical_runner_.RunFnPeriodically([this] { ReportResourceUsage(); },
                                       report_resources_period_ms_);
  // Start the timer that gets object manager profiling information and sends it
  // to the GCS.
  periodical_runner_.RunFnPeriodically(
      [this] { GetObjectManagerProfileInfo(); },
      RayConfig::instance().raylet_heartbeat_period_milliseconds());

  return ray::Status::OK();
}

void NodeManager::KillWorker(std::shared_ptr<WorkerInterface> worker) {
#ifdef _WIN32
  // TODO(mehrdadn): implement graceful process termination mechanism
#else
  // If we're just cleaning up a single worker, allow it some time to clean
  // up its state before force killing. The client socket will be closed
  // and the worker struct will be freed after the timeout.
  kill(worker->GetProcess().GetId(), SIGTERM);
#endif

  auto retry_timer = std::make_shared<boost::asio::deadline_timer>(io_service_);
  auto retry_duration = boost::posix_time::milliseconds(
      RayConfig::instance().kill_worker_timeout_milliseconds());
  retry_timer->expires_from_now(retry_duration);
  retry_timer->async_wait([retry_timer, worker](const boost::system::error_code &error) {
    RAY_LOG(DEBUG) << "Send SIGKILL to worker, pid=" << worker->GetProcess().GetId();
    // Force kill worker
    worker->GetProcess().Kill();
  });
}

void NodeManager::DestroyWorker(std::shared_ptr<WorkerInterface> worker,
                                rpc::WorkerExitType disconnect_type) {
  // We should disconnect the client first. Otherwise, we'll remove bundle resources
  // before actual resources are returned. Subsequent disconnect request that comes
  // due to worker dead will be ignored.
  DisconnectClient(worker->Connection(), disconnect_type);
  worker->MarkDead();
  KillWorker(worker);
}

void NodeManager::HandleJobStarted(const JobID &job_id, const JobTableData &job_data) {
  RAY_LOG(DEBUG) << "HandleJobStarted " << job_id;
  RAY_CHECK(!job_data.is_dead());

  worker_pool_.HandleJobStarted(job_id, job_data.config());
  runtime_env_manager_.AddUriReference(job_id.Hex(), job_data.config().runtime_env());
  // Tasks of this job may already arrived but failed to pop a worker because the job
  // config is not local yet. So we trigger dispatching again here to try to
  // reschedule these tasks.
  cluster_task_manager_->ScheduleAndDispatchTasks();
}

void NodeManager::HandleJobFinished(const JobID &job_id, const JobTableData &job_data) {
  RAY_LOG(DEBUG) << "HandleJobFinished " << job_id;
  RAY_CHECK(job_data.is_dead());
  worker_pool_.HandleJobFinished(job_id);

  auto workers = worker_pool_.GetWorkersRunningTasksForJob(job_id);
  // Kill all the workers. The actual cleanup for these workers is done
  // later when we receive the DisconnectClient message from them.
  for (const auto &worker : workers) {
    if (!worker->IsDetachedActor()) {
      // Clean up any open ray.wait calls that the worker made.
      dependency_manager_.CancelWaitRequest(worker->WorkerId());
      // Mark the worker as dead so further messages from it are ignored
      // (except DisconnectClient).
      worker->MarkDead();
      // Then kill the worker process.
      KillWorker(worker);
    }
  }
  runtime_env_manager_.RemoveUriReference(job_id.Hex());
}

void NodeManager::FillResourceReport(rpc::ResourcesData &resources_data) {
  resources_data.set_node_id(self_node_id_.Binary());
  resources_data.set_node_manager_address(initial_config_.node_manager_address);
  // Update local cache from gcs remote cache, this is needed when gcs restart.
  // We should always keep the cache view consistent.
  cluster_resource_scheduler_->UpdateLastResourceUsage(
      gcs_client_->NodeResources().GetLastResourceUsage());
  cluster_resource_scheduler_->FillResourceUsage(resources_data);
  cluster_task_manager_->FillResourceUsage(resources_data);

  // Set the global gc bit on the outgoing heartbeat message.
  if (should_global_gc_) {
    resources_data.set_should_global_gc(true);
    resources_data.set_should_global_gc(true);
    should_global_gc_ = false;
  }
}

void NodeManager::ReportResourceUsage() {
  uint64_t now_ms = current_time_ms();
  uint64_t interval = now_ms - last_resource_report_at_ms_;
  if (interval >
      RayConfig::instance().num_resource_report_periods_warning() *
          RayConfig::instance().raylet_report_resources_period_milliseconds()) {
    RAY_LOG(WARNING)
        << "Last resource report was sent " << interval
        << " ms ago. There might be resource pressure on this node. If "
           "resource reports keep lagging, scheduling decisions of other nodes "
           "may become stale";
  }
  last_resource_report_at_ms_ = now_ms;
  auto resources_data = std::make_shared<rpc::ResourcesData>();
  FillResourceReport(*resources_data);

  // Trigger local GC if needed. This throttles the frequency of local GC calls
  // to at most once per heartbeat interval.
  auto now = absl::GetCurrentTimeNanos();
  if ((should_local_gc_ || now - last_local_gc_ns_ > local_gc_interval_ns_) &&
      now - last_local_gc_ns_ > local_gc_min_interval_ns_) {
    DoLocalGC();
    should_local_gc_ = false;
    last_local_gc_ns_ = now;
  }

  if (resources_data->resources_total_size() > 0 ||
      resources_data->resources_available_changed() ||
      resources_data->resource_load_changed() || resources_data->should_global_gc()) {
    RAY_CHECK_OK(gcs_client_->NodeResources().AsyncReportResourceUsage(resources_data,
                                                                       /*done*/ nullptr));
  }
}

void NodeManager::DoLocalGC() {
  auto all_workers = worker_pool_.GetAllRegisteredWorkers();
  for (const auto &driver : worker_pool_.GetAllRegisteredDrivers()) {
    all_workers.push_back(driver);
  }
  RAY_LOG(INFO) << "Sending Python GC request to " << all_workers.size()
                << " local workers to clean up Python cyclic references.";
  for (const auto &worker : all_workers) {
    rpc::LocalGCRequest request;
    worker->rpc_client()->LocalGC(
        request, [](const ray::Status &status, const rpc::LocalGCReply &r) {
          if (!status.ok()) {
            RAY_LOG(DEBUG) << "Failed to send local GC request: " << status.ToString();
          }
        });
  }
}

void NodeManager::HandleRequestObjectSpillage(
    const rpc::RequestObjectSpillageRequest &request,
    rpc::RequestObjectSpillageReply *reply, rpc::SendReplyCallback send_reply_callback) {
  const auto &object_id = ObjectID::FromBinary(request.object_id());
  RAY_LOG(DEBUG) << "Received RequestObjectSpillage for object " << object_id;
  local_object_manager_.SpillObjects(
      {object_id}, [object_id, reply, send_reply_callback](const ray::Status &status) {
        if (status.ok()) {
          RAY_LOG(DEBUG) << "Object " << object_id
                         << " has been spilled, replying to owner";
          reply->set_success(true);
          // TODO(Clark): Add spilled URLs and spilled node ID to owner RPC reply here
          // if OBOD is enabled, instead of relying on automatic raylet spilling path to
          // send an extra RPC to the owner.
        }
        send_reply_callback(Status::OK(), nullptr, nullptr);
      });
}

void NodeManager::HandleReleaseUnusedBundles(
    const rpc::ReleaseUnusedBundlesRequest &request,
    rpc::ReleaseUnusedBundlesReply *reply, rpc::SendReplyCallback send_reply_callback) {
  RAY_LOG(DEBUG) << "Releasing unused bundles.";
  std::unordered_set<BundleID, pair_hash> in_use_bundles;
  for (int index = 0; index < request.bundles_in_use_size(); ++index) {
    const auto &bundle_id = request.bundles_in_use(index).bundle_id();
    in_use_bundles.emplace(
        std::make_pair(PlacementGroupID::FromBinary(bundle_id.placement_group_id()),
                       bundle_id.bundle_index()));
  }

  // Kill all workers that are currently associated with the unused bundles.
  // NOTE: We can't traverse directly with `leased_workers_`, because `DestroyWorker` will
  // delete the element of `leased_workers_`. So we need to filter out
  // `workers_associated_with_unused_bundles` separately.
  std::vector<std::shared_ptr<WorkerInterface>> workers_associated_with_unused_bundles;
  for (const auto &worker_it : leased_workers_) {
    auto &worker = worker_it.second;
    const auto &bundle_id = worker->GetBundleId();
    // We need to filter out the workers used by placement group.
    if (!bundle_id.first.IsNil() && 0 == in_use_bundles.count(bundle_id)) {
      workers_associated_with_unused_bundles.emplace_back(worker);
    }
  }

  for (const auto &worker : workers_associated_with_unused_bundles) {
    RAY_LOG(DEBUG)
        << "Destroying worker since its bundle was unused. Placement group id: "
        << worker->GetBundleId().first
        << ", bundle index: " << worker->GetBundleId().second
        << ", task id: " << worker->GetAssignedTaskId()
        << ", actor id: " << worker->GetActorId()
        << ", worker id: " << worker->WorkerId();
    DestroyWorker(worker, rpc::WorkerExitType::UNUSED_RESOURCE_RELEASED);
  }

  // Return unused bundle resources.
  placement_group_resource_manager_->ReturnUnusedBundle(in_use_bundles);

  send_reply_callback(Status::OK(), nullptr, nullptr);
}

// TODO(edoakes): this function is problematic because it both sends warnings spuriously
// under normal conditions and sometimes doesn't send a warning under actual deadlock
// conditions. The current logic is to push a warning when: all running tasks are
// blocked, there is at least one ready task, and a warning hasn't been pushed in
// debug_dump_period_ milliseconds.
// See https://github.com/ray-project/ray/issues/5790 for details.
void NodeManager::WarnResourceDeadlock() {
  ray::Task exemplar;
  bool any_pending = false;
  int pending_actor_creations = 0;
  int pending_tasks = 0;
  std::string available_resources;

  // Check if any progress is being made on this raylet.
  for (const auto &worker : worker_pool_.GetAllRegisteredWorkers()) {
    if (!worker->IsDead() && !worker->GetAssignedTaskId().IsNil() &&
        !worker->IsBlocked() && worker->GetActorId().IsNil()) {
      // Progress is being made in a task, don't warn.
      resource_deadlock_warned_ = 0;
      return;
    }
  }

  // Check if any tasks are blocked on resource acquisition.
  if (!cluster_task_manager_->AnyPendingTasks(&exemplar, &any_pending,
                                              &pending_actor_creations, &pending_tasks)) {
    // No pending tasks, no need to warn.
    resource_deadlock_warned_ = 0;
    return;
  }
  available_resources = cluster_resource_scheduler_->GetLocalResourceViewString();

  // Push an warning to the driver that a task is blocked trying to acquire resources.
  // To avoid spurious triggers, only take action starting with the second time.
  // case resource_deadlock_warned_:  0 => first time, don't do anything yet
  // case resource_deadlock_warned_:  1 => second time, print a warning
  // case resource_deadlock_warned_: >1 => global gc but don't print any warnings
  std::ostringstream error_message;
  if (any_pending && resource_deadlock_warned_++ > 0) {
    // Actor references may be caught in cycles, preventing them from being deleted.
    // Trigger global GC to hopefully free up resource slots.
    TriggerGlobalGC();

    // Suppress duplicates warning messages.
    if (resource_deadlock_warned_ > 2) {
      return;
    }

    error_message
        << "The actor or task with ID " << exemplar.GetTaskSpecification().TaskId()
        << " cannot be scheduled right now. It requires "
        << exemplar.GetTaskSpecification().GetRequiredPlacementResources().ToString()
        << " for placement, but this node only has remaining " << available_resources
        << ". In total there are " << pending_tasks << " pending tasks and "
        << pending_actor_creations << " pending actors on this node. "
        << "This is likely due to all cluster resources being claimed by actors. "
        << "To resolve the issue, consider creating fewer actors or increase the "
        << "resources available to this Ray cluster. You can ignore this message "
        << "if this Ray cluster is expected to auto-scale.";
    auto error_data_ptr = gcs::CreateErrorTableData(
        "resource_deadlock", error_message.str(), current_time_ms(),
        exemplar.GetTaskSpecification().JobId());
    RAY_CHECK_OK(gcs_client_->Errors().AsyncReportJobError(error_data_ptr, nullptr));
  }
}

void NodeManager::GetObjectManagerProfileInfo() {
  int64_t start_time_ms = current_time_ms();

  auto profile_info = object_manager_.GetAndResetProfilingInfo();

  if (profile_info->profile_events_size() > 0) {
    RAY_CHECK_OK(gcs_client_->Stats().AsyncAddProfileData(profile_info, nullptr));
  }

  int64_t interval = current_time_ms() - start_time_ms;
  if (interval > RayConfig::instance().handler_warning_timeout_ms()) {
    RAY_LOG(WARNING) << "GetObjectManagerProfileInfo handler took " << interval << " ms.";
  }
}

void NodeManager::NodeAdded(const GcsNodeInfo &node_info) {
  const NodeID node_id = NodeID::FromBinary(node_info.node_id());

  RAY_LOG(DEBUG) << "[NodeAdded] Received callback from node id " << node_id;
  if (node_id == self_node_id_) {
    return;
  }

  // Store address of the new node manager for rpc requests.
  remote_node_manager_addresses_[node_id] =
      std::make_pair(node_info.node_manager_address(), node_info.node_manager_port());

  // Fetch resource info for the remote node and update cluster resource map.
  RAY_CHECK_OK(gcs_client_->NodeResources().AsyncGetResources(
      node_id,
      [this, node_id](
          Status status,
          const boost::optional<gcs::NodeResourceInfoAccessor::ResourceMap> &data) {
        if (data) {
          ResourceSet resource_set;
          for (auto &resource_entry : *data) {
            resource_set.AddOrUpdateResource(resource_entry.first,
                                             resource_entry.second->resource_capacity());
          }
          ResourceCreateUpdated(node_id, resource_set);
        }
      }));
}

void NodeManager::NodeRemoved(const NodeID &node_id) {
  // TODO(swang): If we receive a notification for our own death, clean up and
  // exit immediately.
  RAY_LOG(DEBUG) << "[NodeRemoved] Received callback from node id " << node_id;

  RAY_CHECK(node_id != self_node_id_)
      << "Exiting because this node manager has mistakenly been marked dead by the "
      << "monitor: GCS didn't receive heartbeats within timeout "
      << RayConfig::instance().num_heartbeats_timeout() *
             RayConfig::instance().raylet_heartbeat_period_milliseconds()
      << " ms. This is likely since the machine or raylet became overloaded.";

  // Below, when we remove node_id from all of these data structures, we could
  // check that it is actually removed, or log a warning otherwise, but that may
  // not be necessary.

  // Remove the node from the resource map.
  if (!cluster_resource_scheduler_->RemoveNode(node_id.Binary())) {
    RAY_LOG(DEBUG) << "Received NodeRemoved callback for an unknown node: " << node_id
                   << ".";
    return;
  }

  // Remove the node manager address.
  const auto node_entry = remote_node_manager_addresses_.find(node_id);
  if (node_entry != remote_node_manager_addresses_.end()) {
    remote_node_manager_addresses_.erase(node_entry);
  }

  // Notify the object directory that the node has been removed so that it
  // can remove it from any cached locations.
  object_directory_->HandleNodeRemoved(node_id);

  // Clean up workers that were owned by processes that were on the failed
  // node.
  rpc::WorkerDeltaData data;
  data.set_raylet_id(node_id.Binary());
  HandleUnexpectedWorkerFailure(data);
}

void NodeManager::HandleUnexpectedWorkerFailure(const rpc::WorkerDeltaData &data) {
  const WorkerID worker_id = WorkerID::FromBinary(data.worker_id());
  const NodeID node_id = NodeID::FromBinary(data.raylet_id());
  if (!worker_id.IsNil()) {
    RAY_LOG(DEBUG) << "Worker " << worker_id << " failed";
    failed_workers_cache_.insert(worker_id);
  } else {
    RAY_CHECK(!node_id.IsNil());
    failed_nodes_cache_.insert(node_id);
  }

  // TODO(swang): Also clean up any lease requests owned by the failed worker
  // from the task queues. This is only necessary for lease requests that are
  // infeasible, since requests that are fulfilled will get canceled during
  // dispatch.
  for (const auto &pair : leased_workers_) {
    auto &worker = pair.second;
    const auto owner_worker_id =
        WorkerID::FromBinary(worker->GetOwnerAddress().worker_id());
    const auto owner_node_id =
        WorkerID::FromBinary(worker->GetOwnerAddress().raylet_id());
    RAY_LOG(DEBUG) << "Lease " << worker->WorkerId() << " owned by " << owner_worker_id;
    RAY_CHECK(!owner_worker_id.IsNil() && !owner_node_id.IsNil());
    if (!worker->IsDetachedActor()) {
      // TODO (Alex): Cancel all pending child tasks of the tasks whose owners have failed
      // because the owner could've submitted lease requests before failing.
      if (!worker_id.IsNil()) {
        // If the failed worker was a leased worker's owner, then kill the leased worker.
        if (owner_worker_id == worker_id) {
          RAY_LOG(INFO) << "Owner process " << owner_worker_id
                        << " died, killing leased worker " << worker->WorkerId();
          KillWorker(worker);
        }
      } else if (owner_node_id == node_id) {
        // If the leased worker's owner was on the failed node, then kill the leased
        // worker.
        RAY_LOG(INFO) << "Owner node " << owner_node_id << " died, killing leased worker "
                      << worker->WorkerId();
        KillWorker(worker);
      }
    }
  }
}

void NodeManager::ResourceCreateUpdated(const NodeID &node_id,
                                        const ResourceSet &createUpdatedResources) {
  RAY_LOG(DEBUG) << "[ResourceCreateUpdated] received callback from node id " << node_id
                 << " with created or updated resources: "
                 << createUpdatedResources.ToString() << ". Updating resource map.";

  // Update local_available_resources_ and SchedulingResources
  for (const auto &resource_pair : createUpdatedResources.GetResourceMap()) {
    const std::string &resource_label = resource_pair.first;
    const double &new_resource_capacity = resource_pair.second;
    cluster_resource_scheduler_->UpdateResourceCapacity(node_id.Binary(), resource_label,
                                                        new_resource_capacity);
  }
  RAY_LOG(DEBUG) << "[ResourceCreateUpdated] Updated cluster_resource_map.";

  if (node_id == self_node_id_) {
    // The resource update is on the local node, check if we can reschedule tasks.
    cluster_task_manager_->ScheduleInfeasibleTasks();
  }
}

void NodeManager::ResourceDeleted(const NodeID &node_id,
                                  const std::vector<std::string> &resource_names) {
  if (RAY_LOG_ENABLED(DEBUG)) {
    std::ostringstream oss;
    for (auto &resource_name : resource_names) {
      oss << resource_name << ", ";
    }
    RAY_LOG(DEBUG) << "[ResourceDeleted] received callback from node id " << node_id
                   << " with deleted resources: " << oss.str()
                   << ". Updating resource map.";
  }

  // Update local_available_resources_ and SchedulingResources
  for (const auto &resource_label : resource_names) {
    cluster_resource_scheduler_->DeleteResource(node_id.Binary(), resource_label);
  }
  return;
}

void NodeManager::UpdateResourceUsage(const NodeID &node_id,
                                      const rpc::ResourcesData &resource_data) {
  if (!cluster_resource_scheduler_->UpdateNode(node_id.Binary(), resource_data)) {
    RAY_LOG(INFO)
        << "[UpdateResourceUsage]: received resource usage from unknown node id "
        << node_id;
    return;
  }

  // Trigger local GC at the next heartbeat interval.
  if (resource_data.should_global_gc()) {
    should_local_gc_ = true;
  }

  // If light resource usage report enabled, we update remote resources only when related
  // resources map in heartbeat is not empty.
  cluster_task_manager_->ScheduleAndDispatchTasks();
}

void NodeManager::ResourceUsageBatchReceived(
    const ResourceUsageBatchData &resource_usage_batch) {
  // Update load information provided by each message.
  for (const auto &resource_usage : resource_usage_batch.batch()) {
    const NodeID &node_id = NodeID::FromBinary(resource_usage.node_id());
    if (node_id == self_node_id_) {
      // Skip messages from self.
      continue;
    }
    UpdateResourceUsage(node_id, resource_usage);
  }
}

void NodeManager::ProcessNewClient(ClientConnection &client) {
  // The new client is a worker, so begin listening for messages.
  client.ProcessMessages();
}

void NodeManager::ProcessClientMessage(const std::shared_ptr<ClientConnection> &client,
                                       int64_t message_type,
                                       const uint8_t *message_data) {
  auto registered_worker = worker_pool_.GetRegisteredWorker(client);
  auto message_type_value = static_cast<protocol::MessageType>(message_type);
  RAY_LOG(DEBUG) << "[Worker] Message "
                 << protocol::EnumNameMessageType(message_type_value) << "("
                 << message_type << ") from worker with PID "
                 << (registered_worker
                         ? std::to_string(registered_worker->GetProcess().GetId())
                         : "nil");

  if (registered_worker && registered_worker->IsDead()) {
    // For a worker that is marked as dead (because the job has died already),
    // all the messages are ignored except DisconnectClient.
    if (message_type_value != protocol::MessageType::DisconnectClient) {
      // Listen for more messages.
      client->ProcessMessages();
      return;
    }
  }

  switch (message_type_value) {
  case protocol::MessageType::RegisterClientRequest: {
    ProcessRegisterClientRequestMessage(client, message_data);
  } break;
  case protocol::MessageType::AnnounceWorkerPort: {
    ProcessAnnounceWorkerPortMessage(client, message_data);
  } break;
  case protocol::MessageType::TaskDone: {
    HandleWorkerAvailable(client);
  } break;
  case protocol::MessageType::DisconnectClient: {
    ProcessDisconnectClientMessage(client, message_data);
    // We don't need to receive future messages from this client,
    // because it's already disconnected.
    return;
  } break;
  case protocol::MessageType::FetchOrReconstruct: {
    ProcessFetchOrReconstructMessage(client, message_data);
  } break;
  case protocol::MessageType::NotifyDirectCallTaskBlocked: {
    ProcessDirectCallTaskBlocked(client, message_data);
  } break;
  case protocol::MessageType::NotifyDirectCallTaskUnblocked: {
    std::shared_ptr<WorkerInterface> worker = worker_pool_.GetRegisteredWorker(client);
    HandleDirectCallTaskUnblocked(worker);
  } break;
  case protocol::MessageType::NotifyUnblocked: {
    // TODO(ekl) this is still used from core worker even in direct call mode to
    // finish up get requests.
    auto message = flatbuffers::GetRoot<protocol::NotifyUnblocked>(message_data);
    AsyncResolveObjectsFinish(client, from_flatbuf<TaskID>(*message->task_id()),
                              /*was_blocked*/ true);
  } break;
  case protocol::MessageType::WaitRequest: {
    ProcessWaitRequestMessage(client, message_data);
  } break;
  case protocol::MessageType::WaitForDirectActorCallArgsRequest: {
    ProcessWaitForDirectActorCallArgsRequestMessage(client, message_data);
  } break;
  case protocol::MessageType::PushErrorRequest: {
    ProcessPushErrorRequestMessage(message_data);
  } break;
  case protocol::MessageType::PushProfileEventsRequest: {
    auto fbs_message = flatbuffers::GetRoot<flatbuffers::String>(message_data);
    auto profile_table_data = std::make_shared<rpc::ProfileTableData>();
    RAY_CHECK(
        profile_table_data->ParseFromArray(fbs_message->data(), fbs_message->size()));
    RAY_CHECK_OK(gcs_client_->Stats().AsyncAddProfileData(profile_table_data, nullptr));
  } break;
  case protocol::MessageType::FreeObjectsInObjectStoreRequest: {
    auto message = flatbuffers::GetRoot<protocol::FreeObjectsRequest>(message_data);
    std::vector<ObjectID> object_ids = from_flatbuf<ObjectID>(*message->object_ids());
    // Clean up objects from the object store.
    object_manager_.FreeObjects(object_ids, message->local_only());
  } break;
  case protocol::MessageType::SubscribePlasmaReady: {
    ProcessSubscribePlasmaReady(client, message_data);
  } break;
  default:
    RAY_LOG(FATAL) << "Received unexpected message type " << message_type;
  }

  // Listen for more messages.
  client->ProcessMessages();
}

void NodeManager::ProcessRegisterClientRequestMessage(
    const std::shared_ptr<ClientConnection> &client, const uint8_t *message_data) {
  client->Register();

  auto message = flatbuffers::GetRoot<protocol::RegisterClientRequest>(message_data);
  Language language = static_cast<Language>(message->language());
  const JobID job_id = from_flatbuf<JobID>(*message->job_id());
  WorkerID worker_id = from_flatbuf<WorkerID>(*message->worker_id());
  pid_t pid = message->worker_pid();
  std::string worker_ip_address = string_from_flatbuf(*message->ip_address());
  // TODO(suquark): Use `WorkerType` in `common.proto` without type converting.
  rpc::WorkerType worker_type = static_cast<rpc::WorkerType>(message->worker_type());
  if (((worker_type != rpc::WorkerType::SPILL_WORKER &&
        worker_type != rpc::WorkerType::RESTORE_WORKER)) ||
      worker_type == rpc::WorkerType::DRIVER) {
    RAY_CHECK(!job_id.IsNil());
  } else {
    RAY_CHECK(job_id.IsNil());
  }
  auto worker = std::dynamic_pointer_cast<WorkerInterface>(
      std::make_shared<Worker>(job_id, worker_id, language, worker_type,
                               worker_ip_address, client, client_call_manager_));

  auto send_reply_callback = [this, client, job_id](Status status, int assigned_port) {
    flatbuffers::FlatBufferBuilder fbb;
    std::string serialized_job_config;
    auto job_config = worker_pool_.GetJobConfig(job_id);
    if (job_config != boost::none) {
      serialized_job_config = (*job_config).SerializeAsString();
    }
    auto reply = ray::protocol::CreateRegisterClientReply(
        fbb, status.ok(), fbb.CreateString(status.ToString()),
        to_flatbuf(fbb, self_node_id_), assigned_port,
        fbb.CreateString(serialized_job_config));
    fbb.Finish(reply);
    client->WriteMessageAsync(
        static_cast<int64_t>(protocol::MessageType::RegisterClientReply), fbb.GetSize(),
        fbb.GetBufferPointer(), [this, client](const ray::Status &status) {
          if (!status.ok()) {
            DisconnectClient(client);
          }
        });
  };
  if (worker_type == rpc::WorkerType::WORKER ||
      worker_type == rpc::WorkerType::SPILL_WORKER ||
      worker_type == rpc::WorkerType::RESTORE_WORKER) {
    // Register the new worker.
    auto status = worker_pool_.RegisterWorker(worker, pid, send_reply_callback);
    if (!status.ok()) {
      // If the worker failed to register to Raylet, trigger task dispatching here to
      // allow new worker processes to be started (if capped by
      // maximum_startup_concurrency).
      cluster_task_manager_->ScheduleAndDispatchTasks();
    }
  } else {
    // Register the new driver.
    RAY_CHECK(pid >= 0);
    worker->SetProcess(Process::FromPid(pid));
    // Compute a dummy driver task id from a given driver.
    const TaskID driver_task_id = TaskID::ComputeDriverTaskId(worker_id);
    worker->AssignTaskId(driver_task_id);
    rpc::JobConfig job_config;
    job_config.ParseFromString(message->serialized_job_config()->str());
    Status status = worker_pool_.RegisterDriver(worker, job_config, send_reply_callback);
    if (status.ok()) {
      auto job_data_ptr =
          gcs::CreateJobTableData(job_id, /*is_dead*/ false, std::time(nullptr),
                                  worker_ip_address, pid, job_config);
      RAY_CHECK_OK(gcs_client_->Jobs().AsyncAdd(job_data_ptr, nullptr));
    }
  }
}

void NodeManager::ProcessAnnounceWorkerPortMessage(
    const std::shared_ptr<ClientConnection> &client, const uint8_t *message_data) {
  bool is_worker = true;
  std::shared_ptr<WorkerInterface> worker = worker_pool_.GetRegisteredWorker(client);
  if (worker == nullptr) {
    is_worker = false;
    worker = worker_pool_.GetRegisteredDriver(client);
  }
  RAY_CHECK(worker != nullptr) << "No worker exists for CoreWorker with client: "
                               << client->DebugString();

  auto message = flatbuffers::GetRoot<protocol::AnnounceWorkerPort>(message_data);
  int port = message->port();
  worker->Connect(port);
  if (is_worker) {
    worker_pool_.OnWorkerStarted(worker);
    HandleWorkerAvailable(worker->Connection());
  }
}

void NodeManager::HandleWorkerAvailable(const std::shared_ptr<ClientConnection> &client) {
  std::shared_ptr<WorkerInterface> worker = worker_pool_.GetRegisteredWorker(client);
  HandleWorkerAvailable(worker);
}

void NodeManager::HandleWorkerAvailable(const std::shared_ptr<WorkerInterface> &worker) {
  RAY_CHECK(worker);

  if (worker->GetWorkerType() == rpc::WorkerType::SPILL_WORKER) {
    // Return the worker to the idle pool.
    worker_pool_.PushSpillWorker(worker);
    return;
  }

  if (worker->GetWorkerType() == rpc::WorkerType::RESTORE_WORKER) {
    // Return the worker to the idle pool.
    worker_pool_.PushRestoreWorker(worker);
    return;
  }

  bool worker_idle = true;

  // If the worker was assigned a task, mark it as finished.
  if (!worker->GetAssignedTaskId().IsNil()) {
    worker_idle = FinishAssignedTask(worker);
  }

  if (worker_idle) {
    // Return the worker to the idle pool.
    worker_pool_.PushWorker(worker);
  }

  cluster_task_manager_->ScheduleAndDispatchTasks();
}

void NodeManager::DisconnectClient(
    const std::shared_ptr<ClientConnection> &client, rpc::WorkerExitType disconnect_type,
    const std::shared_ptr<rpc::RayException> &creation_task_exception) {
  RAY_LOG(INFO) << "NodeManager::DisconnectClient, disconnect_type=" << disconnect_type
                << ", has creation task exception = "
                << (creation_task_exception != nullptr);
  std::shared_ptr<WorkerInterface> worker = worker_pool_.GetRegisteredWorker(client);
  bool is_worker = false, is_driver = false;
  if (worker) {
    // The client is a worker.
    is_worker = true;
  } else {
    worker = worker_pool_.GetRegisteredDriver(client);
    if (worker) {
      // The client is a driver.
      is_driver = true;
    } else {
      RAY_LOG(INFO) << "Ignoring client disconnect because the client has already "
                    << "been disconnected.";
      return;
    }
  }
  RAY_CHECK(!(is_worker && is_driver));
  // If the client has any blocked tasks, mark them as unblocked. In
  // particular, we are no longer waiting for their dependencies.
  if (is_worker && worker->IsDead()) {
    // If the worker was killed by us because the driver exited,
    // treat it as intentionally disconnected.
    // Don't need to unblock the client if it's a worker and is already dead.
    // Because in this case, its task is already cleaned up.
    RAY_LOG(DEBUG) << "Skip unblocking worker because it's already dead.";
  } else {
    // Clean up any open ray.wait calls that the worker made.
    dependency_manager_.CancelGetRequest(worker->WorkerId());
    dependency_manager_.CancelWaitRequest(worker->WorkerId());
  }

  // Erase any lease metadata.
  leased_workers_.erase(worker->WorkerId());

  if (creation_task_exception != nullptr) {
    RAY_LOG(INFO) << "Formatted creation task exception: "
                  << creation_task_exception->formatted_exception_string()
                  << ", worker_id: " << worker->WorkerId();
  }
  // Publish the worker failure.
  auto worker_failure_data_ptr = gcs::CreateWorkerFailureData(
      self_node_id_, worker->WorkerId(), worker->IpAddress(), worker->Port(),
      time(nullptr), disconnect_type, creation_task_exception);
  RAY_CHECK_OK(
      gcs_client_->Workers().AsyncReportWorkerFailure(worker_failure_data_ptr, nullptr));

  if (is_worker) {
    const ActorID &actor_id = worker->GetActorId();
    const TaskID &task_id = worker->GetAssignedTaskId();
    // If the worker was running a task or actor, clean up the task and push an
    // error to the driver, unless the worker is already dead.
    if ((!task_id.IsNil() || !actor_id.IsNil()) && !worker->IsDead()) {
      // If the worker was an actor, it'll be cleaned by GCS.
      if (actor_id.IsNil()) {
        // Return the resources that were being used by this worker.
        Task task;
        cluster_task_manager_->TaskFinished(worker, &task);
      }

      if (worker->IsDetachedActor()) {
        runtime_env_manager_.RemoveUriReference(actor_id.Hex());
      }

      if (disconnect_type == rpc::WorkerExitType::SYSTEM_ERROR_EXIT) {
        // Push the error to driver.
        const JobID &job_id = worker->GetAssignedJobId();
        // TODO(rkn): Define this constant somewhere else.
        std::string type = "worker_died";
        std::ostringstream error_message;
        error_message << "A worker died or was killed while executing task " << task_id
                      << ".";
        auto error_data_ptr = gcs::CreateErrorTableData(type, error_message.str(),
                                                        current_time_ms(), job_id);
        RAY_CHECK_OK(gcs_client_->Errors().AsyncReportJobError(error_data_ptr, nullptr));
      }
    }

    // Remove the dead client from the pool and stop listening for messages.
    worker_pool_.DisconnectWorker(worker, disconnect_type);

    // Return the resources that were being used by this worker.
    cluster_task_manager_->ReleaseWorkerResources(worker);

    // Since some resources may have been released, we can try to dispatch more tasks. YYY
    cluster_task_manager_->ScheduleAndDispatchTasks();
  } else if (is_driver) {
    // The client is a driver.
    const auto job_id = worker->GetAssignedJobId();
    RAY_CHECK(!job_id.IsNil());
    RAY_CHECK_OK(gcs_client_->Jobs().AsyncMarkFinished(job_id, nullptr));
    worker_pool_.DisconnectDriver(worker);

    RAY_LOG(INFO) << "Driver (pid=" << worker->GetProcess().GetId()
                  << ") is disconnected. "
                  << "job_id: " << worker->GetAssignedJobId();
  }

  client->Close();

  // TODO(rkn): Tell the object manager that this client has disconnected so
  // that it can clean up the wait requests for this client. Currently I think
  // these can be leaked.
}

void NodeManager::DeleteLocalURI(const std::string &uri, std::function<void(bool)> cb) {
  auto resource_path = boost::filesystem::path(initial_config_.resource_dir);
  // Format of URI must be: scheme://path
  std::string sep = "://";
  auto pos = uri.find(sep);
  if (pos == std::string::npos || pos + sep.size() == uri.size()) {
    RAY_LOG(ERROR) << "Invalid uri: " << uri;
    cb(true);
  }

  auto from_path = resource_path / boost::filesystem::path(uri.substr(pos + sep.size()));
  if (!boost::filesystem::exists(from_path)) {
    RAY_LOG(ERROR) << uri << " doesn't exist locally: " << from_path;
    cb(true);
  }
  std::string deleting_suffix(".deleting");
  auto to_path = from_path;
  to_path += deleting_suffix;
  int suffix_num = 0;
  // This is for a rare case, where one request is under processing,
  // but get a new one here.
  while (boost::filesystem::exists(to_path)) {
    to_path = from_path;
    to_path += deleting_suffix;
    to_path += "." + std::to_string(suffix_num);
    ++suffix_num;
  }
  boost::system::error_code ec;
  boost::filesystem::rename(from_path, to_path, ec);
  if (ec.value() != 0) {
    RAY_LOG(ERROR) << "Failed to move file from " << from_path << " to " << to_path
                   << " because of error " << ec.message();
    cb(false);
  }

  std::string to_path_str = to_path.string();
  // We put actual deleting job in a worker is because deleting big file
  // will block the thread for a while.
  worker_pool_.PopUtilWorker(
      [this, to_path_str, cb](std::shared_ptr<WorkerInterface> io_worker) {
        rpc::RunOnUtilWorkerRequest req;
        // TODO(yic): Move this to another file to make it formal
        req.set_request("DEL_FILE");
        *req.add_args() = to_path_str;
        io_worker->rpc_client()->RunOnUtilWorker(
            req, [this, io_worker, cb](const ray::Status &status,
                                       const rpc::RunOnUtilWorkerReply &) {
              worker_pool_.PushUtilWorker(io_worker);
              if (!status.ok()) {
                RAY_LOG(ERROR) << "Failed to execute job in io_worker " << status;
              }
              cb(status.ok());
            });
      });
}

void NodeManager::ProcessDisconnectClientMessage(
    const std::shared_ptr<ClientConnection> &client, const uint8_t *message_data) {
  auto message = flatbuffers::GetRoot<protocol::DisconnectClient>(message_data);
  auto disconnect_type = static_cast<rpc::WorkerExitType>(message->disconnect_type());
  const flatbuffers::Vector<uint8_t> *exception_pb =
      message->creation_task_exception_pb();

  std::shared_ptr<rpc::RayException> creation_task_exception = nullptr;
  if (exception_pb != nullptr) {
    creation_task_exception = std::make_shared<rpc::RayException>();
    creation_task_exception->ParseFromString(std::string(
        reinterpret_cast<const char *>(exception_pb->data()), exception_pb->size()));
  }
  DisconnectClient(client, disconnect_type, creation_task_exception);
}

void NodeManager::ProcessFetchOrReconstructMessage(
    const std::shared_ptr<ClientConnection> &client, const uint8_t *message_data) {
  auto message = flatbuffers::GetRoot<protocol::FetchOrReconstruct>(message_data);
  const auto refs =
      FlatbufferToObjectReference(*message->object_ids(), *message->owner_addresses());
  if (message->fetch_only()) {
    std::shared_ptr<WorkerInterface> worker = worker_pool_.GetRegisteredWorker(client);
    if (!worker) {
      worker = worker_pool_.GetRegisteredDriver(client);
    }
    if (worker) {
      // This will start a fetch for the objects that gets canceled once the
      // objects are local, or if the worker dies.
      dependency_manager_.StartOrUpdateWaitRequest(worker->WorkerId(), refs);
    }
  } else {
    // The values are needed. Add all requested objects to the list to
    // subscribe to in the task dependency manager. These objects will be
    // pulled from remote node managers. If an object's owner dies, an error
    // will be stored as the object's value.
    const TaskID task_id = from_flatbuf<TaskID>(*message->task_id());
    AsyncResolveObjects(client, refs, task_id, /*ray_get=*/true,
                        /*mark_worker_blocked*/ message->mark_worker_blocked());
  }
}

void NodeManager::ProcessDirectCallTaskBlocked(
    const std::shared_ptr<ClientConnection> &client, const uint8_t *message_data) {
  auto message =
      flatbuffers::GetRoot<protocol::NotifyDirectCallTaskBlocked>(message_data);
  bool release_resources = message->release_resources();
  std::shared_ptr<WorkerInterface> worker = worker_pool_.GetRegisteredWorker(client);
  HandleDirectCallTaskBlocked(worker, release_resources);
}

void NodeManager::ProcessWaitRequestMessage(
    const std::shared_ptr<ClientConnection> &client, const uint8_t *message_data) {
  // Read the data.
  auto message = flatbuffers::GetRoot<protocol::WaitRequest>(message_data);
  std::vector<ObjectID> object_ids = from_flatbuf<ObjectID>(*message->object_ids());
  const auto refs =
      FlatbufferToObjectReference(*message->object_ids(), *message->owner_addresses());
  std::unordered_map<ObjectID, rpc::Address> owner_addresses;
  for (const auto &ref : refs) {
    owner_addresses.emplace(ObjectID::FromBinary(ref.object_id()), ref.owner_address());
  }

  bool resolve_objects = false;
  for (auto const &object_id : object_ids) {
    if (!dependency_manager_.CheckObjectLocal(object_id)) {
      // At least one object requires resolution.
      resolve_objects = true;
    }
  }

  const TaskID &current_task_id = from_flatbuf<TaskID>(*message->task_id());
  bool was_blocked = message->mark_worker_blocked();
  if (resolve_objects) {
    // Resolve any missing objects. This is a no-op for any objects that are
    // already local. Missing objects will be pulled from remote node managers.
    // If an object's owner dies, an error will be stored as the object's
    // value.
    AsyncResolveObjects(client, refs, current_task_id, /*ray_get=*/false,
                        /*mark_worker_blocked*/ was_blocked);
  }
  int64_t wait_ms = message->timeout();
  uint64_t num_required_objects = static_cast<uint64_t>(message->num_ready_objects());
  // TODO Remove in the future since it should have already be done in other place
  ray::Status status = object_manager_.Wait(
      object_ids, owner_addresses, wait_ms, num_required_objects,
      [this, resolve_objects, was_blocked, client, current_task_id](
          std::vector<ObjectID> found, std::vector<ObjectID> remaining) {
        // Write the data.
        flatbuffers::FlatBufferBuilder fbb;
        flatbuffers::Offset<protocol::WaitReply> wait_reply = protocol::CreateWaitReply(
            fbb, to_flatbuf(fbb, found), to_flatbuf(fbb, remaining));
        fbb.Finish(wait_reply);

        auto status =
            client->WriteMessage(static_cast<int64_t>(protocol::MessageType::WaitReply),
                                 fbb.GetSize(), fbb.GetBufferPointer());
        if (status.ok()) {
          // The client is unblocked now because the wait call has returned.
          if (resolve_objects) {
            AsyncResolveObjectsFinish(client, current_task_id, was_blocked);
          }
        } else {
          // We failed to write to the client, so disconnect the client.
          DisconnectClient(client);
        }
      });
  RAY_CHECK_OK(status);
}

void NodeManager::ProcessWaitForDirectActorCallArgsRequestMessage(
    const std::shared_ptr<ClientConnection> &client, const uint8_t *message_data) {
  // Read the data.
  auto message =
      flatbuffers::GetRoot<protocol::WaitForDirectActorCallArgsRequest>(message_data);
  std::vector<ObjectID> object_ids = from_flatbuf<ObjectID>(*message->object_ids());
  int64_t tag = message->tag();
  // Resolve any missing objects. This will pull the objects from remote node
  // managers or store an error if the objects have failed.
  const auto refs =
      FlatbufferToObjectReference(*message->object_ids(), *message->owner_addresses());
  std::unordered_map<ObjectID, rpc::Address> owner_addresses;
  for (const auto &ref : refs) {
    owner_addresses.emplace(ObjectID::FromBinary(ref.object_id()), ref.owner_address());
  }
  AsyncResolveObjects(client, refs, TaskID::Nil(), /*ray_get=*/false,
                      /*mark_worker_blocked*/ false);
  // Reply to the client once a location has been found for all arguments.
  // NOTE(swang): ObjectManager::Wait currently returns as soon as any location
  // has been found, so the object may still be on a remote node when the
  // client receives the reply.
  ray::Status status = object_manager_.Wait(
      object_ids, owner_addresses, -1, object_ids.size(),
      [this, client, tag](std::vector<ObjectID> found, std::vector<ObjectID> remaining) {
        RAY_CHECK(remaining.empty());
        std::shared_ptr<WorkerInterface> worker =
            worker_pool_.GetRegisteredWorker(client);
        if (!worker) {
          RAY_LOG(ERROR) << "Lost worker for wait request " << client;
        } else {
          worker->DirectActorCallArgWaitComplete(tag);
        }
      });
  RAY_CHECK_OK(status);
}

void NodeManager::ProcessPushErrorRequestMessage(const uint8_t *message_data) {
  auto message = flatbuffers::GetRoot<protocol::PushErrorRequest>(message_data);

  auto const &type = string_from_flatbuf(*message->type());
  auto const &error_message = string_from_flatbuf(*message->error_message());
  double timestamp = message->timestamp();
  JobID job_id = from_flatbuf<JobID>(*message->job_id());
  auto error_data_ptr = gcs::CreateErrorTableData(type, error_message, timestamp, job_id);
  RAY_CHECK_OK(gcs_client_->Errors().AsyncReportJobError(error_data_ptr, nullptr));
}

void NodeManager::HandleRequestResourceReport(
    const rpc::RequestResourceReportRequest &request,
    rpc::RequestResourceReportReply *reply, rpc::SendReplyCallback send_reply_callback) {
  auto resources_data = reply->mutable_resources();
  FillResourceReport(*resources_data);

  send_reply_callback(Status::OK(), nullptr, nullptr);
}

void NodeManager::HandleRequestWorkerLease(const rpc::RequestWorkerLeaseRequest &request,
                                           rpc::RequestWorkerLeaseReply *reply,
                                           rpc::SendReplyCallback send_reply_callback) {
  rpc::Task task_message;
  task_message.mutable_task_spec()->CopyFrom(request.resource_spec());
  auto backlog_size = -1;
  if (RayConfig::instance().report_worker_backlog()) {
    backlog_size = request.backlog_size();
  }
  Task task(task_message, backlog_size);
  bool is_actor_creation_task = task.GetTaskSpecification().IsActorCreationTask();
  ActorID actor_id = ActorID::Nil();
  metrics_num_task_scheduled_ += 1;

  if (is_actor_creation_task) {
    actor_id = task.GetTaskSpecification().ActorCreationId();

    // Save the actor creation task spec to GCS, which is needed to
    // reconstruct the actor when raylet detect it dies.
    std::shared_ptr<rpc::TaskTableData> data = std::make_shared<rpc::TaskTableData>();
    data->mutable_task()->mutable_task_spec()->CopyFrom(
        task.GetTaskSpecification().GetMessage());
    RAY_CHECK_OK(gcs_client_->Tasks().AsyncAdd(data, nullptr));
  }

  if (RayConfig::instance().enable_worker_prestart()) {
    auto task_spec = task.GetTaskSpecification();
    worker_pool_.PrestartWorkers(task_spec, request.backlog_size());
  }

  cluster_task_manager_->QueueAndScheduleTask(task, reply, send_reply_callback);
}

void NodeManager::HandlePrepareBundleResources(
    const rpc::PrepareBundleResourcesRequest &request,
    rpc::PrepareBundleResourcesReply *reply, rpc::SendReplyCallback send_reply_callback) {
  auto bundle_spec = BundleSpecification(request.bundle_spec());
  RAY_LOG(DEBUG) << "Request to prepare bundle resources is received, "
                 << bundle_spec.DebugString();

  auto prepared = placement_group_resource_manager_->PrepareBundle(bundle_spec);
  reply->set_success(prepared);
  send_reply_callback(Status::OK(), nullptr, nullptr);
}

void NodeManager::HandleCommitBundleResources(
    const rpc::CommitBundleResourcesRequest &request,
    rpc::CommitBundleResourcesReply *reply, rpc::SendReplyCallback send_reply_callback) {
  auto bundle_spec = BundleSpecification(request.bundle_spec());
  RAY_LOG(DEBUG) << "Request to commit bundle resources is received, "
                 << bundle_spec.DebugString();
  placement_group_resource_manager_->CommitBundle(bundle_spec);
  send_reply_callback(Status::OK(), nullptr, nullptr);

  cluster_task_manager_->ScheduleInfeasibleTasks();
  cluster_task_manager_->ScheduleAndDispatchTasks();
}

void NodeManager::HandleCancelResourceReserve(
    const rpc::CancelResourceReserveRequest &request,
    rpc::CancelResourceReserveReply *reply, rpc::SendReplyCallback send_reply_callback) {
  auto bundle_spec = BundleSpecification(request.bundle_spec());
  RAY_LOG(INFO) << "Request to cancel reserved resource is received, "
                << bundle_spec.DebugString();

  // Kill all workers that are currently associated with the placement group.
  // NOTE: We can't traverse directly with `leased_workers_`, because `DestroyWorker` will
  // delete the element of `leased_workers_`. So we need to filter out
  // `workers_associated_with_pg` separately.
  std::vector<std::shared_ptr<WorkerInterface>> workers_associated_with_pg;
  for (const auto &worker_it : leased_workers_) {
    auto &worker = worker_it.second;
    if (worker->GetBundleId().first == bundle_spec.PlacementGroupId()) {
      workers_associated_with_pg.emplace_back(worker);
    }
  }
  for (const auto &worker : workers_associated_with_pg) {
    RAY_LOG(DEBUG)
        << "Destroying worker since its placement group was removed. Placement group id: "
        << worker->GetBundleId().first
        << ", bundle index: " << bundle_spec.BundleId().second
        << ", task id: " << worker->GetAssignedTaskId()
        << ", actor id: " << worker->GetActorId()
        << ", worker id: " << worker->WorkerId();
    DestroyWorker(worker, rpc::WorkerExitType::PLACEMENT_GROUP_REMOVED);
  }

  // Return bundle resources.
  placement_group_resource_manager_->ReturnBundle(bundle_spec);
  cluster_task_manager_->ScheduleInfeasibleTasks();
  cluster_task_manager_->ScheduleAndDispatchTasks();
  send_reply_callback(Status::OK(), nullptr, nullptr);
}

void NodeManager::HandleReturnWorker(const rpc::ReturnWorkerRequest &request,
                                     rpc::ReturnWorkerReply *reply,
                                     rpc::SendReplyCallback send_reply_callback) {
  // Read the resource spec submitted by the client.
  auto worker_id = WorkerID::FromBinary(request.worker_id());
  std::shared_ptr<WorkerInterface> worker = leased_workers_[worker_id];

  Status status;
  leased_workers_.erase(worker_id);

  if (worker) {
    if (request.disconnect_worker()) {
      DisconnectClient(worker->Connection());
    } else {
      // Handle the edge case where the worker was returned before we got the
      // unblock RPC by unblocking it immediately (unblock is idempotent).
      if (worker->IsBlocked()) {
        HandleDirectCallTaskUnblocked(worker);
      }
      cluster_task_manager_->ReturnWorkerResources(worker);
      HandleWorkerAvailable(worker);
    }
  } else {
    status = Status::Invalid("Returned worker does not exist any more");
  }
  send_reply_callback(status, nullptr, nullptr);
}

void NodeManager::HandleReleaseUnusedWorkers(
    const rpc::ReleaseUnusedWorkersRequest &request,
    rpc::ReleaseUnusedWorkersReply *reply, rpc::SendReplyCallback send_reply_callback) {
  std::unordered_set<WorkerID> in_use_worker_ids;
  for (int index = 0; index < request.worker_ids_in_use_size(); ++index) {
    auto worker_id = WorkerID::FromBinary(request.worker_ids_in_use(index));
    in_use_worker_ids.emplace(worker_id);
  }

  std::vector<WorkerID> unused_worker_ids;
  for (auto &iter : leased_workers_) {
    // We need to exclude workers used by common tasks.
    // Because they are not used by GCS.
    if (!iter.second->GetActorId().IsNil() && !in_use_worker_ids.count(iter.first)) {
      unused_worker_ids.emplace_back(iter.first);
    }
  }

  for (auto &iter : unused_worker_ids) {
    leased_workers_.erase(iter);
  }

  send_reply_callback(Status::OK(), nullptr, nullptr);
}

void NodeManager::HandleCancelWorkerLease(const rpc::CancelWorkerLeaseRequest &request,
                                          rpc::CancelWorkerLeaseReply *reply,
                                          rpc::SendReplyCallback send_reply_callback) {
  const TaskID task_id = TaskID::FromBinary(request.task_id());
  bool canceled = cluster_task_manager_->CancelTask(task_id);
  // The task cancellation failed if we did not have the task queued, since
  // this means that we may not have received the task request yet. It is
  // successful if we did have the task queued, since we have now replied to
  // the client that requested the lease.
  reply->set_success(canceled);
  send_reply_callback(Status::OK(), nullptr, nullptr);
}

void NodeManager::MarkObjectsAsFailed(
    const ErrorType &error_type, const std::vector<rpc::ObjectReference> objects_to_fail,
    const JobID &job_id) {
  const std::string meta = std::to_string(static_cast<int>(error_type));
  for (const auto &ref : objects_to_fail) {
    ObjectID object_id = ObjectID::FromBinary(ref.object_id());
    std::shared_ptr<Buffer> data;
    Status status;
    status = store_client_.TryCreateImmediately(
        object_id, ref.owner_address(), 0,
        reinterpret_cast<const uint8_t *>(meta.c_str()), meta.length(), &data);
    if (status.ok()) {
      status = store_client_.Seal(object_id);
    }
    if (!status.ok() && !status.IsObjectExists()) {
      RAY_LOG(INFO) << "Marking plasma object failed " << object_id;
      // If we failed to save the error code, log a warning and push an error message
      // to the driver.
      std::ostringstream stream;
      stream << "A plasma error (" << status.ToString() << ") occurred while saving"
             << " error code to object " << object_id << ". Anyone who's getting this"
             << " object may hang forever.";
      std::string error_message = stream.str();
      RAY_LOG(ERROR) << error_message;
      auto error_data_ptr =
          gcs::CreateErrorTableData("task", error_message, current_time_ms(), job_id);
      RAY_CHECK_OK(gcs_client_->Errors().AsyncReportJobError(error_data_ptr, nullptr));
    }
  }
}

void NodeManager::HandleDirectCallTaskBlocked(
    const std::shared_ptr<WorkerInterface> &worker, bool release_resources) {
  if (!worker || worker->IsBlocked() || worker->GetAssignedTaskId().IsNil() ||
      !release_resources) {
    return;  // The worker may have died or is no longer processing the task.
  }

  if (cluster_task_manager_->ReleaseCpuResourcesFromUnblockedWorker(worker)) {
    worker->MarkBlocked();
  }
  cluster_task_manager_->ScheduleAndDispatchTasks();
}

void NodeManager::HandleDirectCallTaskUnblocked(
    const std::shared_ptr<WorkerInterface> &worker) {
  if (!worker || worker->GetAssignedTaskId().IsNil()) {
    return;  // The worker may have died or is no longer processing the task.
  }

  // First, always release task dependencies. This ensures we don't leak resources even
  // if we don't need to unblock the worker below.
  dependency_manager_.CancelGetRequest(worker->WorkerId());

  if (worker->IsBlocked()) {
    if (cluster_task_manager_->ReturnCpuResourcesToBlockedWorker(worker)) {
      worker->MarkUnblocked();
    }
    cluster_task_manager_->ScheduleAndDispatchTasks();
  }
}

void NodeManager::AsyncResolveObjects(
    const std::shared_ptr<ClientConnection> &client,
    const std::vector<rpc::ObjectReference> &required_object_refs,
    const TaskID &current_task_id, bool ray_get, bool mark_worker_blocked) {
  std::shared_ptr<WorkerInterface> worker = worker_pool_.GetRegisteredWorker(client);
  if (!worker) {
    // The client is a driver. Drivers do not hold resources, so we simply mark
    // the task as blocked.
    worker = worker_pool_.GetRegisteredDriver(client);
  }

  RAY_CHECK(worker);
  // Subscribe to the objects required by the task. These objects will be
  // fetched and/or restarted as necessary, until the objects become local
  // or are unsubscribed.
  if (ray_get) {
    dependency_manager_.StartOrUpdateGetRequest(worker->WorkerId(), required_object_refs);
  } else {
    dependency_manager_.StartOrUpdateWaitRequest(worker->WorkerId(),
                                                 required_object_refs);
  }
}

void NodeManager::AsyncResolveObjectsFinish(
    const std::shared_ptr<ClientConnection> &client, const TaskID &current_task_id,
    bool was_blocked) {
  std::shared_ptr<WorkerInterface> worker = worker_pool_.GetRegisteredWorker(client);
  if (!worker) {
    // The client is a driver. Drivers do not hold resources, so we simply
    // mark the driver as unblocked.
    worker = worker_pool_.GetRegisteredDriver(client);
  }

  RAY_CHECK(worker);
  // Unsubscribe from any `ray.get` objects that the task was blocked on.  Any
  // fetch or reconstruction operations to make the objects local are canceled.
  // `ray.wait` calls will stay active until the objects become local, or the
  // task/actor that called `ray.wait` exits.
  dependency_manager_.CancelGetRequest(worker->WorkerId());
  // Mark the task as unblocked.
  if (was_blocked) {
    worker->RemoveBlockedTaskId(current_task_id);
  }
}

bool NodeManager::FinishAssignedTask(const std::shared_ptr<WorkerInterface> &worker_ptr) {
  // TODO (Alex): We should standardize to pass
  // std::shared_ptr<WorkerInterface> instead of refs.
  auto &worker = *worker_ptr;
  TaskID task_id = worker.GetAssignedTaskId();
  RAY_LOG(DEBUG) << "Finished task " << task_id;

  Task task;
  cluster_task_manager_->TaskFinished(worker_ptr, &task);

  const auto &spec = task.GetTaskSpecification();  //
  if ((spec.IsActorCreationTask())) {
    // If this was an actor or actor creation task, handle the actor's new
    // state.
    FinishAssignedActorCreationTask(worker, task);
  } else {
    // If this was a non-actor task, then cancel any ray.wait calls that were
    // made during the task execution.
    dependency_manager_.CancelWaitRequest(worker.WorkerId());
  }

  // Notify the task dependency manager that this task has finished execution.
  dependency_manager_.CancelGetRequest(worker.WorkerId());

  if (!spec.IsActorCreationTask()) {
    // Unset the worker's assigned task. We keep the assigned task ID for
    // direct actor creation calls because this ID is used later if the actor
    // requires objects from plasma.
    worker.AssignTaskId(TaskID::Nil());
    worker.SetOwnerAddress(rpc::Address());
  }
  // Direct actors will be assigned tasks via the core worker and therefore are
  // not idle.
  return !spec.IsActorCreationTask();
}

void NodeManager::FinishAssignedActorCreationTask(WorkerInterface &worker,
                                                  const Task &task) {
  RAY_LOG(DEBUG) << "Finishing assigned actor creation task";
  const TaskSpecification task_spec = task.GetTaskSpecification();
  ActorID actor_id = task_spec.ActorCreationId();

  // This was an actor creation task. Convert the worker to an actor.
  worker.AssignActorId(actor_id);

  if (task_spec.IsDetachedActor()) {
    worker.MarkDetachedActor();
    auto job_id = task.GetTaskSpecification().JobId();
    auto job_config = worker_pool_.GetJobConfig(job_id);
    RAY_CHECK(job_config);
    runtime_env_manager_.AddUriReference(actor_id.Hex(), job_config->runtime_env());
    ;
  }
}

void NodeManager::HandleObjectLocal(const ObjectID &object_id) {
  // Notify the task dependency manager that this object is local.
  const auto ready_task_ids = dependency_manager_.HandleObjectLocal(object_id);
  RAY_LOG(DEBUG) << "Object local " << object_id << ", "
                 << " on " << self_node_id_ << ", " << ready_task_ids.size()
                 << " tasks ready";
  cluster_task_manager_->TasksUnblocked(ready_task_ids);
}

bool NodeManager::IsActorCreationTask(const TaskID &task_id) {
  auto actor_id = task_id.ActorId();
  if (!actor_id.IsNil() && task_id == TaskID::ForActorCreationTask(actor_id)) {
    // This task ID corresponds to an actor creation task.
    return true;
  }

  return false;
}

void NodeManager::HandleObjectMissing(const ObjectID &object_id) {
  // Notify the task dependency manager that this object is no longer local.
  const auto waiting_task_ids = dependency_manager_.HandleObjectMissing(object_id);
  std::stringstream result;
  result << "Object missing " << object_id << ", "
         << " on " << self_node_id_ << ", " << waiting_task_ids.size()
         << " tasks waiting";
  if (waiting_task_ids.size() > 0) {
    result << ", tasks: ";
    for (const auto &task_id : waiting_task_ids) {
      result << task_id << "  ";
    }
  }
  RAY_LOG(DEBUG) << result.str();
}

void NodeManager::ProcessSubscribePlasmaReady(
    const std::shared_ptr<ClientConnection> &client, const uint8_t *message_data) {
  std::shared_ptr<WorkerInterface> associated_worker =
      worker_pool_.GetRegisteredWorker(client);
  if (associated_worker == nullptr) {
    associated_worker = worker_pool_.GetRegisteredDriver(client);
  }
  RAY_CHECK(associated_worker != nullptr)
      << "No worker exists for CoreWorker with client: " << client->DebugString();

  auto message = flatbuffers::GetRoot<protocol::SubscribePlasmaReady>(message_data);
  ObjectID id = from_flatbuf<ObjectID>(*message->object_id());

  if (dependency_manager_.CheckObjectLocal(id)) {
    // Object is already local, so we directly fire the callback to tell the core worker
    // that the plasma object is ready.
    rpc::PlasmaObjectReadyRequest request;
    request.set_object_id(id.Binary());

    RAY_LOG(DEBUG) << "Object " << id << " is already local, firing callback directly.";
    associated_worker->rpc_client()->PlasmaObjectReady(
        request, [](Status status, const rpc::PlasmaObjectReadyReply &reply) {
          if (!status.ok()) {
            RAY_LOG(INFO) << "Problem with telling worker that plasma object is ready"
                          << status.ToString();
          }
        });
  } else {
    // The object is not local, so we are subscribing to pull and wait for the objects.
    std::vector<rpc::ObjectReference> refs = {FlatbufferToSingleObjectReference(
        *message->object_id(), *message->owner_address())};

    // NOTE(simon): This call will issue a pull request to remote workers and make sure
    // the object will be local.
    // 1. We currently do not allow user to cancel this call. The object will be pulled
    //    even if the `await object_ref` is cancelled.
    // 2. We currently do not handle edge cases with object eviction where the object
    //    is local at this time but when the core worker was notified, the object is
    //    is evicted. The core worker should be able to handle evicted object in this
    //    case.
    dependency_manager_.StartOrUpdateWaitRequest(associated_worker->WorkerId(), refs);

    // Add this worker to the listeners for the object ID.
    {
      absl::MutexLock guard(&plasma_object_notification_lock_);
      async_plasma_objects_notification_[id].insert(associated_worker);
    }
  }
}

ray::Status NodeManager::SetupPlasmaSubscription() {
  return object_manager_.SubscribeObjAdded(
      [this](const object_manager::protocol::ObjectInfoT &object_info) {
        ObjectID object_id = ObjectID::FromBinary(object_info.object_id);
        auto waiting_workers = absl::flat_hash_set<std::shared_ptr<WorkerInterface>>();
        {
          absl::MutexLock guard(&plasma_object_notification_lock_);
          auto waiting = this->async_plasma_objects_notification_.extract(object_id);
          if (!waiting.empty()) {
            waiting_workers.swap(waiting.mapped());
          }
        }
        rpc::PlasmaObjectReadyRequest request;
        request.set_object_id(object_id.Binary());

        for (auto worker : waiting_workers) {
          worker->rpc_client()->PlasmaObjectReady(
              request, [](Status status, const rpc::PlasmaObjectReadyReply &reply) {
                if (!status.ok()) {
                  RAY_LOG(INFO)
                      << "Problem with telling worker that plasma object is ready"
                      << status.ToString();
                }
              });
        }
      });
}

void NodeManager::DumpDebugState() const {
  std::fstream fs;
  fs.open(initial_config_.session_dir + "/debug_state.txt",
          std::fstream::out | std::fstream::trunc);
  fs << DebugString();
  fs.close();
}

const NodeManagerConfig &NodeManager::GetInitialConfig() const { return initial_config_; }

std::string NodeManager::DebugString() const {
  std::stringstream result;
  uint64_t now_ms = current_time_ms();
  result << "NodeManager:";
  result << "\nInitialConfigResources: " << initial_config_.resource_config.ToString();
  if (cluster_task_manager_ != nullptr) {
    result << "\nClusterTaskManager:\n";
    result << cluster_task_manager_->DebugStr();
  }
  result << "\nClusterResources:";
  result << "\n" << local_object_manager_.DebugString();
  result << "\n" << object_manager_.DebugString();
  result << "\n" << gcs_client_->DebugString();
  result << "\n" << worker_pool_.DebugString();
  result << "\n" << dependency_manager_.DebugString();
  {
    absl::MutexLock guard(&plasma_object_notification_lock_);
    result << "\nnum async plasma notifications: "
           << async_plasma_objects_notification_.size();
  }

  result << "\nRemote node managers: ";
  for (const auto &entry : remote_node_manager_addresses_) {
    result << "\n" << entry.first;
  }

  // Event loop stats.
  result << "\nEvent loop stats:" << io_service_.StatsString();

  result << "\nDebugString() time ms: " << (current_time_ms() - now_ms);
  return result.str();
}

// Summarizes a Census view and tag values into a compact string, e.g.,
// "Tag1:Value1,Tag2:Value2,Tag3:Value3".
std::string compact_tag_string(const opencensus::stats::ViewDescriptor &view,
                               const std::vector<std::string> &values) {
  std::stringstream result;
  const auto &keys = view.columns();
  for (size_t i = 0; i < values.size(); i++) {
    result << keys[i].name() << ":" << values[i];
    if (i < values.size() - 1) {
      result << ",";
    }
  }
  return result.str();
}

bool NodeManager::GetObjectsFromPlasma(const std::vector<ObjectID> &object_ids,
                                       std::vector<std::unique_ptr<RayObject>> *results) {
  // Pin the objects in plasma by getting them and holding a reference to
  // the returned buffer.
  // NOTE: the caller must ensure that the objects already exist in plasma before
  // sending a PinObjectIDs request.
  std::vector<plasma::ObjectBuffer> plasma_results;
  // TODO(swang): This `Get` has a timeout of 0, so the plasma store will not
  // block when serving the request. However, if the plasma store is under
  // heavy load, then this request can still block the NodeManager event loop
  // since we must wait for the plasma store's reply. We should consider using
  // an `AsyncGet` instead.
  if (!store_client_
           .Get(object_ids, /*timeout_ms=*/0, &plasma_results, /*is_from_worker=*/false)
           .ok()) {
    return false;
  }

  for (const auto &plasma_result : plasma_results) {
    if (plasma_result.data == nullptr) {
      results->push_back(nullptr);
    } else {
      results->emplace_back(std::unique_ptr<RayObject>(
          new RayObject(plasma_result.data, plasma_result.metadata, {})));
    }
  }
  return true;
}

void NodeManager::HandlePinObjectIDs(const rpc::PinObjectIDsRequest &request,
                                     rpc::PinObjectIDsReply *reply,
                                     rpc::SendReplyCallback send_reply_callback) {
  std::vector<ObjectID> object_ids;
  object_ids.reserve(request.object_ids_size());
  const auto &owner_address = request.owner_address();
  for (const auto &object_id_binary : request.object_ids()) {
    object_ids.push_back(ObjectID::FromBinary(object_id_binary));
  }
  std::vector<std::unique_ptr<RayObject>> results;
  if (!GetObjectsFromPlasma(object_ids, &results)) {
    RAY_LOG(WARNING)
        << "Failed to get objects that should have been in the object store. These "
           "objects may have been evicted while there are still references in scope.";
    // TODO(suquark): Maybe "Status::ObjectNotFound" is more accurate here.
    send_reply_callback(Status::Invalid("Failed to get objects."), nullptr, nullptr);
    return;
  }
  local_object_manager_.PinObjects(object_ids, std::move(results), owner_address);
  // Wait for the object to be freed by the owner, which keeps the ref count.
  local_object_manager_.WaitForObjectFree(owner_address, object_ids);
  send_reply_callback(Status::OK(), nullptr, nullptr);
}

void NodeManager::HandleGetSystemConfig(const rpc::GetSystemConfigRequest &request,
                                        rpc::GetSystemConfigReply *reply,
                                        rpc::SendReplyCallback send_reply_callback) {
  reply->set_system_config(initial_config_.raylet_config);
  send_reply_callback(Status::OK(), nullptr, nullptr);
}

void NodeManager::HandleGetNodeStats(const rpc::GetNodeStatsRequest &node_stats_request,
                                     rpc::GetNodeStatsReply *reply,
                                     rpc::SendReplyCallback send_reply_callback) {
  cluster_task_manager_->FillPendingActorInfo(reply);
  // Report object spilling stats.
  local_object_manager_.FillObjectSpillingStats(reply);
  // Report object store stats.
  object_manager_.FillObjectStoreStats(reply);
  // Ensure we never report an empty set of metrics.
  if (!recorded_metrics_) {
    RecordMetrics();
    RAY_CHECK(recorded_metrics_);
  }
  for (const auto &view : opencensus::stats::StatsExporter::GetViewData()) {
    auto view_data = reply->add_view_data();
    view_data->set_view_name(view.first.name());
    if (view.second.type() == opencensus::stats::ViewData::Type::kInt64) {
      for (const auto &measure : view.second.int_data()) {
        auto measure_data = view_data->add_measures();
        measure_data->set_tags(compact_tag_string(view.first, measure.first));
        measure_data->set_int_value(measure.second);
      }
    } else if (view.second.type() == opencensus::stats::ViewData::Type::kDouble) {
      for (const auto &measure : view.second.double_data()) {
        auto measure_data = view_data->add_measures();
        measure_data->set_tags(compact_tag_string(view.first, measure.first));
        measure_data->set_double_value(measure.second);
      }
    } else {
      RAY_CHECK(view.second.type() == opencensus::stats::ViewData::Type::kDistribution);
      for (const auto &measure : view.second.distribution_data()) {
        auto measure_data = view_data->add_measures();
        measure_data->set_tags(compact_tag_string(view.first, measure.first));
        measure_data->set_distribution_min(measure.second.min());
        measure_data->set_distribution_mean(measure.second.mean());
        measure_data->set_distribution_max(measure.second.max());
        measure_data->set_distribution_count(measure.second.count());
        for (const auto &bound : measure.second.bucket_boundaries().lower_boundaries()) {
          measure_data->add_distribution_bucket_boundaries(bound);
        }
        for (const auto &count : measure.second.bucket_counts()) {
          measure_data->add_distribution_bucket_counts(count);
        }
      }
    }
  }
  // As a result of the HandleGetNodeStats, we are collecting information from all
  // workers on this node. This is done by calling GetCoreWorkerStats on each worker. In
  // order to send up-to-date information back, we wait until all workers have replied,
  // and return the information from HandleNodesStatsRequest. The caller of
  // HandleGetNodeStats should set a timeout so that the rpc finishes even if not all
  // workers have replied.
  auto all_workers = worker_pool_.GetAllRegisteredWorkers(/* filter_dead_worker */ true);
  absl::flat_hash_set<WorkerID> driver_ids;
  for (auto driver :
       worker_pool_.GetAllRegisteredDrivers(/* filter_dead_driver */ true)) {
    all_workers.push_back(driver);
    driver_ids.insert(driver->WorkerId());
  }
  if (all_workers.empty()) {
    send_reply_callback(Status::OK(), nullptr, nullptr);
    return;
  }
  for (const auto &worker : all_workers) {
    if (worker->IsDead()) {
      continue;
    }
    rpc::GetCoreWorkerStatsRequest request;
    request.set_intended_worker_id(worker->WorkerId().Binary());
    request.set_include_memory_info(node_stats_request.include_memory_info());
    worker->rpc_client()->GetCoreWorkerStats(
        request, [reply, worker, all_workers, driver_ids, send_reply_callback](
                     const ray::Status &status, const rpc::GetCoreWorkerStatsReply &r) {
          reply->add_core_workers_stats()->MergeFrom(r.core_worker_stats());
          reply->set_num_workers(reply->num_workers() + 1);
          if (reply->num_workers() == all_workers.size()) {
            send_reply_callback(Status::OK(), nullptr, nullptr);
          }
        });
  }
}

rpc::ObjectStoreStats AccumulateStoreStats(
    std::vector<rpc::GetNodeStatsReply> node_stats) {
  rpc::ObjectStoreStats store_stats;
  for (const auto &reply : node_stats) {
    auto cur_store = reply.store_stats();
    // Use max aggregation for time, since the nodes are spilling concurrently.
    store_stats.set_spill_time_total_s(
        std::max(store_stats.spill_time_total_s(), cur_store.spill_time_total_s()));
    store_stats.set_restore_time_total_s(
        std::max(store_stats.restore_time_total_s(), cur_store.restore_time_total_s()));
    // Use sum aggregation for the rest of the metrics.
    store_stats.set_spilled_bytes_total(store_stats.spilled_bytes_total() +
                                        cur_store.spilled_bytes_total());
    store_stats.set_spilled_objects_total(store_stats.spilled_objects_total() +
                                          cur_store.spilled_objects_total());
    store_stats.set_restored_bytes_total(store_stats.restored_bytes_total() +
                                         cur_store.restored_bytes_total());
    store_stats.set_restored_objects_total(store_stats.restored_objects_total() +
                                           cur_store.restored_objects_total());
    store_stats.set_object_store_bytes_used(store_stats.object_store_bytes_used() +
                                            cur_store.object_store_bytes_used());
    store_stats.set_object_store_bytes_avail(store_stats.object_store_bytes_avail() +
                                             cur_store.object_store_bytes_avail());
    store_stats.set_num_local_objects(store_stats.num_local_objects() +
                                      cur_store.num_local_objects());
    store_stats.set_consumed_bytes(store_stats.consumed_bytes() +
                                   cur_store.consumed_bytes());
  }
  return store_stats;
}

std::string FormatMemoryInfo(std::vector<rpc::GetNodeStatsReply> node_stats) {
  // First pass to compute object sizes.
  absl::flat_hash_map<ObjectID, int64_t> object_sizes;
  for (const auto &reply : node_stats) {
    for (const auto &core_worker_stats : reply.core_workers_stats()) {
      for (const auto &object_ref : core_worker_stats.object_refs()) {
        auto obj_id = ObjectID::FromBinary(object_ref.object_id());
        if (object_ref.object_size() > 0) {
          object_sizes[obj_id] = object_ref.object_size();
        }
      }
    }
  }

  std::ostringstream builder;
  builder
      << "----------------------------------------------------------------------------"
         "-----------------------------------------\n";
  builder
      << " Object ID                                                Reference Type    "
         "   Object Size  "
         " Reference Creation Site\n";
  builder
      << "============================================================================"
         "=========================================\n";

  // Second pass builds the summary string for each node.
  for (const auto &reply : node_stats) {
    for (const auto &core_worker_stats : reply.core_workers_stats()) {
      bool pid_printed = false;
      for (const auto &object_ref : core_worker_stats.object_refs()) {
        auto obj_id = ObjectID::FromBinary(object_ref.object_id());
        if (!object_ref.pinned_in_memory() && object_ref.local_ref_count() == 0 &&
            object_ref.submitted_task_ref_count() == 0 &&
            object_ref.contained_in_owned_size() == 0) {
          continue;
        }
        if (obj_id.IsNil()) {
          continue;
        }
        if (!pid_printed) {
          if (core_worker_stats.worker_type() == rpc::WorkerType::DRIVER) {
            builder << "; driver pid=" << core_worker_stats.pid() << "\n";
          } else {
            builder << "; worker pid=" << core_worker_stats.pid() << "\n";
          }
          pid_printed = true;
        }
        builder << obj_id.Hex() << "  ";
        // TODO(ekl) we could convey more information about the reference status.
        if (object_ref.pinned_in_memory()) {
          builder << "PINNED_IN_MEMORY     ";
        } else if (object_ref.submitted_task_ref_count() > 0) {
          builder << "USED_BY_PENDING_TASK ";
        } else if (object_ref.local_ref_count() > 0) {
          builder << "LOCAL_REFERENCE      ";
        } else if (object_ref.contained_in_owned_size() > 0) {
          builder << "CAPTURED_IN_OBJECT   ";
        } else {
          builder << "UNKNOWN_STATUS       ";
        }
        builder << std::right << std::setfill(' ') << std::setw(11);
        if (object_sizes.contains(obj_id)) {
          builder << object_sizes[obj_id];
        } else {
          builder << "          ?";
        }
        builder << "   " << object_ref.call_site();
        builder << "\n";
      }
    }
  }
  builder
      << "----------------------------------------------------------------------------"
         "-----------------------------------------\n";

  return builder.str();
}

void NodeManager::HandleFormatGlobalMemoryInfo(
    const rpc::FormatGlobalMemoryInfoRequest &request,
    rpc::FormatGlobalMemoryInfoReply *reply, rpc::SendReplyCallback send_reply_callback) {
  auto replies = std::make_shared<std::vector<rpc::GetNodeStatsReply>>();
  auto local_request = std::make_shared<rpc::GetNodeStatsRequest>();
  auto local_reply = std::make_shared<rpc::GetNodeStatsReply>();
  bool include_memory_info = request.include_memory_info();
  local_request->set_include_memory_info(include_memory_info);

  unsigned int num_nodes = remote_node_manager_addresses_.size() + 1;
  rpc::GetNodeStatsRequest stats_req;
  stats_req.set_include_memory_info(include_memory_info);

  auto store_reply = [replies, reply, num_nodes, send_reply_callback,
                      include_memory_info](const rpc::GetNodeStatsReply &local_reply) {
    replies->push_back(local_reply);
    if (replies->size() >= num_nodes) {
      if (include_memory_info) {
        reply->set_memory_summary(FormatMemoryInfo(*replies));
      }
      reply->mutable_store_stats()->CopyFrom(AccumulateStoreStats(*replies));
      send_reply_callback(Status::OK(), nullptr, nullptr);
    }
  };

  // Fetch from remote nodes.
  for (const auto &entry : remote_node_manager_addresses_) {
    auto client = std::make_unique<rpc::NodeManagerClient>(
        entry.second.first, entry.second.second, client_call_manager_);
    client->GetNodeStats(
        stats_req, [replies, store_reply](const ray::Status &status,
                                          const rpc::GetNodeStatsReply &r) {
          if (!status.ok()) {
            RAY_LOG(ERROR) << "Failed to get remote node stats: " << status.ToString();
          }
          store_reply(r);
        });
  }

  // Fetch from the local node.
  HandleGetNodeStats(
      stats_req, local_reply.get(),
      [local_reply, store_reply](Status status, std::function<void()> success,
                                 std::function<void()> failure) mutable {
        store_reply(*local_reply);
      });
}

void NodeManager::HandleGlobalGC(const rpc::GlobalGCRequest &request,
                                 rpc::GlobalGCReply *reply,
                                 rpc::SendReplyCallback send_reply_callback) {
  TriggerGlobalGC();
}

void NodeManager::TriggerGlobalGC() {
  should_global_gc_ = true;
  // We won't see our own request, so trigger local GC in the next heartbeat.
  should_local_gc_ = true;
}

void NodeManager::Stop() {
  if (heartbeat_sender_) {
    heartbeat_sender_.reset();
  }
}

void NodeManager::RecordMetrics() {
  recorded_metrics_ = true;
  if (stats::StatsConfig::instance().IsStatsDisabled()) {
    return;
  }
  // Last recorded time will be reset in the caller side.
  uint64_t current_time = current_time_ms();
  uint64_t duration_ms = current_time - last_metrics_recorded_at_ms_;

  // Record average number of tasks information per second.
  stats::AvgNumScheduledTasks.Record((double)metrics_num_task_scheduled_ *
                                     (1000.0 / (double)duration_ms));
  metrics_num_task_scheduled_ = 0;
  stats::AvgNumExecutedTasks.Record((double)metrics_num_task_executed_ *
                                    (1000.0 / (double)duration_ms));
  metrics_num_task_executed_ = 0;
  stats::AvgNumSpilledBackTasks.Record((double)metrics_num_task_spilled_back_ *
                                       (1000.0 / (double)duration_ms));
  metrics_num_task_spilled_back_ = 0;

  object_directory_->RecordMetrics(duration_ms);
  object_manager_.RecordMetrics();
  local_object_manager_.RecordObjectSpillingStats();

  last_metrics_recorded_at_ms_ = current_time;
}

void NodeManager::PublishInfeasibleTaskError(const Task &task) const {
  bool suppress_warning = false;

  if (!task.GetTaskSpecification().PlacementGroupBundleId().first.IsNil()) {
    // If the task is part of a placement group, do nothing. If necessary, the infeasible
    // warning should come from the placement group scheduling, not the task scheduling.
    suppress_warning = true;
  }

  // Push a warning to the task's driver that this task is currently infeasible.
  if (!suppress_warning) {
    // TODO(rkn): Define this constant somewhere else.
    std::string type = "infeasible_task";
    std::ostringstream error_message;
    error_message
        << "The actor or task with ID " << task.GetTaskSpecification().TaskId()
        << " cannot be scheduled right now. It requires "
        << task.GetTaskSpecification().GetRequiredPlacementResources().ToString()
        << " for placement, however the cluster currently cannot provide the requested "
           "resources. The required resources may be added as autoscaling takes place "
           "or placement groups are scheduled. Otherwise, consider reducing the "
           "resource requirements of the task.";
    auto error_data_ptr =
        gcs::CreateErrorTableData(type, error_message.str(), current_time_ms(),
                                  task.GetTaskSpecification().JobId());
    RAY_CHECK_OK(gcs_client_->Errors().AsyncReportJobError(error_data_ptr, nullptr));
  }
}

}  // namespace raylet

}  // namespace ray<|MERGE_RESOLUTION|>--- conflicted
+++ resolved
@@ -198,7 +198,6 @@
       agent_manager_service_(io_service, *agent_manager_service_handler_),
       client_call_manager_(io_service),
       worker_rpc_pool_(client_call_manager_),
-<<<<<<< HEAD
       local_object_manager_(
           self_node_id_, config.node_manager_address, config.node_manager_port,
           RayConfig::instance().free_objects_batch_size(),
@@ -216,33 +215,9 @@
                                         /*local_only=*/false);
           },
           is_plasma_object_spillable,
-          /*restore_object_from_remote_node*/
-          [this](const ObjectID &object_id, const std::string &spilled_url,
-                 const NodeID &node_id) {
-            SendSpilledObjectRestorationRequestToRemoteNode(object_id, spilled_url,
-                                                            node_id);
-          },
           /*core_worker_subscriber_=*/
           std::make_shared<Subscriber>(self_node_id_, config.node_manager_address,
                                        config.node_manager_port, worker_rpc_pool_)),
-=======
-      local_object_manager_(self_node_id_,
-                            RayConfig::instance().free_objects_batch_size(),
-                            RayConfig::instance().free_objects_period_milliseconds(),
-                            worker_pool_, gcs_client_->Objects(), worker_rpc_pool_,
-                            /* automatic_object_deletion_enabled */
-                            config.automatic_object_deletion_enabled,
-                            /*max_io_workers*/ config.max_io_workers,
-                            /*min_spilling_size*/ config.min_spilling_size,
-                            /*is_external_storage_type_fs*/
-                            RayConfig::instance().is_external_storage_type_fs(),
-                            /*on_objects_freed*/
-                            [this](const std::vector<ObjectID> &object_ids) {
-                              object_manager_.FreeObjects(object_ids,
-                                                          /*local_only=*/false);
-                            },
-                            is_plasma_object_spillable),
->>>>>>> 374d166f
       last_local_gc_ns_(absl::GetCurrentTimeNanos()),
       local_gc_interval_ns_(RayConfig::instance().local_gc_interval_s() * 1e9),
       local_gc_min_interval_ns_(RayConfig::instance().local_gc_min_interval_s() * 1e9),
