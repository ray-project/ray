--- conflicted
+++ resolved
@@ -747,13 +747,8 @@
                    << "driver_id: " << worker->GetAssignedDriverId();
 
     // Since some resources may have been released, we can try to dispatch more tasks.
-<<<<<<< HEAD
     DispatchTasks(local_queues_.GetReadyTasks());
-  } else {
-=======
-    DispatchTasks();
   } else if (is_driver) {
->>>>>>> 9dd3eedb
     // The client is a driver.
     RAY_CHECK_OK(gcs_client_->driver_table().AppendDriverData(client->GetClientID(),
                                                               /*is_dead=*/true));
@@ -1122,88 +1117,9 @@
   }
 }
 
-<<<<<<< HEAD
-void NodeManager::HandleWorkerBlocked(std::shared_ptr<Worker> worker) {
-  RAY_CHECK(worker);
-  if (worker->IsBlocked()) {
-    return;
-  }
-  // If the worker isn't already blocked, then release any CPU resources that
-  // it acquired for its assigned task while it is blocked. The resources will
-  // be acquired again once the worker is unblocked.
-  RAY_CHECK(!worker->GetAssignedTaskId().is_nil());
-  // (See design_docs/task_states.rst for the state transition diagram.)
-  const auto task = local_queues_.RemoveTask(worker->GetAssignedTaskId());
-  // Get the CPU resources required by the running task.
-  const auto required_resources = task.GetTaskSpecification().GetRequiredResources();
-  double required_cpus = required_resources.GetNumCpus();
-  const std::unordered_map<std::string, double> cpu_resources = {
-      {kCPU_ResourceLabel, required_cpus}};
-
-  // Release the CPU resources.
-  auto const cpu_resource_ids = worker->ReleaseTaskCpuResources();
-  local_available_resources_.Release(cpu_resource_ids);
-  RAY_CHECK(cluster_resource_map_[gcs_client_->client_table().GetLocalClientId()].Release(
-      ResourceSet(cpu_resources)));
-
-  // Mark the task as blocked.
-  local_queues_.QueueBlockedTasks({task});
-  worker->MarkBlocked();
-
-  DispatchTasks(local_queues_.GetReadyTasks());
-}
-
-void NodeManager::HandleWorkerUnblocked(std::shared_ptr<Worker> worker) {
-  RAY_CHECK(worker);
-  if (!worker->IsBlocked()) {
-    return;
-  }
-
-  // (See design_docs/task_states.rst for the state transition diagram.)
-  const auto task = local_queues_.RemoveTask(worker->GetAssignedTaskId());
-  // Get the CPU resources required by the running task.
-  const auto required_resources = task.GetTaskSpecification().GetRequiredResources();
-  double required_cpus = required_resources.GetNumCpus();
-  const ResourceSet cpu_resources(
-      std::unordered_map<std::string, double>({{kCPU_ResourceLabel, required_cpus}}));
-
-  // Check if we can reacquire the CPU resources.
-  bool oversubscribed = !local_available_resources_.Contains(cpu_resources);
-
-  if (!oversubscribed) {
-    // Reacquire the CPU resources for the worker. Note that care needs to be
-    // taken if the user is using the specific CPU IDs since the IDs that we
-    // reacquire here may be different from the ones that the task started with.
-    auto const resource_ids = local_available_resources_.Acquire(cpu_resources);
-    worker->AcquireTaskCpuResources(resource_ids);
-    RAY_CHECK(
-        cluster_resource_map_[gcs_client_->client_table().GetLocalClientId()].Acquire(
-            cpu_resources));
-  } else {
-    // In this case, we simply don't reacquire the CPU resources for the worker.
-    // The worker can keep running and when the task finishes, it will simply
-    // not have any CPU resources to release.
-    RAY_LOG(WARNING)
-        << "Resources oversubscribed: "
-        << cluster_resource_map_[gcs_client_->client_table().GetLocalClientId()]
-               .GetAvailableResources()
-               .ToString();
-  }
-
-  // Mark the task as running again.
-  // (See design_docs/task_states.rst for the state transition diagram.)
-  local_queues_.QueueRunningTasks({task});
-  worker->MarkUnblocked();
-}
-
-void NodeManager::HandleClientBlocked(
-    const std::shared_ptr<LocalClientConnection> &client,
-    const std::vector<ObjectID> &required_object_ids) {
-=======
 void NodeManager::HandleTaskBlocked(const std::shared_ptr<LocalClientConnection> &client,
                                     const std::vector<ObjectID> &required_object_ids,
                                     const TaskID &current_task_id) {
->>>>>>> 9dd3eedb
   std::shared_ptr<Worker> worker = worker_pool_.GetRegisteredWorker(client);
   if (worker) {
     // The client is a worker. If the worker is not already blocked and the
@@ -1228,7 +1144,7 @@
       worker->MarkBlocked();
 
       // Try dispatching tasks since we may have released some resources.
-      DispatchTasks();
+      DispatchTasks(local_queues_.GetReadyTasks());
     }
   } else {
     // The client is a driver. Drivers do not hold resources, so we simply mark
