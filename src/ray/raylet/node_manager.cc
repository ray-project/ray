// Copyright 2017 The Ray Authors.
//
// Licensed under the Apache License, Version 2.0 (the "License");
// you may not use this file except in compliance with the License.
// You may obtain a copy of the License at
//
//  http://www.apache.org/licenses/LICENSE-2.0
//
// Unless required by applicable law or agreed to in writing, software
// distributed under the License is distributed on an "AS IS" BASIS,
// WITHOUT WARRANTIES OR CONDITIONS OF ANY KIND, either express or implied.
// See the License for the specific language governing permissions and
// limitations under the License.

#include "ray/raylet/node_manager.h"

#include <cctype>
#include <fstream>
#include <memory>

#include "ray/common/buffer.h"
#include "ray/common/common_protocol.h"
#include "ray/common/constants.h"
#include "ray/common/id.h"
#include "ray/common/status.h"
#include "ray/gcs/pb_util.h"
#include "ray/raylet/format/node_manager_generated.h"
#include "ray/stats/stats.h"
#include "ray/util/asio_util.h"
#include "ray/util/sample.h"

namespace {

#define RAY_CHECK_ENUM(x, y) \
  static_assert(static_cast<int>(x) == static_cast<int>(y), "protocol mismatch")

struct ActorStats {
  int live_actors = 0;
  int dead_actors = 0;
  int restarting_actors = 0;
};

inline ray::rpc::ObjectReference FlatbufferToSingleObjectReference(
    const flatbuffers::String &object_id, const ray::protocol::Address &address) {
  ray::rpc::ObjectReference ref;
  ref.set_object_id(object_id.str());
  ref.mutable_owner_address()->set_raylet_id(address.raylet_id()->str());
  ref.mutable_owner_address()->set_ip_address(address.ip_address()->str());
  ref.mutable_owner_address()->set_port(address.port());
  ref.mutable_owner_address()->set_worker_id(address.worker_id()->str());
  return ref;
}

std::vector<ray::rpc::ObjectReference> FlatbufferToObjectReference(
    const flatbuffers::Vector<flatbuffers::Offset<flatbuffers::String>> &object_ids,
    const flatbuffers::Vector<flatbuffers::Offset<ray::protocol::Address>>
        &owner_addresses) {
  RAY_CHECK(object_ids.size() == owner_addresses.size());
  std::vector<ray::rpc::ObjectReference> refs;
  for (int64_t i = 0; i < object_ids.size(); i++) {
    ray::rpc::ObjectReference ref;
    ref.set_object_id(object_ids.Get(i)->str());
    const auto &addr = owner_addresses.Get(i);
    ref.mutable_owner_address()->set_raylet_id(addr->raylet_id()->str());
    ref.mutable_owner_address()->set_ip_address(addr->ip_address()->str());
    ref.mutable_owner_address()->set_port(addr->port());
    ref.mutable_owner_address()->set_worker_id(addr->worker_id()->str());
    refs.emplace_back(std::move(ref));
  }
  return refs;
}

}  // namespace

namespace ray {

namespace raylet {

// A helper function to print the leased workers.
std::string LeasedWorkersSring(
    const std::unordered_map<WorkerID, std::shared_ptr<WorkerInterface>>
        &leased_workers) {
  std::stringstream buffer;
  buffer << "  @leased_workers: (";
  for (const auto &pair : leased_workers) {
    auto &worker = pair.second;
    buffer << worker->WorkerId() << ", ";
  }
  buffer << ")";
  return buffer.str();
}

// A helper function to print the workers in worker_pool_.
std::string WorkerPoolString(
    const std::vector<std::shared_ptr<WorkerInterface>> &worker_pool) {
  std::stringstream buffer;
  buffer << "   @worker_pool: (";
  for (const auto &worker : worker_pool) {
    buffer << worker->WorkerId() << ", ";
  }
  buffer << ")";
  return buffer.str();
}

// Helper function to print the worker's owner worker and and node owner.
std::string WorkerOwnerString(std::shared_ptr<WorkerInterface> &worker) {
  std::stringstream buffer;
  const auto owner_worker_id =
      WorkerID::FromBinary(worker->GetOwnerAddress().worker_id());
  const auto owner_node_id = WorkerID::FromBinary(worker->GetOwnerAddress().raylet_id());
  buffer << "leased_worker Lease " << worker->WorkerId() << " owned by "
         << owner_worker_id << " / " << owner_node_id;
  return buffer.str();
}

NodeManager::NodeManager(boost::asio::io_service &io_service, const NodeID &self_node_id,
                         const NodeManagerConfig &config, ObjectManager &object_manager,
                         std::shared_ptr<gcs::GcsClient> gcs_client,
                         std::shared_ptr<ObjectDirectoryInterface> object_directory,
                         std::function<bool(const ObjectID &)> is_plasma_object_spillable)
    : self_node_id_(self_node_id),
      io_service_(io_service),
      object_manager_(object_manager),
      gcs_client_(gcs_client),
      object_directory_(object_directory),
      heartbeat_timer_(io_service),
      heartbeat_period_(std::chrono::milliseconds(config.heartbeat_period_ms)),
      report_resources_timer_(io_service),
      report_resources_period_(
          std::chrono::milliseconds(config.report_resources_period_ms)),
      debug_dump_period_(config.debug_dump_period_ms),
      fair_queueing_enabled_(config.fair_queueing_enabled),
      temp_dir_(config.temp_dir),
      object_manager_profile_timer_(io_service),
      initial_config_(config),
      local_available_resources_(config.resource_config),
      worker_pool_(io_service, config.num_workers_soft_limit,
                   config.num_initial_python_workers_for_first_job,
                   config.maximum_startup_concurrency, config.min_worker_port,
                   config.max_worker_port, config.worker_ports, gcs_client_,
                   config.worker_commands,
                   /*starting_worker_timeout_callback=*/
                   [this] { cluster_task_manager_->ScheduleAndDispatchTasks(); }),
      scheduling_policy_(local_queues_),
      reconstruction_policy_(
          io_service_,
          [this](const TaskID &task_id, const ObjectID &required_object_id) {
            HandleTaskReconstruction(task_id, required_object_id);
          },
          RayConfig::instance().object_timeout_milliseconds(), self_node_id_, gcs_client_,
          object_directory_),
      dependency_manager_(object_manager, reconstruction_policy_),
      node_manager_server_("NodeManager", config.node_manager_port),
      node_manager_service_(io_service, *this),
      agent_manager_service_handler_(
          new DefaultAgentManagerServiceHandler(agent_manager_)),
      agent_manager_service_(io_service, *agent_manager_service_handler_),
      client_call_manager_(io_service),
      worker_rpc_pool_(client_call_manager_),
      local_object_manager_(
          self_node_id_, RayConfig::instance().free_objects_batch_size(),
          RayConfig::instance().free_objects_period_milliseconds(), worker_pool_,
          gcs_client_->Objects(), worker_rpc_pool_,
          /* automatic_object_deletion_enabled */
          config.automatic_object_deletion_enabled,
          /*max_io_workers*/ config.max_io_workers,
          /*min_spilling_size*/ config.min_spilling_size,
          /*is_external_storage_type_fs*/
          RayConfig::instance().is_external_storage_type_fs(),
          /*on_objects_freed*/
          [this](const std::vector<ObjectID> &object_ids) {
            object_manager_.FreeObjects(object_ids,
                                        /*local_only=*/false);
          },
          is_plasma_object_spillable,
          /*restore_object_from_remote_node*/
          [this](const ObjectID &object_id, const std::string &spilled_url,
                 const NodeID &node_id) {
            SendSpilledObjectRestorationRequestToRemoteNode(object_id, spilled_url,
                                                            node_id);
          }),
      report_worker_backlog_(RayConfig::instance().report_worker_backlog()),
      last_local_gc_ns_(absl::GetCurrentTimeNanos()),
      local_gc_interval_ns_(RayConfig::instance().local_gc_interval_s() * 1e9),
      local_gc_min_interval_ns_(RayConfig::instance().local_gc_min_interval_s() * 1e9),
      record_metrics_period_(config.record_metrics_period_ms) {
  RAY_LOG(INFO) << "Initializing NodeManager with ID " << self_node_id_;
  RAY_CHECK(heartbeat_period_.count() > 0);
  // Initialize the resource map with own cluster resource configuration.
  cluster_resource_map_.emplace(self_node_id_,
                                SchedulingResources(config.resource_config));

  RAY_CHECK_OK(object_manager_.SubscribeObjAdded(
      [this](const object_manager::protocol::ObjectInfoT &object_info) {
        ObjectID object_id = ObjectID::FromBinary(object_info.object_id);
        HandleObjectLocal(object_id);
      }));
  RAY_CHECK_OK(object_manager_.SubscribeObjDeleted(
      [this](const ObjectID &object_id) { HandleObjectMissing(object_id); }));

  if (RayConfig::instance().new_scheduler_enabled()) {
    SchedulingResources &local_resources = cluster_resource_map_[self_node_id_];
    cluster_resource_scheduler_ =
        std::shared_ptr<ClusterResourceScheduler>(new ClusterResourceScheduler(
            self_node_id_.Binary(),
            local_resources.GetTotalResources().GetResourceMap()));

    auto get_node_info_func = [this](const NodeID &node_id) {
      return gcs_client_->Nodes().Get(node_id);
    };
    auto is_owner_alive = [this](const WorkerID &owner_worker_id,
                                 const NodeID &owner_node_id) {
      return !(failed_workers_cache_.count(owner_worker_id) > 0 ||
               failed_nodes_cache_.count(owner_node_id) > 0);
    };
    auto announce_infeasible_task = [this](const Task &task) {
      PublishInfeasibleTaskError(task);
    };
    cluster_task_manager_ = std::shared_ptr<ClusterTaskManager>(new ClusterTaskManager(
        self_node_id_,
        std::dynamic_pointer_cast<ClusterResourceScheduler>(cluster_resource_scheduler_),
        dependency_manager_, is_owner_alive, get_node_info_func, announce_infeasible_task,
        worker_pool_, leased_workers_,
        [this](const std::vector<ObjectID> &object_ids,
               std::vector<std::unique_ptr<RayObject>> *results) {
          return GetObjectsFromPlasma(object_ids, results);
        }));
    placement_group_resource_manager_ =
        std::make_shared<NewPlacementGroupResourceManager>(
            std::dynamic_pointer_cast<ClusterResourceScheduler>(
                cluster_resource_scheduler_));
  } else {
    cluster_resource_scheduler_ = std::make_shared<OldClusterResourceScheduler>(
        self_node_id_, local_available_resources_, cluster_resource_map_,
        gcs_client_->NodeResources().GetLastResourceUsage());
    cluster_task_manager_ = std::shared_ptr<NodeManager>(this, [](NodeManager *) {
      // If new scheduler is not enabled, the `cluster_task_manager_` is this NodeManager
      // itself. So we create a `shared_ptr` that points to `this` and the deleter does
      // nothing.
    });
    placement_group_resource_manager_ =
        std::make_shared<OldPlacementGroupResourceManager>(
            local_available_resources_, cluster_resource_map_, self_node_id_);
  }

  RAY_CHECK_OK(store_client_.Connect(config.store_socket_name.c_str()));
  // Run the node manger rpc server.
  node_manager_server_.RegisterService(node_manager_service_);
  node_manager_server_.RegisterService(agent_manager_service_);
  node_manager_server_.Run();

  auto options =
      AgentManager::Options({self_node_id, ParseCommandLine(config.agent_command)});
  agent_manager_.reset(
      new AgentManager(std::move(options),
                       /*delay_executor=*/
                       [this](std::function<void()> task, uint32_t delay_ms) {
                         return execute_after(io_service_, task, delay_ms);
                       }));

  RAY_CHECK_OK(SetupPlasmaSubscription());
}

ray::Status NodeManager::RegisterGcs() {
  auto on_node_change = [this](const NodeID &node_id, const GcsNodeInfo &data) {
    if (data.state() == GcsNodeInfo::ALIVE) {
      NodeAdded(data);
    } else {
      RAY_CHECK(data.state() == GcsNodeInfo::DEAD);
      NodeRemoved(node_id);
    }
  };

  // If the node resource message is received first and then the node message is received,
  // ForwardTask will throw exception, because it can't get node info.
  auto on_done = [this](Status status) {
    RAY_CHECK_OK(status);
    // Subscribe to resource changes.
    const auto &resources_changed =
        [this](const rpc::NodeResourceChange &resource_notification) {
          auto id = NodeID::FromBinary(resource_notification.node_id());
          if (resource_notification.updated_resources_size() != 0) {
            ResourceSet resource_set(
                MapFromProtobuf(resource_notification.updated_resources()));
            ResourceCreateUpdated(id, resource_set);
          }

          if (resource_notification.deleted_resources_size() != 0) {
            ResourceDeleted(
                id, VectorFromProtobuf(resource_notification.deleted_resources()));
          }
        };
    RAY_CHECK_OK(gcs_client_->NodeResources().AsyncSubscribeToResources(
        /*subscribe_callback=*/resources_changed,
        /*done_callback=*/nullptr));
  };
  // Register a callback to monitor new nodes and a callback to monitor removed nodes.
  RAY_RETURN_NOT_OK(
      gcs_client_->Nodes().AsyncSubscribeToNodeChange(on_node_change, on_done));

  // Subscribe to resource usage batches from the monitor.
  const auto &resource_usage_batch_added =
      [this](const ResourceUsageBatchData &resource_usage_batch) {
        ResourceUsageBatchReceived(resource_usage_batch);
      };
  RAY_RETURN_NOT_OK(gcs_client_->NodeResources().AsyncSubscribeBatchedResourceUsage(
      resource_usage_batch_added, /*done*/ nullptr));

  // Subscribe to all unexpected failure notifications from the local and
  // remote raylets. Note that this does not include workers that failed due to
  // node failure. These workers can be identified by comparing the raylet_id
  // in their rpc::Address to the ID of a failed raylet.
  const auto &worker_failure_handler =
      [this](const rpc::WorkerDeltaData &worker_failure_data) {
        HandleUnexpectedWorkerFailure(worker_failure_data);
      };
  RAY_CHECK_OK(gcs_client_->Workers().AsyncSubscribeToWorkerFailures(
      worker_failure_handler, /*done_callback=*/nullptr));

  // Subscribe to job updates.
  const auto job_subscribe_handler = [this](const JobID &job_id,
                                            const JobTableData &job_data) {
    if (!job_data.is_dead()) {
      HandleJobStarted(job_id, job_data);
    } else {
      HandleJobFinished(job_id, job_data);
    }
  };
  RAY_RETURN_NOT_OK(
      gcs_client_->Jobs().AsyncSubscribeAll(job_subscribe_handler, nullptr));

  // Start sending heartbeats to the GCS.
  last_heartbeat_at_ms_ = current_time_ms();
  last_debug_dump_at_ms_ = current_time_ms();
  Heartbeat();
  ReportResourceUsage();
  // Start the timer that gets object manager profiling information and sends it
  // to the GCS.
  GetObjectManagerProfileInfo();

  return ray::Status::OK();
}

void NodeManager::KillWorker(std::shared_ptr<WorkerInterface> worker) {
#ifdef _WIN32
  // TODO(mehrdadn): implement graceful process termination mechanism
#else
  // If we're just cleaning up a single worker, allow it some time to clean
  // up its state before force killing. The client socket will be closed
  // and the worker struct will be freed after the timeout.
  kill(worker->GetProcess().GetId(), SIGTERM);
#endif

  auto retry_timer = std::make_shared<boost::asio::deadline_timer>(io_service_);
  auto retry_duration = boost::posix_time::milliseconds(
      RayConfig::instance().kill_worker_timeout_milliseconds());
  retry_timer->expires_from_now(retry_duration);
  retry_timer->async_wait([retry_timer, worker](const boost::system::error_code &error) {
    RAY_LOG(DEBUG) << "Send SIGKILL to worker, pid=" << worker->GetProcess().GetId();
    // Force kill worker
    worker->GetProcess().Kill();
  });
}

void NodeManager::DestroyWorker(std::shared_ptr<WorkerInterface> worker,
                                rpc::WorkerExitType disconnect_type) {
  // We should disconnect the client first. Otherwise, we'll remove bundle resources
  // before actual resources are returned. Subsequent disconnect request that comes
  // due to worker dead will be ignored.
  DisconnectClient(worker->Connection(), disconnect_type);
  worker->MarkDead();
  KillWorker(worker);
}

void NodeManager::HandleJobStarted(const JobID &job_id, const JobTableData &job_data) {
  RAY_LOG(DEBUG) << "HandleJobStarted " << job_id;
  RAY_CHECK(!job_data.is_dead());

  worker_pool_.HandleJobStarted(job_id, job_data.config());
  // Tasks of this job may already arrived but failed to pop a worker because the job
  // config is not local yet. So we trigger dispatching again here to try to
  // reschedule these tasks.
  cluster_task_manager_->ScheduleAndDispatchTasks();
}

void NodeManager::HandleJobFinished(const JobID &job_id, const JobTableData &job_data) {
  RAY_LOG(DEBUG) << "HandleJobFinished " << job_id;
  RAY_CHECK(job_data.is_dead());
  worker_pool_.HandleJobFinished(job_id);

  auto workers = worker_pool_.GetWorkersRunningTasksForJob(job_id);
  // Kill all the workers. The actual cleanup for these workers is done
  // later when we receive the DisconnectClient message from them.
  for (const auto &worker : workers) {
    if (!worker->IsDetachedActor()) {
      // Clean up any open ray.wait calls that the worker made.
      dependency_manager_.CancelWaitRequest(worker->WorkerId());
      // Mark the worker as dead so further messages from it are ignored
      // (except DisconnectClient).
      worker->MarkDead();
      // Then kill the worker process.
      KillWorker(worker);
    }
  }
}

void NodeManager::Heartbeat() {
  uint64_t now_ms = current_time_ms();
  uint64_t interval = now_ms - last_heartbeat_at_ms_;
  if (interval > RayConfig::instance().num_heartbeats_warning() *
                     RayConfig::instance().raylet_heartbeat_period_milliseconds()) {
    RAY_LOG(WARNING)
        << "Last heartbeat was sent " << interval
        << " ms ago. There might be resource pressure on this node. If heartbeat keeps "
           "lagging, this node can be marked as dead mistakenly.";
  }
  last_heartbeat_at_ms_ = now_ms;
  stats::HeartbeatReportMs.Record(interval);

  auto heartbeat_data = std::make_shared<HeartbeatTableData>();
  heartbeat_data->set_node_id(self_node_id_.Binary());
  RAY_CHECK_OK(
      gcs_client_->Nodes().AsyncReportHeartbeat(heartbeat_data, [](Status status) {
        if (status.IsDisconnected()) {
          RAY_LOG(FATAL) << "This node has beem marked as dead.";
        }
      }));

  if (debug_dump_period_ > 0 &&
      static_cast<int64_t>(now_ms - last_debug_dump_at_ms_) > debug_dump_period_) {
    DumpDebugState();
    WarnResourceDeadlock();
    last_debug_dump_at_ms_ = now_ms;
  }

  if (record_metrics_period_ > 0 &&
      static_cast<int64_t>(now_ms - metrics_last_recorded_time_ms_) >
          record_metrics_period_) {
    RecordMetrics();
    metrics_last_recorded_time_ms_ = now_ms;
  }

  // Evict all copies of freed objects from the cluster.
  local_object_manager_.FlushFreeObjectsIfNeeded(now_ms);

  // Reset the timer.
  heartbeat_timer_.expires_from_now(heartbeat_period_);
  heartbeat_timer_.async_wait([this](const boost::system::error_code &error) {
    RAY_CHECK(!error);
    Heartbeat();
  });
}

void NodeManager::ReportResourceUsage() {
  auto resources_data = std::make_shared<rpc::ResourcesData>();
  resources_data->set_node_id(self_node_id_.Binary());
  resources_data->set_node_manager_address(initial_config_.node_manager_address);
  // Update local chche from gcs remote cache, this is needed when gcs restart.
  // We should always keep the cache view consistent.
  cluster_resource_scheduler_->UpdateLastResourceUsage(
      gcs_client_->NodeResources().GetLastResourceUsage());
  cluster_resource_scheduler_->FillResourceUsage(resources_data);
  cluster_task_manager_->FillResourceUsage(resources_data);

  // Set the global gc bit on the outgoing heartbeat message.
  if (should_global_gc_) {
    resources_data->set_should_global_gc(true);
    should_global_gc_ = false;
  }

  // Trigger local GC if needed. This throttles the frequency of local GC calls
  // to at most once per heartbeat interval.
  auto now = absl::GetCurrentTimeNanos();
  if ((should_local_gc_ || now - last_local_gc_ns_ > local_gc_interval_ns_) &&
      now - last_local_gc_ns_ > local_gc_min_interval_ns_) {
    DoLocalGC();
    should_local_gc_ = false;
    last_local_gc_ns_ = now;
  }

  if (resources_data->resources_total_size() > 0 ||
      resources_data->resources_available_changed() ||
      resources_data->resource_load_changed() || resources_data->should_global_gc()) {
    RAY_CHECK_OK(gcs_client_->NodeResources().AsyncReportResourceUsage(resources_data,
                                                                       /*done*/ nullptr));
  }

  // Reset the timer.
  report_resources_timer_.expires_from_now(report_resources_period_);
  report_resources_timer_.async_wait([this](const boost::system::error_code &error) {
    RAY_CHECK(!error);
    ReportResourceUsage();
  });
}

void NodeManager::DoLocalGC() {
  auto all_workers = worker_pool_.GetAllRegisteredWorkers();
  for (const auto &driver : worker_pool_.GetAllRegisteredDrivers()) {
    all_workers.push_back(driver);
  }
  RAY_LOG(INFO) << "Sending Python GC request to " << all_workers.size()
                << " local workers to clean up Python cyclic references.";
  for (const auto &worker : all_workers) {
    rpc::LocalGCRequest request;
    worker->rpc_client()->LocalGC(
        request, [](const ray::Status &status, const rpc::LocalGCReply &r) {
          if (!status.ok()) {
            RAY_LOG(DEBUG) << "Failed to send local GC request: " << status.ToString();
          }
        });
  }
}

void NodeManager::HandleRequestObjectSpillage(
    const rpc::RequestObjectSpillageRequest &request,
    rpc::RequestObjectSpillageReply *reply, rpc::SendReplyCallback send_reply_callback) {
  const auto &object_id = ObjectID::FromBinary(request.object_id());
  RAY_LOG(DEBUG) << "Received RequestObjectSpillage for object " << object_id;
  local_object_manager_.SpillObjects(
      {object_id}, [object_id, reply, send_reply_callback](const ray::Status &status) {
        if (status.ok()) {
          RAY_LOG(DEBUG) << "Object " << object_id
                         << " has been spilled, replying to owner";
          reply->set_success(true);
          // TODO(Clark): Add spilled URLs and spilled node ID to owner RPC reply here
          // if OBOD is enabled, instead of relying on automatic raylet spilling path to
          // send an extra RPC to the owner.
        }
        send_reply_callback(Status::OK(), nullptr, nullptr);
      });
}

void NodeManager::HandleRestoreSpilledObject(
    const rpc::RestoreSpilledObjectRequest &request,
    rpc::RestoreSpilledObjectReply *reply, rpc::SendReplyCallback send_reply_callback) {
  const auto object_id = ObjectID::FromBinary(request.object_id());
  const auto spilled_node_id = NodeID::FromBinary(request.spilled_node_id());
  const auto object_url = request.object_url();
  RAY_CHECK(spilled_node_id == self_node_id_);
  RAY_LOG(DEBUG) << "Restore spilled object request received. Object id: " << object_id
                 << " spilled_node_id: " << self_node_id_
                 << " object url: " << object_url;
  local_object_manager_.AsyncRestoreSpilledObject(object_id, object_url, spilled_node_id,
                                                  nullptr);
  // Just reply right away. The caller will keep hitting this RPC endpoint until
  // restoration succeeds, so we can safely reply here without waiting for the
  // restoreSpilledObject to be done.
  send_reply_callback(Status::OK(), nullptr, nullptr);
}

void NodeManager::HandleReleaseUnusedBundles(
    const rpc::ReleaseUnusedBundlesRequest &request,
    rpc::ReleaseUnusedBundlesReply *reply, rpc::SendReplyCallback send_reply_callback) {
  RAY_LOG(DEBUG) << "Releasing unused bundles.";
  std::unordered_set<BundleID, pair_hash> in_use_bundles;
  for (int index = 0; index < request.bundles_in_use_size(); ++index) {
    const auto &bundle_id = request.bundles_in_use(index).bundle_id();
    in_use_bundles.emplace(
        std::make_pair(PlacementGroupID::FromBinary(bundle_id.placement_group_id()),
                       bundle_id.bundle_index()));
  }

  // Kill all workers that are currently associated with the unused bundles.
  // NOTE: We can't traverse directly with `leased_workers_`, because `DestroyWorker` will
  // delete the element of `leased_workers_`. So we need to filter out
  // `workers_associated_with_unused_bundles` separately.
  std::vector<std::shared_ptr<WorkerInterface>> workers_associated_with_unused_bundles;
  for (const auto &worker_it : leased_workers_) {
    auto &worker = worker_it.second;
    const auto &bundle_id = worker->GetBundleId();
    // We need to filter out the workers used by placement group.
    if (!bundle_id.first.IsNil() && 0 == in_use_bundles.count(bundle_id)) {
      workers_associated_with_unused_bundles.emplace_back(worker);
    }
  }

  for (const auto &worker : workers_associated_with_unused_bundles) {
    RAY_LOG(DEBUG)
        << "Destroying worker since its bundle was unused. Placement group id: "
        << worker->GetBundleId().first
        << ", bundle index: " << worker->GetBundleId().second
        << ", task id: " << worker->GetAssignedTaskId()
        << ", actor id: " << worker->GetActorId()
        << ", worker id: " << worker->WorkerId();
    DestroyWorker(worker, rpc::WorkerExitType::UNUSED_RESOURCE_RELEASED);
  }

  // Return unused bundle resources.
  placement_group_resource_manager_->ReturnUnusedBundle(in_use_bundles);

  send_reply_callback(Status::OK(), nullptr, nullptr);
}

// TODO(edoakes): this function is problematic because it both sends warnings spuriously
// under normal conditions and sometimes doesn't send a warning under actual deadlock
// conditions. The current logic is to push a warning when: all running tasks are
// blocked, there is at least one ready task, and a warning hasn't been pushed in
// debug_dump_period_ milliseconds.
// See https://github.com/ray-project/ray/issues/5790 for details.
void NodeManager::WarnResourceDeadlock() {
  ray::Task exemplar;
  bool any_pending = false;
  int pending_actor_creations = 0;
  int pending_tasks = 0;
  std::string available_resources;

  // Check if any progress is being made on this raylet.
  for (const auto &worker : worker_pool_.GetAllRegisteredWorkers()) {
    if (!worker->IsDead() && !worker->GetAssignedTaskId().IsNil() &&
        !worker->IsBlocked() && worker->GetActorId().IsNil()) {
      // Progress is being made in a task, don't warn.
      resource_deadlock_warned_ = 0;
      return;
    }
  }

  // Check if any tasks are blocked on resource acquisition.
  if (!cluster_task_manager_->AnyPendingTasks(&exemplar, &any_pending,
                                              &pending_actor_creations, &pending_tasks)) {
    // No pending tasks, no need to warn.
    resource_deadlock_warned_ = 0;
    return;
  }
  available_resources = cluster_resource_scheduler_->GetLocalResourceViewString();

  // Push an warning to the driver that a task is blocked trying to acquire resources.
  // To avoid spurious triggers, only take action starting with the second time.
  // case resource_deadlock_warned_:  0 => first time, don't do anything yet
  // case resource_deadlock_warned_:  1 => second time, print a warning
  // case resource_deadlock_warned_: >1 => global gc but don't print any warnings
  std::ostringstream error_message;
  if (any_pending && resource_deadlock_warned_++ > 0) {
    // Actor references may be caught in cycles, preventing them from being deleted.
    // Trigger global GC to hopefully free up resource slots.
    TriggerGlobalGC();

    // Suppress duplicates warning messages.
    if (resource_deadlock_warned_ > 2) {
      return;
    }

    error_message
        << "The actor or task with ID " << exemplar.GetTaskSpecification().TaskId()
        << " cannot be scheduled right now. It requires "
        << exemplar.GetTaskSpecification().GetRequiredPlacementResources().ToString()
        << " for placement, but this node only has remaining " << available_resources
        << ". In total there are " << pending_tasks << " pending tasks and "
        << pending_actor_creations << " pending actors on this node. "
        << "This is likely due to all cluster resources being claimed by actors. "
        << "To resolve the issue, consider creating fewer actors or increase the "
        << "resources available to this Ray cluster. You can ignore this message "
        << "if this Ray cluster is expected to auto-scale.";
    auto error_data_ptr = gcs::CreateErrorTableData(
        "resource_deadlock", error_message.str(), current_time_ms(),
        exemplar.GetTaskSpecification().JobId());
    RAY_CHECK_OK(gcs_client_->Errors().AsyncReportJobError(error_data_ptr, nullptr));
  }
}

void NodeManager::GetObjectManagerProfileInfo() {
  int64_t start_time_ms = current_time_ms();

  auto profile_info = object_manager_.GetAndResetProfilingInfo();

  if (profile_info->profile_events_size() > 0) {
    RAY_CHECK_OK(gcs_client_->Stats().AsyncAddProfileData(profile_info, nullptr));
  }

  // Reset the timer.
  object_manager_profile_timer_.expires_from_now(heartbeat_period_);
  object_manager_profile_timer_.async_wait(
      [this](const boost::system::error_code &error) {
        RAY_CHECK(!error);
        GetObjectManagerProfileInfo();
      });

  int64_t interval = current_time_ms() - start_time_ms;
  if (interval > RayConfig::instance().handler_warning_timeout_ms()) {
    RAY_LOG(WARNING) << "GetObjectManagerProfileInfo handler took " << interval << " ms.";
  }
}

void NodeManager::NodeAdded(const GcsNodeInfo &node_info) {
  const NodeID node_id = NodeID::FromBinary(node_info.node_id());

  RAY_LOG(DEBUG) << "[NodeAdded] Received callback from node id " << node_id;
  if (1 == cluster_resource_map_.count(node_id)) {
    RAY_LOG(DEBUG) << "Received notification of a new node that already exists: "
                   << node_id;
    return;
  }

  if (node_id == self_node_id_) {
    // We got a notification for ourselves, so we are connected to the GCS now.
    // Save this NodeManager's resource information in the cluster resource map.
    cluster_resource_map_[node_id] = initial_config_.resource_config;
    return;
  }

  // Store address of the new node manager for rpc requests.
  remote_node_manager_addresses_[node_id] =
      std::make_pair(node_info.node_manager_address(), node_info.node_manager_port());

  // Fetch resource info for the remote node and update cluster resource map.
  RAY_CHECK_OK(gcs_client_->NodeResources().AsyncGetResources(
      node_id,
      [this, node_id](
          Status status,
          const boost::optional<gcs::NodeResourceInfoAccessor::ResourceMap> &data) {
        if (data) {
          ResourceSet resource_set;
          for (auto &resource_entry : *data) {
            resource_set.AddOrUpdateResource(resource_entry.first,
                                             resource_entry.second->resource_capacity());
          }
          ResourceCreateUpdated(node_id, resource_set);
        }
      }));
}

void NodeManager::NodeRemoved(const NodeID &node_id) {
  // TODO(swang): If we receive a notification for our own death, clean up and
  // exit immediately.
  RAY_LOG(DEBUG) << "[NodeRemoved] Received callback from node id " << node_id;

  RAY_CHECK(node_id != self_node_id_)
      << "Exiting because this node manager has mistakenly been marked dead by the "
      << "monitor: GCS didn't receive heartbeats within timeout "
      << RayConfig::instance().num_heartbeats_timeout() *
             RayConfig::instance().raylet_heartbeat_period_milliseconds()
      << " ms. This is likely since the machine or raylet became overloaded.";

  // Below, when we remove node_id from all of these data structures, we could
  // check that it is actually removed, or log a warning otherwise, but that may
  // not be necessary.

  // Remove the node from the resource map.
  if (!cluster_resource_scheduler_->RemoveNode(node_id.Binary())) {
    RAY_LOG(DEBUG) << "Received NodeRemoved callback for an unknown node: " << node_id
                   << ".";
    return;
  }

  // Remove the node manager address.
  const auto node_entry = remote_node_manager_addresses_.find(node_id);
  if (node_entry != remote_node_manager_addresses_.end()) {
    remote_node_manager_addresses_.erase(node_entry);
  }

  // Notify the object directory that the node has been removed so that it
  // can remove it from any cached locations.
  object_directory_->HandleNodeRemoved(node_id);

  // Clean up workers that were owned by processes that were on the failed
  // node.
  rpc::WorkerDeltaData data;
  data.set_raylet_id(node_id.Binary());
  HandleUnexpectedWorkerFailure(data);
}

void NodeManager::HandleUnexpectedWorkerFailure(const rpc::WorkerDeltaData &data) {
  const WorkerID worker_id = WorkerID::FromBinary(data.worker_id());
  const NodeID node_id = NodeID::FromBinary(data.raylet_id());
  if (!worker_id.IsNil()) {
    RAY_LOG(DEBUG) << "Worker " << worker_id << " failed";
    failed_workers_cache_.insert(worker_id);
  } else {
    RAY_CHECK(!node_id.IsNil());
    failed_nodes_cache_.insert(node_id);
  }

  // TODO(swang): Also clean up any lease requests owned by the failed worker
  // from the task queues. This is only necessary for lease requests that are
  // infeasible, since requests that are fulfilled will get canceled during
  // dispatch.
  for (const auto &pair : leased_workers_) {
    auto &worker = pair.second;
    const auto owner_worker_id =
        WorkerID::FromBinary(worker->GetOwnerAddress().worker_id());
    const auto owner_node_id =
        WorkerID::FromBinary(worker->GetOwnerAddress().raylet_id());
    RAY_LOG(DEBUG) << "Lease " << worker->WorkerId() << " owned by " << owner_worker_id;
    RAY_CHECK(!owner_worker_id.IsNil() && !owner_node_id.IsNil());
    if (!worker->IsDetachedActor()) {
      // TODO (Alex): Cancel all pending child tasks of the tasks whose owners have failed
      // because the owner could've submitted lease requests before failing.
      if (!worker_id.IsNil()) {
        // If the failed worker was a leased worker's owner, then kill the leased worker.
        if (owner_worker_id == worker_id) {
          RAY_LOG(INFO) << "Owner process " << owner_worker_id
                        << " died, killing leased worker " << worker->WorkerId();
          KillWorker(worker);
        }
      } else if (owner_node_id == node_id) {
        // If the leased worker's owner was on the failed node, then kill the leased
        // worker.
        RAY_LOG(INFO) << "Owner node " << owner_node_id << " died, killing leased worker "
                      << worker->WorkerId();
        KillWorker(worker);
      }
    }
  }
}

void NodeManager::ResourceCreateUpdated(const NodeID &node_id,
                                        const ResourceSet &createUpdatedResources) {
  RAY_LOG(DEBUG) << "[ResourceCreateUpdated] received callback from node id " << node_id
                 << " with created or updated resources: "
                 << createUpdatedResources.ToString() << ". Updating resource map.";

  // Update local_available_resources_ and SchedulingResources
  for (const auto &resource_pair : createUpdatedResources.GetResourceMap()) {
    const std::string &resource_label = resource_pair.first;
    const double &new_resource_capacity = resource_pair.second;
    cluster_resource_scheduler_->UpdateResourceCapacity(node_id.Binary(), resource_label,
                                                        new_resource_capacity);
  }
  RAY_LOG(DEBUG) << "[ResourceCreateUpdated] Updated cluster_resource_map.";

  if (node_id == self_node_id_) {
    // The resource update is on the local node, check if we can reschedule tasks.
    cluster_task_manager_->ScheduleInfeasibleTasks();
  }
}

void NodeManager::ResourceDeleted(const NodeID &node_id,
                                  const std::vector<std::string> &resource_names) {
  if (RAY_LOG_ENABLED(DEBUG)) {
    std::ostringstream oss;
    for (auto &resource_name : resource_names) {
      oss << resource_name << ", ";
    }
    RAY_LOG(DEBUG) << "[ResourceDeleted] received callback from node id " << node_id
                   << " with deleted resources: " << oss.str()
                   << ". Updating resource map.";
  }

  // Update local_available_resources_ and SchedulingResources
  for (const auto &resource_label : resource_names) {
    cluster_resource_scheduler_->DeleteResource(node_id.Binary(), resource_label);
  }
  return;
}

void NodeManager::TryLocalInfeasibleTaskScheduling() {
  RAY_LOG(DEBUG) << "[LocalResourceUpdateRescheduler] The resource update is on the "
                    "local node, check if we can reschedule tasks";

  SchedulingResources &new_local_resources = cluster_resource_map_[self_node_id_];

  // SpillOver locally to figure out which infeasible tasks can be placed now
  std::vector<TaskID> decision =
      scheduling_policy_.SpillOverInfeasibleTasks(new_local_resources);

  std::unordered_set<TaskID> local_task_ids(decision.begin(), decision.end());

  // Transition locally placed tasks to waiting or ready for dispatch.
  if (local_task_ids.size() > 0) {
    std::vector<Task> tasks = local_queues_.RemoveTasks(local_task_ids);
    for (const auto &t : tasks) {
      EnqueuePlaceableTask(t);
    }
  }
}

void NodeManager::UpdateResourceUsage(const NodeID &node_id,
                                      const rpc::ResourcesData &resource_data) {
  if (!cluster_resource_scheduler_->UpdateNode(node_id.Binary(), resource_data)) {
    RAY_LOG(INFO)
        << "[UpdateResourceUsage]: received resource usage from unknown node id "
        << node_id;
    return;
  }

  // Trigger local GC at the next heartbeat interval.
  if (resource_data.should_global_gc()) {
    should_local_gc_ = true;
  }

  // If light resource usage report enabled, we update remote resources only when related
  // resources map in heartbeat is not empty.
  cluster_task_manager_->OnNodeResourceUsageUpdated(node_id, resource_data);
}

void NodeManager::ResourceUsageBatchReceived(
    const ResourceUsageBatchData &resource_usage_batch) {
  // Update load information provided by each message.
  for (const auto &resource_usage : resource_usage_batch.batch()) {
    const NodeID &node_id = NodeID::FromBinary(resource_usage.node_id());
    if (node_id == self_node_id_) {
      // Skip messages from self.
      continue;
    }
    UpdateResourceUsage(node_id, resource_usage);
  }
}

void NodeManager::ProcessNewClient(ClientConnection &client) {
  // The new client is a worker, so begin listening for messages.
  client.ProcessMessages();
}

// A helper function to create a mapping from task scheduling class to
// tasks with that class from a given list of tasks.
std::unordered_map<SchedulingClass, ordered_set<TaskID>> NodeManager::MakeTasksByClass(
    const std::vector<Task> &tasks) const {
  std::unordered_map<SchedulingClass, ordered_set<TaskID>> result;
  for (const auto &task : tasks) {
    auto spec = task.GetTaskSpecification();
    result[spec.GetSchedulingClass()].push_back(spec.TaskId());
  }
  return result;
}

void NodeManager::DispatchTasks(
    const std::unordered_map<SchedulingClass, ordered_set<TaskID>> &tasks_by_class) {
  // Dispatch tasks in priority order by class. This avoids starvation problems where
  // one class of tasks become stuck behind others in the queue, causing Ray to start
  // many workers. See #3644 for a more detailed description of this issue.
  std::vector<const std::pair<const SchedulingClass, ordered_set<TaskID>> *> fair_order;
  for (auto &it : tasks_by_class) {
    fair_order.emplace_back(&it);
  }
  // Prioritize classes that have fewer currently running tasks. Note that we only
  // sort once per round of task dispatch, which is less fair then it could be, but
  // is simpler and faster.
  if (fair_queueing_enabled_) {
    std::sort(
        std::begin(fair_order), std::end(fair_order),
        [this](const std::pair<const SchedulingClass, ordered_set<ray::TaskID>> *a,
               const std::pair<const SchedulingClass, ordered_set<ray::TaskID>> *b) {
          return local_queues_.NumRunning(a->first) < local_queues_.NumRunning(b->first);
        });
  }
  std::vector<std::function<void()>> post_assign_callbacks;
  // Approximate fair round robin between classes.
  for (const auto &it : fair_order) {
    const auto &task_resources =
        TaskSpecification::GetSchedulingClassDescriptor(it->first);
    // FIFO order within each class.
    for (const auto &task_id : it->second) {
      const auto &task = local_queues_.GetTaskOfState(task_id, TaskState::READY);
      if (!local_available_resources_.Contains(task_resources)) {
        // All the tasks in it.second have the same resource shape, so
        // once the first task is not feasible, we can break out of this loop
        break;
      }

      // Try to get an idle worker to execute this task. If nullptr, there
      // aren't any available workers so we can't assign the task.
      std::shared_ptr<WorkerInterface> worker =
          worker_pool_.PopWorker(task.GetTaskSpecification());
      if (worker != nullptr) {
        AssignTask(worker, task, &post_assign_callbacks);
      }
    }
  }
  // Call the callbacks from the AssignTask calls above. These need to be called
  // after the above loop, as they may alter the scheduling queues and invalidate
  // the loop iterator.
  for (auto &func : post_assign_callbacks) {
    func();
  }
}

void NodeManager::ProcessClientMessage(const std::shared_ptr<ClientConnection> &client,
                                       int64_t message_type,
                                       const uint8_t *message_data) {
  auto registered_worker = worker_pool_.GetRegisteredWorker(client);
  auto message_type_value = static_cast<protocol::MessageType>(message_type);
  RAY_LOG(DEBUG) << "[Worker] Message "
                 << protocol::EnumNameMessageType(message_type_value) << "("
                 << message_type << ") from worker with PID "
                 << (registered_worker
                         ? std::to_string(registered_worker->GetProcess().GetId())
                         : "nil");

  if (registered_worker && registered_worker->IsDead()) {
    // For a worker that is marked as dead (because the job has died already),
    // all the messages are ignored except DisconnectClient.
    if (message_type_value != protocol::MessageType::DisconnectClient) {
      // Listen for more messages.
      client->ProcessMessages();
      return;
    }
  }

  switch (message_type_value) {
  case protocol::MessageType::RegisterClientRequest: {
    ProcessRegisterClientRequestMessage(client, message_data);
  } break;
  case protocol::MessageType::AnnounceWorkerPort: {
    ProcessAnnounceWorkerPortMessage(client, message_data);
  } break;
  case protocol::MessageType::TaskDone: {
    HandleWorkerAvailable(client);
  } break;
  case protocol::MessageType::DisconnectClient: {
    ProcessDisconnectClientMessage(client, message_data);
    // We don't need to receive future messages from this client,
    // because it's already disconnected.
    return;
  } break;
  case protocol::MessageType::SubmitTask: {
    // For tasks submitted via the raylet path, we must make sure to order the
    // task submission so that tasks are always submitted after the tasks that
    // they depend on.
    ProcessSubmitTaskMessage(message_data);
  } break;
  case protocol::MessageType::SetResourceRequest: {
    ProcessSetResourceRequest(client, message_data);
  } break;
  case protocol::MessageType::FetchOrReconstruct: {
    ProcessFetchOrReconstructMessage(client, message_data);
  } break;
  case protocol::MessageType::NotifyDirectCallTaskBlocked: {
    ProcessDirectCallTaskBlocked(client, message_data);
  } break;
  case protocol::MessageType::NotifyDirectCallTaskUnblocked: {
    std::shared_ptr<WorkerInterface> worker = worker_pool_.GetRegisteredWorker(client);
    HandleDirectCallTaskUnblocked(worker);
  } break;
  case protocol::MessageType::NotifyUnblocked: {
    auto message = flatbuffers::GetRoot<protocol::NotifyUnblocked>(message_data);
    AsyncResolveObjectsFinish(client, from_flatbuf<TaskID>(*message->task_id()),
                              /*was_blocked*/ true);
  } break;
  case protocol::MessageType::WaitRequest: {
    ProcessWaitRequestMessage(client, message_data);
  } break;
  case protocol::MessageType::WaitForDirectActorCallArgsRequest: {
    ProcessWaitForDirectActorCallArgsRequestMessage(client, message_data);
  } break;
  case protocol::MessageType::PushErrorRequest: {
    ProcessPushErrorRequestMessage(message_data);
  } break;
  case protocol::MessageType::PushProfileEventsRequest: {
    auto fbs_message = flatbuffers::GetRoot<flatbuffers::String>(message_data);
    auto profile_table_data = std::make_shared<rpc::ProfileTableData>();
    RAY_CHECK(
        profile_table_data->ParseFromArray(fbs_message->data(), fbs_message->size()));
    RAY_CHECK_OK(gcs_client_->Stats().AsyncAddProfileData(profile_table_data, nullptr));
  } break;
  case protocol::MessageType::FreeObjectsInObjectStoreRequest: {
    auto message = flatbuffers::GetRoot<protocol::FreeObjectsRequest>(message_data);
    std::vector<ObjectID> object_ids = from_flatbuf<ObjectID>(*message->object_ids());
    // Clean up objects from the object store.
    object_manager_.FreeObjects(object_ids, message->local_only());
  } break;
  case protocol::MessageType::SubscribePlasmaReady: {
    ProcessSubscribePlasmaReady(client, message_data);
  } break;
  default:
    RAY_LOG(FATAL) << "Received unexpected message type " << message_type;
  }

  // Listen for more messages.
  client->ProcessMessages();
}

void NodeManager::ProcessRegisterClientRequestMessage(
    const std::shared_ptr<ClientConnection> &client, const uint8_t *message_data) {
  client->Register();

  auto message = flatbuffers::GetRoot<protocol::RegisterClientRequest>(message_data);
  Language language = static_cast<Language>(message->language());
  const JobID job_id = from_flatbuf<JobID>(*message->job_id());
  WorkerID worker_id = from_flatbuf<WorkerID>(*message->worker_id());
  pid_t pid = message->worker_pid();
  std::string worker_ip_address = string_from_flatbuf(*message->ip_address());
  // TODO(suquark): Use `WorkerType` in `common.proto` without type converting.
  rpc::WorkerType worker_type = static_cast<rpc::WorkerType>(message->worker_type());
  if (((worker_type != rpc::WorkerType::SPILL_WORKER &&
        worker_type != rpc::WorkerType::RESTORE_WORKER)) ||
      worker_type == rpc::WorkerType::DRIVER) {
    RAY_CHECK(!job_id.IsNil());
  } else {
    RAY_CHECK(job_id.IsNil());
  }
  auto worker = std::dynamic_pointer_cast<WorkerInterface>(
      std::make_shared<Worker>(job_id, worker_id, language, worker_type,
                               worker_ip_address, client, client_call_manager_));

  auto send_reply_callback = [this, client, job_id](Status status, int assigned_port) {
    flatbuffers::FlatBufferBuilder fbb;
<<<<<<< HEAD
    std::vector<std::string> system_config_keys;
    std::vector<std::string> system_config_values;
    for (auto kv : initial_config_.raylet_config) {
      system_config_keys.push_back(kv.first);
      system_config_values.push_back(kv.second);
    }

    std::string serialized_job_config;
    auto job_config = worker_pool_.GetJobConfig(job_id);
    if (job_config != boost::none) {
      serialized_job_config = (*job_config).SerializeAsString();
    }
    auto reply = ray::protocol::CreateRegisterClientReply(
        fbb, status.ok(), fbb.CreateString(status.ToString()),
        to_flatbuf(fbb, self_node_id_), assigned_port,
        string_vec_to_flatbuf(fbb, system_config_keys),
        string_vec_to_flatbuf(fbb, system_config_values),
        fbb.CreateString(serialized_job_config));
=======
    auto reply = ray::protocol::CreateRegisterClientReply(
        fbb, status.ok(), fbb.CreateString(status.ToString()),
        to_flatbuf(fbb, self_node_id_), assigned_port,
        fbb.CreateString(initial_config_.raylet_config));
>>>>>>> d8c32be4
    fbb.Finish(reply);
    client->WriteMessageAsync(
        static_cast<int64_t>(protocol::MessageType::RegisterClientReply), fbb.GetSize(),
        fbb.GetBufferPointer(), [this, client](const ray::Status &status) {
          if (!status.ok()) {
            DisconnectClient(client);
          }
        });
  };

  if (worker_type == rpc::WorkerType::WORKER ||
      worker_type == rpc::WorkerType::SPILL_WORKER ||
      worker_type == rpc::WorkerType::RESTORE_WORKER) {
    // Register the new worker.
    auto status = worker_pool_.RegisterWorker(worker, pid, send_reply_callback);
    if (!status.ok()) {
      // If the worker failed to register to Raylet, trigger task dispatching here to
      // allow new worker processes to be started (if capped by
      // maximum_startup_concurrency).
      cluster_task_manager_->ScheduleAndDispatchTasks();
    }
  } else {
    // Register the new driver.
    RAY_CHECK(pid >= 0);
    worker->SetProcess(Process::FromPid(pid));
    // Compute a dummy driver task id from a given driver.
    const TaskID driver_task_id = TaskID::ComputeDriverTaskId(worker_id);
    worker->AssignTaskId(driver_task_id);
    rpc::JobConfig job_config;
    job_config.ParseFromString(message->serialized_job_config()->str());
    Status status = worker_pool_.RegisterDriver(worker, job_config, send_reply_callback);
    if (status.ok()) {
      local_queues_.AddDriverTaskId(driver_task_id);
      auto job_data_ptr =
          gcs::CreateJobTableData(job_id, /*is_dead*/ false, std::time(nullptr),
                                  worker_ip_address, pid, job_config);
      RAY_CHECK_OK(gcs_client_->Jobs().AsyncAdd(job_data_ptr, nullptr));
    }
  }
}

void NodeManager::ProcessAnnounceWorkerPortMessage(
    const std::shared_ptr<ClientConnection> &client, const uint8_t *message_data) {
  bool is_worker = true;
  std::shared_ptr<WorkerInterface> worker = worker_pool_.GetRegisteredWorker(client);
  if (worker == nullptr) {
    is_worker = false;
    worker = worker_pool_.GetRegisteredDriver(client);
  }
  RAY_CHECK(worker != nullptr) << "No worker exists for CoreWorker with client: "
                               << client->DebugString();

  auto message = flatbuffers::GetRoot<protocol::AnnounceWorkerPort>(message_data);
  int port = message->port();
  worker->Connect(port);
  if (is_worker) {
    worker_pool_.OnWorkerStarted(worker);
    HandleWorkerAvailable(worker->Connection());
  }
}

void NodeManager::HandleWorkerAvailable(const std::shared_ptr<ClientConnection> &client) {
  std::shared_ptr<WorkerInterface> worker = worker_pool_.GetRegisteredWorker(client);
  HandleWorkerAvailable(worker);
}

void NodeManager::HandleWorkerAvailable(const std::shared_ptr<WorkerInterface> &worker) {
  RAY_CHECK(worker);

  if (worker->GetWorkerType() == rpc::WorkerType::SPILL_WORKER) {
    // Return the worker to the idle pool.
    worker_pool_.PushSpillWorker(worker);
    return;
  }

  if (worker->GetWorkerType() == rpc::WorkerType::RESTORE_WORKER) {
    // Return the worker to the idle pool.
    worker_pool_.PushRestoreWorker(worker);
    return;
  }

  bool worker_idle = true;

  // If the worker was assigned a task, mark it as finished.
  if (!worker->GetAssignedTaskId().IsNil()) {
    worker_idle = FinishAssignedTask(worker);
  }

  if (worker_idle) {
    // Return the worker to the idle pool.
    worker_pool_.PushWorker(worker);
  }

  // Local resource availability changed: invoke scheduling policy for local node.
  cluster_resource_map_[self_node_id_].SetLoadResources(
      local_queues_.GetTotalResourceLoad());

  cluster_task_manager_->ScheduleAndDispatchTasks();
}

void NodeManager::DisconnectClient(const std::shared_ptr<ClientConnection> &client,
                                   rpc::WorkerExitType disconnect_type) {
  std::shared_ptr<WorkerInterface> worker = worker_pool_.GetRegisteredWorker(client);
  bool is_worker = false, is_driver = false;
  if (worker) {
    // The client is a worker.
    is_worker = true;
  } else {
    worker = worker_pool_.GetRegisteredDriver(client);
    if (worker) {
      // The client is a driver.
      is_driver = true;
    } else {
      RAY_LOG(INFO) << "Ignoring client disconnect because the client has already "
                    << "been disconnected.";
      return;
    }
  }
  RAY_CHECK(!(is_worker && is_driver));
  // If the client has any blocked tasks, mark them as unblocked. In
  // particular, we are no longer waiting for their dependencies.
  if (is_worker && worker->IsDead()) {
    // If the worker was killed by us because the driver exited,
    // treat it as intentionally disconnected.
    // Don't need to unblock the client if it's a worker and is already dead.
    // Because in this case, its task is already cleaned up.
    RAY_LOG(DEBUG) << "Skip unblocking worker because it's already dead.";
  } else {
    // Clean up any open ray.get calls that the worker made.
    while (!worker->GetBlockedTaskIds().empty()) {
      // NOTE(swang): AsyncResolveObjectsFinish will modify the worker, so it is
      // not safe to pass in the iterator directly.
      const TaskID task_id = *worker->GetBlockedTaskIds().begin();
      AsyncResolveObjectsFinish(client, task_id, true);
    }
    // Clean up any open ray.wait calls that the worker made.
    dependency_manager_.CancelWaitRequest(worker->WorkerId());
  }

  // Erase any lease metadata.
  leased_workers_.erase(worker->WorkerId());

  // Publish the worker failure.
  auto worker_failure_data_ptr =
      gcs::CreateWorkerFailureData(self_node_id_, worker->WorkerId(), worker->IpAddress(),
                                   worker->Port(), time(nullptr), disconnect_type);
  RAY_CHECK_OK(
      gcs_client_->Workers().AsyncReportWorkerFailure(worker_failure_data_ptr, nullptr));

  if (is_worker) {
    const ActorID &actor_id = worker->GetActorId();
    const TaskID &task_id = worker->GetAssignedTaskId();
    // If the worker was running a task or actor, clean up the task and push an
    // error to the driver, unless the worker is already dead.
    if ((!task_id.IsNil() || !actor_id.IsNil()) && !worker->IsDead()) {
      // If the worker was an actor, it'll be cleaned by GCS.
      if (actor_id.IsNil()) {
        // Return the resources that were being used by this worker.
        Task task;
        cluster_task_manager_->TaskFinished(worker, &task);
      }

      if (disconnect_type == rpc::WorkerExitType::SYSTEM_ERROR_EXIT) {
        // Push the error to driver.
        const JobID &job_id = worker->GetAssignedJobId();
        // TODO(rkn): Define this constant somewhere else.
        std::string type = "worker_died";
        std::ostringstream error_message;
        error_message << "A worker died or was killed while executing task " << task_id
                      << ".";
        auto error_data_ptr = gcs::CreateErrorTableData(type, error_message.str(),
                                                        current_time_ms(), job_id);
        RAY_CHECK_OK(gcs_client_->Errors().AsyncReportJobError(error_data_ptr, nullptr));
      }
    }

    // Remove the dead client from the pool and stop listening for messages.
    worker_pool_.DisconnectWorker(worker, disconnect_type);

    // Return the resources that were being used by this worker.
    cluster_task_manager_->ReleaseWorkerResources(worker);

    // Since some resources may have been released, we can try to dispatch more tasks. YYY
    cluster_task_manager_->ScheduleAndDispatchTasks();
  } else if (is_driver) {
    // The client is a driver.
    const auto job_id = worker->GetAssignedJobId();
    RAY_CHECK(!job_id.IsNil());
    RAY_CHECK_OK(gcs_client_->Jobs().AsyncMarkFinished(job_id, nullptr));
    const auto driver_id = ComputeDriverIdFromJob(job_id);
    local_queues_.RemoveDriverTaskId(TaskID::ComputeDriverTaskId(driver_id));
    worker_pool_.DisconnectDriver(worker);

    RAY_LOG(INFO) << "Driver (pid=" << worker->GetProcess().GetId()
                  << ") is disconnected. "
                  << "job_id: " << worker->GetAssignedJobId();
  }

  client->Close();

  // TODO(rkn): Tell the object manager that this client has disconnected so
  // that it can clean up the wait requests for this client. Currently I think
  // these can be leaked.
}

void NodeManager::ProcessDisconnectClientMessage(
    const std::shared_ptr<ClientConnection> &client, const uint8_t *message_data) {
  auto message = flatbuffers::GetRoot<protocol::DisconnectClient>(message_data);
  auto disconnect_type = static_cast<rpc::WorkerExitType>(message->disconnect_type());
  DisconnectClient(client, disconnect_type);
}

void NodeManager::ProcessFetchOrReconstructMessage(
    const std::shared_ptr<ClientConnection> &client, const uint8_t *message_data) {
  auto message = flatbuffers::GetRoot<protocol::FetchOrReconstruct>(message_data);
  const auto refs =
      FlatbufferToObjectReference(*message->object_ids(), *message->owner_addresses());
  if (message->fetch_only()) {
    std::shared_ptr<WorkerInterface> worker = worker_pool_.GetRegisteredWorker(client);
    if (!worker) {
      worker = worker_pool_.GetRegisteredDriver(client);
    }
    if (worker) {
      // This will start a fetch for the objects that gets canceled once the
      // objects are local, or if the worker dies.
      dependency_manager_.StartOrUpdateWaitRequest(worker->WorkerId(), refs);
    }
  } else {
    // The values are needed. Add all requested objects to the list to
    // subscribe to in the task dependency manager. These objects will be
    // pulled from remote node managers. If an object's owner dies, an error
    // will be stored as the object's value.
    const TaskID task_id = from_flatbuf<TaskID>(*message->task_id());
    AsyncResolveObjects(client, refs, task_id, /*ray_get=*/true,
                        /*mark_worker_blocked*/ message->mark_worker_blocked());
  }
}

void NodeManager::ProcessDirectCallTaskBlocked(
    const std::shared_ptr<ClientConnection> &client, const uint8_t *message_data) {
  auto message =
      flatbuffers::GetRoot<protocol::NotifyDirectCallTaskBlocked>(message_data);
  bool release_resources = message->release_resources();
  std::shared_ptr<WorkerInterface> worker = worker_pool_.GetRegisteredWorker(client);
  HandleDirectCallTaskBlocked(worker, release_resources);
}

void NodeManager::ProcessWaitRequestMessage(
    const std::shared_ptr<ClientConnection> &client, const uint8_t *message_data) {
  // Read the data.
  auto message = flatbuffers::GetRoot<protocol::WaitRequest>(message_data);
  std::vector<ObjectID> object_ids = from_flatbuf<ObjectID>(*message->object_ids());
  const auto refs =
      FlatbufferToObjectReference(*message->object_ids(), *message->owner_addresses());
  std::unordered_map<ObjectID, rpc::Address> owner_addresses;
  for (const auto &ref : refs) {
    owner_addresses.emplace(ObjectID::FromBinary(ref.object_id()), ref.owner_address());
  }

  bool resolve_objects = false;
  for (auto const &object_id : object_ids) {
    if (!dependency_manager_.CheckObjectLocal(object_id)) {
      // At least one object requires resolution.
      resolve_objects = true;
    }
  }

  const TaskID &current_task_id = from_flatbuf<TaskID>(*message->task_id());
  bool was_blocked = message->mark_worker_blocked();
  if (resolve_objects) {
    // Resolve any missing objects. This is a no-op for any objects that are
    // already local. Missing objects will be pulled from remote node managers.
    // If an object's owner dies, an error will be stored as the object's
    // value.
    AsyncResolveObjects(client, refs, current_task_id, /*ray_get=*/false,
                        /*mark_worker_blocked*/ was_blocked);
  }
  int64_t wait_ms = message->timeout();
  uint64_t num_required_objects = static_cast<uint64_t>(message->num_ready_objects());
  // TODO Remove in the future since it should have already be done in other place
  ray::Status status = object_manager_.Wait(
      object_ids, owner_addresses, wait_ms, num_required_objects,
      [this, resolve_objects, was_blocked, client, current_task_id](
          std::vector<ObjectID> found, std::vector<ObjectID> remaining) {
        // Write the data.
        flatbuffers::FlatBufferBuilder fbb;
        flatbuffers::Offset<protocol::WaitReply> wait_reply = protocol::CreateWaitReply(
            fbb, to_flatbuf(fbb, found), to_flatbuf(fbb, remaining));
        fbb.Finish(wait_reply);

        auto status =
            client->WriteMessage(static_cast<int64_t>(protocol::MessageType::WaitReply),
                                 fbb.GetSize(), fbb.GetBufferPointer());
        if (status.ok()) {
          // The client is unblocked now because the wait call has returned.
          if (resolve_objects) {
            AsyncResolveObjectsFinish(client, current_task_id, was_blocked);
          }
        } else {
          // We failed to write to the client, so disconnect the client.
          DisconnectClient(client);
        }
      });
  RAY_CHECK_OK(status);
}

void NodeManager::ProcessWaitForDirectActorCallArgsRequestMessage(
    const std::shared_ptr<ClientConnection> &client, const uint8_t *message_data) {
  // Read the data.
  auto message =
      flatbuffers::GetRoot<protocol::WaitForDirectActorCallArgsRequest>(message_data);
  std::vector<ObjectID> object_ids = from_flatbuf<ObjectID>(*message->object_ids());
  int64_t tag = message->tag();
  // Resolve any missing objects. This will pull the objects from remote node
  // managers or store an error if the objects have failed.
  const auto refs =
      FlatbufferToObjectReference(*message->object_ids(), *message->owner_addresses());
  std::unordered_map<ObjectID, rpc::Address> owner_addresses;
  for (const auto &ref : refs) {
    owner_addresses.emplace(ObjectID::FromBinary(ref.object_id()), ref.owner_address());
  }
  AsyncResolveObjects(client, refs, TaskID::Nil(), /*ray_get=*/false,
                      /*mark_worker_blocked*/ false);
  // Reply to the client once a location has been found for all arguments.
  // NOTE(swang): ObjectManager::Wait currently returns as soon as any location
  // has been found, so the object may still be on a remote node when the
  // client receives the reply.
  ray::Status status = object_manager_.Wait(
      object_ids, owner_addresses, -1, object_ids.size(),
      [this, client, tag](std::vector<ObjectID> found, std::vector<ObjectID> remaining) {
        RAY_CHECK(remaining.empty());
        std::shared_ptr<WorkerInterface> worker =
            worker_pool_.GetRegisteredWorker(client);
        if (!worker) {
          RAY_LOG(ERROR) << "Lost worker for wait request " << client;
        } else {
          worker->DirectActorCallArgWaitComplete(tag);
        }
      });
  RAY_CHECK_OK(status);
}

void NodeManager::ProcessPushErrorRequestMessage(const uint8_t *message_data) {
  auto message = flatbuffers::GetRoot<protocol::PushErrorRequest>(message_data);

  auto const &type = string_from_flatbuf(*message->type());
  auto const &error_message = string_from_flatbuf(*message->error_message());
  double timestamp = message->timestamp();
  JobID job_id = from_flatbuf<JobID>(*message->job_id());
  auto error_data_ptr = gcs::CreateErrorTableData(type, error_message, timestamp, job_id);
  RAY_CHECK_OK(gcs_client_->Errors().AsyncReportJobError(error_data_ptr, nullptr));
}

void NodeManager::ProcessSubmitTaskMessage(const uint8_t *message_data) {
  // Read the task submitted by the client.
  auto fbs_message = flatbuffers::GetRoot<protocol::SubmitTaskRequest>(message_data);
  rpc::Task task_message;
  RAY_CHECK(task_message.mutable_task_spec()->ParseFromArray(
      fbs_message->task_spec()->data(), fbs_message->task_spec()->size()));

  // Submit the task to the raylet. Since the task was submitted
  // locally, there is no uncommitted lineage.
  SubmitTask(Task(task_message));
}

void NodeManager::HandleRequestWorkerLease(const rpc::RequestWorkerLeaseRequest &request,
                                           rpc::RequestWorkerLeaseReply *reply,
                                           rpc::SendReplyCallback send_reply_callback) {
  rpc::Task task_message;
  task_message.mutable_task_spec()->CopyFrom(request.resource_spec());
  auto backlog_size = -1;
  if (report_worker_backlog_) {
    backlog_size = request.backlog_size();
  }
  Task task(task_message, backlog_size);
  bool is_actor_creation_task = task.GetTaskSpecification().IsActorCreationTask();
  ActorID actor_id = ActorID::Nil();
  metrics_num_task_scheduled_ += 1;

  if (is_actor_creation_task) {
    actor_id = task.GetTaskSpecification().ActorCreationId();

    // Save the actor creation task spec to GCS, which is needed to
    // reconstruct the actor when raylet detect it dies.
    std::shared_ptr<rpc::TaskTableData> data = std::make_shared<rpc::TaskTableData>();
    data->mutable_task()->mutable_task_spec()->CopyFrom(
        task.GetTaskSpecification().GetMessage());
    RAY_CHECK_OK(gcs_client_->Tasks().AsyncAdd(data, nullptr));
  }

  if (RayConfig::instance().enable_worker_prestart()) {
    auto task_spec = task.GetTaskSpecification();
    worker_pool_.PrestartWorkers(task_spec, request.backlog_size());
  }

  cluster_task_manager_->QueueAndScheduleTask(task, reply, send_reply_callback);
}

void NodeManager::HandlePrepareBundleResources(
    const rpc::PrepareBundleResourcesRequest &request,
    rpc::PrepareBundleResourcesReply *reply, rpc::SendReplyCallback send_reply_callback) {
  auto bundle_spec = BundleSpecification(request.bundle_spec());
  RAY_LOG(DEBUG) << "Request to prepare bundle resources is received, "
                 << bundle_spec.DebugString();

  auto prepared = placement_group_resource_manager_->PrepareBundle(bundle_spec);
  reply->set_success(prepared);
  send_reply_callback(Status::OK(), nullptr, nullptr);
}

void NodeManager::HandleCommitBundleResources(
    const rpc::CommitBundleResourcesRequest &request,
    rpc::CommitBundleResourcesReply *reply, rpc::SendReplyCallback send_reply_callback) {
  auto bundle_spec = BundleSpecification(request.bundle_spec());
  RAY_LOG(DEBUG) << "Request to commit bundle resources is received, "
                 << bundle_spec.DebugString();
  placement_group_resource_manager_->CommitBundle(bundle_spec);
  send_reply_callback(Status::OK(), nullptr, nullptr);

  cluster_task_manager_->ScheduleInfeasibleTasks();
  cluster_task_manager_->ScheduleAndDispatchTasks();
}

void NodeManager::HandleCancelResourceReserve(
    const rpc::CancelResourceReserveRequest &request,
    rpc::CancelResourceReserveReply *reply, rpc::SendReplyCallback send_reply_callback) {
  auto bundle_spec = BundleSpecification(request.bundle_spec());
  RAY_LOG(INFO) << "Request to cancel reserved resource is received, "
                << bundle_spec.DebugString();

  // Kill all workers that are currently associated with the placement group.
  // NOTE: We can't traverse directly with `leased_workers_`, because `DestroyWorker` will
  // delete the element of `leased_workers_`. So we need to filter out
  // `workers_associated_with_pg` separately.
  std::vector<std::shared_ptr<WorkerInterface>> workers_associated_with_pg;
  for (const auto &worker_it : leased_workers_) {
    auto &worker = worker_it.second;
    if (worker->GetBundleId().first == bundle_spec.PlacementGroupId()) {
      workers_associated_with_pg.emplace_back(worker);
    }
  }
  for (const auto &worker : workers_associated_with_pg) {
    RAY_LOG(DEBUG)
        << "Destroying worker since its placement group was removed. Placement group id: "
        << worker->GetBundleId().first
        << ", bundle index: " << bundle_spec.BundleId().second
        << ", task id: " << worker->GetAssignedTaskId()
        << ", actor id: " << worker->GetActorId()
        << ", worker id: " << worker->WorkerId();
    DestroyWorker(worker, rpc::WorkerExitType::PLACEMENT_GROUP_REMOVED);
  }

  // Return bundle resources.
  placement_group_resource_manager_->ReturnBundle(bundle_spec);
  cluster_task_manager_->ScheduleInfeasibleTasks();
  cluster_task_manager_->ScheduleAndDispatchTasks();
  send_reply_callback(Status::OK(), nullptr, nullptr);
}

void NodeManager::HandleReturnWorker(const rpc::ReturnWorkerRequest &request,
                                     rpc::ReturnWorkerReply *reply,
                                     rpc::SendReplyCallback send_reply_callback) {
  // Read the resource spec submitted by the client.
  auto worker_id = WorkerID::FromBinary(request.worker_id());
  std::shared_ptr<WorkerInterface> worker = leased_workers_[worker_id];

  Status status;
  leased_workers_.erase(worker_id);

  if (worker) {
    if (request.disconnect_worker()) {
      DisconnectClient(worker->Connection());
    } else {
      // Handle the edge case where the worker was returned before we got the
      // unblock RPC by unblocking it immediately (unblock is idempotent).
      if (worker->IsBlocked()) {
        HandleDirectCallTaskUnblocked(worker);
      }
      cluster_task_manager_->ReturnWorkerResources(worker);
      HandleWorkerAvailable(worker);
    }
  } else {
    status = Status::Invalid("Returned worker does not exist any more");
  }
  send_reply_callback(status, nullptr, nullptr);
}

void NodeManager::HandleReleaseUnusedWorkers(
    const rpc::ReleaseUnusedWorkersRequest &request,
    rpc::ReleaseUnusedWorkersReply *reply, rpc::SendReplyCallback send_reply_callback) {
  std::unordered_set<WorkerID> in_use_worker_ids;
  for (int index = 0; index < request.worker_ids_in_use_size(); ++index) {
    auto worker_id = WorkerID::FromBinary(request.worker_ids_in_use(index));
    in_use_worker_ids.emplace(worker_id);
  }

  std::vector<WorkerID> unused_worker_ids;
  for (auto &iter : leased_workers_) {
    // We need to exclude workers used by common tasks.
    // Because they are not used by GCS.
    if (!iter.second->GetActorId().IsNil() && !in_use_worker_ids.count(iter.first)) {
      unused_worker_ids.emplace_back(iter.first);
    }
  }

  for (auto &iter : unused_worker_ids) {
    leased_workers_.erase(iter);
  }

  send_reply_callback(Status::OK(), nullptr, nullptr);
}

void NodeManager::HandleCancelWorkerLease(const rpc::CancelWorkerLeaseRequest &request,
                                          rpc::CancelWorkerLeaseReply *reply,
                                          rpc::SendReplyCallback send_reply_callback) {
  const TaskID task_id = TaskID::FromBinary(request.task_id());
  bool canceled = cluster_task_manager_->CancelTask(task_id);
  // The task cancellation failed if we did not have the task queued, since
  // this means that we may not have received the task request yet. It is
  // successful if we did have the task queued, since we have now replied to
  // the client that requested the lease.
  reply->set_success(canceled);
  send_reply_callback(Status::OK(), nullptr, nullptr);
}

void NodeManager::ProcessSetResourceRequest(
    const std::shared_ptr<ClientConnection> &client, const uint8_t *message_data) {
  // Read the SetResource message
  auto message = flatbuffers::GetRoot<protocol::SetResourceRequest>(message_data);

  auto const &resource_name = string_from_flatbuf(*message->resource_name());
  double const &capacity = message->capacity();
  bool is_deletion = capacity <= 0;

  NodeID node_id = from_flatbuf<NodeID>(*message->node_id());

  // If the python arg was null, set node_id to the local node id.
  if (node_id.IsNil()) {
    node_id = self_node_id_;
  }

  if (is_deletion &&
      cluster_resource_map_[node_id].GetTotalResources().GetResourceMap().count(
          resource_name) == 0) {
    // Resource does not exist in the cluster resource map, thus nothing to delete.
    // Return..
    RAY_LOG(INFO) << "[ProcessDeleteResourceRequest] Trying to delete resource "
                  << resource_name << ", but it does not exist. Doing nothing..";
    return;
  }

  // Submit to the resource table. This calls the ResourceCreateUpdated or ResourceDeleted
  // callback, which updates cluster_resource_map_.
  if (is_deletion) {
    RAY_CHECK_OK(gcs_client_->NodeResources().AsyncDeleteResources(
        node_id, {resource_name}, nullptr));
  } else {
    std::unordered_map<std::string, std::shared_ptr<rpc::ResourceTableData>> data_map;
    auto resource_table_data = std::make_shared<rpc::ResourceTableData>();
    resource_table_data->set_resource_capacity(capacity);
    data_map.emplace(resource_name, resource_table_data);
    RAY_CHECK_OK(
        gcs_client_->NodeResources().AsyncUpdateResources(node_id, data_map, nullptr));
  }
}

void NodeManager::ScheduleTasks(
    std::unordered_map<NodeID, SchedulingResources> &resource_map) {
  // If the resource map contains the local raylet, update load before calling policy.
  if (resource_map.count(self_node_id_) > 0) {
    resource_map[self_node_id_].SetLoadResources(local_queues_.GetTotalResourceLoad());
  }
  // Invoke the scheduling policy.
  auto policy_decision = scheduling_policy_.Schedule(resource_map, self_node_id_);

#ifndef NDEBUG
  RAY_LOG(DEBUG) << "[NM ScheduleTasks] policy decision:";
  for (const auto &task_client_pair : policy_decision) {
    TaskID task_id = task_client_pair.first;
    NodeID node_id = task_client_pair.second;
    RAY_LOG(DEBUG) << task_id << " --> " << node_id;
  }
#endif

  // Extract decision for this raylet.
  std::unordered_set<TaskID> local_task_ids;
  // Iterate over (taskid, nodeid) pairs, extract tasks assigned to the local node.
  for (const auto &task_client_pair : policy_decision) {
    const TaskID &task_id = task_client_pair.first;
    const NodeID &node_id = task_client_pair.second;
    if (node_id == self_node_id_) {
      local_task_ids.insert(task_id);
    } else {
      // TODO(atumanov): need a better interface for task exit on forward.
      // (See design_docs/task_states.rst for the state transition diagram.)
      Task task;
      if (local_queues_.RemoveTask(task_id, &task)) {
        // Attempt to forward the task. If this fails to forward the task,
        // the task will be resubmit locally.
        ForwardTaskOrResubmit(task, node_id);
      }
    }
  }

  // Transition locally placed tasks to waiting or ready for dispatch.
  if (local_task_ids.size() > 0) {
    std::vector<Task> tasks = local_queues_.RemoveTasks(local_task_ids);
    for (const auto &t : tasks) {
      EnqueuePlaceableTask(t);
    }
  }

  // All remaining placeable tasks should be registered with the task dependency
  // manager. TaskDependencyManager::TaskPending() is assumed to be idempotent.
  // TODO(atumanov): evaluate performance implications of registering all new tasks on
  // submission vs. registering remaining queued placeable tasks here.
  std::unordered_set<TaskID> move_task_set;
  for (const auto &task : local_queues_.GetTasks(TaskState::PLACEABLE)) {
    move_task_set.insert(task.GetTaskSpecification().TaskId());
    PublishInfeasibleTaskError(task);
    // Assert that this placeable task is not feasible locally (necessary but not
    // sufficient).
    RAY_CHECK(!task.GetTaskSpecification().GetRequiredPlacementResources().IsSubset(
        cluster_resource_map_[self_node_id_].GetTotalResources()));
  }

  // Assumption: all remaining placeable tasks are infeasible and are moved to the
  // infeasible task queue. Infeasible task queue is checked when new nodes join.
  local_queues_.MoveTasks(move_task_set, TaskState::PLACEABLE, TaskState::INFEASIBLE);
  // Check the invariant that no placeable tasks remain after a call to the policy.
  RAY_CHECK(local_queues_.GetTasks(TaskState::PLACEABLE).size() == 0);
}

void NodeManager::MarkObjectsAsFailed(
    const ErrorType &error_type, const std::vector<rpc::ObjectReference> objects_to_fail,
    const JobID &job_id) {
  const std::string meta = std::to_string(static_cast<int>(error_type));
  for (const auto &ref : objects_to_fail) {
    ObjectID object_id = ObjectID::FromBinary(ref.object_id());
    std::shared_ptr<Buffer> data;
    Status status;
    status = store_client_.TryCreateImmediately(
        object_id, ref.owner_address(), 0,
        reinterpret_cast<const uint8_t *>(meta.c_str()), meta.length(), &data);
    if (status.ok()) {
      status = store_client_.Seal(object_id);
    }
    if (!status.ok() && !status.IsObjectExists()) {
      RAY_LOG(INFO) << "Marking plasma object failed " << object_id;
      // If we failed to save the error code, log a warning and push an error message
      // to the driver.
      std::ostringstream stream;
      stream << "A plasma error (" << status.ToString() << ") occurred while saving"
             << " error code to object " << object_id << ". Anyone who's getting this"
             << " object may hang forever.";
      std::string error_message = stream.str();
      RAY_LOG(ERROR) << error_message;
      auto error_data_ptr =
          gcs::CreateErrorTableData("task", error_message, current_time_ms(), job_id);
      RAY_CHECK_OK(gcs_client_->Errors().AsyncReportJobError(error_data_ptr, nullptr));
    }
  }
}

void NodeManager::SubmitTask(const Task &task) {
  const TaskSpecification &spec = task.GetTaskSpecification();
  // Actor tasks should be no longer submitted to raylet.
  RAY_CHECK(!spec.IsActorTask());
  const TaskID &task_id = spec.TaskId();
  RAY_LOG(DEBUG) << "Submitting task: " << task.DebugString();

  if (local_queues_.HasTask(task_id)) {
    if (spec.IsActorCreationTask()) {
      // NOTE(hchen): Normally when raylet receives a duplicated actor creation task
      // from GCS, raylet should just ignore the task. However, due to the hack that
      // we save the RPC reply in task's OnDispatch callback, we have to remove the
      // old task and re-add the new task, to make sure the RPC reply callback is correct.
      RAY_LOG(WARNING) << "Submitted actor creation task " << task_id
                       << " is already queued. This is most likely due to a GCS restart. "
                          "We will remove "
                          "the old one from the queue, and enqueue the new one.";
      std::unordered_set<TaskID> task_ids{task_id};
      local_queues_.RemoveTasks(task_ids);
    } else {
      RAY_LOG(WARNING) << "Submitted task " << task_id
                       << " is already queued and will not be restarted. This is most "
                          "likely due to spurious reconstruction.";
      return;
    }
  }
  // (See design_docs/task_states.rst for the state transition diagram.)
  local_queues_.QueueTasks({task}, TaskState::PLACEABLE);
  ScheduleTasks(cluster_resource_map_);
  // TODO(atumanov): assert that !placeable.isempty() => insufficient available
  // resources locally.
}

void NodeManager::HandleDirectCallTaskBlocked(
    const std::shared_ptr<WorkerInterface> &worker, bool release_resources) {
  if (!worker || worker->IsBlocked() || worker->GetAssignedTaskId().IsNil() ||
      !release_resources) {
    return;  // The worker may have died or is no longer processing the task.
  }

  if (cluster_task_manager_->ReleaseCpuResourcesFromUnblockedWorker(worker)) {
    worker->MarkBlocked();
  }
  cluster_task_manager_->ScheduleAndDispatchTasks();
}

void NodeManager::HandleDirectCallTaskUnblocked(
    const std::shared_ptr<WorkerInterface> &worker) {
  if (!worker || worker->GetAssignedTaskId().IsNil()) {
    return;  // The worker may have died or is no longer processing the task.
  }

  // First, always release task dependencies. This ensures we don't leak resources even
  // if we don't need to unblock the worker below.
  dependency_manager_.CancelGetRequest(worker->WorkerId());

  if (worker->IsBlocked()) {
    if (cluster_task_manager_->ReturnCpuResourcesToBlockedWorker(worker)) {
      worker->MarkUnblocked();
    }
    cluster_task_manager_->ScheduleAndDispatchTasks();
  }
}

void NodeManager::AsyncResolveObjects(
    const std::shared_ptr<ClientConnection> &client,
    const std::vector<rpc::ObjectReference> &required_object_refs,
    const TaskID &current_task_id, bool ray_get, bool mark_worker_blocked) {
  std::shared_ptr<WorkerInterface> worker = worker_pool_.GetRegisteredWorker(client);
  if (worker) {
    // The client is a worker. If the worker is not already blocked and the
    // blocked task matches the one assigned to the worker, then mark the
    // worker as blocked. This temporarily releases any resources that the
    // worker holds while it is blocked.
    if (mark_worker_blocked && !worker->IsBlocked() &&
        current_task_id == worker->GetAssignedTaskId()) {
      Task task;
      RAY_CHECK(local_queues_.RemoveTask(current_task_id, &task));
      local_queues_.QueueTasks({task}, TaskState::RUNNING);
      // Get the CPU resources required by the running task.
      // Release the CPU resources.
      auto const cpu_resource_ids = worker->ReleaseTaskCpuResources();
      local_available_resources_.Release(cpu_resource_ids);
      cluster_resource_map_[self_node_id_].Release(cpu_resource_ids.ToResourceSet());
      worker->MarkBlocked();
      // Try dispatching tasks since we may have released some resources.
      DispatchTasks(local_queues_.GetReadyTasksByClass());
    }
  } else {
    // The client is a driver. Drivers do not hold resources, so we simply mark
    // the task as blocked.
    worker = worker_pool_.GetRegisteredDriver(client);
  }

  RAY_CHECK(worker);
  // Mark the task as blocked.
  if (mark_worker_blocked) {
    worker->AddBlockedTaskId(current_task_id);
    if (local_queues_.GetBlockedTaskIds().count(current_task_id) == 0) {
      local_queues_.AddBlockedTaskId(current_task_id);
    }
  }

  // Subscribe to the objects required by the task. These objects will be
  // fetched and/or restarted as necessary, until the objects become local
  // or are unsubscribed.
  if (ray_get) {
    dependency_manager_.StartOrUpdateGetRequest(worker->WorkerId(), required_object_refs);
  } else {
    dependency_manager_.StartOrUpdateWaitRequest(worker->WorkerId(),
                                                 required_object_refs);
  }
}

void NodeManager::AsyncResolveObjectsFinish(
    const std::shared_ptr<ClientConnection> &client, const TaskID &current_task_id,
    bool was_blocked) {
  std::shared_ptr<WorkerInterface> worker = worker_pool_.GetRegisteredWorker(client);
  // TODO(swang): Because the object dependencies are tracked in the task
  // dependency manager, we could actually remove this message entirely and
  // instead unblock the worker once all the objects become available.
  if (worker) {
    // The client is a worker. If the worker is not already unblocked and the
    // unblocked task matches the one assigned to the worker, then mark the
    // worker as unblocked. This returns the temporarily released resources to
    // the worker. Workers that have been marked dead have already been cleaned
    // up.
    if (was_blocked && worker->IsBlocked() &&
        current_task_id == worker->GetAssignedTaskId() && !worker->IsDead()) {
      // (See design_docs/task_states.rst for the state transition diagram.)
      Task task;
      RAY_CHECK(local_queues_.RemoveTask(current_task_id, &task));
      local_queues_.QueueTasks({task}, TaskState::RUNNING);
      // Get the CPU resources required by the running task.
      const auto required_resources = task.GetTaskSpecification().GetRequiredResources();
      const ResourceSet cpu_resources = required_resources.GetNumCpus();
      // Check if we can reacquire the CPU resources.
      bool oversubscribed = !local_available_resources_.Contains(cpu_resources);

      if (!oversubscribed) {
        // Reacquire the CPU resources for the worker. Note that care needs to be
        // taken if the user is using the specific CPU IDs since the IDs that we
        // reacquire here may be different from the ones that the task started with.
        auto const resource_ids = local_available_resources_.Acquire(cpu_resources);
        worker->AcquireTaskCpuResources(resource_ids);
        cluster_resource_map_[self_node_id_].Acquire(cpu_resources);
      } else {
        // In this case, we simply don't reacquire the CPU resources for the worker.
        // The worker can keep running and when the task finishes, it will simply
        // not have any CPU resources to release.
        RAY_LOG(WARNING)
            << "Resources oversubscribed: "
            << cluster_resource_map_[self_node_id_].GetAvailableResources().ToString();
      }
      worker->MarkUnblocked();
    }
  } else {
    // The client is a driver. Drivers do not hold resources, so we simply
    // mark the driver as unblocked.
    worker = worker_pool_.GetRegisteredDriver(client);
  }

  RAY_CHECK(worker);
  // Unsubscribe from any `ray.get` objects that the task was blocked on.  Any
  // fetch or reconstruction operations to make the objects local are canceled.
  // `ray.wait` calls will stay active until the objects become local, or the
  // task/actor that called `ray.wait` exits.
  dependency_manager_.CancelGetRequest(worker->WorkerId());
  // Mark the task as unblocked.
  if (was_blocked) {
    worker->RemoveBlockedTaskId(current_task_id);
    local_queues_.RemoveBlockedTaskId(current_task_id);
  }
}

void NodeManager::EnqueuePlaceableTask(const Task &task) {
  // TODO(atumanov): add task lookup hashmap and change EnqueuePlaceableTask to take
  // a vector of TaskIDs. Trigger MoveTask internally.
  // Subscribe to the task's dependencies.
  bool args_ready = dependency_manager_.RequestTaskDependencies(
      task.GetTaskSpecification().TaskId(), task.GetDependencies());
  // Enqueue the task. If all dependencies are available, then the task is queued
  // in the READY state, else the WAITING state.
  // (See design_docs/task_states.rst for the state transition diagram.)
  if (args_ready) {
    local_queues_.QueueTasks({task}, TaskState::READY);
    DispatchTasks(MakeTasksByClass({task}));
  } else {
    local_queues_.QueueTasks({task}, TaskState::WAITING);
  }
}

void NodeManager::AssignTask(const std::shared_ptr<WorkerInterface> &worker,
                             const Task &task,
                             std::vector<std::function<void()>> *post_assign_callbacks) {
  // TODO(sang): Modify method names.
  const TaskSpecification &spec = task.GetTaskSpecification();
  RAY_CHECK(post_assign_callbacks);

  RAY_LOG(DEBUG) << "Assigning task " << spec.TaskId() << " to worker with pid "
                 << worker->GetProcess().GetId() << ", worker id: " << worker->WorkerId();
  flatbuffers::FlatBufferBuilder fbb;

  // Resource accounting: acquire resources for the assigned task.
  auto acquired_resources =
      local_available_resources_.Acquire(spec.GetRequiredResources());
  cluster_resource_map_[self_node_id_].Acquire(spec.GetRequiredResources());
  if (spec.IsActorCreationTask()) {
    // Check that the actor's placement resource requirements are satisfied.
    RAY_CHECK(spec.GetRequiredPlacementResources().IsSubset(
        cluster_resource_map_[self_node_id_].GetTotalResources()));
    worker->SetLifetimeResourceIds(acquired_resources);
  } else {
    worker->SetTaskResourceIds(acquired_resources);
  }

  auto task_id = spec.TaskId();
  RAY_CHECK(task.OnDispatch() != nullptr);
  if (task.GetTaskSpecification().IsDetachedActor()) {
    worker->MarkDetachedActor();
  }
  worker->SetBundleId(spec.PlacementGroupBundleId());

  const auto owner_worker_id = WorkerID::FromBinary(spec.CallerAddress().worker_id());
  const auto owner_node_id = NodeID::FromBinary(spec.CallerAddress().raylet_id());
  RAY_CHECK(!owner_worker_id.IsNil());
  RAY_LOG(DEBUG) << "Worker lease request DISPATCH " << task_id << " to worker "
                 << worker->WorkerId() << ", owner ID " << owner_worker_id;

  task.OnDispatch()(worker, initial_config_.node_manager_address, worker->Port(),
                    worker->WorkerId(),
                    spec.IsActorCreationTask() ? worker->GetLifetimeResourceIds()
                                               : worker->GetTaskResourceIds());

  // If the owner has died since this task was queued, cancel the task by
  // killing the worker (unless this task is for a detached actor).
  if (!worker->IsDetachedActor() && (failed_workers_cache_.count(owner_worker_id) > 0 ||
                                     failed_nodes_cache_.count(owner_node_id) > 0)) {
    // TODO(swang): Skip assigning this task to this worker instead of
    // killing the worker?
    RAY_LOG(INFO) << "Owner of assigned task " << task.GetTaskSpecification().TaskId()
                  << " died, killing leased worker " << worker->WorkerId();
    KillWorker(worker);
  }

  post_assign_callbacks->push_back([this, worker, task_id]() {
    RAY_LOG(DEBUG) << "Finished assigning task " << task_id << " to worker "
                   << worker->WorkerId();

    FinishAssignTask(worker, task_id, /*success=*/true);
  });
}

bool NodeManager::FinishAssignedTask(const std::shared_ptr<WorkerInterface> &worker_ptr) {
  // TODO (Alex): We should standardize to pass
  // std::shared_ptr<WorkerInterface> instead of refs.
  auto &worker = *worker_ptr;
  TaskID task_id = worker.GetAssignedTaskId();
  RAY_LOG(DEBUG) << "Finished task " << task_id;

  Task task;
  cluster_task_manager_->TaskFinished(worker_ptr, &task);

  const auto &spec = task.GetTaskSpecification();  //
  if ((spec.IsActorCreationTask())) {
    // If this was an actor or actor creation task, handle the actor's new
    // state.
    FinishAssignedActorCreationTask(worker, task);
  } else {
    // If this was a non-actor task, then cancel any ray.wait calls that were
    // made during the task execution.
    dependency_manager_.CancelWaitRequest(worker.WorkerId());
  }

  // Notify the task dependency manager that this task has finished execution.
  dependency_manager_.CancelGetRequest(worker.WorkerId());

  if (!spec.IsActorCreationTask()) {
    // Unset the worker's assigned task. We keep the assigned task ID for
    // direct actor creation calls because this ID is used later if the actor
    // requires objects from plasma.
    worker.AssignTaskId(TaskID::Nil());
    worker.SetOwnerAddress(rpc::Address());
  }
  // Direct actors will be assigned tasks via the core worker and therefore are
  // not idle.
  return !spec.IsActorCreationTask();
}

void NodeManager::FinishAssignedActorCreationTask(WorkerInterface &worker,
                                                  const Task &task) {
  RAY_LOG(DEBUG) << "Finishing assigned actor creation task";
  const TaskSpecification task_spec = task.GetTaskSpecification();
  ActorID actor_id = task_spec.ActorCreationId();

  // This was an actor creation task. Convert the worker to an actor.
  worker.AssignActorId(actor_id);

  if (task_spec.IsDetachedActor()) {
    worker.MarkDetachedActor();
  }
}

void NodeManager::HandleTaskReconstruction(const TaskID &task_id,
                                           const ObjectID &required_object_id) {
  // Get the owner's address.
  rpc::Address owner_addr;
  bool has_owner = dependency_manager_.GetOwnerAddress(required_object_id, &owner_addr);
  if (has_owner) {
    RAY_LOG(DEBUG) << "Required object " << required_object_id
                   << " fetch timed out, asking owner "
                   << WorkerID::FromBinary(owner_addr.worker_id());
    // The owner's address exists. Poll the owner to check if the object is
    // still in scope. If not, mark the object as failed.
    // TODO(swang): If the owner has died, we could also mark the object as
    // failed as soon as we hear about the owner's failure from the GCS,
    // avoiding the raylet's reconstruction timeout.
    auto client = std::unique_ptr<rpc::CoreWorkerClient>(
        new rpc::CoreWorkerClient(owner_addr, client_call_manager_));

    rpc::GetObjectStatusRequest request;
    request.set_object_id(required_object_id.Binary());
    request.set_owner_worker_id(owner_addr.worker_id());
    client->GetObjectStatus(
        request, [this, required_object_id, owner_addr](
                     Status status, const rpc::GetObjectStatusReply &reply) {
          if (!status.ok() || reply.status() == rpc::GetObjectStatusReply::OUT_OF_SCOPE ||
              reply.status() == rpc::GetObjectStatusReply::FREED) {
            // The owner is gone, or the owner replied that the object has
            // gone out of scope (this is an edge case in the distributed ref
            // counting protocol where a borrower dies before it can notify
            // the owner of another borrower), or the object value has been
            // freed. Store an error in the local plasma store so that an
            // exception will be thrown when the worker tries to get the
            // value.
            rpc::ObjectReference ref;
            ref.set_object_id(required_object_id.Binary());
            ref.mutable_owner_address()->CopyFrom(owner_addr);
            MarkObjectsAsFailed(ErrorType::OBJECT_UNRECONSTRUCTABLE, {ref}, JobID::Nil());
          }
          // Do nothing if the owner replied that the object is available. The
          // object manager will continue trying to fetch the object, and this
          // handler will get triggered again if the object is still
          // unavailable after another timeout.
        });
  } else {
    RAY_LOG(WARNING)
        << "Ray cannot get the value of ObjectIDs that are generated "
           "randomly (ObjectID.from_random()) or out-of-band "
           "(ObjectID.from_binary(...)) because Ray "
           "does not know which task will create them. "
           "If this was not how your object ID was generated, please file an "
           "issue "
           "at https://github.com/ray-project/ray/issues/";
    rpc::ObjectReference ref;
    ref.set_object_id(required_object_id.Binary());
    MarkObjectsAsFailed(ErrorType::OBJECT_UNRECONSTRUCTABLE, {ref}, JobID::Nil());
  }
}

void NodeManager::HandleObjectLocal(const ObjectID &object_id) {
  // Notify the task dependency manager that this object is local.
  const auto ready_task_ids = dependency_manager_.HandleObjectLocal(object_id);
  RAY_LOG(DEBUG) << "Object local " << object_id << ", "
                 << " on " << self_node_id_ << ", " << ready_task_ids.size()
                 << " tasks ready";
  cluster_task_manager_->TasksUnblocked(ready_task_ids);
}

bool NodeManager::IsActorCreationTask(const TaskID &task_id) {
  auto actor_id = task_id.ActorId();
  if (!actor_id.IsNil() && task_id == TaskID::ForActorCreationTask(actor_id)) {
    // This task ID corresponds to an actor creation task.
    return true;
  }

  return false;
}

void NodeManager::HandleObjectMissing(const ObjectID &object_id) {
  // Notify the task dependency manager that this object is no longer local.
  const auto waiting_task_ids = dependency_manager_.HandleObjectMissing(object_id);
  std::stringstream result;
  result << "Object missing " << object_id << ", "
         << " on " << self_node_id_ << ", " << waiting_task_ids.size()
         << " tasks waiting";
  if (waiting_task_ids.size() > 0) {
    result << ", tasks: ";
    for (const auto &task_id : waiting_task_ids) {
      result << task_id << "  ";
    }
  }
  RAY_LOG(DEBUG) << result.str();

  cluster_task_manager_->OnObjectMissing(object_id, waiting_task_ids);
}

void NodeManager::ForwardTaskOrResubmit(const Task &task, const NodeID &node_manager_id) {
  // Attempt to forward the task.
  // TODO(sang): Modify method names.
  ForwardTask(task, node_manager_id,
              [this, node_manager_id](ray::Status error, const Task &task) {
                const TaskID task_id = task.GetTaskSpecification().TaskId();
                RAY_LOG(INFO) << "Failed to forward task " << task_id
                              << " to node manager " << node_manager_id;

                // The task is not for an actor and may therefore be placed on another
                // node immediately. Send it to the scheduling policy to be placed again.
                local_queues_.QueueTasks({task}, TaskState::PLACEABLE);
                ScheduleTasks(cluster_resource_map_);
              });
}

void NodeManager::ForwardTask(
    const Task &task, const NodeID &node_id,
    const std::function<void(const ray::Status &, const Task &)> &on_error) {
  // This method spillbacks lease requests to other nodes.
  // TODO(sang): Modify method names.
  RAY_CHECK(task.OnSpillback() != nullptr);
  auto node_info = gcs_client_->Nodes().Get(node_id);
  RAY_CHECK(node_info)
      << "Spilling back to a node manager, but no GCS info found for node " << node_id;
  task.OnSpillback()(node_id, node_info->node_manager_address(),
                     node_info->node_manager_port());
}

void NodeManager::FinishAssignTask(const std::shared_ptr<WorkerInterface> &worker,
                                   const TaskID &task_id, bool success) {
  // TODO(sang): Modify method names.
  RAY_LOG(DEBUG) << "FinishAssignTask: " << task_id;
  // Remove the ASSIGNED task from the READY queue.
  Task assigned_task;
  TaskState state;
  if (!local_queues_.RemoveTask(task_id, &assigned_task, &state)) {
    // TODO(edoakes): should we be failing silently here?
    return;
  }
  RAY_CHECK(state == TaskState::READY);
  if (success) {
    auto spec = assigned_task.GetTaskSpecification();
    // We successfully assigned the task to the worker.
    worker->AssignTaskId(spec.TaskId());
    worker->SetOwnerAddress(spec.CallerAddress());
    RAY_CHECK(worker->GetAssignedJobId() == spec.JobId());
    // TODO(swang): For actors with multiple actor handles, to
    // guarantee that tasks are replayed in the same order after a
    // failure, we must update the task's execution dependency to be
    // the actor's current execution dependency.

    // Mark the task as running.
    // (See design_docs/task_states.rst for the state transition diagram.)
    assigned_task.OnDispatchInstead(nullptr);
    assigned_task.OnSpillbackInstead(nullptr);
    local_queues_.QueueTasks({assigned_task}, TaskState::RUNNING);
    // Notify the task dependency manager that we no longer need this task's
    // object dependencies.
    dependency_manager_.RemoveTaskDependencies(spec.TaskId());
  } else {
    RAY_LOG(WARNING) << "Failed to send task to worker, disconnecting client";
    // We failed to send the task to the worker, so disconnect the worker.
    DisconnectClient(worker->Connection());
    // Queue this task for future assignment. We need to do this since
    // DispatchTasks() removed it from the ready queue. The task will be
    // assigned to a worker once one becomes available.
    // (See design_docs/task_states.rst for the state transition diagram.)
    local_queues_.QueueTasks({assigned_task}, TaskState::READY);
    DispatchTasks(MakeTasksByClass({assigned_task}));
  }
}

void NodeManager::ProcessSubscribePlasmaReady(
    const std::shared_ptr<ClientConnection> &client, const uint8_t *message_data) {
  std::shared_ptr<WorkerInterface> associated_worker =
      worker_pool_.GetRegisteredWorker(client);
  if (associated_worker == nullptr) {
    associated_worker = worker_pool_.GetRegisteredDriver(client);
  }
  RAY_CHECK(associated_worker != nullptr)
      << "No worker exists for CoreWorker with client: " << client->DebugString();

  auto message = flatbuffers::GetRoot<protocol::SubscribePlasmaReady>(message_data);
  ObjectID id = from_flatbuf<ObjectID>(*message->object_id());

  if (dependency_manager_.CheckObjectLocal(id)) {
    // Object is already local, so we directly fire the callback to tell the core worker
    // that the plasma object is ready.
    rpc::PlasmaObjectReadyRequest request;
    request.set_object_id(id.Binary());

    RAY_LOG(DEBUG) << "Object " << id << " is already local, firing callback directly.";
    associated_worker->rpc_client()->PlasmaObjectReady(
        request, [](Status status, const rpc::PlasmaObjectReadyReply &reply) {
          if (!status.ok()) {
            RAY_LOG(INFO) << "Problem with telling worker that plasma object is ready"
                          << status.ToString();
          }
        });
  } else {
    // The object is not local, so we are subscribing to pull and wait for the objects.
    std::vector<rpc::ObjectReference> refs = {FlatbufferToSingleObjectReference(
        *message->object_id(), *message->owner_address())};

    // NOTE(simon): This call will issue a pull request to remote workers and make sure
    // the object will be local.
    // 1. We currently do not allow user to cancel this call. The object will be pulled
    //    even if the `await object_ref` is cancelled.
    // 2. We currently do not handle edge cases with object eviction where the object
    //    is local at this time but when the core worker was notified, the object is
    //    is evicted. The core worker should be able to handle evicted object in this
    //    case.
    dependency_manager_.StartOrUpdateWaitRequest(associated_worker->WorkerId(), refs);

    // Add this worker to the listeners for the object ID.
    {
      absl::MutexLock guard(&plasma_object_notification_lock_);
      async_plasma_objects_notification_[id].insert(associated_worker);
    }
  }
}

ray::Status NodeManager::SetupPlasmaSubscription() {
  return object_manager_.SubscribeObjAdded(
      [this](const object_manager::protocol::ObjectInfoT &object_info) {
        ObjectID object_id = ObjectID::FromBinary(object_info.object_id);
        auto waiting_workers = absl::flat_hash_set<std::shared_ptr<WorkerInterface>>();
        {
          absl::MutexLock guard(&plasma_object_notification_lock_);
          auto waiting = this->async_plasma_objects_notification_.extract(object_id);
          if (!waiting.empty()) {
            waiting_workers.swap(waiting.mapped());
          }
        }
        rpc::PlasmaObjectReadyRequest request;
        request.set_object_id(object_id.Binary());

        for (auto worker : waiting_workers) {
          worker->rpc_client()->PlasmaObjectReady(
              request, [](Status status, const rpc::PlasmaObjectReadyReply &reply) {
                if (!status.ok()) {
                  RAY_LOG(INFO)
                      << "Problem with telling worker that plasma object is ready"
                      << status.ToString();
                }
              });
        }
      });
}

void NodeManager::DumpDebugState() const {
  std::fstream fs;
  fs.open(initial_config_.session_dir + "/debug_state.txt",
          std::fstream::out | std::fstream::trunc);
  fs << DebugString();
  fs.close();
}

const NodeManagerConfig &NodeManager::GetInitialConfig() const { return initial_config_; }

std::string NodeManager::DebugString() const {
  std::stringstream result;
  uint64_t now_ms = current_time_ms();
  result << "NodeManager:";
  result << "\nInitialConfigResources: " << initial_config_.resource_config.ToString();
  if (cluster_task_manager_ != nullptr) {
    result << "\nClusterTaskManager:\n";
    result << cluster_task_manager_->DebugStr();
  }
  result << "\nClusterResources:";
  for (auto &pair : cluster_resource_map_) {
    result << "\n" << pair.first.Hex() << ": " << pair.second.DebugString();
  }
  result << "\n" << local_object_manager_.DebugString();
  result << "\n" << object_manager_.DebugString();
  result << "\n" << gcs_client_->DebugString();
  result << "\n" << worker_pool_.DebugString();
  result << "\n" << local_queues_.DebugString();
  result << "\n" << reconstruction_policy_.DebugString();
  result << "\n" << dependency_manager_.DebugString();
  {
    absl::MutexLock guard(&plasma_object_notification_lock_);
    result << "\nnum async plasma notifications: "
           << async_plasma_objects_notification_.size();
  }

  result << "\nRemote node managers: ";
  for (const auto &entry : remote_node_manager_addresses_) {
    result << "\n" << entry.first;
  }

  result << "\nDebugString() time ms: " << (current_time_ms() - now_ms);
  return result.str();
}

// Summarizes a Census view and tag values into a compact string, e.g.,
// "Tag1:Value1,Tag2:Value2,Tag3:Value3".
std::string compact_tag_string(const opencensus::stats::ViewDescriptor &view,
                               const std::vector<std::string> &values) {
  std::stringstream result;
  const auto &keys = view.columns();
  for (size_t i = 0; i < values.size(); i++) {
    result << keys[i].name() << ":" << values[i];
    if (i < values.size() - 1) {
      result << ",";
    }
  }
  return result.str();
}

bool NodeManager::GetObjectsFromPlasma(const std::vector<ObjectID> &object_ids,
                                       std::vector<std::unique_ptr<RayObject>> *results) {
  // Pin the objects in plasma by getting them and holding a reference to
  // the returned buffer.
  // NOTE: the caller must ensure that the objects already exist in plasma before
  // sending a PinObjectIDs request.
  std::vector<plasma::ObjectBuffer> plasma_results;
  // TODO(swang): This `Get` has a timeout of 0, so the plasma store will not
  // block when serving the request. However, if the plasma store is under
  // heavy load, then this request can still block the NodeManager event loop
  // since we must wait for the plasma store's reply. We should consider using
  // an `AsyncGet` instead.
  if (!store_client_
           .Get(object_ids, /*timeout_ms=*/0, &plasma_results, /*is_from_worker=*/false)
           .ok()) {
    return false;
  }

  for (const auto &plasma_result : plasma_results) {
    if (plasma_result.data == nullptr) {
      results->push_back(nullptr);
    } else {
      results->emplace_back(std::unique_ptr<RayObject>(
          new RayObject(plasma_result.data, plasma_result.metadata, {})));
    }
  }
  return true;
}

void NodeManager::HandlePinObjectIDs(const rpc::PinObjectIDsRequest &request,
                                     rpc::PinObjectIDsReply *reply,
                                     rpc::SendReplyCallback send_reply_callback) {
  std::vector<ObjectID> object_ids;
  object_ids.reserve(request.object_ids_size());
  const auto &owner_address = request.owner_address();
  for (const auto &object_id_binary : request.object_ids()) {
    object_ids.push_back(ObjectID::FromBinary(object_id_binary));
  }
  std::vector<std::unique_ptr<RayObject>> results;
  if (!GetObjectsFromPlasma(object_ids, &results)) {
    RAY_LOG(WARNING)
        << "Failed to get objects that should have been in the object store. These "
           "objects may have been evicted while there are still references in scope.";
    // TODO(suquark): Maybe "Status::ObjectNotFound" is more accurate here.
    send_reply_callback(Status::Invalid("Failed to get objects."), nullptr, nullptr);
    return;
  }
  local_object_manager_.PinObjects(object_ids, std::move(results), owner_address);
  // Wait for the object to be freed by the owner, which keeps the ref count.
  local_object_manager_.WaitForObjectFree(owner_address, object_ids);
  send_reply_callback(Status::OK(), nullptr, nullptr);
}

void NodeManager::HandleGetNodeStats(const rpc::GetNodeStatsRequest &node_stats_request,
                                     rpc::GetNodeStatsReply *reply,
                                     rpc::SendReplyCallback send_reply_callback) {
  cluster_task_manager_->FillPendingActorInfo(reply);

  for (const auto &task : local_queues_.GetTasks(TaskState::INFEASIBLE)) {
    if (task.GetTaskSpecification().IsActorCreationTask()) {
      auto infeasible_task = reply->add_infeasible_tasks();
      infeasible_task->ParseFromString(task.GetTaskSpecification().Serialize());
    }
  }
  // Report tasks that are not scheduled because
  // resources are occupied by other actors/tasks.
  for (const auto &task : local_queues_.GetTasks(TaskState::READY)) {
    if (task.GetTaskSpecification().IsActorCreationTask()) {
      auto ready_task = reply->add_ready_tasks();
      ready_task->ParseFromString(task.GetTaskSpecification().Serialize());
    }
  }
  // Report object spilling stats.
  local_object_manager_.FillObjectSpillingStats(reply);
  // Report object store stats.
  object_manager_.FillObjectStoreStats(reply);
  // Ensure we never report an empty set of metrics.
  if (!recorded_metrics_) {
    RecordMetrics();
    RAY_CHECK(recorded_metrics_);
  }
  for (const auto &view : opencensus::stats::StatsExporter::GetViewData()) {
    auto view_data = reply->add_view_data();
    view_data->set_view_name(view.first.name());
    if (view.second.type() == opencensus::stats::ViewData::Type::kInt64) {
      for (const auto &measure : view.second.int_data()) {
        auto measure_data = view_data->add_measures();
        measure_data->set_tags(compact_tag_string(view.first, measure.first));
        measure_data->set_int_value(measure.second);
      }
    } else if (view.second.type() == opencensus::stats::ViewData::Type::kDouble) {
      for (const auto &measure : view.second.double_data()) {
        auto measure_data = view_data->add_measures();
        measure_data->set_tags(compact_tag_string(view.first, measure.first));
        measure_data->set_double_value(measure.second);
      }
    } else {
      RAY_CHECK(view.second.type() == opencensus::stats::ViewData::Type::kDistribution);
      for (const auto &measure : view.second.distribution_data()) {
        auto measure_data = view_data->add_measures();
        measure_data->set_tags(compact_tag_string(view.first, measure.first));
        measure_data->set_distribution_min(measure.second.min());
        measure_data->set_distribution_mean(measure.second.mean());
        measure_data->set_distribution_max(measure.second.max());
        measure_data->set_distribution_count(measure.second.count());
        for (const auto &bound : measure.second.bucket_boundaries().lower_boundaries()) {
          measure_data->add_distribution_bucket_boundaries(bound);
        }
        for (const auto &count : measure.second.bucket_counts()) {
          measure_data->add_distribution_bucket_counts(count);
        }
      }
    }
  }
  // As a result of the HandleGetNodeStats, we are collecting information from all
  // workers on this node. This is done by calling GetCoreWorkerStats on each worker. In
  // order to send up-to-date information back, we wait until all workers have replied,
  // and return the information from HandleNodesStatsRequest. The caller of
  // HandleGetNodeStats should set a timeout so that the rpc finishes even if not all
  // workers have replied.
  auto all_workers = worker_pool_.GetAllRegisteredWorkers(/* filter_dead_worker */ true);
  absl::flat_hash_set<WorkerID> driver_ids;
  for (auto driver :
       worker_pool_.GetAllRegisteredDrivers(/* filter_dead_driver */ true)) {
    all_workers.push_back(driver);
    driver_ids.insert(driver->WorkerId());
  }
  if (all_workers.empty()) {
    send_reply_callback(Status::OK(), nullptr, nullptr);
    return;
  }
  for (const auto &worker : all_workers) {
    if (worker->IsDead()) {
      continue;
    }
    rpc::GetCoreWorkerStatsRequest request;
    request.set_intended_worker_id(worker->WorkerId().Binary());
    request.set_include_memory_info(node_stats_request.include_memory_info());
    worker->rpc_client()->GetCoreWorkerStats(
        request, [reply, worker, all_workers, driver_ids, send_reply_callback](
                     const ray::Status &status, const rpc::GetCoreWorkerStatsReply &r) {
          reply->add_core_workers_stats()->MergeFrom(r.core_worker_stats());
          reply->set_num_workers(reply->num_workers() + 1);
          if (reply->num_workers() == all_workers.size()) {
            send_reply_callback(Status::OK(), nullptr, nullptr);
          }
        });
  }
}

rpc::ObjectStoreStats AccumulateStoreStats(
    std::vector<rpc::GetNodeStatsReply> node_stats) {
  rpc::ObjectStoreStats store_stats;
  for (const auto &reply : node_stats) {
    auto cur_store = reply.store_stats();
    // Use max aggregation for time, since the nodes are spilling concurrently.
    store_stats.set_spill_time_total_s(
        std::max(store_stats.spill_time_total_s(), cur_store.spill_time_total_s()));
    store_stats.set_restore_time_total_s(
        std::max(store_stats.restore_time_total_s(), cur_store.restore_time_total_s()));
    // Use sum aggregation for the rest of the metrics.
    store_stats.set_spilled_bytes_total(store_stats.spilled_bytes_total() +
                                        cur_store.spilled_bytes_total());
    store_stats.set_spilled_objects_total(store_stats.spilled_objects_total() +
                                          cur_store.spilled_objects_total());
    store_stats.set_restored_bytes_total(store_stats.restored_bytes_total() +
                                         cur_store.restored_bytes_total());
    store_stats.set_restored_objects_total(store_stats.restored_objects_total() +
                                           cur_store.restored_objects_total());
    store_stats.set_object_store_bytes_used(store_stats.object_store_bytes_used() +
                                            cur_store.object_store_bytes_used());
    store_stats.set_object_store_bytes_avail(store_stats.object_store_bytes_avail() +
                                             cur_store.object_store_bytes_avail());
    store_stats.set_num_local_objects(store_stats.num_local_objects() +
                                      cur_store.num_local_objects());
    store_stats.set_consumed_bytes(store_stats.consumed_bytes() +
                                   cur_store.consumed_bytes());
  }
  return store_stats;
}

std::string FormatMemoryInfo(std::vector<rpc::GetNodeStatsReply> node_stats) {
  // First pass to compute object sizes.
  absl::flat_hash_map<ObjectID, int64_t> object_sizes;
  for (const auto &reply : node_stats) {
    for (const auto &core_worker_stats : reply.core_workers_stats()) {
      for (const auto &object_ref : core_worker_stats.object_refs()) {
        auto obj_id = ObjectID::FromBinary(object_ref.object_id());
        if (object_ref.object_size() > 0) {
          object_sizes[obj_id] = object_ref.object_size();
        }
      }
    }
  }

  std::ostringstream builder;
  builder
      << "----------------------------------------------------------------------------"
         "-----------------------------------------\n";
  builder
      << " Object ID                                                Reference Type    "
         "   Object Size  "
         " Reference Creation Site\n";
  builder
      << "============================================================================"
         "=========================================\n";

  // Second pass builds the summary string for each node.
  for (const auto &reply : node_stats) {
    for (const auto &core_worker_stats : reply.core_workers_stats()) {
      bool pid_printed = false;
      for (const auto &object_ref : core_worker_stats.object_refs()) {
        auto obj_id = ObjectID::FromBinary(object_ref.object_id());
        if (!object_ref.pinned_in_memory() && object_ref.local_ref_count() == 0 &&
            object_ref.submitted_task_ref_count() == 0 &&
            object_ref.contained_in_owned_size() == 0) {
          continue;
        }
        if (obj_id.IsNil()) {
          continue;
        }
        if (!pid_printed) {
          if (core_worker_stats.worker_type() == rpc::WorkerType::DRIVER) {
            builder << "; driver pid=" << core_worker_stats.pid() << "\n";
          } else {
            builder << "; worker pid=" << core_worker_stats.pid() << "\n";
          }
          pid_printed = true;
        }
        builder << obj_id.Hex() << "  ";
        // TODO(ekl) we could convey more information about the reference status.
        if (object_ref.pinned_in_memory()) {
          builder << "PINNED_IN_MEMORY     ";
        } else if (object_ref.submitted_task_ref_count() > 0) {
          builder << "USED_BY_PENDING_TASK ";
        } else if (object_ref.local_ref_count() > 0) {
          builder << "LOCAL_REFERENCE      ";
        } else if (object_ref.contained_in_owned_size() > 0) {
          builder << "CAPTURED_IN_OBJECT   ";
        } else {
          builder << "UNKNOWN_STATUS       ";
        }
        builder << std::right << std::setfill(' ') << std::setw(11);
        if (object_sizes.contains(obj_id)) {
          builder << object_sizes[obj_id];
        } else {
          builder << "          ?";
        }
        builder << "   " << object_ref.call_site();
        builder << "\n";
      }
    }
  }
  builder
      << "----------------------------------------------------------------------------"
         "-----------------------------------------\n";

  return builder.str();
}

void NodeManager::HandleFormatGlobalMemoryInfo(
    const rpc::FormatGlobalMemoryInfoRequest &request,
    rpc::FormatGlobalMemoryInfoReply *reply, rpc::SendReplyCallback send_reply_callback) {
  auto replies = std::make_shared<std::vector<rpc::GetNodeStatsReply>>();
  auto local_request = std::make_shared<rpc::GetNodeStatsRequest>();
  auto local_reply = std::make_shared<rpc::GetNodeStatsReply>();
  local_request->set_include_memory_info(true);

  unsigned int num_nodes = remote_node_manager_addresses_.size() + 1;
  rpc::GetNodeStatsRequest stats_req;
  stats_req.set_include_memory_info(true);

  auto store_reply = [replies, reply, num_nodes,
                      send_reply_callback](const rpc::GetNodeStatsReply &local_reply) {
    replies->push_back(local_reply);
    if (replies->size() >= num_nodes) {
      reply->set_memory_summary(FormatMemoryInfo(*replies));
      reply->mutable_store_stats()->CopyFrom(AccumulateStoreStats(*replies));
      send_reply_callback(Status::OK(), nullptr, nullptr);
    }
  };

  // Fetch from remote nodes.
  for (const auto &entry : remote_node_manager_addresses_) {
    std::unique_ptr<rpc::NodeManagerClient> client(new rpc::NodeManagerClient(
        entry.second.first, entry.second.second, client_call_manager_));
    client->GetNodeStats(
        stats_req, [replies, store_reply](const ray::Status &status,
                                          const rpc::GetNodeStatsReply &r) {
          if (!status.ok()) {
            RAY_LOG(ERROR) << "Failed to get remote node stats: " << status.ToString();
          }
          store_reply(r);
        });
  }

  // Fetch from the local node.
  HandleGetNodeStats(
      stats_req, local_reply.get(),
      [local_reply, store_reply](Status status, std::function<void()> success,
                                 std::function<void()> failure) mutable {
        store_reply(*local_reply);
      });
}

void NodeManager::HandleGlobalGC(const rpc::GlobalGCRequest &request,
                                 rpc::GlobalGCReply *reply,
                                 rpc::SendReplyCallback send_reply_callback) {
  TriggerGlobalGC();
}

void NodeManager::TriggerGlobalGC() {
  should_global_gc_ = true;
  // We won't see our own request, so trigger local GC in the next heartbeat.
  should_local_gc_ = true;
}

void NodeManager::RecordMetrics() {
  recorded_metrics_ = true;
  if (stats::StatsConfig::instance().IsStatsDisabled()) {
    return;
  }
  // Last recorded time will be reset in the caller side.
  uint64_t current_time = current_time_ms();
  uint64_t duration_ms = current_time - metrics_last_recorded_time_ms_;

  // Record available resources of this node.
  const auto &available_resources =
      cluster_resource_map_.at(self_node_id_).GetAvailableResources().GetResourceMap();
  for (const auto &pair : available_resources) {
    stats::LocalAvailableResource().Record(pair.second,
                                           {{stats::ResourceNameKey, pair.first}});
  }
  // Record total resources of this node.
  const auto &total_resources =
      cluster_resource_map_.at(self_node_id_).GetTotalResources().GetResourceMap();
  for (const auto &pair : total_resources) {
    stats::LocalTotalResource().Record(pair.second,
                                       {{stats::ResourceNameKey, pair.first}});
  }

  // Record average number of tasks information per second.
  stats::AvgNumScheduledTasks.Record((double)metrics_num_task_scheduled_ *
                                     (1000.0 / (double)duration_ms));
  metrics_num_task_scheduled_ = 0;
  stats::AvgNumExecutedTasks.Record((double)metrics_num_task_executed_ *
                                    (1000.0 / (double)duration_ms));
  metrics_num_task_executed_ = 0;
  stats::AvgNumSpilledBackTasks.Record((double)metrics_num_task_spilled_back_ *
                                       (1000.0 / (double)duration_ms));
  metrics_num_task_spilled_back_ = 0;

  object_manager_.RecordMetrics();
  local_queues_.RecordMetrics();
  local_object_manager_.RecordObjectSpillingStats();
}

void NodeManager::PublishInfeasibleTaskError(const Task &task) const {
  // This block is used to suppress infeasible task warning.
  bool suppress_warning = false;
  const auto &required_resources = task.GetTaskSpecification().GetRequiredResources();
  const auto &resources_map = required_resources.GetResourceMap();
  const auto &it = resources_map.begin();
  // It is a hack to suppress infeasible task warning.
  // If the first resource of a task requires this magic number, infeasible warning is
  // suppressed. It is currently only used by placement group ready API. We don't want
  // to have this in ray_config_def.h because the use case is very narrow, and we don't
  // want to expose this anywhere.
  double INFEASIBLE_TASK_SUPPRESS_MAGIC_NUMBER = 0.0101;
  if (it != resources_map.end() && it->second == INFEASIBLE_TASK_SUPPRESS_MAGIC_NUMBER) {
    suppress_warning = true;
  }

  // Push a warning to the task's driver that this task is currently infeasible.
  if (!suppress_warning) {
    // TODO(rkn): Define this constant somewhere else.
    std::string type = "infeasible_task";
    std::ostringstream error_message;
    error_message
        << "The actor or task with ID " << task.GetTaskSpecification().TaskId()
        << " cannot be scheduled right now. It requires "
        << task.GetTaskSpecification().GetRequiredPlacementResources().ToString()
        << " for placement, however the cluster currently cannot provide the requested "
           "resources. The required resources may be added as autoscaling takes place "
           "or placement groups are scheduled. Otherwise, consider reducing the "
           "resource requirements of the task.";
    auto error_data_ptr =
        gcs::CreateErrorTableData(type, error_message.str(), current_time_ms(),
                                  task.GetTaskSpecification().JobId());
    RAY_CHECK_OK(gcs_client_->Errors().AsyncReportJobError(error_data_ptr, nullptr));
  }
}

void NodeManager::SendSpilledObjectRestorationRequestToRemoteNode(
    const ObjectID &object_id, const std::string &spilled_url, const NodeID &node_id) {
  // Fetch from a remote node.
  if (!remote_node_manager_addresses_.contains(node_id)) {
    // It is possible the new node information is not received at this point.
    // In this case, the PullManager will handle retry, so we just return.
    return;
  }
  const auto &entry = remote_node_manager_addresses_.find(node_id);
  // TODO(sang): Use a node manager pool instead.
  auto raylet_client =
      std::make_shared<ray::raylet::RayletClient>(rpc::NodeManagerWorkerClient::make(
          entry->second.first, entry->second.second, client_call_manager_));
  raylet_client->RestoreSpilledObject(
      object_id, spilled_url, node_id,
      [](const ray::Status &status, const rpc::RestoreSpilledObjectReply &r) {
        if (!status.ok()) {
          RAY_LOG(WARNING) << "Failed to send a spilled object restoration request to a "
                              "remote node. This request will be retried. Error message: "
                           << status.ToString();
        }
      });
}

}  // namespace raylet

}  // namespace ray<|MERGE_RESOLUTION|>--- conflicted
+++ resolved
@@ -1083,14 +1083,6 @@
 
   auto send_reply_callback = [this, client, job_id](Status status, int assigned_port) {
     flatbuffers::FlatBufferBuilder fbb;
-<<<<<<< HEAD
-    std::vector<std::string> system_config_keys;
-    std::vector<std::string> system_config_values;
-    for (auto kv : initial_config_.raylet_config) {
-      system_config_keys.push_back(kv.first);
-      system_config_values.push_back(kv.second);
-    }
-
     std::string serialized_job_config;
     auto job_config = worker_pool_.GetJobConfig(job_id);
     if (job_config != boost::none) {
@@ -1099,15 +1091,8 @@
     auto reply = ray::protocol::CreateRegisterClientReply(
         fbb, status.ok(), fbb.CreateString(status.ToString()),
         to_flatbuf(fbb, self_node_id_), assigned_port,
-        string_vec_to_flatbuf(fbb, system_config_keys),
-        string_vec_to_flatbuf(fbb, system_config_values),
+        fbb.CreateString(initial_config_.raylet_config),
         fbb.CreateString(serialized_job_config));
-=======
-    auto reply = ray::protocol::CreateRegisterClientReply(
-        fbb, status.ok(), fbb.CreateString(status.ToString()),
-        to_flatbuf(fbb, self_node_id_), assigned_port,
-        fbb.CreateString(initial_config_.raylet_config));
->>>>>>> d8c32be4
     fbb.Finish(reply);
     client->WriteMessageAsync(
         static_cast<int64_t>(protocol::MessageType::RegisterClientReply), fbb.GetSize(),
