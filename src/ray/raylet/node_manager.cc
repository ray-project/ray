--- conflicted
+++ resolved
@@ -123,10 +123,11 @@
       [this](const ObjectID &object_id) { HandleObjectMissing(object_id); }));
 
   if (new_scheduler_enabled_) {
-    SchedulingResources &local_resources = cluster_resource_map_[local_client_id];
+    SchedulingResources &local_resources = cluster_resource_map_[self_node_id_];
     new_resource_scheduler_ =
         std::shared_ptr<ClusterResourceScheduler>(new ClusterResourceScheduler(
-            client_id_.Binary(), local_resources.GetTotalResources().GetResourceMap()));
+            self_node_id_.Binary(),
+            local_resources.GetTotalResources().GetResourceMap()));
   }
 
   RAY_ARROW_CHECK_OK(store_client_.Connect(config.store_socket_name.c_str()));
@@ -513,23 +514,17 @@
   const ClientID node_id = ClientID::FromBinary(node_info.node_id());
   RAY_LOG(DEBUG) << "[NodeRemoved] Received callback from client id " << node_id;
 
-<<<<<<< HEAD
-  RAY_CHECK(node_id != self_node_id_)
-      << "Exiting because this node manager has mistakenly been marked dead by the "
-      << "monitor.";
-=======
-  if (!gcs_client_->client_table().IsDisconnected()) {
+  if (!gcs_client_->Nodes().IsSelfUnregistered()) {
     // We could receive a notification for our own death when we disconnect from client
     // table after receiving a 'SIGTERM' signal, in that case we disconnect from gcs
     // client table and then do some cleanup in the disconnect callback, and it's possible
     // that we receive the notification in between, for more details refer to the SIGTERM
     // handler in main.cc. In this case check for intentional disconnection and rule it
     // out.
-    RAY_CHECK(client_id != gcs_client_->client_table().GetLocalClientId())
+    RAY_CHECK(node_id != self_node_id_)
         << "Exiting because this node manager has mistakenly been marked dead by the "
         << "monitor.";
   }
->>>>>>> eb912b68
 
   // Below, when we remove node_id from all of these data structures, we could
   // check that it is actually removed, or log a warning otherwise, but that may
@@ -674,7 +669,7 @@
   // Extract the load information and save it locally.
   remote_resources.SetLoadResources(std::move(remote_load));
 
-  if (new_scheduler_enabled_ && client_id != client_id_) {
+  if (new_scheduler_enabled_ && client_id != self_node_id_) {
     new_resource_scheduler_->AddOrUpdateNode(client_id.Binary(),
                                              remote_total.GetResourceMap(),
                                              remote_available.GetResourceMap());
@@ -1117,14 +1112,6 @@
     worker_idle = FinishAssignedTask(*worker);
   }
 
-<<<<<<< HEAD
-  // Return the worker to the idle pool.
-  worker_pool_.PushWorker(std::move(worker));
-  // Local resource availability changed: invoke scheduling policy for local node.
-  cluster_resource_map_[self_node_id_].SetLoadResources(local_queues_.GetResourceLoad());
-  // Call task dispatch to assign work to the new worker.
-  DispatchTasks(local_queues_.GetReadyTasksByClass());
-=======
   if (worker_idle) {
     // Return the worker to the idle pool.
     worker_pool_.PushWorker(std::move(worker));
@@ -1134,13 +1121,11 @@
     DispatchScheduledTasksToWorkers();
   } else {
     // Local resource availability changed: invoke scheduling policy for local node.
-    const ClientID &local_client_id = gcs_client_->client_table().GetLocalClientId();
-    cluster_resource_map_[local_client_id].SetLoadResources(
+    cluster_resource_map_[self_node_id_].SetLoadResources(
         local_queues_.GetResourceLoad());
     // Call task dispatch to assign work to the new worker.
     DispatchTasks(local_queues_.GetReadyTasksByClass());
   }
->>>>>>> eb912b68
 }
 
 void NodeManager::ProcessDisconnectClientMessage(
@@ -1231,32 +1216,22 @@
     // Return the resources that were being used by this worker.
     auto const &task_resources = worker->GetTaskResourceIds();
     local_available_resources_.ReleaseConstrained(
-<<<<<<< HEAD
         task_resources, cluster_resource_map_[self_node_id_].GetTotalResources());
     cluster_resource_map_[self_node_id_].Release(task_resources.ToResourceSet());
-=======
-        task_resources, cluster_resource_map_[client_id].GetTotalResources());
-    cluster_resource_map_[client_id].Release(task_resources.ToResourceSet());
     if (new_scheduler_enabled_) {
       new_resource_scheduler_->AddNodeAvailableResources(
-          client_id_.Binary(), task_resources.ToResourceSet().GetResourceMap());
-    }
->>>>>>> eb912b68
+          self_node_id_.Binary(), task_resources.ToResourceSet().GetResourceMap());
+    }
     worker->ResetTaskResourceIds();
 
     auto const &lifetime_resources = worker->GetLifetimeResourceIds();
     local_available_resources_.ReleaseConstrained(
-<<<<<<< HEAD
         lifetime_resources, cluster_resource_map_[self_node_id_].GetTotalResources());
     cluster_resource_map_[self_node_id_].Release(lifetime_resources.ToResourceSet());
-=======
-        lifetime_resources, cluster_resource_map_[client_id].GetTotalResources());
-    cluster_resource_map_[client_id].Release(lifetime_resources.ToResourceSet());
     if (new_scheduler_enabled_) {
       new_resource_scheduler_->AddNodeAvailableResources(
-          client_id_.Binary(), lifetime_resources.ToResourceSet().GetResourceMap());
-    }
->>>>>>> eb912b68
+          self_node_id_.Binary(), lifetime_resources.ToResourceSet().GetResourceMap());
+    }
     worker->ResetLifetimeResourceIds();
 
     RAY_LOG(DEBUG) << "Worker (pid=" << worker->Pid() << ") is disconnected. "
@@ -1535,17 +1510,16 @@
     } else {
       new_resource_scheduler_->SubtractNodeAvailableResources(node_id_string,
                                                               request_resources);
-      if (node_id_string == client_id_.Binary()) {
+      if (node_id_string == self_node_id_.Binary()) {
         tasks_to_dispatch_.push_back(work);
       } else {
         ClientID node_id = ClientID::FromBinary(node_id_string);
-        GcsNodeInfo node_info;
-        bool found = gcs_client_->client_table().GetClient(node_id, &node_info);
-        RAY_CHECK(found)
+        auto node_info_opt = gcs_client_->Nodes().Cache().Get(node_id);
+        RAY_CHECK(node_info_opt)
             << "Spilling back to a node manager, but no GCS info found for node "
             << node_id;
-        work.first(nullptr, node_id, node_info.node_manager_address(),
-                   node_info.node_manager_port());
+        work.first(nullptr, node_id, node_info_opt->node_manager_address(),
+                   node_info_opt->node_manager_port());
       }
       tasks_to_schedule_.pop_front();
     }
@@ -1571,8 +1545,7 @@
             reply->mutable_worker_address()->set_ip_address(
                 initial_config_.node_manager_address);
             reply->mutable_worker_address()->set_port(worker->Port());
-            reply->mutable_worker_address()->set_raylet_id(
-                gcs_client_->client_table().GetLocalClientId().Binary());
+            reply->mutable_worker_address()->set_raylet_id(self_node_id_.Binary());
             RAY_CHECK(leased_workers_.find(worker->Port()) == leased_workers_.end());
             leased_workers_[worker->Port()] = worker;
             leased_worker_resources_[worker->Port()] = request_resources;
@@ -1601,11 +1574,7 @@
         RAY_LOG(DEBUG) << "Worker lease request DISPATCH " << task_id;
         reply->mutable_worker_address()->set_ip_address(address);
         reply->mutable_worker_address()->set_port(port);
-<<<<<<< HEAD
         reply->mutable_worker_address()->set_raylet_id(self_node_id_.Binary());
-=======
-        reply->mutable_worker_address()->set_raylet_id(
-            gcs_client_->client_table().GetLocalClientId().Binary());
         for (const auto &mapping : resource_ids.AvailableResources()) {
           auto resource = reply->add_resource_mapping();
           resource->set_name(mapping.first);
@@ -1620,7 +1589,6 @@
             rid->set_quantity(id.second.ToDouble());
           }
         }
->>>>>>> eb912b68
         send_reply_callback(Status::OK(), nullptr, nullptr);
 
         // TODO(swang): Kill worker if other end hangs up.
@@ -1651,7 +1619,8 @@
   if (new_scheduler_enabled_) {
     auto it = leased_worker_resources_.find(worker_port);
     RAY_CHECK(it != leased_worker_resources_.end());
-    new_resource_scheduler_->AddNodeAvailableResources(client_id_.Binary(), it->second);
+    new_resource_scheduler_->AddNodeAvailableResources(self_node_id_.Binary(),
+                                                       it->second);
     leased_worker_resources_.erase(it);
     NewSchedulerSchedulePendingTasks();
   }
@@ -2055,7 +2024,8 @@
     // TODO (ion): replace this hard coded # of CPUs.
     std::unordered_map<std::string, double> task_request;
     task_request.emplace(kCPU_ResourceLabel, 1.);
-    new_resource_scheduler_->AddNodeAvailableResources(client_id_.Binary(), task_request);
+    new_resource_scheduler_->AddNodeAvailableResources(self_node_id_.Binary(),
+                                                       task_request);
     return;
   }
   if (!worker || worker->GetAssignedTaskId().IsNil() || worker->IsBlocked()) {
@@ -2182,16 +2152,11 @@
         // reacquire here may be different from the ones that the task started with.
         auto const resource_ids = local_available_resources_.Acquire(cpu_resources);
         worker->AcquireTaskCpuResources(resource_ids);
-<<<<<<< HEAD
         cluster_resource_map_[self_node_id_].Acquire(cpu_resources);
-=======
-        cluster_resource_map_[gcs_client_->client_table().GetLocalClientId()].Acquire(
-            cpu_resources);
         if (new_scheduler_enabled_) {
           new_resource_scheduler_->SubtractNodeAvailableResources(
-              client_id_.Binary(), cpu_resources.GetResourceMap());
+              self_node_id_.Binary(), cpu_resources.GetResourceMap());
         }
->>>>>>> eb912b68
       } else {
         // In this case, we simply don't reacquire the CPU resources for the worker.
         // The worker can keep running and when the task finishes, it will simply
@@ -2265,16 +2230,11 @@
   // Resource accounting: acquire resources for the assigned task.
   auto acquired_resources =
       local_available_resources_.Acquire(spec.GetRequiredResources());
-<<<<<<< HEAD
   cluster_resource_map_[self_node_id_].Acquire(spec.GetRequiredResources());
-=======
-  const auto &my_client_id = gcs_client_->client_table().GetLocalClientId();
-  cluster_resource_map_[my_client_id].Acquire(spec.GetRequiredResources());
   if (new_scheduler_enabled_) {
     new_resource_scheduler_->AddNodeAvailableResources(
-        client_id_.Binary(), spec.GetRequiredResources().GetResourceMap());
-  }
->>>>>>> eb912b68
+        self_node_id_.Binary(), spec.GetRequiredResources().GetResourceMap());
+  }
 
   if (spec.IsActorCreationTask()) {
     // Check that the actor's placement resource requirements are satisfied.
@@ -2322,18 +2282,12 @@
   // Release task's resources. The worker's lifetime resources are still held.
   auto const &task_resources = worker.GetTaskResourceIds();
   local_available_resources_.ReleaseConstrained(
-<<<<<<< HEAD
       task_resources, cluster_resource_map_[self_node_id_].GetTotalResources());
   cluster_resource_map_[self_node_id_].Release(task_resources.ToResourceSet());
-=======
-      task_resources, cluster_resource_map_[client_id].GetTotalResources());
-  cluster_resource_map_[gcs_client_->client_table().GetLocalClientId()].Release(
-      task_resources.ToResourceSet());
   if (new_scheduler_enabled_) {
     new_resource_scheduler_->AddNodeAvailableResources(
-        client_id_.Binary(), task_resources.ToResourceSet().GetResourceMap());
-  }
->>>>>>> eb912b68
+        self_node_id_.Binary(), task_resources.ToResourceSet().GetResourceMap());
+  }
   worker.ResetTaskResourceIds();
 
   const auto &spec = task.GetTaskSpecification();
