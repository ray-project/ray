--- conflicted
+++ resolved
@@ -555,13 +555,8 @@
     const std::string &resource_label = resource_pair.first;
     const double &new_resource_capacity = resource_pair.second;
 
-<<<<<<< HEAD
-    cluster_schedres.UpdateResource(resource_label, new_resource_capacity);
+    cluster_schedres.UpdateResourceCapacity(resource_label, new_resource_capacity);
     if (client_id == self_node_id_) {
-=======
-    cluster_schedres.UpdateResourceCapacity(resource_label, new_resource_capacity);
-    if (client_id == local_client_id) {
->>>>>>> 8622559e
       local_available_resources_.AddOrUpdateResource(resource_label,
                                                      new_resource_capacity);
     }
@@ -965,7 +960,7 @@
   Status status;
   flatbuffers::FlatBufferBuilder fbb;
   auto reply = ray::protocol::CreateRegisterClientReply(
-      fbb, to_flatbuf(fbb, gcs_client_->client_table().GetLocalClientId()));
+      fbb, to_flatbuf(fbb, self_node_id_));
   fbb.Finish(reply);
   client->WriteMessageAsync(
       static_cast<int64_t>(protocol::MessageType::RegisterClientReply), fbb.GetSize(),
@@ -1400,7 +1395,7 @@
   // Set the caller's node ID.
   if (task.task_spec().caller_address().raylet_id() == "") {
     task.mutable_task_spec()->mutable_caller_address()->set_raylet_id(
-        gcs_client_->client_table().GetLocalClientId().Binary());
+        self_node_id_.Binary());
   }
 
   // Submit the task to the raylet. Since the task was submitted
@@ -1427,7 +1422,7 @@
         reply->mutable_worker_address()->set_ip_address(address);
         reply->mutable_worker_address()->set_port(port);
         reply->mutable_worker_address()->set_raylet_id(
-            gcs_client_->client_table().GetLocalClientId().Binary());
+            self_node_id_.Binary());
         send_reply_callback(Status::OK(), nullptr, nullptr);
 
         // TODO(swang): Kill worker if other end hangs up.
@@ -1854,7 +1849,7 @@
   }
   auto const cpu_resource_ids = worker->ReleaseTaskCpuResources();
   local_available_resources_.Release(cpu_resource_ids);
-  cluster_resource_map_[gcs_client_->client_table().GetLocalClientId()].Release(
+  cluster_resource_map_[self_node_id_].Release(
       cpu_resource_ids.ToResourceSet());
   worker->MarkBlocked();
   DispatchTasks(local_queues_.GetReadyTasksByClass());
@@ -1875,15 +1870,14 @@
     // reacquire here may be different from the ones that the task started with.
     auto const resource_ids = local_available_resources_.Acquire(cpu_resources);
     worker->AcquireTaskCpuResources(resource_ids);
-    cluster_resource_map_[gcs_client_->client_table().GetLocalClientId()].Acquire(
-        cpu_resources);
+    cluster_resource_map_[self_node_id_].Acquire(cpu_resources);
   } else {
     // In this case, we simply don't reacquire the CPU resources for the worker.
     // The worker can keep running and when the task finishes, it will simply
     // not have any CPU resources to release.
     RAY_LOG(WARNING)
         << "Resources oversubscribed: "
-        << cluster_resource_map_[gcs_client_->client_table().GetLocalClientId()]
+        << cluster_resource_map_[self_node_id_]
                .GetAvailableResources()
                .ToString();
   }
@@ -2178,24 +2172,12 @@
         actor_info_ptr->remaining_reconstructions() - 1);
   }
 
-<<<<<<< HEAD
-  // Set the ip address & port, which could change after reconstruction.
-  actor_info_ptr->set_ip_address(
-      gcs_client_->Nodes().GetSelfInfo().node_manager_address());
-  actor_info_ptr->set_port(port);
-
-  // Set the new fields for the actor's state to indicate that the actor is
-  // now alive on this node manager.
-  actor_info_ptr->set_node_manager_id(self_node_id_.Binary());
-=======
   // Set the new fields for the actor's state to indicate that the actor is
   // now alive on this node manager.
   actor_info_ptr->mutable_address()->set_ip_address(
-      gcs_client_->client_table().GetLocalClient().node_manager_address());
+      gcs_client_->Nodes().GetSelfInfo().node_manager_address());
   actor_info_ptr->mutable_address()->set_port(port);
-  actor_info_ptr->mutable_address()->set_raylet_id(
-      gcs_client_->client_table().GetLocalClientId().Binary());
->>>>>>> 8622559e
+  actor_info_ptr->mutable_address()->set_raylet_id(self_node_id_.Binary());
   actor_info_ptr->set_state(ActorTableData::ALIVE);
   return actor_info_ptr;
 }
@@ -2562,12 +2544,11 @@
     const std::function<void(const ray::Status &, const Task &)> &on_error) {
   // Override spillback for direct tasks.
   if (task.OnSpillback() != nullptr) {
-    GcsNodeInfo node_info;
-    bool found = gcs_client_->client_table().GetClient(node_id, &node_info);
-    RAY_CHECK(found) << "Spilling back to a node manager, but no GCS info found for node "
+    auto node_info = gcs_client_->Nodes().GetFromCache(node_id);
+    RAY_CHECK(node_info) << "Spilling back to a node manager, but no GCS info found for node "
                      << node_id;
-    task.OnSpillback()(node_id, node_info.node_manager_address(),
-                       node_info.node_manager_port());
+    task.OnSpillback()(node_id, node_info->node_manager_address(),
+                       node_info->node_manager_port());
     return;
   }
 
