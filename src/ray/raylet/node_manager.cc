--- conflicted
+++ resolved
@@ -2871,7 +2871,6 @@
   }
 }
 
-<<<<<<< HEAD
 // Picks the worker with the latest submitted task and kills the process
 // if the memory usage is above the threshold. Allows one in-flight
 // process kill at a time as killing a process could sometimes take
@@ -2921,10 +2920,10 @@
       }
     }
   };
-=======
+}
+
 const ray::Status NodeManager::TryToGetAgentInfo(rpc::AgentInfo *agent_info) const {
   return agent_manager_->TryToGetAgentInfo(agent_info);
->>>>>>> ccf41160
 }
 
 }  // namespace raylet
