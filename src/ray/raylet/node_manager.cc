#include "ray/raylet/node_manager.h"

#include <fstream>

#include "ray/common/status.h"

#include "ray/common/common_protocol.h"
#include "ray/common/id.h"
#include "ray/raylet/format/node_manager_generated.h"
#include "ray/stats/stats.h"

namespace {

#define RAY_CHECK_ENUM(x, y) \
  static_assert(static_cast<int>(x) == static_cast<int>(y), "protocol mismatch")

/// A helper function to return the expected actor counter for a given actor
/// and actor handle, according to the given actor registry. If a task's
/// counter is less than the returned value, then the task is a duplicate. If
/// the task's counter is equal to the returned value, then the task should be
/// the next to run.
int64_t GetExpectedTaskCounter(
    const std::unordered_map<ray::ActorID, ray::raylet::ActorRegistration>
        &actor_registry,
    const ray::ActorID &actor_id, const ray::ActorHandleID &actor_handle_id) {
  auto actor_entry = actor_registry.find(actor_id);
  RAY_CHECK(actor_entry != actor_registry.end());
  const auto &frontier = actor_entry->second.GetFrontier();
  int64_t expected_task_counter = 0;
  auto frontier_entry = frontier.find(actor_handle_id);
  if (frontier_entry != frontier.end()) {
    expected_task_counter = frontier_entry->second.task_counter;
  }
  return expected_task_counter;
};

struct ActorStats {
  int live_actors = 0;
  int dead_actors = 0;
  int reconstructing_actors = 0;
  int max_num_handles = 0;
};

/// A helper function to return the statistical data of actors in this node manager.
ActorStats GetActorStatisticalData(
    std::unordered_map<ray::ActorID, ray::raylet::ActorRegistration> actor_registry) {
  ActorStats item;
  for (auto &pair : actor_registry) {
    if (pair.second.GetState() == ray::rpc::ActorTableData::ALIVE) {
      item.live_actors += 1;
    } else if (pair.second.GetState() == ray::rpc::ActorTableData::RECONSTRUCTING) {
      item.reconstructing_actors += 1;
    } else {
      item.dead_actors += 1;
    }
    if (pair.second.NumHandles() > item.max_num_handles) {
      item.max_num_handles = pair.second.NumHandles();
    }
  }
  return item;
}

}  // namespace

namespace ray {

namespace raylet {

NodeManager::NodeManager(boost::asio::io_service &io_service,
                         const NodeManagerConfig &config, ObjectManager &object_manager,
                         std::shared_ptr<gcs::RedisGcsClient> gcs_client,
                         std::shared_ptr<ObjectDirectoryInterface> object_directory)
    : client_id_(gcs_client->client_table().GetLocalClientId()),
      io_service_(io_service),
      object_manager_(object_manager),
      gcs_client_(std::move(gcs_client)),
      object_directory_(std::move(object_directory)),
      heartbeat_timer_(io_service),
      heartbeat_period_(std::chrono::milliseconds(config.heartbeat_period_ms)),
      debug_dump_period_(config.debug_dump_period_ms),
      temp_dir_(config.temp_dir),
      object_manager_profile_timer_(io_service),
      initial_config_(config),
      local_available_resources_(config.resource_config),
      worker_pool_(config.num_initial_workers, config.num_workers_per_process,
                   config.maximum_startup_concurrency, gcs_client_,
                   config.worker_commands),
      scheduling_policy_(local_queues_),
      reconstruction_policy_(
          io_service_,
          [this](const TaskID &task_id, const ObjectID &required_object_id) {
            HandleTaskReconstruction(task_id, required_object_id);
          },
          RayConfig::instance().initial_reconstruction_timeout_milliseconds(),
          gcs_client_->client_table().GetLocalClientId(), gcs_client_->task_lease_table(),
          object_directory_, gcs_client_->task_reconstruction_log()),
      task_dependency_manager_(
          object_manager, reconstruction_policy_, io_service,
          gcs_client_->client_table().GetLocalClientId(),
          RayConfig::instance().initial_reconstruction_timeout_milliseconds(),
          gcs_client_->task_lease_table()),
      lineage_cache_(gcs_client_->client_table().GetLocalClientId(),
                     gcs_client_->raylet_task_table(), gcs_client_->raylet_task_table(),
                     config.max_lineage_size),
      actor_registry_(),
      node_manager_server_("NodeManager", config.node_manager_port),
      node_manager_service_(io_service, *this),
      client_call_manager_(io_service) {
  RAY_CHECK(heartbeat_period_.count() > 0);
  // Initialize the resource map with own cluster resource configuration.
  ClientID local_client_id = gcs_client_->client_table().GetLocalClientId();
  cluster_resource_map_.emplace(local_client_id,
                                SchedulingResources(config.resource_config));

  RAY_CHECK_OK(object_manager_.SubscribeObjAdded(
      [this](const object_manager::protocol::ObjectInfoT &object_info) {
        ObjectID object_id = ObjectID::FromPlasmaIdBinary(object_info.object_id);
        HandleObjectLocal(object_id);
      }));
  RAY_CHECK_OK(object_manager_.SubscribeObjDeleted(
      [this](const ObjectID &object_id) { HandleObjectMissing(object_id); }));

  RAY_ARROW_CHECK_OK(store_client_.Connect(config.store_socket_name.c_str()));
  // Run the node manger rpc server.
  node_manager_server_.RegisterService(node_manager_service_);
  node_manager_server_.Run();
}

ray::Status NodeManager::RegisterGcs() {
  object_manager_.RegisterGcs();

  // Subscribe to task entry commits in the GCS. These notifications are
  // forwarded to the lineage cache, which requests notifications about tasks
  // that were executed remotely.
  const auto task_committed_callback = [this](gcs::RedisGcsClient *client,
                                              const TaskID &task_id,
                                              const TaskTableData &task_data) {
    lineage_cache_.HandleEntryCommitted(task_id);
  };
  RAY_RETURN_NOT_OK(gcs_client_->raylet_task_table().Subscribe(
      JobID::Nil(), gcs_client_->client_table().GetLocalClientId(),
      task_committed_callback, nullptr, nullptr));

  const auto task_lease_notification_callback = [this](gcs::RedisGcsClient *client,
                                                       const TaskID &task_id,
                                                       const TaskLeaseData &task_lease) {
    const ClientID node_manager_id = ClientID::FromBinary(task_lease.node_manager_id());
    if (gcs_client_->client_table().IsRemoved(node_manager_id)) {
      // The node manager that added the task lease is already removed. The
      // lease is considered inactive.
      reconstruction_policy_.HandleTaskLeaseNotification(task_id, 0);
    } else {
      // NOTE(swang): The task_lease.timeout is an overestimate of the lease's
      // expiration period since the entry may have been in the GCS for some
      // time already. For a more accurate estimate, the age of the entry in
      // the GCS should be subtracted from task_lease.timeout.
      reconstruction_policy_.HandleTaskLeaseNotification(task_id, task_lease.timeout());
    }
  };
  const auto task_lease_empty_callback = [this](gcs::RedisGcsClient *client,
                                                const TaskID &task_id) {
    reconstruction_policy_.HandleTaskLeaseNotification(task_id, 0);
  };
  RAY_RETURN_NOT_OK(gcs_client_->task_lease_table().Subscribe(
      JobID::Nil(), gcs_client_->client_table().GetLocalClientId(),
      task_lease_notification_callback, task_lease_empty_callback, nullptr));

  // Register a callback to handle actor notifications.
  auto actor_notification_callback = [this](const ActorID &actor_id,
                                            const ActorTableData &data) {
    HandleActorStateTransition(actor_id, ActorRegistration(data));
  };

  RAY_RETURN_NOT_OK(
      gcs_client_->Actors().AsyncSubscribe(actor_notification_callback, nullptr));

  // Register a callback on the client table for new clients.
  auto node_manager_client_added = [this](gcs::RedisGcsClient *client, const UniqueID &id,
                                          const GcsNodeInfo &data) { ClientAdded(data); };
  gcs_client_->client_table().RegisterClientAddedCallback(node_manager_client_added);
  // Register a callback on the client table for removed clients.
  auto node_manager_client_removed = [this](gcs::RedisGcsClient *client,
                                            const UniqueID &id, const GcsNodeInfo &data) {
    ClientRemoved(data);
  };
  gcs_client_->client_table().RegisterClientRemovedCallback(node_manager_client_removed);

  // Subscribe to resource changes.
  const auto &resources_changed =
      [this](
          gcs::RedisGcsClient *client, const ClientID &id,
          const gcs::GcsChangeMode change_mode,
          const std::unordered_map<std::string, std::shared_ptr<gcs::ResourceTableData>>
              &data) {
        if (change_mode == gcs::GcsChangeMode::APPEND_OR_ADD) {
          ResourceSet resource_set;
          for (auto &entry : data) {
            resource_set.AddOrUpdateResource(entry.first,
                                             entry.second->resource_capacity());
          }
          ResourceCreateUpdated(id, resource_set);
        }
        if (change_mode == gcs::GcsChangeMode::REMOVE) {
          std::vector<std::string> resource_names;
          for (auto &entry : data) {
            resource_names.push_back(entry.first);
          }
          ResourceDeleted(id, resource_names);
        }
      };
  RAY_RETURN_NOT_OK(
      gcs_client_->resource_table().Subscribe(JobID::Nil(), ClientID::Nil(),
                                              /*subscribe_callback=*/resources_changed,
                                              /*done_callback=*/nullptr));

  // Subscribe to heartbeat batches from the monitor.
  const auto &heartbeat_batch_added =
      [this](gcs::RedisGcsClient *client, const ClientID &id,
             const HeartbeatBatchTableData &heartbeat_batch) {
        HeartbeatBatchAdded(heartbeat_batch);
      };
  RAY_RETURN_NOT_OK(gcs_client_->heartbeat_batch_table().Subscribe(
      JobID::Nil(), ClientID::Nil(), heartbeat_batch_added,
      /*subscribe_callback=*/nullptr,
      /*done_callback=*/nullptr));

  // Subscribe to driver table updates.
  const auto job_table_handler = [this](gcs::RedisGcsClient *client, const JobID &job_id,
                                        const std::vector<JobTableData> &job_data) {
    HandleJobTableUpdate(job_id, job_data);
  };
  RAY_RETURN_NOT_OK(gcs_client_->job_table().Subscribe(JobID::Nil(), ClientID::Nil(),
                                                       job_table_handler, nullptr));

  // Start sending heartbeats to the GCS.
  last_heartbeat_at_ms_ = current_time_ms();
  last_debug_dump_at_ms_ = current_time_ms();
  Heartbeat();
  // Start the timer that gets object manager profiling information and sends it
  // to the GCS.
  GetObjectManagerProfileInfo();

  return ray::Status::OK();
}

void NodeManager::KillWorker(std::shared_ptr<Worker> worker) {
  // If we're just cleaning up a single worker, allow it some time to clean
  // up its state before force killing. The client socket will be closed
  // and the worker struct will be freed after the timeout.
  kill(worker->Pid(), SIGTERM);

  auto retry_timer = std::make_shared<boost::asio::deadline_timer>(io_service_);
  auto retry_duration = boost::posix_time::milliseconds(
      RayConfig::instance().kill_worker_timeout_milliseconds());
  retry_timer->expires_from_now(retry_duration);
  retry_timer->async_wait([retry_timer, worker](const boost::system::error_code &error) {
    RAY_LOG(DEBUG) << "Send SIGKILL to worker, pid=" << worker->Pid();
    // Force kill worker. TODO(rkn): Is there some small danger that the worker
    // has already died and the PID has been reassigned to a different process?
    kill(worker->Pid(), SIGKILL);
  });
}

void NodeManager::HandleJobTableUpdate(const JobID &id,
                                       const std::vector<JobTableData> &job_data) {
  for (const auto &entry : job_data) {
    RAY_LOG(DEBUG) << "HandleJobTableUpdate " << JobID::FromBinary(entry.job_id()) << " "
                   << entry.is_dead();
    if (entry.is_dead()) {
      auto job_id = JobID::FromBinary(entry.job_id());
      auto workers = worker_pool_.GetWorkersRunningTasksForJob(job_id);

      // Kill all the workers. The actual cleanup for these workers is done
      // later when we receive the DisconnectClient message from them.
      for (const auto &worker : workers) {
        // Clean up any open ray.wait calls that the worker made.
        task_dependency_manager_.UnsubscribeWaitDependencies(worker->WorkerId());
        // Mark the worker as dead so further messages from it are ignored
        // (except DisconnectClient).
        worker->MarkDead();
        // Then kill the worker process.
        KillWorker(worker);
      }

      // Remove all tasks for this job from the scheduling queues, mark
      // the results for these tasks as not required, cancel any attempts
      // at reconstruction. Note that at this time the workers are likely
      // alive because of the delay in killing workers.
      auto tasks_to_remove = local_queues_.GetTaskIdsForJob(job_id);
      task_dependency_manager_.RemoveTasksAndRelatedObjects(tasks_to_remove);
      // NOTE(swang): SchedulingQueue::RemoveTasks modifies its argument so we must
      // call it last.
      local_queues_.RemoveTasks(tasks_to_remove);
    }
  }
}

void NodeManager::Heartbeat() {
  uint64_t now_ms = current_time_ms();
  uint64_t interval = now_ms - last_heartbeat_at_ms_;
  if (interval > RayConfig::instance().num_heartbeats_warning() *
                     RayConfig::instance().heartbeat_timeout_milliseconds()) {
    RAY_LOG(WARNING) << "Last heartbeat was sent " << interval << " ms ago ";
  }
  last_heartbeat_at_ms_ = now_ms;

  auto &heartbeat_table = gcs_client_->heartbeat_table();
  auto heartbeat_data = std::make_shared<HeartbeatTableData>();
  const auto &my_client_id = gcs_client_->client_table().GetLocalClientId();
  SchedulingResources &local_resources = cluster_resource_map_[my_client_id];
  heartbeat_data->set_client_id(my_client_id.Binary());
  // TODO(atumanov): modify the heartbeat table protocol to use the ResourceSet directly.
  // TODO(atumanov): implement a ResourceSet const_iterator.
  for (const auto &resource_pair :
       local_resources.GetAvailableResources().GetResourceMap()) {
    heartbeat_data->add_resources_available_label(resource_pair.first);
    heartbeat_data->add_resources_available_capacity(resource_pair.second);
  }
  for (const auto &resource_pair : local_resources.GetTotalResources().GetResourceMap()) {
    heartbeat_data->add_resources_total_label(resource_pair.first);
    heartbeat_data->add_resources_total_capacity(resource_pair.second);
  }

  local_resources.SetLoadResources(local_queues_.GetResourceLoad());
  for (const auto &resource_pair : local_resources.GetLoadResources().GetResourceMap()) {
    heartbeat_data->add_resource_load_label(resource_pair.first);
    heartbeat_data->add_resource_load_capacity(resource_pair.second);
  }

  ray::Status status = heartbeat_table.Add(
      JobID::Nil(), gcs_client_->client_table().GetLocalClientId(), heartbeat_data,
      /*success_callback=*/nullptr);
  RAY_CHECK_OK_PREPEND(status, "Heartbeat failed");

  if (debug_dump_period_ > 0 &&
      static_cast<int64_t>(now_ms - last_debug_dump_at_ms_) > debug_dump_period_) {
    DumpDebugState();
    RecordMetrics();
    last_debug_dump_at_ms_ = now_ms;
  }

  // Reset the timer.
  heartbeat_timer_.expires_from_now(heartbeat_period_);
  heartbeat_timer_.async_wait([this](const boost::system::error_code &error) {
    RAY_CHECK(!error);
    Heartbeat();
  });
}

void NodeManager::GetObjectManagerProfileInfo() {
  int64_t start_time_ms = current_time_ms();

  auto profile_info = object_manager_.GetAndResetProfilingInfo();

  if (profile_info.profile_events_size() > 0) {
    RAY_CHECK_OK(gcs_client_->profile_table().AddProfileEventBatch(profile_info));
  }

  // Reset the timer.
  object_manager_profile_timer_.expires_from_now(heartbeat_period_);
  object_manager_profile_timer_.async_wait(
      [this](const boost::system::error_code &error) {
        RAY_CHECK(!error);
        GetObjectManagerProfileInfo();
      });

  int64_t interval = current_time_ms() - start_time_ms;
  if (interval > RayConfig::instance().handler_warning_timeout_ms()) {
    RAY_LOG(WARNING) << "GetObjectManagerProfileInfo handler took " << interval << " ms.";
  }
}

void NodeManager::ClientAdded(const GcsNodeInfo &node_info) {
  const ClientID client_id = ClientID::FromBinary(node_info.node_id());

  RAY_LOG(DEBUG) << "[ClientAdded] Received callback from client id " << client_id;
  if (client_id == gcs_client_->client_table().GetLocalClientId()) {
    // We got a notification for ourselves, so we are connected to the GCS now.
    // Save this NodeManager's resource information in the cluster resource map.
    cluster_resource_map_[client_id] = initial_config_.resource_config;
    return;
  }

  auto entry = remote_node_manager_clients_.find(client_id);
  if (entry != remote_node_manager_clients_.end()) {
    RAY_LOG(DEBUG) << "Received notification of a new client that already exists: "
                   << client_id;
    return;
  }

  // Initialize a rpc client to the new node manager.
  std::unique_ptr<rpc::NodeManagerClient> client(
      new rpc::NodeManagerClient(node_info.node_manager_address(),
                                 node_info.node_manager_port(), client_call_manager_));
  remote_node_manager_clients_.emplace(client_id, std::move(client));

  // Fetch resource info for the remote client and update cluster resource map.
  RAY_CHECK_OK(gcs_client_->resource_table().Lookup(
      JobID::Nil(), client_id,
      [this](gcs::RedisGcsClient *client, const ClientID &client_id,
             const std::unordered_map<std::string,
                                      std::shared_ptr<gcs::ResourceTableData>> &pairs) {
        ResourceSet resource_set;
        for (auto &resource_entry : pairs) {
          resource_set.AddOrUpdateResource(resource_entry.first,
                                           resource_entry.second->resource_capacity());
        }
        ResourceCreateUpdated(client_id, resource_set);
      }));
}

void NodeManager::ClientRemoved(const GcsNodeInfo &node_info) {
  // TODO(swang): If we receive a notification for our own death, clean up and
  // exit immediately.
  const ClientID client_id = ClientID::FromBinary(node_info.node_id());
  RAY_LOG(DEBUG) << "[ClientRemoved] Received callback from client id " << client_id;

  RAY_CHECK(client_id != gcs_client_->client_table().GetLocalClientId())
      << "Exiting because this node manager has mistakenly been marked dead by the "
      << "monitor.";

  // Below, when we remove client_id from all of these data structures, we could
  // check that it is actually removed, or log a warning otherwise, but that may
  // not be necessary.

  // Remove the client from the resource map.
  cluster_resource_map_.erase(client_id);

  // Remove the node manager client.
  const auto client_entry = remote_node_manager_clients_.find(client_id);
  if (client_entry != remote_node_manager_clients_.end()) {
    remote_node_manager_clients_.erase(client_entry);
  } else {
    RAY_LOG(WARNING) << "Received ClientRemoved callback for an unknown client "
                     << client_id << ".";
  }

  // For any live actors that were on the dead node, broadcast a notification
  // about the actor's death
  // TODO(swang): This could be very slow if there are many actors.
  for (const auto &actor_entry : actor_registry_) {
    if (actor_entry.second.GetNodeManagerId() == client_id &&
        actor_entry.second.GetState() == ActorTableData::ALIVE) {
      RAY_LOG(INFO) << "Actor " << actor_entry.first
                    << " is disconnected, because its node " << client_id
                    << " is removed from cluster. It may be reconstructed.";
      HandleDisconnectedActor(actor_entry.first, /*was_local=*/false,
                              /*intentional_disconnect=*/false);
    }
  }
  // Notify the object directory that the client has been removed so that it
  // can remove it from any cached locations.
  object_directory_->HandleClientRemoved(client_id);

  // Flush all uncommitted tasks from the local lineage cache. This is to
  // guarantee that all tasks get flushed eventually, in case one of the tasks
  // in our local cache was supposed to be flushed by the node that died.
  lineage_cache_.FlushAllUncommittedTasks();
}

void NodeManager::ResourceCreateUpdated(const ClientID &client_id,
                                        const ResourceSet &createUpdatedResources) {
  const ClientID &local_client_id = gcs_client_->client_table().GetLocalClientId();

  RAY_LOG(DEBUG) << "[ResourceCreateUpdated] received callback from client id "
                 << client_id << " with created or updated resources: "
                 << createUpdatedResources.ToString() << ". Updating resource map.";

  SchedulingResources &cluster_schedres = cluster_resource_map_[client_id];

  // Update local_available_resources_ and SchedulingResources
  for (const auto &resource_pair : createUpdatedResources.GetResourceMap()) {
    const std::string &resource_label = resource_pair.first;
    const double &new_resource_capacity = resource_pair.second;

    cluster_schedres.UpdateResource(resource_label, new_resource_capacity);
    if (client_id == local_client_id) {
      local_available_resources_.AddOrUpdateResource(resource_label,
                                                     new_resource_capacity);
    }
  }
  RAY_LOG(DEBUG) << "[ResourceCreateUpdated] Updated cluster_resource_map.";

  if (client_id == local_client_id) {
    // The resource update is on the local node, check if we can reschedule tasks.
    TryLocalInfeasibleTaskScheduling();
  }
  return;
}

void NodeManager::ResourceDeleted(const ClientID &client_id,
                                  const std::vector<std::string> &resource_names) {
  const ClientID &local_client_id = gcs_client_->client_table().GetLocalClientId();

  if (RAY_LOG_ENABLED(DEBUG)) {
    std::ostringstream oss;
    for (auto &resource_name : resource_names) {
      oss << resource_name << ", ";
    }
    RAY_LOG(DEBUG) << "[ResourceDeleted] received callback from client id " << client_id
                   << " with deleted resources: " << oss.str()
                   << ". Updating resource map.";
  }

  SchedulingResources &cluster_schedres = cluster_resource_map_[client_id];

  // Update local_available_resources_ and SchedulingResources
  for (const auto &resource_label : resource_names) {
    cluster_schedres.DeleteResource(resource_label);
    if (client_id == local_client_id) {
      local_available_resources_.DeleteResource(resource_label);
    }
  }
  RAY_LOG(DEBUG) << "[ResourceDeleted] Updated cluster_resource_map.";
  return;
}

void NodeManager::TryLocalInfeasibleTaskScheduling() {
  RAY_LOG(DEBUG) << "[LocalResourceUpdateRescheduler] The resource update is on the "
                    "local node, check if we can reschedule tasks";
  const ClientID &local_client_id = gcs_client_->client_table().GetLocalClientId();
  SchedulingResources &new_local_resources = cluster_resource_map_[local_client_id];

  // SpillOver locally to figure out which infeasible tasks can be placed now
  std::vector<TaskID> decision = scheduling_policy_.SpillOver(new_local_resources);

  std::unordered_set<TaskID> local_task_ids(decision.begin(), decision.end());

  // Transition locally placed tasks to waiting or ready for dispatch.
  if (local_task_ids.size() > 0) {
    std::vector<Task> tasks = local_queues_.RemoveTasks(local_task_ids);
    for (const auto &t : tasks) {
      EnqueuePlaceableTask(t);
    }
  }
}

void NodeManager::HeartbeatAdded(const ClientID &client_id,
                                 const HeartbeatTableData &heartbeat_data) {
  // Locate the client id in remote client table and update available resources based on
  // the received heartbeat information.
  auto it = cluster_resource_map_.find(client_id);
  if (it == cluster_resource_map_.end()) {
    // Haven't received the client registration for this client yet, skip this heartbeat.
    RAY_LOG(INFO) << "[HeartbeatAdded]: received heartbeat from unknown client id "
                  << client_id;
    return;
  }
  SchedulingResources &remote_resources = it->second;

  ResourceSet remote_available(
      VectorFromProtobuf(heartbeat_data.resources_available_label()),
      VectorFromProtobuf(heartbeat_data.resources_available_capacity()));
  ResourceSet remote_load(VectorFromProtobuf(heartbeat_data.resource_load_label()),
                          VectorFromProtobuf(heartbeat_data.resource_load_capacity()));
  // TODO(atumanov): assert that the load is a non-empty ResourceSet.
  remote_resources.SetAvailableResources(std::move(remote_available));
  // Extract the load information and save it locally.
  remote_resources.SetLoadResources(std::move(remote_load));
  // Extract decision for this raylet.
  auto decision = scheduling_policy_.SpillOver(remote_resources);
  std::unordered_set<TaskID> local_task_ids;
  for (const auto &task_id : decision) {
    // (See design_docs/task_states.rst for the state transition diagram.)
    Task task;
    TaskState state;
    if (!local_queues_.RemoveTask(task_id, &task, &state)) {
      return;
    }
    // Since we are spilling back from the ready and waiting queues, we need
    // to unsubscribe the dependencies.
    if (state != TaskState::INFEASIBLE) {
      // Don't unsubscribe for infeasible tasks because we never subscribed in
      // the first place.
      RAY_CHECK(task_dependency_manager_.UnsubscribeGetDependencies(task_id));
    }
    // Attempt to forward the task. If this fails to forward the task,
    // the task will be resubmit locally.
    ForwardTaskOrResubmit(task, client_id);
  }
}

void NodeManager::HeartbeatBatchAdded(const HeartbeatBatchTableData &heartbeat_batch) {
  const ClientID &local_client_id = gcs_client_->client_table().GetLocalClientId();
  // Update load information provided by each heartbeat.
  for (const auto &heartbeat_data : heartbeat_batch.batch()) {
    const ClientID &client_id = ClientID::FromBinary(heartbeat_data.client_id());
    if (client_id == local_client_id) {
      // Skip heartbeats from self.
      continue;
    }
    HeartbeatAdded(client_id, heartbeat_data);
  }
}

void NodeManager::HandleActorStateTransition(const ActorID &actor_id,
                                             ActorRegistration &&actor_registration) {
  // Update local registry.
  auto it = actor_registry_.find(actor_id);
  if (it == actor_registry_.end()) {
    it = actor_registry_.emplace(actor_id, actor_registration).first;
  } else {
    // Only process the state transition if it is to a later state than ours.
    if (actor_registration.GetState() > it->second.GetState() &&
        actor_registration.GetRemainingReconstructions() ==
            it->second.GetRemainingReconstructions()) {
      // The new state is later than ours if it is about the same lifetime, but
      // a greater state.
      it->second = actor_registration;
    } else if (actor_registration.GetRemainingReconstructions() <
               it->second.GetRemainingReconstructions()) {
      // The new state is also later than ours it is about a later lifetime of
      // the actor.
      it->second = actor_registration;
    } else {
      // Our state is already at or past the update, so skip the update.
      return;
    }
  }
  RAY_LOG(DEBUG) << "Actor notification received: actor_id = " << actor_id
                 << ", node_manager_id = " << actor_registration.GetNodeManagerId()
                 << ", state = "
                 << ActorTableData::ActorState_Name(actor_registration.GetState())
                 << ", remaining_reconstructions = "
                 << actor_registration.GetRemainingReconstructions();

  if (actor_registration.GetState() == ActorTableData::ALIVE) {
    // The actor is now alive (created for the first time or reconstructed). We can
    // stop listening for the actor creation task. This is needed because we use
    // `ListenAndMaybeReconstruct` to reconstruct the actor.
    reconstruction_policy_.Cancel(actor_registration.GetActorCreationDependency());
    // The actor's location is now known. Dequeue any methods that were
    // submitted before the actor's location was known.
    // (See design_docs/task_states.rst for the state transition diagram.)
    const auto &methods = local_queues_.GetTasks(TaskState::WAITING_FOR_ACTOR_CREATION);
    std::unordered_set<TaskID> created_actor_method_ids;
    for (const auto &method : methods) {
      if (method.GetTaskSpecification().ActorId() == actor_id) {
        created_actor_method_ids.insert(method.GetTaskSpecification().TaskId());
      }
    }
    // Resubmit the methods that were submitted before the actor's location was
    // known.
    auto created_actor_methods = local_queues_.RemoveTasks(created_actor_method_ids);
    for (const auto &method : created_actor_methods) {
      // Maintain the invariant that if a task is in the
      // MethodsWaitingForActorCreation queue, then it is subscribed to its
      // respective actor creation task. Since the actor location is now known,
      // we can remove the task from the queue and forget its dependency on the
      // actor creation task.
      RAY_CHECK(task_dependency_manager_.UnsubscribeGetDependencies(
          method.GetTaskSpecification().TaskId()));
      // The task's uncommitted lineage was already added to the local lineage
      // cache upon the initial submission, so it's okay to resubmit it with an
      // empty lineage this time.
      SubmitTask(method, Lineage());
    }
  } else if (actor_registration.GetState() == ActorTableData::DEAD) {
    // When an actor dies, loop over all of the queued tasks for that actor
    // and treat them as failed.
    auto tasks_to_remove = local_queues_.GetTaskIdsForActor(actor_id);
    auto removed_tasks = local_queues_.RemoveTasks(tasks_to_remove);
    for (auto const &task : removed_tasks) {
      TreatTaskAsFailed(task, ErrorType::ACTOR_DIED);
    }
  } else {
    RAY_CHECK(actor_registration.GetState() == ActorTableData::RECONSTRUCTING);
    RAY_LOG(DEBUG) << "Actor is being reconstructed: " << actor_id;
    // The actor is dead and needs reconstruction. Attempting to reconstruct its
    // creation task.
    reconstruction_policy_.ListenAndMaybeReconstruct(
        actor_registration.GetActorCreationDependency());
    // When an actor fails but can be reconstructed, resubmit all of the queued
    // tasks for that actor. This will mark the tasks as waiting for actor
    // creation.
    auto tasks_to_remove = local_queues_.GetTaskIdsForActor(actor_id);
    auto removed_tasks = local_queues_.RemoveTasks(tasks_to_remove);
    for (auto const &task : removed_tasks) {
      SubmitTask(task, Lineage());
    }
  }
}

void NodeManager::ProcessNewClient(LocalClientConnection &client) {
  // The new client is a worker, so begin listening for messages.
  client.ProcessMessages();
}

// A helper function to create a mapping from resource shapes to
// tasks with that resource shape from a given list of tasks.
std::unordered_map<ResourceSet, ordered_set<TaskID>> MakeTasksWithResources(
    const std::vector<Task> &tasks) {
  std::unordered_map<ResourceSet, ordered_set<TaskID>> result;
  for (const auto &task : tasks) {
    auto spec = task.GetTaskSpecification();
    result[spec.GetRequiredResources()].push_back(spec.TaskId());
  }
  return result;
}

void NodeManager::DispatchTasks(
    const std::unordered_map<ResourceSet, ordered_set<TaskID>> &tasks_with_resources) {
  std::unordered_set<TaskID> removed_task_ids;
  for (const auto &it : tasks_with_resources) {
    const auto &task_resources = it.first;
    for (const auto &task_id : it.second) {
      const auto &task = local_queues_.GetTaskOfState(task_id, TaskState::READY);
      if (!local_available_resources_.Contains(task_resources)) {
        // All the tasks in it.second have the same resource shape, so
        // once the first task is not feasible, we can break out of this loop
        break;
      }
      if (AssignTask(task)) {
        removed_task_ids.insert(task_id);
      }
    }
  }
  // Move the ASSIGNED task to the SWAP queue so that we remember that we have
  // it queued locally. Once the GetTaskReply has been sent, the task will get
  // re-queued, depending on whether the message succeeded or not.
  local_queues_.MoveTasks(removed_task_ids, TaskState::READY, TaskState::SWAP);
}

void NodeManager::ProcessClientMessage(
    const std::shared_ptr<LocalClientConnection> &client, int64_t message_type,
    const uint8_t *message_data) {
  auto registered_worker = worker_pool_.GetRegisteredWorker(client);
  auto message_type_value = static_cast<protocol::MessageType>(message_type);
  RAY_LOG(DEBUG) << "[Worker] Message "
                 << protocol::EnumNameMessageType(message_type_value) << "("
                 << message_type << ") from worker with PID "
                 << (registered_worker ? std::to_string(registered_worker->Pid())
                                       : "nil");
  if (registered_worker && registered_worker->IsDead()) {
    // For a worker that is marked as dead (because the job has died already),
    // all the messages are ignored except DisconnectClient.
    if ((message_type_value != protocol::MessageType::DisconnectClient) &&
        (message_type_value != protocol::MessageType::IntentionalDisconnectClient)) {
      // Listen for more messages.
      client->ProcessMessages();
      return;
    }
  }

  switch (message_type_value) {
  case protocol::MessageType::RegisterClientRequest: {
    ProcessRegisterClientRequestMessage(client, message_data);
  } break;
  case protocol::MessageType::GetTask: {
    RAY_CHECK(!registered_worker->UsePush());
    HandleWorkerAvailable(client);
  } break;
  case protocol::MessageType::TaskDone: {
    RAY_CHECK(registered_worker->UsePush());
    HandleWorkerAvailable(client);
  } break;
  case protocol::MessageType::DisconnectClient: {
    ProcessDisconnectClientMessage(client);
    // We don't need to receive future messages from this client,
    // because it's already disconnected.
    return;
  } break;
  case protocol::MessageType::IntentionalDisconnectClient: {
    ProcessDisconnectClientMessage(client, /* intentional_disconnect = */ true);
    // We don't need to receive future messages from this client,
    // because it's already disconnected.
    return;
  } break;
  case protocol::MessageType::SubmitTask: {
    ProcessSubmitTaskMessage(message_data);
  } break;
  case protocol::MessageType::SetResourceRequest: {
    ProcessSetResourceRequest(client, message_data);
  } break;
  case protocol::MessageType::FetchOrReconstruct: {
    ProcessFetchOrReconstructMessage(client, message_data);
  } break;
  case protocol::MessageType::NotifyUnblocked: {
    auto message = flatbuffers::GetRoot<protocol::NotifyUnblocked>(message_data);
    HandleTaskUnblocked(client, from_flatbuf<TaskID>(*message->task_id()));
  } break;
  case protocol::MessageType::WaitRequest: {
    ProcessWaitRequestMessage(client, message_data);
  } break;
  case protocol::MessageType::PushErrorRequest: {
    ProcessPushErrorRequestMessage(message_data);
  } break;
  case protocol::MessageType::PushProfileEventsRequest: {
    auto fbs_message = flatbuffers::GetRoot<flatbuffers::String>(message_data);
    rpc::ProfileTableData profile_table_data;
    RAY_CHECK(
        profile_table_data.ParseFromArray(fbs_message->data(), fbs_message->size()));
    RAY_CHECK_OK(gcs_client_->profile_table().AddProfileEventBatch(profile_table_data));
  } break;
  case protocol::MessageType::FreeObjectsInObjectStoreRequest: {
    auto message = flatbuffers::GetRoot<protocol::FreeObjectsRequest>(message_data);
    std::vector<ObjectID> object_ids = from_flatbuf<ObjectID>(*message->object_ids());
    // Clean up objects from the object store.
    object_manager_.FreeObjects(object_ids, message->local_only());
    if (message->delete_creating_tasks()) {
      // Clean up their creating tasks from GCS.
      std::vector<TaskID> creating_task_ids;
      for (const auto &object_id : object_ids) {
        creating_task_ids.push_back(object_id.TaskId());
      }
      gcs_client_->raylet_task_table().Delete(JobID::Nil(), creating_task_ids);
    }
  } break;
  case protocol::MessageType::PrepareActorCheckpointRequest: {
    ProcessPrepareActorCheckpointRequest(client, message_data);
  } break;
  case protocol::MessageType::NotifyActorResumedFromCheckpoint: {
    ProcessNotifyActorResumedFromCheckpoint(message_data);
  } break;

  default:
    RAY_LOG(FATAL) << "Received unexpected message type " << message_type;
  }

  // Listen for more messages.
  client->ProcessMessages();
}

<<<<<<< HEAD
void NodeManager::ProcessRegisterClientRequestMessage(
    const std::shared_ptr<LocalClientConnection> &client, const uint8_t *message_data) {
  client->Register();
  auto message = flatbuffers::GetRoot<protocol::RegisterClientRequest>(message_data);
  Language language = static_cast<Language>(message->language());
  WorkerID worker_id = from_flatbuf<WorkerID>(*message->worker_id());
  auto worker = std::make_shared<Worker>(worker_id, message->worker_pid(), language,
                                         message->port(), client, client_call_manager_);
  if (message->is_worker()) {
    // Register the new worker.
    bool use_push_task = worker->UsePush();
    auto connection = worker->Connection();
    worker_pool_.RegisterWorker(std::move(worker));
    if (use_push_task) {
=======
void NodeManager::HandleRegisterClientRequest(
    const rpc::RegisterClientRequest &request, rpc::RegisterClientReply *reply,
    rpc::SendReplyCallback send_reply_callback) {
  // Client id in register client is treated as worker id.
  const WorkerID worker_id = WorkerID::FromBinary(request.worker_id());
  bool is_worker = request.is_worker();
  auto worker =
      std::make_shared<Worker>(worker_id, request.worker_pid(), request.language(),
                               request.port(), client_call_manager_, is_worker);

  RAY_LOG(DEBUG) << "Received a RegisterClientRequest. Worker id: " << worker_id
                 << ". Is worker: " << is_worker << ". Worker pid "
                 << request.worker_pid();

  Status status;
  if (is_worker) {
    // Register the new worker.
    bool use_push_task = worker->UsePush();
    status = worker_pool_.RegisterWorker(worker_id, std::move(worker));
    if (status.ok() && use_push_task) {
>>>>>>> b1aae0e3
      // only call `HandleWorkerAvailable` when push mode is used.
      HandleWorkerAvailable(connection);
    }
  } else {
    // Register the new driver.
    const JobID job_id = from_flatbuf<JobID>(*message->job_id());
    // Compute a dummy driver task id from a given driver.
    const TaskID driver_task_id = TaskID::ComputeDriverTaskId(worker_id);
    worker->AssignTaskId(driver_task_id);
    worker->AssignJobId(job_id);
<<<<<<< HEAD
    worker_pool_.RegisterDriver(std::move(worker));
    local_queues_.AddDriverTaskId(driver_task_id);
    RAY_CHECK_OK(gcs_client_->job_table().AppendJobData(
        job_id, /*is_dead=*/false, std::time(nullptr),
        initial_config_.node_manager_address, message->worker_pid()));
  }
=======
    status = worker_pool_.RegisterDriver(worker_id, std::move(worker));
    if (status.ok()) {
      local_queues_.AddDriverTaskId(driver_task_id);
      RAY_CHECK_OK(gcs_client_->job_table().AppendJobData(
          job_id, /*is_dead=*/false, std::time(nullptr),
          initial_config_.node_manager_address, request.worker_pid()));
    }
  }
  send_reply_callback(status, nullptr, nullptr);
>>>>>>> b1aae0e3
}

void NodeManager::HandleDisconnectedActor(const ActorID &actor_id, bool was_local,
                                          bool intentional_disconnect) {
  auto actor_entry = actor_registry_.find(actor_id);
  RAY_CHECK(actor_entry != actor_registry_.end());
  auto &actor_registration = actor_entry->second;
  RAY_LOG(DEBUG) << "The actor with ID " << actor_id << " died "
                 << (intentional_disconnect ? "intentionally" : "unintentionally")
                 << ", remaining reconstructions = "
                 << actor_registration.GetRemainingReconstructions();

  // Check if this actor needs to be reconstructed.
  ActorState new_state =
      actor_registration.GetRemainingReconstructions() > 0 && !intentional_disconnect
          ? ActorTableData::RECONSTRUCTING
          : ActorTableData::DEAD;
  if (was_local) {
    // Clean up the dummy objects from this actor.
    RAY_LOG(DEBUG) << "Removing dummy objects for actor: " << actor_id;
    for (auto &dummy_object_pair : actor_entry->second.GetDummyObjects()) {
      HandleObjectMissing(dummy_object_pair.first);
    }
  }
  // Update the actor's state.
  ActorTableData new_actor_info = actor_entry->second.GetTableData();
  new_actor_info.set_state(new_state);
  if (was_local) {
    // If the actor was local, immediately update the state in actor registry.
    // So if we receive any actor tasks before we receive GCS notification,
    // these tasks can be correctly routed to the `MethodsWaitingForActorCreation`
    // queue, instead of being assigned to the dead actor.
    HandleActorStateTransition(actor_id, ActorRegistration(new_actor_info));
  }

  auto done = [was_local, actor_id](Status status) {
    if (was_local && !status.ok()) {
      // If the disconnected actor was local, only this node will try to update actor
      // state. So the update shouldn't fail.
      RAY_LOG(FATAL) << "Failed to update state for actor " << actor_id;
    }
  };
  auto actor_notification = std::make_shared<ActorTableData>(new_actor_info);
  RAY_CHECK_OK(gcs_client_->Actors().AsyncUpdate(actor_id, actor_notification, done));
}

void NodeManager::HandleWorkerAvailable(
    const std::shared_ptr<LocalClientConnection> &client) {
  std::shared_ptr<Worker> worker = worker_pool_.GetRegisteredWorker(client);
  RAY_CHECK(worker);
  // If the worker was assigned a task, mark it as finished.
  if (!worker->GetAssignedTaskId().IsNil()) {
    FinishAssignedTask(*worker);
  }

  // Return the worker to the idle pool.
  worker_pool_.PushWorker(std::move(worker));
  // Local resource availability changed: invoke scheduling policy for local node.
  const ClientID &local_client_id = gcs_client_->client_table().GetLocalClientId();
  cluster_resource_map_[local_client_id].SetLoadResources(
      local_queues_.GetResourceLoad());
  // Call task dispatch to assign work to the new worker.
  DispatchTasks(local_queues_.GetReadyTasksWithResources());
}

void NodeManager::ProcessDisconnectClientMessage(
    const std::shared_ptr<LocalClientConnection> &client, bool intentional_disconnect) {
  std::shared_ptr<Worker> worker = worker_pool_.GetRegisteredWorker(client);
  bool is_worker = false, is_driver = false;
  if (worker) {
    // The client is a worker.
    is_worker = true;
  } else {
    worker = worker_pool_.GetRegisteredDriver(client);
    if (worker) {
      // The client is a driver.
      is_driver = true;
    } else {
      RAY_LOG(INFO) << "Ignoring client disconnect because the client has already "
                    << "been disconnected.";
    }
  }
  RAY_CHECK(!(is_worker && is_driver));

  // If the client has any blocked tasks, mark them as unblocked. In
  // particular, we are no longer waiting for their dependencies.
  if (worker) {
    if (is_worker && worker->IsDead()) {
      // Don't need to unblock the client if it's a worker and is already dead.
      // Because in this case, its task is already cleaned up.
      RAY_LOG(DEBUG) << "Skip unblocking worker because it's already dead.";
    } else {
      // Clean up any open ray.get calls that the worker made.
      while (!worker->GetBlockedTaskIds().empty()) {
        // NOTE(swang): HandleTaskUnblocked will modify the worker, so it is
        // not safe to pass in the iterator directly.
        const TaskID task_id = *worker->GetBlockedTaskIds().begin();
        HandleTaskUnblocked(client, task_id);
      }
      // Clean up any open ray.wait calls that the worker made.
      task_dependency_manager_.UnsubscribeWaitDependencies(worker->WorkerId());
    }
  }

  if (is_worker) {
    // The client is a worker.
    if (worker->IsDead()) {
      // If the worker was killed by us because the driver exited,
      // treat it as intentionally disconnected.
      intentional_disconnect = true;
    }

    const ActorID &actor_id = worker->GetActorId();
    if (!actor_id.IsNil()) {
      // If the worker was an actor, update actor state, reconstruct the actor if needed,
      // and clean up actor's tasks if the actor is permanently dead.
      HandleDisconnectedActor(actor_id, true, intentional_disconnect);
    }

    const TaskID &task_id = worker->GetAssignedTaskId();
    // If the worker was running a task, clean up the task and push an error to
    // the driver, unless the worker is already dead.
    if (!task_id.IsNil() && !worker->IsDead()) {
      // If the worker was an actor, the task was already cleaned up in
      // `HandleDisconnectedActor`.
      if (actor_id.IsNil()) {
        Task task;
        if (local_queues_.RemoveTask(task_id, &task)) {
          TreatTaskAsFailed(task, ErrorType::WORKER_DIED);
        }
      }

      if (!intentional_disconnect) {
        // Push the error to driver.
        const JobID &job_id = worker->GetAssignedJobId();
        // TODO(rkn): Define this constant somewhere else.
        std::string type = "worker_died";
        std::ostringstream error_message;
        error_message << "A worker died or was killed while executing task " << task_id
                      << ".";
        RAY_CHECK_OK(gcs_client_->error_table().PushErrorToDriver(
            job_id, type, error_message.str(), current_time_ms()));
      }
    }

    // Remove the dead client from the pool and stop listening for messages.
    worker_pool_.DisconnectWorker(worker);

    const ClientID &client_id = gcs_client_->client_table().GetLocalClientId();

    // Return the resources that were being used by this worker.
    auto const &task_resources = worker->GetTaskResourceIds();
    local_available_resources_.ReleaseConstrained(
        task_resources, cluster_resource_map_[client_id].GetTotalResources());
    cluster_resource_map_[client_id].Release(task_resources.ToResourceSet());
    worker->ResetTaskResourceIds();

    auto const &lifetime_resources = worker->GetLifetimeResourceIds();
    local_available_resources_.ReleaseConstrained(
        lifetime_resources, cluster_resource_map_[client_id].GetTotalResources());
    cluster_resource_map_[client_id].Release(lifetime_resources.ToResourceSet());
    worker->ResetLifetimeResourceIds();

    RAY_LOG(DEBUG) << "Worker (pid=" << worker->Pid() << ") is disconnected. "
                   << "job_id: " << worker->GetAssignedJobId();

    // Since some resources may have been released, we can try to dispatch more tasks.
    DispatchTasks(local_queues_.GetReadyTasksWithResources());
  } else if (is_driver) {
    // The client is a driver.
    const auto job_id = worker->GetAssignedJobId();
    const auto driver_id = ComputeDriverIdFromJob(job_id);
    RAY_CHECK(!job_id.IsNil());
    RAY_CHECK_OK(gcs_client_->job_table().AppendJobData(
        job_id, /*is_dead=*/true, std::time(nullptr),
        initial_config_.node_manager_address, worker->Pid()));
    local_queues_.RemoveDriverTaskId(TaskID::ComputeDriverTaskId(driver_id));
    worker_pool_.DisconnectDriver(worker);

    RAY_LOG(DEBUG) << "Driver (pid=" << worker->Pid() << ") is disconnected. "
                   << "job_id: " << job_id;
  }

  client->Close();

  // TODO(rkn): Tell the object manager that this client has disconnected so
  // that it can clean up the wait requests for this client. Currently I think
  // these can be leaked.
}

void NodeManager::ProcessSubmitTaskMessage(const uint8_t *message_data) {
  // Read the task submitted by the client.
  auto fbs_message = flatbuffers::GetRoot<protocol::SubmitTaskRequest>(message_data);
  rpc::Task task_message;
  RAY_CHECK(task_message.mutable_task_spec()->ParseFromArray(
      fbs_message->task_spec()->data(), fbs_message->task_spec()->size()));

  // Submit the task to the raylet. Since the task was submitted
  // locally, there is no uncommitted lineage.
  SubmitTask(Task(task_message), Lineage());
}

void NodeManager::ProcessFetchOrReconstructMessage(
    const std::shared_ptr<LocalClientConnection> &client, const uint8_t *message_data) {
  auto message = flatbuffers::GetRoot<protocol::FetchOrReconstruct>(message_data);
  std::vector<ObjectID> required_object_ids;
  for (int64_t i = 0; i < message->object_ids()->size(); ++i) {
    ObjectID object_id = from_flatbuf<ObjectID>(*message->object_ids()->Get(i));
    if (message->fetch_only()) {
      // If only a fetch is required, then do not subscribe to the
      // dependencies to the task dependency manager.
      if (!task_dependency_manager_.CheckObjectLocal(object_id)) {
        // Fetch the object if it's not already local.
        RAY_CHECK_OK(object_manager_.Pull(object_id));
      }
    } else {
      // If reconstruction is also required, then add any requested objects to
      // the list to subscribe to in the task dependency manager. These objects
      // will be pulled from remote node managers and reconstructed if
      // necessary.
      required_object_ids.push_back(object_id);
    }
  }

  if (!required_object_ids.empty()) {
    const TaskID task_id = from_flatbuf<TaskID>(*message->task_id());
    HandleTaskBlocked(client, required_object_ids, task_id, /*ray_get=*/true);
  }
}

void NodeManager::ProcessWaitRequestMessage(
    const std::shared_ptr<LocalClientConnection> &client, const uint8_t *message_data) {
  // Read the data.
  auto message = flatbuffers::GetRoot<protocol::WaitRequest>(message_data);
  std::vector<ObjectID> object_ids = from_flatbuf<ObjectID>(*message->object_ids());
  int64_t wait_ms = message->timeout();
  uint64_t num_required_objects = static_cast<uint64_t>(message->num_ready_objects());
  bool wait_local = message->wait_local();

  std::vector<ObjectID> required_object_ids;
  for (auto const &object_id : object_ids) {
    if (!task_dependency_manager_.CheckObjectLocal(object_id)) {
      // Add any missing objects to the list to subscribe to in the task
      // dependency manager. These objects will be pulled from remote node
      // managers and reconstructed if necessary.
      required_object_ids.push_back(object_id);
    }
  }

  const TaskID &current_task_id = from_flatbuf<TaskID>(*message->task_id());
  bool client_blocked = !required_object_ids.empty();
  if (client_blocked) {
    HandleTaskBlocked(client, required_object_ids, current_task_id, /*ray_get=*/false);
  }

  ray::Status status = object_manager_.Wait(
      object_ids, wait_ms, num_required_objects, wait_local,
      [this, client_blocked, client, current_task_id](std::vector<ObjectID> found,
                                                      std::vector<ObjectID> remaining) {
        // Write the data.
        flatbuffers::FlatBufferBuilder fbb;
        flatbuffers::Offset<protocol::WaitReply> wait_reply = protocol::CreateWaitReply(
            fbb, to_flatbuf(fbb, found), to_flatbuf(fbb, remaining));
        fbb.Finish(wait_reply);

        auto status =
            client->WriteMessage(static_cast<int64_t>(protocol::MessageType::WaitReply),
                                 fbb.GetSize(), fbb.GetBufferPointer());
        if (status.ok()) {
          // The client is unblocked now because the wait call has returned.
          if (client_blocked) {
            HandleTaskUnblocked(client, current_task_id);
          }
        } else {
          // We failed to write to the client, so disconnect the client.
          RAY_LOG(WARNING)
              << "Failed to send WaitReply to client, so disconnecting client";
          // We failed to send the reply to the client, so disconnect the worker.
          ProcessDisconnectClientMessage(client);
        }
      });
  RAY_CHECK_OK(status);
}

void NodeManager::ProcessPushErrorRequestMessage(const uint8_t *message_data) {
  auto message = flatbuffers::GetRoot<protocol::PushErrorRequest>(message_data);

  JobID job_id = from_flatbuf<JobID>(*message->job_id());
  auto const &type = string_from_flatbuf(*message->type());
  auto const &error_message = string_from_flatbuf(*message->error_message());
  double timestamp = message->timestamp();

  RAY_CHECK_OK(gcs_client_->error_table().PushErrorToDriver(job_id, type, error_message,
                                                            timestamp));
}

void NodeManager::ProcessPrepareActorCheckpointRequest(
    const std::shared_ptr<LocalClientConnection> &client, const uint8_t *message_data) {
  auto message =
      flatbuffers::GetRoot<protocol::PrepareActorCheckpointRequest>(message_data);
  ActorID actor_id = from_flatbuf<ActorID>(*message->actor_id());
  RAY_LOG(DEBUG) << "Preparing checkpoint for actor " << actor_id;
  const auto &actor_entry = actor_registry_.find(actor_id);
  RAY_CHECK(actor_entry != actor_registry_.end());

  std::shared_ptr<Worker> worker = worker_pool_.GetRegisteredWorker(client);
  RAY_CHECK(worker && worker->GetActorId() == actor_id);

  // Find the task that is running on this actor.
  const auto task_id = worker->GetAssignedTaskId();
  const Task &task = local_queues_.GetTaskOfState(task_id, TaskState::RUNNING);
  // Generate checkpoint id and data.
  ActorCheckpointID checkpoint_id = ActorCheckpointID::FromRandom();
  auto checkpoint_data =
      actor_entry->second.GenerateCheckpointData(actor_entry->first, task);

  // Write checkpoint data to GCS.
  RAY_CHECK_OK(gcs_client_->actor_checkpoint_table().Add(
      JobID::Nil(), checkpoint_id, checkpoint_data,
      [worker, actor_id, this](ray::gcs::RedisGcsClient *client,
                               const ActorCheckpointID &checkpoint_id,
                               const ActorCheckpointData &data) {
        RAY_LOG(DEBUG) << "Checkpoint " << checkpoint_id << " saved for actor "
                       << worker->GetActorId();
        // Save this actor-to-checkpoint mapping, and remove old checkpoints associated
        // with this actor.
        RAY_CHECK_OK(gcs_client_->actor_checkpoint_id_table().AddCheckpointId(
            JobID::Nil(), actor_id, checkpoint_id));
        // Send reply to worker.
        flatbuffers::FlatBufferBuilder fbb;
        auto reply = ray::protocol::CreatePrepareActorCheckpointReply(
            fbb, to_flatbuf(fbb, checkpoint_id));
        fbb.Finish(reply);
        worker->Connection()->WriteMessageAsync(
            static_cast<int64_t>(protocol::MessageType::PrepareActorCheckpointReply),
            fbb.GetSize(), fbb.GetBufferPointer(), [](const ray::Status &status) {
              if (!status.ok()) {
                RAY_LOG(WARNING)
                    << "Failed to send PrepareActorCheckpointReply to client";
              }
            });
      }));
}

void NodeManager::ProcessNotifyActorResumedFromCheckpoint(const uint8_t *message_data) {
  auto message =
      flatbuffers::GetRoot<protocol::NotifyActorResumedFromCheckpoint>(message_data);
  ActorID actor_id = from_flatbuf<ActorID>(*message->actor_id());
  ActorCheckpointID checkpoint_id =
      from_flatbuf<ActorCheckpointID>(*message->checkpoint_id());
  RAY_LOG(DEBUG) << "Actor " << actor_id << " was resumed from checkpoint "
                 << checkpoint_id;
  checkpoint_id_to_restore_.emplace(actor_id, checkpoint_id);
}

void NodeManager::HandleForwardTask(const rpc::ForwardTaskRequest &request,
                                    rpc::ForwardTaskReply *reply,
                                    rpc::SendReplyCallback send_reply_callback) {
  // Get the forwarded task and its uncommitted lineage from the request.
  TaskID task_id = TaskID::FromBinary(request.task_id());
  Lineage uncommitted_lineage;
  for (int i = 0; i < request.uncommitted_tasks_size(); i++) {
    Task task(request.uncommitted_tasks(i));
    RAY_CHECK(uncommitted_lineage.SetEntry(task, GcsStatus::UNCOMMITTED));
  }
  const Task &task = uncommitted_lineage.GetEntry(task_id)->TaskData();
  RAY_LOG(DEBUG) << "Received forwarded task " << task.GetTaskSpecification().TaskId()
                 << " on node " << gcs_client_->client_table().GetLocalClientId()
                 << " spillback=" << task.GetTaskExecutionSpec().NumForwards();
  SubmitTask(task, uncommitted_lineage, /* forwarded = */ true);
  send_reply_callback(Status::OK(), nullptr, nullptr);
}

void NodeManager::ProcessSetResourceRequest(
    const std::shared_ptr<LocalClientConnection> &client, const uint8_t *message_data) {
  // Read the SetResource message
  auto message = flatbuffers::GetRoot<protocol::SetResourceRequest>(message_data);

  auto const &resource_name = string_from_flatbuf(*message->resource_name());
  double const &capacity = message->capacity();
  bool is_deletion = capacity <= 0;

  ClientID client_id = from_flatbuf<ClientID>(*message->client_id());

  // If the python arg was null, set client_id to the local client
  if (client_id.IsNil()) {
    client_id = gcs_client_->client_table().GetLocalClientId();
  }

  if (is_deletion &&
      cluster_resource_map_[client_id].GetTotalResources().GetResourceMap().count(
          resource_name) == 0) {
    // Resource does not exist in the cluster resource map, thus nothing to delete.
    // Return..
    RAY_LOG(INFO) << "[ProcessDeleteResourceRequest] Trying to delete resource "
                  << resource_name << ", but it does not exist. Doing nothing..";
    return;
  }

  // Submit to the resource table. This calls the ResourceCreateUpdated or ResourceDeleted
  // callback, which updates cluster_resource_map_.
  if (is_deletion) {
    RAY_CHECK_OK(gcs_client_->resource_table().RemoveEntries(JobID::Nil(), client_id,
                                                             {resource_name}, nullptr));
  } else {
    std::unordered_map<std::string, std::shared_ptr<gcs::ResourceTableData>> data_map;
    auto resource_table_data = std::make_shared<gcs::ResourceTableData>();
    resource_table_data->set_resource_capacity(capacity);
    data_map.emplace(resource_name, resource_table_data);
    RAY_CHECK_OK(
        gcs_client_->resource_table().Update(JobID::Nil(), client_id, data_map, nullptr));
  }
}

void NodeManager::ScheduleTasks(
    std::unordered_map<ClientID, SchedulingResources> &resource_map) {
  const ClientID &local_client_id = gcs_client_->client_table().GetLocalClientId();

  // If the resource map contains the local raylet, update load before calling policy.
  if (resource_map.count(local_client_id) > 0) {
    resource_map[local_client_id].SetLoadResources(local_queues_.GetResourceLoad());
  }
  // Invoke the scheduling policy.
  auto policy_decision = scheduling_policy_.Schedule(resource_map, local_client_id);

#ifndef NDEBUG
  RAY_LOG(DEBUG) << "[NM ScheduleTasks] policy decision:";
  for (const auto &task_client_pair : policy_decision) {
    TaskID task_id = task_client_pair.first;
    ClientID client_id = task_client_pair.second;
    RAY_LOG(DEBUG) << task_id << " --> " << client_id;
  }
#endif

  // Extract decision for this raylet.
  std::unordered_set<TaskID> local_task_ids;
  // Iterate over (taskid, clientid) pairs, extract tasks assigned to the local node.
  for (const auto &task_client_pair : policy_decision) {
    const TaskID &task_id = task_client_pair.first;
    const ClientID &client_id = task_client_pair.second;
    if (client_id == local_client_id) {
      local_task_ids.insert(task_id);
    } else {
      // TODO(atumanov): need a better interface for task exit on forward.
      // (See design_docs/task_states.rst for the state transition diagram.)
      Task task;
      if (local_queues_.RemoveTask(task_id, &task)) {
        // Attempt to forward the task. If this fails to forward the task,
        // the task will be resubmit locally.
        ForwardTaskOrResubmit(task, client_id);
      }
    }
  }

  // Transition locally placed tasks to waiting or ready for dispatch.
  if (local_task_ids.size() > 0) {
    std::vector<Task> tasks = local_queues_.RemoveTasks(local_task_ids);
    for (const auto &t : tasks) {
      EnqueuePlaceableTask(t);
    }
  }

  // All remaining placeable tasks should be registered with the task dependency
  // manager. TaskDependencyManager::TaskPending() is assumed to be idempotent.
  // TODO(atumanov): evaluate performance implications of registering all new tasks on
  // submission vs. registering remaining queued placeable tasks here.
  std::unordered_set<TaskID> move_task_set;
  for (const auto &task : local_queues_.GetTasks(TaskState::PLACEABLE)) {
    task_dependency_manager_.TaskPending(task);
    move_task_set.insert(task.GetTaskSpecification().TaskId());
    // Push a warning to the task's driver that this task is currently infeasible.
    {
      // TODO(rkn): Define this constant somewhere else.
      std::string type = "infeasible_task";
      std::ostringstream error_message;
      error_message
          << "The task with ID " << task.GetTaskSpecification().TaskId()
          << " is infeasible and cannot currently be executed. It requires "
          << task.GetTaskSpecification().GetRequiredResources().ToString()
          << " for execution and "
          << task.GetTaskSpecification().GetRequiredPlacementResources().ToString()
          << " for placement. Check the client table to view node resources.";
      RAY_CHECK_OK(gcs_client_->error_table().PushErrorToDriver(
          task.GetTaskSpecification().JobId(), type, error_message.str(),
          current_time_ms()));
    }
    // Assert that this placeable task is not feasible locally (necessary but not
    // sufficient).
    RAY_CHECK(!task.GetTaskSpecification().GetRequiredPlacementResources().IsSubset(
        cluster_resource_map_[gcs_client_->client_table().GetLocalClientId()]
            .GetTotalResources()));
  }

  // Assumption: all remaining placeable tasks are infeasible and are moved to the
  // infeasible task queue. Infeasible task queue is checked when new nodes join.
  local_queues_.MoveTasks(move_task_set, TaskState::PLACEABLE, TaskState::INFEASIBLE);
  // Check the invariant that no placeable tasks remain after a call to the policy.
  RAY_CHECK(local_queues_.GetTasks(TaskState::PLACEABLE).size() == 0);
}

bool NodeManager::CheckDependencyManagerInvariant() const {
  std::vector<TaskID> pending_task_ids = task_dependency_manager_.GetPendingTasks();
  // Assert that each pending task in the task dependency manager is in one of the queues.
  for (const auto &task_id : pending_task_ids) {
    if (!local_queues_.HasTask(task_id)) {
      return false;
    }
  }
  // TODO(atumanov): perform the check in the opposite direction.
  return true;
}

void NodeManager::TreatTaskAsFailed(const Task &task, const ErrorType &error_type) {
  const TaskSpecification &spec = task.GetTaskSpecification();
  RAY_LOG(DEBUG) << "Treating task " << spec.TaskId() << " as failed because of error "
                 << ErrorType_Name(error_type) << ".";
  // If this was an actor creation task that tried to resume from a checkpoint,
  // then erase it here since the task did not finish.
  if (spec.IsActorCreationTask()) {
    ActorID actor_id = spec.ActorCreationId();
    checkpoint_id_to_restore_.erase(actor_id);
  }
  // Loop over the return IDs (except the dummy ID) and store a fake object in
  // the object store.
  int64_t num_returns = spec.NumReturns();
  if (spec.IsActorCreationTask() || spec.IsActorTask()) {
    // TODO(rkn): We subtract 1 to avoid the dummy ID. However, this leaks
    // information about the TaskSpecification implementation.
    num_returns -= 1;
  }
  // Determine which IDs should be marked as failed.
  std::vector<plasma::ObjectID> objects_to_fail;
  for (int64_t i = 0; i < num_returns; i++) {
    objects_to_fail.push_back(spec.ReturnId(i).ToPlasmaId());
  }
  const JobID job_id = task.GetTaskSpecification().JobId();
  MarkObjectsAsFailed(error_type, objects_to_fail, job_id);
  task_dependency_manager_.TaskCanceled(spec.TaskId());
  // Notify the task dependency manager that we no longer need this task's
  // object dependencies. TODO(swang): Ideally, we would check the return value
  // here. However, we don't know at this point if the task was in the WAITING
  // or READY queue before, in which case we would not have been subscribed to
  // its dependencies.
  task_dependency_manager_.UnsubscribeGetDependencies(spec.TaskId());
}

void NodeManager::MarkObjectsAsFailed(const ErrorType &error_type,
                                      const std::vector<plasma::ObjectID> objects_to_fail,
                                      const JobID &job_id) {
  const std::string meta = std::to_string(static_cast<int>(error_type));
  for (const auto &object_id : objects_to_fail) {
    arrow::Status status = store_client_.CreateAndSeal(object_id, "", meta);
    if (!status.ok() && !plasma::IsPlasmaObjectExists(status)) {
      // If we failed to save the error code, log a warning and push an error message
      // to the driver.
      std::ostringstream stream;
      stream << "An plasma error (" << status.ToString() << ") occurred while saving"
             << " error code to object " << object_id << ". Anyone who's getting this"
             << " object may hang forever.";
      std::string error_message = stream.str();
      RAY_LOG(WARNING) << error_message;
      RAY_CHECK_OK(gcs_client_->error_table().PushErrorToDriver(
          job_id, "task", error_message, current_time_ms()));
    }
  }
}

void NodeManager::TreatTaskAsFailedIfLost(const Task &task) {
  const TaskSpecification &spec = task.GetTaskSpecification();
  RAY_LOG(DEBUG) << "Treating task " << spec.TaskId()
                 << " as failed if return values lost.";
  // Loop over the return IDs (except the dummy ID) and check whether a
  // location for the return ID exists.
  int64_t num_returns = spec.NumReturns();
  if (spec.IsActorCreationTask() || spec.IsActorTask()) {
    // TODO(rkn): We subtract 1 to avoid the dummy ID. However, this leaks
    // information about the TaskSpecification implementation.
    num_returns -= 1;
  }
  // Use a shared flag to make sure that we only treat the task as failed at
  // most once. This flag will get deallocated once all of the object table
  // lookup callbacks are fired.
  auto task_marked_as_failed = std::make_shared<bool>(false);
  for (int64_t i = 0; i < num_returns; i++) {
    const ObjectID object_id = spec.ReturnId(i);
    // Lookup the return value's locations.
    RAY_CHECK_OK(object_directory_->LookupLocations(
        object_id, [this, task_marked_as_failed, task](
                       const ray::ObjectID &object_id,
                       const std::unordered_set<ray::ClientID> &clients) {
          if (!*task_marked_as_failed) {
            // Only process the object locations if we haven't already marked the
            // task as failed.
            if (clients.empty()) {
              // The object does not exist on any nodes but has been created
              // before, so the object has been lost. Mark the task as failed to
              // prevent any tasks that depend on this object from hanging.
              TreatTaskAsFailed(task, ErrorType::OBJECT_UNRECONSTRUCTABLE);
              *task_marked_as_failed = true;
            }
          }
        }));
  }
}

void NodeManager::SubmitTask(const Task &task, const Lineage &uncommitted_lineage,
                             bool forwarded) {
  stats::TaskCountReceived().Record(1);
  const TaskSpecification &spec = task.GetTaskSpecification();
  const TaskID &task_id = spec.TaskId();
  RAY_LOG(DEBUG) << "Submitting task: " << task.DebugString();

  if (local_queues_.HasTask(task_id)) {
    RAY_LOG(WARNING) << "Submitted task " << task_id
                     << " is already queued and will not be reconstructed. This is most "
                        "likely due to spurious reconstruction.";
    return;
  }

  // Add the task and its uncommitted lineage to the lineage cache.
  if (forwarded) {
    lineage_cache_.AddUncommittedLineage(task_id, uncommitted_lineage);
  } else {
    if (!lineage_cache_.CommitTask(task)) {
      RAY_LOG(WARNING)
          << "Task " << task_id
          << " already committed to the GCS. This is most likely due to reconstruction.";
    }
  }

  if (spec.IsActorTask()) {
    // Check whether we know the location of the actor.
    const auto actor_entry = actor_registry_.find(spec.ActorId());
    bool seen = actor_entry != actor_registry_.end();
    // If we have already seen this actor and this actor is not being reconstructed,
    // its location is known.
    bool location_known =
        seen && actor_entry->second.GetState() != ActorTableData::RECONSTRUCTING;
    if (location_known) {
      if (actor_entry->second.GetState() == ActorTableData::DEAD) {
        // If this actor is dead, either because the actor process is dead
        // or because its residing node is dead, treat this task as failed.
        TreatTaskAsFailed(task, ErrorType::ACTOR_DIED);
      } else {
        // If this actor is alive, check whether this actor is local.
        auto node_manager_id = actor_entry->second.GetNodeManagerId();
        if (node_manager_id == gcs_client_->client_table().GetLocalClientId()) {
          // The actor is local.
          int64_t expected_task_counter = GetExpectedTaskCounter(
              actor_registry_, spec.ActorId(), spec.ActorHandleId());
          if (static_cast<int64_t>(spec.ActorCounter()) < expected_task_counter) {
            // A task that has already been executed before has been found. The
            // task will be treated as failed if at least one of the task's
            // return values have been evicted, to prevent the application from
            // hanging.
            // TODO(swang): Clean up the task from the lineage cache? If the
            // task is not marked as failed, then it may never get marked as
            // ready to flush to the GCS.
            RAY_LOG(WARNING) << "A task was resubmitted, so we are ignoring it. This "
                             << "should only happen during reconstruction.";
            TreatTaskAsFailedIfLost(task);
          } else {
            // The task has not yet been executed. Queue the task for local
            // execution, bypassing placement.
            EnqueuePlaceableTask(task);
          }
        } else {
          // The actor is remote. Forward the task to the node manager that owns
          // the actor.
          // Attempt to forward the task. If this fails to forward the task,
          // the task will be resubmit locally.
          ForwardTaskOrResubmit(task, node_manager_id);
        }
      }
    } else {
      ObjectID actor_creation_dummy_object;
      if (!seen) {
        // We do not have a registered location for the object, so either the
        // actor has not yet been created or we missed the notification for the
        // actor creation because this node joined the cluster after the actor
        // was already created. Look up the actor's registered location in case
        // we missed the creation notification.
        const ActorID &actor_id = spec.ActorId();
        auto lookup_callback = [this, actor_id](Status status,
                                                const std::vector<ActorTableData> &data) {
          if (!data.empty()) {
            // The actor has been created. We only need the last entry, because
            // it represents the latest state of this actor.
            HandleActorStateTransition(actor_id, ActorRegistration(data.back()));
          }
        };
        RAY_CHECK_OK(gcs_client_->Actors().AsyncGet(actor_id, lookup_callback));
        actor_creation_dummy_object = spec.ActorCreationDummyObjectId();
      } else {
        actor_creation_dummy_object = actor_entry->second.GetActorCreationDependency();
      }

      // Keep the task queued until we discover the actor's location.
      // (See design_docs/task_states.rst for the state transition diagram.)
      local_queues_.QueueTasks({task}, TaskState::WAITING_FOR_ACTOR_CREATION);
      // The actor has not yet been created and may have failed. To make sure
      // that the actor is eventually recreated, we maintain the invariant that
      // if a task is in the MethodsWaitingForActorCreation queue, then it is
      // subscribed to its respective actor creation task and that task only.
      // Once the actor has been created and this method removed from the
      // waiting queue, the caller must make the corresponding call to
      // UnsubscribeGetDependencies.
      task_dependency_manager_.SubscribeGetDependencies(spec.TaskId(),
                                                        {actor_creation_dummy_object});
      // Mark the task as pending. It will be canceled once we discover the
      // actor's location and either execute the task ourselves or forward it
      // to another node.
      task_dependency_manager_.TaskPending(task);
    }
  } else {
    // This is a non-actor task. Queue the task for a placement decision or for dispatch
    // if the task was forwarded.
    if (forwarded) {
      // Check for local dependencies and enqueue as waiting or ready for dispatch.
      EnqueuePlaceableTask(task);
    } else {
      // (See design_docs/task_states.rst for the state transition diagram.)
      local_queues_.QueueTasks({task}, TaskState::PLACEABLE);
      ScheduleTasks(cluster_resource_map_);
      // TODO(atumanov): assert that !placeable.isempty() => insufficient available
      // resources locally.
    }
  }
}

void NodeManager::HandleTaskBlocked(const std::shared_ptr<LocalClientConnection> &client,
                                    const std::vector<ObjectID> &required_object_ids,
                                    const TaskID &current_task_id, bool ray_get) {
  std::shared_ptr<Worker> worker = worker_pool_.GetRegisteredWorker(client);
  if (worker) {
    // The client is a worker. If the worker is not already blocked and the
    // blocked task matches the one assigned to the worker, then mark the
    // worker as blocked. This temporarily releases any resources that the
    // worker holds while it is blocked.
    if (!worker->IsBlocked() && current_task_id == worker->GetAssignedTaskId()) {
      Task task;
      RAY_CHECK(local_queues_.RemoveTask(current_task_id, &task));
      local_queues_.QueueTasks({task}, TaskState::RUNNING);
      // Get the CPU resources required by the running task.
      // Release the CPU resources.
      auto const cpu_resource_ids = worker->ReleaseTaskCpuResources();
      local_available_resources_.Release(cpu_resource_ids);
      cluster_resource_map_[gcs_client_->client_table().GetLocalClientId()].Release(
          cpu_resource_ids.ToResourceSet());
      worker->MarkBlocked();

      // Try dispatching tasks since we may have released some resources.
      DispatchTasks(local_queues_.GetReadyTasksWithResources());
    }
  } else {
    // The client is a driver. Drivers do not hold resources, so we simply mark
    // the task as blocked.
    worker = worker_pool_.GetRegisteredDriver(client);
  }

  RAY_CHECK(worker);
  // Mark the task as blocked.
  worker->AddBlockedTaskId(current_task_id);
  if (local_queues_.GetBlockedTaskIds().count(current_task_id) == 0) {
    local_queues_.AddBlockedTaskId(current_task_id);
  }

  // Subscribe to the objects required by the task. These objects will be
  // fetched and/or reconstructed as necessary, until the objects become local
  // or are unsubscribed.
  if (ray_get) {
    task_dependency_manager_.SubscribeGetDependencies(current_task_id,
                                                      required_object_ids);
  } else {
    task_dependency_manager_.SubscribeWaitDependencies(worker->WorkerId(),
                                                       required_object_ids);
  }
}

void NodeManager::HandleTaskUnblocked(
    const std::shared_ptr<LocalClientConnection> &client, const TaskID &current_task_id) {
  std::shared_ptr<Worker> worker = worker_pool_.GetRegisteredWorker(client);

  // TODO(swang): Because the object dependencies are tracked in the task
  // dependency manager, we could actually remove this message entirely and
  // instead unblock the worker once all the objects become available.
  if (worker) {
    // The client is a worker. If the worker is not already unblocked and the
    // unblocked task matches the one assigned to the worker, then mark the
    // worker as unblocked. This returns the temporarily released resources to
    // the worker.
    if (worker->IsBlocked() && current_task_id == worker->GetAssignedTaskId()) {
      // (See design_docs/task_states.rst for the state transition diagram.)
      Task task;
      RAY_CHECK(local_queues_.RemoveTask(current_task_id, &task));
      local_queues_.QueueTasks({task}, TaskState::RUNNING);
      // Get the CPU resources required by the running task.
      const auto required_resources = task.GetTaskSpecification().GetRequiredResources();
      const ResourceSet cpu_resources = required_resources.GetNumCpus();
      // Check if we can reacquire the CPU resources.
      bool oversubscribed = !local_available_resources_.Contains(cpu_resources);

      if (!oversubscribed) {
        // Reacquire the CPU resources for the worker. Note that care needs to be
        // taken if the user is using the specific CPU IDs since the IDs that we
        // reacquire here may be different from the ones that the task started with.
        auto const resource_ids = local_available_resources_.Acquire(cpu_resources);
        worker->AcquireTaskCpuResources(resource_ids);
        cluster_resource_map_[gcs_client_->client_table().GetLocalClientId()].Acquire(
            cpu_resources);
      } else {
        // In this case, we simply don't reacquire the CPU resources for the worker.
        // The worker can keep running and when the task finishes, it will simply
        // not have any CPU resources to release.
        RAY_LOG(WARNING)
            << "Resources oversubscribed: "
            << cluster_resource_map_[gcs_client_->client_table().GetLocalClientId()]
                   .GetAvailableResources()
                   .ToString();
      }
      worker->MarkUnblocked();
    }
  } else {
    // The client is a driver. Drivers do not hold resources, so we simply
    // mark the driver as unblocked.
    worker = worker_pool_.GetRegisteredDriver(client);
  }

  // Unsubscribe from any `ray.get` objects that the task was blocked on.  Any
  // fetch or reconstruction operations to make the objects local are canceled.
  // `ray.wait` calls will stay active until the objects become local, or the
  // task/actor that called `ray.wait` exits.
  task_dependency_manager_.UnsubscribeGetDependencies(current_task_id);
  // Mark the task as unblocked.
  RAY_CHECK(worker);
  worker->RemoveBlockedTaskId(current_task_id);
  local_queues_.RemoveBlockedTaskId(current_task_id);
}

void NodeManager::EnqueuePlaceableTask(const Task &task) {
  // TODO(atumanov): add task lookup hashmap and change EnqueuePlaceableTask to take
  // a vector of TaskIDs. Trigger MoveTask internally.
  // Subscribe to the task's dependencies.
  bool args_ready = task_dependency_manager_.SubscribeGetDependencies(
      task.GetTaskSpecification().TaskId(), task.GetDependencies());
  // Enqueue the task. If all dependencies are available, then the task is queued
  // in the READY state, else the WAITING state.
  // (See design_docs/task_states.rst for the state transition diagram.)
  if (args_ready) {
    local_queues_.QueueTasks({task}, TaskState::READY);
    DispatchTasks(MakeTasksWithResources({task}));
  } else {
    local_queues_.QueueTasks({task}, TaskState::WAITING);
  }
  // Mark the task as pending. Once the task has finished execution, or once it
  // has been forwarded to another node, the task must be marked as canceled in
  // the TaskDependencyManager.
  task_dependency_manager_.TaskPending(task);
}

bool NodeManager::AssignTask(const Task &task) {
  const TaskSpecification &spec = task.GetTaskSpecification();

  // If this is an actor task, check that the new task has the correct counter.
  if (spec.IsActorTask()) {
    // An actor task should only be ready to be assigned if it matches the
    // expected task counter.
    int64_t expected_task_counter =
        GetExpectedTaskCounter(actor_registry_, spec.ActorId(), spec.ActorHandleId());
    RAY_CHECK(static_cast<int64_t>(spec.ActorCounter()) == expected_task_counter)
        << "Expected actor counter: " << expected_task_counter << ", task "
        << spec.TaskId() << " has: " << spec.ActorCounter();
  }

  // Try to get an idle worker that can execute this task.
  std::shared_ptr<Worker> worker = worker_pool_.PopWorker(spec);
  if (worker == nullptr) {
    // There are no workers that can execute this task.
    // We couldn't assign this task, as no worker available.
    return false;
  }

  RAY_LOG(DEBUG) << "Assigning task " << spec.TaskId() << " to worker with pid "
                 << worker->Pid();
  flatbuffers::FlatBufferBuilder fbb;

  // Resource accounting: acquire resources for the assigned task.
  auto acquired_resources =
      local_available_resources_.Acquire(spec.GetRequiredResources());
  const auto &my_client_id = gcs_client_->client_table().GetLocalClientId();
  cluster_resource_map_[my_client_id].Acquire(spec.GetRequiredResources());

  if (spec.IsActorCreationTask()) {
    // Check that the actor's placement resource requirements are satisfied.
    RAY_CHECK(spec.GetRequiredPlacementResources().IsSubset(
        cluster_resource_map_[my_client_id].GetTotalResources()));
    worker->SetLifetimeResourceIds(acquired_resources);
  } else {
    worker->SetTaskResourceIds(acquired_resources);
  }

  auto task_id = spec.TaskId();
  auto finish_assign_task_callback = [this, worker, task_id](Status status) {
    if (worker->UsePush()) {
      // NOTE: we cannot directly call `FinishAssignTask` here because
      // it assumes the task is in SWAP queue, thus we need to delay invoking this
      // function after the assigned tasks are moved from READY queue to SWAP queue
      // in `DispatchTasks`.
      // Another option is to move the tasks to SWAP queue here just before calling
      // `FinishAssignTask` so we can save an io_service post, at the
      // expense of calling `MoveTask` for each of the assigned tasks.
      // TODO(zhijunfu): after all workers are fully migrated to push mode, the
      // `post` below and swap queue can be removed.
      io_service_.post([this, status, worker, task_id]() {
        FinishAssignTask(task_id, *worker, status.ok());
      });
    } else {
      FinishAssignTask(task_id, *worker, status.ok());
    }
  };

  ResourceIdSet resource_id_set =
      worker->GetTaskResourceIds().Plus(worker->GetLifetimeResourceIds());

  worker->AssignTask(task, resource_id_set, finish_assign_task_callback);

  // We assigned this task to a worker.
  // (Note this means that we sent the task to the worker. The assignment
  //  might still fail if the worker fails in the meantime, for instance.)
  return true;
}

void NodeManager::FinishAssignedTask(Worker &worker) {
  TaskID task_id = worker.GetAssignedTaskId();
  RAY_LOG(DEBUG) << "Finished task " << task_id;

  // (See design_docs/task_states.rst for the state transition diagram.)
  Task task;
  RAY_CHECK(local_queues_.RemoveTask(task_id, &task));

  // Release task's resources. The worker's lifetime resources are still held.
  auto const &task_resources = worker.GetTaskResourceIds();
  const ClientID &client_id = gcs_client_->client_table().GetLocalClientId();
  local_available_resources_.ReleaseConstrained(
      task_resources, cluster_resource_map_[client_id].GetTotalResources());
  cluster_resource_map_[gcs_client_->client_table().GetLocalClientId()].Release(
      task_resources.ToResourceSet());
  worker.ResetTaskResourceIds();

  if (task.GetTaskSpecification().IsActorCreationTask() ||
      task.GetTaskSpecification().IsActorTask()) {
    // If this was an actor or actor creation task, handle the actor's new
    // state.
    FinishAssignedActorTask(worker, task);
  } else {
    // If this was a non-actor task, then cancel any ray.wait calls that were
    // made during the task execution.
    task_dependency_manager_.UnsubscribeWaitDependencies(worker.WorkerId());
  }

  // Notify the task dependency manager that this task has finished execution.
  task_dependency_manager_.TaskCanceled(task_id);

  // Unset the worker's assigned task.
  worker.AssignTaskId(TaskID::Nil());
  // Unset the worker's assigned job Id if this is not an actor.
  if (!task.GetTaskSpecification().IsActorCreationTask() &&
      !task.GetTaskSpecification().IsActorTask()) {
    worker.AssignJobId(JobID::Nil());
  }
}

std::shared_ptr<ActorTableData> NodeManager::CreateActorTableDataFromCreationTask(
    const TaskSpecification &task_spec, int port) {
  RAY_CHECK(task_spec.IsActorCreationTask());
  auto actor_id = task_spec.ActorCreationId();
  auto actor_entry = actor_registry_.find(actor_id);
  std::shared_ptr<ActorTableData> actor_info_ptr;
  // TODO(swang): If this is an actor that was reconstructed, and previous
  // actor notifications were delayed, then this node may not have an entry for
  // the actor in actor_regisry_. Then, the fields for the number of
  // reconstructions will be wrong.
  if (actor_entry == actor_registry_.end()) {
    actor_info_ptr.reset(new ActorTableData());
    // Set all of the static fields for the actor. These fields will not
    // change even if the actor fails or is reconstructed.
    actor_info_ptr->set_actor_id(actor_id.Binary());
    actor_info_ptr->set_actor_creation_dummy_object_id(
        task_spec.ActorDummyObject().Binary());
    actor_info_ptr->set_job_id(task_spec.JobId().Binary());
    actor_info_ptr->set_max_reconstructions(task_spec.MaxActorReconstructions());
    // This is the first time that the actor has been created, so the number
    // of remaining reconstructions is the max.
    actor_info_ptr->set_remaining_reconstructions(task_spec.MaxActorReconstructions());
  } else {
    // If we've already seen this actor, it means that this actor was reconstructed.
    // Thus, its previous state must be RECONSTRUCTING.
    RAY_CHECK(actor_entry->second.GetState() == ActorTableData::RECONSTRUCTING);
    // Copy the static fields from the current actor entry.
    actor_info_ptr.reset(new ActorTableData(actor_entry->second.GetTableData()));
    // We are reconstructing the actor, so subtract its
    // remaining_reconstructions by 1.
    actor_info_ptr->set_remaining_reconstructions(
        actor_info_ptr->remaining_reconstructions() - 1);
  }

  // Set the ip address & port, which could change after reconstruction.
  actor_info_ptr->set_ip_address(
      gcs_client_->client_table().GetLocalClient().node_manager_address());
  actor_info_ptr->set_port(port);

  // Set the new fields for the actor's state to indicate that the actor is
  // now alive on this node manager.
  actor_info_ptr->set_node_manager_id(
      gcs_client_->client_table().GetLocalClientId().Binary());
  actor_info_ptr->set_state(ActorTableData::ALIVE);
  return actor_info_ptr;
}

void NodeManager::FinishAssignedActorTask(Worker &worker, const Task &task) {
  ActorID actor_id;
  ActorHandleID actor_handle_id;
  const TaskSpecification task_spec = task.GetTaskSpecification();
  bool resumed_from_checkpoint = false;
  if (task_spec.IsActorCreationTask()) {
    actor_id = task_spec.ActorCreationId();
    actor_handle_id = ActorHandleID::Nil();
    if (checkpoint_id_to_restore_.count(actor_id) > 0) {
      resumed_from_checkpoint = true;
    }
  } else {
    actor_id = task_spec.ActorId();
    actor_handle_id = task_spec.ActorHandleId();
  }

  if (task_spec.IsActorCreationTask()) {
    // This was an actor creation task. Convert the worker to an actor.
    worker.AssignActorId(actor_id);
    // Lookup the parent actor id.
    auto parent_task_id = task_spec.ParentTaskId();
    RAY_CHECK(actor_handle_id.IsNil());
    int port = worker.Port();
    RAY_CHECK_OK(gcs_client_->raylet_task_table().Lookup(
        JobID::Nil(), parent_task_id,
        /*success_callback=*/
        [this, task_spec, resumed_from_checkpoint, port](
            ray::gcs::RedisGcsClient *client, const TaskID &parent_task_id,
            const TaskTableData &parent_task_data) {
          // The task was in the GCS task table. Use the stored task spec to
          // get the parent actor id.
          Task parent_task(parent_task_data.task());
          ActorID parent_actor_id = ActorID::Nil();
          if (parent_task.GetTaskSpecification().IsActorCreationTask()) {
            parent_actor_id = parent_task.GetTaskSpecification().ActorCreationId();
          } else if (parent_task.GetTaskSpecification().IsActorTask()) {
            parent_actor_id = parent_task.GetTaskSpecification().ActorId();
          }
          FinishAssignedActorCreationTask(parent_actor_id, task_spec,
                                          resumed_from_checkpoint, port);
        },
        /*failure_callback=*/
        [this, task_spec, resumed_from_checkpoint, port](ray::gcs::RedisGcsClient *client,
                                                         const TaskID &parent_task_id) {
          // The parent task was not in the GCS task table. It should most likely be in
          // the
          // lineage cache.
          ActorID parent_actor_id = ActorID::Nil();
          if (lineage_cache_.ContainsTask(parent_task_id)) {
            // Use a copy of the cached task spec to get the parent actor id.
            Task parent_task = lineage_cache_.GetTaskOrDie(parent_task_id);
            if (parent_task.GetTaskSpecification().IsActorCreationTask()) {
              parent_actor_id = parent_task.GetTaskSpecification().ActorCreationId();
            } else if (parent_task.GetTaskSpecification().IsActorTask()) {
              parent_actor_id = parent_task.GetTaskSpecification().ActorId();
            }
          } else {
            RAY_LOG(WARNING)
                << "Task metadata not found in either GCS or lineage cache. It may have "
                   "been "
                   "evicted "
                << "by the redis LRU configuration. Consider increasing the memory "
                   "allocation via "
                << "ray.init(redis_max_memory=<max_memory_bytes>).";
          }
          FinishAssignedActorCreationTask(parent_actor_id, task_spec,
                                          resumed_from_checkpoint, port);
        }));
  } else {
    // The actor was not resumed from a checkpoint. We extend the actor's
    // frontier as usual since there is no frontier to restore.
    ExtendActorFrontier(task_spec.ActorDummyObject(), actor_id, actor_handle_id);
  }
}

void NodeManager::ExtendActorFrontier(const ObjectID &dummy_object,
                                      const ActorID &actor_id,
                                      const ActorHandleID &actor_handle_id) {
  auto actor_entry = actor_registry_.find(actor_id);
  RAY_CHECK(actor_entry != actor_registry_.end());
  // Extend the actor's frontier to include the executed task.
  const ObjectID object_to_release =
      actor_entry->second.ExtendFrontier(actor_handle_id, dummy_object);
  if (!object_to_release.IsNil()) {
    // If there were no new actor handles created, then no other actor task
    // will depend on this execution dependency, so it safe to release.
    HandleObjectMissing(object_to_release);
  }
  // Mark the dummy object as locally available to indicate that the actor's
  // state has changed and the next method can run. This is not added to the
  // object table, so the update will be invisible to both the local object
  // manager and the other nodes.
  // NOTE(swang): The dummy objects must be marked as local whenever
  // ExtendFrontier is called, and vice versa, so that we can clean up the
  // dummy objects properly in case the actor fails and needs to be
  // reconstructed.
  HandleObjectLocal(dummy_object);
}

void NodeManager::FinishAssignedActorCreationTask(const ActorID &parent_actor_id,
                                                  const TaskSpecification &task_spec,
                                                  bool resumed_from_checkpoint,
                                                  int port) {
  // Notify the other node managers that the actor has been created.
  const ActorID actor_id = task_spec.ActorCreationId();
  auto new_actor_info = CreateActorTableDataFromCreationTask(task_spec, port);
  new_actor_info->set_parent_actor_id(parent_actor_id.Binary());
  auto update_callback = [actor_id](Status status) {
    if (!status.ok()) {
      // Only one node at a time should succeed at creating or updating the actor.
      RAY_LOG(FATAL) << "Failed to update state to ALIVE for actor " << actor_id;
    }
  };

  if (resumed_from_checkpoint) {
    // This actor was resumed from a checkpoint. In this case, we first look
    // up the checkpoint in GCS and use it to restore the actor registration
    // and frontier.
    const auto checkpoint_id = checkpoint_id_to_restore_[actor_id];
    checkpoint_id_to_restore_.erase(actor_id);
    RAY_LOG(DEBUG) << "Looking up checkpoint " << checkpoint_id << " for actor "
                   << actor_id;
    RAY_CHECK_OK(gcs_client_->actor_checkpoint_table().Lookup(
        JobID::Nil(), checkpoint_id,
        [this, actor_id, new_actor_info, update_callback](
            ray::gcs::RedisGcsClient *client, const UniqueID &checkpoint_id,
            const ActorCheckpointData &checkpoint_data) {
          RAY_LOG(INFO) << "Restoring registration for actor " << actor_id
                        << " from checkpoint " << checkpoint_id;
          ActorRegistration actor_registration =
              ActorRegistration(*new_actor_info, checkpoint_data);
          // Mark the unreleased dummy objects in the checkpoint frontier as local.
          for (const auto &entry : actor_registration.GetDummyObjects()) {
            HandleObjectLocal(entry.first);
          }
          HandleActorStateTransition(actor_id, std::move(actor_registration));
          // The actor was created before.
          RAY_CHECK_OK(gcs_client_->Actors().AsyncUpdate(actor_id, new_actor_info,
                                                         update_callback));
        },
        [actor_id](ray::gcs::RedisGcsClient *client, const UniqueID &checkpoint_id) {
          RAY_LOG(FATAL) << "Couldn't find checkpoint " << checkpoint_id << " for actor "
                         << actor_id << " in GCS.";
        }));
  } else {
    // The actor did not resume from a checkpoint. Immediately notify the
    // other node managers that the actor has been created.
    HandleActorStateTransition(actor_id, ActorRegistration(*new_actor_info));
    if (actor_registry_.find(actor_id) != actor_registry_.end()) {
      // The actor was created before.
      RAY_CHECK_OK(
          gcs_client_->Actors().AsyncUpdate(actor_id, new_actor_info, update_callback));
    } else {
      // The actor was never created before.
      RAY_CHECK_OK(gcs_client_->Actors().AsyncRegister(new_actor_info, update_callback));
    }
  }
  if (!resumed_from_checkpoint) {
    // The actor was not resumed from a checkpoint. We extend the actor's
    // frontier as usual since there is no frontier to restore.
    ExtendActorFrontier(task_spec.ActorDummyObject(), actor_id, ActorHandleID::Nil());
  }
}

void NodeManager::HandleTaskReconstruction(const TaskID &task_id,
                                           const ObjectID &required_object_id) {
  // Retrieve the task spec in order to re-execute the task.
  RAY_CHECK_OK(gcs_client_->raylet_task_table().Lookup(
      JobID::Nil(), task_id,
      /*success_callback=*/
      [this, required_object_id](ray::gcs::RedisGcsClient *client, const TaskID &task_id,
                                 const TaskTableData &task_data) {
        // The task was in the GCS task table. Use the stored task spec to
        // re-execute the task.
        ResubmitTask(Task(task_data.task()), required_object_id);
      },
      /*failure_callback=*/
      [this, required_object_id](ray::gcs::RedisGcsClient *client,
                                 const TaskID &task_id) {
        // The task was not in the GCS task table. It must therefore be in the
        // lineage cache.
        if (lineage_cache_.ContainsTask(task_id)) {
          // Use a copy of the cached task spec to re-execute the task.
          const Task task = lineage_cache_.GetTaskOrDie(task_id);
          ResubmitTask(task, required_object_id);
        } else {
          RAY_LOG(WARNING)
              << "Metadata of task " << task_id
              << " not found in either GCS or lineage cache. It may have been evicted "
              << "by the redis LRU configuration. Consider increasing the memory "
                 "allocation via "
              << "ray.init(redis_max_memory=<max_memory_bytes>).";
          MarkObjectsAsFailed(ErrorType::OBJECT_UNRECONSTRUCTABLE,
                              {required_object_id.ToPlasmaId()}, JobID::Nil());
        }
      }));
}

void NodeManager::ResubmitTask(const Task &task, const ObjectID &required_object_id) {
  RAY_LOG(DEBUG) << "Attempting to resubmit task "
                 << task.GetTaskSpecification().TaskId();

  // Actors should only be recreated if the first initialization failed or if
  // the most recent instance of the actor failed.
  if (task.GetTaskSpecification().IsActorCreationTask()) {
    const auto &actor_id = task.GetTaskSpecification().ActorCreationId();
    const auto it = actor_registry_.find(actor_id);
    if (it != actor_registry_.end() && it->second.GetState() == ActorTableData::ALIVE) {
      // If the actor is still alive, then do not resubmit the task. If the
      // actor actually is dead and a result is needed, then reconstruction
      // for this task will be triggered again.
      RAY_LOG(WARNING)
          << "Actor creation task resubmitted, but the actor is still alive.";
      return;
    }
  }

  // Driver tasks cannot be reconstructed. If this is a driver task, push an
  // error to the driver and do not resubmit it.
  if (task.GetTaskSpecification().IsDriverTask()) {
    // TODO(rkn): Define this constant somewhere else.
    std::string type = "put_reconstruction";
    std::ostringstream error_message;
    error_message << "The task with ID " << task.GetTaskSpecification().TaskId()
                  << " is a driver task and so the object created by ray.put "
                  << "could not be reconstructed.";
    RAY_CHECK_OK(gcs_client_->error_table().PushErrorToDriver(
        task.GetTaskSpecification().JobId(), type, error_message.str(),
        current_time_ms()));
    MarkObjectsAsFailed(ErrorType::OBJECT_UNRECONSTRUCTABLE,
                        {required_object_id.ToPlasmaId()},
                        task.GetTaskSpecification().JobId());
    return;
  }

  RAY_LOG(INFO) << "Resubmitting task " << task.GetTaskSpecification().TaskId()
                << " on client " << gcs_client_->client_table().GetLocalClientId();
  // The task may be reconstructed. Submit it with an empty lineage, since any
  // uncommitted lineage must already be in the lineage cache. At this point,
  // the task should not yet exist in the local scheduling queue. If it does,
  // then this is a spurious reconstruction.
  SubmitTask(task, Lineage());
}

void NodeManager::HandleObjectLocal(const ObjectID &object_id) {
  // Notify the task dependency manager that this object is local.
  const auto ready_task_ids = task_dependency_manager_.HandleObjectLocal(object_id);
  RAY_LOG(DEBUG) << "Object local " << object_id << ", "
                 << " on " << gcs_client_->client_table().GetLocalClientId() << ", "
                 << ready_task_ids.size() << " tasks ready";
  // Transition the tasks whose dependencies are now fulfilled to the ready state.
  if (ready_task_ids.size() > 0) {
    std::unordered_set<TaskID> ready_task_id_set(ready_task_ids.begin(),
                                                 ready_task_ids.end());

    // First filter out the tasks that should not be moved to READY.
    local_queues_.FilterState(ready_task_id_set, TaskState::BLOCKED);
    local_queues_.FilterState(ready_task_id_set, TaskState::DRIVER);
    local_queues_.FilterState(ready_task_id_set, TaskState::WAITING_FOR_ACTOR_CREATION);

    // Make sure that the remaining tasks are all WAITING.
    auto ready_task_id_set_copy = ready_task_id_set;
    local_queues_.FilterState(ready_task_id_set_copy, TaskState::WAITING);
    RAY_CHECK(ready_task_id_set_copy.empty());

    // Queue and dispatch the tasks that are ready to run (i.e., WAITING).
    auto ready_tasks = local_queues_.RemoveTasks(ready_task_id_set);
    local_queues_.QueueTasks(ready_tasks, TaskState::READY);
    DispatchTasks(MakeTasksWithResources(ready_tasks));
  }
}

void NodeManager::HandleObjectMissing(const ObjectID &object_id) {
  // Notify the task dependency manager that this object is no longer local.
  const auto waiting_task_ids = task_dependency_manager_.HandleObjectMissing(object_id);
  RAY_LOG(DEBUG) << "Object missing " << object_id << ", "
                 << " on " << gcs_client_->client_table().GetLocalClientId()
                 << waiting_task_ids.size() << " tasks waiting";
  // Transition any tasks that were in the runnable state and are dependent on
  // this object to the waiting state.
  if (!waiting_task_ids.empty()) {
    std::unordered_set<TaskID> waiting_task_id_set(waiting_task_ids.begin(),
                                                   waiting_task_ids.end());
    // First filter out any tasks that can't be transitioned to READY. These
    // are running workers or drivers, now blocked in a get.
    local_queues_.FilterState(waiting_task_id_set, TaskState::RUNNING);
    local_queues_.FilterState(waiting_task_id_set, TaskState::DRIVER);
    // Transition the tasks back to the waiting state. They will be made
    // runnable once the deleted object becomes available again.
    local_queues_.MoveTasks(waiting_task_id_set, TaskState::READY, TaskState::WAITING);
    RAY_CHECK(waiting_task_id_set.empty());
    // Moving ready tasks to waiting may have changed the load, making space for placing
    // new tasks locally.
    ScheduleTasks(cluster_resource_map_);
  }
}

void NodeManager::ForwardTaskOrResubmit(const Task &task,
                                        const ClientID &node_manager_id) {
  /// TODO(rkn): Should we check that the node manager is remote and not local?
  /// TODO(rkn): Should we check if the remote node manager is known to be dead?
  // Attempt to forward the task.
  ForwardTask(
      task, node_manager_id,
      [this, node_manager_id](ray::Status error, const Task &task) {
        const TaskID task_id = task.GetTaskSpecification().TaskId();
        RAY_LOG(INFO) << "Failed to forward task " << task_id << " to node manager "
                      << node_manager_id;

        // Mark the failed task as pending to let other raylets know that we still
        // have the task. TaskDependencyManager::TaskPending() is assumed to be
        // idempotent.
        task_dependency_manager_.TaskPending(task);

        // Actor tasks can only be executed at the actor's location, so they are
        // retried after a timeout. All other tasks that fail to be forwarded are
        // deemed to be placeable again.
        if (task.GetTaskSpecification().IsActorTask()) {
          // The task is for an actor on another node.  Create a timer to resubmit
          // the task in a little bit. TODO(rkn): Really this should be a
          // unique_ptr instead of a shared_ptr. However, it's a little harder to
          // move unique_ptrs into lambdas.
          auto retry_timer = std::make_shared<boost::asio::deadline_timer>(io_service_);
          auto retry_duration = boost::posix_time::milliseconds(
              RayConfig::instance()
                  .node_manager_forward_task_retry_timeout_milliseconds());
          retry_timer->expires_from_now(retry_duration);
          retry_timer->async_wait(
              [this, task_id, retry_timer](const boost::system::error_code &error) {
                // Timer killing will receive the boost::asio::error::operation_aborted,
                // we only handle the timeout event.
                RAY_CHECK(!error);
                RAY_LOG(INFO) << "Resubmitting task " << task_id
                              << " because ForwardTask failed.";
                // Remove the RESUBMITTED task from the SWAP queue.
                Task task;
                TaskState state;
                if (local_queues_.RemoveTask(task_id, &task, &state)) {
                  RAY_CHECK(state == TaskState::SWAP);
                  // Submit the task again.
                  SubmitTask(task, Lineage());
                }
              });
          // Temporarily move the RESUBMITTED task to the SWAP queue while the
          // timer is active.
          local_queues_.QueueTasks({task}, TaskState::SWAP);
        } else {
          // The task is not for an actor and may therefore be placed on another
          // node immediately. Send it to the scheduling policy to be placed again.
          local_queues_.QueueTasks({task}, TaskState::PLACEABLE);
          ScheduleTasks(cluster_resource_map_);
        }
      });
}

void NodeManager::ForwardTask(
    const Task &task, const ClientID &node_id,
    const std::function<void(const ray::Status &, const Task &)> &on_error) {
  // Lookup node manager client for this node_id and use it to send the request.
  auto client_entry = remote_node_manager_clients_.find(node_id);
  if (client_entry == remote_node_manager_clients_.end()) {
    // TODO(atumanov): caller must handle failure to ensure tasks are not lost.
    RAY_LOG(INFO) << "No node manager client found for GCS client id " << node_id;
    on_error(ray::Status::IOError("Node manager client not found"), task);
    return;
  }
  auto &client = client_entry->second;

  const auto &spec = task.GetTaskSpecification();
  auto task_id = spec.TaskId();

  if (worker_pool_.HasPendingWorkerForTask(spec.GetLanguage(), task_id)) {
    // There is a worker being starting for this task,
    // so we shouldn't forward this task to another node.
    return;
  }

  // Get the task's unforwarded, uncommitted lineage.
  Lineage uncommitted_lineage = lineage_cache_.GetUncommittedLineage(task_id, node_id);
  if (uncommitted_lineage.GetEntries().empty()) {
    // There is no uncommitted lineage. This can happen if the lineage was
    // already evicted before we forwarded the task.
    uncommitted_lineage.SetEntry(task, GcsStatus::NONE);
  }
  auto entry = uncommitted_lineage.GetEntryMutable(task_id);
  Task &lineage_cache_entry_task = entry->TaskDataMutable();
  // Increment forward count for the forwarded task.
  lineage_cache_entry_task.IncrementNumForwards();
  RAY_LOG(DEBUG) << "Forwarding task " << task_id << " from "
                 << gcs_client_->client_table().GetLocalClientId() << " to " << node_id
                 << " spillback="
                 << lineage_cache_entry_task.GetTaskExecutionSpec().NumForwards();

  // Prepare the request message.
  rpc::ForwardTaskRequest request;
  request.set_task_id(task_id.Binary());
  for (auto &task_entry : uncommitted_lineage.GetEntries()) {
    auto task = request.add_uncommitted_tasks();
    task->mutable_task_spec()->CopyFrom(
        task_entry.second.TaskData().GetTaskSpecification().GetMessage());
    task->mutable_task_execution_spec()->CopyFrom(
        task_entry.second.TaskData().GetTaskExecutionSpec().GetMessage());
  }

  // Move the FORWARDING task to the SWAP queue so that we remember that we
  // have it queued locally. Once the ForwardTaskRequest has been sent, the
  // task will get re-queued, depending on whether the message succeeded or
  // not.
  local_queues_.QueueTasks({task}, TaskState::SWAP);
  client->ForwardTask(request, [this, on_error, task_id, node_id](
                                   Status status, const rpc::ForwardTaskReply &reply) {
    // Remove the FORWARDING task from the SWAP queue.
    Task task;
    TaskState state;
    if (!local_queues_.RemoveTask(task_id, &task, &state)) {
      return;
    }
    RAY_CHECK(state == TaskState::SWAP);

    if (status.ok()) {
      const auto &spec = task.GetTaskSpecification();
      // Mark as forwarded so that the task and its lineage are not
      // re-forwarded in the future to the receiving node.
      lineage_cache_.MarkTaskAsForwarded(task_id, node_id);

      // Notify the task dependency manager that we are no longer responsible
      // for executing this task.
      task_dependency_manager_.TaskCanceled(task_id);
      // Preemptively push any local arguments to the receiving node. For now, we
      // only do this with actor tasks, since actor tasks must be executed by a
      // specific process and therefore have affinity to the receiving node.
      if (spec.IsActorTask()) {
        // Iterate through the object's arguments. NOTE(swang): We do not include
        // the execution dependencies here since those cannot be transferred
        // between nodes.
        for (size_t i = 0; i < spec.NumArgs(); ++i) {
          int count = spec.ArgIdCount(i);
          for (int j = 0; j < count; j++) {
            ObjectID argument_id = spec.ArgId(i, j);
            // If the argument is local, then push it to the receiving node.
            if (task_dependency_manager_.CheckObjectLocal(argument_id)) {
              object_manager_.Push(argument_id, node_id);
            }
          }
        }
      }
    } else {
      on_error(status, task);
    }
  });
}

void NodeManager::FinishAssignTask(const TaskID &task_id, Worker &worker, bool success) {
  // Remove the ASSIGNED task from the SWAP queue.
  Task assigned_task;
  TaskState state;
  if (!local_queues_.RemoveTask(task_id, &assigned_task, &state)) {
    return;
  }

  RAY_CHECK(state == TaskState::SWAP);

  if (success) {
    auto spec = assigned_task.GetTaskSpecification();
    // We successfully assigned the task to the worker.
    worker.AssignTaskId(spec.TaskId());
    worker.AssignJobId(spec.JobId());
    // Actor tasks require extra accounting to track the actor's state.
    if (spec.IsActorTask()) {
      auto actor_entry = actor_registry_.find(spec.ActorId());
      RAY_CHECK(actor_entry != actor_registry_.end());
      // Process any new actor handles that were created since the
      // previous task on this handle was executed. The first task
      // submitted on a new actor handle will depend on the dummy object
      // returned by the previous task, so the dependency will not be
      // released until this first task is submitted.
      for (auto &new_handle_id : spec.NewActorHandles()) {
        const auto prev_actor_task_id = spec.PreviousActorTaskDummyObjectId();
        RAY_CHECK(!prev_actor_task_id.IsNil());
        // Add the new handle and give it a reference to the finished task's
        // execution dependency.
        actor_entry->second.AddHandle(new_handle_id, prev_actor_task_id);
      }

      // TODO(swang): For actors with multiple actor handles, to
      // guarantee that tasks are replayed in the same order after a
      // failure, we must update the task's execution dependency to be
      // the actor's current execution dependency.
    }

    // Mark the task as running.
    // (See design_docs/task_states.rst for the state transition diagram.)
    local_queues_.QueueTasks({assigned_task}, TaskState::RUNNING);
    // Notify the task dependency manager that we no longer need this task's
    // object dependencies.
    RAY_CHECK(task_dependency_manager_.UnsubscribeGetDependencies(spec.TaskId()));
  } else {
    RAY_LOG(WARNING) << "Failed to send task to worker, disconnecting client";
    // We failed to send the task to the worker, so disconnect the worker.
    ProcessDisconnectClientMessage(worker.Connection());
    // Queue this task for future assignment. We need to do this since
    // DispatchTasks() removed it from the ready queue. The task will be
    // assigned to a worker once one becomes available.
    // (See design_docs/task_states.rst for the state transition diagram.)
    local_queues_.QueueTasks({assigned_task}, TaskState::READY);
    DispatchTasks(MakeTasksWithResources({assigned_task}));
  }
}

void NodeManager::DumpDebugState() const {
  std::fstream fs;
  fs.open(initial_config_.session_dir + "/debug_state.txt",
          std::fstream::out | std::fstream::trunc);
  fs << DebugString();
  fs.close();
}

std::string NodeManager::DebugString() const {
  std::stringstream result;
  uint64_t now_ms = current_time_ms();
  result << "NodeManager:";
  result << "\nInitialConfigResources: " << initial_config_.resource_config.ToString();
  result << "\nClusterResources:";
  for (auto &pair : cluster_resource_map_) {
    result << "\n" << pair.first.Hex() << ": " << pair.second.DebugString();
  }
  result << "\n" << object_manager_.DebugString();
  result << "\n" << gcs_client_->DebugString();
  result << "\n" << worker_pool_.DebugString();
  result << "\n" << local_queues_.DebugString();
  result << "\n" << reconstruction_policy_.DebugString();
  result << "\n" << task_dependency_manager_.DebugString();
  result << "\n" << lineage_cache_.DebugString();
  result << "\nActorRegistry:";

  auto statistical_data = GetActorStatisticalData(actor_registry_);
  result << "\n- num live actors: " << statistical_data.live_actors;
  result << "\n- num reconstructing actors: " << statistical_data.reconstructing_actors;
  result << "\n- num dead actors: " << statistical_data.dead_actors;
  result << "\n- max num handles: " << statistical_data.max_num_handles;

  result << "\nRemote node manager clients: ";
  for (const auto &entry : remote_node_manager_clients_) {
    result << "\n" << entry.first;
  }

  result << "\nDebugString() time ms: " << (current_time_ms() - now_ms);
  return result.str();
}

void NodeManager::RecordMetrics() const {
  if (stats::StatsConfig::instance().IsStatsDisabled()) {
    return;
  }

  // Record available resources of this node.
  const auto &available_resources =
      cluster_resource_map_.at(client_id_).GetAvailableResources().GetResourceMap();
  for (const auto &pair : available_resources) {
    stats::LocalAvailableResource().Record(pair.second,
                                           {{stats::ResourceNameKey, pair.first}});
  }
  // Record total resources of this node.
  const auto &total_resources =
      cluster_resource_map_.at(client_id_).GetTotalResources().GetResourceMap();
  for (const auto &pair : total_resources) {
    stats::LocalTotalResource().Record(pair.second,
                                       {{stats::ResourceNameKey, pair.first}});
  }

  object_manager_.RecordMetrics();
  worker_pool_.RecordMetrics();
  local_queues_.RecordMetrics();
  reconstruction_policy_.RecordMetrics();
  task_dependency_manager_.RecordMetrics();
  lineage_cache_.RecordMetrics();

  auto statistical_data = GetActorStatisticalData(actor_registry_);
  stats::ActorStats().Record(statistical_data.live_actors,
                             {{stats::ValueTypeKey, "live_actors"}});
  stats::ActorStats().Record(statistical_data.reconstructing_actors,
                             {{stats::ValueTypeKey, "reconstructing_actors"}});
  stats::ActorStats().Record(statistical_data.dead_actors,
                             {{stats::ValueTypeKey, "dead_actors"}});
  stats::ActorStats().Record(statistical_data.max_num_handles,
                             {{stats::ValueTypeKey, "max_num_handles"}});
}

}  // namespace raylet

}  // namespace ray<|MERGE_RESOLUTION|>--- conflicted
+++ resolved
@@ -821,7 +821,6 @@
   client->ProcessMessages();
 }
 
-<<<<<<< HEAD
 void NodeManager::ProcessRegisterClientRequestMessage(
     const std::shared_ptr<LocalClientConnection> &client, const uint8_t *message_data) {
   client->Register();
@@ -830,34 +829,13 @@
   WorkerID worker_id = from_flatbuf<WorkerID>(*message->worker_id());
   auto worker = std::make_shared<Worker>(worker_id, message->worker_pid(), language,
                                          message->port(), client, client_call_manager_);
+  Status status;
   if (message->is_worker()) {
     // Register the new worker.
     bool use_push_task = worker->UsePush();
     auto connection = worker->Connection();
-    worker_pool_.RegisterWorker(std::move(worker));
-    if (use_push_task) {
-=======
-void NodeManager::HandleRegisterClientRequest(
-    const rpc::RegisterClientRequest &request, rpc::RegisterClientReply *reply,
-    rpc::SendReplyCallback send_reply_callback) {
-  // Client id in register client is treated as worker id.
-  const WorkerID worker_id = WorkerID::FromBinary(request.worker_id());
-  bool is_worker = request.is_worker();
-  auto worker =
-      std::make_shared<Worker>(worker_id, request.worker_pid(), request.language(),
-                               request.port(), client_call_manager_, is_worker);
-
-  RAY_LOG(DEBUG) << "Received a RegisterClientRequest. Worker id: " << worker_id
-                 << ". Is worker: " << is_worker << ". Worker pid "
-                 << request.worker_pid();
-
-  Status status;
-  if (is_worker) {
-    // Register the new worker.
-    bool use_push_task = worker->UsePush();
-    status = worker_pool_.RegisterWorker(worker_id, std::move(worker));
+    status = worker_pool_.RegisterWorker(std::move(worker));
     if (status.ok() && use_push_task) {
->>>>>>> b1aae0e3
       // only call `HandleWorkerAvailable` when push mode is used.
       HandleWorkerAvailable(connection);
     }
@@ -868,24 +846,14 @@
     const TaskID driver_task_id = TaskID::ComputeDriverTaskId(worker_id);
     worker->AssignTaskId(driver_task_id);
     worker->AssignJobId(job_id);
-<<<<<<< HEAD
-    worker_pool_.RegisterDriver(std::move(worker));
-    local_queues_.AddDriverTaskId(driver_task_id);
-    RAY_CHECK_OK(gcs_client_->job_table().AppendJobData(
-        job_id, /*is_dead=*/false, std::time(nullptr),
-        initial_config_.node_manager_address, message->worker_pid()));
-  }
-=======
-    status = worker_pool_.RegisterDriver(worker_id, std::move(worker));
+    status = worker_pool_.RegisterDriver(std::move(worker));
     if (status.ok()) {
       local_queues_.AddDriverTaskId(driver_task_id);
       RAY_CHECK_OK(gcs_client_->job_table().AppendJobData(
           job_id, /*is_dead=*/false, std::time(nullptr),
-          initial_config_.node_manager_address, request.worker_pid()));
-    }
-  }
-  send_reply_callback(status, nullptr, nullptr);
->>>>>>> b1aae0e3
+          initial_config_.node_manager_address, message->worker_pid()));
+    }
+  }
 }
 
 void NodeManager::HandleDisconnectedActor(const ActorID &actor_id, bool was_local,
