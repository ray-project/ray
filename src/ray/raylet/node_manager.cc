--- conflicted
+++ resolved
@@ -1197,12 +1197,8 @@
       "unexpected errors.");
 
   // Disconnect the client and don't process more messages.
-<<<<<<< HEAD
   DisconnectClient(
       client, /*graceful=*/false, ray::rpc::WorkerExitType::SYSTEM_ERROR, err_msg);
-=======
-  DisconnectClient(client, ray::rpc::WorkerExitType::SYSTEM_ERROR, err_msg);
->>>>>>> 20514520
 }
 
 void NodeManager::ProcessClientMessage(const std::shared_ptr<ClientConnection> &client,
