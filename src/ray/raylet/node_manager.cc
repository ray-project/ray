--- conflicted
+++ resolved
@@ -1090,16 +1090,11 @@
   Language language = static_cast<Language>(message->language());
   WorkerID worker_id = from_flatbuf<WorkerID>(*message->worker_id());
   pid_t pid = message->worker_pid();
-<<<<<<< HEAD
-  auto worker =
-      std::make_shared<Worker>(worker_id, language, client, client_call_manager_);
+  std::string worker_ip_address = string_from_flatbuf(*message->ip_address());
+  auto worker = std::make_shared<Worker>(worker_id, language, worker_ip_address, client,
+                                         client_call_manager_);
 
   int assigned_port;
-=======
-  std::string worker_ip_address = string_from_flatbuf(*message->ip_address());
-  auto worker = std::make_shared<Worker>(worker_id, language, worker_ip_address,
-                                         message->port(), client, client_call_manager_);
->>>>>>> d4cae5f6
   if (message->is_worker()) {
     // Register the new worker.
     if (!worker_pool_.RegisterWorker(worker, pid, &assigned_port).ok()) {
