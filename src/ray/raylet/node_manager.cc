// Copyright 2017 The Ray Authors.
//
// Licensed under the Apache License, Version 2.0 (the "License");
// you may not use this file except in compliance with the License.
// You may obtain a copy of the License at
//
//  http://www.apache.org/licenses/LICENSE-2.0
//
// Unless required by applicable law or agreed to in writing, software
// distributed under the License is distributed on an "AS IS" BASIS,
// WITHOUT WARRANTIES OR CONDITIONS OF ANY KIND, either express or implied.
// See the License for the specific language governing permissions and
// limitations under the License.

#include "ray/raylet/node_manager.h"

#include <algorithm>
#include <cctype>
#include <csignal>
#include <cstddef>
#include <fstream>
#include <memory>
#include <optional>
#include <string>
#include <unordered_set>
#include <utility>
#include <vector>

#include "absl/functional/bind_front.h"
#include "absl/strings/str_format.h"
#include "absl/time/clock.h"
#include "ray/common/asio/asio_util.h"
#include "ray/common/asio/instrumented_io_context.h"
#include "ray/common/buffer.h"
#include "ray/common/client_connection.h"
#include "ray/common/common_protocol.h"
#include "ray/common/constants.h"
#include "ray/common/memory_monitor.h"
#include "ray/common/scheduling/scheduling_ids.h"
#include "ray/common/status.h"
#include "ray/common/task/task_common.h"
#include "ray/common/task/task_spec.h"
#include "ray/gcs/pb_util.h"
#include "ray/object_manager/ownership_object_directory.h"
#include "ray/raylet/format/node_manager_generated.h"
#include "ray/raylet/scheduling/cluster_task_manager.h"
#include "ray/raylet/worker_killing_policy.h"
#include "ray/raylet/worker_pool.h"
#include "ray/rpc/node_manager/node_manager_client.h"
#include "ray/stats/metric_defs.h"
#include "ray/util/cmd_line_utils.h"
#include "ray/util/event.h"
#include "ray/util/event_label.h"
#include "ray/util/util.h"

namespace {

#define RAY_CHECK_ENUM(x, y) \
  static_assert(static_cast<int>(x) == static_cast<int>(y), "protocol mismatch")

struct ActorStats {
  int live_actors = 0;
  int dead_actors = 0;
  int restarting_actors = 0;
};

inline ray::rpc::ObjectReference FlatbufferToSingleObjectReference(
    const flatbuffers::String &object_id, const ray::protocol::Address &address) {
  ray::rpc::ObjectReference ref;
  ref.set_object_id(object_id.str());
  ref.mutable_owner_address()->set_raylet_id(address.raylet_id()->str());
  ref.mutable_owner_address()->set_ip_address(address.ip_address()->str());
  ref.mutable_owner_address()->set_port(address.port());
  ref.mutable_owner_address()->set_worker_id(address.worker_id()->str());
  return ref;
}

std::vector<ray::rpc::ObjectReference> FlatbufferToObjectReference(
    const flatbuffers::Vector<flatbuffers::Offset<flatbuffers::String>> &object_ids,
    const flatbuffers::Vector<flatbuffers::Offset<ray::protocol::Address>>
        &owner_addresses) {
  RAY_CHECK(object_ids.size() == owner_addresses.size());
  std::vector<ray::rpc::ObjectReference> refs;
  for (int64_t i = 0; i < object_ids.size(); i++) {
    ray::rpc::ObjectReference ref;
    ref.set_object_id(object_ids.Get(i)->str());
    const auto &addr = owner_addresses.Get(i);
    ref.mutable_owner_address()->set_raylet_id(addr->raylet_id()->str());
    ref.mutable_owner_address()->set_ip_address(addr->ip_address()->str());
    ref.mutable_owner_address()->set_port(addr->port());
    ref.mutable_owner_address()->set_worker_id(addr->worker_id()->str());
    refs.emplace_back(std::move(ref));
  }
  return refs;
}

}  // namespace

namespace ray::raylet {

void NodeManagerConfig::AddDefaultLabels(const std::string &self_node_id) {
  std::vector<std::string> default_keys = {kLabelKeyNodeID};

  for (const auto &key : default_keys) {
    RAY_CHECK(!labels.contains(key))
        << "The label key name " << key << " should never be set by the user.";
  }
  labels[kLabelKeyNodeID] = self_node_id;
}

NodeManager::NodeManager(
    instrumented_io_context &io_service,
    const NodeID &self_node_id,
    const std::string &self_node_name,
    const NodeManagerConfig &config,
    const ObjectManagerConfig &object_manager_config,
    std::shared_ptr<gcs::GcsClient> gcs_client,
    std::function<void(const rpc::NodeDeathInfo &)> shutdown_raylet_gracefully)
    : self_node_id_(self_node_id),
      self_node_name_(self_node_name),
      io_service_(io_service),
      gcs_client_(gcs_client),
      shutdown_raylet_gracefully_(shutdown_raylet_gracefully),
      worker_pool_(
          io_service,
          self_node_id_,
          config.node_manager_address,
          [this, config]() {
            // Callback to determine the maximum number of idle workers to keep
            // around.
            if (config.num_workers_soft_limit >= 0) {
              return config.num_workers_soft_limit;
            }
            // If no limit is provided, use the available number of CPUs,
            // assuming that each incoming task will likely require 1 CPU.
            // We floor the available CPUs to the nearest integer to avoid starting too
            // many workers when there is less than 1 CPU left. Otherwise, we could end
            // up repeatedly starting the worker, then killing it because it idles for
            // too long. The downside is that we will be slower to schedule tasks that
            // could use a fraction of a CPU.
            return static_cast<int64_t>(
                cluster_resource_scheduler_->GetLocalResourceManager()
                    .GetLocalAvailableCpus());
          },
          config.num_prestart_python_workers,
          config.maximum_startup_concurrency,
          config.min_worker_port,
          config.max_worker_port,
          config.worker_ports,
          gcs_client_,
          config.worker_commands,
          config.native_library_path,
          /*starting_worker_timeout_callback=*/
          [this] { cluster_task_manager_->ScheduleAndDispatchTasks(); },
          config.ray_debugger_external,
          /*get_time=*/[]() { return absl::Now(); },
          config.enable_resource_isolation),
      client_call_manager_(io_service),
      worker_rpc_pool_([this](const rpc::Address &addr) {
        return std::make_shared<rpc::CoreWorkerClient>(addr, client_call_manager_, []() {
          RAY_LOG(FATAL) << "Raylet doesn't call any retryable core worker grpc methods.";
        });
      }),
      core_worker_subscriber_(std::make_unique<pubsub::Subscriber>(
          self_node_id_,
          /*channels=*/
          std::vector<rpc::ChannelType>{
              rpc::ChannelType::WORKER_OBJECT_EVICTION,
              rpc::ChannelType::WORKER_REF_REMOVED_CHANNEL,
              rpc::ChannelType::WORKER_OBJECT_LOCATIONS_CHANNEL},
          RayConfig::instance().max_command_batch_size(),
          /*get_client=*/
          [this](const rpc::Address &address) {
            return worker_rpc_pool_.GetOrConnect(address);
          },
          &io_service_)),
      object_directory_(std::make_unique<OwnershipBasedObjectDirectory>(
          io_service_,
          gcs_client_,
          core_worker_subscriber_.get(),
          /*owner_client_pool=*/&worker_rpc_pool_,
          /*max_object_report_batch_size=*/
          RayConfig::instance().max_object_report_batch_size(),
          [this](const ObjectID &obj_id, const ErrorType &error_type) {
            rpc::ObjectReference ref;
            ref.set_object_id(obj_id.Binary());
            MarkObjectsAsFailed(error_type, {ref}, JobID::Nil());
          })),
      object_manager_(
          io_service,
          self_node_id,
          object_manager_config,
          object_directory_.get(),
          [this](const ObjectID &object_id,
                 int64_t object_size,
                 const std::string &object_url,
                 std::function<void(const ray::Status &)> callback) {
            GetLocalObjectManager().AsyncRestoreSpilledObject(
                object_id, object_size, object_url, callback);
          },
          /*get_spilled_object_url=*/
          [this](const ObjectID &object_id) {
            return GetLocalObjectManager().GetLocalSpilledObjectURL(object_id);
          },
          /*spill_objects_callback=*/
          [this]() {
            // This callback is called from the plasma store thread.
            // NOTE: It means the local object manager should be thread-safe.
            io_service_.post(
                [this]() { GetLocalObjectManager().SpillObjectUptoMaxThroughput(); },
                "NodeManager.SpillObjects");
            return GetLocalObjectManager().IsSpillingInProgress();
          },
          /*object_store_full_callback=*/
          [this]() {
            // Post on the node manager's event loop since this
            // callback is called from the plasma store thread.
            // This will help keep node manager lock-less.
            io_service_.post([this]() { TriggerGlobalGC(); }, "NodeManager.GlobalGC");
          },
          /*add_object_callback=*/
          [this](const ObjectInfo &object_info) { HandleObjectLocal(object_info); },
          /*delete_object_callback=*/
          [this](const ObjectID &object_id) { HandleObjectMissing(object_id); },
          /*pin_object=*/
          [this](const ObjectID &object_id) {
            std::vector<ObjectID> object_ids = {object_id};
            std::vector<std::unique_ptr<RayObject>> results;
            std::unique_ptr<RayObject> result;
            if (GetObjectsFromPlasma(object_ids, &results) && results.size() > 0) {
              result = std::move(results[0]);
            }
            return result;
          },
          /*fail_pull_request=*/
          [this](const ObjectID &object_id, rpc::ErrorType error_type) {
            rpc::ObjectReference ref;
            ref.set_object_id(object_id.Binary());
            MarkObjectsAsFailed(error_type, {ref}, JobID::Nil());
          }),
      store_client_(std::make_unique<plasma::PlasmaClient>()),
      periodical_runner_(PeriodicalRunner::Create(io_service)),
      report_resources_period_ms_(config.report_resources_period_ms),
      initial_config_(config),
      dependency_manager_(object_manager_),
      wait_manager_(/*is_object_local*/
                    [this](const ObjectID &object_id) {
                      return dependency_manager_.CheckObjectLocal(object_id);
                    },
                    /*delay_executor*/
                    [this](std::function<void()> fn, int64_t delay_ms) {
                      RAY_UNUSED(execute_after(
                          io_service_, fn, std::chrono::milliseconds(delay_ms)));
                    }),
      node_manager_server_("NodeManager",
                           config.node_manager_port,
                           config.node_manager_address == "127.0.0.1"),
      node_manager_service_(io_service, *this),
      local_object_manager_(
          self_node_id_,
          config.node_manager_address,
          config.node_manager_port,
          io_service_,
          RayConfig::instance().free_objects_batch_size(),
          RayConfig::instance().free_objects_period_milliseconds(),
          worker_pool_,
          worker_rpc_pool_,
          /*max_io_workers*/ config.max_io_workers,
          /*is_external_storage_type_fs*/
          RayConfig::instance().is_external_storage_type_fs(),
          /*max_fused_object_count*/ RayConfig::instance().max_fused_object_count(),
          /*on_objects_freed*/
          [this](const std::vector<ObjectID> &object_ids) {
            object_manager_.FreeObjects(object_ids,
                                        /*local_only=*/false);
          },
          /*is_plasma_object_spillable*/
          [this](const ObjectID &object_id) {
            return object_manager_.IsPlasmaObjectSpillable(object_id);
          },
          /*core_worker_subscriber_=*/core_worker_subscriber_.get(),
          object_directory_.get()),
      high_plasma_storage_usage_(RayConfig::instance().high_plasma_storage_usage()),
      local_gc_run_time_ns_(absl::GetCurrentTimeNanos()),
      local_gc_throttler_(RayConfig::instance().local_gc_min_interval_s() * 1e9),
      global_gc_throttler_(RayConfig::instance().global_gc_min_interval_s() * 1e9),
      local_gc_interval_ns_(RayConfig::instance().local_gc_interval_s() * 1e9),
      record_metrics_period_ms_(config.record_metrics_period_ms),
      next_resource_seq_no_(0),
      ray_syncer_(io_service_, self_node_id_.Binary()),
      ray_syncer_service_(ray_syncer_),
      worker_killing_policy_(
          CreateWorkerKillingPolicy(RayConfig::instance().worker_killing_policy())),
      memory_monitor_(std::make_unique<MemoryMonitor>(
          io_service,
          RayConfig::instance().memory_usage_threshold(),
          RayConfig::instance().min_memory_free_bytes(),
          RayConfig::instance().memory_monitor_refresh_ms(),
          CreateMemoryUsageRefreshCallback())) {
  RAY_LOG(INFO).WithField(kLogKeyNodeID, self_node_id_) << "Initializing NodeManager";
  cluster_resource_scheduler_ = std::make_shared<ClusterResourceScheduler>(
      io_service,
      scheduling::NodeID(self_node_id_.Binary()),
      config.resource_config.GetResourceMap(),
      /*is_node_available_fn*/
      [this](scheduling::NodeID node_id) {
        return gcs_client_->Nodes().Get(NodeID::FromBinary(node_id.Binary())) != nullptr;
      },
      /*get_used_object_store_memory*/
      [this]() {
        if (RayConfig::instance().scheduler_report_pinned_bytes_only()) {
          // Get the current bytes used by local primary object copies.  This
          // is used to help node scale down decisions. A node can only be
          // safely drained when this function reports zero.
          int64_t bytes_used = local_object_manager_.GetPrimaryBytes();
          // Report nonzero if we have objects spilled to the local filesystem.
          if (bytes_used == 0 && local_object_manager_.HasLocallySpilledObjects()) {
            bytes_used = 1;
          }
          return bytes_used;
        }
        return object_manager_.GetUsedMemory();
      },
      /*get_pull_manager_at_capacity*/
      [this]() { return object_manager_.PullManagerHasPullsQueued(); },
      shutdown_raylet_gracefully,
      /*labels*/
      config.labels);

  auto get_node_info_func = [this](const NodeID &node_id) {
    return gcs_client_->Nodes().Get(node_id);
  };
  auto announce_infeasible_task = [this](const RayTask &task) {
    PublishInfeasibleTaskError(task);
  };
  RAY_CHECK(RayConfig::instance().max_task_args_memory_fraction() > 0 &&
            RayConfig::instance().max_task_args_memory_fraction() <= 1)
      << "max_task_args_memory_fraction must be a nonzero fraction.";
  auto max_task_args_memory =
      static_cast<int64_t>(static_cast<float>(object_manager_.GetMemoryCapacity()) *
                           RayConfig::instance().max_task_args_memory_fraction());
  if (max_task_args_memory <= 0) {
    RAY_LOG(WARNING)
        << "Max task args should be a fraction of the object store capacity, but object "
           "store capacity is zero or negative. Allowing task args to use 100% of the "
           "local object store. This can cause ObjectStoreFullErrors if the tasks' "
           "return values are greater than the remaining capacity.";
    max_task_args_memory = 0;
  }
  local_task_manager_ = std::make_unique<LocalTaskManager>(
      self_node_id_,
      *std::dynamic_pointer_cast<ClusterResourceScheduler>(cluster_resource_scheduler_),
      dependency_manager_,
      get_node_info_func,
      worker_pool_,
      leased_workers_,
      [this](const std::vector<ObjectID> &object_ids,
             std::vector<std::unique_ptr<RayObject>> *results) {
        return GetObjectsFromPlasma(object_ids, results);
      },
      max_task_args_memory);
  cluster_task_manager_ = std::make_shared<ClusterTaskManager>(
      self_node_id_,
      *std::dynamic_pointer_cast<ClusterResourceScheduler>(cluster_resource_scheduler_),
      get_node_info_func,
      announce_infeasible_task,
      *local_task_manager_);
  placement_group_resource_manager_ = std::make_shared<NewPlacementGroupResourceManager>(
      std::dynamic_pointer_cast<ClusterResourceScheduler>(cluster_resource_scheduler_));

  periodical_runner_->RunFnPeriodically(
      [this]() { cluster_task_manager_->ScheduleAndDispatchTasks(); },
      RayConfig::instance().worker_cap_initial_backoff_delay_ms(),
      "NodeManager.ScheduleAndDispatchTasks");

  periodical_runner_->RunFnPeriodically(
      [this]() { CheckForUnexpectedWorkerDisconnects(); },
      RayConfig::instance().raylet_check_for_unexpected_worker_disconnect_interval_ms(),
      "NodeManager.CheckForUnexpectedWorkerDisconnects");

  RAY_CHECK_OK(store_client_->Connect(config.store_socket_name));
  // Run the node manager rpc server.
  node_manager_server_.RegisterService(node_manager_service_, false);
  node_manager_server_.RegisterService(ray_syncer_service_);
  node_manager_server_.Run();
  // GCS will check the health of the service named with the node id.
  // Fail to setup this will lead to the health check failure.
  node_manager_server_.GetServer().GetHealthCheckService()->SetServingStatus(
      self_node_id_.Hex(), true);
  worker_pool_.SetNodeManagerPort(GetServerPort());

  dashboard_agent_manager_ = CreateDashboardAgentManager(self_node_id, config);
  runtime_env_agent_manager_ = CreateRuntimeEnvAgentManager(self_node_id, config);

<<<<<<< HEAD
  std::string runtime_env_agent_ip = std::string(config.node_manager_address);
  // strip the ipv6 brackets
  if (runtime_env_agent_ip.length() >= 2 && runtime_env_agent_ip[0] == '[') {
    runtime_env_agent_ip =
        runtime_env_agent_ip.substr(1, runtime_env_agent_ip.length() - 2);
  }

  runtime_env_agent_client_ = RuntimeEnvAgentClient::Create(
=======
  auto runtime_env_agent_client = RuntimeEnvAgentClient::Create(
>>>>>>> 4919aa49
      io_service_,
      runtime_env_agent_ip,
      config.runtime_env_agent_port, /*delay_executor=*/
      [this](std::function<void()> task, uint32_t delay_ms) {
        return execute_after(
            io_service_, std::move(task), std::chrono::milliseconds(delay_ms));
      },
      shutdown_raylet_gracefully_);

  worker_pool_.SetRuntimeEnvAgentClient(std::move(runtime_env_agent_client));
  worker_pool_.Start();
  periodical_runner_->RunFnPeriodically([this]() { GCTaskFailureReason(); },
                                        RayConfig::instance().task_failure_entry_ttl_ms(),
                                        "NodeManager.GCTaskFailureReason");

  mutable_object_provider_ = std::make_unique<core::experimental::MutableObjectProvider>(
      *store_client_, absl::bind_front(&NodeManager::CreateRayletClient, this), nullptr);
}

std::shared_ptr<raylet::RayletClient> NodeManager::CreateRayletClient(
    const NodeID &node_id, rpc::ClientCallManager &client_call_manager) {
  const rpc::GcsNodeInfo *node_info = gcs_client_->Nodes().Get(node_id);
  RAY_CHECK(node_info) << "No GCS info for node " << node_id;
  std::shared_ptr<ray::rpc::NodeManagerWorkerClient> grpc_client =
      rpc::NodeManagerWorkerClient::make(node_info->node_manager_address(),
                                         node_info->node_manager_port(),
                                         client_call_manager);
  return std::make_shared<raylet::RayletClient>(std::move(grpc_client));
};

ray::Status NodeManager::RegisterGcs() {
  auto on_node_change = [this](const NodeID &node_id, const GcsNodeInfo &data) {
    if (data.state() == GcsNodeInfo::ALIVE) {
      NodeAdded(data);
    } else {
      RAY_CHECK(data.state() == GcsNodeInfo::DEAD);
      NodeRemoved(node_id);
    }
  };

  // If the node resource message is received first and then the node message is received,
  // ForwardTask will throw exception, because it can't get node info.
  auto on_node_change_subscribe_done = [this](Status status) {
    RAY_CHECK_OK(status);

    // Register resource manager and scheduler
    ray_syncer_.Register(
        /* message_type */ syncer::MessageType::RESOURCE_VIEW,
        /* reporter */ &cluster_resource_scheduler_->GetLocalResourceManager(),
        /* receiver */ this,
        /* pull_from_reporter_interval_ms */
        RayConfig::instance().raylet_report_resources_period_milliseconds());

    // Register a commands channel.
    // It's only used for GC right now.
    ray_syncer_.Register(
        /* message_type */ syncer::MessageType::COMMANDS,
        /* reporter */ this,
        /* receiver */ this,
        /* pull_from_reporter_interval_ms */ 0);

    auto gcs_channel = gcs_client_->GetGcsRpcClient().GetChannel();
    ray_syncer_.Connect(kGCSNodeID.Binary(), gcs_channel);
    periodical_runner_->RunFnPeriodically(
        [this] {
          auto triggered_by_global_gc = TryLocalGC();
          // If plasma store is under high pressure, we should try to schedule a global
          // gc.
          if (triggered_by_global_gc) {
            ray_syncer_.OnDemandBroadcasting(syncer::MessageType::COMMANDS);
          }
        },
        RayConfig::instance().raylet_check_gc_period_milliseconds(),
        "NodeManager.CheckGC");
  };
  // Register a callback to monitor new nodes and a callback to monitor removed nodes.
  RAY_RETURN_NOT_OK(gcs_client_->Nodes().AsyncSubscribeToNodeChange(
      on_node_change, on_node_change_subscribe_done));

  // Subscribe to all unexpected failure notifications from the local and
  // remote raylets. Note that this does not include workers that failed due to
  // node failure. These workers can be identified by comparing the raylet_id
  // in their rpc::Address to the ID of a failed raylet.
  const auto &worker_failure_handler =
      [this](const rpc::WorkerDeltaData &worker_failure_data) {
        HandleUnexpectedWorkerFailure(
            WorkerID::FromBinary(worker_failure_data.worker_id()));
      };
  RAY_CHECK_OK(gcs_client_->Workers().AsyncSubscribeToWorkerFailures(
      worker_failure_handler, nullptr));

  // Subscribe to job updates.
  const auto job_subscribe_handler = [this](const JobID &job_id,
                                            const JobTableData &job_data) {
    // HandleJobStarted is idempotent so it's ok to call it again when the job
    // finishes. We always need to call `HandleJobStarted` even when a job has
    // finished, because we may have missed the started event (for example,
    // because the node wasn't up when the job started). JobStarted +
    // JobFinished events both need to be processed because we need to persist
    // the job config of dead jobs in order for detached actors to function
    // properly.
    HandleJobStarted(job_id, job_data);
    if (job_data.is_dead()) {
      HandleJobFinished(job_id, job_data);
    }
  };
  RAY_RETURN_NOT_OK(
      gcs_client_->Jobs().AsyncSubscribeAll(job_subscribe_handler, nullptr));

  periodical_runner_->RunFnPeriodically(
      [this] {
        DumpDebugState();
        WarnResourceDeadlock();
      },
      RayConfig::instance().debug_dump_period_milliseconds(),
      "NodeManager.deadline_timer.debug_state_dump");
  uint64_t now_ms = current_time_ms();
  last_metrics_recorded_at_ms_ = now_ms;
  periodical_runner_->RunFnPeriodically([this] { RecordMetrics(); },
                                        record_metrics_period_ms_,
                                        "NodeManager.deadline_timer.record_metrics");
  if (RayConfig::instance().free_objects_period_milliseconds() > 0) {
    periodical_runner_->RunFnPeriodically(
        [this] { local_object_manager_.FlushFreeObjects(); },
        RayConfig::instance().free_objects_period_milliseconds(),
        "NodeManager.deadline_timer.flush_free_objects");
    periodical_runner_->RunFnPeriodically(
        [this] { SpillIfOverPrimaryObjectsThreshold(); },
        RayConfig::instance().free_objects_period_milliseconds(),
        "NodeManager.deadline_timer.spill_objects_when_over_threshold");
  }
  /// If periodic asio stats print is enabled, it will print it.
  const auto event_stats_print_interval_ms =
      RayConfig::instance().event_stats_print_interval_ms();
  if (event_stats_print_interval_ms != -1 && RayConfig::instance().event_stats()) {
    periodical_runner_->RunFnPeriodically(
        [this] {
          std::stringstream debug_msg;
          debug_msg << DebugString() << "\n\n";
          RAY_LOG(INFO) << AppendToEachLine(debug_msg.str(), "[state-dump] ");
          ReportWorkerOOMKillStats();
        },
        event_stats_print_interval_ms,
        "NodeManager.deadline_timer.print_event_loop_stats");
  }
  // Raylet periodically check whether it's alive in GCS.
  // For failure cases, GCS might think this raylet dead, but this
  // raylet still think it's alive. This could happen when the cluster setup is wrong,
  // for example, there is data loss in the DB.
  periodical_runner_->RunFnPeriodically(
      [this] {
        // Flag to see whether a request is running.
        static bool checking = false;
        if (checking) {
          return;
        }
        checking = true;
        RAY_CHECK_OK(gcs_client_->Nodes().AsyncCheckSelfAlive(
            // capture checking ptr here because vs17 fail to compile
            [this, checking_ptr = &checking](auto status, auto alive) mutable {
              if ((status.ok() && !alive)) {
                // GCS think this raylet is dead. Fail the node
                RAY_LOG(FATAL)
                    << "GCS consider this node to be dead. This may happen when "
                    << "GCS is not backed by a DB and restarted or there is data loss "
                    << "in the DB.";
              } else if (status.IsAuthError()) {
                RAY_LOG(FATAL)
                    << "GCS returned an authentication error. This may happen when "
                    << "GCS is not backed by a DB and restarted or there is data loss "
                    << "in the DB. Local cluster ID: " << gcs_client_->GetClusterId();
              }
              *checking_ptr = false;
            },
            /* timeout_ms = */ 30000));
      },
      RayConfig::instance().raylet_liveness_self_check_interval_ms(),
      "NodeManager.GcsCheckAlive");
  return ray::Status::OK();
}

void NodeManager::KillWorker(std::shared_ptr<WorkerInterface> worker, bool force) {
  if (force) {
    worker->GetProcess().Kill();
    return;
  }
#ifdef _WIN32
// TODO(mehrdadn): implement graceful process termination mechanism
#else
  // If we're just cleaning up a single worker, allow it some time to clean
  // up its state before force killing. The client socket will be closed
  // and the worker struct will be freed after the timeout.
  kill(worker->GetProcess().GetId(), SIGTERM);
#endif

  auto retry_timer = std::make_shared<boost::asio::deadline_timer>(io_service_);
  auto retry_duration = boost::posix_time::milliseconds(
      RayConfig::instance().kill_worker_timeout_milliseconds());
  retry_timer->expires_from_now(retry_duration);
  retry_timer->async_wait([retry_timer, worker](const boost::system::error_code &error) {
    RAY_LOG(DEBUG) << "Send SIGKILL to worker, pid=" << worker->GetProcess().GetId();
    // Force kill worker
    worker->GetProcess().Kill();
  });
}

void NodeManager::DestroyWorker(std::shared_ptr<WorkerInterface> worker,
                                rpc::WorkerExitType disconnect_type,
                                const std::string &disconnect_detail,
                                bool force) {
  // We should disconnect the client first. Otherwise, we'll remove bundle resources
  // before actual resources are returned. Subsequent disconnect request that comes
  // due to worker dead will be ignored.
  DisconnectClient(
      worker->Connection(), /*graceful=*/false, disconnect_type, disconnect_detail);
  worker->MarkDead();
  KillWorker(worker, force);
  if (disconnect_type == rpc::WorkerExitType::SYSTEM_ERROR) {
    number_workers_killed_++;
  } else if (disconnect_type == rpc::WorkerExitType::NODE_OUT_OF_MEMORY) {
    number_workers_killed_by_oom_++;
  }
}

void NodeManager::HandleJobStarted(const JobID &job_id, const JobTableData &job_data) {
  RAY_LOG(DEBUG).WithField(job_id)
      << "HandleJobStarted Driver pid " << job_data.driver_pid()
      << " is dead: " << job_data.is_dead()
      << " driver address: " << job_data.driver_address().ip_address();
  worker_pool_.HandleJobStarted(job_id, job_data.config());
  // Tasks of this job may already arrived but failed to pop a worker because the job
  // config is not local yet. So we trigger dispatching again here to try to
  // reschedule these tasks.
  cluster_task_manager_->ScheduleAndDispatchTasks();
}

void NodeManager::HandleJobFinished(const JobID &job_id, const JobTableData &job_data) {
  RAY_LOG(DEBUG).WithField(job_id) << "HandleJobFinished";
  RAY_CHECK(job_data.is_dead());
  // Force kill all the worker processes belonging to the finished job
  // so that no worker processes is leaked.
  for (const auto &pair : leased_workers_) {
    auto &worker = pair.second;
    RAY_CHECK(!worker->GetAssignedJobId().IsNil());
    if (worker->GetRootDetachedActorId().IsNil() &&
        (worker->GetAssignedJobId() == job_id)) {
      // Don't kill worker processes belonging to the detached actor
      // since those are expected to outlive the job.
      RAY_LOG(INFO).WithField(worker->WorkerId())
          << "The leased worker "
          << " is killed because the job " << job_id << " finished.";
      rpc::ExitRequest request;
      request.set_force_exit(true);
      worker->rpc_client()->Exit(
          request, [this, worker](const ray::Status &status, const rpc::ExitReply &r) {
            if (!status.ok()) {
              RAY_LOG(WARNING).WithField(worker->WorkerId())
                  << "Failed to send exit request to worker "
                  << ": " << status.ToString() << ". Killing it using SIGKILL instead.";
              // Just kill-9 as a last resort.
              KillWorker(worker, /* force */ true);
            }
          });
    }
  }
  worker_pool_.HandleJobFinished(job_id);
}

// TODO(edoakes): the connection management and logic to destroy a worker should live
// inside of the WorkerPool. We also need to unify the destruction paths between
// DestroyWorker, DisconnectWorker, and KillWorker.
void NodeManager::CheckForUnexpectedWorkerDisconnects() {
  std::vector<std::shared_ptr<ClientConnection>> all_connections;
  std::vector<std::shared_ptr<WorkerInterface>> all_workers =
      worker_pool_.GetAllRegisteredWorkers();
  all_connections.reserve(all_workers.size());
  for (const auto &worker : all_workers) {
    all_connections.push_back(worker->Connection());
  }
  for (const auto &driver : worker_pool_.GetAllRegisteredDrivers()) {
    all_workers.push_back(driver);
    all_connections.push_back(driver->Connection());
  }

  RAY_CHECK_EQ(all_connections.size(), all_workers.size());

  // Check if there are any unexpected disconnects on the worker socket connections.
  // This will close the connection without processing remaining messages.
  std::vector<bool> disconnects = CheckForClientDisconnects(all_connections);
  for (size_t i = 0; i < disconnects.size(); i++) {
    if (disconnects[i]) {
      std::string msg = "Worker connection closed unexpectedly.";
      RAY_LOG(DEBUG).WithField(all_workers[i]->WorkerId()) << msg;
      DestroyWorker(all_workers[i], rpc::WorkerExitType::SYSTEM_ERROR, msg);
    }
  }
}

void NodeManager::DoLocalGC(bool triggered_by_global_gc) {
  auto all_workers = worker_pool_.GetAllRegisteredWorkers();
  for (const auto &driver : worker_pool_.GetAllRegisteredDrivers()) {
    all_workers.push_back(driver);
  }
  RAY_LOG(INFO) << "Sending Python GC request to " << all_workers.size()
                << " local workers to clean up Python cyclic references.";
  for (const auto &worker : all_workers) {
    rpc::LocalGCRequest request;
    request.set_triggered_by_global_gc(triggered_by_global_gc);
    worker->rpc_client()->LocalGC(
        request, [](const ray::Status &status, const rpc::LocalGCReply &r) {
          if (!status.ok()) {
            RAY_LOG(DEBUG) << "Failed to send local GC request: " << status.ToString();
          }
        });
  }
  local_gc_run_time_ns_ = absl::GetCurrentTimeNanos();
}

void NodeManager::HandleReleaseUnusedBundles(rpc::ReleaseUnusedBundlesRequest request,
                                             rpc::ReleaseUnusedBundlesReply *reply,
                                             rpc::SendReplyCallback send_reply_callback) {
  RAY_LOG(DEBUG) << "Releasing unused bundles.";
  std::unordered_set<BundleID, pair_hash> in_use_bundles;
  for (int index = 0; index < request.bundles_in_use_size(); ++index) {
    const auto &bundle_id = request.bundles_in_use(index).bundle_id();
    in_use_bundles.emplace(PlacementGroupID::FromBinary(bundle_id.placement_group_id()),
                           bundle_id.bundle_index());
    // Add -1 one to the in_use_bundles. It's ok to add it more than one times since it's
    // a set.
    in_use_bundles.emplace(PlacementGroupID::FromBinary(bundle_id.placement_group_id()),
                           -1);
  }

  // Cancel lease requests that are waiting for workers
  // to free the acquired pg bundle resources
  // so that pg bundle can be returned.
  local_task_manager_->CancelTasks(
      [&](const std::shared_ptr<internal::Work> &work) {
        const auto bundle_id = work->task.GetTaskSpecification().PlacementGroupBundleId();
        return !bundle_id.first.IsNil() && (0 == in_use_bundles.count(bundle_id)) &&
               (work->GetState() == internal::WorkStatus::WAITING_FOR_WORKER);
      },
      rpc::RequestWorkerLeaseReply::SCHEDULING_CANCELLED_INTENDED,
      "The lease request is cancelled because it uses placement group bundles that are "
      "not "
      "registered to GCS. It can happen upon GCS restart.");

  // Kill all workers that are currently associated with the unused bundles.
  // NOTE: We can't traverse directly with `leased_workers_`, because `DestroyWorker` will
  // delete the element of `leased_workers_`. So we need to filter out
  // `workers_associated_with_unused_bundles` separately.
  std::vector<std::shared_ptr<WorkerInterface>> workers_associated_with_unused_bundles;
  for (const auto &worker_it : leased_workers_) {
    auto &worker = worker_it.second;
    const auto &bundle_id = worker->GetBundleId();
    // We need to filter out the workers used by placement group.
    if (!bundle_id.first.IsNil() && 0 == in_use_bundles.count(bundle_id)) {
      workers_associated_with_unused_bundles.emplace_back(worker);
    }
  }

  for (const auto &worker : workers_associated_with_unused_bundles) {
    RAY_LOG(DEBUG)
            .WithField(worker->GetBundleId().first)
            .WithField(worker->GetAssignedTaskId())
            .WithField(worker->GetActorId())
            .WithField(worker->WorkerId())
        << "Destroying worker since its bundle was unused, bundle index: "
        << worker->GetBundleId().second;
    DestroyWorker(worker,
                  rpc::WorkerExitType::INTENDED_SYSTEM_EXIT,
                  "Worker exits because it uses placement group bundles that are not "
                  "registered to GCS. It can happen upon GCS restart.");
  }

  // Return unused bundle resources.
  placement_group_resource_manager_->ReturnUnusedBundle(in_use_bundles);

  send_reply_callback(Status::OK(), nullptr, nullptr);
}

void NodeManager::HandleGetObjectsInfo(rpc::GetObjectsInfoRequest request,
                                       rpc::GetObjectsInfoReply *reply,
                                       rpc::SendReplyCallback send_reply_callback) {
  RAY_LOG(DEBUG) << "Received a HandleGetObjectsInfo request";
  auto total = std::make_shared<int>(0);
  auto count = std::make_shared<int>(0);
  auto limit = request.has_limit() ? request.limit() : -1;

  // Each worker query will have limit as well.
  // At the end there will be limit * num_workers entries returned at max.
  QueryAllWorkerStates(
      /*on_replied*/
      [reply, total, count, limit](const ray::Status &status,
                                   const rpc::GetCoreWorkerStatsReply &r) {
        *total += r.core_worker_stats().objects_total();
        if (limit != -1 && *count >= limit) {
          return;
        }
        // Currently, instead of counting object one by one, we add all object refs
        // returned. This means there can be overflow. TODO(sang): Fix it after
        // refactoring this code path.
        *count += r.core_worker_stats().object_refs_size();
        if (status.ok()) {
          reply->add_core_workers_stats()->MergeFrom(r.core_worker_stats());
        } else {
          RAY_LOG(INFO) << "Failed to query object information from a worker.";
        }
      },
      send_reply_callback,
      /*include_memory_info*/ true,
      /*include_task_info*/ false,
      /*limit*/ limit,
      /*on_all_replied*/ [total, reply]() { reply->set_total(*total); });
}

void NodeManager::HandleGetTaskFailureCause(rpc::GetTaskFailureCauseRequest request,
                                            rpc::GetTaskFailureCauseReply *reply,
                                            rpc::SendReplyCallback send_reply_callback) {
  const TaskID task_id = TaskID::FromBinary(request.task_id());
  RAY_LOG(DEBUG) << "Received a HandleGetTaskFailureCause request for task " << task_id;

  auto it = task_failure_reasons_.find(task_id);
  if (it != task_failure_reasons_.end()) {
    RAY_LOG(DEBUG) << "task " << task_id << " has failure reason "
                   << ray::gcs::RayErrorInfoToString(it->second.ray_error_info)
                   << ", fail immediately: " << !it->second.should_retry;
    reply->mutable_failure_cause()->CopyFrom(it->second.ray_error_info);
    reply->set_fail_task_immediately(!it->second.should_retry);
  } else {
    RAY_LOG(INFO) << "didn't find failure cause for task " << task_id;
  }

  send_reply_callback(Status::OK(), nullptr, nullptr);
}

void NodeManager::HandleRegisterMutableObject(
    rpc::RegisterMutableObjectRequest request,
    rpc::RegisterMutableObjectReply *reply,
    rpc::SendReplyCallback send_reply_callback) {
  ObjectID writer_object_id = ObjectID::FromBinary(request.writer_object_id());
  int64_t num_readers = request.num_readers();
  ObjectID reader_object_id = ObjectID::FromBinary(request.reader_object_id());

  mutable_object_provider_->HandleRegisterMutableObject(
      writer_object_id, num_readers, reader_object_id);
  send_reply_callback(Status::OK(), nullptr, nullptr);
}

void NodeManager::HandlePushMutableObject(rpc::PushMutableObjectRequest request,
                                          rpc::PushMutableObjectReply *reply,
                                          rpc::SendReplyCallback send_reply_callback) {
  mutable_object_provider_->HandlePushMutableObject(request, reply);
  send_reply_callback(Status::OK(), nullptr, nullptr);
}

void NodeManager::QueryAllWorkerStates(
    const std::function<void(const ray::Status &, const rpc::GetCoreWorkerStatsReply &)>
        &on_replied,
    rpc::SendReplyCallback &send_reply_callback,
    bool include_memory_info,
    bool include_task_info,
    int64_t limit,
    const std::function<void()> &on_all_replied) {
  auto all_workers = worker_pool_.GetAllRegisteredWorkers(/* filter_dead_worker */ true,
                                                          /*filter_io_workers*/ true);
  for (auto driver :
       worker_pool_.GetAllRegisteredDrivers(/* filter_dead_driver */ true)) {
    all_workers.push_back(driver);
  }

  if (all_workers.empty()) {
    send_reply_callback(Status::OK(), nullptr, nullptr);
    return;
  }

  // Sort workers for the consistent ordering.
  auto sort_func = [](std::shared_ptr<WorkerInterface> worker_a,
                      std::shared_ptr<WorkerInterface> worker_b) {
    // Prioritize drivers over workers. It is because drivers usually have data users care
    // more. Note the enum values Driver == 1, Worker == 0.
    return (worker_a->GetWorkerType() > worker_b->GetWorkerType())
           // If the worker type is the same, order it based on pid (just for consistent
           // ordering).
           || ((worker_a->GetWorkerType() == worker_b->GetWorkerType()) &&
               (worker_a->GetProcess().GetId() < worker_b->GetProcess().GetId()));
  };
  std::sort(all_workers.begin(), all_workers.end(), sort_func);

  // Query all workers.
  auto rpc_replied = std::make_shared<size_t>(0);
  auto num_workers = all_workers.size();
  bool all_dead = true;
  for (const auto &worker : all_workers) {
    if (worker->IsDead()) {
      *rpc_replied += 1;
      continue;
    }
    all_dead = false;
    rpc::GetCoreWorkerStatsRequest request;
    request.set_intended_worker_id(worker->WorkerId().Binary());
    request.set_include_memory_info(include_memory_info);
    request.set_include_task_info(include_task_info);
    request.set_limit(limit);
    // TODO(sang): Add timeout to the RPC call.
    worker->rpc_client()->GetCoreWorkerStats(
        request,
        [num_workers,
         rpc_replied,
         send_reply_callback,
         on_replied = std::move(on_replied),
         on_all_replied](const ray::Status &status,
                         const rpc::GetCoreWorkerStatsReply &r) {
          *rpc_replied += 1;
          on_replied(status, r);
          if (*rpc_replied == num_workers) {
            if (on_all_replied) {
              on_all_replied();
            }
            send_reply_callback(Status::OK(), nullptr, nullptr);
          }
        });
  }
  if (all_dead) {
    send_reply_callback(Status::OK(), nullptr, nullptr);
  }
}

// This warns users that there could be the resource deadlock. It works this way;
// - If there's no available workers for scheduling
// - But if there are still pending tasks waiting for resource acquisition
// It means the cluster might not have enough resources to be in progress.
// Note that this can print the false negative messages
// e.g., there are many actors taking up resources for a long time.
void NodeManager::WarnResourceDeadlock() {
  ray::RayTask exemplar;
  bool any_pending = false;
  int pending_actor_creations = 0;
  int pending_tasks = 0;
  std::string available_resources;

  // Check if any progress is being made on this raylet.
  for (const auto &worker : worker_pool_.GetAllRegisteredWorkers()) {
    if (worker->IsAvailableForScheduling()) {
      // Progress is being made in a task, don't warn.
      resource_deadlock_warned_ = 0;
      return;
    }
  }

  // Check if any tasks are blocked on resource acquisition.
  if (!cluster_task_manager_->AnyPendingTasksForResourceAcquisition(
          &exemplar, &any_pending, &pending_actor_creations, &pending_tasks)) {
    // No pending tasks, no need to warn.
    resource_deadlock_warned_ = 0;
    return;
  }

  // Push an warning to the driver that a task is blocked trying to acquire resources.
  // To avoid spurious triggers, only take action starting with the second time.
  // case resource_deadlock_warned_:  0 => first time, don't do anything yet
  // case resource_deadlock_warned_:  1 => second time, print a warning
  // case resource_deadlock_warned_: >1 => global gc but don't print any warnings
  if (any_pending && resource_deadlock_warned_++ > 0) {
    // Actor references may be caught in cycles, preventing them from being deleted.
    // Trigger global GC to hopefully free up resource slots.
    TriggerGlobalGC();

    // Suppress duplicates warning messages.
    if (resource_deadlock_warned_ > 2) {
      return;
    }

    std::ostringstream error_message;
    error_message
        << "The actor or task with ID " << exemplar.GetTaskSpecification().TaskId()
        << " cannot be scheduled right now. You can ignore this message if this "
        << "Ray cluster is expected to auto-scale or if you specified a "
        << "runtime_env for this actor or task, which may take time to install.  "
        << "Otherwise, this is likely due to all cluster resources being claimed "
        << "by actors. To resolve the issue, consider creating fewer actors or "
        << "increasing the resources available to this Ray cluster.\n"
        << "Required resources for this actor or task: "
        << exemplar.GetTaskSpecification().GetRequiredPlacementResources().DebugString()
        << "\n"
        << "Available resources on this node: "
        << cluster_resource_scheduler_->GetClusterResourceManager()
               .GetNodeResourceViewString(scheduling::NodeID(self_node_id_.Binary()))
        << " In total there are " << pending_tasks << " pending tasks and "
        << pending_actor_creations << " pending actors on this node.";

    std::string error_message_str = error_message.str();
    RAY_LOG(WARNING) << error_message_str;
    RAY_LOG_EVERY_MS(WARNING, 10 * 1000) << cluster_task_manager_->DebugStr();
  }
  // Try scheduling tasks. Without this, if there's no more tasks coming in, deadlocked
  // tasks are never be scheduled.
  cluster_task_manager_->ScheduleAndDispatchTasks();
}

void NodeManager::NodeAdded(const GcsNodeInfo &node_info) {
  const NodeID node_id = NodeID::FromBinary(node_info.node_id());

  RAY_LOG(DEBUG).WithField(node_id) << "[NodeAdded] Received callback from node id ";
  if (node_id == self_node_id_) {
    return;
  }

  // Store address of the new node manager for rpc requests.
  remote_node_manager_addresses_[node_id] =
      std::make_pair(node_info.node_manager_address(), node_info.node_manager_port());

  // Set node labels when node added.
  absl::flat_hash_map<std::string, std::string> labels(node_info.labels().begin(),
                                                       node_info.labels().end());
  cluster_resource_scheduler_->GetClusterResourceManager().SetNodeLabels(
      scheduling::NodeID(node_id.Binary()), labels);

  // TODO: Always use the message from ray syncer.  // NOLINT
  ResourceRequest resources;
  for (auto &resource_entry : node_info.resources_total()) {
    resources.Set(scheduling::ResourceID(resource_entry.first),
                  FixedPoint(resource_entry.second));
  }
  if (ResourceCreateUpdated(node_id, resources)) {
    cluster_task_manager_->ScheduleAndDispatchTasks();
  }
  // Update the resource view if a new message has been sent.
  if (auto sync_msg = ray_syncer_.GetSyncMessage(node_id.Binary(),
                                                 syncer::MessageType::RESOURCE_VIEW)) {
    if (sync_msg) {
      ConsumeSyncMessage(sync_msg);
    }
  }
}

void NodeManager::NodeRemoved(const NodeID &node_id) {
  RAY_LOG(DEBUG).WithField(node_id) << "[NodeRemoved] Received callback from node id ";

  if (node_id == self_node_id_) {
    if (!is_shutdown_request_received_) {
      std::ostringstream error_message;
      error_message
          << "[Timeout] Exiting because this node manager has mistakenly been marked as "
             "dead by the "
          << "GCS: GCS failed to check the health of this node for "
          << RayConfig::instance().health_check_failure_threshold() << " times."
          << " This is likely because the machine or raylet has become overloaded.";
      RAY_EVENT(FATAL, "RAYLET_MARKED_DEAD").WithField("node_id", self_node_id_.Hex())
          << error_message.str();
      RAY_LOG(FATAL) << error_message.str();
    } else {
      // No-op since this node already starts to be drained, and GCS already knows about
      // it.
      RAY_LOG(INFO).WithField(node_id)
          << "Node is marked as dead by GCS because the node is drained.";
      return;
    }
  }

  failed_nodes_cache_.insert(node_id);

  cluster_task_manager_->CancelAllTasksOwnedBy(node_id);

  // Clean up workers that were owned by processes that were on the failed
  // node.
  for (const auto &[_, worker] : leased_workers_) {
    const auto owner_node_id = NodeID::FromBinary(worker->GetOwnerAddress().raylet_id());
    RAY_CHECK(!owner_node_id.IsNil());
    if (worker->IsDetachedActor() || owner_node_id != node_id) {
      continue;
    }
    // If the leased worker's owner was on the failed node, then kill the leased
    // worker.
    RAY_LOG(INFO).WithField(worker->WorkerId()).WithField(owner_node_id)
        << "The leased worker is killed because the owner node died.";
    KillWorker(worker);
  }

  // Below, when we remove node_id from all of these data structures, we could
  // check that it is actually removed, or log a warning otherwise, but that may
  // not be necessary.
  // Remove the node from the resource map.
  if (!cluster_resource_scheduler_->GetClusterResourceManager().RemoveNode(
          scheduling::NodeID(node_id.Binary()))) {
    RAY_LOG(DEBUG).WithField(node_id)
        << "Received NodeRemoved callback for an unknown node.";
  }

  // Remove the node manager address.
  const auto node_entry = remote_node_manager_addresses_.find(node_id);
  if (node_entry != remote_node_manager_addresses_.end()) {
    remote_node_manager_addresses_.erase(node_entry);
  }

  // Notify the object directory that the node has been removed so that it
  // can remove it from any cached locations.
  object_directory_->HandleNodeRemoved(node_id);
}

void NodeManager::HandleUnexpectedWorkerFailure(const WorkerID &worker_id) {
  RAY_CHECK(!worker_id.IsNil());
  RAY_LOG(DEBUG).WithField(worker_id) << "Worker failed";
  failed_workers_cache_.insert(worker_id);

  cluster_task_manager_->CancelAllTasksOwnedBy(worker_id);

  for (const auto &[_, worker] : leased_workers_) {
    const auto owner_worker_id =
        WorkerID::FromBinary(worker->GetOwnerAddress().worker_id());
    RAY_CHECK(!owner_worker_id.IsNil());
    if (worker->IsDetachedActor() || owner_worker_id != worker_id) {
      continue;
    }
    // If the failed worker was a leased worker's owner, then kill the leased worker.
    RAY_LOG(INFO) << "The leased worker " << worker->WorkerId()
                  << " is killed because the owner process " << owner_worker_id
                  << " died.";
    KillWorker(worker);
  }
}

bool NodeManager::ResourceCreateUpdated(const NodeID &node_id,
                                        const ResourceRequest &createUpdatedResources) {
  RAY_LOG(DEBUG).WithField(node_id)
      << "[ResourceCreateUpdated] received callback from node with created or updated "
         "resources: "
      << createUpdatedResources.DebugString()
      << ". Updating resource map. skip=" << (node_id == self_node_id_);

  // Skip updating local node since local node always has the latest information.
  // Updating local node could result in a inconsistence view in cluster resource
  // scheduler which could make task hang.
  if (node_id == self_node_id_) {
    return false;
  }

  for (const auto &resource_id : createUpdatedResources.ResourceIds()) {
    cluster_resource_scheduler_->GetClusterResourceManager().UpdateResourceCapacity(
        scheduling::NodeID(node_id.Binary()),
        resource_id,
        createUpdatedResources.Get(resource_id).Double());
  }
  RAY_LOG(DEBUG) << "[ResourceCreateUpdated] Updated cluster_resource_map.";
  return true;
}

bool NodeManager::ResourceDeleted(const NodeID &node_id,
                                  const std::vector<std::string> &resource_names) {
  if (RAY_LOG_ENABLED(DEBUG)) {
    std::ostringstream oss;
    for (auto &resource_name : resource_names) {
      oss << resource_name << ", ";
    }
    RAY_LOG(DEBUG).WithField(node_id)
        << "[ResourceDeleted] received callback from node with deleted resources: "
        << oss.str() << ". Updating resource map. skip=" << (node_id == self_node_id_);
  }

  // Skip updating local node since local node always has the latest information.
  // Updating local node could result in a inconsistence view in cluster resource
  // scheduler which could make task hang.
  if (node_id == self_node_id_) {
    return false;
  }

  std::vector<scheduling::ResourceID> resource_ids;
  for (const auto &resource_label : resource_names) {
    resource_ids.emplace_back(scheduling::ResourceID(resource_label));
  }
  cluster_resource_scheduler_->GetClusterResourceManager().DeleteResources(
      scheduling::NodeID(node_id.Binary()), resource_ids);
  return true;
}

void NodeManager::HandleNotifyGCSRestart(rpc::NotifyGCSRestartRequest request,
                                         rpc::NotifyGCSRestartReply *reply,
                                         rpc::SendReplyCallback send_reply_callback) {
  // When GCS restarts, it'll notify raylet to do some initialization work
  // (resubscribing). Raylet will also notify all workers to do this job. Workers are
  // registered to raylet first (blocking call) and then connect to GCS, so there is no
  // race condition here.
  gcs_client_->AsyncResubscribe();
  auto workers = worker_pool_.GetAllRegisteredWorkers(/* filter_dead_worker */ true);
  for (auto worker : workers) {
    worker->AsyncNotifyGCSRestart();
  }
  auto drivers = worker_pool_.GetAllRegisteredDrivers(/* filter_dead_drivers */ true);
  for (auto driver : drivers) {
    driver->AsyncNotifyGCSRestart();
  }
  send_reply_callback(Status::OK(), nullptr, nullptr);
}

bool NodeManager::UpdateResourceUsage(
    const NodeID &node_id,
    const syncer::ResourceViewSyncMessage &resource_view_sync_message) {
  if (!cluster_resource_scheduler_->GetClusterResourceManager().UpdateNode(
          scheduling::NodeID(node_id.Binary()), resource_view_sync_message)) {
    RAY_LOG(INFO).WithField(node_id)
        << "[UpdateResourceUsage]: received resource usage from unknown node.";
    return false;
  }

  return true;
}

void NodeManager::HandleClientConnectionError(std::shared_ptr<ClientConnection> client,
                                              const boost::system::error_code &error) {
  const std::string err_msg = absl::StrCat(
      "Worker unexpectedly exits with a connection error code ",
      error.value(),
      ". ",
      error.message(),
      ". There are some potential root causes. (1) The process is killed by "
      "SIGKILL by OOM killer due to high memory usage. (2) ray stop --force is "
      "called. (3) The worker is crashed unexpectedly due to SIGSEGV or other "
      "unexpected errors.");

  // Disconnect the client and don't process more messages.
  DisconnectClient(
      client, /*graceful=*/false, ray::rpc::WorkerExitType::SYSTEM_ERROR, err_msg);
}

void NodeManager::ProcessClientMessage(const std::shared_ptr<ClientConnection> &client,
                                       int64_t message_type,
                                       const uint8_t *message_data) {
  auto registered_worker = worker_pool_.GetRegisteredWorker(client);
  auto message_type_value = static_cast<protocol::MessageType>(message_type);
  RAY_LOG(DEBUG) << "[Worker] Message "
                 << protocol::EnumNameMessageType(message_type_value) << "("
                 << message_type << ") from worker with PID "
                 << (registered_worker
                         ? std::to_string(registered_worker->GetProcess().GetId())
                         : "nil");

  if (registered_worker && registered_worker->IsDead()) {
    // For a worker that is marked as dead (because the job has died already),
    // all the messages are ignored except DisconnectClient.
    if (message_type_value != protocol::MessageType::DisconnectClientRequest) {
      // Listen for more messages.
      client->ProcessMessages();
      return;
    }
  }

  switch (message_type_value) {
  case protocol::MessageType::RegisterClientRequest: {
    ProcessRegisterClientRequestMessage(client, message_data);
  } break;
  case protocol::MessageType::AnnounceWorkerPort: {
    ProcessAnnounceWorkerPortMessage(client, message_data);
  } break;
  case protocol::MessageType::RegisterWorkerWithPortRequest: {
    ProcessRegisterClientAndAnnouncePortMessage(client, message_data);
  } break;
  case protocol::MessageType::ActorCreationTaskDone: {
    if (registered_worker) {
      // Worker may send this message after it was disconnected.
      HandleWorkerAvailable(registered_worker);
    }
  } break;
  case protocol::MessageType::DisconnectClientRequest: {
    ProcessDisconnectClientMessage(client, message_data);
    // We don't need to receive future messages from this client,
    // because it's already disconnected.
    return;
  } break;
  case protocol::MessageType::FetchOrReconstruct: {
    ProcessFetchOrReconstructMessage(client, message_data);
  } break;
  case protocol::MessageType::NotifyDirectCallTaskBlocked: {
    HandleDirectCallTaskBlocked(registered_worker);
  } break;
  case protocol::MessageType::NotifyDirectCallTaskUnblocked: {
    HandleDirectCallTaskUnblocked(registered_worker);
  } break;
  case protocol::MessageType::NotifyUnblocked: {
    // TODO(ekl) this is still used from core worker even in direct call mode to
    // finish up get requests.
    auto message = flatbuffers::GetRoot<protocol::NotifyUnblocked>(message_data);
    AsyncResolveObjectsFinish(client, from_flatbuf<TaskID>(*message->task_id()));
  } break;
  case protocol::MessageType::WaitRequest: {
    ProcessWaitRequestMessage(client, message_data);
  } break;
  case protocol::MessageType::WaitForDirectActorCallArgsRequest: {
    ProcessWaitForDirectActorCallArgsRequestMessage(client, message_data);
  } break;
  case protocol::MessageType::PushErrorRequest: {
    ProcessPushErrorRequestMessage(message_data);
  } break;
  case protocol::MessageType::FreeObjectsInObjectStoreRequest: {
    auto message = flatbuffers::GetRoot<protocol::FreeObjectsRequest>(message_data);
    std::vector<ObjectID> object_ids = from_flatbuf<ObjectID>(*message->object_ids());
    // Clean up objects from the object store.
    object_manager_.FreeObjects(object_ids, message->local_only());
  } break;
  case protocol::MessageType::SubscribePlasmaReady: {
    ProcessSubscribePlasmaReady(client, message_data);
  } break;
  default:
    RAY_LOG(FATAL) << "Received unexpected message type " << message_type;
  }

  // Listen for more messages.
  client->ProcessMessages();
}

void NodeManager::ProcessRegisterClientRequestMessage(
    const std::shared_ptr<ClientConnection> &client, const uint8_t *message_data) {
  auto *message = flatbuffers::GetRoot<protocol::RegisterClientRequest>(message_data);
  RAY_UNUSED(
      ProcessRegisterClientRequestMessageImpl(client, message, /*port=*/std::nullopt));
}

Status NodeManager::ProcessRegisterClientRequestMessageImpl(
    const std::shared_ptr<ClientConnection> &client,
    const ray::protocol::RegisterClientRequest *message,
    std::optional<int> port) {
  client->Register();

  Language language = static_cast<Language>(message->language());
  const JobID job_id = from_flatbuf<JobID>(*message->job_id());
  const int runtime_env_hash = static_cast<int>(message->runtime_env_hash());
  WorkerID worker_id = from_flatbuf<WorkerID>(*message->worker_id());
  pid_t pid = message->worker_pid();
  StartupToken worker_startup_token = message->startup_token();
  std::string worker_ip_address = string_from_flatbuf(*message->ip_address());
  // TODO(suquark): Use `WorkerType` in `common.proto` without type converting.
  rpc::WorkerType worker_type = static_cast<rpc::WorkerType>(message->worker_type());
  if (worker_type == rpc::WorkerType::DRIVER) {
    RAY_CHECK(!job_id.IsNil());
  } else if (worker_type == rpc::WorkerType::SPILL_WORKER ||
             worker_type == rpc::WorkerType::RESTORE_WORKER) {
    RAY_CHECK(job_id.IsNil());
  }

  auto worker = std::static_pointer_cast<WorkerInterface>(
      std::make_shared<Worker>(job_id,
                               runtime_env_hash,
                               worker_id,
                               language,
                               worker_type,
                               worker_ip_address,
                               client,
                               client_call_manager_,
                               worker_startup_token));

  std::function<void(Status, int)> send_reply_callback;
  if (port.has_value()) {
    worker->SetAssignedPort(*port);
  } else {
    send_reply_callback = [this, client](Status status, int assigned_port) {
      flatbuffers::FlatBufferBuilder fbb;
      auto reply =
          ray::protocol::CreateRegisterClientReply(fbb,
                                                   status.ok(),
                                                   fbb.CreateString(status.ToString()),
                                                   to_flatbuf(fbb, self_node_id_),
                                                   assigned_port);
      fbb.Finish(reply);
      client->WriteMessageAsync(
          static_cast<int64_t>(protocol::MessageType::RegisterClientReply),
          fbb.GetSize(),
          fbb.GetBufferPointer(),
          [this, client](const ray::Status &status) {
            if (!status.ok()) {
              DisconnectClient(client,
                               /*graceful=*/false,
                               rpc::WorkerExitType::SYSTEM_ERROR,
                               "Worker is failed because the raylet couldn't reply the "
                               "registration request: " +
                                   status.ToString());
            }
          });
    };
  }

  if (worker_type == rpc::WorkerType::WORKER ||
      worker_type == rpc::WorkerType::SPILL_WORKER ||
      worker_type == rpc::WorkerType::RESTORE_WORKER) {
    return RegisterForNewWorker(
        worker, pid, worker_startup_token, std::move(send_reply_callback));
  }
  return RegisterForNewDriver(
      worker, pid, job_id, message, std::move(send_reply_callback));
}

Status NodeManager::RegisterForNewWorker(
    std::shared_ptr<WorkerInterface> worker,
    pid_t pid,
    const StartupToken &worker_startup_token,
    std::function<void(Status, int)> send_reply_callback) {
  Status status = Status::OK();
  if (send_reply_callback) {
    status = worker_pool_.RegisterWorker(
        worker, pid, worker_startup_token, send_reply_callback);
  } else {
    status = worker_pool_.RegisterWorker(worker, pid, worker_startup_token);
  }

  if (!status.ok()) {
    // If the worker failed to register to Raylet, trigger task dispatching here to
    // allow new worker processes to be started (if capped by
    // maximum_startup_concurrency).
    cluster_task_manager_->ScheduleAndDispatchTasks();
  }
  return status;
}

Status NodeManager::RegisterForNewDriver(
    std::shared_ptr<WorkerInterface> worker,
    pid_t pid,
    const JobID &job_id,
    const ray::protocol::RegisterClientRequest *message,
    std::function<void(Status, int)> send_reply_callback) {
  RAY_CHECK_GE(pid, 0);
  RAY_CHECK(send_reply_callback);

  worker->SetProcess(Process::FromPid(pid));
  // Compute a dummy driver task id from a given driver.
  // The task id set in the worker here should be consistent with the task
  // id set in the core worker.
  const TaskID driver_task_id = TaskID::ForDriverTask(job_id);
  worker->AssignTaskId(driver_task_id);
  rpc::JobConfig job_config;
  job_config.ParseFromString(message->serialized_job_config()->str());

  return worker_pool_.RegisterDriver(worker, job_config, send_reply_callback);
}

void NodeManager::ProcessAnnounceWorkerPortMessage(
    const std::shared_ptr<ClientConnection> &client, const uint8_t *message_data) {
  auto *message = flatbuffers::GetRoot<protocol::AnnounceWorkerPort>(message_data);
  ProcessAnnounceWorkerPortMessageImpl(client, message);
}

void NodeManager::ProcessAnnounceWorkerPortMessageImpl(
    const std::shared_ptr<ClientConnection> &client,
    const ray::protocol::AnnounceWorkerPort *message) {
  bool is_worker = true;
  std::shared_ptr<WorkerInterface> worker = worker_pool_.GetRegisteredWorker(client);
  if (worker == nullptr) {
    is_worker = false;
    worker = worker_pool_.GetRegisteredDriver(client);
  }
  RAY_CHECK(worker != nullptr) << "No worker exists for CoreWorker with client: "
                               << client->DebugString();

  int port = message->port();
  worker->Connect(port);
  if (is_worker) {
    worker_pool_.OnWorkerStarted(worker);
    HandleWorkerAvailable(worker);
  } else {
    // Driver is ready. Add the job to GCS.
    JobID job_id = worker->GetAssignedJobId();
    boost::optional<const rpc::JobConfig &> job_config =
        worker_pool_.GetJobConfig(job_id);
    RAY_CHECK(job_config.has_value());

    rpc::Address driver_address;
    // Assume raylet ID is the same as the node ID.
    driver_address.set_raylet_id(self_node_id_.Binary());
    driver_address.set_ip_address(worker->IpAddress());
    driver_address.set_port(port);
    driver_address.set_worker_id(worker->WorkerId().Binary());
    auto job_data_ptr =
        gcs::CreateJobTableData(job_id,
                                /*is_dead=*/false,
                                driver_address,
                                worker->GetProcess().GetId(),
                                string_from_flatbuf(*message->entrypoint()),
                                *job_config);

    RAY_CHECK_OK(
        gcs_client_->Jobs().AsyncAdd(job_data_ptr, [this, client](Status status) {
          SendPortAnnouncementResponse(client, std::move(status));
        }));
  }
}

void NodeManager::SendPortAnnouncementResponse(
    const std::shared_ptr<ClientConnection> &client, Status status) {
  if (!status.ok()) {
    RAY_LOG(ERROR) << "Failed to add job to GCS: " << status.ToString();
  }
  // Write the reply back.
  flatbuffers::FlatBufferBuilder fbb;
  auto message = protocol::CreateAnnounceWorkerPortReply(
      fbb, status.ok(), fbb.CreateString(status.ToString()));
  fbb.Finish(message);

  client->WriteMessageAsync(
      static_cast<int64_t>(protocol::MessageType::AnnounceWorkerPortReply),
      fbb.GetSize(),
      fbb.GetBufferPointer(),
      [this, client](const ray::Status &status) {
        if (!status.ok()) {
          DisconnectClient(
              client,
              /*graceful=*/false,
              rpc::WorkerExitType::SYSTEM_ERROR,
              "Failed to send AnnounceWorkerPortReply to client: " + status.ToString());
        }
      });
}

void NodeManager::ProcessRegisterClientAndAnnouncePortMessage(
    const std::shared_ptr<ClientConnection> &client, const uint8_t *message_data) {
  auto *message =
      flatbuffers::GetRoot<protocol::RegisterWorkerWithPortRequest>(message_data);
  const ray::protocol::RegisterClientRequest *register_client_request =
      message->request_client_request();
  auto status = ProcessRegisterClientRequestMessageImpl(
      client, register_client_request, register_client_request->port());
  if (!status.ok()) {
    SendRegisterClientAndAnnouncePortResponse(client, std::move(status));
    return;
  }
  ProcessAnnounceWorkerPortMessageImpl(client, message->announcement_port_request());

  // TODO(hjiang): In the next PR, `ProcessAnnounceWorkerPortMessageImpl` should split
  // into two parts, one for worker, another for driver.
  SendRegisterClientAndAnnouncePortResponse(client, Status::OK());
}

void NodeManager::SendRegisterClientAndAnnouncePortResponse(
    const std::shared_ptr<ClientConnection> &client, Status status) {
  flatbuffers::FlatBufferBuilder fbb;
  auto message = protocol::CreateRegisterWorkerWithPortReply(
      fbb, status.ok(), fbb.CreateString(status.ToString()));
  fbb.Finish(message);

  client->WriteMessageAsync(
      static_cast<int64_t>(protocol::MessageType::RegisterWorkerWithPortReply),
      fbb.GetSize(),
      fbb.GetBufferPointer(),
      [this, client](const ray::Status &status) {
        if (!status.ok()) {
          DisconnectClient(client,
                           /*graceful=*/false,
                           rpc::WorkerExitType::SYSTEM_ERROR,
                           "Failed to send RegisterWorkerWithPortReply to client: " +
                               status.ToString());
        }
      });
}

void NodeManager::HandleWorkerAvailable(const std::shared_ptr<WorkerInterface> &worker) {
  RAY_CHECK(worker);

  if (worker->GetWorkerType() == rpc::WorkerType::SPILL_WORKER) {
    // Return the worker to the idle pool.
    worker_pool_.PushSpillWorker(worker);
    return;
  }

  if (worker->GetWorkerType() == rpc::WorkerType::RESTORE_WORKER) {
    // Return the worker to the idle pool.
    worker_pool_.PushRestoreWorker(worker);
    return;
  }

  bool worker_idle = true;

  // If the worker was assigned a task, mark it as finished.
  if (!worker->GetAssignedTaskId().IsNil()) {
    worker_idle = FinishAssignedTask(worker);
  }

  if (worker_idle) {
    // Return the worker to the idle pool.
    worker_pool_.PushWorker(worker);
  }

  cluster_task_manager_->ScheduleAndDispatchTasks();
}

void SendDisconnectClientReply(const WorkerID &worker_id,
                               const std::shared_ptr<ClientConnection> &client) {
  flatbuffers::FlatBufferBuilder fbb;
  auto reply = protocol::CreateDisconnectClientReply(fbb);
  fbb.Finish(reply);

  // NOTE(edoakes): it's important to use sync WriteMessage here to ensure the message
  // is written to the socket before it's closed.
  const auto status = client->WriteMessage(
      static_cast<int64_t>(protocol::MessageType::DisconnectClientReply),
      fbb.GetSize(),
      fbb.GetBufferPointer());
  if (!status.ok()) {
    RAY_LOG(WARNING).WithField(worker_id)
        << "Failed to send disconnect reply to worker: " << status.ToString();
  }
}

void NodeManager::DisconnectClient(const std::shared_ptr<ClientConnection> &client,
                                   bool graceful,
                                   rpc::WorkerExitType disconnect_type,
                                   const std::string &disconnect_detail,
                                   const rpc::RayException *creation_task_exception) {
  std::shared_ptr<WorkerInterface> worker = worker_pool_.GetRegisteredWorker(client);
  bool is_worker = false, is_driver = false;
  if (worker) {
    // The client is a worker.
    is_worker = true;
  } else {
    worker = worker_pool_.GetRegisteredDriver(client);
    if (worker) {
      // The client is a driver.
      is_driver = true;
    } else {
      RAY_LOG(INFO)
          << "Not disconnecting client disconnect it has already been disconnected.";
      return;
    }
  }

  RAY_LOG(INFO).WithField(worker->WorkerId())
      << "Disconnecting client, graceful=" << std::boolalpha << graceful
      << ", disconnect_type=" << disconnect_type
      << ", has_creation_task_exception=" << std::boolalpha
      << bool(creation_task_exception != nullptr);

  RAY_CHECK(worker != nullptr);
  RAY_CHECK(!(is_worker && is_driver));
  // Clean up any open ray.get or ray.wait calls that the worker made.
  dependency_manager_.CancelGetRequest(worker->WorkerId());
  dependency_manager_.CancelWaitRequest(worker->WorkerId());

  // Erase any lease metadata.
  ReleaseWorker(worker->WorkerId());

  if (creation_task_exception != nullptr) {
    RAY_LOG(INFO).WithField(worker->WorkerId())
        << "Formatted creation task exception: "
        << creation_task_exception->formatted_exception_string();
  }
  // Publish the worker failure.
  auto worker_failure_data_ptr =
      gcs::CreateWorkerFailureData(worker->WorkerId(),
                                   self_node_id_,
                                   initial_config_.node_manager_address,
                                   time(nullptr),
                                   disconnect_type,
                                   disconnect_detail,
                                   worker->GetProcess().GetId(),
                                   creation_task_exception);
  RAY_CHECK_OK(
      gcs_client_->Workers().AsyncReportWorkerFailure(worker_failure_data_ptr, nullptr));

  if (is_worker) {
    const ActorID &actor_id = worker->GetActorId();
    const TaskID &task_id = worker->GetAssignedTaskId();
    // If the worker was running a task or actor, clean up the task and push an
    // error to the driver, unless the worker is already dead.
    if ((!task_id.IsNil() || !actor_id.IsNil()) && !worker->IsDead()) {
      // If the worker was an actor, it'll be cleaned by GCS.
      if (actor_id.IsNil()) {
        // Return the resources that were being used by this worker.
        RayTask task;
        local_task_manager_->TaskFinished(worker, &task);
      }

      if (disconnect_type == rpc::WorkerExitType::SYSTEM_ERROR) {
        // Push the error to driver.
        const JobID &job_id = worker->GetAssignedJobId();
        // TODO(rkn): Define this constant somewhere else.
        std::string type = "worker_died";
        std::ostringstream error_message;
        error_message << "A worker died or was killed while executing a task by an "
                         "unexpected system "
                         "error. To troubleshoot the problem, check the logs for the "
                         "dead worker."
                      << " RayTask ID: " << task_id
                      << " Worker ID: " << worker->WorkerId()
                      << " Node ID: " << self_node_id_
                      << " Worker IP address: " << worker->IpAddress()
                      << " Worker port: " << worker->Port()
                      << " Worker PID: " << worker->GetProcess().GetId()
                      << " Worker exit type: "
                      << rpc::WorkerExitType_Name(disconnect_type)
                      << " Worker exit detail: " << disconnect_detail;
        std::string error_message_str = error_message.str();
        RAY_EVENT(ERROR, EL_RAY_WORKER_FAILURE)
                .WithField("worker_id", worker->WorkerId().Hex())
                .WithField("node_id", self_node_id_.Hex())
                .WithField("job_id", worker->GetAssignedJobId().Hex())
            << error_message_str;
        auto error_data_ptr = gcs::CreateErrorTableData(
            type, error_message_str, absl::FromUnixMillis(current_time_ms()), job_id);
        RAY_CHECK_OK(gcs_client_->Errors().AsyncReportJobError(error_data_ptr, nullptr));
      }
    }

    // Remove the dead client from the pool and stop listening for messages.
    worker_pool_.DisconnectWorker(worker, disconnect_type);

    // Return the resources that were being used by this worker.
    local_task_manager_->ReleaseWorkerResources(worker);

    // Since some resources may have been released, we can try to dispatch more tasks.
    cluster_task_manager_->ScheduleAndDispatchTasks();
  } else if (is_driver) {
    // The client is a driver.
    const auto job_id = worker->GetAssignedJobId();
    RAY_CHECK(!job_id.IsNil());
    RAY_CHECK_OK(gcs_client_->Jobs().AsyncMarkFinished(job_id, nullptr));
    worker_pool_.DisconnectDriver(worker);

    RAY_LOG(INFO).WithField(worker->WorkerId()).WithField(worker->GetAssignedJobId())
        << "Driver (pid=" << worker->GetProcess().GetId() << ") is disconnected.";
    if (disconnect_type == rpc::WorkerExitType::SYSTEM_ERROR) {
      RAY_EVENT(ERROR, EL_RAY_DRIVER_FAILURE)
              .WithField("node_id", self_node_id_.Hex())
              .WithField("job_id", worker->GetAssignedJobId().Hex())
          << "Driver " << worker->WorkerId() << " died. Address: " << worker->IpAddress()
          << ":" << worker->Port() << ", Pid: " << worker->GetProcess().GetId()
          << ", JobId: " << worker->GetAssignedJobId();
    }
  }

  local_task_manager_->ClearWorkerBacklog(worker->WorkerId());
  cluster_task_manager_->CancelAllTasksOwnedBy(worker->WorkerId());

  if (graceful) {
    // Graceful disconnects are initiated by a request from the worker and
    // it blocks waiting for this reply.
    SendDisconnectClientReply(worker->WorkerId(), client);
  }
  client->Close();

  // TODO(rkn): Tell the object manager that this client has disconnected so
  // that it can clean up the wait requests for this client. Currently I think
  // these can be leaked.
}

void NodeManager::ProcessDisconnectClientMessage(
    const std::shared_ptr<ClientConnection> &client, const uint8_t *message_data) {
  auto message = flatbuffers::GetRoot<protocol::DisconnectClientRequest>(message_data);
  auto disconnect_type = static_cast<rpc::WorkerExitType>(message->disconnect_type());
  const auto &disconnect_detail = message->disconnect_detail()->str();
  const flatbuffers::Vector<uint8_t> *exception_pb =
      message->creation_task_exception_pb();

  std::unique_ptr<rpc::RayException> creation_task_exception = nullptr;
  if (exception_pb != nullptr) {
    creation_task_exception = std::make_unique<rpc::RayException>();
    creation_task_exception->ParseFromString(std::string(
        reinterpret_cast<const char *>(exception_pb->data()), exception_pb->size()));
  }
  DisconnectClient(client,
                   /*graceful=*/true,
                   disconnect_type,
                   disconnect_detail,
                   creation_task_exception.get());
}

void NodeManager::ProcessFetchOrReconstructMessage(
    const std::shared_ptr<ClientConnection> &client, const uint8_t *message_data) {
  auto message = flatbuffers::GetRoot<protocol::FetchOrReconstruct>(message_data);
  const auto refs =
      FlatbufferToObjectReference(*message->object_ids(), *message->owner_addresses());
  // TODO(ekl) we should be able to remove the fetch only flag along with the legacy
  // non-direct call support.
  if (message->fetch_only()) {
    std::shared_ptr<WorkerInterface> worker = worker_pool_.GetRegisteredWorker(client);
    if (!worker) {
      worker = worker_pool_.GetRegisteredDriver(client);
    }
    // Fetch requests can get re-ordered after the worker finishes, so make sure to
    // check the worker is still assigned a task to avoid leaks.
    if (worker && !worker->GetAssignedTaskId().IsNil()) {
      // This will start a fetch for the objects that gets canceled once the
      // objects are local, or if the worker dies.
      dependency_manager_.StartOrUpdateGetRequest(worker->WorkerId(), refs);
    }
  } else {
    // The values are needed. Add all requested objects to the list to
    // subscribe to in the task dependency manager. These objects will be
    // pulled from remote node managers. If an object's owner dies, an error
    // will be stored as the object's value.
    const TaskID task_id = from_flatbuf<TaskID>(*message->task_id());
    AsyncResolveObjects(client,
                        refs,
                        task_id,
                        /*ray_get=*/true);
  }
}

void NodeManager::ProcessWaitRequestMessage(
    const std::shared_ptr<ClientConnection> &client, const uint8_t *message_data) {
  // Read the data.
  auto message = flatbuffers::GetRoot<protocol::WaitRequest>(message_data);
  std::vector<ObjectID> object_ids = from_flatbuf<ObjectID>(*message->object_ids());
  const auto refs =
      FlatbufferToObjectReference(*message->object_ids(), *message->owner_addresses());

  bool resolve_objects = false;
  for (auto const &object_id : object_ids) {
    if (!dependency_manager_.CheckObjectLocal(object_id)) {
      // At least one object requires resolution.
      resolve_objects = true;
    }
  }

  const TaskID &current_task_id = from_flatbuf<TaskID>(*message->task_id());
  if (resolve_objects) {
    // Resolve any missing objects. This is a no-op for any objects that are
    // already local. Missing objects will be pulled from remote node managers.
    // If an object's owner dies, an error will be stored as the object's
    // value.
    AsyncResolveObjects(client,
                        refs,
                        current_task_id,
                        /*ray_get=*/false);
  }
  if (message->num_required_objects() == 0) {
    // If we don't need to wait for any, return immediately after making the pull
    // requests through AsyncResolveObjects above.
    flatbuffers::FlatBufferBuilder fbb;
    auto wait_reply = protocol::CreateWaitReply(fbb,
                                                to_flatbuf(fbb, std::vector<ObjectID>{}),
                                                to_flatbuf(fbb, std::vector<ObjectID>{}));
    fbb.Finish(wait_reply);
    const auto status =
        client->WriteMessage(static_cast<int64_t>(protocol::MessageType::WaitReply),
                             fbb.GetSize(),
                             fbb.GetBufferPointer());
    if (status.ok()) {
      if (resolve_objects) {
        AsyncResolveObjectsFinish(client, current_task_id);
      }
    } else {
      // We failed to write to the client, so disconnect the client.
      std::ostringstream stream;
      stream << "Failed to write WaitReply to the client. Status " << status;
      DisconnectClient(
          client, /*graceful=*/false, rpc::WorkerExitType::SYSTEM_ERROR, stream.str());
    }
    return;
  }
  uint64_t num_required_objects = static_cast<uint64_t>(message->num_required_objects());
  wait_manager_.Wait(
      object_ids,
      message->timeout(),
      num_required_objects,
      [this, resolve_objects, client, current_task_id](std::vector<ObjectID> ready,
                                                       std::vector<ObjectID> remaining) {
        // Write the data.
        flatbuffers::FlatBufferBuilder fbb;
        flatbuffers::Offset<protocol::WaitReply> wait_reply = protocol::CreateWaitReply(
            fbb, to_flatbuf(fbb, ready), to_flatbuf(fbb, remaining));
        fbb.Finish(wait_reply);

        auto status =
            client->WriteMessage(static_cast<int64_t>(protocol::MessageType::WaitReply),
                                 fbb.GetSize(),
                                 fbb.GetBufferPointer());
        if (status.ok()) {
          // The client is unblocked now because the wait call has
          // returned.
          if (resolve_objects) {
            AsyncResolveObjectsFinish(client, current_task_id);
          }
        } else {
          // We failed to write to the client, so disconnect the client.
          std::ostringstream stream;
          stream << "Failed to write WaitReply to the client. Status " << status;
          DisconnectClient(client,
                           /*graceful=*/false,
                           rpc::WorkerExitType::SYSTEM_ERROR,
                           stream.str());
        }
      });
}

void NodeManager::ProcessWaitForDirectActorCallArgsRequestMessage(
    const std::shared_ptr<ClientConnection> &client, const uint8_t *message_data) {
  // Read the data.
  auto message =
      flatbuffers::GetRoot<protocol::WaitForDirectActorCallArgsRequest>(message_data);
  std::vector<ObjectID> object_ids = from_flatbuf<ObjectID>(*message->object_ids());
  int64_t tag = message->tag();
  // Resolve any missing objects. This will pull the objects from remote node
  // managers or store an error if the objects have failed.
  const auto refs =
      FlatbufferToObjectReference(*message->object_ids(), *message->owner_addresses());
  AsyncResolveObjects(client,
                      refs,
                      TaskID::Nil(),
                      /*ray_get=*/false);
  // De-duplicate the object IDs.
  absl::flat_hash_set<ObjectID> object_id_set(object_ids.begin(), object_ids.end());
  object_ids.assign(object_id_set.begin(), object_id_set.end());
  wait_manager_.Wait(
      object_ids,
      -1,
      object_ids.size(),
      [this, client, tag](std::vector<ObjectID> ready, std::vector<ObjectID> remaining) {
        RAY_CHECK(remaining.empty());
        std::shared_ptr<WorkerInterface> worker =
            worker_pool_.GetRegisteredWorker(client);
        if (!worker) {
          RAY_LOG(ERROR) << "Lost worker for wait request " << client;
        } else {
          worker->DirectActorCallArgWaitComplete(tag);
        }
      });
}

void NodeManager::ProcessPushErrorRequestMessage(const uint8_t *message_data) {
  auto message = flatbuffers::GetRoot<protocol::PushErrorRequest>(message_data);

  auto const &type = string_from_flatbuf(*message->type());
  auto const &error_message = string_from_flatbuf(*message->error_message());
  // TODO(hjiang): Figure out what's the unit for `PushErrorRequest`.
  double timestamp = message->timestamp();
  JobID job_id = from_flatbuf<JobID>(*message->job_id());
  auto error_data_ptr = gcs::CreateErrorTableData(
      type, error_message, absl::FromUnixMillis(timestamp), job_id);
  RAY_CHECK_OK(gcs_client_->Errors().AsyncReportJobError(error_data_ptr, nullptr));
}

void NodeManager::HandleGetResourceLoad(rpc::GetResourceLoadRequest request,
                                        rpc::GetResourceLoadReply *reply,
                                        rpc::SendReplyCallback send_reply_callback) {
  auto resources_data = reply->mutable_resources();
  resources_data->set_node_id(self_node_id_.Binary());
  resources_data->set_node_manager_address(initial_config_.node_manager_address);
  cluster_task_manager_->FillResourceUsage(*resources_data);
  send_reply_callback(Status::OK(), nullptr, nullptr);
}

void NodeManager::HandleCancelTasksWithResourceShapes(
    rpc::CancelTasksWithResourceShapesRequest request,
    rpc::CancelTasksWithResourceShapesReply *reply,
    rpc::SendReplyCallback send_reply_callback) {
  const auto &resource_shapes = request.resource_shapes();
  std::vector<ResourceSet> target_resource_shapes;
  for (const auto &resource_shape : resource_shapes) {
    target_resource_shapes.emplace_back(
        ResourceSet(MapFromProtobuf(resource_shape.resource_shape())));
  }

  cluster_task_manager_->CancelTasksWithResourceShapes(target_resource_shapes);
  send_reply_callback(Status::OK(), nullptr, nullptr);
}

void NodeManager::HandleReportWorkerBacklog(rpc::ReportWorkerBacklogRequest request,
                                            rpc::ReportWorkerBacklogReply *reply,
                                            rpc::SendReplyCallback send_reply_callback) {
  HandleReportWorkerBacklog(
      request, reply, send_reply_callback, worker_pool_, *local_task_manager_);
}

void NodeManager::HandleReportWorkerBacklog(rpc::ReportWorkerBacklogRequest request,
                                            rpc::ReportWorkerBacklogReply *reply,
                                            rpc::SendReplyCallback send_reply_callback,
                                            WorkerPoolInterface &worker_pool,
                                            ILocalTaskManager &local_task_manager) {
  const WorkerID worker_id = WorkerID::FromBinary(request.worker_id());
  if (worker_pool.GetRegisteredWorker(worker_id) == nullptr &&
      worker_pool.GetRegisteredDriver(worker_id) == nullptr) {
    // The worker is already disconnected.
    send_reply_callback(Status::OK(), nullptr, nullptr);
    return;
  }

  local_task_manager.ClearWorkerBacklog(worker_id);
  std::unordered_set<SchedulingClass> seen;
  for (const auto &backlog_report : request.backlog_reports()) {
    const TaskSpecification resource_spec(backlog_report.resource_spec());
    const SchedulingClass scheduling_class = resource_spec.GetSchedulingClass();
    RAY_CHECK(seen.find(scheduling_class) == seen.end());
    local_task_manager.SetWorkerBacklog(
        scheduling_class, worker_id, backlog_report.backlog_size());
  }
  send_reply_callback(Status::OK(), nullptr, nullptr);
}

void NodeManager::HandleRequestWorkerLease(rpc::RequestWorkerLeaseRequest request,
                                           rpc::RequestWorkerLeaseReply *reply,
                                           rpc::SendReplyCallback send_reply_callback) {
<<<<<<< HEAD
  rpc::Task task_message;
  task_message.mutable_task_spec()->CopyFrom(request.resource_spec());
  RayTask task(task_message);
  RAY_LOG(INFO) << "[actor-schedule] HandleRequestWorkerLease request resource: "
                << task.DebugString();
=======
  RayTask task{std::move(*request.mutable_resource_spec())};

  const auto caller_worker =
      WorkerID::FromBinary(task.GetTaskSpecification().CallerAddress().worker_id());
  const auto caller_node =
      NodeID::FromBinary(task.GetTaskSpecification().CallerAddress().raylet_id());
  if (!task.GetTaskSpecification().IsDetachedActor() &&
      (failed_workers_cache_.contains(caller_worker) ||
       failed_nodes_cache_.contains(caller_node))) {
    RAY_LOG(INFO).WithField(caller_worker).WithField(caller_node)
        << "Caller of RequestWorkerLease is dead. Skip leasing.";
    reply->set_canceled(true);
    reply->set_failure_type(rpc::RequestWorkerLeaseReply::SCHEDULING_CANCELLED_INTENDED);
    reply->set_scheduling_failure_message(
        "Cancelled leasing because the caller worker is dead.");
    send_reply_callback(Status::OK(), nullptr, nullptr);
    return;
  };

>>>>>>> 4919aa49
  const bool is_actor_creation_task = task.GetTaskSpecification().IsActorCreationTask();
  ActorID actor_id = ActorID::Nil();
  metrics_num_task_scheduled_ += 1;

  if (is_actor_creation_task) {
    actor_id = task.GetTaskSpecification().ActorCreationId();
  }

  const auto &task_spec = task.GetTaskSpecification();
  worker_pool_.PrestartWorkers(task_spec, request.backlog_size());

<<<<<<< HEAD
  auto send_reply_callback_wrapper = [this,
                                      is_actor_creation_task,
                                      actor_id,
                                      reply,
                                      send_reply_callback](
                                         Status status,
                                         std::function<void()> success,
                                         std::function<void()> failure) {
    RAY_LOG(INFO) << "[actor-schedule] HandleRequestWorkerLease actor" << actor_id
                  << " status: " << status << " rejected: " << reply->rejected()
                  << " has raylet id " << !reply->worker_address().raylet_id().empty();
    if (reply->rejected() && is_actor_creation_task) {
      auto resources_data = reply->mutable_resources_data();
      resources_data->set_node_id(self_node_id_.Binary());
      // If resources are not enough due to normal tasks' preemption
      // for GCS based actor scheduling, return
      // with normal task resource usages so GCS can fast update
      // its resource view of this raylet.
      if (RayConfig::instance().gcs_actor_scheduling_enabled()) {
        auto normal_task_resources = local_task_manager_->CalcNormalTaskResources();
        RAY_LOG(INFO)
            << "[actor-schedule] Reject leasing as the raylet has no enough resources."
            << " actor_id = " << actor_id
            << ", normal_task_resources = " << normal_task_resources.DebugString()
            << ", local_resoruce_view = "
            << cluster_resource_scheduler_->GetClusterResourceManager()
                   .GetNodeResourceViewString(scheduling::NodeID(self_node_id_.Binary()));
        resources_data->set_resources_normal_task_changed(true);
        auto resource_map = normal_task_resources.GetResourceMap();
        resources_data->mutable_resources_normal_task()->insert(resource_map.begin(),
                                                                resource_map.end());
        resources_data->set_resources_normal_task_timestamp(absl::GetCurrentTimeNanos());
      }
    }
    send_reply_callback(status, success, failure);
  };
=======
  auto send_reply_callback_wrapper =
      [this, is_actor_creation_task, actor_id, reply, send_reply_callback](
          Status status, std::function<void()> success, std::function<void()> failure) {
        if (reply->rejected() && is_actor_creation_task) {
          auto resources_data = reply->mutable_resources_data();
          resources_data->set_node_id(self_node_id_.Binary());
          // If resources are not enough due to normal tasks' preemption
          // for GCS based actor scheduling, return
          // with normal task resource usages so GCS can fast update
          // its resource view of this raylet.
          if (RayConfig::instance().gcs_actor_scheduling_enabled()) {
            auto normal_task_resources = local_task_manager_->CalcNormalTaskResources();
            RAY_LOG(DEBUG).WithField(actor_id)
                << "Reject leasing as the raylet has no enough resources. "
                   "normal_task_resources = "
                << normal_task_resources.DebugString() << ", local_resoruce_view = "
                << cluster_resource_scheduler_->GetClusterResourceManager()
                       .GetNodeResourceViewString(
                           scheduling::NodeID(self_node_id_.Binary()));
            resources_data->set_resources_normal_task_changed(true);
            auto resource_map = normal_task_resources.GetResourceMap();
            resources_data->mutable_resources_normal_task()->insert(resource_map.begin(),
                                                                    resource_map.end());
            resources_data->set_resources_normal_task_timestamp(
                absl::GetCurrentTimeNanos());
          }
        }
        send_reply_callback(status, success, failure);
      };
>>>>>>> 4919aa49

  cluster_task_manager_->QueueAndScheduleTask(std::move(task),
                                              request.grant_or_reject(),
                                              request.is_selected_based_on_locality(),
                                              reply,
                                              std::move(send_reply_callback_wrapper));
}

void NodeManager::HandlePrestartWorkers(rpc::PrestartWorkersRequest request,
                                        rpc::PrestartWorkersReply *reply,
                                        rpc::SendReplyCallback send_reply_callback) {
  auto pop_worker_request = std::make_shared<PopWorkerRequest>(
      request.language(),
      rpc::WorkerType::WORKER,
      request.has_job_id() ? JobID::FromBinary(request.job_id()) : JobID::Nil(),
      /*root_detached_actor_id=*/ActorID::Nil(),
      /*gpu=*/std::nullopt,
      /*actor_worker=*/std::nullopt,
      request.runtime_env_info(),
      /*runtime_env_hash=*/
      CalculateRuntimeEnvHash(request.runtime_env_info().serialized_runtime_env()),
      /*options=*/std::vector<std::string>{},
      absl::Seconds(request.keep_alive_duration_secs()),
      /*callback=*/
      [request](const std::shared_ptr<WorkerInterface> &worker,
                PopWorkerStatus status,
                const std::string &runtime_env_setup_error_message) {
        // This callback does not use the worker.
        RAY_LOG(DEBUG).WithField(worker->WorkerId())
            << "Prestart worker started! token " << worker->GetStartupToken()
            << ", status " << status << ", runtime_env_setup_error_message "
            << runtime_env_setup_error_message;
        return false;
      });

  for (uint64_t i = 0; i < request.num_workers(); i++) {
    worker_pool_.StartNewWorker(pop_worker_request);
  }
  send_reply_callback(Status::OK(), nullptr, nullptr);
}

void NodeManager::HandlePrepareBundleResources(
    rpc::PrepareBundleResourcesRequest request,
    rpc::PrepareBundleResourcesReply *reply,
    rpc::SendReplyCallback send_reply_callback) {
  std::vector<std::shared_ptr<const BundleSpecification>> bundle_specs;
  for (int index = 0; index < request.bundle_specs_size(); index++) {
    bundle_specs.emplace_back(
        std::make_shared<BundleSpecification>(request.bundle_specs(index)));
  }
  RAY_LOG(DEBUG) << "Request to prepare resources for bundles: "
                 << GetDebugStringForBundles(bundle_specs);
  auto prepared = placement_group_resource_manager_->PrepareBundles(bundle_specs);
  reply->set_success(prepared);
  send_reply_callback(Status::OK(), nullptr, nullptr);
}

void NodeManager::HandleCommitBundleResources(
    rpc::CommitBundleResourcesRequest request,
    rpc::CommitBundleResourcesReply *reply,
    rpc::SendReplyCallback send_reply_callback) {
  std::vector<std::shared_ptr<const BundleSpecification>> bundle_specs;
  for (int index = 0; index < request.bundle_specs_size(); index++) {
    bundle_specs.emplace_back(
        std::make_shared<BundleSpecification>(request.bundle_specs(index)));
  }
  RAY_LOG(DEBUG) << "Request to commit resources for bundles: "
                 << GetDebugStringForBundles(bundle_specs);
  placement_group_resource_manager_->CommitBundles(bundle_specs);
  send_reply_callback(Status::OK(), nullptr, nullptr);

  cluster_task_manager_->ScheduleAndDispatchTasks();
}

void NodeManager::HandleCancelResourceReserve(
    rpc::CancelResourceReserveRequest request,
    rpc::CancelResourceReserveReply *reply,
    rpc::SendReplyCallback send_reply_callback) {
  auto bundle_spec = BundleSpecification(request.bundle_spec());
  RAY_LOG(DEBUG) << "Request to cancel reserved resource is received, "
                 << bundle_spec.DebugString();

  // Cancel lease requests that are waiting for workers
  // to free the acquired pg bundle resources
  // so that pg bundle can be returned.
  local_task_manager_->CancelTasks(
      [&](const std::shared_ptr<internal::Work> &work) {
        const auto bundle_id = work->task.GetTaskSpecification().PlacementGroupBundleId();
        return (bundle_id.first == bundle_spec.PlacementGroupId()) &&
               (work->GetState() == internal::WorkStatus::WAITING_FOR_WORKER);
      },
      rpc::RequestWorkerLeaseReply::SCHEDULING_CANCELLED_PLACEMENT_GROUP_REMOVED,
      absl::StrCat("Required placement group ",
                   bundle_spec.PlacementGroupId().Hex(),
                   " is removed."));

  // Kill all workers that are currently associated with the placement group.
  // NOTE: We can't traverse directly with `leased_workers_`, because `DestroyWorker` will
  // delete the element of `leased_workers_`. So we need to filter out
  // `workers_associated_with_pg` separately.
  std::vector<std::shared_ptr<WorkerInterface>> workers_associated_with_pg;
  for (const auto &worker_it : leased_workers_) {
    auto &worker = worker_it.second;
    if (worker->GetBundleId().first == bundle_spec.PlacementGroupId()) {
      workers_associated_with_pg.emplace_back(worker);
    }
  }
  for (const auto &worker : workers_associated_with_pg) {
    std::ostringstream stream;
    stream
        << "Destroying worker since its placement group was removed. Placement group id: "
        << worker->GetBundleId().first
        << ", bundle index: " << bundle_spec.BundleId().second
        << ", task id: " << worker->GetAssignedTaskId()
        << ", actor id: " << worker->GetActorId()
        << ", worker id: " << worker->WorkerId();
    const auto &message = stream.str();
    RAY_LOG(DEBUG) << message;
    DestroyWorker(worker, rpc::WorkerExitType::INTENDED_SYSTEM_EXIT, message);
  }

  RAY_CHECK_OK(placement_group_resource_manager_->ReturnBundle(bundle_spec));
  cluster_task_manager_->ScheduleAndDispatchTasks();
  send_reply_callback(Status::OK(), nullptr, nullptr);
}

void NodeManager::HandleReturnWorker(rpc::ReturnWorkerRequest request,
                                     rpc::ReturnWorkerReply *reply,
                                     rpc::SendReplyCallback send_reply_callback) {
  // Read the resource spec submitted by the client.
  auto worker_id = WorkerID::FromBinary(request.worker_id());
  std::shared_ptr<WorkerInterface> worker = leased_workers_[worker_id];

  Status status;
  ReleaseWorker(worker_id);

  if (worker) {
    if (request.disconnect_worker()) {
      // The worker should be destroyed.
      DisconnectClient(
          worker->Connection(),
          /*graceful=*/false,
          rpc::WorkerExitType::SYSTEM_ERROR,
          absl::StrCat("The leased worker has unrecoverable failure. Worker is requested "
                       "to be destroyed when it is returned. ",
                       request.disconnect_worker_error_detail()));
    } else {
      if (worker->IsBlocked()) {
        // Handle the edge case where the worker was returned before we got the
        // unblock RPC by unblocking it immediately (unblock is idempotent).
        HandleDirectCallTaskUnblocked(worker);
      }
      local_task_manager_->ReleaseWorkerResources(worker);
      // If the worker is exiting, don't add it to our pool. The worker will cleanup
      // and terminate itself.
      if (!request.worker_exiting()) {
        HandleWorkerAvailable(worker);
      }
    }
  } else {
    status = Status::Invalid("Returned worker does not exist any more");
  }
  send_reply_callback(status, nullptr, nullptr);
}

void NodeManager::HandleIsLocalWorkerDead(rpc::IsLocalWorkerDeadRequest request,
                                          rpc::IsLocalWorkerDeadReply *reply,
                                          rpc::SendReplyCallback send_reply_callback) {
  reply->set_is_dead(worker_pool_.GetRegisteredWorker(
                         WorkerID::FromBinary(request.worker_id())) == nullptr);
  send_reply_callback(Status::OK(), /*success=*/nullptr, /*failure=*/nullptr);
}

void NodeManager::HandleDrainRaylet(rpc::DrainRayletRequest request,
                                    rpc::DrainRayletReply *reply,
                                    rpc::SendReplyCallback send_reply_callback) {
  RAY_LOG(INFO) << "Drain raylet RPC has received. Deadline is "
                << request.deadline_timestamp_ms() << ". Drain reason: "
                << rpc::autoscaler::DrainNodeReason_Name(request.reason())
                << ". Drain reason message: " << request.reason_message();

  if (request.reason() ==
      rpc::autoscaler::DrainNodeReason::DRAIN_NODE_REASON_IDLE_TERMINATION) {
    const bool is_idle =
        cluster_resource_scheduler_->GetLocalResourceManager().IsLocalNodeIdle();
    if (is_idle) {
      cluster_resource_scheduler_->GetLocalResourceManager().SetLocalNodeDraining(
          request);
      reply->set_is_accepted(true);
    } else {
      reply->set_is_accepted(false);
      reply->set_rejection_reason_message(
          "The node to be idle terminated is no longer idle.");
    }
  } else {
    // Non-rejectable draining request.
    RAY_CHECK_EQ(request.reason(),
                 rpc::autoscaler::DrainNodeReason::DRAIN_NODE_REASON_PREEMPTION);
    cluster_resource_scheduler_->GetLocalResourceManager().SetLocalNodeDraining(request);
    reply->set_is_accepted(true);
  }

  send_reply_callback(Status::OK(), nullptr, nullptr);
}

void NodeManager::HandleShutdownRaylet(rpc::ShutdownRayletRequest request,
                                       rpc::ShutdownRayletReply *reply,
                                       rpc::SendReplyCallback send_reply_callback) {
  RAY_LOG(INFO)
      << "Shutdown RPC has received. Shutdown will happen after the RPC is replied.";
  // Exit right away if it is not graceful.
  if (!request.graceful()) {
    std::_Exit(EXIT_SUCCESS);
  }
  if (is_shutdown_request_received_) {
    RAY_LOG(INFO) << "Node already has received the shutdown request. The shutdown "
                     "request RPC is ignored.";
    return;
  }
  auto shutdown_after_reply = [&]() {
    rpc::DrainServerCallExecutor();
    // Note that the callback is posted to the io service after the shutdown GRPC request
    // is replied. Otherwise, the RPC might not be replied to GCS before it shutsdown
    // itself.
    rpc::NodeDeathInfo node_death_info;
    node_death_info.set_reason(rpc::NodeDeathInfo::EXPECTED_TERMINATION);
    node_death_info.set_reason_message("Terminated by autoscaler.");
    shutdown_raylet_gracefully_(node_death_info);
  };
  is_shutdown_request_received_ = true;
  send_reply_callback(Status::OK(), shutdown_after_reply, shutdown_after_reply);
}

void NodeManager::HandleReleaseUnusedActorWorkers(
    rpc::ReleaseUnusedActorWorkersRequest request,
    rpc::ReleaseUnusedActorWorkersReply *reply,
    rpc::SendReplyCallback send_reply_callback) {
  std::unordered_set<WorkerID> in_use_worker_ids;
  for (int index = 0; index < request.worker_ids_in_use_size(); ++index) {
    auto worker_id = WorkerID::FromBinary(request.worker_ids_in_use(index));
    in_use_worker_ids.emplace(worker_id);
  }

  std::vector<std::shared_ptr<WorkerInterface>> unused_actor_workers;
  for (auto &iter : leased_workers_) {
    // We only kill *actor* workers.
    if (!iter.second->GetActorId().IsNil() && !in_use_worker_ids.count(iter.first)) {
      unused_actor_workers.push_back(iter.second);
    }
  }

  for (auto &worker : unused_actor_workers) {
    RAY_LOG(DEBUG).WithField(worker->WorkerId())
        << "GCS requested to release unused actor worker.";
    DestroyWorker(worker,
                  rpc::WorkerExitType::INTENDED_SYSTEM_EXIT,
                  "Worker is no longer needed by the GCS.");
  }

  send_reply_callback(Status::OK(), nullptr, nullptr);
}

void NodeManager::HandleCancelWorkerLease(rpc::CancelWorkerLeaseRequest request,
                                          rpc::CancelWorkerLeaseReply *reply,
                                          rpc::SendReplyCallback send_reply_callback) {
  const TaskID task_id = TaskID::FromBinary(request.task_id());
  bool canceled = cluster_task_manager_->CancelTask(task_id);
  // The task cancellation failed if we did not have the task queued, since
  // this means that we may not have received the task request yet. It is
  // successful if we did have the task queued, since we have now replied to
  // the client that requested the lease.
  reply->set_success(canceled);
  send_reply_callback(Status::OK(), nullptr, nullptr);
}

void NodeManager::MarkObjectsAsFailed(
    const ErrorType &error_type,
    const std::vector<rpc::ObjectReference> &objects_to_fail,
    const JobID &job_id) {
  // TODO(swang): Ideally we should return the error directly to the client
  // that needs this object instead of storing the object in plasma, which is
  // not guaranteed to succeed. This avoids hanging the client if plasma is not
  // reachable.
  const std::string meta = std::to_string(static_cast<int>(error_type));
  for (const auto &ref : objects_to_fail) {
    ObjectID object_id = ObjectID::FromBinary(ref.object_id());
    RAY_LOG(DEBUG).WithField(object_id)
        << "Mark the object as failed due to " << error_type;
    std::shared_ptr<Buffer> data;
    Status status;
    status = store_client_->TryCreateImmediately(
        object_id,
        ref.owner_address(),
        0,
        reinterpret_cast<const uint8_t *>(meta.c_str()),
        meta.length(),
        &data,
        plasma::flatbuf::ObjectSource::ErrorStoredByRaylet);
    if (status.ok()) {
      status = store_client_->Seal(object_id);
    }
    if (!status.ok() && !status.IsObjectExists()) {
      RAY_LOG(DEBUG).WithField(object_id) << "Marking plasma object failed.";
      // If we failed to save the error code, log a warning and push an error message
      // to the driver.
      std::ostringstream stream;
      stream << "A plasma error (" << status.ToString() << ") occurred while saving"
             << " error code to object " << object_id << ". Anyone who's getting this"
             << " object may hang forever.";
      std::string error_message = stream.str();
      RAY_LOG(ERROR) << error_message;
      auto error_data_ptr = gcs::CreateErrorTableData(
          "task", error_message, absl::FromUnixMillis(current_time_ms()), job_id);
      RAY_CHECK_OK(gcs_client_->Errors().AsyncReportJobError(error_data_ptr, nullptr));
    }
  }
}

void NodeManager::HandleDirectCallTaskBlocked(
    const std::shared_ptr<WorkerInterface> &worker) {
  if (!worker || worker->IsBlocked() || worker->GetAssignedTaskId().IsNil()) {
    return;  // The worker may have died or is no longer processing the task.
  }

  local_task_manager_->ReleaseCpuResourcesFromBlockedWorker(worker);
  cluster_task_manager_->ScheduleAndDispatchTasks();
}

void NodeManager::HandleDirectCallTaskUnblocked(
    const std::shared_ptr<WorkerInterface> &worker) {
  if (!worker || worker->GetAssignedTaskId().IsNil()) {
    return;  // The worker may have died or is no longer processing the task.
  }

  // First, always release task dependencies. This ensures we don't leak resources even
  // if we don't need to unblock the worker below.
  dependency_manager_.CancelGetRequest(worker->WorkerId());

  if (worker->IsBlocked()) {
    local_task_manager_->ReturnCpuResourcesToUnblockedWorker(worker);
    cluster_task_manager_->ScheduleAndDispatchTasks();
  }
}

void NodeManager::AsyncResolveObjects(
    const std::shared_ptr<ClientConnection> &client,
    const std::vector<rpc::ObjectReference> &required_object_refs,
    const TaskID &current_task_id,
    bool ray_get) {
  std::shared_ptr<WorkerInterface> worker = worker_pool_.GetRegisteredWorker(client);
  if (!worker) {
    // The client is a driver. Drivers do not hold resources, so we simply mark
    // the task as blocked.
    worker = worker_pool_.GetRegisteredDriver(client);
  }

  RAY_CHECK(worker);
  // Subscribe to the objects required by the task. These objects will be
  // fetched and/or restarted as necessary, until the objects become local
  // or are unsubscribed.
  if (ray_get) {
    dependency_manager_.StartOrUpdateGetRequest(worker->WorkerId(), required_object_refs);
  } else {
    dependency_manager_.StartOrUpdateWaitRequest(worker->WorkerId(),
                                                 required_object_refs);
  }
}

void NodeManager::AsyncResolveObjectsFinish(
    const std::shared_ptr<ClientConnection> &client, const TaskID &current_task_id) {
  std::shared_ptr<WorkerInterface> worker = worker_pool_.GetRegisteredWorker(client);
  if (!worker) {
    // The client is a driver. Drivers do not hold resources, so we simply
    // mark the driver as unblocked.
    worker = worker_pool_.GetRegisteredDriver(client);
  }

  RAY_CHECK(worker);
  // Unsubscribe from any `ray.get` objects that the task was blocked on.  Any
  // fetch or reconstruction operations to make the objects local are canceled.
  // `ray.wait` calls will stay active until the objects become local, or the
  // task/actor that called `ray.wait` exits.
  dependency_manager_.CancelGetRequest(worker->WorkerId());
}

bool NodeManager::FinishAssignedTask(const std::shared_ptr<WorkerInterface> &worker_ptr) {
  // TODO(Alex): We should standardize to pass
  // std::shared_ptr<WorkerInterface> instead of refs.
  auto &worker = *worker_ptr;
  TaskID task_id = worker.GetAssignedTaskId();
  RAY_LOG(DEBUG).WithField(task_id) << "Finished task ";

  RayTask task;
  local_task_manager_->TaskFinished(worker_ptr, &task);

  const auto &spec = task.GetTaskSpecification();  //
  if ((spec.IsActorCreationTask())) {
    // If this was an actor or actor creation task, handle the actor's new
    // state.
    FinishAssignedActorCreationTask(worker, task);
  } else {
    // If this was a non-actor task, then cancel any ray.wait calls that were
    // made during the task execution.
    dependency_manager_.CancelWaitRequest(worker.WorkerId());
  }

  // Notify the task dependency manager that this task has finished execution.
  dependency_manager_.CancelGetRequest(worker.WorkerId());

  if (!spec.IsActorCreationTask()) {
    // Unset the worker's assigned task. We keep the assigned task ID for
    // direct actor creation calls because this ID is used later if the actor
    // requires objects from plasma.
    worker.AssignTaskId(TaskID::Nil());
    worker.SetOwnerAddress(rpc::Address());
  }
  // Direct actors will be assigned tasks via the core worker and therefore are
  // not idle.
  return !spec.IsActorCreationTask();
}

void NodeManager::FinishAssignedActorCreationTask(WorkerInterface &worker,
                                                  const RayTask &task) {
  RAY_LOG(DEBUG) << "Finishing assigned actor creation task";
  const TaskSpecification task_spec = task.GetTaskSpecification();
  ActorID actor_id = task_spec.ActorCreationId();

  // This was an actor creation task. Convert the worker to an actor.
  worker.AssignActorId(actor_id);

  if (task_spec.IsDetachedActor()) {
    worker.MarkDetachedActor();
    auto job_id = task.GetTaskSpecification().JobId();
    auto job_config = worker_pool_.GetJobConfig(job_id);
    RAY_CHECK(job_config);
  }
}

void NodeManager::SpillIfOverPrimaryObjectsThreshold() {
  // Trigger object spilling if current usage is above the specified threshold.
  const float allocated_percentage =
      static_cast<float>(local_object_manager_.GetPrimaryBytes()) /
      object_manager_.GetMemoryCapacity();
  if (allocated_percentage >= RayConfig::instance().object_spilling_threshold()) {
    RAY_LOG(INFO) << "Triggering object spilling because current usage "
                  << allocated_percentage * 100 << "% is above threshold "
                  << RayConfig::instance().object_spilling_threshold() * 100 << "%.";
    local_object_manager_.SpillObjectUptoMaxThroughput();
  }
}

void NodeManager::HandleObjectLocal(const ObjectInfo &object_info) {
  const ObjectID &object_id = object_info.object_id;
  // Notify the task dependency manager that this object is local.
  const auto ready_task_ids = dependency_manager_.HandleObjectLocal(object_id);
  RAY_LOG(DEBUG).WithField(object_id).WithField(self_node_id_)
      << "Object local on node, " << ready_task_ids.size() << " tasks ready";
  local_task_manager_->TasksUnblocked(ready_task_ids);

  // Notify the wait manager that this object is local.
  wait_manager_.HandleObjectLocal(object_id);

  auto waiting_workers = absl::flat_hash_set<std::shared_ptr<WorkerInterface>>();
  {
    absl::MutexLock guard(&plasma_object_notification_lock_);
    auto waiting = this->async_plasma_objects_notification_.extract(object_id);
    if (!waiting.empty()) {
      waiting_workers.swap(waiting.mapped());
    }
  }
  rpc::PlasmaObjectReadyRequest request;
  request.set_object_id(object_id.Binary());

  for (auto worker : waiting_workers) {
    worker->rpc_client()->PlasmaObjectReady(
        request, [](Status status, const rpc::PlasmaObjectReadyReply &reply) {
          if (!status.ok()) {
            RAY_LOG(INFO) << "Problem with telling worker that plasma object is ready"
                          << status.ToString();
          }
        });
  }

  // An object was created so we may be over the spill
  // threshold now.
  SpillIfOverPrimaryObjectsThreshold();
}

bool NodeManager::IsActorCreationTask(const TaskID &task_id) {
  auto actor_id = task_id.ActorId();
  if (!actor_id.IsNil() && task_id == TaskID::ForActorCreationTask(actor_id)) {
    // This task ID corresponds to an actor creation task.
    return true;
  }

  return false;
}

void NodeManager::HandleObjectMissing(const ObjectID &object_id) {
  // Notify the task dependency manager that this object is no longer local.
  const auto waiting_task_ids = dependency_manager_.HandleObjectMissing(object_id);
  std::stringstream result;
  result << "Object missing " << object_id << ", "
         << " on " << self_node_id_ << ", " << waiting_task_ids.size()
         << " tasks waiting";
  if (waiting_task_ids.size() > 0) {
    result << ", tasks: ";
    for (const auto &task_id : waiting_task_ids) {
      result << task_id << "  ";
    }
  }
  RAY_LOG(DEBUG) << result.str();
}

void NodeManager::ProcessSubscribePlasmaReady(
    const std::shared_ptr<ClientConnection> &client, const uint8_t *message_data) {
  std::shared_ptr<WorkerInterface> associated_worker =
      worker_pool_.GetRegisteredWorker(client);
  if (associated_worker == nullptr) {
    associated_worker = worker_pool_.GetRegisteredDriver(client);
  }
  RAY_CHECK(associated_worker != nullptr)
      << "No worker exists for CoreWorker with client: " << client->DebugString();

  auto message = flatbuffers::GetRoot<protocol::SubscribePlasmaReady>(message_data);
  auto id = from_flatbuf<ObjectID>(*message->object_id());

  if (dependency_manager_.CheckObjectLocal(id)) {
    // Object is already local, so we directly fire the callback to tell the core worker
    // that the plasma object is ready.
    rpc::PlasmaObjectReadyRequest request;
    request.set_object_id(id.Binary());

    RAY_LOG(DEBUG).WithField(id) << "Object is already local, firing callback directly.";
    associated_worker->rpc_client()->PlasmaObjectReady(
        request, [](Status status, const rpc::PlasmaObjectReadyReply &reply) {
          if (!status.ok()) {
            RAY_LOG(INFO) << "Problem with telling worker that plasma object is ready"
                          << status.ToString();
          }
        });
  } else {
    // The object is not local, so we are subscribing to pull and wait for the objects.
    std::vector<rpc::ObjectReference> refs = {FlatbufferToSingleObjectReference(
        *message->object_id(), *message->owner_address())};

    // NOTE(simon): This call will issue a pull request to remote workers and make sure
    // the object will be local.
    // 1. We currently do not allow user to cancel this call. The object will be pulled
    //    even if the `await object_ref` is cancelled.
    // 2. We currently do not handle edge cases with object eviction where the object
    //    is local at this time but when the core worker was notified, the object is
    //    is evicted. The core worker should be able to handle evicted object in this
    //    case.
    dependency_manager_.StartOrUpdateWaitRequest(associated_worker->WorkerId(), refs);

    // Add this worker to the listeners for the object ID.
    {
      absl::MutexLock guard(&plasma_object_notification_lock_);
      async_plasma_objects_notification_[id].insert(associated_worker);
    }
  }
}

void NodeManager::DumpDebugState() const {
  std::fstream fs;
  fs.open(initial_config_.log_dir + "/debug_state.txt",
          std::fstream::out | std::fstream::trunc);
  fs << DebugString();
  fs.close();
}

const NodeManagerConfig &NodeManager::GetInitialConfig() const { return initial_config_; }

std::string NodeManager::DebugString() const {
  std::stringstream result;
  uint64_t now_ms = current_time_ms();
  result << "NodeManager:";
  result << "\nNode ID: " << self_node_id_;
  result << "\nNode name: " << self_node_name_;
  result << "\nInitialConfigResources: " << initial_config_.resource_config.DebugString();
  if (cluster_task_manager_ != nullptr) {
    result << "\nClusterTaskManager:\n";
    result << cluster_task_manager_->DebugStr();
  }
  result << "\nClusterResources:";
  result << "\n" << local_object_manager_.DebugString();
  result << "\n" << object_manager_.DebugString();
  result << "\n" << gcs_client_->DebugString();
  result << "\n" << worker_pool_.DebugString();
  result << "\n" << dependency_manager_.DebugString();
  result << "\n" << wait_manager_.DebugString();
  result << "\n" << core_worker_subscriber_->DebugString();
  {
    absl::MutexLock guard(&plasma_object_notification_lock_);
    result << "\nnum async plasma notifications: "
           << async_plasma_objects_notification_.size();
  }

  // Event stats.
  result << "\nEvent stats:" << io_service_.stats().StatsString();

  result << "\nDebugString() time ms: " << (current_time_ms() - now_ms);
  return result.str();
}

bool NodeManager::GetObjectsFromPlasma(const std::vector<ObjectID> &object_ids,
                                       std::vector<std::unique_ptr<RayObject>> *results) {
  // Pin the objects in plasma by getting them and holding a reference to
  // the returned buffer.
  // NOTE: the caller must ensure that the objects already exist in plasma before
  // sending a PinObjectIDs request.
  std::vector<plasma::ObjectBuffer> plasma_results;
  // TODO(swang): This `Get` has a timeout of 0, so the plasma store will not
  // block when serving the request. However, if the plasma store is under
  // heavy load, then this request can still block the NodeManager event loop
  // since we must wait for the plasma store's reply. We should consider using
  // an `AsyncGet` instead.
  if (!store_client_
           ->Get(object_ids, /*timeout_ms=*/0, &plasma_results, /*is_from_worker=*/false)
           .ok()) {
    return false;
  }

  for (const auto &plasma_result : plasma_results) {
    if (plasma_result.data == nullptr) {
      results->push_back(nullptr);
    } else {
      results->emplace_back(std::unique_ptr<RayObject>(
          new RayObject(plasma_result.data, plasma_result.metadata, {})));
    }
  }
  return true;
}

void NodeManager::HandlePinObjectIDs(rpc::PinObjectIDsRequest request,
                                     rpc::PinObjectIDsReply *reply,
                                     rpc::SendReplyCallback send_reply_callback) {
  std::vector<ObjectID> object_ids;
  object_ids.reserve(request.object_ids_size());
  for (const auto &object_id_binary : request.object_ids()) {
    object_ids.push_back(ObjectID::FromBinary(object_id_binary));
  }
  std::vector<std::unique_ptr<RayObject>> results;
  if (!GetObjectsFromPlasma(object_ids, &results)) {
    for (size_t i = 0; i < object_ids.size(); ++i) {
      reply->add_successes(false);
    }
  } else {
    RAY_CHECK_EQ(object_ids.size(), results.size());
    auto object_id_it = object_ids.begin();
    auto result_it = results.begin();
    while (object_id_it != object_ids.end()) {
      if (*result_it == nullptr) {
        RAY_LOG(DEBUG).WithField(*object_id_it)
            << "Failed to get object in the object store. This should only happen when "
               "the owner tries to pin a "
            << "secondary copy and it's evicted in the meantime";
        object_id_it = object_ids.erase(object_id_it);
        result_it = results.erase(result_it);
        reply->add_successes(false);
      } else {
        ++object_id_it;
        ++result_it;
        reply->add_successes(true);
      }
    }
    // Wait for the object to be freed by the owner, which keeps the ref count.
    ObjectID generator_id = request.has_generator_id()
                                ? ObjectID::FromBinary(request.generator_id())
                                : ObjectID::Nil();
    local_object_manager_.PinObjectsAndWaitForFree(
        object_ids, std::move(results), request.owner_address(), generator_id);
  }
  RAY_CHECK_EQ(request.object_ids_size(), reply->successes_size());
  send_reply_callback(Status::OK(), nullptr, nullptr);
}

void NodeManager::HandleGetSystemConfig(rpc::GetSystemConfigRequest request,
                                        rpc::GetSystemConfigReply *reply,
                                        rpc::SendReplyCallback send_reply_callback) {
  reply->set_system_config(initial_config_.raylet_config);
  send_reply_callback(Status::OK(), nullptr, nullptr);
}

void NodeManager::HandleGetNodeStats(rpc::GetNodeStatsRequest node_stats_request,
                                     rpc::GetNodeStatsReply *reply,
                                     rpc::SendReplyCallback send_reply_callback) {
  // Report object spilling stats.
  local_object_manager_.FillObjectStoreStats(reply);
  // Report object store stats.
  object_manager_.FillObjectStoreStats(reply);
  // As a result of the HandleGetNodeStats, we are collecting information from all
  // workers on this node. This is done by calling GetCoreWorkerStats on each worker. In
  // order to send up-to-date information back, we wait until all workers have replied,
  // and return the information from HandleNodesStatsRequest. The caller of
  // HandleGetNodeStats should set a timeout so that the rpc finishes even if not all
  // workers have replied.
  auto all_workers = worker_pool_.GetAllRegisteredWorkers(/* filter_dead_worker */ true);
  absl::flat_hash_set<WorkerID> driver_ids;
  for (auto driver :
       worker_pool_.GetAllRegisteredDrivers(/* filter_dead_driver */ true)) {
    all_workers.push_back(driver);
    driver_ids.insert(driver->WorkerId());
  }
  if (all_workers.empty()) {
    send_reply_callback(Status::OK(), nullptr, nullptr);
    return;
  }
  for (const auto &worker : all_workers) {
    if (worker->IsDead()) {
      continue;
    }
    rpc::GetCoreWorkerStatsRequest request;
    request.set_intended_worker_id(worker->WorkerId().Binary());
    request.set_include_memory_info(node_stats_request.include_memory_info());
    worker->rpc_client()->GetCoreWorkerStats(
        request,
        [reply, worker, all_workers, driver_ids, send_reply_callback](
            const ray::Status &status, const rpc::GetCoreWorkerStatsReply &r) {
          reply->add_core_workers_stats()->MergeFrom(r.core_worker_stats());
          reply->set_num_workers(reply->num_workers() + 1);
          if (reply->num_workers() == all_workers.size()) {
            send_reply_callback(Status::OK(), nullptr, nullptr);
          }
        });
  }
}

rpc::ObjectStoreStats AccumulateStoreStats(
    std::vector<rpc::GetNodeStatsReply> node_stats) {
  rpc::ObjectStoreStats store_stats;
  for (const auto &reply : node_stats) {
    auto cur_store = reply.store_stats();
    // Use max aggregation for time, since the nodes are spilling concurrently.
    store_stats.set_spill_time_total_s(
        std::max(store_stats.spill_time_total_s(), cur_store.spill_time_total_s()));
    store_stats.set_restore_time_total_s(
        std::max(store_stats.restore_time_total_s(), cur_store.restore_time_total_s()));
    // Use sum aggregation for the rest of the metrics.
    store_stats.set_spilled_bytes_total(store_stats.spilled_bytes_total() +
                                        cur_store.spilled_bytes_total());
    store_stats.set_spilled_objects_total(store_stats.spilled_objects_total() +
                                          cur_store.spilled_objects_total());
    store_stats.set_restored_bytes_total(store_stats.restored_bytes_total() +
                                         cur_store.restored_bytes_total());
    store_stats.set_restored_objects_total(store_stats.restored_objects_total() +
                                           cur_store.restored_objects_total());
    store_stats.set_object_store_bytes_used(store_stats.object_store_bytes_used() +
                                            cur_store.object_store_bytes_used());
    store_stats.set_object_store_bytes_avail(store_stats.object_store_bytes_avail() +
                                             cur_store.object_store_bytes_avail());
    store_stats.set_object_store_bytes_primary_copy(
        store_stats.object_store_bytes_primary_copy() +
        cur_store.object_store_bytes_primary_copy());
    store_stats.set_object_store_bytes_fallback(
        store_stats.object_store_bytes_fallback() +
        cur_store.object_store_bytes_fallback());
    store_stats.set_num_local_objects(store_stats.num_local_objects() +
                                      cur_store.num_local_objects());
    store_stats.set_consumed_bytes(store_stats.consumed_bytes() +
                                   cur_store.consumed_bytes());
    if (cur_store.object_pulls_queued()) {
      store_stats.set_object_pulls_queued(true);
    }
    store_stats.set_cumulative_created_objects(store_stats.cumulative_created_objects() +
                                               cur_store.cumulative_created_objects());
    store_stats.set_cumulative_created_bytes(store_stats.cumulative_created_bytes() +
                                             cur_store.cumulative_created_bytes());
  }
  return store_stats;
}

std::string FormatMemoryInfo(std::vector<rpc::GetNodeStatsReply> node_stats) {
  // First pass to compute object sizes.
  absl::flat_hash_map<ObjectID, int64_t> object_sizes;
  for (const auto &reply : node_stats) {
    for (const auto &core_worker_stats : reply.core_workers_stats()) {
      for (const auto &object_ref : core_worker_stats.object_refs()) {
        auto obj_id = ObjectID::FromBinary(object_ref.object_id());
        if (object_ref.object_size() > 0) {
          object_sizes[obj_id] = object_ref.object_size();
        }
      }
    }
  }

  std::ostringstream builder;
  builder
      << "----------------------------------------------------------------------------"
         "-----------------------------------------\n";
  builder
      << " Object ID                                                Reference Type    "
         "   Object Size  "
         " Reference Creation Site\n";
  builder
      << "============================================================================"
         "=========================================\n";

  // Second pass builds the summary string for each node.
  for (const auto &reply : node_stats) {
    for (const auto &core_worker_stats : reply.core_workers_stats()) {
      bool pid_printed = false;
      for (const auto &object_ref : core_worker_stats.object_refs()) {
        auto obj_id = ObjectID::FromBinary(object_ref.object_id());
        if (!object_ref.pinned_in_memory() && object_ref.local_ref_count() == 0 &&
            object_ref.submitted_task_ref_count() == 0 &&
            object_ref.contained_in_owned_size() == 0) {
          continue;
        }
        if (obj_id.IsNil()) {
          continue;
        }
        if (!pid_printed) {
          if (core_worker_stats.worker_type() == rpc::WorkerType::DRIVER) {
            builder << "; driver pid=" << core_worker_stats.pid() << "\n";
          } else {
            builder << "; worker pid=" << core_worker_stats.pid() << "\n";
          }
          pid_printed = true;
        }
        builder << obj_id.Hex() << "  ";
        // TODO(ekl) we could convey more information about the reference status.
        if (object_ref.pinned_in_memory()) {
          builder << "PINNED_IN_MEMORY     ";
        } else if (object_ref.submitted_task_ref_count() > 0) {
          builder << "USED_BY_PENDING_TASK ";
        } else if (object_ref.local_ref_count() > 0) {
          builder << "LOCAL_REFERENCE      ";
        } else if (object_ref.contained_in_owned_size() > 0) {
          builder << "CAPTURED_IN_OBJECT   ";
        } else {
          builder << "UNKNOWN_STATUS       ";
        }
        builder << std::right << std::setfill(' ') << std::setw(11);
        if (object_sizes.contains(obj_id)) {
          builder << object_sizes[obj_id];
        } else {
          builder << "          ?";
        }
        builder << "   " << object_ref.call_site();
        builder << "\n";
      }
    }
  }
  builder
      << "----------------------------------------------------------------------------"
         "-----------------------------------------\n";

  return builder.str();
}

void NodeManager::HandleFormatGlobalMemoryInfo(
    rpc::FormatGlobalMemoryInfoRequest request,
    rpc::FormatGlobalMemoryInfoReply *reply,
    rpc::SendReplyCallback send_reply_callback) {
  auto replies = std::make_shared<std::vector<rpc::GetNodeStatsReply>>();
  auto local_request = std::make_shared<rpc::GetNodeStatsRequest>();
  auto local_reply = std::make_shared<rpc::GetNodeStatsReply>();
  bool include_memory_info = request.include_memory_info();
  local_request->set_include_memory_info(include_memory_info);

  unsigned int num_nodes = remote_node_manager_addresses_.size() + 1;
  rpc::GetNodeStatsRequest stats_req;
  stats_req.set_include_memory_info(include_memory_info);

  auto store_reply =
      [replies, reply, num_nodes, send_reply_callback, include_memory_info](
          const rpc::GetNodeStatsReply &local_reply) {
        replies->push_back(local_reply);
        if (replies->size() >= num_nodes) {
          if (include_memory_info) {
            reply->set_memory_summary(FormatMemoryInfo(*replies));
          }
          reply->mutable_store_stats()->CopyFrom(AccumulateStoreStats(*replies));
          send_reply_callback(Status::OK(), nullptr, nullptr);
        }
      };

  // Fetch from remote nodes.
  for (const auto &entry : remote_node_manager_addresses_) {
    auto client = std::make_unique<rpc::NodeManagerClient>(
        entry.second.first, entry.second.second, client_call_manager_);
    client->GetNodeStats(stats_req,
                         [replies, store_reply](const ray::Status &status,
                                                const rpc::GetNodeStatsReply &r) {
                           if (!status.ok()) {
                             RAY_LOG(ERROR) << "Failed to get remote node stats: "
                                            << status.ToString();
                           }
                           store_reply(r);
                         });
  }

  // Fetch from the local node.
  HandleGetNodeStats(stats_req,
                     local_reply.get(),
                     [local_reply, store_reply](Status status,
                                                std::function<void()> success,
                                                std::function<void()> failure) mutable {
                       store_reply(*local_reply);
                     });
}

void NodeManager::HandleGlobalGC(rpc::GlobalGCRequest request,
                                 rpc::GlobalGCReply *reply,
                                 rpc::SendReplyCallback send_reply_callback) {
  TriggerGlobalGC();
}

bool NodeManager::TryLocalGC() {
  // If plasma store is under high pressure, we should try to schedule a global gc.
  bool plasma_high_pressure =
      object_manager_.GetUsedMemoryPercentage() > high_plasma_storage_usage_;
  if (plasma_high_pressure && global_gc_throttler_.AbleToRun()) {
    TriggerGlobalGC();
  }

  // Set the global gc bit on the outgoing heartbeat message.
  bool triggered_by_global_gc = false;
  if (should_global_gc_) {
    triggered_by_global_gc = true;
    should_global_gc_ = false;
    global_gc_throttler_.RunNow();
  }

  // Trigger local GC if needed. This throttles the frequency of local GC calls
  // to at most once per heartbeat interval.
  if ((should_local_gc_ ||
       (absl::GetCurrentTimeNanos() - local_gc_run_time_ns_ > local_gc_interval_ns_)) &&
      local_gc_throttler_.AbleToRun()) {
    DoLocalGC(triggered_by_global_gc);
    should_local_gc_ = false;
  }
  return triggered_by_global_gc;
}

void NodeManager::TriggerGlobalGC() {
  should_global_gc_ = true;
  // We won't see our own request, so trigger local GC in the next heartbeat.
  should_local_gc_ = true;
}

void NodeManager::Stop() {
  // This never fails.
  RAY_CHECK_OK(store_client_->Disconnect());
  object_manager_.Stop();
  dashboard_agent_manager_.reset();
  runtime_env_agent_manager_.reset();
}

void NodeManager::RecordMetrics() {
  recorded_metrics_ = true;
  if (stats::StatsConfig::instance().IsStatsDisabled()) {
    return;
  }

  cluster_task_manager_->RecordMetrics();
  object_manager_.RecordMetrics();
  local_object_manager_.RecordMetrics();

  uint64_t current_time = current_time_ms();
  uint64_t duration_ms = current_time - last_metrics_recorded_at_ms_;
  last_metrics_recorded_at_ms_ = current_time;
  object_directory_->RecordMetrics(duration_ms);
  dependency_manager_.RecordMetrics();
}

void NodeManager::ConsumeSyncMessage(
    std::shared_ptr<const syncer::RaySyncMessage> message) {
  if (message->message_type() == syncer::MessageType::RESOURCE_VIEW) {
    syncer::ResourceViewSyncMessage resource_view_sync_message;
    resource_view_sync_message.ParseFromString(message->sync_message());
    NodeID node_id = NodeID::FromBinary(message->node_id());
    if (UpdateResourceUsage(node_id, resource_view_sync_message)) {
      cluster_task_manager_->ScheduleAndDispatchTasks();
    }
  } else if (message->message_type() == syncer::MessageType::COMMANDS) {
    syncer::CommandsSyncMessage commands_sync_message;
    commands_sync_message.ParseFromString(message->sync_message());
    if (commands_sync_message.should_global_gc()) {
      should_local_gc_ = true;
    }
  }
}

std::optional<syncer::RaySyncMessage> NodeManager::CreateSyncMessage(
    int64_t after_version, syncer::MessageType message_type) const {
  RAY_CHECK_EQ(message_type, syncer::MessageType::COMMANDS);

  syncer::CommandsSyncMessage commands_sync_message;
  commands_sync_message.set_should_global_gc(true);
  commands_sync_message.set_cluster_full_of_actors_detected(resource_deadlock_warned_ >=
                                                            1);
  syncer::RaySyncMessage msg;
  msg.set_version(absl::GetCurrentTimeNanos());
  msg.set_node_id(self_node_id_.Binary());
  msg.set_message_type(syncer::MessageType::COMMANDS);
  std::string serialized_msg;
  RAY_CHECK(commands_sync_message.SerializeToString(&serialized_msg));
  msg.set_sync_message(std::move(serialized_msg));
  return std::make_optional(std::move(msg));
}

void NodeManager::PublishInfeasibleTaskError(const RayTask &task) const {
  bool suppress_warning = false;

  if (!task.GetTaskSpecification().PlacementGroupBundleId().first.IsNil()) {
    // If the task is part of a placement group, do nothing. If necessary, the infeasible
    // warning should come from the placement group scheduling, not the task scheduling.
    suppress_warning = true;
  }

  // Push a warning to the task's driver that this task is currently infeasible.
  if (!suppress_warning) {
    std::ostringstream error_message;
    error_message
        << "The actor or task with ID " << task.GetTaskSpecification().TaskId()
        << " cannot be scheduled right now. It requires "
        << task.GetTaskSpecification().GetRequiredPlacementResources().DebugString()
        << " for placement, however the cluster currently cannot provide the requested "
           "resources. The required resources may be added as autoscaling takes place "
           "or placement groups are scheduled. Otherwise, consider reducing the "
           "resource requirements of the task.";
    std::string error_message_str = error_message.str();
    RAY_LOG(WARNING) << error_message_str;
  }
}

// Picks the worker with the latest submitted task and kills the process
// if the memory usage is above the threshold. Allows one in-flight
// process kill at a time as killing a process could sometimes take
// seconds.
// TODO(clarng): potentially kill more aggressively by measuring the
// memory usage of each process and kill enough processes to put it
// below the memory threshold.
MemoryUsageRefreshCallback NodeManager::CreateMemoryUsageRefreshCallback() {
  return [this](bool is_usage_above_threshold,
                MemorySnapshot system_memory,
                float usage_threshold) {
    if (high_memory_eviction_target_ != nullptr) {
      if (!high_memory_eviction_target_->GetProcess().IsAlive()) {
        RAY_LOG(INFO)
                .WithField(high_memory_eviction_target_->WorkerId())
                .WithField(high_memory_eviction_target_->GetAssignedTaskId())
            << "Worker evicted and process killed to reclaim memory. "
            << "worker pid: " << high_memory_eviction_target_->GetProcess().GetId();
        high_memory_eviction_target_ = nullptr;
      }
    }
    if (is_usage_above_threshold) {
      if (high_memory_eviction_target_ != nullptr) {
        RAY_LOG_EVERY_MS(INFO, 1000)
                .WithField(high_memory_eviction_target_->GetAssignedTaskId())
                .WithField(high_memory_eviction_target_->WorkerId())
            << "Memory usage above threshold. "
            << "Still waiting for worker eviction to free up memory. "
            << "worker pid: " << high_memory_eviction_target_->GetProcess().GetId();
      } else {
        system_memory.process_used_bytes = MemoryMonitor::GetProcessMemoryUsage();
        auto workers = worker_pool_.GetAllRegisteredWorkers();
        if (workers.empty()) {
          RAY_LOG_EVERY_MS(WARNING, 5000)
              << "Memory usage above threshold but no workers are available for killing."
              << "This could be due to worker memory leak and"
              << "idle worker are occupying most of the memory.";
          return;
        }
        auto worker_to_kill_and_should_retry =
            worker_killing_policy_->SelectWorkerToKill(workers, system_memory);
        auto worker_to_kill = worker_to_kill_and_should_retry.first;
        bool should_retry = worker_to_kill_and_should_retry.second;
        if (worker_to_kill == nullptr) {
          RAY_LOG_EVERY_MS(WARNING, 5000) << "Worker killer did not select a worker to "
                                             "kill even though memory usage is high.";
        } else {
          high_memory_eviction_target_ = worker_to_kill;

          /// TODO: (clarng) expose these strings in the frontend python error as well.
          std::string oom_kill_details = this->CreateOomKillMessageDetails(
              worker_to_kill, this->self_node_id_, system_memory, usage_threshold);
          std::string oom_kill_suggestions =
              this->CreateOomKillMessageSuggestions(worker_to_kill, should_retry);

          RAY_LOG(INFO)
              << "Killing worker with task "
              << worker_to_kill->GetAssignedTask().GetTaskSpecification().DebugString()
              << "\n\n"
              << oom_kill_details << "\n\n"
              << oom_kill_suggestions;

          std::stringstream worker_exit_message_ss;
          worker_exit_message_ss
              << "Task was killed due to the node running low on memory.\n"
              << oom_kill_details << "\n"
              << oom_kill_suggestions;
          std::string worker_exit_message = worker_exit_message_ss.str();

          // Rerpot the event to the dashboard.
          RAY_EVENT_EVERY_MS(ERROR, "Out of Memory", 10 * 1000) << worker_exit_message;

          // Mark the task as failure and raise an exception from a caller.
          rpc::RayErrorInfo task_failure_reason;
          task_failure_reason.set_error_message(worker_exit_message);
          task_failure_reason.set_error_type(rpc::ErrorType::OUT_OF_MEMORY);
          SetTaskFailureReason(worker_to_kill->GetAssignedTaskId(),
                               std::move(task_failure_reason),
                               should_retry);

          /// since we print the process memory in the message. Destroy should be called
          /// as soon as possible to free up memory.
          DestroyWorker(high_memory_eviction_target_,
                        rpc::WorkerExitType::NODE_OUT_OF_MEMORY,
                        worker_exit_message,
                        true /* force */);

          if (worker_to_kill->GetWorkerType() == rpc::WorkerType::DRIVER) {
            // TODO(sang): Add the job entrypoint to the name.
            ray::stats::STATS_memory_manager_worker_eviction_total.Record(
                1, {{"Type", "MemoryManager.DriverEviction.Total"}, {"Name", ""}});
          } else if (worker_to_kill->GetActorId().IsNil()) {
            const auto &ray_task = worker_to_kill->GetAssignedTask();
            ray::stats::STATS_memory_manager_worker_eviction_total.Record(
                1,
                {{"Type", "MemoryManager.TaskEviction.Total"},
                 {"Name", ray_task.GetTaskSpecification().GetName()}});
          } else {
            const auto &ray_task = worker_to_kill->GetAssignedTask();
            ray::stats::STATS_memory_manager_worker_eviction_total.Record(
                1,
                {{"Type", "MemoryManager.ActorEviction.Total"},
                 {"Name", ray_task.GetTaskSpecification().GetName()}});
          }
        }
      }
    }
  };
}

const std::string NodeManager::CreateOomKillMessageDetails(
    const std::shared_ptr<WorkerInterface> &worker,
    const NodeID &node_id,
    const MemorySnapshot &system_memory,
    float usage_threshold) const {
  float usage_fraction =
      static_cast<float>(system_memory.used_bytes) / system_memory.total_bytes;
  std::string used_bytes_gb = absl::StrFormat(
      "%.2f", static_cast<float>(system_memory.used_bytes) / 1024 / 1024 / 1024);
  std::string total_bytes_gb = absl::StrFormat(
      "%.2f", static_cast<float>(system_memory.total_bytes) / 1024 / 1024 / 1024);
  std::stringstream oom_kill_details_ss;

  auto pid = worker->GetProcess().GetId();
  int64_t used_bytes = 0;
  const auto pid_entry = system_memory.process_used_bytes.find(pid);
  if (pid_entry != system_memory.process_used_bytes.end()) {
    used_bytes = pid_entry->second;
  } else {
    return "";
    RAY_LOG_EVERY_MS(INFO, 60000)
        << "Can't find memory usage for PID, reporting zero. PID: " << pid;
  }
  std::string process_used_bytes_gb =
      absl::StrFormat("%.2f", static_cast<float>(used_bytes) / 1024 / 1024 / 1024);

  oom_kill_details_ss
      << "Memory on the node (IP: " << worker->IpAddress() << ", ID: " << node_id
      << ") where the task (" << worker->GetTaskOrActorIdAsDebugString()
      << ", name=" << worker->GetAssignedTask().GetTaskSpecification().GetName()
      << ", pid=" << worker->GetProcess().GetId()
      << ", memory used=" << process_used_bytes_gb << "GB) was running was "
      << used_bytes_gb << "GB / " << total_bytes_gb << "GB (" << usage_fraction
      << "), which exceeds the memory usage threshold of " << usage_threshold
      << ". Ray killed this worker (ID: " << worker->WorkerId()
      << ") because it was the most recently scheduled task; to see more "
         "information about memory usage on this node, use `ray logs raylet.out "
         "-ip "
      << worker->IpAddress() << "`. To see the logs of the worker, use `ray logs worker-"
      << worker->WorkerId() << "*out -ip " << worker->IpAddress()
      << ". Top 10 memory users:\n"
      << MemoryMonitor::TopNMemoryDebugString(10, system_memory);
  return oom_kill_details_ss.str();
}

const std::string NodeManager::CreateOomKillMessageSuggestions(
    const std::shared_ptr<WorkerInterface> &worker, bool should_retry) const {
  std::stringstream not_retriable_recommendation_ss;
  if (worker && !worker->GetAssignedTask().GetTaskSpecification().IsRetriable()) {
    not_retriable_recommendation_ss << "Set ";
    if (worker->GetAssignedTask().GetTaskSpecification().IsNormalTask()) {
      not_retriable_recommendation_ss << "max_retries";
    } else {
      not_retriable_recommendation_ss << "max_restarts and max_task_retries";
    }
    not_retriable_recommendation_ss
        << " to enable retry when the task crashes due to OOM. ";
  }
  std::stringstream deadlock_recommendation;
  if (!should_retry) {
    deadlock_recommendation
        << "The node has insufficient memory to execute this workload. ";
  }
  std::stringstream oom_kill_suggestions_ss;
  oom_kill_suggestions_ss
      << "Refer to the documentation on how to address the out of memory issue: "
         "https://docs.ray.io/en/latest/ray-core/scheduling/ray-oom-prevention.html. "
         "Consider provisioning more memory on this node or reducing task "
         "parallelism by requesting more CPUs per task. "
      << not_retriable_recommendation_ss.str()
      << "To adjust the kill "
         "threshold, set the environment variable "
         "`RAY_memory_usage_threshold` when starting Ray. To disable "
         "worker killing, set the environment variable "
         "`RAY_memory_monitor_refresh_ms` to zero.";
  return oom_kill_suggestions_ss.str();
}

void NodeManager::SetTaskFailureReason(const TaskID &task_id,
                                       const rpc::RayErrorInfo &failure_reason,
                                       bool should_retry) {
  RAY_LOG(DEBUG).WithField(task_id) << "set failure reason for task ";
  ray::TaskFailureEntry entry(failure_reason, should_retry);
  auto result = task_failure_reasons_.emplace(task_id, std::move(entry));
  if (!result.second) {
    RAY_LOG(WARNING).WithField(task_id)
        << "Trying to insert failure reason more than once for the same "
           "task, the previous failure will be removed.";
  }
}

void NodeManager::GCTaskFailureReason() {
  for (const auto &entry : task_failure_reasons_) {
    auto duration = static_cast<uint64_t>(
        std::chrono::duration_cast<std::chrono::milliseconds>(
            std::chrono::steady_clock::now() - entry.second.creation_time)
            .count());
    if (duration > RayConfig::instance().task_failure_entry_ttl_ms()) {
      RAY_LOG(INFO).WithField(entry.first)
          << "Removing task failure reason since it expired";
      task_failure_reasons_.erase(entry.first);
    }
  }
}

void NodeManager::ReportWorkerOOMKillStats() {
  if (number_workers_killed_by_oom_ > 0) {
    RAY_LOG(ERROR) << number_workers_killed_by_oom_
                   << " Workers (tasks / actors) killed due to memory pressure (OOM), "
                   << number_workers_killed_
                   << " Workers crashed due to other reasons at node (ID: "
                   << self_node_id_ << ", IP: " << initial_config_.node_manager_address
                   << ") over the last time period. "
                   << "To see more information about the Workers killed on this node, "
                   << "use `ray logs raylet.out -ip "
                   << initial_config_.node_manager_address << "`\n\n"
                   << CreateOomKillMessageSuggestions({});
  }
  number_workers_killed_by_oom_ = 0;
  number_workers_killed_ = 0;
}

std::unique_ptr<AgentManager> NodeManager::CreateDashboardAgentManager(
    const NodeID &self_node_id, const NodeManagerConfig &config) {
  auto agent_command_line = ParseCommandLine(config.dashboard_agent_command);

  if (agent_command_line.empty()) {
    return nullptr;
  }

  for (auto &arg : agent_command_line) {
    auto node_manager_port_position = arg.find(kNodeManagerPortPlaceholder);
    if (node_manager_port_position != std::string::npos) {
      arg.replace(node_manager_port_position,
                  strlen(kNodeManagerPortPlaceholder),
                  std::to_string(GetServerPort()));
    }
  }
  // Disable metrics report if needed.
  if (!RayConfig::instance().enable_metrics_collection()) {
    agent_command_line.push_back("--disable-metrics-collection");
  }

  std::string agent_name = "dashboard_agent";
  // TODO(ryw): after thorough testing, we can disable the fate_shares flag and let a
  // dashboard agent crash no longer lead to a raylet crash.
  auto options = AgentManager::Options({self_node_id,
                                        agent_name,
                                        agent_command_line,
                                        /*fate_shares=*/true});
  return std::make_unique<AgentManager>(
      std::move(options),
      /*delay_executor=*/
      [this](std::function<void()> task, uint32_t delay_ms) {
        return execute_after(io_service_, task, std::chrono::milliseconds(delay_ms));
      },
      shutdown_raylet_gracefully_);
}

std::unique_ptr<AgentManager> NodeManager::CreateRuntimeEnvAgentManager(
    const NodeID &self_node_id, const NodeManagerConfig &config) {
  auto agent_command_line = ParseCommandLine(config.runtime_env_agent_command);

  if (agent_command_line.empty()) {
    return nullptr;
  }

  for (auto &arg : agent_command_line) {
    auto node_manager_port_position = arg.find(kNodeManagerPortPlaceholder);
    if (node_manager_port_position != std::string::npos) {
      arg.replace(node_manager_port_position,
                  strlen(kNodeManagerPortPlaceholder),
                  std::to_string(GetServerPort()));
    }
  }

  std::string agent_name = "runtime_env_agent";

  auto options = AgentManager::Options({self_node_id,
                                        agent_name,
                                        agent_command_line,
                                        /*fate_shares=*/true});
  return std::make_unique<AgentManager>(
      std::move(options),
      /*delay_executor=*/
      [this](std::function<void()> task, uint32_t delay_ms) {
        return execute_after(io_service_, task, std::chrono::milliseconds(delay_ms));
      },
      shutdown_raylet_gracefully_);
}

}  // namespace ray::raylet<|MERGE_RESOLUTION|>--- conflicted
+++ resolved
@@ -392,7 +392,6 @@
   dashboard_agent_manager_ = CreateDashboardAgentManager(self_node_id, config);
   runtime_env_agent_manager_ = CreateRuntimeEnvAgentManager(self_node_id, config);
 
-<<<<<<< HEAD
   std::string runtime_env_agent_ip = std::string(config.node_manager_address);
   // strip the ipv6 brackets
   if (runtime_env_agent_ip.length() >= 2 && runtime_env_agent_ip[0] == '[') {
@@ -401,9 +400,6 @@
   }
 
   runtime_env_agent_client_ = RuntimeEnvAgentClient::Create(
-=======
-  auto runtime_env_agent_client = RuntimeEnvAgentClient::Create(
->>>>>>> 4919aa49
       io_service_,
       runtime_env_agent_ip,
       config.runtime_env_agent_port, /*delay_executor=*/
@@ -1990,14 +1986,9 @@
 void NodeManager::HandleRequestWorkerLease(rpc::RequestWorkerLeaseRequest request,
                                            rpc::RequestWorkerLeaseReply *reply,
                                            rpc::SendReplyCallback send_reply_callback) {
-<<<<<<< HEAD
-  rpc::Task task_message;
-  task_message.mutable_task_spec()->CopyFrom(request.resource_spec());
-  RayTask task(task_message);
+  RayTask task{std::move(*request.mutable_resource_spec())};
   RAY_LOG(INFO) << "[actor-schedule] HandleRequestWorkerLease request resource: "
                 << task.DebugString();
-=======
-  RayTask task{std::move(*request.mutable_resource_spec())};
 
   const auto caller_worker =
       WorkerID::FromBinary(task.GetTaskSpecification().CallerAddress().worker_id());
@@ -2016,7 +2007,6 @@
     return;
   };
 
->>>>>>> 4919aa49
   const bool is_actor_creation_task = task.GetTaskSpecification().IsActorCreationTask();
   ActorID actor_id = ActorID::Nil();
   metrics_num_task_scheduled_ += 1;
@@ -2028,44 +2018,6 @@
   const auto &task_spec = task.GetTaskSpecification();
   worker_pool_.PrestartWorkers(task_spec, request.backlog_size());
 
-<<<<<<< HEAD
-  auto send_reply_callback_wrapper = [this,
-                                      is_actor_creation_task,
-                                      actor_id,
-                                      reply,
-                                      send_reply_callback](
-                                         Status status,
-                                         std::function<void()> success,
-                                         std::function<void()> failure) {
-    RAY_LOG(INFO) << "[actor-schedule] HandleRequestWorkerLease actor" << actor_id
-                  << " status: " << status << " rejected: " << reply->rejected()
-                  << " has raylet id " << !reply->worker_address().raylet_id().empty();
-    if (reply->rejected() && is_actor_creation_task) {
-      auto resources_data = reply->mutable_resources_data();
-      resources_data->set_node_id(self_node_id_.Binary());
-      // If resources are not enough due to normal tasks' preemption
-      // for GCS based actor scheduling, return
-      // with normal task resource usages so GCS can fast update
-      // its resource view of this raylet.
-      if (RayConfig::instance().gcs_actor_scheduling_enabled()) {
-        auto normal_task_resources = local_task_manager_->CalcNormalTaskResources();
-        RAY_LOG(INFO)
-            << "[actor-schedule] Reject leasing as the raylet has no enough resources."
-            << " actor_id = " << actor_id
-            << ", normal_task_resources = " << normal_task_resources.DebugString()
-            << ", local_resoruce_view = "
-            << cluster_resource_scheduler_->GetClusterResourceManager()
-                   .GetNodeResourceViewString(scheduling::NodeID(self_node_id_.Binary()));
-        resources_data->set_resources_normal_task_changed(true);
-        auto resource_map = normal_task_resources.GetResourceMap();
-        resources_data->mutable_resources_normal_task()->insert(resource_map.begin(),
-                                                                resource_map.end());
-        resources_data->set_resources_normal_task_timestamp(absl::GetCurrentTimeNanos());
-      }
-    }
-    send_reply_callback(status, success, failure);
-  };
-=======
   auto send_reply_callback_wrapper =
       [this, is_actor_creation_task, actor_id, reply, send_reply_callback](
           Status status, std::function<void()> success, std::function<void()> failure) {
@@ -2095,7 +2047,6 @@
         }
         send_reply_callback(status, success, failure);
       };
->>>>>>> 4919aa49
 
   cluster_task_manager_->QueueAndScheduleTask(std::move(task),
                                               request.grant_or_reject(),
