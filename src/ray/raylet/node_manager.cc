--- conflicted
+++ resolved
@@ -1256,21 +1256,10 @@
     ProcessFetchOrReconstructMessage(client, message_data);
   } break;
   case protocol::MessageType::NotifyDirectCallTaskBlocked: {
-<<<<<<< HEAD
-    if (registered_worker) {
-      ProcessDirectCallTaskBlocked(registered_worker, message_data);
-    }
-  } break;
-  case protocol::MessageType::NotifyDirectCallTaskUnblocked: {
-    if (registered_worker) {
-      HandleDirectCallTaskUnblocked(registered_worker);
-    }
-=======
     HandleDirectCallTaskBlocked(registered_worker);
   } break;
   case protocol::MessageType::NotifyDirectCallTaskUnblocked: {
     HandleDirectCallTaskUnblocked(registered_worker);
->>>>>>> 9008eb66
   } break;
   case protocol::MessageType::NotifyUnblocked: {
     // TODO(ekl) this is still used from core worker even in direct call mode to
@@ -1754,17 +1743,6 @@
   }
 }
 
-<<<<<<< HEAD
-void NodeManager::ProcessDirectCallTaskBlocked(
-    const std::shared_ptr<WorkerInterface> &worker, const uint8_t *message_data) {
-  auto message =
-      flatbuffers::GetRoot<protocol::NotifyDirectCallTaskBlocked>(message_data);
-  RAY_CHECK(message->release_resources());
-  HandleDirectCallTaskBlocked(worker, true);
-}
-
-=======
->>>>>>> 9008eb66
 void NodeManager::ProcessWaitRequestMessage(
     const std::shared_ptr<ClientConnection> &client, const uint8_t *message_data) {
   // Read the data.
