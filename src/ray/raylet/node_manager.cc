--- conflicted
+++ resolved
@@ -383,15 +383,10 @@
       config.node_manager_address,
       config.runtime_env_agent_port, /*delay_executor=*/
       [this](std::function<void()> task, uint32_t delay_ms) {
-<<<<<<< HEAD
-        return execute_after(io_service_, task, std::chrono::milliseconds(delay_ms));
+        return execute_after(
+            io_service_, std::move(task), std::chrono::milliseconds(delay_ms));
       },
       shutdown_raylet_gracefully_);
-=======
-        return execute_after(
-            io_service_, std::move(task), std::chrono::milliseconds(delay_ms));
-      });
->>>>>>> 9472ae2e
 
   worker_pool_.SetRuntimeEnvAgentClient(runtime_env_agent_client_);
   worker_pool_.Start();
