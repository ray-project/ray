--- conflicted
+++ resolved
@@ -874,14 +874,9 @@
       TreatTaskAsFailed(task, ErrorType::ACTOR_DIED);
     }
   } else if (actor_registration.GetState() == ActorTableData::RECONSTRUCTING) {
-<<<<<<< HEAD
     RAY_LOG(DEBUG) << "Actor is being restarted: " << actor_id;
-    if (!RayConfig::instance().gcs_service_enabled()) {
-=======
-    RAY_LOG(DEBUG) << "Actor is being reconstructed: " << actor_id;
     if (!(RayConfig::instance().gcs_service_enabled() &&
           RayConfig::instance().gcs_actor_service_enabled())) {
->>>>>>> e631827a
       // The actor is dead and needs reconstruction. Attempting to reconstruct its
       // creation task.
       reconstruction_policy_.ListenAndMaybeReconstruct(
