// Copyright 2017 The Ray Authors.
//
// Licensed under the Apache License, Version 2.0 (the "License");
// you may not use this file except in compliance with the License.
// You may obtain a copy of the License at
//
//  http://www.apache.org/licenses/LICENSE-2.0
//
// Unless required by applicable law or agreed to in writing, software
// distributed under the License is distributed on an "AS IS" BASIS,
// WITHOUT WARRANTIES OR CONDITIONS OF ANY KIND, either express or implied.
// See the License for the specific language governing permissions and
// limitations under the License.

#include "ray/raylet/node_manager.h"

#include <cctype>
#include <fstream>
#include <memory>

#include "boost/filesystem.hpp"
#include "boost/system/error_code.hpp"
#include "ray/common/asio/asio_util.h"
#include "ray/common/asio/instrumented_io_context.h"
#include "ray/common/buffer.h"
#include "ray/common/common_protocol.h"
#include "ray/common/constants.h"
#include "ray/common/status.h"
#include "ray/gcs/pb_util.h"
#include "ray/raylet/format/node_manager_generated.h"
#include "ray/stats/stats.h"
#include "ray/util/sample.h"
#include "ray/util/util.h"

namespace {

#define RAY_CHECK_ENUM(x, y) \
  static_assert(static_cast<int>(x) == static_cast<int>(y), "protocol mismatch")

struct ActorStats {
  int live_actors = 0;
  int dead_actors = 0;
  int restarting_actors = 0;
};

inline ray::rpc::ObjectReference FlatbufferToSingleObjectReference(
    const flatbuffers::String &object_id, const ray::protocol::Address &address) {
  ray::rpc::ObjectReference ref;
  ref.set_object_id(object_id.str());
  ref.mutable_owner_address()->set_raylet_id(address.raylet_id()->str());
  ref.mutable_owner_address()->set_ip_address(address.ip_address()->str());
  ref.mutable_owner_address()->set_port(address.port());
  ref.mutable_owner_address()->set_worker_id(address.worker_id()->str());
  return ref;
}

std::vector<ray::rpc::ObjectReference> FlatbufferToObjectReference(
    const flatbuffers::Vector<flatbuffers::Offset<flatbuffers::String>> &object_ids,
    const flatbuffers::Vector<flatbuffers::Offset<ray::protocol::Address>>
        &owner_addresses) {
  RAY_CHECK(object_ids.size() == owner_addresses.size());
  std::vector<ray::rpc::ObjectReference> refs;
  for (int64_t i = 0; i < object_ids.size(); i++) {
    ray::rpc::ObjectReference ref;
    ref.set_object_id(object_ids.Get(i)->str());
    const auto &addr = owner_addresses.Get(i);
    ref.mutable_owner_address()->set_raylet_id(addr->raylet_id()->str());
    ref.mutable_owner_address()->set_ip_address(addr->ip_address()->str());
    ref.mutable_owner_address()->set_port(addr->port());
    ref.mutable_owner_address()->set_worker_id(addr->worker_id()->str());
    refs.emplace_back(std::move(ref));
  }
  return refs;
}

}  // namespace

namespace ray {

namespace raylet {

// A helper function to print the leased workers.
std::string LeasedWorkersSring(
    const std::unordered_map<WorkerID, std::shared_ptr<WorkerInterface>>
        &leased_workers) {
  std::stringstream buffer;
  buffer << "  @leased_workers: (";
  for (const auto &pair : leased_workers) {
    auto &worker = pair.second;
    buffer << worker->WorkerId() << ", ";
  }
  buffer << ")";
  return buffer.str();
}

// A helper function to print the workers in worker_pool_.
std::string WorkerPoolString(
    const std::vector<std::shared_ptr<WorkerInterface>> &worker_pool) {
  std::stringstream buffer;
  buffer << "   @worker_pool: (";
  for (const auto &worker : worker_pool) {
    buffer << worker->WorkerId() << ", ";
  }
  buffer << ")";
  return buffer.str();
}

// Helper function to print the worker's owner worker and and node owner.
std::string WorkerOwnerString(std::shared_ptr<WorkerInterface> &worker) {
  std::stringstream buffer;
  const auto owner_worker_id =
      WorkerID::FromBinary(worker->GetOwnerAddress().worker_id());
  const auto owner_node_id = NodeID::FromBinary(worker->GetOwnerAddress().raylet_id());
  buffer << "leased_worker Lease " << worker->WorkerId() << " owned by "
         << owner_worker_id << " / " << owner_node_id;
  return buffer.str();
}

HeartbeatSender::HeartbeatSender(NodeID self_node_id,
                                 std::shared_ptr<gcs::GcsClient> gcs_client)
    : self_node_id_(self_node_id), gcs_client_(gcs_client) {
  // Init heartbeat thread and run its io service.
  heartbeat_thread_.reset(new std::thread([this] {
    SetThreadName("heartbeat");
    /// The asio work to keep io_service_ alive.
    boost::asio::io_service::work io_service_work_(heartbeat_io_service_);
    heartbeat_io_service_.run();
  }));
  heartbeat_runner_.reset(new PeriodicalRunner(heartbeat_io_service_));

  // Start sending heartbeats to the GCS.
  last_heartbeat_at_ms_ = current_time_ms();
  heartbeat_runner_->RunFnPeriodically(
      [this] { Heartbeat(); },
      RayConfig::instance().raylet_heartbeat_period_milliseconds(),
      "NodeManager.deadline_timer.heartbeat");
}

HeartbeatSender::~HeartbeatSender() {
  heartbeat_runner_.reset();
  heartbeat_io_service_.stop();
  if (heartbeat_thread_->joinable()) {
    heartbeat_thread_->join();
  }
  heartbeat_thread_.reset();
}

void HeartbeatSender::Heartbeat() {
  uint64_t now_ms = current_time_ms();
  uint64_t interval = now_ms - last_heartbeat_at_ms_;
  if (interval > RayConfig::instance().num_heartbeats_warning() *
                     RayConfig::instance().raylet_heartbeat_period_milliseconds()) {
    RAY_LOG(WARNING)
        << "Last heartbeat was sent " << interval
        << " ms ago. There might be resource pressure on this node. If heartbeat keeps "
           "lagging, this node can be marked as dead mistakenly.";
  }
  last_heartbeat_at_ms_ = now_ms;
  stats::HeartbeatReportMs.Record(interval);

  auto heartbeat_data = std::make_shared<HeartbeatTableData>();
  heartbeat_data->set_node_id(self_node_id_.Binary());
  RAY_CHECK_OK(
      gcs_client_->Nodes().AsyncReportHeartbeat(heartbeat_data, [](Status status) {
        if (status.IsDisconnected()) {
          RAY_LOG(FATAL) << "This node has beem marked as dead.";
        }
      }));
}

NodeManager::NodeManager(instrumented_io_context &io_service, const NodeID &self_node_id,
                         const NodeManagerConfig &config,
                         const ObjectManagerConfig &object_manager_config,
                         std::shared_ptr<gcs::GcsClient> gcs_client)
    : self_node_id_(self_node_id),
      io_service_(io_service),
      gcs_client_(gcs_client),
      worker_pool_(io_service, self_node_id_, config.node_manager_address,
                   config.num_workers_soft_limit,
                   config.num_initial_python_workers_for_first_job,
                   config.maximum_startup_concurrency, config.min_worker_port,
                   config.max_worker_port, config.worker_ports, gcs_client_,
                   config.worker_commands,
                   /*starting_worker_timeout_callback=*/
                   [this] { cluster_task_manager_->ScheduleAndDispatchTasks(); },
                   config.ray_debugger_external,
                   /*get_time=*/[]() { return absl::GetCurrentTimeNanos() / 1e6; }),
      client_call_manager_(io_service),
      worker_rpc_pool_(client_call_manager_),
      core_worker_subscriber_(std::make_unique<pubsub::Subscriber>(
          self_node_id_, RayConfig::instance().max_command_batch_size(),
          /*get_client=*/
          [this](const rpc::Address &address) {
            return worker_rpc_pool_.GetOrConnect(address);
          },
          &io_service_)),
      object_directory_(std::make_unique<OwnershipBasedObjectDirectory>(
          io_service_, gcs_client_, core_worker_subscriber_.get(),
          [this](const ObjectID &obj_id, const ErrorType &error_type) {
            rpc::ObjectReference ref;
            ref.set_object_id(obj_id.Binary());
            MarkObjectsAsFailed(error_type, {ref}, JobID::Nil());
          })),
      object_manager_(
          io_service, self_node_id, object_manager_config, object_directory_.get(),
          [this](const ObjectID &object_id, const std::string &object_url,
                 std::function<void(const ray::Status &)> callback) {
            GetLocalObjectManager().AsyncRestoreSpilledObject(object_id, object_url,
                                                              callback);
          },
          /*get_spilled_object_url=*/
          [this](const ObjectID &object_id) {
            return GetLocalObjectManager().GetSpilledObjectURL(object_id);
          },
          /*spill_objects_callback=*/
          [this]() {
            // This callback is called from the plasma store thread.
            // NOTE: It means the local object manager should be thread-safe.
            io_service_.post(
                [this]() { GetLocalObjectManager().SpillObjectUptoMaxThroughput(); },
                "NodeManager.SpillObjects");
            return GetLocalObjectManager().IsSpillingInProgress();
          },
          /*object_store_full_callback=*/
          [this]() {
            // Post on the node manager's event loop since this
            // callback is called from the plasma store thread.
            // This will help keep node manager lock-less.
            io_service_.post([this]() { TriggerGlobalGC(); }, "NodeManager.GlobalGC");
          },
          /*add_object_callback=*/
          [this](const ObjectInfo &object_info) { HandleObjectLocal(object_info); },
          /*delete_object_callback=*/
          [this](const ObjectID &object_id) { HandleObjectMissing(object_id); },
          /*pin_object=*/
          [this](const ObjectID &object_id) {
            std::vector<ObjectID> object_ids = {object_id};
            std::vector<std::unique_ptr<RayObject>> results;
            std::unique_ptr<RayObject> result;
            if (GetObjectsFromPlasma(object_ids, &results) && results.size() > 0) {
              result = std::move(results[0]);
            }
            return result;
          }),
      periodical_runner_(io_service),
      report_resources_period_ms_(config.report_resources_period_ms),
      temp_dir_(config.temp_dir),
      initial_config_(config),
      dependency_manager_(object_manager_),
      node_manager_server_("NodeManager", config.node_manager_port),
      node_manager_service_(io_service, *this),
      agent_manager_service_handler_(
          new DefaultAgentManagerServiceHandler(agent_manager_)),
      agent_manager_service_(io_service, *agent_manager_service_handler_),
      local_object_manager_(
          self_node_id_, config.node_manager_address, config.node_manager_port,
          RayConfig::instance().free_objects_batch_size(),
          RayConfig::instance().free_objects_period_milliseconds(), worker_pool_,
          gcs_client_->Objects(), worker_rpc_pool_,
          /*max_io_workers*/ config.max_io_workers,
          /*min_spilling_size*/ config.min_spilling_size,
          /*is_external_storage_type_fs*/
          RayConfig::instance().is_external_storage_type_fs(),
          /*max_fused_object_count*/ RayConfig::instance().max_fused_object_count(),
          /*on_objects_freed*/
          [this](const std::vector<ObjectID> &object_ids) {
            object_manager_.FreeObjects(object_ids,
                                        /*local_only=*/false);
          },
          /*is_plasma_object_spillable*/
          [this](const ObjectID &object_id) {
            return object_manager_.IsPlasmaObjectSpillable(object_id);
          },
          /*core_worker_subscriber_=*/core_worker_subscriber_.get()),
      high_plasma_storage_usage_(RayConfig::instance().high_plasma_storage_usage()),
      local_gc_run_time_ns_(absl::GetCurrentTimeNanos()),
      local_gc_throttler_(RayConfig::instance().local_gc_min_interval_s() * 1e9),
      global_gc_throttler_(RayConfig::instance().global_gc_min_interval_s() * 1e9),
      local_gc_interval_ns_(RayConfig::instance().local_gc_interval_s() * 1e9),
      record_metrics_period_ms_(config.record_metrics_period_ms),
      runtime_env_manager_([this](const std::string &uri, std::function<void(bool)> cb) {
        return DeleteLocalURI(uri, cb);
      }),
      next_resource_seq_no_(0) {
  RAY_LOG(INFO) << "Initializing NodeManager with ID " << self_node_id_;
  RAY_CHECK(RayConfig::instance().raylet_heartbeat_period_milliseconds() > 0);
  SchedulingResources local_resources(config.resource_config);
  cluster_resource_scheduler_ =
      std::shared_ptr<ClusterResourceScheduler>(new ClusterResourceScheduler(
          self_node_id_.Binary(), local_resources.GetTotalResources().GetResourceMap(),
          [this]() { return object_manager_.GetUsedMemory(); },
          [this]() { return object_manager_.PullManagerHasPullsQueued(); }));

  auto get_node_info_func = [this](const NodeID &node_id) {
    return gcs_client_->Nodes().Get(node_id);
  };
<<<<<<< HEAD
  auto announce_infeasible_task = [this](const Task &task) {
=======
  auto is_owner_alive = [this](const WorkerID &owner_worker_id,
                               const NodeID &owner_node_id) {
    return !(failed_workers_cache_.count(owner_worker_id) > 0 ||
             failed_nodes_cache_.count(owner_node_id) > 0);
  };
  auto announce_infeasible_task = [this](const RayTask &task) {
>>>>>>> 13f39b2c
    PublishInfeasibleTaskError(task);
  };
  RAY_CHECK(RayConfig::instance().max_task_args_memory_fraction() > 0 &&
            RayConfig::instance().max_task_args_memory_fraction() <= 1)
      << "max_task_args_memory_fraction must be a nonzero fraction.";
  int64_t max_task_args_memory = object_manager_.GetMemoryCapacity() *
                                 RayConfig::instance().max_task_args_memory_fraction();
  if (max_task_args_memory <= 0) {
    RAY_LOG(WARNING)
        << "Max task args should be a fraction of the object store capacity, but object "
           "store capacity is zero or negative. Allowing task args to use 100% of the "
           "local object store. This can cause ObjectStoreFullErrors if the tasks' "
           "return values are greater than the remaining capacity.";
    max_task_args_memory = 0;
  }
  auto is_owner_alive = [this](const WorkerID &owner_worker_id,
                               const NodeID &owner_node_id) {
    return !(failed_workers_cache_.count(owner_worker_id) > 0 ||
             failed_nodes_cache_.count(owner_node_id) > 0);
  };
  cluster_task_manager_ = std::shared_ptr<ClusterTaskManager>(new ClusterTaskManager(
      self_node_id_,
      std::dynamic_pointer_cast<ClusterResourceScheduler>(cluster_resource_scheduler_),
      dependency_manager_, is_owner_alive, get_node_info_func, announce_infeasible_task,
      worker_pool_, leased_workers_,
      [this](const std::vector<ObjectID> &object_ids,
             std::vector<std::unique_ptr<RayObject>> *results) {
        return GetObjectsFromPlasma(object_ids, results);
      },
      max_task_args_memory));
  placement_group_resource_manager_ = std::make_shared<NewPlacementGroupResourceManager>(
      std::dynamic_pointer_cast<ClusterResourceScheduler>(cluster_resource_scheduler_),
      // TODO (Alex): Ideally we could do these in a more robust way (retry
      // them, do them with the lightweight heartbeat, etc).
      [this](const ray::gcs::NodeResourceInfoAccessor::ResourceMap &resources) {
        RAY_CHECK_OK(gcs_client_->NodeResources().AsyncUpdateResources(
            self_node_id_, resources, nullptr));
      },
      [this](const std::vector<std::string> &resource_names) {
        RAY_CHECK_OK(gcs_client_->NodeResources().AsyncDeleteResources(
            self_node_id_, resource_names, nullptr));
      });

  RAY_CHECK_OK(store_client_.Connect(config.store_socket_name.c_str()));
  // Run the node manger rpc server.
  node_manager_server_.RegisterService(node_manager_service_);
  node_manager_server_.RegisterService(agent_manager_service_);
  node_manager_server_.Run();

  worker_pool_.SetNodeManagerPort(GetServerPort());

  auto agent_command_line = ParseCommandLine(config.agent_command);
  for (auto &arg : agent_command_line) {
    auto node_manager_port_position = arg.find(kNodeManagerPortPlaceholder);
    if (node_manager_port_position != std::string::npos) {
      arg.replace(node_manager_port_position, strlen(kNodeManagerPortPlaceholder),
                  std::to_string(GetServerPort()));
    }
  }

  auto options = AgentManager::Options({self_node_id, agent_command_line});
  agent_manager_ = std::make_shared<AgentManager>(
      std::move(options),
      /*delay_executor=*/
      [this](std::function<void()> task, uint32_t delay_ms) {
        return execute_after(io_service_, task, delay_ms);
      },
      /*runtime_env_agent_factory=*/
      [this](const std::string &ip_address, int port) {
        RAY_CHECK(!ip_address.empty() && port != 0);
        return std::shared_ptr<rpc::RuntimeEnvAgentClientInterface>(
            new rpc::RuntimeEnvAgentClient(ip_address, port, client_call_manager_));
      });
  worker_pool_.SetAgentManager(agent_manager_);
}

ray::Status NodeManager::RegisterGcs() {
  // Start sending heartbeat here to ensure it happening after raylet being registered.
  heartbeat_sender_.reset(new HeartbeatSender(self_node_id_, gcs_client_));
  auto on_node_change = [this](const NodeID &node_id, const GcsNodeInfo &data) {
    if (data.state() == GcsNodeInfo::ALIVE) {
      NodeAdded(data);
    } else {
      RAY_CHECK(data.state() == GcsNodeInfo::DEAD);
      NodeRemoved(node_id);
    }
  };

  // If the node resource message is received first and then the node message is received,
  // ForwardTask will throw exception, because it can't get node info.
  auto on_done = [this](Status status) {
    RAY_CHECK_OK(status);
    // Subscribe to resource changes.
    const auto &resources_changed =
        [this](const rpc::NodeResourceChange &resource_notification) {
          auto id = NodeID::FromBinary(resource_notification.node_id());
          if (resource_notification.updated_resources_size() != 0) {
            ResourceSet resource_set(
                MapFromProtobuf(resource_notification.updated_resources()));
            ResourceCreateUpdated(id, resource_set);
          }

          if (resource_notification.deleted_resources_size() != 0) {
            ResourceDeleted(
                id, VectorFromProtobuf(resource_notification.deleted_resources()));
          }
        };
    RAY_CHECK_OK(gcs_client_->NodeResources().AsyncSubscribeToResources(
        /*subscribe_callback=*/resources_changed,
        /*done_callback=*/nullptr));
  };
  // Register a callback to monitor new nodes and a callback to monitor removed nodes.
  RAY_RETURN_NOT_OK(
      gcs_client_->Nodes().AsyncSubscribeToNodeChange(on_node_change, on_done));

  // Subscribe to resource usage batches from the monitor.
  const auto &resource_usage_batch_added =
      [this](const ResourceUsageBatchData &resource_usage_batch) {
        ResourceUsageBatchReceived(resource_usage_batch);
      };
  RAY_RETURN_NOT_OK(gcs_client_->NodeResources().AsyncSubscribeBatchedResourceUsage(
      resource_usage_batch_added, /*done*/ nullptr));

  // Subscribe to all unexpected failure notifications from the local and
  // remote raylets. Note that this does not include workers that failed due to
  // node failure. These workers can be identified by comparing the raylet_id
  // in their rpc::Address to the ID of a failed raylet.
  const auto &worker_failure_handler =
      [this](const rpc::WorkerDeltaData &worker_failure_data) {
        HandleUnexpectedWorkerFailure(worker_failure_data);
      };
  RAY_CHECK_OK(gcs_client_->Workers().AsyncSubscribeToWorkerFailures(
      worker_failure_handler, /*done_callback=*/nullptr));

  // Subscribe to job updates.
  const auto job_subscribe_handler = [this](const JobID &job_id,
                                            const JobTableData &job_data) {
    // HandleJobStarted is idempotent so it's ok to call it again when the job
    // finishes. We always need to call `HandleJobStarted` even when a job has
    // finished, because we may have missed the started event (for example,
    // because the node wasn't up when the job started). JobStarted +
    // JobFinished events both need to be processed because we need to persist
    // the job config of dead jobs in order for detached actors to function
    // properly.
    HandleJobStarted(job_id, job_data);
    if (job_data.is_dead()) {
      HandleJobFinished(job_id, job_data);
    }
  };
  RAY_RETURN_NOT_OK(
      gcs_client_->Jobs().AsyncSubscribeAll(job_subscribe_handler, nullptr));

  periodical_runner_.RunFnPeriodically(
      [this] {
        DumpDebugState();
        WarnResourceDeadlock();
      },
      RayConfig::instance().debug_dump_period_milliseconds(),
      "NodeManager.deadline_timer.debug_state_dump");
  uint64_t now_ms = current_time_ms();
  last_metrics_recorded_at_ms_ = now_ms;
  periodical_runner_.RunFnPeriodically([this] { RecordMetrics(); },
                                       record_metrics_period_ms_,
                                       "NodeManager.deadline_timer.record_metrics");
  if (RayConfig::instance().free_objects_period_milliseconds() > 0) {
    periodical_runner_.RunFnPeriodically(
        [this] { local_object_manager_.FlushFreeObjects(); },
        RayConfig::instance().free_objects_period_milliseconds(),
        "NodeManager.deadline_timer.flush_free_objects");
  }
  last_resource_report_at_ms_ = now_ms;
  periodical_runner_.RunFnPeriodically(
      [this] { ReportResourceUsage(); }, report_resources_period_ms_,
      "NodeManager.deadline_timer.report_resource_usage");

  /// If periodic asio stats print is enabled, it will print it.
  const auto event_stats_print_interval_ms =
      RayConfig::instance().event_stats_print_interval_ms();
  if (event_stats_print_interval_ms != -1 && RayConfig::instance().event_stats()) {
    periodical_runner_.RunFnPeriodically(
        [this] {
          RAY_LOG(INFO) << "Event stats:\n\n" << io_service_.StatsString() << "\n\n";
          RAY_LOG(INFO) << DebugString() << "\n\n";
        },
        event_stats_print_interval_ms,
        "NodeManager.deadline_timer.print_event_loop_stats");
  }

  return ray::Status::OK();
}

void NodeManager::KillWorker(std::shared_ptr<WorkerInterface> worker) {
#ifdef _WIN32
  // TODO(mehrdadn): implement graceful process termination mechanism
#else
  // If we're just cleaning up a single worker, allow it some time to clean
  // up its state before force killing. The client socket will be closed
  // and the worker struct will be freed after the timeout.
  kill(worker->GetProcess().GetId(), SIGTERM);
#endif

  auto retry_timer = std::make_shared<boost::asio::deadline_timer>(io_service_);
  auto retry_duration = boost::posix_time::milliseconds(
      RayConfig::instance().kill_worker_timeout_milliseconds());
  retry_timer->expires_from_now(retry_duration);
  retry_timer->async_wait([retry_timer, worker](const boost::system::error_code &error) {
    RAY_LOG(DEBUG) << "Send SIGKILL to worker, pid=" << worker->GetProcess().GetId();
    // Force kill worker
    worker->GetProcess().Kill();
  });
}

void NodeManager::DestroyWorker(std::shared_ptr<WorkerInterface> worker,
                                rpc::WorkerExitType disconnect_type) {
  // We should disconnect the client first. Otherwise, we'll remove bundle resources
  // before actual resources are returned. Subsequent disconnect request that comes
  // due to worker dead will be ignored.
  DisconnectClient(worker->Connection(), disconnect_type);
  worker->MarkDead();
  KillWorker(worker);
}

void NodeManager::HandleJobStarted(const JobID &job_id, const JobTableData &job_data) {
  RAY_LOG(DEBUG) << "HandleJobStarted " << job_id;
  worker_pool_.HandleJobStarted(job_id, job_data.config());
  // NOTE: Technically `HandleJobStarted` isn't idempotent because we'll
  // increment the ref count multiple times. This is fine because
  // `HandleJobFinisehd` will also decrement the ref count multiple times.
  runtime_env_manager_.AddURIReference(job_id.Hex(), job_data.config().runtime_env());
  // Tasks of this job may already arrived but failed to pop a worker because the job
  // config is not local yet. So we trigger dispatching again here to try to
  // reschedule these tasks.
  cluster_task_manager_->ScheduleAndDispatchTasks();
}

void NodeManager::HandleJobFinished(const JobID &job_id, const JobTableData &job_data) {
  RAY_LOG(DEBUG) << "HandleJobFinished " << job_id;
  RAY_CHECK(job_data.is_dead());
  worker_pool_.HandleJobFinished(job_id);
  runtime_env_manager_.RemoveURIReference(job_id.Hex());
}

void NodeManager::FillNormalTaskResourceUsage(rpc::ResourcesData &resources_data) {
  auto last_heartbeat_resources = gcs_client_->NodeResources().GetLastResourceUsage();
  ResourceSet normal_task_resources = cluster_task_manager_->CalcNormalTaskResources();
  if (!last_heartbeat_resources->GetNormalTaskResources().IsEqual(
          normal_task_resources)) {
    RAY_LOG(DEBUG) << "normal_task_resources = " << normal_task_resources.ToString();
    resources_data.set_resources_normal_task_changed(true);
    auto &normal_task_map = *(resources_data.mutable_resources_normal_task());
    normal_task_map = {normal_task_resources.GetResourceMap().begin(),
                       normal_task_resources.GetResourceMap().end()};
    last_heartbeat_resources->SetNormalTaskResources(normal_task_resources);
  }
}

void NodeManager::FillResourceReport(rpc::ResourcesData &resources_data) {
  resources_data.set_node_id(self_node_id_.Binary());
  resources_data.set_node_manager_address(initial_config_.node_manager_address);
  // Update local cache from gcs remote cache, this is needed when gcs restart.
  // We should always keep the cache view consistent.
  cluster_resource_scheduler_->UpdateLastResourceUsage(
      gcs_client_->NodeResources().GetLastResourceUsage());
  cluster_resource_scheduler_->FillResourceUsage(resources_data);
  cluster_task_manager_->FillResourceUsage(
      resources_data, gcs_client_->NodeResources().GetLastResourceUsage());
  if (RayConfig::instance().gcs_task_scheduling_enabled()) {
    FillNormalTaskResourceUsage(resources_data);
  }

  // If plasma store is under high pressure, we should try to schedule a global gc.
  bool plasma_high_pressure =
      object_manager_.GetUsedMemoryPercentage() > high_plasma_storage_usage_;
  if (plasma_high_pressure && global_gc_throttler_.AbleToRun()) {
    TriggerGlobalGC();
  }

  // Set the global gc bit on the outgoing heartbeat message.
  if (should_global_gc_) {
    resources_data.set_should_global_gc(true);
    should_global_gc_ = false;
    global_gc_throttler_.RunNow();
  }

  // Trigger local GC if needed. This throttles the frequency of local GC calls
  // to at most once per heartbeat interval.
  if ((should_local_gc_ ||
       (absl::GetCurrentTimeNanos() - local_gc_run_time_ns_ > local_gc_interval_ns_)) &&
      local_gc_throttler_.AbleToRun()) {
    DoLocalGC();
    should_local_gc_ = false;
  }
}

void NodeManager::ReportResourceUsage() {
  if (initial_config_.pull_based_resource_reporting) {
    return;
  }
  uint64_t now_ms = current_time_ms();
  uint64_t interval = now_ms - last_resource_report_at_ms_;
  if (interval >
      RayConfig::instance().num_resource_report_periods_warning() *
          RayConfig::instance().raylet_report_resources_period_milliseconds()) {
    RAY_LOG(WARNING)
        << "Last resource report was sent " << interval
        << " ms ago. There might be resource pressure on this node. If "
           "resource reports keep lagging, scheduling decisions of other nodes "
           "may become stale";
  }
  last_resource_report_at_ms_ = now_ms;
  auto resources_data = std::make_shared<rpc::ResourcesData>();
  FillResourceReport(*resources_data);

  if (resources_data->resources_total_size() > 0 ||
      resources_data->resources_available_changed() ||
      resources_data->resource_load_changed() || resources_data->should_global_gc()) {
    RAY_CHECK_OK(gcs_client_->NodeResources().AsyncReportResourceUsage(resources_data,
                                                                       /*done*/ nullptr));
  }
}

void NodeManager::DoLocalGC() {
  auto all_workers = worker_pool_.GetAllRegisteredWorkers();
  for (const auto &driver : worker_pool_.GetAllRegisteredDrivers()) {
    all_workers.push_back(driver);
  }
  RAY_LOG(INFO) << "Sending Python GC request to " << all_workers.size()
                << " local workers to clean up Python cyclic references.";
  for (const auto &worker : all_workers) {
    rpc::LocalGCRequest request;
    worker->rpc_client()->LocalGC(
        request, [](const ray::Status &status, const rpc::LocalGCReply &r) {
          if (!status.ok()) {
            RAY_LOG(DEBUG) << "Failed to send local GC request: " << status.ToString();
          }
        });
  }
  local_gc_run_time_ns_ = absl::GetCurrentTimeNanos();
}

void NodeManager::HandleRequestObjectSpillage(
    const rpc::RequestObjectSpillageRequest &request,
    rpc::RequestObjectSpillageReply *reply, rpc::SendReplyCallback send_reply_callback) {
  const auto &object_id = ObjectID::FromBinary(request.object_id());
  RAY_LOG(DEBUG) << "Received RequestObjectSpillage for object " << object_id;
  local_object_manager_.SpillObjects(
      {object_id}, [object_id, reply, send_reply_callback](const ray::Status &status) {
        if (status.ok()) {
          RAY_LOG(DEBUG) << "Object " << object_id
                         << " has been spilled, replying to owner";
          reply->set_success(true);
          // TODO(Clark): Add spilled URLs and spilled node ID to owner RPC reply here
          // if OBOD is enabled, instead of relying on automatic raylet spilling path to
          // send an extra RPC to the owner.
        }
        send_reply_callback(Status::OK(), nullptr, nullptr);
      });
}

void NodeManager::HandleReleaseUnusedBundles(
    const rpc::ReleaseUnusedBundlesRequest &request,
    rpc::ReleaseUnusedBundlesReply *reply, rpc::SendReplyCallback send_reply_callback) {
  RAY_LOG(DEBUG) << "Releasing unused bundles.";
  std::unordered_set<BundleID, pair_hash> in_use_bundles;
  for (int index = 0; index < request.bundles_in_use_size(); ++index) {
    const auto &bundle_id = request.bundles_in_use(index).bundle_id();
    in_use_bundles.emplace(
        std::make_pair(PlacementGroupID::FromBinary(bundle_id.placement_group_id()),
                       bundle_id.bundle_index()));
  }

  // Kill all workers that are currently associated with the unused bundles.
  // NOTE: We can't traverse directly with `leased_workers_`, because `DestroyWorker` will
  // delete the element of `leased_workers_`. So we need to filter out
  // `workers_associated_with_unused_bundles` separately.
  std::vector<std::shared_ptr<WorkerInterface>> workers_associated_with_unused_bundles;
  for (const auto &worker_it : leased_workers_) {
    auto &worker = worker_it.second;
    const auto &bundle_id = worker->GetBundleId();
    // We need to filter out the workers used by placement group.
    if (!bundle_id.first.IsNil() && 0 == in_use_bundles.count(bundle_id)) {
      workers_associated_with_unused_bundles.emplace_back(worker);
    }
  }

  for (const auto &worker : workers_associated_with_unused_bundles) {
    RAY_LOG(DEBUG)
        << "Destroying worker since its bundle was unused. Placement group id: "
        << worker->GetBundleId().first
        << ", bundle index: " << worker->GetBundleId().second
        << ", task id: " << worker->GetAssignedTaskId()
        << ", actor id: " << worker->GetActorId()
        << ", worker id: " << worker->WorkerId();
    DestroyWorker(worker, rpc::WorkerExitType::UNUSED_RESOURCE_RELEASED);
  }

  // Return unused bundle resources.
  placement_group_resource_manager_->ReturnUnusedBundle(in_use_bundles);

  send_reply_callback(Status::OK(), nullptr, nullptr);
}

// TODO(edoakes): this function is problematic because it both sends warnings spuriously
// under normal conditions and sometimes doesn't send a warning under actual deadlock
// conditions. The current logic is to push a warning when: all running tasks are
// blocked, there is at least one ready task, and a warning hasn't been pushed in
// debug_dump_period_ milliseconds.
// See https://github.com/ray-project/ray/issues/5790 for details.
void NodeManager::WarnResourceDeadlock() {
  ray::RayTask exemplar;
  bool any_pending = false;
  int pending_actor_creations = 0;
  int pending_tasks = 0;
  std::string available_resources;

  // Check if any progress is being made on this raylet.
  for (const auto &worker : worker_pool_.GetAllRegisteredWorkers()) {
    if (!worker->IsDead() && !worker->GetAssignedTaskId().IsNil() &&
        !worker->IsBlocked() && worker->GetActorId().IsNil()) {
      // Progress is being made in a task, don't warn.
      resource_deadlock_warned_ = 0;
      return;
    }
  }

  // Check if any tasks are blocked on resource acquisition.
  if (!cluster_task_manager_->AnyPendingTasks(&exemplar, &any_pending,
                                              &pending_actor_creations, &pending_tasks)) {
    // No pending tasks, no need to warn.
    resource_deadlock_warned_ = 0;
    return;
  }
  available_resources = cluster_resource_scheduler_->GetLocalResourceViewString();

  // Push an warning to the driver that a task is blocked trying to acquire resources.
  // To avoid spurious triggers, only take action starting with the second time.
  // case resource_deadlock_warned_:  0 => first time, don't do anything yet
  // case resource_deadlock_warned_:  1 => second time, print a warning
  // case resource_deadlock_warned_: >1 => global gc but don't print any warnings
  if (any_pending && resource_deadlock_warned_++ > 0) {
    // Actor references may be caught in cycles, preventing them from being deleted.
    // Trigger global GC to hopefully free up resource slots.
    TriggerGlobalGC();

    // Suppress duplicates warning messages.
    if (resource_deadlock_warned_ > 2) {
      return;
    }

    std::ostringstream error_message;
    error_message
        << "The actor or task with ID " << exemplar.GetTaskSpecification().TaskId()
        << " cannot be scheduled right now. You can ignore this message if this "
        << "Ray cluster is expected to auto-scale or if you specified a "
        << "runtime_env for this actor or task, which may take time to install.  "
        << "Otherwise, this is likely due to all cluster resources being claimed "
        << "by actors. To resolve the issue, consider creating fewer actors or "
        << "increasing the resources available to this Ray cluster.\n"
        << "Required resources for this actor or task: "
        << exemplar.GetTaskSpecification().GetRequiredPlacementResources().ToString()
        << "\n"
        << "Available resources on this node: " << available_resources
        << "In total there are " << pending_tasks << " pending tasks and "
        << pending_actor_creations << " pending actors on this node.";

    std::string error_message_str = error_message.str();
    RAY_LOG(WARNING) << error_message_str;
    auto error_data_ptr = gcs::CreateErrorTableData(
        "resource_deadlock", error_message_str, current_time_ms(),
        exemplar.GetTaskSpecification().JobId());
    RAY_CHECK_OK(gcs_client_->Errors().AsyncReportJobError(error_data_ptr, nullptr));
  }
  // Try scheduling tasks. Without this, if there's no more tasks coming in, deadlocked
  // tasks are never be scheduled.
  cluster_task_manager_->ScheduleAndDispatchTasks();
}

void NodeManager::NodeAdded(const GcsNodeInfo &node_info) {
  const NodeID node_id = NodeID::FromBinary(node_info.node_id());

  RAY_LOG(DEBUG) << "[NodeAdded] Received callback from node id " << node_id;
  if (node_id == self_node_id_) {
    return;
  }

  // Store address of the new node manager for rpc requests.
  remote_node_manager_addresses_[node_id] =
      std::make_pair(node_info.node_manager_address(), node_info.node_manager_port());

  // Fetch resource info for the remote node and update cluster resource map.
  RAY_CHECK_OK(gcs_client_->NodeResources().AsyncGetResources(
      node_id,
      [this, node_id](
          Status status,
          const boost::optional<gcs::NodeResourceInfoAccessor::ResourceMap> &data) {
        if (data) {
          ResourceSet resource_set;
          for (auto &resource_entry : *data) {
            resource_set.AddOrUpdateResource(resource_entry.first,
                                             resource_entry.second->resource_capacity());
          }
          ResourceCreateUpdated(node_id, resource_set);
        }
      }));
}

void NodeManager::NodeRemoved(const NodeID &node_id) {
  // TODO(swang): If we receive a notification for our own death, clean up and
  // exit immediately.
  RAY_LOG(DEBUG) << "[NodeRemoved] Received callback from node id " << node_id;

  RAY_CHECK(node_id != self_node_id_)
      << "Exiting because this node manager has mistakenly been marked dead by the "
      << "monitor: GCS didn't receive heartbeats within timeout "
      << RayConfig::instance().num_heartbeats_timeout() *
             RayConfig::instance().raylet_heartbeat_period_milliseconds()
      << " ms. This is likely since the machine or raylet became overloaded.";

  // Below, when we remove node_id from all of these data structures, we could
  // check that it is actually removed, or log a warning otherwise, but that may
  // not be necessary.

  // Remove the node from the resource map.
  if (!cluster_resource_scheduler_->RemoveNode(node_id.Binary())) {
    RAY_LOG(DEBUG) << "Received NodeRemoved callback for an unknown node: " << node_id
                   << ".";
    return;
  }

  // Remove the node manager address.
  const auto node_entry = remote_node_manager_addresses_.find(node_id);
  if (node_entry != remote_node_manager_addresses_.end()) {
    remote_node_manager_addresses_.erase(node_entry);
  }

  // Notify the object directory that the node has been removed so that it
  // can remove it from any cached locations.
  object_directory_->HandleNodeRemoved(node_id);

  // Clean up workers that were owned by processes that were on the failed
  // node.
  rpc::WorkerDeltaData data;
  data.set_raylet_id(node_id.Binary());
  HandleUnexpectedWorkerFailure(data);
}

void NodeManager::HandleUnexpectedWorkerFailure(const rpc::WorkerDeltaData &data) {
  const WorkerID worker_id = WorkerID::FromBinary(data.worker_id());
  const NodeID node_id = NodeID::FromBinary(data.raylet_id());
  if (!worker_id.IsNil()) {
    RAY_LOG(DEBUG) << "Worker " << worker_id << " failed";
    failed_workers_cache_.insert(worker_id);
  } else {
    RAY_CHECK(!node_id.IsNil());
    failed_nodes_cache_.insert(node_id);
  }

  // TODO(swang): Also clean up any lease requests owned by the failed worker
  // from the task queues. This is only necessary for lease requests that are
  // infeasible, since requests that are fulfilled will get canceled during
  // dispatch.
  for (const auto &pair : leased_workers_) {
    auto &worker = pair.second;
    const auto owner_worker_id =
        WorkerID::FromBinary(worker->GetOwnerAddress().worker_id());
    const auto owner_node_id = NodeID::FromBinary(worker->GetOwnerAddress().raylet_id());
    RAY_LOG(DEBUG) << "Lease " << worker->WorkerId() << " owned by " << owner_worker_id;
    RAY_CHECK(!owner_worker_id.IsNil() && !owner_node_id.IsNil());
    if (!worker->IsDetachedActor()) {
      // TODO (Alex): Cancel all pending child tasks of the tasks whose owners have failed
      // because the owner could've submitted lease requests before failing.
      if (!worker_id.IsNil()) {
        // If the failed worker was a leased worker's owner, then kill the leased worker.
        if (owner_worker_id == worker_id) {
          RAY_LOG(INFO) << "Owner process " << owner_worker_id
                        << " died, killing leased worker " << worker->WorkerId();
          KillWorker(worker);
        }
      } else if (owner_node_id == node_id) {
        // If the leased worker's owner was on the failed node, then kill the leased
        // worker.
        RAY_LOG(INFO) << "Owner node " << owner_node_id << " died, killing leased worker "
                      << worker->WorkerId();
        KillWorker(worker);
      }
    }
  }
}

void NodeManager::ResourceCreateUpdated(const NodeID &node_id,
                                        const ResourceSet &createUpdatedResources) {
  RAY_LOG(DEBUG) << "[ResourceCreateUpdated] received callback from node id " << node_id
                 << " with created or updated resources: "
                 << createUpdatedResources.ToString() << ". Updating resource map.";

  // Update local_available_resources_ and SchedulingResources
  for (const auto &resource_pair : createUpdatedResources.GetResourceMap()) {
    const std::string &resource_label = resource_pair.first;
    const double &new_resource_capacity = resource_pair.second;
    cluster_resource_scheduler_->UpdateResourceCapacity(node_id.Binary(), resource_label,
                                                        new_resource_capacity);
  }
  RAY_LOG(DEBUG) << "[ResourceCreateUpdated] Updated cluster_resource_map.";

  if (node_id == self_node_id_) {
    // The resource update is on the local node, check if we can reschedule tasks.
    cluster_task_manager_->ScheduleAndDispatchTasks();
  }
}

void NodeManager::ResourceDeleted(const NodeID &node_id,
                                  const std::vector<std::string> &resource_names) {
  if (RAY_LOG_ENABLED(DEBUG)) {
    std::ostringstream oss;
    for (auto &resource_name : resource_names) {
      oss << resource_name << ", ";
    }
    RAY_LOG(DEBUG) << "[ResourceDeleted] received callback from node id " << node_id
                   << " with deleted resources: " << oss.str()
                   << ". Updating resource map.";
  }

  // Update local_available_resources_ and SchedulingResources
  for (const auto &resource_label : resource_names) {
    cluster_resource_scheduler_->DeleteResource(node_id.Binary(), resource_label);
  }
  return;
}

void NodeManager::UpdateResourceUsage(const NodeID &node_id,
                                      const rpc::ResourcesData &resource_data) {
  if (!cluster_resource_scheduler_->UpdateNode(node_id.Binary(), resource_data)) {
    RAY_LOG(INFO)
        << "[UpdateResourceUsage]: received resource usage from unknown node id "
        << node_id;
    return;
  }

  // Trigger local GC at the next heartbeat interval.
  if (resource_data.should_global_gc()) {
    should_local_gc_ = true;
  }

  // If light resource usage report enabled, we update remote resources only when related
  // resources map in heartbeat is not empty.
  cluster_task_manager_->ScheduleAndDispatchTasks();
}

void NodeManager::ResourceUsageBatchReceived(
    const ResourceUsageBatchData &resource_usage_batch) {
  // Update load information provided by each message.
  for (const auto &resource_usage : resource_usage_batch.batch()) {
    const NodeID &node_id = NodeID::FromBinary(resource_usage.node_id());
    if (node_id == self_node_id_) {
      // Skip messages from self.
      continue;
    }
    UpdateResourceUsage(node_id, resource_usage);
  }
}

void NodeManager::ProcessNewClient(ClientConnection &client) {
  // The new client is a worker, so begin listening for messages.
  client.ProcessMessages();
}

void NodeManager::ProcessClientMessage(const std::shared_ptr<ClientConnection> &client,
                                       int64_t message_type,
                                       const uint8_t *message_data) {
  auto registered_worker = worker_pool_.GetRegisteredWorker(client);
  auto message_type_value = static_cast<protocol::MessageType>(message_type);
  RAY_LOG(DEBUG) << "[Worker] Message "
                 << protocol::EnumNameMessageType(message_type_value) << "("
                 << message_type << ") from worker with PID "
                 << (registered_worker
                         ? std::to_string(registered_worker->GetProcess().GetId())
                         : "nil");

  if (registered_worker && registered_worker->IsDead()) {
    // For a worker that is marked as dead (because the job has died already),
    // all the messages are ignored except DisconnectClient.
    if (message_type_value != protocol::MessageType::DisconnectClient) {
      // Listen for more messages.
      client->ProcessMessages();
      return;
    }
  }

  switch (message_type_value) {
  case protocol::MessageType::RegisterClientRequest: {
    ProcessRegisterClientRequestMessage(client, message_data);
  } break;
  case protocol::MessageType::AnnounceWorkerPort: {
    ProcessAnnounceWorkerPortMessage(client, message_data);
  } break;
  case protocol::MessageType::TaskDone: {
    HandleWorkerAvailable(client);
  } break;
  case protocol::MessageType::DisconnectClient: {
    ProcessDisconnectClientMessage(client, message_data);
    // We don't need to receive future messages from this client,
    // because it's already disconnected.
    return;
  } break;
  case protocol::MessageType::FetchOrReconstruct: {
    ProcessFetchOrReconstructMessage(client, message_data);
  } break;
  case protocol::MessageType::NotifyDirectCallTaskBlocked: {
    ProcessDirectCallTaskBlocked(client, message_data);
  } break;
  case protocol::MessageType::NotifyDirectCallTaskUnblocked: {
    std::shared_ptr<WorkerInterface> worker = worker_pool_.GetRegisteredWorker(client);
    HandleDirectCallTaskUnblocked(worker);
  } break;
  case protocol::MessageType::NotifyUnblocked: {
    // TODO(ekl) this is still used from core worker even in direct call mode to
    // finish up get requests.
    auto message = flatbuffers::GetRoot<protocol::NotifyUnblocked>(message_data);
    AsyncResolveObjectsFinish(client, from_flatbuf<TaskID>(*message->task_id()),
                              /*was_blocked*/ true);
  } break;
  case protocol::MessageType::WaitRequest: {
    ProcessWaitRequestMessage(client, message_data);
  } break;
  case protocol::MessageType::WaitForDirectActorCallArgsRequest: {
    ProcessWaitForDirectActorCallArgsRequestMessage(client, message_data);
  } break;
  case protocol::MessageType::PushErrorRequest: {
    ProcessPushErrorRequestMessage(message_data);
  } break;
  case protocol::MessageType::PushProfileEventsRequest: {
    auto fbs_message = flatbuffers::GetRoot<flatbuffers::String>(message_data);
    auto profile_table_data = std::make_shared<rpc::ProfileTableData>();
    RAY_CHECK(
        profile_table_data->ParseFromArray(fbs_message->data(), fbs_message->size()));
    RAY_CHECK_OK(gcs_client_->Stats().AsyncAddProfileData(profile_table_data, nullptr));
  } break;
  case protocol::MessageType::FreeObjectsInObjectStoreRequest: {
    auto message = flatbuffers::GetRoot<protocol::FreeObjectsRequest>(message_data);
    std::vector<ObjectID> object_ids = from_flatbuf<ObjectID>(*message->object_ids());
    // Clean up objects from the object store.
    object_manager_.FreeObjects(object_ids, message->local_only());
  } break;
  case protocol::MessageType::SubscribePlasmaReady: {
    ProcessSubscribePlasmaReady(client, message_data);
  } break;
  default:
    RAY_LOG(FATAL) << "Received unexpected message type " << message_type;
  }

  // Listen for more messages.
  client->ProcessMessages();
}

void NodeManager::ProcessRegisterClientRequestMessage(
    const std::shared_ptr<ClientConnection> &client, const uint8_t *message_data) {
  client->Register();

  auto message = flatbuffers::GetRoot<protocol::RegisterClientRequest>(message_data);
  Language language = static_cast<Language>(message->language());
  const JobID job_id = from_flatbuf<JobID>(*message->job_id());
  const int runtime_env_hash = static_cast<int>(message->runtime_env_hash());
  WorkerID worker_id = from_flatbuf<WorkerID>(*message->worker_id());
  pid_t pid = message->worker_pid();
  pid_t worker_shim_pid = message->worker_shim_pid();
  std::string worker_ip_address = string_from_flatbuf(*message->ip_address());
  // TODO(suquark): Use `WorkerType` in `common.proto` without type converting.
  rpc::WorkerType worker_type = static_cast<rpc::WorkerType>(message->worker_type());
  if (((worker_type != rpc::WorkerType::SPILL_WORKER &&
        worker_type != rpc::WorkerType::RESTORE_WORKER &&
        worker_type != rpc::WorkerType::UTIL_WORKER)) ||
      worker_type == rpc::WorkerType::DRIVER) {
    RAY_CHECK(!job_id.IsNil());
  } else {
    RAY_CHECK(job_id.IsNil());
  }
  auto worker = std::dynamic_pointer_cast<WorkerInterface>(
      std::make_shared<Worker>(job_id, runtime_env_hash, worker_id, language, worker_type,
                               worker_ip_address, client, client_call_manager_));

  auto send_reply_callback = [this, client, job_id](Status status, int assigned_port) {
    flatbuffers::FlatBufferBuilder fbb;
    std::string serialized_job_config;
    auto job_config = worker_pool_.GetJobConfig(job_id);
    if (job_config != boost::none) {
      serialized_job_config = (*job_config).SerializeAsString();
    }
    auto reply = ray::protocol::CreateRegisterClientReply(
        fbb, status.ok(), fbb.CreateString(status.ToString()),
        to_flatbuf(fbb, self_node_id_), assigned_port,
        fbb.CreateString(serialized_job_config));
    fbb.Finish(reply);
    client->WriteMessageAsync(
        static_cast<int64_t>(protocol::MessageType::RegisterClientReply), fbb.GetSize(),
        fbb.GetBufferPointer(), [this, client](const ray::Status &status) {
          if (!status.ok()) {
            DisconnectClient(client);
          }
        });
  };
  if (worker_type == rpc::WorkerType::WORKER ||
      worker_type == rpc::WorkerType::SPILL_WORKER ||
      worker_type == rpc::WorkerType::RESTORE_WORKER ||
      worker_type == rpc::WorkerType::UTIL_WORKER) {
    // Register the new worker.
    auto status =
        worker_pool_.RegisterWorker(worker, pid, worker_shim_pid, send_reply_callback);
    if (!status.ok()) {
      // If the worker failed to register to Raylet, trigger task dispatching here to
      // allow new worker processes to be started (if capped by
      // maximum_startup_concurrency).
      cluster_task_manager_->ScheduleAndDispatchTasks();
    }
  } else {
    // Register the new driver.
    RAY_CHECK(pid >= 0);
    // Don't need to set shim pid for driver
    worker->SetProcess(Process::FromPid(pid));
    // Compute a dummy driver task id from a given driver.
    const TaskID driver_task_id = TaskID::ComputeDriverTaskId(worker_id);
    worker->AssignTaskId(driver_task_id);
    rpc::JobConfig job_config;
    job_config.ParseFromString(message->serialized_job_config()->str());
    Status status = worker_pool_.RegisterDriver(worker, job_config, send_reply_callback);
    if (status.ok()) {
      auto job_data_ptr = gcs::CreateJobTableData(job_id, /*is_dead*/ false,
                                                  worker_ip_address, pid, job_config);
      RAY_CHECK_OK(gcs_client_->Jobs().AsyncAdd(job_data_ptr, nullptr));
    }
  }
}

void NodeManager::ProcessAnnounceWorkerPortMessage(
    const std::shared_ptr<ClientConnection> &client, const uint8_t *message_data) {
  bool is_worker = true;
  std::shared_ptr<WorkerInterface> worker = worker_pool_.GetRegisteredWorker(client);
  if (worker == nullptr) {
    is_worker = false;
    worker = worker_pool_.GetRegisteredDriver(client);
  }
  RAY_CHECK(worker != nullptr) << "No worker exists for CoreWorker with client: "
                               << client->DebugString();

  auto message = flatbuffers::GetRoot<protocol::AnnounceWorkerPort>(message_data);
  int port = message->port();
  worker->Connect(port);
  if (is_worker) {
    worker_pool_.OnWorkerStarted(worker);
    HandleWorkerAvailable(worker->Connection());
  }
}

void NodeManager::HandleWorkerAvailable(const std::shared_ptr<ClientConnection> &client) {
  std::shared_ptr<WorkerInterface> worker = worker_pool_.GetRegisteredWorker(client);
  HandleWorkerAvailable(worker);
}

void NodeManager::HandleWorkerAvailable(const std::shared_ptr<WorkerInterface> &worker) {
  RAY_CHECK(worker);

  if (worker->GetWorkerType() == rpc::WorkerType::SPILL_WORKER) {
    // Return the worker to the idle pool.
    worker_pool_.PushSpillWorker(worker);
    return;
  }

  if (worker->GetWorkerType() == rpc::WorkerType::RESTORE_WORKER) {
    // Return the worker to the idle pool.
    worker_pool_.PushRestoreWorker(worker);
    return;
  }

  if (worker->GetWorkerType() == rpc::WorkerType::UTIL_WORKER) {
    // Return the worker to the idle pool.
    worker_pool_.PushUtilWorker(worker);
    return;
  }

  bool worker_idle = true;

  // If the worker was assigned a task, mark it as finished.
  if (!worker->GetAssignedTaskId().IsNil()) {
    worker_idle = FinishAssignedTask(worker);
  }

  if (worker_idle) {
    // Return the worker to the idle pool.
    worker_pool_.PushWorker(worker);
  }

  cluster_task_manager_->ScheduleAndDispatchTasks();
}

void NodeManager::DisconnectClient(
    const std::shared_ptr<ClientConnection> &client, rpc::WorkerExitType disconnect_type,
    const std::shared_ptr<rpc::RayException> &creation_task_exception) {
  RAY_LOG(INFO) << "NodeManager::DisconnectClient, disconnect_type=" << disconnect_type
                << ", has creation task exception = "
                << (creation_task_exception != nullptr);
  std::shared_ptr<WorkerInterface> worker = worker_pool_.GetRegisteredWorker(client);
  bool is_worker = false, is_driver = false;
  if (worker) {
    // The client is a worker.
    is_worker = true;
  } else {
    worker = worker_pool_.GetRegisteredDriver(client);
    if (worker) {
      // The client is a driver.
      is_driver = true;
    } else {
      RAY_LOG(INFO) << "Ignoring client disconnect because the client has already "
                    << "been disconnected.";
      return;
    }
  }
  RAY_CHECK(!(is_worker && is_driver));
  // Clean up any open ray.get or ray.wait calls that the worker made.
  dependency_manager_.CancelGetRequest(worker->WorkerId());
  dependency_manager_.CancelWaitRequest(worker->WorkerId());

  // Erase any lease metadata.
  leased_workers_.erase(worker->WorkerId());

  if (creation_task_exception != nullptr) {
    RAY_LOG(INFO) << "Formatted creation task exception: "
                  << creation_task_exception->formatted_exception_string()
                  << ", worker_id: " << worker->WorkerId();
  }
  // Publish the worker failure.
  auto worker_failure_data_ptr = gcs::CreateWorkerFailureData(
      self_node_id_, worker->WorkerId(), worker->IpAddress(), worker->Port(),
      time(nullptr), disconnect_type, creation_task_exception);
  RAY_CHECK_OK(
      gcs_client_->Workers().AsyncReportWorkerFailure(worker_failure_data_ptr, nullptr));

  if (is_worker) {
    const ActorID &actor_id = worker->GetActorId();
    const TaskID &task_id = worker->GetAssignedTaskId();
    // If the worker was running a task or actor, clean up the task and push an
    // error to the driver, unless the worker is already dead.
    if ((!task_id.IsNil() || !actor_id.IsNil()) && !worker->IsDead()) {
      // If the worker was an actor, it'll be cleaned by GCS.
      if (actor_id.IsNil()) {
        // Return the resources that were being used by this worker.
        RayTask task;
        cluster_task_manager_->TaskFinished(worker, &task);
      }

      if (worker->IsDetachedActor()) {
        runtime_env_manager_.RemoveURIReference(actor_id.Hex());
      }

      if (disconnect_type == rpc::WorkerExitType::SYSTEM_ERROR_EXIT) {
        // Push the error to driver.
        const JobID &job_id = worker->GetAssignedJobId();
        // TODO(rkn): Define this constant somewhere else.
        std::string type = "worker_died";
        std::ostringstream error_message;
        error_message << "A worker died or was killed while executing a task by an "
                         "unexpected system "
                         "error. To troubleshoot the problem, check the logs for the "
                         "dead worker. RayTask ID: "
                      << task_id << " Worker ID: " << worker->WorkerId()
                      << " Node ID: " << self_node_id_
                      << " Worker IP address: " << worker->IpAddress()
                      << " Worker port: " << worker->Port()
                      << " Worker PID: " << worker->GetProcess().GetId();
        std::string error_message_str = error_message.str();
        RAY_LOG(INFO) << error_message_str;
        auto error_data_ptr =
            gcs::CreateErrorTableData(type, error_message_str, current_time_ms(), job_id);
        RAY_CHECK_OK(gcs_client_->Errors().AsyncReportJobError(error_data_ptr, nullptr));
      }
    }

    // Remove the dead client from the pool and stop listening for messages.
    worker_pool_.DisconnectWorker(worker, disconnect_type);

    // Return the resources that were being used by this worker.
    cluster_task_manager_->ReleaseWorkerResources(worker);

    // Since some resources may have been released, we can try to dispatch more tasks.
    cluster_task_manager_->ScheduleAndDispatchTasks();
  } else if (is_driver) {
    // The client is a driver.
    const auto job_id = worker->GetAssignedJobId();
    RAY_CHECK(!job_id.IsNil());
    RAY_CHECK_OK(gcs_client_->Jobs().AsyncMarkFinished(job_id, nullptr));
    worker_pool_.DisconnectDriver(worker);

    RAY_LOG(INFO) << "Driver (pid=" << worker->GetProcess().GetId()
                  << ") is disconnected. "
                  << "job_id: " << worker->GetAssignedJobId();
  }

  client->Close();

  // TODO(rkn): Tell the object manager that this client has disconnected so
  // that it can clean up the wait requests for this client. Currently I think
  // these can be leaked.
}

void NodeManager::DeleteLocalURI(const std::string &uri, std::function<void(bool)> cb) {
  // TODO: Add caching layer for performance
  if (std::getenv("RUNTIME_ENV_SKIP_LOCAL_GC") != nullptr) {
    return cb(true);
  }
  auto resource_path = boost::filesystem::path(initial_config_.resource_dir);
  // Format of URI must be: scheme://path
  std::string sep = "://";
  auto pos = uri.find(sep);
  if (pos == std::string::npos || pos + sep.size() == uri.size()) {
    RAY_LOG(ERROR) << "Invalid uri: " << uri;
    cb(true);
  }

  auto from_path =
      resource_path / boost::filesystem::path(uri.substr(pos + sep.size())).stem();
  if (!boost::filesystem::exists(from_path)) {
    RAY_LOG(ERROR) << uri << " doesn't exist locally: " << from_path;
    cb(true);
  }
  std::string deleting_suffix(".deleting");
  auto to_path = from_path;
  to_path += deleting_suffix;
  int suffix_num = 0;
  // This is for a rare case, where one request is under processing,
  // but get a new one here.
  while (boost::filesystem::exists(to_path)) {
    to_path = from_path;
    to_path += deleting_suffix;
    to_path += "." + std::to_string(suffix_num);
    ++suffix_num;
  }
  boost::system::error_code ec;
  boost::filesystem::rename(from_path, to_path, ec);
  if (ec.value() != 0) {
    RAY_LOG(ERROR) << "Failed to move file from " << from_path << " to " << to_path
                   << " because of error " << ec.message();
    cb(false);
  }

  std::string to_path_str = to_path.string();
  // We put actual deleting job in a worker is because deleting big file
  // will block the thread for a while.
  worker_pool_.PopUtilWorker(
      [this, to_path_str, cb](std::shared_ptr<WorkerInterface> io_worker) {
        rpc::RunOnUtilWorkerRequest req;
        // TODO(yic): Move this to another file to make it formal
        req.set_request("DEL_FILE");
        *req.add_args() = to_path_str;
        io_worker->rpc_client()->RunOnUtilWorker(
            req, [this, io_worker, cb](const ray::Status &status,
                                       const rpc::RunOnUtilWorkerReply &) {
              worker_pool_.PushUtilWorker(io_worker);
              if (!status.ok()) {
                RAY_LOG(ERROR) << "Failed to execute job in io_worker " << status;
              }
              cb(status.ok());
            });
      });
}

void NodeManager::ProcessDisconnectClientMessage(
    const std::shared_ptr<ClientConnection> &client, const uint8_t *message_data) {
  auto message = flatbuffers::GetRoot<protocol::DisconnectClient>(message_data);
  auto disconnect_type = static_cast<rpc::WorkerExitType>(message->disconnect_type());
  const flatbuffers::Vector<uint8_t> *exception_pb =
      message->creation_task_exception_pb();

  std::shared_ptr<rpc::RayException> creation_task_exception = nullptr;
  if (exception_pb != nullptr) {
    creation_task_exception = std::make_shared<rpc::RayException>();
    creation_task_exception->ParseFromString(std::string(
        reinterpret_cast<const char *>(exception_pb->data()), exception_pb->size()));
  }
  DisconnectClient(client, disconnect_type, creation_task_exception);
}

void NodeManager::ProcessFetchOrReconstructMessage(
    const std::shared_ptr<ClientConnection> &client, const uint8_t *message_data) {
  auto message = flatbuffers::GetRoot<protocol::FetchOrReconstruct>(message_data);
  const auto refs =
      FlatbufferToObjectReference(*message->object_ids(), *message->owner_addresses());
  // TODO(ekl) we should be able to remove the fetch only flag along with the legacy
  // non-direct call support.
  if (message->fetch_only()) {
    std::shared_ptr<WorkerInterface> worker = worker_pool_.GetRegisteredWorker(client);
    if (!worker) {
      worker = worker_pool_.GetRegisteredDriver(client);
    }
    // Fetch requests can get re-ordered after the worker finishes, so make sure to
    // check the worker is still assigned a task to avoid leaks.
    if (worker && !worker->GetAssignedTaskId().IsNil()) {
      // This will start a fetch for the objects that gets canceled once the
      // objects are local, or if the worker dies.
      dependency_manager_.StartOrUpdateGetRequest(worker->WorkerId(), refs);
    }
  } else {
    // The values are needed. Add all requested objects to the list to
    // subscribe to in the task dependency manager. These objects will be
    // pulled from remote node managers. If an object's owner dies, an error
    // will be stored as the object's value.
    const TaskID task_id = from_flatbuf<TaskID>(*message->task_id());
    AsyncResolveObjects(client, refs, task_id, /*ray_get=*/true,
                        /*mark_worker_blocked*/ message->mark_worker_blocked());
  }
}

void NodeManager::ProcessDirectCallTaskBlocked(
    const std::shared_ptr<ClientConnection> &client, const uint8_t *message_data) {
  auto message =
      flatbuffers::GetRoot<protocol::NotifyDirectCallTaskBlocked>(message_data);
  bool release_resources = message->release_resources();
  std::shared_ptr<WorkerInterface> worker = worker_pool_.GetRegisteredWorker(client);
  HandleDirectCallTaskBlocked(worker, release_resources);
}

void NodeManager::ProcessWaitRequestMessage(
    const std::shared_ptr<ClientConnection> &client, const uint8_t *message_data) {
  // Read the data.
  auto message = flatbuffers::GetRoot<protocol::WaitRequest>(message_data);
  std::vector<ObjectID> object_ids = from_flatbuf<ObjectID>(*message->object_ids());
  const auto refs =
      FlatbufferToObjectReference(*message->object_ids(), *message->owner_addresses());
  std::unordered_map<ObjectID, rpc::Address> owner_addresses;
  for (const auto &ref : refs) {
    owner_addresses.emplace(ObjectID::FromBinary(ref.object_id()), ref.owner_address());
  }

  bool resolve_objects = false;
  for (auto const &object_id : object_ids) {
    if (!dependency_manager_.CheckObjectLocal(object_id)) {
      // At least one object requires resolution.
      resolve_objects = true;
    }
  }

  const TaskID &current_task_id = from_flatbuf<TaskID>(*message->task_id());
  bool was_blocked = message->mark_worker_blocked();
  if (resolve_objects) {
    // Resolve any missing objects. This is a no-op for any objects that are
    // already local. Missing objects will be pulled from remote node managers.
    // If an object's owner dies, an error will be stored as the object's
    // value.
    AsyncResolveObjects(client, refs, current_task_id, /*ray_get=*/false,
                        /*mark_worker_blocked*/ was_blocked);
  }
  int64_t wait_ms = message->timeout();
  uint64_t num_required_objects = static_cast<uint64_t>(message->num_ready_objects());
  // TODO Remove in the future since it should have already be done in other place
  ray::Status status = object_manager_.Wait(
      object_ids, owner_addresses, wait_ms, num_required_objects,
      [this, resolve_objects, was_blocked, client, current_task_id](
          std::vector<ObjectID> found, std::vector<ObjectID> remaining) {
        // Write the data.
        flatbuffers::FlatBufferBuilder fbb;
        flatbuffers::Offset<protocol::WaitReply> wait_reply = protocol::CreateWaitReply(
            fbb, to_flatbuf(fbb, found), to_flatbuf(fbb, remaining));
        fbb.Finish(wait_reply);

        auto status =
            client->WriteMessage(static_cast<int64_t>(protocol::MessageType::WaitReply),
                                 fbb.GetSize(), fbb.GetBufferPointer());
        if (status.ok()) {
          // The client is unblocked now because the wait call has returned.
          if (resolve_objects) {
            AsyncResolveObjectsFinish(client, current_task_id, was_blocked);
          }
        } else {
          // We failed to write to the client, so disconnect the client.
          DisconnectClient(client);
        }
      });
  RAY_CHECK_OK(status);
}

void NodeManager::ProcessWaitForDirectActorCallArgsRequestMessage(
    const std::shared_ptr<ClientConnection> &client, const uint8_t *message_data) {
  // Read the data.
  auto message =
      flatbuffers::GetRoot<protocol::WaitForDirectActorCallArgsRequest>(message_data);
  std::vector<ObjectID> object_ids = from_flatbuf<ObjectID>(*message->object_ids());
  int64_t tag = message->tag();
  // Resolve any missing objects. This will pull the objects from remote node
  // managers or store an error if the objects have failed.
  const auto refs =
      FlatbufferToObjectReference(*message->object_ids(), *message->owner_addresses());
  std::unordered_map<ObjectID, rpc::Address> owner_addresses;
  for (const auto &ref : refs) {
    owner_addresses.emplace(ObjectID::FromBinary(ref.object_id()), ref.owner_address());
  }
  AsyncResolveObjects(client, refs, TaskID::Nil(), /*ray_get=*/false,
                      /*mark_worker_blocked*/ false);
  // Reply to the client once a location has been found for all arguments.
  // NOTE(swang): ObjectManager::Wait currently returns as soon as any location
  // has been found, so the object may still be on a remote node when the
  // client receives the reply.
  ray::Status status = object_manager_.Wait(
      object_ids, owner_addresses, -1, object_ids.size(),
      [this, client, tag](std::vector<ObjectID> found, std::vector<ObjectID> remaining) {
        RAY_CHECK(remaining.empty());
        std::shared_ptr<WorkerInterface> worker =
            worker_pool_.GetRegisteredWorker(client);
        if (!worker) {
          RAY_LOG(ERROR) << "Lost worker for wait request " << client;
        } else {
          worker->DirectActorCallArgWaitComplete(tag);
        }
      });
  RAY_CHECK_OK(status);
}

void NodeManager::ProcessPushErrorRequestMessage(const uint8_t *message_data) {
  auto message = flatbuffers::GetRoot<protocol::PushErrorRequest>(message_data);

  auto const &type = string_from_flatbuf(*message->type());
  auto const &error_message = string_from_flatbuf(*message->error_message());
  double timestamp = message->timestamp();
  JobID job_id = from_flatbuf<JobID>(*message->job_id());
  auto error_data_ptr = gcs::CreateErrorTableData(type, error_message, timestamp, job_id);
  RAY_CHECK_OK(gcs_client_->Errors().AsyncReportJobError(error_data_ptr, nullptr));
}

void NodeManager::HandleUpdateResourceUsage(
    const rpc::UpdateResourceUsageRequest &request, rpc::UpdateResourceUsageReply *reply,
    rpc::SendReplyCallback send_reply_callback) {
  rpc::ResourceUsageBroadcastData resource_usage_batch;
  resource_usage_batch.ParseFromString(request.serialized_resource_usage_batch());

  if (resource_usage_batch.seq_no() != next_resource_seq_no_) {
    RAY_LOG(WARNING)
        << "Raylet may have missed a resource broadcast. This either means that GCS has "
           "restarted, the network is heavily congested and is dropping, reordering, or "
           "duplicating packets. Expected seq#: "
        << next_resource_seq_no_ << ", but got: " << resource_usage_batch.seq_no() << ".";
    // TODO (Alex): Ideally we would be really robust, and potentially eagerly
    // pull a full resource "snapshot" from gcs to make sure our state doesn't
    // diverge from GCS.
  }
  next_resource_seq_no_ = resource_usage_batch.seq_no() + 1;

  for (const auto &resource_change_or_data : resource_usage_batch.batch()) {
    if (resource_change_or_data.has_data()) {
      const auto &resource_usage = resource_change_or_data.data();
      const NodeID &node_id = NodeID::FromBinary(resource_usage.node_id());
      if (node_id == self_node_id_) {
        // Skip messages from self.
        continue;
      }
      UpdateResourceUsage(node_id, resource_usage);
    } else if (resource_change_or_data.has_change()) {
      const auto &resource_notification = resource_change_or_data.change();
      auto id = NodeID::FromBinary(resource_notification.node_id());
      if (resource_notification.updated_resources_size() != 0) {
        ResourceSet resource_set(
            MapFromProtobuf(resource_notification.updated_resources()));
        ResourceCreateUpdated(id, resource_set);
      }

      if (resource_notification.deleted_resources_size() != 0) {
        ResourceDeleted(id,
                        VectorFromProtobuf(resource_notification.deleted_resources()));
      }
    }
  }
  send_reply_callback(Status::OK(), nullptr, nullptr);
}

void NodeManager::HandleRequestResourceReport(
    const rpc::RequestResourceReportRequest &request,
    rpc::RequestResourceReportReply *reply, rpc::SendReplyCallback send_reply_callback) {
  auto resources_data = reply->mutable_resources();
  FillResourceReport(*resources_data);

  send_reply_callback(Status::OK(), nullptr, nullptr);
}

void NodeManager::HandleRequestWorkerLease(const rpc::RequestWorkerLeaseRequest &request,
                                           rpc::RequestWorkerLeaseReply *reply,
                                           rpc::SendReplyCallback send_reply_callback) {
  rpc::Task task_message;
  task_message.mutable_task_spec()->CopyFrom(request.resource_spec());
  auto backlog_size = -1;
  if (RayConfig::instance().report_worker_backlog()) {
    backlog_size = request.backlog_size();
  }
  RayTask task(task_message, backlog_size);
  bool is_actor_creation_task = task.GetTaskSpecification().IsActorCreationTask();
  ActorID actor_id = ActorID::Nil();
  metrics_num_task_scheduled_ += 1;

  if (is_actor_creation_task) {
    actor_id = task.GetTaskSpecification().ActorCreationId();

    // Save the actor creation task spec to GCS, which is needed to
    // reconstruct the actor when raylet detect it dies.
    std::shared_ptr<rpc::TaskTableData> data = std::make_shared<rpc::TaskTableData>();
    data->mutable_task()->mutable_task_spec()->CopyFrom(
        task.GetTaskSpecification().GetMessage());
    RAY_CHECK_OK(gcs_client_->Tasks().AsyncAdd(data, nullptr));
  }

  if (RayConfig::instance().enable_worker_prestart()) {
    auto task_spec = task.GetTaskSpecification();
    worker_pool_.PrestartWorkers(task_spec, request.backlog_size());
  }

  cluster_task_manager_->QueueAndScheduleTask(task, reply, send_reply_callback);
}

void NodeManager::HandlePrepareBundleResources(
    const rpc::PrepareBundleResourcesRequest &request,
    rpc::PrepareBundleResourcesReply *reply, rpc::SendReplyCallback send_reply_callback) {
  auto bundle_spec = BundleSpecification(request.bundle_spec());
  RAY_LOG(DEBUG) << "Request to prepare bundle resources is received, "
                 << bundle_spec.DebugString();

  auto prepared = placement_group_resource_manager_->PrepareBundle(bundle_spec);
  reply->set_success(prepared);
  send_reply_callback(Status::OK(), nullptr, nullptr);
}

void NodeManager::HandleCommitBundleResources(
    const rpc::CommitBundleResourcesRequest &request,
    rpc::CommitBundleResourcesReply *reply, rpc::SendReplyCallback send_reply_callback) {
  auto bundle_spec = BundleSpecification(request.bundle_spec());
  RAY_LOG(DEBUG) << "Request to commit bundle resources is received, "
                 << bundle_spec.DebugString();
  placement_group_resource_manager_->CommitBundle(bundle_spec);
  send_reply_callback(Status::OK(), nullptr, nullptr);

  cluster_task_manager_->ScheduleAndDispatchTasks();
}

void NodeManager::HandleCancelResourceReserve(
    const rpc::CancelResourceReserveRequest &request,
    rpc::CancelResourceReserveReply *reply, rpc::SendReplyCallback send_reply_callback) {
  auto bundle_spec = BundleSpecification(request.bundle_spec());
  RAY_LOG(DEBUG) << "Request to cancel reserved resource is received, "
                 << bundle_spec.DebugString();

  // Kill all workers that are currently associated with the placement group.
  // NOTE: We can't traverse directly with `leased_workers_`, because `DestroyWorker` will
  // delete the element of `leased_workers_`. So we need to filter out
  // `workers_associated_with_pg` separately.
  std::vector<std::shared_ptr<WorkerInterface>> workers_associated_with_pg;
  for (const auto &worker_it : leased_workers_) {
    auto &worker = worker_it.second;
    if (worker->GetBundleId().first == bundle_spec.PlacementGroupId()) {
      workers_associated_with_pg.emplace_back(worker);
    }
  }
  for (const auto &worker : workers_associated_with_pg) {
    RAY_LOG(DEBUG)
        << "Destroying worker since its placement group was removed. Placement group id: "
        << worker->GetBundleId().first
        << ", bundle index: " << bundle_spec.BundleId().second
        << ", task id: " << worker->GetAssignedTaskId()
        << ", actor id: " << worker->GetActorId()
        << ", worker id: " << worker->WorkerId();
    DestroyWorker(worker, rpc::WorkerExitType::PLACEMENT_GROUP_REMOVED);
  }

  // Return bundle resources.
  placement_group_resource_manager_->ReturnBundle(bundle_spec);
  cluster_task_manager_->ScheduleAndDispatchTasks();
  send_reply_callback(Status::OK(), nullptr, nullptr);
}

void NodeManager::HandleReturnWorker(const rpc::ReturnWorkerRequest &request,
                                     rpc::ReturnWorkerReply *reply,
                                     rpc::SendReplyCallback send_reply_callback) {
  // Read the resource spec submitted by the client.
  auto worker_id = WorkerID::FromBinary(request.worker_id());
  std::shared_ptr<WorkerInterface> worker = leased_workers_[worker_id];

  Status status;
  leased_workers_.erase(worker_id);

  if (worker) {
    if (request.disconnect_worker()) {
      DisconnectClient(worker->Connection());
    } else {
      // Handle the edge case where the worker was returned before we got the
      // unblock RPC by unblocking it immediately (unblock is idempotent).
      if (worker->IsBlocked()) {
        HandleDirectCallTaskUnblocked(worker);
      }
      cluster_task_manager_->ReturnWorkerResources(worker);
      HandleWorkerAvailable(worker);
    }
  } else {
    status = Status::Invalid("Returned worker does not exist any more");
  }
  send_reply_callback(status, nullptr, nullptr);
}

void NodeManager::HandleReleaseUnusedWorkers(
    const rpc::ReleaseUnusedWorkersRequest &request,
    rpc::ReleaseUnusedWorkersReply *reply, rpc::SendReplyCallback send_reply_callback) {
  std::unordered_set<WorkerID> in_use_worker_ids;
  for (int index = 0; index < request.worker_ids_in_use_size(); ++index) {
    auto worker_id = WorkerID::FromBinary(request.worker_ids_in_use(index));
    in_use_worker_ids.emplace(worker_id);
  }

  std::vector<WorkerID> unused_worker_ids;
  for (auto &iter : leased_workers_) {
    // We need to exclude workers used by common tasks.
    // Because they are not used by GCS.
    if (!iter.second->GetActorId().IsNil() && !in_use_worker_ids.count(iter.first)) {
      unused_worker_ids.emplace_back(iter.first);
    }
  }

  for (auto &iter : unused_worker_ids) {
    leased_workers_.erase(iter);
  }

  send_reply_callback(Status::OK(), nullptr, nullptr);
}

void NodeManager::HandleCancelWorkerLease(const rpc::CancelWorkerLeaseRequest &request,
                                          rpc::CancelWorkerLeaseReply *reply,
                                          rpc::SendReplyCallback send_reply_callback) {
  const TaskID task_id = TaskID::FromBinary(request.task_id());
  bool canceled = cluster_task_manager_->CancelTask(task_id);
  // The task cancellation failed if we did not have the task queued, since
  // this means that we may not have received the task request yet. It is
  // successful if we did have the task queued, since we have now replied to
  // the client that requested the lease.
  reply->set_success(canceled);
  send_reply_callback(Status::OK(), nullptr, nullptr);
}

void NodeManager::MarkObjectsAsFailed(
    const ErrorType &error_type, const std::vector<rpc::ObjectReference> objects_to_fail,
    const JobID &job_id) {
  const std::string meta = std::to_string(static_cast<int>(error_type));
  for (const auto &ref : objects_to_fail) {
    ObjectID object_id = ObjectID::FromBinary(ref.object_id());
    RAY_LOG(DEBUG) << "Mark the object id " << object_id << " as failed due to "
                   << error_type;
    std::shared_ptr<Buffer> data;
    Status status;
    status = store_client_.TryCreateImmediately(
        object_id, ref.owner_address(), 0,
        reinterpret_cast<const uint8_t *>(meta.c_str()), meta.length(), &data,
        plasma::flatbuf::ObjectSource::ErrorStoredByRaylet);
    if (status.ok()) {
      status = store_client_.Seal(object_id);
    }
    if (!status.ok() && !status.IsObjectExists()) {
      RAY_LOG(DEBUG) << "Marking plasma object failed " << object_id;
      // If we failed to save the error code, log a warning and push an error message
      // to the driver.
      std::ostringstream stream;
      stream << "A plasma error (" << status.ToString() << ") occurred while saving"
             << " error code to object " << object_id << ". Anyone who's getting this"
             << " object may hang forever.";
      std::string error_message = stream.str();
      RAY_LOG(ERROR) << error_message;
      auto error_data_ptr =
          gcs::CreateErrorTableData("task", error_message, current_time_ms(), job_id);
      RAY_CHECK_OK(gcs_client_->Errors().AsyncReportJobError(error_data_ptr, nullptr));
    }
  }
}

void NodeManager::HandleDirectCallTaskBlocked(
    const std::shared_ptr<WorkerInterface> &worker, bool release_resources) {
  if (!worker || worker->IsBlocked() || worker->GetAssignedTaskId().IsNil() ||
      !release_resources) {
    return;  // The worker may have died or is no longer processing the task.
  }
  cluster_task_manager_->ReleaseCpuResourcesFromUnblockedWorker(worker);
  cluster_task_manager_->ScheduleAndDispatchTasks();
}

void NodeManager::HandleDirectCallTaskUnblocked(
    const std::shared_ptr<WorkerInterface> &worker) {
  if (!worker || worker->GetAssignedTaskId().IsNil()) {
    return;  // The worker may have died or is no longer processing the task.
  }

  // First, always release task dependencies. This ensures we don't leak resources even
  // if we don't need to unblock the worker below.
  dependency_manager_.CancelGetRequest(worker->WorkerId());

  if (worker->IsBlocked()) {
    cluster_task_manager_->ReturnCpuResourcesToBlockedWorker(worker);
    cluster_task_manager_->ScheduleAndDispatchTasks();
  }
}

void NodeManager::AsyncResolveObjects(
    const std::shared_ptr<ClientConnection> &client,
    const std::vector<rpc::ObjectReference> &required_object_refs,
    const TaskID &current_task_id, bool ray_get, bool mark_worker_blocked) {
  std::shared_ptr<WorkerInterface> worker = worker_pool_.GetRegisteredWorker(client);
  if (!worker) {
    // The client is a driver. Drivers do not hold resources, so we simply mark
    // the task as blocked.
    worker = worker_pool_.GetRegisteredDriver(client);
  }

  RAY_CHECK(worker);
  // Subscribe to the objects required by the task. These objects will be
  // fetched and/or restarted as necessary, until the objects become local
  // or are unsubscribed.
  if (ray_get) {
    dependency_manager_.StartOrUpdateGetRequest(worker->WorkerId(), required_object_refs);
  } else {
    dependency_manager_.StartOrUpdateWaitRequest(worker->WorkerId(),
                                                 required_object_refs);
  }
}

void NodeManager::AsyncResolveObjectsFinish(
    const std::shared_ptr<ClientConnection> &client, const TaskID &current_task_id,
    bool was_blocked) {
  std::shared_ptr<WorkerInterface> worker = worker_pool_.GetRegisteredWorker(client);
  if (!worker) {
    // The client is a driver. Drivers do not hold resources, so we simply
    // mark the driver as unblocked.
    worker = worker_pool_.GetRegisteredDriver(client);
  }

  RAY_CHECK(worker);
  // Unsubscribe from any `ray.get` objects that the task was blocked on.  Any
  // fetch or reconstruction operations to make the objects local are canceled.
  // `ray.wait` calls will stay active until the objects become local, or the
  // task/actor that called `ray.wait` exits.
  dependency_manager_.CancelGetRequest(worker->WorkerId());
  // Mark the task as unblocked.
  if (was_blocked) {
    worker->RemoveBlockedTaskId(current_task_id);
  }
}

bool NodeManager::FinishAssignedTask(const std::shared_ptr<WorkerInterface> &worker_ptr) {
  // TODO (Alex): We should standardize to pass
  // std::shared_ptr<WorkerInterface> instead of refs.
  auto &worker = *worker_ptr;
  TaskID task_id = worker.GetAssignedTaskId();
  RAY_LOG(DEBUG) << "Finished task " << task_id;

  RayTask task;
  cluster_task_manager_->TaskFinished(worker_ptr, &task);

  const auto &spec = task.GetTaskSpecification();  //
  if ((spec.IsActorCreationTask())) {
    // If this was an actor or actor creation task, handle the actor's new
    // state.
    FinishAssignedActorCreationTask(worker, task);
  } else {
    // If this was a non-actor task, then cancel any ray.wait calls that were
    // made during the task execution.
    dependency_manager_.CancelWaitRequest(worker.WorkerId());
  }

  // Notify the task dependency manager that this task has finished execution.
  dependency_manager_.CancelGetRequest(worker.WorkerId());

  if (!spec.IsActorCreationTask()) {
    // Unset the worker's assigned task. We keep the assigned task ID for
    // direct actor creation calls because this ID is used later if the actor
    // requires objects from plasma.
    worker.AssignTaskId(TaskID::Nil());
    worker.SetOwnerAddress(rpc::Address());
  }
  // Direct actors will be assigned tasks via the core worker and therefore are
  // not idle.
  return !spec.IsActorCreationTask();
}

void NodeManager::FinishAssignedActorCreationTask(WorkerInterface &worker,
                                                  const RayTask &task) {
  RAY_LOG(DEBUG) << "Finishing assigned actor creation task";
  const TaskSpecification task_spec = task.GetTaskSpecification();
  ActorID actor_id = task_spec.ActorCreationId();

  // This was an actor creation task. Convert the worker to an actor.
  worker.AssignActorId(actor_id);

  if (task_spec.IsDetachedActor()) {
    worker.MarkDetachedActor();
    auto job_id = task.GetTaskSpecification().JobId();
    auto job_config = worker_pool_.GetJobConfig(job_id);
    RAY_CHECK(job_config);
    runtime_env_manager_.AddURIReference(actor_id.Hex(), job_config->runtime_env());
  }
}

void NodeManager::HandleObjectLocal(const ObjectInfo &object_info) {
  const ObjectID &object_id = object_info.object_id;
  // Notify the task dependency manager that this object is local.
  const auto ready_task_ids = dependency_manager_.HandleObjectLocal(object_id);
  RAY_LOG(DEBUG) << "Object local " << object_id << ", "
                 << " on " << self_node_id_ << ", " << ready_task_ids.size()
                 << " tasks ready";
  cluster_task_manager_->TasksUnblocked(ready_task_ids);

  auto waiting_workers = absl::flat_hash_set<std::shared_ptr<WorkerInterface>>();
  {
    absl::MutexLock guard(&plasma_object_notification_lock_);
    auto waiting = this->async_plasma_objects_notification_.extract(object_id);
    if (!waiting.empty()) {
      waiting_workers.swap(waiting.mapped());
    }
  }
  rpc::PlasmaObjectReadyRequest request;
  request.set_object_id(object_id.Binary());

  for (auto worker : waiting_workers) {
    worker->rpc_client()->PlasmaObjectReady(
        request, [](Status status, const rpc::PlasmaObjectReadyReply &reply) {
          if (!status.ok()) {
            RAY_LOG(INFO) << "Problem with telling worker that plasma object is ready"
                          << status.ToString();
          }
        });
  }
}

bool NodeManager::IsActorCreationTask(const TaskID &task_id) {
  auto actor_id = task_id.ActorId();
  if (!actor_id.IsNil() && task_id == TaskID::ForActorCreationTask(actor_id)) {
    // This task ID corresponds to an actor creation task.
    return true;
  }

  return false;
}

void NodeManager::HandleObjectMissing(const ObjectID &object_id) {
  // Notify the task dependency manager that this object is no longer local.
  const auto waiting_task_ids = dependency_manager_.HandleObjectMissing(object_id);
  std::stringstream result;
  result << "Object missing " << object_id << ", "
         << " on " << self_node_id_ << ", " << waiting_task_ids.size()
         << " tasks waiting";
  if (waiting_task_ids.size() > 0) {
    result << ", tasks: ";
    for (const auto &task_id : waiting_task_ids) {
      result << task_id << "  ";
    }
  }
  RAY_LOG(DEBUG) << result.str();
}

void NodeManager::ProcessSubscribePlasmaReady(
    const std::shared_ptr<ClientConnection> &client, const uint8_t *message_data) {
  std::shared_ptr<WorkerInterface> associated_worker =
      worker_pool_.GetRegisteredWorker(client);
  if (associated_worker == nullptr) {
    associated_worker = worker_pool_.GetRegisteredDriver(client);
  }
  RAY_CHECK(associated_worker != nullptr)
      << "No worker exists for CoreWorker with client: " << client->DebugString();

  auto message = flatbuffers::GetRoot<protocol::SubscribePlasmaReady>(message_data);
  ObjectID id = from_flatbuf<ObjectID>(*message->object_id());

  if (dependency_manager_.CheckObjectLocal(id)) {
    // Object is already local, so we directly fire the callback to tell the core worker
    // that the plasma object is ready.
    rpc::PlasmaObjectReadyRequest request;
    request.set_object_id(id.Binary());

    RAY_LOG(DEBUG) << "Object " << id << " is already local, firing callback directly.";
    associated_worker->rpc_client()->PlasmaObjectReady(
        request, [](Status status, const rpc::PlasmaObjectReadyReply &reply) {
          if (!status.ok()) {
            RAY_LOG(INFO) << "Problem with telling worker that plasma object is ready"
                          << status.ToString();
          }
        });
  } else {
    // The object is not local, so we are subscribing to pull and wait for the objects.
    std::vector<rpc::ObjectReference> refs = {FlatbufferToSingleObjectReference(
        *message->object_id(), *message->owner_address())};

    // NOTE(simon): This call will issue a pull request to remote workers and make sure
    // the object will be local.
    // 1. We currently do not allow user to cancel this call. The object will be pulled
    //    even if the `await object_ref` is cancelled.
    // 2. We currently do not handle edge cases with object eviction where the object
    //    is local at this time but when the core worker was notified, the object is
    //    is evicted. The core worker should be able to handle evicted object in this
    //    case.
    dependency_manager_.StartOrUpdateWaitRequest(associated_worker->WorkerId(), refs);

    // Add this worker to the listeners for the object ID.
    {
      absl::MutexLock guard(&plasma_object_notification_lock_);
      async_plasma_objects_notification_[id].insert(associated_worker);
    }
  }
}

void NodeManager::DumpDebugState() const {
  std::fstream fs;
  fs.open(initial_config_.session_dir + "/debug_state.txt",
          std::fstream::out | std::fstream::trunc);
  fs << DebugString();
  fs.close();
}

const NodeManagerConfig &NodeManager::GetInitialConfig() const { return initial_config_; }

std::string NodeManager::DebugString() const {
  std::stringstream result;
  uint64_t now_ms = current_time_ms();
  result << "NodeManager:";
  result << "\nInitialConfigResources: " << initial_config_.resource_config.ToString();
  if (cluster_task_manager_ != nullptr) {
    result << "\nClusterTaskManager:\n";
    result << cluster_task_manager_->DebugStr();
  }
  result << "\nClusterResources:";
  result << "\n" << local_object_manager_.DebugString();
  result << "\n" << object_manager_.DebugString();
  result << "\n" << gcs_client_->DebugString();
  result << "\n" << worker_pool_.DebugString();
  result << "\n" << dependency_manager_.DebugString();
  result << "\n" << core_worker_subscriber_->DebugString();
  {
    absl::MutexLock guard(&plasma_object_notification_lock_);
    result << "\nnum async plasma notifications: "
           << async_plasma_objects_notification_.size();
  }

  result << "\nRemote node managers: ";
  for (const auto &entry : remote_node_manager_addresses_) {
    result << "\n" << entry.first;
  }

  // Event stats.
  result << "\nEvent stats:" << io_service_.StatsString();

  result << "\nDebugString() time ms: " << (current_time_ms() - now_ms);
  return result.str();
}

// Summarizes a Census view and tag values into a compact string, e.g.,
// "Tag1:Value1,Tag2:Value2,Tag3:Value3".
std::string compact_tag_string(const opencensus::stats::ViewDescriptor &view,
                               const std::vector<std::string> &values) {
  std::stringstream result;
  const auto &keys = view.columns();
  for (size_t i = 0; i < values.size(); i++) {
    result << keys[i].name() << ":" << values[i];
    if (i < values.size() - 1) {
      result << ",";
    }
  }
  return result.str();
}

bool NodeManager::GetObjectsFromPlasma(const std::vector<ObjectID> &object_ids,
                                       std::vector<std::unique_ptr<RayObject>> *results) {
  // Pin the objects in plasma by getting them and holding a reference to
  // the returned buffer.
  // NOTE: the caller must ensure that the objects already exist in plasma before
  // sending a PinObjectIDs request.
  std::vector<plasma::ObjectBuffer> plasma_results;
  // TODO(swang): This `Get` has a timeout of 0, so the plasma store will not
  // block when serving the request. However, if the plasma store is under
  // heavy load, then this request can still block the NodeManager event loop
  // since we must wait for the plasma store's reply. We should consider using
  // an `AsyncGet` instead.
  if (!store_client_
           .Get(object_ids, /*timeout_ms=*/0, &plasma_results, /*is_from_worker=*/false)
           .ok()) {
    return false;
  }

  for (const auto &plasma_result : plasma_results) {
    if (plasma_result.data == nullptr) {
      results->push_back(nullptr);
    } else {
      results->emplace_back(std::unique_ptr<RayObject>(
          new RayObject(plasma_result.data, plasma_result.metadata, {})));
    }
  }
  return true;
}

void NodeManager::HandlePinObjectIDs(const rpc::PinObjectIDsRequest &request,
                                     rpc::PinObjectIDsReply *reply,
                                     rpc::SendReplyCallback send_reply_callback) {
  std::vector<ObjectID> object_ids;
  object_ids.reserve(request.object_ids_size());
  const auto &owner_address = request.owner_address();
  for (const auto &object_id_binary : request.object_ids()) {
    object_ids.push_back(ObjectID::FromBinary(object_id_binary));
  }
  std::vector<std::unique_ptr<RayObject>> results;
  if (!GetObjectsFromPlasma(object_ids, &results)) {
    RAY_LOG(WARNING)
        << "Failed to get objects that should have been in the object store. These "
           "objects may have been evicted while there are still references in scope.";
    // TODO(suquark): Maybe "Status::ObjectNotFound" is more accurate here.
    send_reply_callback(Status::Invalid("Failed to get objects."), nullptr, nullptr);
    return;
  }
  local_object_manager_.PinObjects(object_ids, std::move(results), owner_address);
  // Wait for the object to be freed by the owner, which keeps the ref count.
  local_object_manager_.WaitForObjectFree(owner_address, object_ids);
  send_reply_callback(Status::OK(), nullptr, nullptr);
}

void NodeManager::HandleGetSystemConfig(const rpc::GetSystemConfigRequest &request,
                                        rpc::GetSystemConfigReply *reply,
                                        rpc::SendReplyCallback send_reply_callback) {
  reply->set_system_config(initial_config_.raylet_config);
  send_reply_callback(Status::OK(), nullptr, nullptr);
}

void NodeManager::HandleGetGcsServerAddress(
    const rpc::GetGcsServerAddressRequest &request, rpc::GetGcsServerAddressReply *reply,
    rpc::SendReplyCallback send_reply_callback) {
  auto address = gcs_client_->GetGcsServerAddress();
  reply->set_ip(address.first);
  reply->set_port(address.second);
  send_reply_callback(Status::OK(), nullptr, nullptr);
}

void NodeManager::HandleGetNodeStats(const rpc::GetNodeStatsRequest &node_stats_request,
                                     rpc::GetNodeStatsReply *reply,
                                     rpc::SendReplyCallback send_reply_callback) {
  cluster_task_manager_->FillPendingActorInfo(reply);
  // Report object spilling stats.
  local_object_manager_.FillObjectSpillingStats(reply);
  // Report object store stats.
  object_manager_.FillObjectStoreStats(reply);
  // Ensure we never report an empty set of metrics.
  if (!recorded_metrics_) {
    RecordMetrics();
    RAY_CHECK(recorded_metrics_);
  }
  for (const auto &view : opencensus::stats::StatsExporter::GetViewData()) {
    auto view_data = reply->add_view_data();
    view_data->set_view_name(view.first.name());
    if (view.second.type() == opencensus::stats::ViewData::Type::kInt64) {
      for (const auto &measure : view.second.int_data()) {
        auto measure_data = view_data->add_measures();
        measure_data->set_tags(compact_tag_string(view.first, measure.first));
        measure_data->set_int_value(measure.second);
      }
    } else if (view.second.type() == opencensus::stats::ViewData::Type::kDouble) {
      for (const auto &measure : view.second.double_data()) {
        auto measure_data = view_data->add_measures();
        measure_data->set_tags(compact_tag_string(view.first, measure.first));
        measure_data->set_double_value(measure.second);
      }
    } else {
      RAY_CHECK(view.second.type() == opencensus::stats::ViewData::Type::kDistribution);
      for (const auto &measure : view.second.distribution_data()) {
        auto measure_data = view_data->add_measures();
        measure_data->set_tags(compact_tag_string(view.first, measure.first));
        measure_data->set_distribution_min(measure.second.min());
        measure_data->set_distribution_mean(measure.second.mean());
        measure_data->set_distribution_max(measure.second.max());
        measure_data->set_distribution_count(measure.second.count());
        for (const auto &bound : measure.second.bucket_boundaries().lower_boundaries()) {
          measure_data->add_distribution_bucket_boundaries(bound);
        }
        for (const auto &count : measure.second.bucket_counts()) {
          measure_data->add_distribution_bucket_counts(count);
        }
      }
    }
  }
  // As a result of the HandleGetNodeStats, we are collecting information from all
  // workers on this node. This is done by calling GetCoreWorkerStats on each worker. In
  // order to send up-to-date information back, we wait until all workers have replied,
  // and return the information from HandleNodesStatsRequest. The caller of
  // HandleGetNodeStats should set a timeout so that the rpc finishes even if not all
  // workers have replied.
  auto all_workers = worker_pool_.GetAllRegisteredWorkers(/* filter_dead_worker */ true);
  absl::flat_hash_set<WorkerID> driver_ids;
  for (auto driver :
       worker_pool_.GetAllRegisteredDrivers(/* filter_dead_driver */ true)) {
    all_workers.push_back(driver);
    driver_ids.insert(driver->WorkerId());
  }
  if (all_workers.empty()) {
    send_reply_callback(Status::OK(), nullptr, nullptr);
    return;
  }
  for (const auto &worker : all_workers) {
    if (worker->IsDead()) {
      continue;
    }
    rpc::GetCoreWorkerStatsRequest request;
    request.set_intended_worker_id(worker->WorkerId().Binary());
    request.set_include_memory_info(node_stats_request.include_memory_info());
    worker->rpc_client()->GetCoreWorkerStats(
        request, [reply, worker, all_workers, driver_ids, send_reply_callback](
                     const ray::Status &status, const rpc::GetCoreWorkerStatsReply &r) {
          reply->add_core_workers_stats()->MergeFrom(r.core_worker_stats());
          reply->set_num_workers(reply->num_workers() + 1);
          if (reply->num_workers() == all_workers.size()) {
            send_reply_callback(Status::OK(), nullptr, nullptr);
          }
        });
  }
}

rpc::ObjectStoreStats AccumulateStoreStats(
    std::vector<rpc::GetNodeStatsReply> node_stats) {
  rpc::ObjectStoreStats store_stats;
  for (const auto &reply : node_stats) {
    auto cur_store = reply.store_stats();
    // Use max aggregation for time, since the nodes are spilling concurrently.
    store_stats.set_spill_time_total_s(
        std::max(store_stats.spill_time_total_s(), cur_store.spill_time_total_s()));
    store_stats.set_restore_time_total_s(
        std::max(store_stats.restore_time_total_s(), cur_store.restore_time_total_s()));
    // Use sum aggregation for the rest of the metrics.
    store_stats.set_spilled_bytes_total(store_stats.spilled_bytes_total() +
                                        cur_store.spilled_bytes_total());
    store_stats.set_spilled_objects_total(store_stats.spilled_objects_total() +
                                          cur_store.spilled_objects_total());
    store_stats.set_restored_bytes_total(store_stats.restored_bytes_total() +
                                         cur_store.restored_bytes_total());
    store_stats.set_restored_objects_total(store_stats.restored_objects_total() +
                                           cur_store.restored_objects_total());
    store_stats.set_object_store_bytes_used(store_stats.object_store_bytes_used() +
                                            cur_store.object_store_bytes_used());
    store_stats.set_object_store_bytes_avail(store_stats.object_store_bytes_avail() +
                                             cur_store.object_store_bytes_avail());
    store_stats.set_object_store_bytes_primary_copy(
        store_stats.object_store_bytes_primary_copy() +
        cur_store.object_store_bytes_primary_copy());
    store_stats.set_object_store_bytes_fallback(
        store_stats.object_store_bytes_fallback() +
        cur_store.object_store_bytes_fallback());
    store_stats.set_num_local_objects(store_stats.num_local_objects() +
                                      cur_store.num_local_objects());
    store_stats.set_consumed_bytes(store_stats.consumed_bytes() +
                                   cur_store.consumed_bytes());
    if (cur_store.object_pulls_queued()) {
      store_stats.set_object_pulls_queued(true);
    }
  }
  return store_stats;
}

std::string FormatMemoryInfo(std::vector<rpc::GetNodeStatsReply> node_stats) {
  // First pass to compute object sizes.
  absl::flat_hash_map<ObjectID, int64_t> object_sizes;
  for (const auto &reply : node_stats) {
    for (const auto &core_worker_stats : reply.core_workers_stats()) {
      for (const auto &object_ref : core_worker_stats.object_refs()) {
        auto obj_id = ObjectID::FromBinary(object_ref.object_id());
        if (object_ref.object_size() > 0) {
          object_sizes[obj_id] = object_ref.object_size();
        }
      }
    }
  }

  std::ostringstream builder;
  builder
      << "----------------------------------------------------------------------------"
         "-----------------------------------------\n";
  builder
      << " Object ID                                                Reference Type    "
         "   Object Size  "
         " Reference Creation Site\n";
  builder
      << "============================================================================"
         "=========================================\n";

  // Second pass builds the summary string for each node.
  for (const auto &reply : node_stats) {
    for (const auto &core_worker_stats : reply.core_workers_stats()) {
      bool pid_printed = false;
      for (const auto &object_ref : core_worker_stats.object_refs()) {
        auto obj_id = ObjectID::FromBinary(object_ref.object_id());
        if (!object_ref.pinned_in_memory() && object_ref.local_ref_count() == 0 &&
            object_ref.submitted_task_ref_count() == 0 &&
            object_ref.contained_in_owned_size() == 0) {
          continue;
        }
        if (obj_id.IsNil()) {
          continue;
        }
        if (!pid_printed) {
          if (core_worker_stats.worker_type() == rpc::WorkerType::DRIVER) {
            builder << "; driver pid=" << core_worker_stats.pid() << "\n";
          } else {
            builder << "; worker pid=" << core_worker_stats.pid() << "\n";
          }
          pid_printed = true;
        }
        builder << obj_id.Hex() << "  ";
        // TODO(ekl) we could convey more information about the reference status.
        if (object_ref.pinned_in_memory()) {
          builder << "PINNED_IN_MEMORY     ";
        } else if (object_ref.submitted_task_ref_count() > 0) {
          builder << "USED_BY_PENDING_TASK ";
        } else if (object_ref.local_ref_count() > 0) {
          builder << "LOCAL_REFERENCE      ";
        } else if (object_ref.contained_in_owned_size() > 0) {
          builder << "CAPTURED_IN_OBJECT   ";
        } else {
          builder << "UNKNOWN_STATUS       ";
        }
        builder << std::right << std::setfill(' ') << std::setw(11);
        if (object_sizes.contains(obj_id)) {
          builder << object_sizes[obj_id];
        } else {
          builder << "          ?";
        }
        builder << "   " << object_ref.call_site();
        builder << "\n";
      }
    }
  }
  builder
      << "----------------------------------------------------------------------------"
         "-----------------------------------------\n";

  return builder.str();
}

void NodeManager::HandleFormatGlobalMemoryInfo(
    const rpc::FormatGlobalMemoryInfoRequest &request,
    rpc::FormatGlobalMemoryInfoReply *reply, rpc::SendReplyCallback send_reply_callback) {
  auto replies = std::make_shared<std::vector<rpc::GetNodeStatsReply>>();
  auto local_request = std::make_shared<rpc::GetNodeStatsRequest>();
  auto local_reply = std::make_shared<rpc::GetNodeStatsReply>();
  bool include_memory_info = request.include_memory_info();
  local_request->set_include_memory_info(include_memory_info);

  unsigned int num_nodes = remote_node_manager_addresses_.size() + 1;
  rpc::GetNodeStatsRequest stats_req;
  stats_req.set_include_memory_info(include_memory_info);

  auto store_reply = [replies, reply, num_nodes, send_reply_callback,
                      include_memory_info](const rpc::GetNodeStatsReply &local_reply) {
    replies->push_back(local_reply);
    if (replies->size() >= num_nodes) {
      if (include_memory_info) {
        reply->set_memory_summary(FormatMemoryInfo(*replies));
      }
      reply->mutable_store_stats()->CopyFrom(AccumulateStoreStats(*replies));
      send_reply_callback(Status::OK(), nullptr, nullptr);
    }
  };

  // Fetch from remote nodes.
  for (const auto &entry : remote_node_manager_addresses_) {
    auto client = std::make_unique<rpc::NodeManagerClient>(
        entry.second.first, entry.second.second, client_call_manager_);
    client->GetNodeStats(
        stats_req, [replies, store_reply](const ray::Status &status,
                                          const rpc::GetNodeStatsReply &r) {
          if (!status.ok()) {
            RAY_LOG(ERROR) << "Failed to get remote node stats: " << status.ToString();
          }
          store_reply(r);
        });
  }

  // Fetch from the local node.
  HandleGetNodeStats(
      stats_req, local_reply.get(),
      [local_reply, store_reply](Status status, std::function<void()> success,
                                 std::function<void()> failure) mutable {
        store_reply(*local_reply);
      });
}

void NodeManager::HandleGlobalGC(const rpc::GlobalGCRequest &request,
                                 rpc::GlobalGCReply *reply,
                                 rpc::SendReplyCallback send_reply_callback) {
  TriggerGlobalGC();
}

void NodeManager::TriggerGlobalGC() {
  should_global_gc_ = true;
  // We won't see our own request, so trigger local GC in the next heartbeat.
  should_local_gc_ = true;
}

void NodeManager::Stop() {
  object_manager_.Stop();
  if (heartbeat_sender_) {
    heartbeat_sender_.reset();
  }
}

void NodeManager::RecordMetrics() {
  recorded_metrics_ = true;
  if (stats::StatsConfig::instance().IsStatsDisabled()) {
    return;
  }

  cluster_task_manager_->RecordMetrics();
  object_manager_.RecordMetrics();
  local_object_manager_.RecordObjectSpillingStats();

  uint64_t current_time = current_time_ms();
  uint64_t duration_ms = current_time - last_metrics_recorded_at_ms_;
  last_metrics_recorded_at_ms_ = current_time;
  object_directory_->RecordMetrics(duration_ms);
}

void NodeManager::PublishInfeasibleTaskError(const RayTask &task) const {
  bool suppress_warning = false;

  if (!task.GetTaskSpecification().PlacementGroupBundleId().first.IsNil()) {
    // If the task is part of a placement group, do nothing. If necessary, the infeasible
    // warning should come from the placement group scheduling, not the task scheduling.
    suppress_warning = true;
  }

  // Push a warning to the task's driver that this task is currently infeasible.
  if (!suppress_warning) {
    // TODO(rkn): Define this constant somewhere else.
    std::string type = "infeasible_task";
    std::ostringstream error_message;
    error_message
        << "The actor or task with ID " << task.GetTaskSpecification().TaskId()
        << " cannot be scheduled right now. It requires "
        << task.GetTaskSpecification().GetRequiredPlacementResources().ToString()
        << " for placement, however the cluster currently cannot provide the requested "
           "resources. The required resources may be added as autoscaling takes place "
           "or placement groups are scheduled. Otherwise, consider reducing the "
           "resource requirements of the task.";
    std::string error_message_str = error_message.str();
    RAY_LOG(WARNING) << error_message_str;
    auto error_data_ptr = gcs::CreateErrorTableData(
        type, error_message_str, current_time_ms(), task.GetTaskSpecification().JobId());
    RAY_CHECK_OK(gcs_client_->Errors().AsyncReportJobError(error_data_ptr, nullptr));
  }
}

}  // namespace raylet

}  // namespace ray<|MERGE_RESOLUTION|>--- conflicted
+++ resolved
@@ -294,16 +294,7 @@
   auto get_node_info_func = [this](const NodeID &node_id) {
     return gcs_client_->Nodes().Get(node_id);
   };
-<<<<<<< HEAD
-  auto announce_infeasible_task = [this](const Task &task) {
-=======
-  auto is_owner_alive = [this](const WorkerID &owner_worker_id,
-                               const NodeID &owner_node_id) {
-    return !(failed_workers_cache_.count(owner_worker_id) > 0 ||
-             failed_nodes_cache_.count(owner_node_id) > 0);
-  };
   auto announce_infeasible_task = [this](const RayTask &task) {
->>>>>>> 13f39b2c
     PublishInfeasibleTaskError(task);
   };
   RAY_CHECK(RayConfig::instance().max_task_args_memory_fraction() > 0 &&
