// Copyright 2017 The Ray Authors.
//
// Licensed under the Apache License, Version 2.0 (the "License");
// you may not use this file except in compliance with the License.
// You may obtain a copy of the License at
//
//  http://www.apache.org/licenses/LICENSE-2.0
//
// Unless required by applicable law or agreed to in writing, software
// distributed under the License is distributed on an "AS IS" BASIS,
// WITHOUT WARRANTIES OR CONDITIONS OF ANY KIND, either express or implied.
// See the License for the specific language governing permissions and
// limitations under the License.

#include "ray/raylet/node_manager.h"

#include <cctype>
#include <fstream>
#include <memory>

#include "ray/common/buffer.h"
#include "ray/common/common_protocol.h"
#include "ray/common/constants.h"
#include "ray/common/id.h"
#include "ray/common/status.h"
#include "ray/gcs/pb_util.h"
#include "ray/raylet/format/node_manager_generated.h"
#include "ray/stats/stats.h"
#include "ray/util/asio_util.h"
#include "ray/util/sample.h"

namespace {

#define RAY_CHECK_ENUM(x, y) \
  static_assert(static_cast<int>(x) == static_cast<int>(y), "protocol mismatch")

struct ActorStats {
  int live_actors = 0;
  int dead_actors = 0;
  int restarting_actors = 0;
};

/// A helper function to return the statistical data of actors in this node manager.
ActorStats GetActorStatisticalData(
    std::unordered_map<ray::ActorID, ray::raylet::ActorRegistration> actor_registry) {
  ActorStats item;
  for (auto &pair : actor_registry) {
    if (pair.second.GetState() == ray::rpc::ActorTableData::ALIVE) {
      item.live_actors += 1;
    } else if (pair.second.GetState() == ray::rpc::ActorTableData::RESTARTING) {
      item.restarting_actors += 1;
    } else {
      item.dead_actors += 1;
    }
  }
  return item;
}

std::vector<ray::rpc::ObjectReference> FlatbufferToObjectReference(
    const flatbuffers::Vector<flatbuffers::Offset<flatbuffers::String>> &object_ids,
    const flatbuffers::Vector<flatbuffers::Offset<ray::protocol::Address>>
        &owner_addresses) {
  RAY_CHECK(object_ids.size() == owner_addresses.size());
  std::vector<ray::rpc::ObjectReference> refs;
  for (int64_t i = 0; i < object_ids.size(); i++) {
    ray::rpc::ObjectReference ref;
    ref.set_object_id(object_ids.Get(i)->str());
    const auto &addr = owner_addresses.Get(i);
    ref.mutable_owner_address()->set_raylet_id(addr->raylet_id()->str());
    ref.mutable_owner_address()->set_ip_address(addr->ip_address()->str());
    ref.mutable_owner_address()->set_port(addr->port());
    ref.mutable_owner_address()->set_worker_id(addr->worker_id()->str());
    refs.emplace_back(std::move(ref));
  }
  return refs;
}

}  // namespace

namespace ray {

namespace raylet {

// A helper function to print the leased workers.
std::string LeasedWorkersSring(
    const std::unordered_map<WorkerID, std::shared_ptr<WorkerInterface>>
        &leased_workers) {
  std::stringstream buffer;
  buffer << "  @leased_workers: (";
  for (const auto &pair : leased_workers) {
    auto &worker = pair.second;
    buffer << worker->WorkerId() << ", ";
  }
  buffer << ")";
  return buffer.str();
}

// A helper function to print the workers in worker_pool_.
std::string WorkerPoolString(
    const std::vector<std::shared_ptr<WorkerInterface>> &worker_pool) {
  std::stringstream buffer;
  buffer << "   @worker_pool: (";
  for (const auto &worker : worker_pool) {
    buffer << worker->WorkerId() << ", ";
  }
  buffer << ")";
  return buffer.str();
}

// Helper function to print the worker's owner worker and and node owner.
std::string WorkerOwnerString(std::shared_ptr<WorkerInterface> &worker) {
  std::stringstream buffer;
  const auto owner_worker_id =
      WorkerID::FromBinary(worker->GetOwnerAddress().worker_id());
  const auto owner_node_id = WorkerID::FromBinary(worker->GetOwnerAddress().raylet_id());
  buffer << "leased_worker Lease " << worker->WorkerId() << " owned by "
         << owner_worker_id << " / " << owner_node_id;
  return buffer.str();
}

NodeManager::NodeManager(boost::asio::io_service &io_service, const NodeID &self_node_id,
                         const NodeManagerConfig &config, ObjectManager &object_manager,
                         std::shared_ptr<gcs::GcsClient> gcs_client,
                         std::shared_ptr<ObjectDirectoryInterface> object_directory)
    : self_node_id_(self_node_id),
      io_service_(io_service),
      object_manager_(object_manager),
      gcs_client_(gcs_client),
      object_directory_(object_directory),
      heartbeat_timer_(io_service),
      heartbeat_period_(std::chrono::milliseconds(config.heartbeat_period_ms)),
      debug_dump_period_(config.debug_dump_period_ms),
      fair_queueing_enabled_(config.fair_queueing_enabled),
      object_pinning_enabled_(config.object_pinning_enabled),
      temp_dir_(config.temp_dir),
      object_manager_profile_timer_(io_service),
      light_heartbeat_enabled_(RayConfig::instance().light_heartbeat_enabled()),
      initial_config_(config),
      local_available_resources_(config.resource_config),
      worker_pool_(
          io_service, config.num_initial_workers, config.num_workers_soft_limit,
          config.num_initial_python_workers_for_first_job,
          config.maximum_startup_concurrency, config.min_worker_port,
          config.max_worker_port, config.worker_ports, gcs_client_,
          config.worker_commands, config.raylet_config,
          /*starting_worker_timeout_callback=*/
          [this]() { this->DispatchTasks(this->local_queues_.GetReadyTasksByClass()); }),
      scheduling_policy_(local_queues_),
      reconstruction_policy_(
          io_service_,
          [this](const TaskID &task_id, const ObjectID &required_object_id) {
            HandleTaskReconstruction(task_id, required_object_id);
          },
          RayConfig::instance().object_timeout_milliseconds(), self_node_id_, gcs_client_,
          object_directory_),
      task_dependency_manager_(object_manager, reconstruction_policy_),
      actor_registry_(),
      node_manager_server_("NodeManager", config.node_manager_port),
      node_manager_service_(io_service, *this),
      agent_manager_service_handler_(
          new DefaultAgentManagerServiceHandler(agent_manager_)),
      agent_manager_service_(io_service, *agent_manager_service_handler_),
      client_call_manager_(io_service),
<<<<<<< HEAD
      worker_rpc_pool_(client_call_manager_),
      local_object_manager_(RayConfig::instance().free_objects_batch_size(),
                            RayConfig::instance().free_objects_period_milliseconds(),
                            worker_pool_, gcs_client_->Objects(), worker_rpc_pool_,
                            [this](const std::vector<ObjectID> &object_ids) {
                              object_manager_.FreeObjects(object_ids,
                                                          /*local_only=*/false);
                            }),
      new_scheduler_enabled_(RayConfig::instance().new_scheduler_enabled()) {
=======
      new_scheduler_enabled_(RayConfig::instance().new_scheduler_enabled()),
      report_worker_backlog_(RayConfig::instance().report_worker_backlog()) {
>>>>>>> 2d1f52c2
  RAY_LOG(INFO) << "Initializing NodeManager with ID " << self_node_id_;
  RAY_CHECK(heartbeat_period_.count() > 0);
  // Initialize the resource map with own cluster resource configuration.
  cluster_resource_map_.emplace(self_node_id_,
                                SchedulingResources(config.resource_config));

  RAY_CHECK_OK(object_manager_.SubscribeObjAdded(
      [this](const object_manager::protocol::ObjectInfoT &object_info) {
        ObjectID object_id = ObjectID::FromBinary(object_info.object_id);
        HandleObjectLocal(object_id);
      }));
  RAY_CHECK_OK(object_manager_.SubscribeObjDeleted(
      [this](const ObjectID &object_id) { HandleObjectMissing(object_id); }));

  if (new_scheduler_enabled_) {
    SchedulingResources &local_resources = cluster_resource_map_[self_node_id_];
    new_resource_scheduler_ =
        std::shared_ptr<ClusterResourceScheduler>(new ClusterResourceScheduler(
            self_node_id_.Binary(),
            local_resources.GetTotalResources().GetResourceMap()));
    std::function<bool(const Task &)> fulfills_dependencies_func =
        [this](const Task &task) {
          bool args_ready = task_dependency_manager_.SubscribeGetDependencies(
              task.GetTaskSpecification().TaskId(), task.GetDependencies());
          if (args_ready) {
            task_dependency_manager_.UnsubscribeGetDependencies(
                task.GetTaskSpecification().TaskId());
          }
          return args_ready;
        };

    auto get_node_info_func = [this](const NodeID &node_id) {
      return gcs_client_->Nodes().Get(node_id);
    };
    cluster_task_manager_ = std::shared_ptr<ClusterTaskManager>(
        new ClusterTaskManager(self_node_id_, new_resource_scheduler_,
                               fulfills_dependencies_func, get_node_info_func));
  }

  RAY_CHECK_OK(store_client_.Connect(config.store_socket_name.c_str()));
  // Run the node manger rpc server.
  node_manager_server_.RegisterService(node_manager_service_);
  node_manager_server_.RegisterService(agent_manager_service_);
  node_manager_server_.Run();

  auto options =
      AgentManager::Options({self_node_id, ParseCommandLine(config.agent_command)});
  agent_manager_.reset(
      new AgentManager(std::move(options),
                       /*delay_executor=*/
                       [this](std::function<void()> task, uint32_t delay_ms) {
                         return execute_after(io_service_, task, delay_ms);
                       }));

  RAY_CHECK_OK(SetupPlasmaSubscription());
}

ray::Status NodeManager::RegisterGcs() {
  // The TaskLease subscription is done on demand in reconstruction policy.
  // Register a callback to handle actor notifications.
  auto actor_notification_callback = [this](const ActorID &actor_id,
                                            const ActorTableData &data) {
    HandleActorStateTransition(actor_id, ActorRegistration(data));
  };

  RAY_RETURN_NOT_OK(
      gcs_client_->Actors().AsyncSubscribeAll(actor_notification_callback, nullptr));

  auto on_node_change = [this](const NodeID &node_id, const GcsNodeInfo &data) {
    if (data.state() == GcsNodeInfo::ALIVE) {
      NodeAdded(data);
    } else {
      RAY_CHECK(data.state() == GcsNodeInfo::DEAD);
      NodeRemoved(data);
    }
  };

  // If the node resource message is received first and then the node message is received,
  // ForwardTask will throw exception, because it can't get node info.
  auto on_done = [this](Status status) {
    RAY_CHECK_OK(status);
    // Subscribe to resource changes.
    const auto &resources_changed =
        [this](const rpc::NodeResourceChange &resource_notification) {
          auto id = NodeID::FromBinary(resource_notification.node_id());
          if (resource_notification.updated_resources_size() != 0) {
            ResourceSet resource_set(
                MapFromProtobuf(resource_notification.updated_resources()));
            ResourceCreateUpdated(id, resource_set);
          }

          if (resource_notification.deleted_resources_size() != 0) {
            ResourceDeleted(
                id, VectorFromProtobuf(resource_notification.deleted_resources()));
          }
        };
    RAY_CHECK_OK(gcs_client_->Nodes().AsyncSubscribeToResources(
        /*subscribe_callback=*/resources_changed,
        /*done_callback=*/nullptr));
  };
  // Register a callback to monitor new nodes and a callback to monitor removed nodes.
  RAY_RETURN_NOT_OK(
      gcs_client_->Nodes().AsyncSubscribeToNodeChange(on_node_change, on_done));

  // Subscribe to heartbeat batches from the monitor.
  const auto &heartbeat_batch_added =
      [this](const HeartbeatBatchTableData &heartbeat_batch) {
        HeartbeatBatchAdded(heartbeat_batch);
      };
  RAY_RETURN_NOT_OK(gcs_client_->Nodes().AsyncSubscribeBatchHeartbeat(
      heartbeat_batch_added, /*done*/ nullptr));

  // Subscribe to all unexpected failure notifications from the local and
  // remote raylets. Note that this does not include workers that failed due to
  // node failure. These workers can be identified by comparing the raylet_id
  // in their rpc::Address to the ID of a failed raylet.
  const auto &worker_failure_handler =
      [this](const WorkerID &id, const gcs::WorkerTableData &worker_failure_data) {
        HandleUnexpectedWorkerFailure(worker_failure_data.worker_address());
      };
  RAY_CHECK_OK(gcs_client_->Workers().AsyncSubscribeToWorkerFailures(
      worker_failure_handler, /*done_callback=*/nullptr));

  // Subscribe to job updates.
  const auto job_subscribe_handler = [this](const JobID &job_id,
                                            const JobTableData &job_data) {
    if (!job_data.is_dead()) {
      HandleJobStarted(job_id, job_data);
    } else {
      HandleJobFinished(job_id, job_data);
    }
  };
  RAY_RETURN_NOT_OK(
      gcs_client_->Jobs().AsyncSubscribeAll(job_subscribe_handler, nullptr));

  // Start sending heartbeats to the GCS.
  last_heartbeat_at_ms_ = current_time_ms();
  last_debug_dump_at_ms_ = current_time_ms();
  Heartbeat();
  // Start the timer that gets object manager profiling information and sends it
  // to the GCS.
  GetObjectManagerProfileInfo();

  return ray::Status::OK();
}

void NodeManager::KillWorker(std::shared_ptr<WorkerInterface> worker) {
#ifdef _WIN32
  // TODO(mehrdadn): implement graceful process termination mechanism
#else
  // If we're just cleaning up a single worker, allow it some time to clean
  // up its state before force killing. The client socket will be closed
  // and the worker struct will be freed after the timeout.
  kill(worker->GetProcess().GetId(), SIGTERM);
#endif

  auto retry_timer = std::make_shared<boost::asio::deadline_timer>(io_service_);
  auto retry_duration = boost::posix_time::milliseconds(
      RayConfig::instance().kill_worker_timeout_milliseconds());
  retry_timer->expires_from_now(retry_duration);
  retry_timer->async_wait([retry_timer, worker](const boost::system::error_code &error) {
    RAY_LOG(DEBUG) << "Send SIGKILL to worker, pid=" << worker->GetProcess().GetId();
    // Force kill worker
    worker->GetProcess().Kill();
  });
}

void NodeManager::HandleJobStarted(const JobID &job_id, const JobTableData &job_data) {
  RAY_LOG(DEBUG) << "HandleJobStarted " << job_id;
  RAY_CHECK(!job_data.is_dead());

  worker_pool_.HandleJobStarted(job_id, job_data.config());
  if (RayConfig::instance().enable_multi_tenancy()) {
    // Tasks of this job may already arrived but failed to pop a worker because the job
    // config is not local yet. So we trigger dispatching again here to try to
    // reschedule these tasks.
    if (new_scheduler_enabled_) {
      ScheduleAndDispatch();
    } else {
      DispatchTasks(local_queues_.GetReadyTasksByClass());
    }
  }
}

void NodeManager::HandleJobFinished(const JobID &job_id, const JobTableData &job_data) {
  RAY_LOG(DEBUG) << "HandleJobFinished " << job_id;
  RAY_CHECK(job_data.is_dead());
  worker_pool_.HandleJobFinished(job_id);

  auto workers = worker_pool_.GetWorkersRunningTasksForJob(job_id);
  // Kill all the workers. The actual cleanup for these workers is done
  // later when we receive the DisconnectClient message from them.
  for (const auto &worker : workers) {
    if (!worker->IsDetachedActor()) {
      // Clean up any open ray.wait calls that the worker made.
      task_dependency_manager_.UnsubscribeWaitDependencies(worker->WorkerId());
      // Mark the worker as dead so further messages from it are ignored
      // (except DisconnectClient).
      worker->MarkDead();
      // Then kill the worker process.
      KillWorker(worker);
    }
  }

  if (!new_scheduler_enabled_) {
    // Remove all tasks for this job from the scheduling queues, mark
    // the results for these tasks as not required, cancel any attempts
    // at reconstruction. Note that at this time the workers are likely
    // alive because of the delay in killing workers.
    auto tasks_to_remove = local_queues_.GetTaskIdsForJob(job_id);
    task_dependency_manager_.RemoveTasksAndRelatedObjects(tasks_to_remove);
    // NOTE(swang): SchedulingQueue::RemoveTasks modifies its argument so we must
    // call it last.
    local_queues_.RemoveTasks(tasks_to_remove);
  }
}

void NodeManager::Heartbeat() {
  uint64_t now_ms = current_time_ms();
  uint64_t interval = now_ms - last_heartbeat_at_ms_;
  if (interval > RayConfig::instance().num_heartbeats_warning() *
                     RayConfig::instance().raylet_heartbeat_timeout_milliseconds()) {
    RAY_LOG(WARNING)
        << "Last heartbeat was sent " << interval
        << " ms ago. There might be resource pressure on this node. If heartbeat keeps "
           "lagging, this node can be marked as dead mistakenly.";
  }
  last_heartbeat_at_ms_ = now_ms;

  auto heartbeat_data = std::make_shared<HeartbeatTableData>();
  SchedulingResources &local_resources = cluster_resource_map_[self_node_id_];
  heartbeat_data->set_client_id(self_node_id_.Binary());

  if (new_scheduler_enabled_) {
    new_resource_scheduler_->Heartbeat(light_heartbeat_enabled_, heartbeat_data);
    cluster_task_manager_->Heartbeat(light_heartbeat_enabled_, heartbeat_data);
  } else {
    // TODO(atumanov): modify the heartbeat table protocol to use the ResourceSet
    // directly.
    // TODO(atumanov): implement a ResourceSet const_iterator.
    // If light heartbeat enabled, we only set filed that represent resources changed.
    if (light_heartbeat_enabled_) {
      if (!last_heartbeat_resources_.GetTotalResources().IsEqual(
              local_resources.GetTotalResources())) {
        for (const auto &resource_pair :
             local_resources.GetTotalResources().GetResourceMap()) {
          (*heartbeat_data->mutable_resources_total())[resource_pair.first] =
              resource_pair.second;
        }
        last_heartbeat_resources_.SetTotalResources(
            ResourceSet(local_resources.GetTotalResources()));
      }

      if (!last_heartbeat_resources_.GetAvailableResources().IsEqual(
              local_resources.GetAvailableResources())) {
        heartbeat_data->set_resources_available_changed(true);
        for (const auto &resource_pair :
             local_resources.GetAvailableResources().GetResourceMap()) {
          (*heartbeat_data->mutable_resources_available())[resource_pair.first] =
              resource_pair.second;
        }
        last_heartbeat_resources_.SetAvailableResources(
            ResourceSet(local_resources.GetAvailableResources()));
      }

      local_resources.SetLoadResources(local_queues_.GetTotalResourceLoad());
      if (!last_heartbeat_resources_.GetLoadResources().IsEqual(
              local_resources.GetLoadResources())) {
        heartbeat_data->set_resource_load_changed(true);
        for (const auto &resource_pair :
             local_resources.GetLoadResources().GetResourceMap()) {
          (*heartbeat_data->mutable_resource_load())[resource_pair.first] =
              resource_pair.second;
        }
        last_heartbeat_resources_.SetLoadResources(
            ResourceSet(local_resources.GetLoadResources()));
      }
    } else {
      // If light heartbeat disabled, we send whole resources information every time.
      for (const auto &resource_pair :
           local_resources.GetTotalResources().GetResourceMap()) {
        (*heartbeat_data->mutable_resources_total())[resource_pair.first] =
            resource_pair.second;
      }

      for (const auto &resource_pair :
           local_resources.GetAvailableResources().GetResourceMap()) {
        (*heartbeat_data->mutable_resources_available())[resource_pair.first] =
            resource_pair.second;
      }

      local_resources.SetLoadResources(local_queues_.GetTotalResourceLoad());
      for (const auto &resource_pair :
           local_resources.GetLoadResources().GetResourceMap()) {
        (*heartbeat_data->mutable_resource_load())[resource_pair.first] =
            resource_pair.second;
      }
    }
  }

  // Add resource load by shape. This will be used by the new autoscaler.
  auto resource_load = local_queues_.GetResourceLoadByShape(
      RayConfig::instance().max_resource_shapes_per_load_report());
  heartbeat_data->mutable_resource_load_by_shape()->Swap(&resource_load);

  // Set the global gc bit on the outgoing heartbeat message.
  if (should_global_gc_) {
    heartbeat_data->set_should_global_gc(true);
    should_global_gc_ = false;
  }

  // Trigger local GC if needed. This throttles the frequency of local GC calls
  // to at most once per heartbeat interval.
  if (should_local_gc_) {
    DoLocalGC();
    should_local_gc_ = false;
  }

  RAY_CHECK_OK(
      gcs_client_->Nodes().AsyncReportHeartbeat(heartbeat_data, /*done*/ nullptr));

  if (debug_dump_period_ > 0 &&
      static_cast<int64_t>(now_ms - last_debug_dump_at_ms_) > debug_dump_period_) {
    DumpDebugState();
    RecordMetrics();
    WarnResourceDeadlock();
    last_debug_dump_at_ms_ = now_ms;
  }

  // Evict all copies of freed objects from the cluster.
  local_object_manager_.FlushIfNeeded(now_ms);

  // Reset the timer.
  heartbeat_timer_.expires_from_now(heartbeat_period_);
  heartbeat_timer_.async_wait([this](const boost::system::error_code &error) {
    RAY_CHECK(!error);
    Heartbeat();
  });
}

void NodeManager::DoLocalGC() {
  auto all_workers = worker_pool_.GetAllRegisteredWorkers();
  for (const auto &driver : worker_pool_.GetAllRegisteredDrivers()) {
    all_workers.push_back(driver);
  }
  RAY_LOG(WARNING) << "Sending local GC request to " << all_workers.size()
                   << " workers. It is due to memory pressure on the local node.";
  for (const auto &worker : all_workers) {
    rpc::LocalGCRequest request;
    worker->rpc_client()->LocalGC(
        request, [](const ray::Status &status, const rpc::LocalGCReply &r) {
          if (!status.ok()) {
            RAY_LOG(ERROR) << "Failed to send local GC request: " << status.ToString();
          }
        });
  }
}

void NodeManager::HandleRequestObjectSpillage(
    const rpc::RequestObjectSpillageRequest &request,
    rpc::RequestObjectSpillageReply *reply, rpc::SendReplyCallback send_reply_callback) {
<<<<<<< HEAD
  local_object_manager_.SpillObjects(
      {ObjectID::FromBinary(request.object_id())},
      [reply, send_reply_callback](const ray::Status &status) {
        if (status.ok()) {
          reply->set_success(true);
        }
        send_reply_callback(Status::OK(), nullptr, nullptr);
      });
=======
  SpillObjects({ObjectID::FromBinary(request.object_id())},
               [reply, send_reply_callback](const ray::Status &status) {
                 if (status.ok()) {
                   reply->set_success(true);
                 }
                 send_reply_callback(Status::OK(), nullptr, nullptr);
               });
}

void NodeManager::SpillObjects(const std::vector<ObjectID> &objects_ids,
                               std::function<void(const ray::Status &)> callback) {
  for (const auto &id : objects_ids) {
    // We should not spill an object that we are not the primary copy for.
    // TODO(swang): We should really return an error here but right now there
    // is a race condition where the raylet receives the owner's request to
    // spill an object before it receives the message to pin the objects from
    // the local worker.
    if (pinned_objects_.count(id) == 0) {
      RAY_LOG(WARNING) << "Requested spill for object that has not yet been marked as "
                          "the primary copy.";
    }
  }
  worker_pool_.PopIOWorker([this, objects_ids,
                            callback](std::shared_ptr<WorkerInterface> io_worker) {
    rpc::SpillObjectsRequest request;
    for (const auto &object_id : objects_ids) {
      RAY_LOG(DEBUG) << "Sending spill request for object " << object_id;
      request.add_object_ids_to_spill(object_id.Binary());
    }
    io_worker->rpc_client()->SpillObjects(
        request, [this, objects_ids, callback, io_worker](
                     const ray::Status &status, const rpc::SpillObjectsReply &r) {
          worker_pool_.PushIOWorker(io_worker);
          if (!status.ok()) {
            RAY_LOG(ERROR) << "Failed to send object spilling request: "
                           << status.ToString();
            if (callback) {
              callback(status);
            }
          } else {
            for (size_t i = 0; i < objects_ids.size(); ++i) {
              const ObjectID &object_id = objects_ids[i];
              const std::string &object_url = r.spilled_objects_url(i);
              RAY_LOG(DEBUG) << "Object " << object_id << " spilled at " << object_url;
              // Write to object directory. Wait for the write to finish before
              // releasing the object to make sure that the spilled object can
              // be retrieved by other raylets.
              RAY_CHECK_OK(gcs_client_->Objects().AsyncAddSpilledUrl(
                  object_id, object_url, [this, object_id, callback](Status status) {
                    RAY_CHECK_OK(status);
                    // Unpin the object.
                    // NOTE(swang): Due to a race condition, the object may not be in
                    // the map yet. In that case, the owner will respond to the
                    // WaitForObjectEvictionRequest and we will unpin the object
                    // then.
                    pinned_objects_.erase(object_id);
                    if (callback) {
                      callback(status);
                    }
                  }));
            }
          }
        });
  });
}

void NodeManager::AsyncRestoreSpilledObject(
    const ObjectID &object_id, const std::string &object_url,
    std::function<void(const ray::Status &)> callback) {
  RAY_LOG(DEBUG) << "Restoring spilled object " << object_id << " from URL "
                 << object_url;
  worker_pool_.PopIOWorker([this, object_url,
                            callback](std::shared_ptr<WorkerInterface> io_worker) {
    RAY_LOG(DEBUG) << "Sending restore spilled object request";
    rpc::RestoreSpilledObjectsRequest request;
    request.add_spilled_objects_url(std::move(object_url));
    io_worker->rpc_client()->RestoreSpilledObjects(
        request, [this, callback, io_worker](const ray::Status &status,
                                             const rpc::RestoreSpilledObjectsReply &r) {
          worker_pool_.PushIOWorker(io_worker);
          if (!status.ok()) {
            RAY_LOG(ERROR) << "Failed to send restore spilled object request: "
                           << status.ToString();
          }
          if (callback) {
            callback(status);
          }
        });
  });
>>>>>>> 2d1f52c2
}

// TODO(edoakes): this function is problematic because it both sends warnings spuriously
// under normal conditions and sometimes doesn't send a warning under actual deadlock
// conditions. The current logic is to push a warning when: all running tasks are
// blocked, there is at least one ready task, and a warning hasn't been pushed in
// debug_dump_period_ milliseconds.
// See https://github.com/ray-project/ray/issues/5790 for details.
void NodeManager::WarnResourceDeadlock() {
  // Check if any progress is being made on this raylet.
  for (const auto &task : local_queues_.GetTasks(TaskState::RUNNING)) {
    // Ignore blocked tasks.
    if (local_queues_.GetBlockedTaskIds().count(task.GetTaskSpecification().TaskId())) {
      continue;
    }
    // Progress is being made, don't warn.
    resource_deadlock_warned_ = false;
    return;
  }

  // The node is full of actors and no progress has been made for some time.
  // If there are any pending tasks, build a warning.
  std::ostringstream error_message;
  ray::Task exemplar;
  bool any_pending = false;
  int pending_actor_creations = 0;
  int pending_tasks = 0;

  // See if any tasks are blocked trying to acquire resources.
  for (const auto &task : local_queues_.GetTasks(TaskState::READY)) {
    const TaskSpecification &spec = task.GetTaskSpecification();
    if (spec.IsActorCreationTask()) {
      pending_actor_creations += 1;
    } else {
      pending_tasks += 1;
    }
    if (!any_pending) {
      exemplar = task;
      any_pending = true;
    }
  }

  // Push an warning to the driver that a task is blocked trying to acquire resources.
  if (any_pending) {
    // Actor references may be caught in cycles, preventing them from being deleted.
    // Trigger global GC to hopefully free up resource slots.
    TriggerGlobalGC();

    // Suppress duplicates warning messages.
    if (resource_deadlock_warned_) {
      return;
    }

    SchedulingResources &local_resources = cluster_resource_map_[self_node_id_];
    error_message
        << "The actor or task with ID " << exemplar.GetTaskSpecification().TaskId()
        << " is pending and cannot currently be scheduled. It requires "
        << exemplar.GetTaskSpecification().GetRequiredResources().ToString()
        << " for execution and "
        << exemplar.GetTaskSpecification().GetRequiredPlacementResources().ToString()
        << " for placement, but this node only has remaining "
        << local_resources.GetAvailableResources().ToString() << ". In total there are "
        << pending_tasks << " pending tasks and " << pending_actor_creations
        << " pending actors on this node. "
        << "This is likely due to all cluster resources being claimed by actors. "
        << "To resolve the issue, consider creating fewer actors or increase the "
        << "resources available to this Ray cluster. You can ignore this message "
        << "if this Ray cluster is expected to auto-scale.";
    auto error_data_ptr = gcs::CreateErrorTableData(
        "resource_deadlock", error_message.str(), current_time_ms(),
        exemplar.GetTaskSpecification().JobId());
    RAY_CHECK_OK(gcs_client_->Errors().AsyncReportJobError(error_data_ptr, nullptr));
    resource_deadlock_warned_ = true;
  }
}

void NodeManager::GetObjectManagerProfileInfo() {
  int64_t start_time_ms = current_time_ms();

  auto profile_info = object_manager_.GetAndResetProfilingInfo();

  if (profile_info->profile_events_size() > 0) {
    RAY_CHECK_OK(gcs_client_->Stats().AsyncAddProfileData(profile_info, nullptr));
  }

  // Reset the timer.
  object_manager_profile_timer_.expires_from_now(heartbeat_period_);
  object_manager_profile_timer_.async_wait(
      [this](const boost::system::error_code &error) {
        RAY_CHECK(!error);
        GetObjectManagerProfileInfo();
      });

  int64_t interval = current_time_ms() - start_time_ms;
  if (interval > RayConfig::instance().handler_warning_timeout_ms()) {
    RAY_LOG(WARNING) << "GetObjectManagerProfileInfo handler took " << interval << " ms.";
  }
}

void NodeManager::NodeAdded(const GcsNodeInfo &node_info) {
  const NodeID node_id = NodeID::FromBinary(node_info.node_id());

  RAY_LOG(DEBUG) << "[NodeAdded] Received callback from client id " << node_id;
  if (1 == cluster_resource_map_.count(node_id)) {
    RAY_LOG(DEBUG) << "Received notification of a new node that already exists: "
                   << node_id;
    return;
  }

  if (node_id == self_node_id_) {
    // We got a notification for ourselves, so we are connected to the GCS now.
    // Save this NodeManager's resource information in the cluster resource map.
    cluster_resource_map_[node_id] = initial_config_.resource_config;
    return;
  }

  // Initialize a rpc client to the new node manager.
  std::unique_ptr<rpc::NodeManagerClient> client(
      new rpc::NodeManagerClient(node_info.node_manager_address(),
                                 node_info.node_manager_port(), client_call_manager_));
  remote_node_manager_clients_.emplace(node_id, std::move(client));

  // Fetch resource info for the remote client and update cluster resource map.
  RAY_CHECK_OK(gcs_client_->Nodes().AsyncGetResources(
      node_id,
      [this, node_id](Status status,
                      const boost::optional<gcs::NodeInfoAccessor::ResourceMap> &data) {
        if (data) {
          ResourceSet resource_set;
          for (auto &resource_entry : *data) {
            resource_set.AddOrUpdateResource(resource_entry.first,
                                             resource_entry.second->resource_capacity());
          }
          ResourceCreateUpdated(node_id, resource_set);
        }
      }));
}

void NodeManager::NodeRemoved(const GcsNodeInfo &node_info) {
  // TODO(swang): If we receive a notification for our own death, clean up and
  // exit immediately.
  const NodeID node_id = NodeID::FromBinary(node_info.node_id());
  RAY_LOG(DEBUG) << "[NodeRemoved] Received callback from client id " << node_id;

  RAY_CHECK(node_id != self_node_id_)
      << "Exiting because this node manager has mistakenly been marked dead by the "
      << "monitor: GCS didn't receive heartbeats within timeout "
      << RayConfig::instance().num_heartbeats_timeout() *
             RayConfig::instance().raylet_heartbeat_timeout_milliseconds()
      << " ms. This is likely since the machine or raylet became overloaded.";

  // Below, when we remove node_id from all of these data structures, we could
  // check that it is actually removed, or log a warning otherwise, but that may
  // not be necessary.

  // Remove the client from the resource map.
  if (0 == cluster_resource_map_.erase(node_id)) {
    RAY_LOG(DEBUG) << "Received NodeRemoved callback for an unknown node: " << node_id
                   << ".";
    return;
  }

  // Remove the client from the resource map.
  if (new_scheduler_enabled_) {
    if (!new_resource_scheduler_->RemoveNode(node_id.Binary())) {
      RAY_LOG(DEBUG) << "Received NodeRemoved callback for an unknown node: " << node_id
                     << ".";
      return;
    }
  }

  // Remove the node manager client.
  const auto client_entry = remote_node_manager_clients_.find(node_id);
  if (client_entry != remote_node_manager_clients_.end()) {
    remote_node_manager_clients_.erase(client_entry);
  }

  // Notify the object directory that the client has been removed so that it
  // can remove it from any cached locations.
  object_directory_->HandleClientRemoved(node_id);

  // Clean up workers that were owned by processes that were on the failed
  // node.
  rpc::Address address;
  address.set_raylet_id(node_info.node_id());
  HandleUnexpectedWorkerFailure(address);
}

void NodeManager::HandleUnexpectedWorkerFailure(const rpc::Address &address) {
  const WorkerID worker_id = WorkerID::FromBinary(address.worker_id());
  const NodeID node_id = NodeID::FromBinary(address.raylet_id());
  if (!worker_id.IsNil()) {
    RAY_LOG(DEBUG) << "Worker " << worker_id << " failed";
    failed_workers_cache_.insert(worker_id);
  } else {
    RAY_CHECK(!node_id.IsNil());
    failed_nodes_cache_.insert(node_id);
  }

  // TODO(swang): Also clean up any lease requests owned by the failed worker
  // from the task queues. This is only necessary for lease requests that are
  // infeasible, since requests that are fulfilled will get canceled during
  // dispatch.
  for (const auto &pair : leased_workers_) {
    auto &worker = pair.second;
    const auto owner_worker_id =
        WorkerID::FromBinary(worker->GetOwnerAddress().worker_id());
    const auto owner_node_id =
        WorkerID::FromBinary(worker->GetOwnerAddress().raylet_id());
    RAY_LOG(DEBUG) << "Lease " << worker->WorkerId() << " owned by " << owner_worker_id;
    RAY_CHECK(!owner_worker_id.IsNil() && !owner_node_id.IsNil());
    if (!worker->IsDetachedActor()) {
      if (!worker_id.IsNil()) {
        // If the failed worker was a leased worker's owner, then kill the leased worker.
        if (owner_worker_id == worker_id) {
          RAY_LOG(INFO) << "Owner process " << owner_worker_id
                        << " died, killing leased worker " << worker->WorkerId();
          KillWorker(worker);
        }
      } else if (owner_node_id == node_id) {
        // If the leased worker's owner was on the failed node, then kill the leased
        // worker.
        RAY_LOG(INFO) << "Owner node " << owner_node_id << " died, killing leased worker "
                      << worker->WorkerId();
        KillWorker(worker);
      }
    }
  }
}

void NodeManager::ResourceCreateUpdated(const NodeID &client_id,
                                        const ResourceSet &createUpdatedResources) {
  RAY_LOG(DEBUG) << "[ResourceCreateUpdated] received callback from client id "
                 << client_id << " with created or updated resources: "
                 << createUpdatedResources.ToString() << ". Updating resource map.";

  SchedulingResources &cluster_schedres = cluster_resource_map_[client_id];

  // Update local_available_resources_ and SchedulingResources
  for (const auto &resource_pair : createUpdatedResources.GetResourceMap()) {
    const std::string &resource_label = resource_pair.first;
    const double &new_resource_capacity = resource_pair.second;

    cluster_schedres.UpdateResourceCapacity(resource_label, new_resource_capacity);
    if (client_id == self_node_id_) {
      local_available_resources_.AddOrUpdateResource(resource_label,
                                                     new_resource_capacity);
    }
    if (new_scheduler_enabled_) {
      new_resource_scheduler_->UpdateResourceCapacity(client_id.Binary(), resource_label,
                                                      new_resource_capacity);
    }
  }
  RAY_LOG(DEBUG) << "[ResourceCreateUpdated] Updated cluster_resource_map.";

  if (client_id == self_node_id_) {
    // The resource update is on the local node, check if we can reschedule tasks.
    TryLocalInfeasibleTaskScheduling();
  }
  return;
}

void NodeManager::ResourceDeleted(const NodeID &client_id,
                                  const std::vector<std::string> &resource_names) {
  if (RAY_LOG_ENABLED(DEBUG)) {
    std::ostringstream oss;
    for (auto &resource_name : resource_names) {
      oss << resource_name << ", ";
    }
    RAY_LOG(DEBUG) << "[ResourceDeleted] received callback from client id " << client_id
                   << " with deleted resources: " << oss.str()
                   << ". Updating resource map.";
  }

  SchedulingResources &cluster_schedres = cluster_resource_map_[client_id];

  // Update local_available_resources_ and SchedulingResources
  for (const auto &resource_label : resource_names) {
    cluster_schedres.DeleteResource(resource_label);
    if (client_id == self_node_id_) {
      local_available_resources_.DeleteResource(resource_label);
    }
    if (new_scheduler_enabled_) {
      new_resource_scheduler_->DeleteResource(client_id.Binary(), resource_label);
    }
  }
  return;
}

void NodeManager::TryLocalInfeasibleTaskScheduling() {
  RAY_LOG(DEBUG) << "[LocalResourceUpdateRescheduler] The resource update is on the "
                    "local node, check if we can reschedule tasks";
  SchedulingResources &new_local_resources = cluster_resource_map_[self_node_id_];

  // SpillOver locally to figure out which infeasible tasks can be placed now
  std::vector<TaskID> decision =
      scheduling_policy_.SpillOverInfeasibleTasks(new_local_resources);

  std::unordered_set<TaskID> local_task_ids(decision.begin(), decision.end());

  // Transition locally placed tasks to waiting or ready for dispatch.
  if (local_task_ids.size() > 0) {
    std::vector<Task> tasks = local_queues_.RemoveTasks(local_task_ids);
    for (const auto &t : tasks) {
      EnqueuePlaceableTask(t);
    }
  }
}

void NodeManager::HeartbeatAdded(const NodeID &client_id,
                                 const HeartbeatTableData &heartbeat_data) {
  // Locate the client id in remote client table and update available resources based on
  // the received heartbeat information.
  auto it = cluster_resource_map_.find(client_id);
  if (it == cluster_resource_map_.end()) {
    // Haven't received the client registration for this client yet, skip this heartbeat.
    RAY_LOG(INFO) << "[HeartbeatAdded]: received heartbeat from unknown client id "
                  << client_id;
    return;
  }
  // Trigger local GC at the next heartbeat interval.
  if (heartbeat_data.should_global_gc()) {
    should_local_gc_ = true;
  }

  SchedulingResources &remote_resources = it->second;

  // If light heartbeat enabled, we update remote resources only when related resources
  // map in heartbeat is not empty.
  if (light_heartbeat_enabled_) {
    if (heartbeat_data.resources_total_size() > 0) {
      ResourceSet remote_total(MapFromProtobuf(heartbeat_data.resources_total()));
      remote_resources.SetTotalResources(std::move(remote_total));
    }
    if (heartbeat_data.resource_load_changed()) {
      ResourceSet remote_available(MapFromProtobuf(heartbeat_data.resources_available()));
      remote_resources.SetAvailableResources(std::move(remote_available));
    }
    if (heartbeat_data.resource_load_changed()) {
      ResourceSet remote_load(MapFromProtobuf(heartbeat_data.resource_load()));
      // Extract the load information and save it locally.
      remote_resources.SetLoadResources(std::move(remote_load));
    }
  } else {
    // If light heartbeat disabled, we update remote resources every time.
    ResourceSet remote_total(MapFromProtobuf(heartbeat_data.resources_total()));
    remote_resources.SetTotalResources(std::move(remote_total));
    ResourceSet remote_available(MapFromProtobuf(heartbeat_data.resources_available()));
    remote_resources.SetAvailableResources(std::move(remote_available));
    ResourceSet remote_load(MapFromProtobuf(heartbeat_data.resource_load()));
    // Extract the load information and save it locally.
    remote_resources.SetLoadResources(std::move(remote_load));
  }

  if (new_scheduler_enabled_ && client_id != self_node_id_) {
    new_resource_scheduler_->AddOrUpdateNode(
        client_id.Binary(), remote_resources.GetTotalResources().GetResourceMap(),
        remote_resources.GetAvailableResources().GetResourceMap());
    ScheduleAndDispatch();
    return;
  }

  // Extract decision for this raylet.
  auto decision = scheduling_policy_.SpillOver(remote_resources,
                                               cluster_resource_map_[self_node_id_]);
  std::unordered_set<TaskID> local_task_ids;
  for (const auto &task_id : decision) {
    // (See design_docs/task_states.rst for the state transition diagram.)
    Task task;
    TaskState state;
    if (!local_queues_.RemoveTask(task_id, &task, &state)) {
      return;
    }
    // Since we are spilling back from the ready and waiting queues, we need
    // to unsubscribe the dependencies.
    if (state != TaskState::INFEASIBLE) {
      // Don't unsubscribe for infeasible tasks because we never subscribed in
      // the first place.
      RAY_CHECK(task_dependency_manager_.UnsubscribeGetDependencies(task_id));
    }
    // Attempt to forward the task. If this fails to forward the task,
    // the task will be resubmit locally.
    ForwardTaskOrResubmit(task, client_id);
  }
}

void NodeManager::HeartbeatBatchAdded(const HeartbeatBatchTableData &heartbeat_batch) {
  // Update load information provided by each heartbeat.
  for (const auto &heartbeat_data : heartbeat_batch.batch()) {
    const NodeID &client_id = NodeID::FromBinary(heartbeat_data.client_id());
    if (client_id == self_node_id_) {
      // Skip heartbeats from self.
      continue;
    }
    HeartbeatAdded(client_id, heartbeat_data);
  }
}

void NodeManager::HandleActorStateTransition(const ActorID &actor_id,
                                             ActorRegistration &&actor_registration) {
  // Update local registry.
  auto it = actor_registry_.find(actor_id);
  if (it == actor_registry_.end()) {
    it = actor_registry_.emplace(actor_id, actor_registration).first;
  } else {
    it->second = actor_registration;
  }
  RAY_LOG(DEBUG) << "Actor notification received: actor_id = " << actor_id
                 << ", node_manager_id = " << actor_registration.GetNodeManagerId()
                 << ", state = "
                 << ActorTableData::ActorState_Name(actor_registration.GetState())
                 << ", remaining_restarts = "
                 << actor_registration.GetRemainingRestarts();

  if (actor_registration.GetState() == ActorTableData::ALIVE) {
    // The actor is now alive (created for the first time or restarted). We can
    // stop listening for the actor creation task. This is needed because we use
    // `ListenAndMaybeReconstruct` to reconstruct the actor.
    reconstruction_policy_.Cancel(actor_registration.GetActorCreationDependency());
  }
}

void NodeManager::ProcessNewClient(ClientConnection &client) {
  // The new client is a worker, so begin listening for messages.
  client.ProcessMessages();
}

// A helper function to create a mapping from task scheduling class to
// tasks with that class from a given list of tasks.
std::unordered_map<SchedulingClass, ordered_set<TaskID>> MakeTasksByClass(
    const std::vector<Task> &tasks) {
  std::unordered_map<SchedulingClass, ordered_set<TaskID>> result;
  for (const auto &task : tasks) {
    auto spec = task.GetTaskSpecification();
    result[spec.GetSchedulingClass()].push_back(spec.TaskId());
  }
  return result;
}

void NodeManager::DispatchTasks(
    const std::unordered_map<SchedulingClass, ordered_set<TaskID>> &tasks_by_class) {
  // Dispatch tasks in priority order by class. This avoids starvation problems where
  // one class of tasks become stuck behind others in the queue, causing Ray to start
  // many workers. See #3644 for a more detailed description of this issue.
  std::vector<const std::pair<const SchedulingClass, ordered_set<TaskID>> *> fair_order;
  RAY_CHECK(new_scheduler_enabled_ == false);
  for (auto &it : tasks_by_class) {
    fair_order.emplace_back(&it);
  }
  // Prioritize classes that have fewer currently running tasks. Note that we only
  // sort once per round of task dispatch, which is less fair then it could be, but
  // is simpler and faster.
  if (fair_queueing_enabled_) {
    std::sort(
        std::begin(fair_order), std::end(fair_order),
        [this](const std::pair<const SchedulingClass, ordered_set<ray::TaskID>> *a,
               const std::pair<const SchedulingClass, ordered_set<ray::TaskID>> *b) {
          return local_queues_.NumRunning(a->first) < local_queues_.NumRunning(b->first);
        });
  }
  std::vector<std::function<void()>> post_assign_callbacks;
  // Approximate fair round robin between classes.
  for (const auto &it : fair_order) {
    const auto &task_resources =
        TaskSpecification::GetSchedulingClassDescriptor(it->first);
    // FIFO order within each class.
    for (const auto &task_id : it->second) {
      const auto &task = local_queues_.GetTaskOfState(task_id, TaskState::READY);
      if (!local_available_resources_.Contains(task_resources)) {
        // All the tasks in it.second have the same resource shape, so
        // once the first task is not feasible, we can break out of this loop
        break;
      }

      // Try to get an idle worker to execute this task. If nullptr, there
      // aren't any available workers so we can't assign the task.
      std::shared_ptr<WorkerInterface> worker =
          worker_pool_.PopWorker(task.GetTaskSpecification());
      if (worker != nullptr) {
        AssignTask(worker, task, &post_assign_callbacks);
      }
    }
  }
  // Call the callbacks from the AssignTask calls above. These need to be called
  // after the above loop, as they may alter the scheduling queues and invalidate
  // the loop iterator.
  for (auto &func : post_assign_callbacks) {
    func();
  }
}

void NodeManager::ProcessClientMessage(const std::shared_ptr<ClientConnection> &client,
                                       int64_t message_type,
                                       const uint8_t *message_data) {
  auto registered_worker = worker_pool_.GetRegisteredWorker(client);
  auto message_type_value = static_cast<protocol::MessageType>(message_type);
  RAY_LOG(DEBUG) << "[Worker] Message "
                 << protocol::EnumNameMessageType(message_type_value) << "("
                 << message_type << ") from worker with PID "
                 << (registered_worker
                         ? std::to_string(registered_worker->GetProcess().GetId())
                         : "nil");

  if (registered_worker && registered_worker->IsDead()) {
    // For a worker that is marked as dead (because the job has died already),
    // all the messages are ignored except DisconnectClient.
    if ((message_type_value != protocol::MessageType::DisconnectClient) &&
        (message_type_value != protocol::MessageType::IntentionalDisconnectClient)) {
      // Listen for more messages.
      client->ProcessMessages();
      return;
    }
  }

  switch (message_type_value) {
  case protocol::MessageType::RegisterClientRequest: {
    ProcessRegisterClientRequestMessage(client, message_data);
  } break;
  case protocol::MessageType::AnnounceWorkerPort: {
    ProcessAnnounceWorkerPortMessage(client, message_data);
  } break;
  case protocol::MessageType::TaskDone: {
    HandleWorkerAvailable(client);
  } break;
  case protocol::MessageType::DisconnectClient: {
    ProcessDisconnectClientMessage(client);
    // We don't need to receive future messages from this client,
    // because it's already disconnected.
    return;
  } break;
  case protocol::MessageType::IntentionalDisconnectClient: {
    ProcessDisconnectClientMessage(client, /* intentional_disconnect = */ true);
    // We don't need to receive future messages from this client,
    // because it's already disconnected.
    return;
  } break;
  case protocol::MessageType::SubmitTask: {
    // For tasks submitted via the raylet path, we must make sure to order the
    // task submission so that tasks are always submitted after the tasks that
    // they depend on.
    ProcessSubmitTaskMessage(message_data);
  } break;
  case protocol::MessageType::SetResourceRequest: {
    ProcessSetResourceRequest(client, message_data);
  } break;
  case protocol::MessageType::FetchOrReconstruct: {
    ProcessFetchOrReconstructMessage(client, message_data);
  } break;
  case protocol::MessageType::NotifyDirectCallTaskBlocked: {
    std::shared_ptr<WorkerInterface> worker = worker_pool_.GetRegisteredWorker(client);
    HandleDirectCallTaskBlocked(worker);
  } break;
  case protocol::MessageType::NotifyDirectCallTaskUnblocked: {
    std::shared_ptr<WorkerInterface> worker = worker_pool_.GetRegisteredWorker(client);
    HandleDirectCallTaskUnblocked(worker);
  } break;
  case protocol::MessageType::NotifyUnblocked: {
    auto message = flatbuffers::GetRoot<protocol::NotifyUnblocked>(message_data);
    AsyncResolveObjectsFinish(client, from_flatbuf<TaskID>(*message->task_id()),
                              /*was_blocked*/ true);
  } break;
  case protocol::MessageType::WaitRequest: {
    ProcessWaitRequestMessage(client, message_data);
  } break;
  case protocol::MessageType::WaitForDirectActorCallArgsRequest: {
    ProcessWaitForDirectActorCallArgsRequestMessage(client, message_data);
  } break;
  case protocol::MessageType::PushErrorRequest: {
    ProcessPushErrorRequestMessage(message_data);
  } break;
  case protocol::MessageType::PushProfileEventsRequest: {
    auto fbs_message = flatbuffers::GetRoot<flatbuffers::String>(message_data);
    auto profile_table_data = std::make_shared<rpc::ProfileTableData>();
    RAY_CHECK(
        profile_table_data->ParseFromArray(fbs_message->data(), fbs_message->size()));
    RAY_CHECK_OK(gcs_client_->Stats().AsyncAddProfileData(profile_table_data, nullptr));
  } break;
  case protocol::MessageType::FreeObjectsInObjectStoreRequest: {
    auto message = flatbuffers::GetRoot<protocol::FreeObjectsRequest>(message_data);
    std::vector<ObjectID> object_ids = from_flatbuf<ObjectID>(*message->object_ids());
    // Clean up objects from the object store.
    object_manager_.FreeObjects(object_ids, message->local_only());
    if (message->delete_creating_tasks()) {
      // Clean up their creating tasks from GCS.
      std::vector<TaskID> creating_task_ids;
      for (const auto &object_id : object_ids) {
        creating_task_ids.push_back(object_id.TaskId());
      }
      RAY_CHECK_OK(gcs_client_->Tasks().AsyncDelete(creating_task_ids, nullptr));
    }
  } break;
  case protocol::MessageType::PrepareActorCheckpointRequest: {
    ProcessPrepareActorCheckpointRequest(client, message_data);
  } break;
  case protocol::MessageType::NotifyActorResumedFromCheckpoint: {
    ProcessNotifyActorResumedFromCheckpoint(message_data);
  } break;
  case protocol::MessageType::SubscribePlasmaReady: {
    ProcessSubscribePlasmaReady(client, message_data);
  } break;
  default:
    RAY_LOG(FATAL) << "Received unexpected message type " << message_type;
  }

  // Listen for more messages.
  client->ProcessMessages();
}

void NodeManager::ProcessRegisterClientRequestMessage(
    const std::shared_ptr<ClientConnection> &client, const uint8_t *message_data) {
  client->Register();

  auto message = flatbuffers::GetRoot<protocol::RegisterClientRequest>(message_data);
  Language language = static_cast<Language>(message->language());
  WorkerID worker_id = from_flatbuf<WorkerID>(*message->worker_id());
  pid_t pid = message->worker_pid();
  std::string worker_ip_address = string_from_flatbuf(*message->ip_address());
  // TODO(suquark): Use `WorkerType` in `common.proto` without type converting.
  rpc::WorkerType worker_type = static_cast<rpc::WorkerType>(message->worker_type());
  auto worker = std::dynamic_pointer_cast<WorkerInterface>(std::make_shared<Worker>(
      worker_id, language, worker_type, worker_ip_address, client, client_call_manager_));

  auto send_reply_callback = [this, client](Status status, int assigned_port) {
    flatbuffers::FlatBufferBuilder fbb;
    std::vector<std::string> system_config_keys;
    std::vector<std::string> system_config_values;
    for (auto kv : initial_config_.raylet_config) {
      system_config_keys.push_back(kv.first);
      system_config_values.push_back(kv.second);
    }
    auto reply = ray::protocol::CreateRegisterClientReply(
        fbb, status.ok(), fbb.CreateString(status.ToString()),
        to_flatbuf(fbb, self_node_id_), assigned_port,
        string_vec_to_flatbuf(fbb, system_config_keys),
        string_vec_to_flatbuf(fbb, system_config_values));
    fbb.Finish(reply);
    client->WriteMessageAsync(
        static_cast<int64_t>(protocol::MessageType::RegisterClientReply), fbb.GetSize(),
        fbb.GetBufferPointer(), [this, client](const ray::Status &status) {
          if (!status.ok()) {
            ProcessDisconnectClientMessage(client);
          }
        });
  };

  if (worker_type == rpc::WorkerType::WORKER ||
      worker_type == rpc::WorkerType::IO_WORKER) {
    // Register the new worker.
    auto status = worker_pool_.RegisterWorker(worker, pid, send_reply_callback);
    if (!status.ok()) {
      // If the worker failed to register to Raylet, trigger task dispatching here to
      // allow new worker processes to be started (if capped by
      // maximum_startup_concurrency).
      DispatchTasks(local_queues_.GetReadyTasksByClass());
    }
  } else {
    // Register the new driver.
    RAY_CHECK(pid >= 0);
    worker->SetProcess(Process::FromPid(pid));
    const JobID job_id = from_flatbuf<JobID>(*message->job_id());
    // Compute a dummy driver task id from a given driver.
    const TaskID driver_task_id = TaskID::ComputeDriverTaskId(worker_id);
    worker->AssignTaskId(driver_task_id);
    rpc::JobConfig job_config;
    job_config.ParseFromString(message->serialized_job_config()->str());
    Status status =
        worker_pool_.RegisterDriver(worker, job_id, job_config, send_reply_callback);
    if (status.ok()) {
      local_queues_.AddDriverTaskId(driver_task_id);
      auto job_data_ptr =
          gcs::CreateJobTableData(job_id, /*is_dead*/ false, std::time(nullptr),
                                  worker_ip_address, pid, job_config);
      RAY_CHECK_OK(gcs_client_->Jobs().AsyncAdd(job_data_ptr, nullptr));
    }
  }
}

void NodeManager::ProcessAnnounceWorkerPortMessage(
    const std::shared_ptr<ClientConnection> &client, const uint8_t *message_data) {
  bool is_worker = true;
  std::shared_ptr<WorkerInterface> worker = worker_pool_.GetRegisteredWorker(client);
  if (worker == nullptr) {
    is_worker = false;
    worker = worker_pool_.GetRegisteredDriver(client);
  }
  RAY_CHECK(worker != nullptr) << "No worker exists for CoreWorker with client: "
                               << client->DebugString();

  auto message = flatbuffers::GetRoot<protocol::AnnounceWorkerPort>(message_data);
  int port = message->port();
  worker->Connect(port);
  if (is_worker) {
    worker_pool_.OnWorkerStarted(worker);
    HandleWorkerAvailable(worker->Connection());
  }
}

void NodeManager::HandleWorkerAvailable(const std::shared_ptr<ClientConnection> &client) {
  std::shared_ptr<WorkerInterface> worker = worker_pool_.GetRegisteredWorker(client);
  HandleWorkerAvailable(worker);
}

void NodeManager::HandleWorkerAvailable(const std::shared_ptr<WorkerInterface> &worker) {
  RAY_CHECK(worker);

  if (worker->GetWorkerType() == rpc::WorkerType::IO_WORKER) {
    // Return the worker to the idle pool.
    worker_pool_.PushIOWorker(worker);
    return;
  }

  bool worker_idle = true;

  // If the worker was assigned a task, mark it as finished.
  if (!worker->GetAssignedTaskId().IsNil()) {
    worker_idle = FinishAssignedTask(*worker);
  }

  if (worker_idle) {
    // Return the worker to the idle pool.
    worker_pool_.PushWorker(worker);
  }

  // Local resource availability changed: invoke scheduling policy for local node.
  if (new_scheduler_enabled_) {
    ScheduleAndDispatch();
  } else {
    cluster_resource_map_[self_node_id_].SetLoadResources(
        local_queues_.GetTotalResourceLoad());
    // Call task dispatch to assign work to the new worker.
    DispatchTasks(local_queues_.GetReadyTasksByClass());
  }
}

void NodeManager::ProcessDisconnectClientMessage(
    const std::shared_ptr<ClientConnection> &client, bool intentional_disconnect) {
  std::shared_ptr<WorkerInterface> worker = worker_pool_.GetRegisteredWorker(client);
  bool is_worker = false, is_driver = false;
  if (worker) {
    // The client is a worker.
    is_worker = true;
  } else {
    worker = worker_pool_.GetRegisteredDriver(client);
    if (worker) {
      // The client is a driver.
      is_driver = true;
    } else {
      RAY_LOG(INFO) << "Ignoring client disconnect because the client has already "
                    << "been disconnected.";
      return;
    }
  }
  RAY_CHECK(!(is_worker && is_driver));
  // If the client has any blocked tasks, mark them as unblocked. In
  // particular, we are no longer waiting for their dependencies.
  if (is_worker && worker->IsDead()) {
    // If the worker was killed by us because the driver exited,
    // treat it as intentionally disconnected.
    intentional_disconnect = true;
    // Don't need to unblock the client if it's a worker and is already dead.
    // Because in this case, its task is already cleaned up.
    RAY_LOG(DEBUG) << "Skip unblocking worker because it's already dead.";
  } else {
    // Clean up any open ray.get calls that the worker made.
    while (!worker->GetBlockedTaskIds().empty()) {
      // NOTE(swang): AsyncResolveObjectsFinish will modify the worker, so it is
      // not safe to pass in the iterator directly.
      const TaskID task_id = *worker->GetBlockedTaskIds().begin();
      AsyncResolveObjectsFinish(client, task_id, true);
    }
    // Clean up any open ray.wait calls that the worker made.
    task_dependency_manager_.UnsubscribeWaitDependencies(worker->WorkerId());
  }

  // Erase any lease metadata.
  leased_workers_.erase(worker->WorkerId());

  // Publish the worker failure.
  auto worker_failure_data_ptr =
      gcs::CreateWorkerFailureData(self_node_id_, worker->WorkerId(), worker->IpAddress(),
                                   worker->Port(), time(nullptr), intentional_disconnect);
  RAY_CHECK_OK(
      gcs_client_->Workers().AsyncReportWorkerFailure(worker_failure_data_ptr, nullptr));

  if (is_worker) {
    const ActorID &actor_id = worker->GetActorId();
    const TaskID &task_id = worker->GetAssignedTaskId();
    // If the worker was running a task or actor, clean up the task and push an
    // error to the driver, unless the worker is already dead.
    if ((!task_id.IsNil() || !actor_id.IsNil()) && !worker->IsDead()) {
      // If the worker was an actor, it'll be cleaned by GCS.
      if (actor_id.IsNil()) {
        Task task;
        if (local_queues_.RemoveTask(task_id, &task)) {
          TreatTaskAsFailed(task, ErrorType::WORKER_DIED);
        }
      }

      if (!intentional_disconnect) {
        // Push the error to driver.
        const JobID &job_id = worker->GetAssignedJobId();
        // TODO(rkn): Define this constant somewhere else.
        std::string type = "worker_died";
        std::ostringstream error_message;
        error_message << "A worker died or was killed while executing task " << task_id
                      << ".";
        auto error_data_ptr = gcs::CreateErrorTableData(type, error_message.str(),
                                                        current_time_ms(), job_id);
        RAY_CHECK_OK(gcs_client_->Errors().AsyncReportJobError(error_data_ptr, nullptr));
      }
    }

    // Remove the dead client from the pool and stop listening for messages.
    worker_pool_.DisconnectWorker(worker);

    // Return the resources that were being used by this worker.
    if (new_scheduler_enabled_) {
      new_resource_scheduler_->SubtractCPUResourceInstances(
          worker->GetBorrowedCPUInstances());
      new_resource_scheduler_->FreeLocalTaskResources(worker->GetAllocatedInstances());
      worker->ClearAllocatedInstances();
      new_resource_scheduler_->FreeLocalTaskResources(
          worker->GetLifetimeAllocatedInstances());
      worker->ClearLifetimeAllocatedInstances();
    } else {
      auto const &task_resources = worker->GetTaskResourceIds();
      local_available_resources_.ReleaseConstrained(
          task_resources, cluster_resource_map_[self_node_id_].GetTotalResources());
      cluster_resource_map_[self_node_id_].Release(task_resources.ToResourceSet());
      worker->ResetTaskResourceIds();

      auto const &lifetime_resources = worker->GetLifetimeResourceIds();
      local_available_resources_.ReleaseConstrained(
          lifetime_resources, cluster_resource_map_[self_node_id_].GetTotalResources());
      cluster_resource_map_[self_node_id_].Release(lifetime_resources.ToResourceSet());
      worker->ResetLifetimeResourceIds();
    }

    // Since some resources may have been released, we can try to dispatch more tasks. YYY
    if (new_scheduler_enabled_) {
      ScheduleAndDispatch();
    } else {
      DispatchTasks(local_queues_.GetReadyTasksByClass());
    }
  } else if (is_driver) {
    // The client is a driver.
    const auto job_id = worker->GetAssignedJobId();
    RAY_CHECK(!job_id.IsNil());
    RAY_CHECK_OK(gcs_client_->Jobs().AsyncMarkFinished(job_id, nullptr));
    const auto driver_id = ComputeDriverIdFromJob(job_id);
    local_queues_.RemoveDriverTaskId(TaskID::ComputeDriverTaskId(driver_id));
    worker_pool_.DisconnectDriver(worker);

    RAY_LOG(INFO) << "Driver (pid=" << worker->GetProcess().GetId()
                  << ") is disconnected. "
                  << "job_id: " << worker->GetAssignedJobId();
  }

  client->Close();

  // TODO(rkn): Tell the object manager that this client has disconnected so
  // that it can clean up the wait requests for this client. Currently I think
  // these can be leaked.
}

void NodeManager::ProcessFetchOrReconstructMessage(
    const std::shared_ptr<ClientConnection> &client, const uint8_t *message_data) {
  auto message = flatbuffers::GetRoot<protocol::FetchOrReconstruct>(message_data);
  const auto refs =
      FlatbufferToObjectReference(*message->object_ids(), *message->owner_addresses());
  if (message->fetch_only()) {
    for (const auto &ref : refs) {
      ObjectID object_id = ObjectID::FromBinary(ref.object_id());
      // If only a fetch is required, then do not subscribe to the
      // dependencies to the task dependency manager.
      if (!task_dependency_manager_.CheckObjectLocal(object_id)) {
        // Fetch the object if it's not already local.
        RAY_CHECK_OK(object_manager_.Pull(object_id, ref.owner_address()));
      }
    }
  } else {
    // The values are needed. Add all requested objects to the list to
    // subscribe to in the task dependency manager. These objects will be
    // pulled from remote node managers. If an object's owner dies, an error
    // will be stored as the object's value.
    const TaskID task_id = from_flatbuf<TaskID>(*message->task_id());
    AsyncResolveObjects(client, refs, task_id, /*ray_get=*/true,
                        /*mark_worker_blocked*/ message->mark_worker_blocked());
  }
}

void NodeManager::ProcessWaitRequestMessage(
    const std::shared_ptr<ClientConnection> &client, const uint8_t *message_data) {
  // Read the data.
  auto message = flatbuffers::GetRoot<protocol::WaitRequest>(message_data);
  std::vector<ObjectID> object_ids = from_flatbuf<ObjectID>(*message->object_ids());
  int64_t wait_ms = message->timeout();
  uint64_t num_required_objects = static_cast<uint64_t>(message->num_ready_objects());
  bool wait_local = message->wait_local();
  const auto refs =
      FlatbufferToObjectReference(*message->object_ids(), *message->owner_addresses());
  std::unordered_map<ObjectID, rpc::Address> owner_addresses;
  for (const auto &ref : refs) {
    owner_addresses.emplace(ObjectID::FromBinary(ref.object_id()), ref.owner_address());
  }

  bool resolve_objects = false;
  for (auto const &object_id : object_ids) {
    if (!task_dependency_manager_.CheckObjectLocal(object_id)) {
      // At least one object requires resolution.
      resolve_objects = true;
    }
  }

  const TaskID &current_task_id = from_flatbuf<TaskID>(*message->task_id());
  bool was_blocked = message->mark_worker_blocked();
  if (resolve_objects) {
    // Resolve any missing objects. This is a no-op for any objects that are
    // already local. Missing objects will be pulled from remote node managers.
    // If an object's owner dies, an error will be stored as the object's
    // value.
    AsyncResolveObjects(client, refs, current_task_id, /*ray_get=*/false,
                        /*mark_worker_blocked*/ was_blocked);
  }

  ray::Status status = object_manager_.Wait(
      object_ids, owner_addresses, wait_ms, num_required_objects, wait_local,
      [this, resolve_objects, was_blocked, client, current_task_id](
          std::vector<ObjectID> found, std::vector<ObjectID> remaining) {
        // Write the data.
        flatbuffers::FlatBufferBuilder fbb;
        flatbuffers::Offset<protocol::WaitReply> wait_reply = protocol::CreateWaitReply(
            fbb, to_flatbuf(fbb, found), to_flatbuf(fbb, remaining));
        fbb.Finish(wait_reply);

        auto status =
            client->WriteMessage(static_cast<int64_t>(protocol::MessageType::WaitReply),
                                 fbb.GetSize(), fbb.GetBufferPointer());
        if (status.ok()) {
          // The client is unblocked now because the wait call has returned.
          if (resolve_objects) {
            AsyncResolveObjectsFinish(client, current_task_id, was_blocked);
          }
        } else {
          // We failed to write to the client, so disconnect the client.
          ProcessDisconnectClientMessage(client);
        }
      });
  RAY_CHECK_OK(status);
}

void NodeManager::ProcessWaitForDirectActorCallArgsRequestMessage(
    const std::shared_ptr<ClientConnection> &client, const uint8_t *message_data) {
  // Read the data.
  auto message =
      flatbuffers::GetRoot<protocol::WaitForDirectActorCallArgsRequest>(message_data);
  std::vector<ObjectID> object_ids = from_flatbuf<ObjectID>(*message->object_ids());
  int64_t tag = message->tag();
  // Resolve any missing objects. This will pull the objects from remote node
  // managers or store an error if the objects have failed.
  const auto refs =
      FlatbufferToObjectReference(*message->object_ids(), *message->owner_addresses());
  std::unordered_map<ObjectID, rpc::Address> owner_addresses;
  for (const auto &ref : refs) {
    owner_addresses.emplace(ObjectID::FromBinary(ref.object_id()), ref.owner_address());
  }
  AsyncResolveObjects(client, refs, TaskID::Nil(), /*ray_get=*/false,
                      /*mark_worker_blocked*/ false);
  // Reply to the client once a location has been found for all arguments.
  // NOTE(swang): ObjectManager::Wait currently returns as soon as any location
  // has been found, so the object may still be on a remote node when the
  // client receives the reply.
  ray::Status status = object_manager_.Wait(
      object_ids, owner_addresses, -1, object_ids.size(), false,
      [this, client, tag](std::vector<ObjectID> found, std::vector<ObjectID> remaining) {
        RAY_CHECK(remaining.empty());
        std::shared_ptr<WorkerInterface> worker =
            worker_pool_.GetRegisteredWorker(client);
        if (!worker) {
          RAY_LOG(ERROR) << "Lost worker for wait request " << client;
        } else {
          worker->DirectActorCallArgWaitComplete(tag);
        }
      });
  RAY_CHECK_OK(status);
}

void NodeManager::ProcessPushErrorRequestMessage(const uint8_t *message_data) {
  auto message = flatbuffers::GetRoot<protocol::PushErrorRequest>(message_data);

  auto const &type = string_from_flatbuf(*message->type());
  auto const &error_message = string_from_flatbuf(*message->error_message());
  double timestamp = message->timestamp();
  JobID job_id = from_flatbuf<JobID>(*message->job_id());
  auto error_data_ptr = gcs::CreateErrorTableData(type, error_message, timestamp, job_id);
  RAY_CHECK_OK(gcs_client_->Errors().AsyncReportJobError(error_data_ptr, nullptr));
}

void NodeManager::ProcessPrepareActorCheckpointRequest(
    const std::shared_ptr<ClientConnection> &client, const uint8_t *message_data) {
  auto message =
      flatbuffers::GetRoot<protocol::PrepareActorCheckpointRequest>(message_data);
  ActorID actor_id = from_flatbuf<ActorID>(*message->actor_id());
  RAY_LOG(DEBUG) << "Preparing checkpoint for actor " << actor_id;
  const auto &actor_entry = actor_registry_.find(actor_id);
  RAY_CHECK(actor_entry != actor_registry_.end());

  std::shared_ptr<WorkerInterface> worker = worker_pool_.GetRegisteredWorker(client);
  RAY_CHECK(worker && worker->GetActorId() == actor_id);

  std::shared_ptr<ActorCheckpointData> checkpoint_data =
      actor_entry->second.GenerateCheckpointData(actor_entry->first, nullptr);

  // Write checkpoint data to GCS.
  RAY_CHECK_OK(gcs_client_->Actors().AsyncAddCheckpoint(
      checkpoint_data, [worker, checkpoint_data](Status status) {
        ActorCheckpointID checkpoint_id =
            ActorCheckpointID::FromBinary(checkpoint_data->checkpoint_id());
        RAY_CHECK(status.ok()) << "Add checkpoint failed, actor is "
                               << worker->GetActorId() << " checkpoint_id is "
                               << checkpoint_id;
        RAY_LOG(DEBUG) << "Checkpoint " << checkpoint_id << " saved for actor "
                       << worker->GetActorId();
        // Send reply to worker.
        flatbuffers::FlatBufferBuilder fbb;
        auto reply = ray::protocol::CreatePrepareActorCheckpointReply(
            fbb, to_flatbuf(fbb, checkpoint_id));
        fbb.Finish(reply);
        worker->Connection()->WriteMessageAsync(
            static_cast<int64_t>(protocol::MessageType::PrepareActorCheckpointReply),
            fbb.GetSize(), fbb.GetBufferPointer(), [](const ray::Status &status) {
              if (!status.ok()) {
                RAY_LOG(WARNING)
                    << "Failed to send PrepareActorCheckpointReply to client";
              }
            });
      }));
}

void NodeManager::ProcessNotifyActorResumedFromCheckpoint(const uint8_t *message_data) {
  auto message =
      flatbuffers::GetRoot<protocol::NotifyActorResumedFromCheckpoint>(message_data);
  ActorID actor_id = from_flatbuf<ActorID>(*message->actor_id());
  ActorCheckpointID checkpoint_id =
      from_flatbuf<ActorCheckpointID>(*message->checkpoint_id());
  RAY_LOG(DEBUG) << "Actor " << actor_id << " was resumed from checkpoint "
                 << checkpoint_id;
  checkpoint_id_to_restore_.emplace(actor_id, checkpoint_id);
}

void NodeManager::ProcessSubmitTaskMessage(const uint8_t *message_data) {
  // Read the task submitted by the client.
  auto fbs_message = flatbuffers::GetRoot<protocol::SubmitTaskRequest>(message_data);
  rpc::Task task_message;
  RAY_CHECK(task_message.mutable_task_spec()->ParseFromArray(
      fbs_message->task_spec()->data(), fbs_message->task_spec()->size()));

  // Submit the task to the raylet. Since the task was submitted
  // locally, there is no uncommitted lineage.
  SubmitTask(Task(task_message));
}

void NodeManager::ScheduleAndDispatch() {
  RAY_CHECK(new_scheduler_enabled_);
  cluster_task_manager_->SchedulePendingTasks();
  cluster_task_manager_->DispatchScheduledTasksToWorkers(worker_pool_, leased_workers_);
}

void NodeManager::HandleRequestWorkerLease(const rpc::RequestWorkerLeaseRequest &request,
                                           rpc::RequestWorkerLeaseReply *reply,
                                           rpc::SendReplyCallback send_reply_callback) {
  rpc::Task task_message;
  task_message.mutable_task_spec()->CopyFrom(request.resource_spec());
  auto backlog_size = -1;
  if (report_worker_backlog_) {
    backlog_size = request.backlog_size();
  }
  Task task(task_message, backlog_size);
  bool is_actor_creation_task = task.GetTaskSpecification().IsActorCreationTask();
  ActorID actor_id = ActorID::Nil();

  if (is_actor_creation_task) {
    actor_id = task.GetTaskSpecification().ActorCreationId();

    // Save the actor creation task spec to GCS, which is needed to
    // reconstruct the actor when raylet detect it dies.
    std::shared_ptr<rpc::TaskTableData> data = std::make_shared<rpc::TaskTableData>();
    data->mutable_task()->mutable_task_spec()->CopyFrom(
        task.GetTaskSpecification().GetMessage());
    RAY_CHECK_OK(gcs_client_->Tasks().AsyncAdd(data, nullptr));
  }

  if (new_scheduler_enabled_) {
    auto task_spec = task.GetTaskSpecification();
    cluster_task_manager_->QueueTask(task, reply, [send_reply_callback]() {
      send_reply_callback(Status::OK(), nullptr, nullptr);
    });
    ScheduleAndDispatch();
    return;
  }

  // Override the task dispatch to call back to the client instead of executing the
  // task directly on the worker.
  TaskID task_id = task.GetTaskSpecification().TaskId();
  rpc::Address owner_address = task.GetTaskSpecification().CallerAddress();
  task.OnDispatchInstead(
      [this, owner_address, reply, send_reply_callback](
          const std::shared_ptr<void> granted, const std::string &address, int port,
          const WorkerID &worker_id, const ResourceIdSet &resource_ids) {
        reply->mutable_worker_address()->set_ip_address(address);
        reply->mutable_worker_address()->set_port(port);
        reply->mutable_worker_address()->set_worker_id(worker_id.Binary());
        reply->mutable_worker_address()->set_raylet_id(self_node_id_.Binary());
        for (const auto &mapping : resource_ids.AvailableResources()) {
          auto resource = reply->add_resource_mapping();
          resource->set_name(mapping.first);
          for (const auto &id : mapping.second.WholeIds()) {
            auto rid = resource->add_resource_ids();
            rid->set_index(id);
            rid->set_quantity(1.0);
          }
          for (const auto &id : mapping.second.FractionalIds()) {
            auto rid = resource->add_resource_ids();
            rid->set_index(id.first);
            rid->set_quantity(id.second.ToDouble());
          }
        }

        auto reply_failure_handler = [this, worker_id]() {
          RAY_LOG(WARNING)
              << "Failed to reply to GCS server, because it might have restarted. GCS "
                 "cannot obtain the information of the leased worker, so we need to "
                 "release the leased worker to avoid leakage.";
          leased_workers_.erase(worker_id);
        };
        send_reply_callback(Status::OK(), nullptr, reply_failure_handler);
        RAY_CHECK(leased_workers_.find(worker_id) == leased_workers_.end())
            << "Worker is already leased out " << worker_id;

        auto worker = std::static_pointer_cast<Worker>(granted);
        leased_workers_[worker_id] = worker;
      });
  task.OnSpillbackInstead(
      [reply, task_id, send_reply_callback](const NodeID &spillback_to,
                                            const std::string &address, int port) {
        RAY_LOG(DEBUG) << "Worker lease request SPILLBACK " << task_id;
        reply->mutable_retry_at_raylet_address()->set_ip_address(address);
        reply->mutable_retry_at_raylet_address()->set_port(port);
        reply->mutable_retry_at_raylet_address()->set_raylet_id(spillback_to.Binary());
        send_reply_callback(Status::OK(), nullptr, nullptr);
      });
  task.OnCancellationInstead([reply, task_id, send_reply_callback]() {
    RAY_LOG(DEBUG) << "Task lease request canceled " << task_id;
    reply->set_canceled(true);
    send_reply_callback(Status::OK(), nullptr, nullptr);
  });
  SubmitTask(task);
}

void NodeManager::HandlePrepareBundleResources(
    const rpc::PrepareBundleResourcesRequest &request,
    rpc::PrepareBundleResourcesReply *reply, rpc::SendReplyCallback send_reply_callback) {
  // TODO(sang): Port this onto the new scheduler.
  RAY_CHECK(!new_scheduler_enabled_) << "Not implemented yet.";
  auto bundle_spec = BundleSpecification(request.bundle_spec());
  RAY_LOG(DEBUG) << "Request to prepare bundle resources is received, "
                 << bundle_spec.DebugString();
  auto prepared = PrepareBundle(cluster_resource_map_, bundle_spec);
  reply->set_success(prepared);
  send_reply_callback(Status::OK(), nullptr, nullptr);
  // Call task dispatch to assign work to the new group.
  TryLocalInfeasibleTaskScheduling();
  DispatchTasks(local_queues_.GetReadyTasksByClass());
}

void NodeManager::HandleCommitBundleResources(
    const rpc::CommitBundleResourcesRequest &request,
    rpc::CommitBundleResourcesReply *reply, rpc::SendReplyCallback send_reply_callback) {
  RAY_CHECK(!new_scheduler_enabled_) << "Not implemented yet.";

  auto bundle_spec = BundleSpecification(request.bundle_spec());
  RAY_LOG(DEBUG) << "Request to commit bundle resources is received, "
                 << bundle_spec.DebugString();
  CommitBundle(cluster_resource_map_, bundle_spec);
  send_reply_callback(Status::OK(), nullptr, nullptr);

  // Call task dispatch to assign work to the new group.
  TryLocalInfeasibleTaskScheduling();
  DispatchTasks(local_queues_.GetReadyTasksByClass());
}

void NodeManager::HandleCancelResourceReserve(
    const rpc::CancelResourceReserveRequest &request,
    rpc::CancelResourceReserveReply *reply, rpc::SendReplyCallback send_reply_callback) {
  RAY_CHECK(!new_scheduler_enabled_) << "Not implemented";
  auto bundle_spec = BundleSpecification(request.bundle_spec());
  RAY_LOG(INFO) << "Request to cancel reserved resource is received, "
                << bundle_spec.DebugString();

  // Kill all workers that are currently associated with the placement group.
  std::vector<std::shared_ptr<WorkerInterface>> workers_associated_with_pg;
  for (const auto &worker_it : leased_workers_) {
    auto &worker = worker_it.second;
    if (worker->GetPlacementGroupId() == bundle_spec.PlacementGroupId()) {
      workers_associated_with_pg.push_back(worker);
    }
  }
  for (const auto &worker : workers_associated_with_pg) {
    RAY_LOG(DEBUG)
        << "Destroying worker since its placement group was removed. Placement group id: "
        << worker->GetPlacementGroupId()
        << ", bundle index: " << bundle_spec.BundleId().second
        << ", task id: " << worker->GetAssignedTaskId()
        << ", actor id: " << worker->GetActorId()
        << ", worker id: " << worker->WorkerId();
    // We should disconnect the client first. Otherwise, we'll remove bundle resources
    // before actual resources are returned. Subsequent disconnect request that comes
    // due to worker dead will be ignored.
    ProcessDisconnectClientMessage(worker->Connection(), /* intentional exit */ true);
    worker->MarkDead();
    KillWorker(worker);
  }

  // Return bundle resources.
  ReturnBundleResources(bundle_spec);
  TryLocalInfeasibleTaskScheduling();
  DispatchTasks(local_queues_.GetReadyTasksByClass());

  send_reply_callback(Status::OK(), nullptr, nullptr);
}

void NodeManager::HandleReturnWorker(const rpc::ReturnWorkerRequest &request,
                                     rpc::ReturnWorkerReply *reply,
                                     rpc::SendReplyCallback send_reply_callback) {
  // Read the resource spec submitted by the client.
  auto worker_id = WorkerID::FromBinary(request.worker_id());
  std::shared_ptr<WorkerInterface> worker = leased_workers_[worker_id];

  Status status;
  leased_workers_.erase(worker_id);

  if (worker) {
    if (request.disconnect_worker()) {
      ProcessDisconnectClientMessage(worker->Connection());
    } else {
      // Handle the edge case where the worker was returned before we got the
      // unblock RPC by unblocking it immediately (unblock is idempotent).
      if (worker->IsBlocked()) {
        HandleDirectCallTaskUnblocked(worker);
      }
      if (new_scheduler_enabled_) {
        cluster_task_manager_->HandleTaskFinished(worker);
      }
      HandleWorkerAvailable(worker);
    }
  } else {
    status = Status::Invalid("Returned worker does not exist any more");
  }
  send_reply_callback(status, nullptr, nullptr);
}

void NodeManager::HandleReleaseUnusedWorkers(
    const rpc::ReleaseUnusedWorkersRequest &request,
    rpc::ReleaseUnusedWorkersReply *reply, rpc::SendReplyCallback send_reply_callback) {
  std::unordered_set<WorkerID> in_use_worker_ids;
  for (int index = 0; index < request.worker_ids_in_use_size(); ++index) {
    auto worker_id = WorkerID::FromBinary(request.worker_ids_in_use(index));
    in_use_worker_ids.emplace(worker_id);
  }

  std::vector<WorkerID> unused_worker_ids;
  for (auto &iter : leased_workers_) {
    // We need to exclude workers used by common tasks.
    // Because they are not used by GCS.
    if (!iter.second->GetActorId().IsNil() && !in_use_worker_ids.count(iter.first)) {
      unused_worker_ids.emplace_back(iter.first);
    }
  }

  for (auto &iter : unused_worker_ids) {
    leased_workers_.erase(iter);
  }

  send_reply_callback(Status::OK(), nullptr, nullptr);
}

void NodeManager::HandleCancelWorkerLease(const rpc::CancelWorkerLeaseRequest &request,
                                          rpc::CancelWorkerLeaseReply *reply,
                                          rpc::SendReplyCallback send_reply_callback) {
  const TaskID task_id = TaskID::FromBinary(request.task_id());
  Task removed_task;
  TaskState removed_task_state;
  bool canceled;
  if (new_scheduler_enabled_) {
    canceled = cluster_task_manager_->CancelTask(task_id);
    if (canceled) {
      // We have not yet granted the worker lease. Cancel it now.
      task_dependency_manager_.TaskCanceled(task_id);
      task_dependency_manager_.UnsubscribeGetDependencies(task_id);
    } else {
      // There are 2 cases here.
      // 1. We haven't received the lease request yet. It's the caller's job to
      //    retry the cancellation once we've received the request.
      // 2. We have already granted the lease. The caller is now responsible
      //    for returning the lease, not cancelling it.
    }
  } else {
    canceled = local_queues_.RemoveTask(task_id, &removed_task, &removed_task_state);
    if (!canceled) {
      // We do not have the task. This could be because we haven't received the
      // lease request yet, or because we already granted the lease request and
      // it has already been returned.
    } else {
      if (removed_task.OnDispatch()) {
        // We have not yet granted the worker lease. Cancel it now.
        removed_task.OnCancellation()();
        task_dependency_manager_.TaskCanceled(task_id);
        task_dependency_manager_.UnsubscribeGetDependencies(task_id);
      } else {
        // We already granted the worker lease and sent the reply. Re-queue the
        // task and wait for the requester to return the leased worker.
        local_queues_.QueueTasks({removed_task}, removed_task_state);
      }
    }
  }
  // The task cancellation failed if we did not have the task queued, since
  // this means that we may not have received the task request yet. It is
  // successful if we did have the task queued, since we have now replied to
  // the client that requested the lease.
  reply->set_success(canceled);
  send_reply_callback(Status::OK(), nullptr, nullptr);
}

void NodeManager::ProcessSetResourceRequest(
    const std::shared_ptr<ClientConnection> &client, const uint8_t *message_data) {
  // Read the SetResource message
  auto message = flatbuffers::GetRoot<protocol::SetResourceRequest>(message_data);

  auto const &resource_name = string_from_flatbuf(*message->resource_name());
  double const &capacity = message->capacity();
  bool is_deletion = capacity <= 0;

  NodeID node_id = from_flatbuf<NodeID>(*message->client_id());

  // If the python arg was null, set node_id to the local node id.
  if (node_id.IsNil()) {
    node_id = self_node_id_;
  }

  if (is_deletion &&
      cluster_resource_map_[node_id].GetTotalResources().GetResourceMap().count(
          resource_name) == 0) {
    // Resource does not exist in the cluster resource map, thus nothing to delete.
    // Return..
    RAY_LOG(INFO) << "[ProcessDeleteResourceRequest] Trying to delete resource "
                  << resource_name << ", but it does not exist. Doing nothing..";
    return;
  }

  // Submit to the resource table. This calls the ResourceCreateUpdated or ResourceDeleted
  // callback, which updates cluster_resource_map_.
  if (is_deletion) {
    RAY_CHECK_OK(
        gcs_client_->Nodes().AsyncDeleteResources(node_id, {resource_name}, nullptr));
  } else {
    std::unordered_map<std::string, std::shared_ptr<gcs::ResourceTableData>> data_map;
    auto resource_table_data = std::make_shared<gcs::ResourceTableData>();
    resource_table_data->set_resource_capacity(capacity);
    data_map.emplace(resource_name, resource_table_data);
    RAY_CHECK_OK(gcs_client_->Nodes().AsyncUpdateResources(node_id, data_map, nullptr));
  }
}

bool NodeManager::PrepareBundle(
    std::unordered_map<NodeID, SchedulingResources> &resource_map,
    const BundleSpecification &bundle_spec) {
  // We will first delete the existing bundle to ensure idempotent.
  // The reason why we do this is: after GCS restarts, placement group can be rescheduled
  // directly without rolling back the operations performed before the restart.
  const auto &bundle_id = bundle_spec.BundleId();
  auto iter = bundle_state_map_.find(bundle_id);
  if (iter != bundle_state_map_.end()) {
    if (iter->second->state == CommitState::COMMITTED) {
      // If the bundle state is already committed, it means that prepare request is just
      // stale.
      RAY_LOG(INFO) << "Duplicate prepare bundle request, skip it directly.";
      return true;
    } else {
      // If there was a bundle in prepare state, it already locked resources, we will
      // return bundle resources.
      ReturnBundleResources(bundle_spec);
    }
  }

  // TODO(sang): It is currently not idempotent because we don't retry. Make it idempotent
  // once retry is implemented. If the resource map contains the local raylet, update load
  // before calling policy.
  if (resource_map.count(self_node_id_) > 0) {
    resource_map[self_node_id_].SetLoadResources(local_queues_.GetTotalResourceLoad());
  }
  // Invoke the scheduling policy.
  auto reserve_resource_success =
      scheduling_policy_.ScheduleBundle(resource_map, self_node_id_, bundle_spec);

  auto bundle_state = std::make_shared<BundleState>();
  if (reserve_resource_success) {
    // Register states.
    auto it = bundle_state_map_.find(bundle_id);
    // Same bundle cannot be rescheduled.
    RAY_CHECK(it == bundle_state_map_.end());

    // Prepare resources. This shouldn't create formatted placement group resources
    // because that'll be done at the commit phase.
    bundle_state->acquired_resources =
        local_available_resources_.Acquire(bundle_spec.GetRequiredResources());
    resource_map[self_node_id_].PrepareBundleResources(
        bundle_spec.PlacementGroupId(), bundle_spec.Index(),
        bundle_spec.GetRequiredResources());

    // Register bundle state.
    bundle_state->state = CommitState::PREPARED;
    bundle_state_map_.emplace(bundle_id, bundle_state);
  }
  return bundle_state->acquired_resources.AvailableResources().size() > 0;
}

void NodeManager::CommitBundle(
    std::unordered_map<NodeID, SchedulingResources> &resource_map,
    const BundleSpecification &bundle_spec) {
  // TODO(sang): It is currently not idempotent because we don't retry. Make it idempotent
  // once retry is implemented.
  const auto &bundle_id = bundle_spec.BundleId();
  auto it = bundle_state_map_.find(bundle_id);
  // When bundle is committed, it should've been prepared already.
  // If GCS call `CommitBundleResources` after `CancelResourceReserve`, we will skip it
  // directly.
  if (it == bundle_state_map_.end()) {
    RAY_LOG(INFO) << "The bundle has been cancelled. Skip it directly. Bundle info is "
                  << bundle_spec.DebugString();
    return;
  }
  const auto &bundle_state = it->second;
  bundle_state->state = CommitState::COMMITTED;
  const auto &acquired_resources = bundle_state->acquired_resources;
  for (auto resource : acquired_resources.AvailableResources()) {
    local_available_resources_.CommitBundleResourceIds(bundle_spec.PlacementGroupId(),
                                                       bundle_spec.Index(),
                                                       resource.first, resource.second);
  }

  resource_map[self_node_id_].CommitBundleResources(bundle_spec.PlacementGroupId(),
                                                    bundle_spec.Index(),
                                                    bundle_spec.GetRequiredResources());
  RAY_CHECK(bundle_state->acquired_resources.AvailableResources().size() > 0)
      << "Prepare should've been failed if there were no acquireable resources.";
}

void NodeManager::ScheduleTasks(
    std::unordered_map<NodeID, SchedulingResources> &resource_map) {
  // If the resource map contains the local raylet, update load before calling policy.
  if (resource_map.count(self_node_id_) > 0) {
    resource_map[self_node_id_].SetLoadResources(local_queues_.GetTotalResourceLoad());
  }
  // Invoke the scheduling policy.
  auto policy_decision = scheduling_policy_.Schedule(resource_map, self_node_id_);

#ifndef NDEBUG
  RAY_LOG(DEBUG) << "[NM ScheduleTasks] policy decision:";
  for (const auto &task_client_pair : policy_decision) {
    TaskID task_id = task_client_pair.first;
    NodeID node_id = task_client_pair.second;
    RAY_LOG(DEBUG) << task_id << " --> " << node_id;
  }
#endif

  // Extract decision for this raylet.
  std::unordered_set<TaskID> local_task_ids;
  // Iterate over (taskid, nodeid) pairs, extract tasks assigned to the local node.
  for (const auto &task_client_pair : policy_decision) {
    const TaskID &task_id = task_client_pair.first;
    const NodeID &node_id = task_client_pair.second;
    if (node_id == self_node_id_) {
      local_task_ids.insert(task_id);
    } else {
      // TODO(atumanov): need a better interface for task exit on forward.
      // (See design_docs/task_states.rst for the state transition diagram.)
      Task task;
      if (local_queues_.RemoveTask(task_id, &task)) {
        // Attempt to forward the task. If this fails to forward the task,
        // the task will be resubmit locally.
        ForwardTaskOrResubmit(task, node_id);
      }
    }
  }

  // Transition locally placed tasks to waiting or ready for dispatch.
  if (local_task_ids.size() > 0) {
    std::vector<Task> tasks = local_queues_.RemoveTasks(local_task_ids);
    for (const auto &t : tasks) {
      EnqueuePlaceableTask(t);
    }
  }

  // All remaining placeable tasks should be registered with the task dependency
  // manager. TaskDependencyManager::TaskPending() is assumed to be idempotent.
  // TODO(atumanov): evaluate performance implications of registering all new tasks on
  // submission vs. registering remaining queued placeable tasks here.
  std::unordered_set<TaskID> move_task_set;
  for (const auto &task : local_queues_.GetTasks(TaskState::PLACEABLE)) {
    task_dependency_manager_.TaskPending(task);
    move_task_set.insert(task.GetTaskSpecification().TaskId());

    // This block is used to suppress infeasible task warning.
    bool suppress_warning = false;
    const auto &required_resources = task.GetTaskSpecification().GetRequiredResources();
    const auto &resources_map = required_resources.GetResourceMap();
    const auto &it = resources_map.begin();
    // It is a hack to suppress infeasible task warning.
    // If the first resource of a task requires this magic number, infeasible warning is
    // suppressed. It is currently only used by placement group ready API. We don't want
    // to have this in ray_config_def.h because the use case is very narrow, and we don't
    // want to expose this anywhere.
    double INFEASIBLE_TASK_SUPPRESS_MAGIC_NUMBER = 0.0101;
    if (it != resources_map.end() &&
        it->second == INFEASIBLE_TASK_SUPPRESS_MAGIC_NUMBER) {
      suppress_warning = true;
    }

    // Push a warning to the task's driver that this task is currently infeasible.
    if (!suppress_warning) {
      // TODO(rkn): Define this constant somewhere else.
      std::string type = "infeasible_task";
      std::ostringstream error_message;
      error_message
          << "The actor or task with ID " << task.GetTaskSpecification().TaskId()
          << " is infeasible and cannot currently be scheduled. It requires "
          << task.GetTaskSpecification().GetRequiredResources().ToString()
          << " for execution and "
          << task.GetTaskSpecification().GetRequiredPlacementResources().ToString()
          << " for placement, however the cluster currently cannot provide the requested "
             "resources. The required resources may be added as autoscaling takes place "
             "or placement groups are scheduled. Otherwise, consider reducing the "
             "resource requirements of the task.";
      auto error_data_ptr =
          gcs::CreateErrorTableData(type, error_message.str(), current_time_ms(),
                                    task.GetTaskSpecification().JobId());
      RAY_CHECK_OK(gcs_client_->Errors().AsyncReportJobError(error_data_ptr, nullptr));
    }
    // Assert that this placeable task is not feasible locally (necessary but not
    // sufficient).
    RAY_CHECK(!task.GetTaskSpecification().GetRequiredPlacementResources().IsSubset(
        cluster_resource_map_[self_node_id_].GetTotalResources()));
  }

  // Assumption: all remaining placeable tasks are infeasible and are moved to the
  // infeasible task queue. Infeasible task queue is checked when new nodes join.
  local_queues_.MoveTasks(move_task_set, TaskState::PLACEABLE, TaskState::INFEASIBLE);
  // Check the invariant that no placeable tasks remain after a call to the policy.
  RAY_CHECK(local_queues_.GetTasks(TaskState::PLACEABLE).size() == 0);
}

void NodeManager::TreatTaskAsFailed(const Task &task, const ErrorType &error_type) {
  const TaskSpecification &spec = task.GetTaskSpecification();
  RAY_LOG(DEBUG) << "Treating task " << spec.TaskId() << " as failed because of error "
                 << ErrorType_Name(error_type) << ".";
  // If this was an actor creation task that tried to resume from a checkpoint,
  // then erase it here since the task did not finish.
  if (spec.IsActorCreationTask()) {
    ActorID actor_id = spec.ActorCreationId();
    checkpoint_id_to_restore_.erase(actor_id);
  }
  // Loop over the return IDs (except the dummy ID) and store a fake object in
  // the object store.
  int64_t num_returns = spec.NumReturns();
  if (spec.IsActorCreationTask()) {
    // TODO(rkn): We subtract 1 to avoid the dummy ID. However, this leaks
    // information about the TaskSpecification implementation.
    num_returns -= 1;
  }
  // Determine which IDs should be marked as failed.
  std::vector<rpc::ObjectReference> objects_to_fail;
  for (int64_t i = 0; i < num_returns; i++) {
    rpc::ObjectReference ref;
    ref.set_object_id(spec.ReturnId(i).Binary());
    ref.mutable_owner_address()->CopyFrom(spec.CallerAddress());
    objects_to_fail.push_back(ref);
  }
  const JobID job_id = task.GetTaskSpecification().JobId();
  MarkObjectsAsFailed(error_type, objects_to_fail, job_id);
  task_dependency_manager_.TaskCanceled(spec.TaskId());
  // Notify the task dependency manager that we no longer need this task's
  // object dependencies. TODO(swang): Ideally, we would check the return value
  // here. However, we don't know at this point if the task was in the WAITING
  // or READY queue before, in which case we would not have been subscribed to
  // its dependencies.
  task_dependency_manager_.UnsubscribeGetDependencies(spec.TaskId());
}

void NodeManager::MarkObjectsAsFailed(
    const ErrorType &error_type, const std::vector<rpc::ObjectReference> objects_to_fail,
    const JobID &job_id) {
  const std::string meta = std::to_string(static_cast<int>(error_type));
  for (const auto &ref : objects_to_fail) {
    ObjectID object_id = ObjectID::FromBinary(ref.object_id());
    std::shared_ptr<arrow::Buffer> data;
    Status status;
    status = store_client_.Create(object_id, ref.owner_address(), 0,
                                  reinterpret_cast<const uint8_t *>(meta.c_str()),
                                  meta.length(), &data);
    if (status.ok()) {
      status = store_client_.Seal(object_id);
    }
    if (!status.ok() && !status.IsObjectExists()) {
      RAY_LOG(INFO) << "Marking plasma object failed " << object_id;
      // If we failed to save the error code, log a warning and push an error message
      // to the driver.
      std::ostringstream stream;
      stream << "A plasma error (" << status.ToString() << ") occurred while saving"
             << " error code to object " << object_id << ". Anyone who's getting this"
             << " object may hang forever.";
      std::string error_message = stream.str();
      RAY_LOG(ERROR) << error_message;
      auto error_data_ptr =
          gcs::CreateErrorTableData("task", error_message, current_time_ms(), job_id);
      RAY_CHECK_OK(gcs_client_->Errors().AsyncReportJobError(error_data_ptr, nullptr));
    }
  }
}

void NodeManager::SubmitTask(const Task &task) {
  stats::TaskCountReceived().Record(1);
  const TaskSpecification &spec = task.GetTaskSpecification();
  // Actor tasks should be no longer submitted to raylet.
  RAY_CHECK(!spec.IsActorTask());
  const TaskID &task_id = spec.TaskId();
  RAY_LOG(DEBUG) << "Submitting task: " << task.DebugString();

  if (local_queues_.HasTask(task_id)) {
    if (spec.IsActorCreationTask()) {
      // NOTE(hchen): Normally when raylet receives a duplicated actor creation task
      // from GCS, raylet should just ignore the task. However, due to the hack that
      // we save the RPC reply in task's OnDispatch callback, we have to remove the
      // old task and re-add the new task, to make sure the RPC reply callback is correct.
      RAY_LOG(WARNING) << "Submitted actor creation task " << task_id
                       << " is already queued. This is most likely due to a GCS restart. "
                          "We will remove "
                          "the old one from the queue, and enqueue the new one.";
      std::unordered_set<TaskID> task_ids{task_id};
      local_queues_.RemoveTasks(task_ids);
    } else {
      RAY_LOG(WARNING) << "Submitted task " << task_id
                       << " is already queued and will not be restarted. This is most "
                          "likely due to spurious reconstruction.";
      return;
    }
  }
  // (See design_docs/task_states.rst for the state transition diagram.)
  local_queues_.QueueTasks({task}, TaskState::PLACEABLE);
  ScheduleTasks(cluster_resource_map_);
  // TODO(atumanov): assert that !placeable.isempty() => insufficient available
  // resources locally.
}

void NodeManager::HandleDirectCallTaskBlocked(
    const std::shared_ptr<WorkerInterface> &worker) {
  if (new_scheduler_enabled_) {
    if (!worker) {
      return;
    }
    std::vector<double> cpu_instances;
    if (worker->GetAllocatedInstances() != nullptr) {
      cpu_instances = worker->GetAllocatedInstances()->GetCPUInstancesDouble();
    }
    if (cpu_instances.size() > 0) {
      std::vector<double> borrowed_cpu_instances =
          new_resource_scheduler_->AddCPUResourceInstances(cpu_instances);
      worker->SetBorrowedCPUInstances(borrowed_cpu_instances);
      worker->MarkBlocked();
    }
    ScheduleAndDispatch();
    return;
  }

  if (!worker || worker->GetAssignedTaskId().IsNil() || worker->IsBlocked()) {
    return;  // The worker may have died or is no longer processing the task.
  }
  auto const cpu_resource_ids = worker->ReleaseTaskCpuResources();
  local_available_resources_.Release(cpu_resource_ids);
  cluster_resource_map_[self_node_id_].Release(cpu_resource_ids.ToResourceSet());
  worker->MarkBlocked();
  DispatchTasks(local_queues_.GetReadyTasksByClass());
}

void NodeManager::HandleDirectCallTaskUnblocked(
    const std::shared_ptr<WorkerInterface> &worker) {
  if (new_scheduler_enabled_) {
    if (!worker) {
      return;
    }
    std::vector<double> cpu_instances;
    if (worker->GetAllocatedInstances() != nullptr) {
      cpu_instances = worker->GetAllocatedInstances()->GetCPUInstancesDouble();
    }
    if (cpu_instances.size() > 0) {
      new_resource_scheduler_->SubtractCPUResourceInstances(cpu_instances);
      new_resource_scheduler_->AddCPUResourceInstances(worker->GetBorrowedCPUInstances());
      worker->MarkUnblocked();
    }
    ScheduleAndDispatch();
    return;
  }

  if (!worker || worker->GetAssignedTaskId().IsNil()) {
    return;  // The worker may have died or is no longer processing the task.
  }
  TaskID task_id = worker->GetAssignedTaskId();

  // First, always release task dependencies. This ensures we don't leak resources even
  // if we don't need to unblock the worker below.
  task_dependency_manager_.UnsubscribeGetDependencies(task_id);

  if (!worker->IsBlocked()) {
    return;  // Don't need to unblock the worker.
  }

  Task task = local_queues_.GetTaskOfState(task_id, TaskState::RUNNING);
  const auto required_resources = task.GetTaskSpecification().GetRequiredResources();
  const ResourceSet cpu_resources = required_resources.GetNumCpus();
  bool oversubscribed = !local_available_resources_.Contains(cpu_resources);
  if (!oversubscribed) {
    // Reacquire the CPU resources for the worker. Note that care needs to be
    // taken if the user is using the specific CPU IDs since the IDs that we
    // reacquire here may be different from the ones that the task started with.
    auto const resource_ids = local_available_resources_.Acquire(cpu_resources);
    worker->AcquireTaskCpuResources(resource_ids);
    cluster_resource_map_[self_node_id_].Acquire(cpu_resources);
  } else {
    // In this case, we simply don't reacquire the CPU resources for the worker.
    // The worker can keep running and when the task finishes, it will simply
    // not have any CPU resources to release.
    RAY_LOG(WARNING)
        << "Resources oversubscribed: "
        << cluster_resource_map_[self_node_id_].GetAvailableResources().ToString();
  }
  worker->MarkUnblocked();
}

void NodeManager::AsyncResolveObjects(
    const std::shared_ptr<ClientConnection> &client,
    const std::vector<rpc::ObjectReference> &required_object_refs,
    const TaskID &current_task_id, bool ray_get, bool mark_worker_blocked) {
  std::shared_ptr<WorkerInterface> worker = worker_pool_.GetRegisteredWorker(client);
  if (worker) {
    // The client is a worker. If the worker is not already blocked and the
    // blocked task matches the one assigned to the worker, then mark the
    // worker as blocked. This temporarily releases any resources that the
    // worker holds while it is blocked.
    if (mark_worker_blocked && !worker->IsBlocked() &&
        current_task_id == worker->GetAssignedTaskId()) {
      Task task;
      RAY_CHECK(local_queues_.RemoveTask(current_task_id, &task));
      local_queues_.QueueTasks({task}, TaskState::RUNNING);
      // Get the CPU resources required by the running task.
      // Release the CPU resources.
      auto const cpu_resource_ids = worker->ReleaseTaskCpuResources();
      local_available_resources_.Release(cpu_resource_ids);
      cluster_resource_map_[self_node_id_].Release(cpu_resource_ids.ToResourceSet());
      worker->MarkBlocked();
      // Try dispatching tasks since we may have released some resources.
      DispatchTasks(local_queues_.GetReadyTasksByClass());
    }
  } else {
    // The client is a driver. Drivers do not hold resources, so we simply mark
    // the task as blocked.
    worker = worker_pool_.GetRegisteredDriver(client);
  }

  RAY_CHECK(worker);
  // Mark the task as blocked.
  if (mark_worker_blocked) {
    worker->AddBlockedTaskId(current_task_id);
    if (local_queues_.GetBlockedTaskIds().count(current_task_id) == 0) {
      local_queues_.AddBlockedTaskId(current_task_id);
    }
  }

  // Subscribe to the objects required by the task. These objects will be
  // fetched and/or restarted as necessary, until the objects become local
  // or are unsubscribed.
  if (ray_get) {
    // TODO(ekl) using the assigned task id is a hack to handle unsubscription for
    // HandleDirectCallUnblocked.
    auto &task_id = mark_worker_blocked ? current_task_id : worker->GetAssignedTaskId();
    if (!task_id.IsNil()) {
      task_dependency_manager_.SubscribeGetDependencies(task_id, required_object_refs);
    }
  } else {
    task_dependency_manager_.SubscribeWaitDependencies(worker->WorkerId(),
                                                       required_object_refs);
  }
}

void NodeManager::AsyncResolveObjectsFinish(
    const std::shared_ptr<ClientConnection> &client, const TaskID &current_task_id,
    bool was_blocked) {
  std::shared_ptr<WorkerInterface> worker = worker_pool_.GetRegisteredWorker(client);

  // TODO(swang): Because the object dependencies are tracked in the task
  // dependency manager, we could actually remove this message entirely and
  // instead unblock the worker once all the objects become available.
  if (worker) {
    // The client is a worker. If the worker is not already unblocked and the
    // unblocked task matches the one assigned to the worker, then mark the
    // worker as unblocked. This returns the temporarily released resources to
    // the worker. Workers that have been marked dead have already been cleaned
    // up.
    if (was_blocked && worker->IsBlocked() &&
        current_task_id == worker->GetAssignedTaskId() && !worker->IsDead()) {
      // (See design_docs/task_states.rst for the state transition diagram.)
      Task task;
      RAY_CHECK(local_queues_.RemoveTask(current_task_id, &task));
      local_queues_.QueueTasks({task}, TaskState::RUNNING);
      // Get the CPU resources required by the running task.
      const auto required_resources = task.GetTaskSpecification().GetRequiredResources();
      const ResourceSet cpu_resources = required_resources.GetNumCpus();
      // Check if we can reacquire the CPU resources.
      bool oversubscribed = !local_available_resources_.Contains(cpu_resources);

      if (!oversubscribed) {
        // Reacquire the CPU resources for the worker. Note that care needs to be
        // taken if the user is using the specific CPU IDs since the IDs that we
        // reacquire here may be different from the ones that the task started with.
        auto const resource_ids = local_available_resources_.Acquire(cpu_resources);
        worker->AcquireTaskCpuResources(resource_ids);
        cluster_resource_map_[self_node_id_].Acquire(cpu_resources);
      } else {
        // In this case, we simply don't reacquire the CPU resources for the worker.
        // The worker can keep running and when the task finishes, it will simply
        // not have any CPU resources to release.
        RAY_LOG(WARNING)
            << "Resources oversubscribed: "
            << cluster_resource_map_[self_node_id_].GetAvailableResources().ToString();
      }
      worker->MarkUnblocked();
    }
  } else {
    // The client is a driver. Drivers do not hold resources, so we simply
    // mark the driver as unblocked.
    worker = worker_pool_.GetRegisteredDriver(client);
  }

  // Unsubscribe from any `ray.get` objects that the task was blocked on.  Any
  // fetch or reconstruction operations to make the objects local are canceled.
  // `ray.wait` calls will stay active until the objects become local, or the
  // task/actor that called `ray.wait` exits.
  task_dependency_manager_.UnsubscribeGetDependencies(current_task_id);
  // Mark the task as unblocked.
  RAY_CHECK(worker);
  if (was_blocked) {
    worker->RemoveBlockedTaskId(current_task_id);
    local_queues_.RemoveBlockedTaskId(current_task_id);
  }
}

void NodeManager::EnqueuePlaceableTask(const Task &task) {
  // TODO(atumanov): add task lookup hashmap and change EnqueuePlaceableTask to take
  // a vector of TaskIDs. Trigger MoveTask internally.
  // Subscribe to the task's dependencies.
  bool args_ready = task_dependency_manager_.SubscribeGetDependencies(
      task.GetTaskSpecification().TaskId(), task.GetDependencies());
  // Enqueue the task. If all dependencies are available, then the task is queued
  // in the READY state, else the WAITING state.
  // (See design_docs/task_states.rst for the state transition diagram.)
  if (args_ready) {
    local_queues_.QueueTasks({task}, TaskState::READY);
    DispatchTasks(MakeTasksByClass({task}));
  } else {
    local_queues_.QueueTasks({task}, TaskState::WAITING);
  }
  // Mark the task as pending. Once the task has finished execution, or once it
  // has been forwarded to another node, the task must be marked as canceled in
  // the TaskDependencyManager.
  task_dependency_manager_.TaskPending(task);
}

void NodeManager::AssignTask(const std::shared_ptr<WorkerInterface> &worker,
                             const Task &task,
                             std::vector<std::function<void()>> *post_assign_callbacks) {
  // TODO(sang): Modify method names.
  const TaskSpecification &spec = task.GetTaskSpecification();
  RAY_CHECK(post_assign_callbacks);

  RAY_LOG(DEBUG) << "Assigning task " << spec.TaskId() << " to worker with pid "
                 << worker->GetProcess().GetId() << ", worker id: " << worker->WorkerId();
  flatbuffers::FlatBufferBuilder fbb;

  // Resource accounting: acquire resources for the assigned task.
  auto acquired_resources =
      local_available_resources_.Acquire(spec.GetRequiredResources());
  cluster_resource_map_[self_node_id_].Acquire(spec.GetRequiredResources());
  if (spec.IsActorCreationTask()) {
    // Check that the actor's placement resource requirements are satisfied.
    RAY_CHECK(spec.GetRequiredPlacementResources().IsSubset(
        cluster_resource_map_[self_node_id_].GetTotalResources()));
    worker->SetLifetimeResourceIds(acquired_resources);
  } else {
    worker->SetTaskResourceIds(acquired_resources);
  }

  auto task_id = spec.TaskId();
  RAY_CHECK(task.OnDispatch() != nullptr);
  if (task.GetTaskSpecification().IsDetachedActor()) {
    worker->MarkDetachedActor();
  }
  worker->SetPlacementGroupId(spec.PlacementGroupId());

  const auto owner_worker_id = WorkerID::FromBinary(spec.CallerAddress().worker_id());
  const auto owner_node_id = NodeID::FromBinary(spec.CallerAddress().raylet_id());
  RAY_CHECK(!owner_worker_id.IsNil());
  RAY_LOG(DEBUG) << "Worker lease request DISPATCH " << task_id << " to worker "
                 << worker->WorkerId() << ", owner ID " << owner_worker_id;

  task.OnDispatch()(worker, initial_config_.node_manager_address, worker->Port(),
                    worker->WorkerId(),
                    spec.IsActorCreationTask() ? worker->GetLifetimeResourceIds()
                                               : worker->GetTaskResourceIds());

  // If the owner has died since this task was queued, cancel the task by
  // killing the worker (unless this task is for a detached actor).
  if (!worker->IsDetachedActor() && (failed_workers_cache_.count(owner_worker_id) > 0 ||
                                     failed_nodes_cache_.count(owner_node_id) > 0)) {
    // TODO(swang): Skip assigning this task to this worker instead of
    // killing the worker?
    RAY_LOG(INFO) << "Owner of assigned task " << task.GetTaskSpecification().TaskId()
                  << " died, killing leased worker " << worker->WorkerId();
    KillWorker(worker);
  }

  post_assign_callbacks->push_back([this, worker, task_id]() {
    RAY_LOG(DEBUG) << "Finished assigning task " << task_id << " to worker "
                   << worker->WorkerId();

    FinishAssignTask(worker, task_id, /*success=*/true);
  });
}

bool NodeManager::FinishAssignedTask(WorkerInterface &worker) {
  TaskID task_id = worker.GetAssignedTaskId();
  RAY_LOG(DEBUG) << "Finished task " << task_id;

  Task task;
  if (new_scheduler_enabled_) {
    task = worker.GetAssignedTask();
    // leased_workers_.erase(worker.WorkerId()); // Maybe RAY_CHECK ?
    if (worker.GetAllocatedInstances() != nullptr) {
      new_resource_scheduler_->SubtractCPUResourceInstances(
          worker.GetBorrowedCPUInstances());
      new_resource_scheduler_->FreeLocalTaskResources(worker.GetAllocatedInstances());
      worker.ClearAllocatedInstances();
    }
  } else {
    // (See design_docs/task_states.rst for the state transition diagram.)
    RAY_CHECK(local_queues_.RemoveTask(task_id, &task)) << task_id;

    // Release task's resources. The worker's lifetime resources are still held.
    auto const &task_resources = worker.GetTaskResourceIds();
    local_available_resources_.ReleaseConstrained(
        task_resources, cluster_resource_map_[self_node_id_].GetTotalResources());
    cluster_resource_map_[self_node_id_].Release(task_resources.ToResourceSet());
    worker.ResetTaskResourceIds();
  }

  const auto &spec = task.GetTaskSpecification();  //
  if ((spec.IsActorCreationTask())) {
    // If this was an actor or actor creation task, handle the actor's new
    // state.
    FinishAssignedActorCreationTask(worker, task);
  } else {
    // If this was a non-actor task, then cancel any ray.wait calls that were
    // made during the task execution.
    task_dependency_manager_.UnsubscribeWaitDependencies(worker.WorkerId());
  }

  // Notify the task dependency manager that this task has finished execution.
  task_dependency_manager_.UnsubscribeGetDependencies(spec.TaskId());
  task_dependency_manager_.TaskCanceled(task_id);

  if (!RayConfig::instance().enable_multi_tenancy()) {
    // Unset the worker's assigned job Id if this is not an actor.
    if (!spec.IsActorCreationTask()) {
      worker.AssignJobId(JobID::Nil());
    }
  }
  if (!spec.IsActorCreationTask()) {
    // Unset the worker's assigned task. We keep the assigned task ID for
    // direct actor creation calls because this ID is used later if the actor
    // requires objects from plasma.
    worker.AssignTaskId(TaskID::Nil());
    worker.SetOwnerAddress(rpc::Address());
  }
  // Direct actors will be assigned tasks via the core worker and therefore are
  // not idle.
  return !spec.IsActorCreationTask();
}

std::shared_ptr<ActorTableData> NodeManager::CreateActorTableDataFromCreationTask(
    const TaskSpecification &task_spec, int port, const WorkerID &worker_id) {
  RAY_CHECK(task_spec.IsActorCreationTask());
  auto actor_id = task_spec.ActorCreationId();
  auto actor_entry = actor_registry_.find(actor_id);
  std::shared_ptr<ActorTableData> actor_info_ptr;
  // TODO(swang): If this is an actor that was restarted, and previous
  // actor notifications were delayed, then this node may not have an entry for
  // the actor in actor_regisry_. Then, the fields for the number of
  // restarts will be wrong.
  if (actor_entry == actor_registry_.end()) {
    actor_info_ptr.reset(new ActorTableData());
    // Set all of the static fields for the actor. These fields will not
    // change even if the actor fails or is restarted.
    actor_info_ptr->set_actor_id(actor_id.Binary());
    actor_info_ptr->set_actor_creation_dummy_object_id(
        task_spec.ActorDummyObject().Binary());
    actor_info_ptr->set_job_id(task_spec.JobId().Binary());
    actor_info_ptr->set_max_restarts(task_spec.MaxActorRestarts());
    actor_info_ptr->set_num_restarts(0);
    actor_info_ptr->set_is_detached(task_spec.IsDetachedActor());
    actor_info_ptr->mutable_owner_address()->CopyFrom(
        task_spec.GetMessage().caller_address());
  } else {
    // If we've already seen this actor, it means that this actor was restarted.
    // Thus, its previous state must be RESTARTING.
    // TODO: The following is a workaround for the issue described in
    // https://github.com/ray-project/ray/issues/5524, please see the issue
    // description for more information.
    if (actor_entry->second.GetState() != ActorTableData::RESTARTING) {
      RAY_LOG(WARNING) << "Actor not in restarting state, most likely it "
                       << "died before creation handler could run. Actor state is "
                       << actor_entry->second.GetState();
    }
    // Copy the static fields from the current actor entry.
    actor_info_ptr.reset(new ActorTableData(actor_entry->second.GetTableData()));
    // We are restarting the actor, so increment its num_restarts
    actor_info_ptr->set_num_restarts(actor_info_ptr->num_restarts() + 1);
  }

  // Set the new fields for the actor's state to indicate that the actor is
  // now alive on this node manager.
  actor_info_ptr->mutable_address()->set_ip_address(
      gcs_client_->Nodes().GetSelfInfo().node_manager_address());
  actor_info_ptr->mutable_address()->set_port(port);
  actor_info_ptr->mutable_address()->set_raylet_id(self_node_id_.Binary());
  actor_info_ptr->mutable_address()->set_worker_id(worker_id.Binary());
  actor_info_ptr->set_state(ActorTableData::ALIVE);
  actor_info_ptr->set_timestamp(current_time_ms());
  return actor_info_ptr;
}

void NodeManager::FinishAssignedActorCreationTask(WorkerInterface &worker,
                                                  const Task &task) {
  RAY_LOG(DEBUG) << "Finishing assigned actor creation task";
  const TaskSpecification task_spec = task.GetTaskSpecification();
  ActorID actor_id = task_spec.ActorCreationId();

  // This was an actor creation task. Convert the worker to an actor.
  worker.AssignActorId(actor_id);

  if (task_spec.IsDetachedActor()) {
    worker.MarkDetachedActor();
  }
}

void NodeManager::HandleTaskReconstruction(const TaskID &task_id,
                                           const ObjectID &required_object_id) {
  // Get the owner's address.
  rpc::Address owner_addr;
  bool has_owner =
      task_dependency_manager_.GetOwnerAddress(required_object_id, &owner_addr);
  if (has_owner) {
    if (!RayConfig::instance().object_pinning_enabled()) {
      // LRU eviction is enabled. The object may still be in scope, but we
      // weren't able to fetch the value within the timeout, so the value has
      // most likely been evicted. Mark the object as unreachable.
      rpc::ObjectReference ref;
      ref.set_object_id(required_object_id.Binary());
      ref.mutable_owner_address()->CopyFrom(owner_addr);
      MarkObjectsAsFailed(ErrorType::OBJECT_UNRECONSTRUCTABLE, {ref}, JobID::Nil());
    } else {
      RAY_LOG(DEBUG) << "Required object " << required_object_id
                     << " fetch timed out, asking owner "
                     << WorkerID::FromBinary(owner_addr.worker_id());
      // The owner's address exists. Poll the owner to check if the object is
      // still in scope. If not, mark the object as failed.
      // TODO(swang): If the owner has died, we could also mark the object as
      // failed as soon as we hear about the owner's failure from the GCS,
      // avoiding the raylet's reconstruction timeout.
      auto client = std::unique_ptr<rpc::CoreWorkerClient>(
          new rpc::CoreWorkerClient(owner_addr, client_call_manager_));

      rpc::GetObjectStatusRequest request;
      request.set_object_id(required_object_id.Binary());
      request.set_owner_worker_id(owner_addr.worker_id());
      client->GetObjectStatus(request, [this, required_object_id, owner_addr](
                                           Status status,
                                           const rpc::GetObjectStatusReply &reply) {
        if (!status.ok() || reply.status() == rpc::GetObjectStatusReply::OUT_OF_SCOPE ||
            reply.status() == rpc::GetObjectStatusReply::FREED) {
          // The owner is gone, or the owner replied that the object has
          // gone out of scope (this is an edge case in the distributed ref
          // counting protocol where a borrower dies before it can notify
          // the owner of another borrower), or the object value has been
          // freed. Store an error in the local plasma store so that an
          // exception will be thrown when the worker tries to get the
          // value.
          rpc::ObjectReference ref;
          ref.set_object_id(required_object_id.Binary());
          ref.mutable_owner_address()->CopyFrom(owner_addr);
          MarkObjectsAsFailed(ErrorType::OBJECT_UNRECONSTRUCTABLE, {ref}, JobID::Nil());
        }
        // Do nothing if the owner replied that the object is available. The
        // object manager will continue trying to fetch the object, and this
        // handler will get triggered again if the object is still
        // unavailable after another timeout.
      });
    }
  } else {
    RAY_LOG(WARNING)
        << "Ray cannot get the value of ObjectIDs that are generated "
           "randomly (ObjectID.from_random()) or out-of-band "
           "(ObjectID.from_binary(...)) because Ray "
           "does not know which task will create them. "
           "If this was not how your object ID was generated, please file an "
           "issue "
           "at https://github.com/ray-project/ray/issues/";
    rpc::ObjectReference ref;
    ref.set_object_id(required_object_id.Binary());
    MarkObjectsAsFailed(ErrorType::OBJECT_UNRECONSTRUCTABLE, {ref}, JobID::Nil());
  }
}

void NodeManager::HandleObjectLocal(const ObjectID &object_id) {
  // Notify the task dependency manager that this object is local.
  const auto ready_task_ids = task_dependency_manager_.HandleObjectLocal(object_id);
  RAY_LOG(DEBUG) << "Object local " << object_id << ", "
                 << " on " << self_node_id_ << ", " << ready_task_ids.size()
                 << " tasks ready";
  // Transition the tasks whose dependencies are now fulfilled to the ready state.
  if (new_scheduler_enabled_) {
    cluster_task_manager_->TasksUnblocked(ready_task_ids);
    ScheduleAndDispatch();
  } else {
    if (ready_task_ids.size() > 0) {
      std::unordered_set<TaskID> ready_task_id_set(ready_task_ids.begin(),
                                                   ready_task_ids.end());

      // First filter out the tasks that should not be moved to READY.
      local_queues_.FilterState(ready_task_id_set, TaskState::BLOCKED);
      local_queues_.FilterState(ready_task_id_set, TaskState::RUNNING);
      local_queues_.FilterState(ready_task_id_set, TaskState::DRIVER);

      // Make sure that the remaining tasks are all WAITING or direct call
      // actors.
      auto ready_task_id_set_copy = ready_task_id_set;
      local_queues_.FilterState(ready_task_id_set_copy, TaskState::WAITING);
      // Filter out direct call actors. These are not tracked by the raylet and
      // their assigned task ID is the actor ID.
      for (const auto &id : ready_task_id_set_copy) {
        RAY_CHECK(actor_registry_.count(id.ActorId()) > 0);
        ready_task_id_set.erase(id);
      }

      // Queue and dispatch the tasks that are ready to run (i.e., WAITING).
      auto ready_tasks = local_queues_.RemoveTasks(ready_task_id_set);
      local_queues_.QueueTasks(ready_tasks, TaskState::READY);
      DispatchTasks(MakeTasksByClass(ready_tasks));
    }
  }
}

bool NodeManager::IsActorCreationTask(const TaskID &task_id) {
  auto actor_id = task_id.ActorId();
  if (!actor_id.IsNil() && task_id == TaskID::ForActorCreationTask(actor_id)) {
    // This task ID corresponds to an actor creation task.
    auto iter = actor_registry_.find(actor_id);
    if (iter != actor_registry_.end()) {
      // This actor is direct call actor.
      return true;
    }
  }

  return false;
}

void NodeManager::HandleObjectMissing(const ObjectID &object_id) {
  // Notify the task dependency manager that this object is no longer local.
  const auto waiting_task_ids = task_dependency_manager_.HandleObjectMissing(object_id);
  std::stringstream result;
  result << "Object missing " << object_id << ", "
         << " on " << self_node_id_ << ", " << waiting_task_ids.size()
         << " tasks waiting";
  if (waiting_task_ids.size() > 0) {
    result << ", tasks: ";
    for (const auto &task_id : waiting_task_ids) {
      result << task_id << "  ";
    }
  }
  RAY_LOG(DEBUG) << result.str();

  // Transition any tasks that were in the runnable state and are dependent on
  // this object to the waiting state.
  if (!waiting_task_ids.empty()) {
    std::unordered_set<TaskID> waiting_task_id_set(waiting_task_ids.begin(),
                                                   waiting_task_ids.end());

    // NOTE(zhijunfu): For direct actors, the worker is initially assigned actor
    // creation task ID, which will not be reset after the task finishes. And later tasks
    // of this actor will reuse this task ID to require objects from plasma with
    // FetchOrReconstruct, since direct actor task IDs are not known to raylet.
    // To support actor reconstruction for direct actor, raylet marks actor creation task
    // as completed and removes it from `local_queues_` when it receives `TaskDone`
    // message from worker. This is necessary because the actor creation task will be
    // re-submitted during reconstruction, if the task is not removed previously, the new
    // submitted task will be marked as duplicate and thus ignored.
    // So here we check for direct actor creation task explicitly to allow this case.
    auto iter = waiting_task_id_set.begin();
    while (iter != waiting_task_id_set.end()) {
      if (IsActorCreationTask(*iter)) {
        RAY_LOG(DEBUG) << "Ignoring direct actor creation task " << *iter
                       << " when handling object missing for " << object_id;
        iter = waiting_task_id_set.erase(iter);
      } else {
        ++iter;
      }
    }

    // First filter out any tasks that can't be transitioned to READY. These
    // are running workers or drivers, now blocked in a get.
    local_queues_.FilterState(waiting_task_id_set, TaskState::RUNNING);
    local_queues_.FilterState(waiting_task_id_set, TaskState::DRIVER);
    // Transition the tasks back to the waiting state. They will be made
    // runnable once the deleted object becomes available again.
    local_queues_.MoveTasks(waiting_task_id_set, TaskState::READY, TaskState::WAITING);
    RAY_CHECK(waiting_task_id_set.empty());
    // Moving ready tasks to waiting may have changed the load, making space for placing
    // new tasks locally.
    ScheduleTasks(cluster_resource_map_);
  }
}

void NodeManager::ForwardTaskOrResubmit(const Task &task, const NodeID &node_manager_id) {
  // Attempt to forward the task.
  // TODO(sang): Modify method names.
  ForwardTask(task, node_manager_id,
              [this, node_manager_id](ray::Status error, const Task &task) {
                const TaskID task_id = task.GetTaskSpecification().TaskId();
                RAY_LOG(INFO) << "Failed to forward task " << task_id
                              << " to node manager " << node_manager_id;

                // Mark the failed task as pending to let other raylets know that we still
                // have the task. TaskDependencyManager::TaskPending() is assumed to be
                // idempotent.
                task_dependency_manager_.TaskPending(task);
                // The task is not for an actor and may therefore be placed on another
                // node immediately. Send it to the scheduling policy to be placed again.
                local_queues_.QueueTasks({task}, TaskState::PLACEABLE);
                ScheduleTasks(cluster_resource_map_);
              });
}

void NodeManager::ForwardTask(
    const Task &task, const NodeID &node_id,
    const std::function<void(const ray::Status &, const Task &)> &on_error) {
  // This method spillbacks lease requests to other nodes.
  // TODO(sang): Modify method names.
  RAY_CHECK(task.OnSpillback() != nullptr);
  auto node_info = gcs_client_->Nodes().Get(node_id);
  RAY_CHECK(node_info)
      << "Spilling back to a node manager, but no GCS info found for node " << node_id;
  task.OnSpillback()(node_id, node_info->node_manager_address(),
                     node_info->node_manager_port());
}

void NodeManager::FinishAssignTask(const std::shared_ptr<WorkerInterface> &worker,
                                   const TaskID &task_id, bool success) {
  // TODO(sang): Modify method names.
  RAY_LOG(DEBUG) << "FinishAssignTask: " << task_id;
  // Remove the ASSIGNED task from the READY queue.
  Task assigned_task;
  TaskState state;
  if (!local_queues_.RemoveTask(task_id, &assigned_task, &state)) {
    // TODO(edoakes): should we be failing silently here?
    return;
  }
  RAY_CHECK(state == TaskState::READY);
  if (success) {
    auto spec = assigned_task.GetTaskSpecification();
    // We successfully assigned the task to the worker.
    worker->AssignTaskId(spec.TaskId());
    worker->SetOwnerAddress(spec.CallerAddress());
    worker->AssignJobId(spec.JobId());
    // TODO(swang): For actors with multiple actor handles, to
    // guarantee that tasks are replayed in the same order after a
    // failure, we must update the task's execution dependency to be
    // the actor's current execution dependency.

    // Mark the task as running.
    // (See design_docs/task_states.rst for the state transition diagram.)
    assigned_task.OnDispatchInstead(nullptr);
    assigned_task.OnSpillbackInstead(nullptr);
    local_queues_.QueueTasks({assigned_task}, TaskState::RUNNING);
    // Notify the task dependency manager that we no longer need this task's
    // object dependencies.
    RAY_CHECK(task_dependency_manager_.UnsubscribeGetDependencies(spec.TaskId()));
  } else {
    RAY_LOG(WARNING) << "Failed to send task to worker, disconnecting client";
    // We failed to send the task to the worker, so disconnect the worker.
    ProcessDisconnectClientMessage(worker->Connection());
    // Queue this task for future assignment. We need to do this since
    // DispatchTasks() removed it from the ready queue. The task will be
    // assigned to a worker once one becomes available.
    // (See design_docs/task_states.rst for the state transition diagram.)
    local_queues_.QueueTasks({assigned_task}, TaskState::READY);
    DispatchTasks(MakeTasksByClass({assigned_task}));
  }
}

void NodeManager::ProcessSubscribePlasmaReady(
    const std::shared_ptr<ClientConnection> &client, const uint8_t *message_data) {
  std::shared_ptr<WorkerInterface> associated_worker =
      worker_pool_.GetRegisteredWorker(client);
  if (associated_worker == nullptr) {
    associated_worker = worker_pool_.GetRegisteredDriver(client);
  }
  RAY_CHECK(associated_worker != nullptr)
      << "No worker exists for CoreWorker with client: " << client->DebugString();

  auto message = flatbuffers::GetRoot<protocol::SubscribePlasmaReady>(message_data);
  ObjectID id = from_flatbuf<ObjectID>(*message->object_id());
  {
    absl::MutexLock guard(&plasma_object_notification_lock_);
    if (!async_plasma_objects_notification_.contains(id)) {
      async_plasma_objects_notification_.emplace(
          id, absl::flat_hash_set<std::shared_ptr<WorkerInterface>>());
    }

    // Only insert a worker once
    if (!async_plasma_objects_notification_[id].contains(associated_worker)) {
      async_plasma_objects_notification_[id].insert(associated_worker);
    }
  }
}

ray::Status NodeManager::SetupPlasmaSubscription() {
  return object_manager_.SubscribeObjAdded(
      [this](const object_manager::protocol::ObjectInfoT &object_info) {
        ObjectID object_id = ObjectID::FromBinary(object_info.object_id);
        auto waiting_workers = absl::flat_hash_set<std::shared_ptr<WorkerInterface>>();
        {
          absl::MutexLock guard(&plasma_object_notification_lock_);
          auto waiting = this->async_plasma_objects_notification_.extract(object_id);
          if (!waiting.empty()) {
            waiting_workers.swap(waiting.mapped());
          }
        }
        rpc::PlasmaObjectReadyRequest request;
        request.set_object_id(object_id.Binary());
        request.set_metadata_size(object_info.metadata_size);
        request.set_data_size(object_info.data_size);

        for (auto worker : waiting_workers) {
          worker->rpc_client()->PlasmaObjectReady(
              request, [](Status status, const rpc::PlasmaObjectReadyReply &reply) {
                if (!status.ok()) {
                  RAY_LOG(INFO)
                      << "Problem with telling worker that plasma object is ready"
                      << status.ToString();
                }
              });
        }
      });
}

void NodeManager::DumpDebugState() const {
  std::fstream fs;
  fs.open(initial_config_.session_dir + "/debug_state.txt",
          std::fstream::out | std::fstream::trunc);
  fs << DebugString();
  fs.close();
}

const NodeManagerConfig &NodeManager::GetInitialConfig() const { return initial_config_; }

std::string NodeManager::DebugString() const {
  std::stringstream result;
  uint64_t now_ms = current_time_ms();
  result << "NodeManager:";
  result << "\nInitialConfigResources: " << initial_config_.resource_config.ToString();
  result << "\nClusterResources:";
  for (auto &pair : cluster_resource_map_) {
    result << "\n" << pair.first.Hex() << ": " << pair.second.DebugString();
  }
  result << "\n" << object_manager_.DebugString();
  result << "\n" << gcs_client_->DebugString();
  result << "\n" << worker_pool_.DebugString();
  result << "\n" << local_queues_.DebugString();
  result << "\n" << reconstruction_policy_.DebugString();
  result << "\n" << task_dependency_manager_.DebugString();
  {
    absl::MutexLock guard(&plasma_object_notification_lock_);
    result << "\nnum async plasma notifications: "
           << async_plasma_objects_notification_.size();
  }
  result << "\nActorRegistry:";

  auto statistical_data = GetActorStatisticalData(actor_registry_);
  result << "\n- num live actors: " << statistical_data.live_actors;
  result << "\n- num restarting actors: " << statistical_data.restarting_actors;
  result << "\n- num dead actors: " << statistical_data.dead_actors;

  result << "\nRemote node manager clients: ";
  for (const auto &entry : remote_node_manager_clients_) {
    result << "\n" << entry.first;
  }

  result << "\nDebugString() time ms: " << (current_time_ms() - now_ms);
  return result.str();
}

// Summarizes a Census view and tag values into a compact string, e.g.,
// "Tag1:Value1,Tag2:Value2,Tag3:Value3".
std::string compact_tag_string(const opencensus::stats::ViewDescriptor &view,
                               const std::vector<std::string> &values) {
  std::stringstream result;
  const auto &keys = view.columns();
  for (size_t i = 0; i < values.size(); i++) {
    result << keys[i].name() << ":" << values[i];
    if (i < values.size() - 1) {
      result << ",";
    }
  }
  return result.str();
}

void NodeManager::HandlePinObjectIDs(const rpc::PinObjectIDsRequest &request,
                                     rpc::PinObjectIDsReply *reply,
                                     rpc::SendReplyCallback send_reply_callback) {
  if (object_pinning_enabled_) {
    // Pin the objects in plasma by getting them and holding a reference to
    // the returned buffer.
    // NOTE: the caller must ensure that the objects already exist in plasma before
    // sending a PinObjectIDs request.
    std::vector<ObjectID> object_ids;
    object_ids.reserve(request.object_ids_size());
    for (const auto &object_id_binary : request.object_ids()) {
      object_ids.push_back(ObjectID::FromBinary(object_id_binary));
    }
    std::vector<plasma::ObjectBuffer> plasma_results;
    // TODO(swang): This `Get` has a timeout of 0, so the plasma store will not
    // block when serving the request. However, if the plasma store is under
    // heavy load, then this request can still block the NodeManager event loop
    // since we must wait for the plasma store's reply. We should consider using
    // an `AsyncGet` instead.
    if (!store_client_.Get(object_ids, /*timeout_ms=*/0, &plasma_results).ok()) {
      RAY_LOG(WARNING) << "Failed to get objects to be pinned from object store.";
      // TODO(suquark): Maybe "Status::ObjectNotFound" is more accurate here.
      send_reply_callback(Status::Invalid("Failed to get objects."), nullptr, nullptr);
      return;
    }

    std::vector<std::unique_ptr<RayObject>> objects;
    for (int64_t i = 0; i < request.object_ids().size(); i++) {
      if (plasma_results[i].data == nullptr) {
        objects.push_back(nullptr);
      } else {
        objects.emplace_back(std::unique_ptr<RayObject>(new RayObject(
            std::make_shared<PlasmaBuffer>(plasma_results[i].data),
            std::make_shared<PlasmaBuffer>(plasma_results[i].metadata), {})));
      }
    }
    local_object_manager_.PinObjects(request.owner_address(), object_ids, objects);
  }
  send_reply_callback(Status::OK(), nullptr, nullptr);
}

void NodeManager::HandleGetNodeStats(const rpc::GetNodeStatsRequest &node_stats_request,
                                     rpc::GetNodeStatsReply *reply,
                                     rpc::SendReplyCallback send_reply_callback) {
  reply->set_pid(getpid());
  for (const auto &task : local_queues_.GetTasks(TaskState::INFEASIBLE)) {
    if (task.GetTaskSpecification().IsActorCreationTask()) {
      auto infeasible_task = reply->add_infeasible_tasks();
      infeasible_task->ParseFromString(task.GetTaskSpecification().Serialize());
    }
  }
  // Report tasks that are not scheduled because
  // resources are occupied by other actors/tasks.
  for (const auto &task : local_queues_.GetTasks(TaskState::READY)) {
    if (task.GetTaskSpecification().IsActorCreationTask()) {
      auto ready_task = reply->add_ready_tasks();
      ready_task->ParseFromString(task.GetTaskSpecification().Serialize());
    }
  }
  // Ensure we never report an empty set of metrics.
  if (!recorded_metrics_) {
    RecordMetrics();
    RAY_CHECK(recorded_metrics_);
  }
  for (const auto &view : opencensus::stats::StatsExporter::GetViewData()) {
    auto view_data = reply->add_view_data();
    view_data->set_view_name(view.first.name());
    if (view.second.type() == opencensus::stats::ViewData::Type::kInt64) {
      for (const auto &measure : view.second.int_data()) {
        auto measure_data = view_data->add_measures();
        measure_data->set_tags(compact_tag_string(view.first, measure.first));
        measure_data->set_int_value(measure.second);
      }
    } else if (view.second.type() == opencensus::stats::ViewData::Type::kDouble) {
      for (const auto &measure : view.second.double_data()) {
        auto measure_data = view_data->add_measures();
        measure_data->set_tags(compact_tag_string(view.first, measure.first));
        measure_data->set_double_value(measure.second);
      }
    } else {
      RAY_CHECK(view.second.type() == opencensus::stats::ViewData::Type::kDistribution);
      for (const auto &measure : view.second.distribution_data()) {
        auto measure_data = view_data->add_measures();
        measure_data->set_tags(compact_tag_string(view.first, measure.first));
        measure_data->set_distribution_min(measure.second.min());
        measure_data->set_distribution_mean(measure.second.mean());
        measure_data->set_distribution_max(measure.second.max());
        measure_data->set_distribution_count(measure.second.count());
        for (const auto &bound : measure.second.bucket_boundaries().lower_boundaries()) {
          measure_data->add_distribution_bucket_boundaries(bound);
        }
        for (const auto &count : measure.second.bucket_counts()) {
          measure_data->add_distribution_bucket_counts(count);
        }
      }
    }
  }
  // As a result of the HandleGetNodeStats, we are collecting information from all
  // workers on this node. This is done by calling GetCoreWorkerStats on each worker. In
  // order to send up-to-date information back, we wait until all workers have replied,
  // and return the information from HandleNodesStatsRequest. The caller of
  // HandleGetNodeStats should set a timeout so that the rpc finishes even if not all
  // workers have replied.
  auto all_workers = worker_pool_.GetAllRegisteredWorkers(/* filter_dead_worker */ true);
  absl::flat_hash_set<WorkerID> driver_ids;
  for (auto driver :
       worker_pool_.GetAllRegisteredDrivers(/* filter_dead_driver */ true)) {
    all_workers.push_back(driver);
    driver_ids.insert(driver->WorkerId());
  }
  if (all_workers.empty()) {
    send_reply_callback(Status::OK(), nullptr, nullptr);
    return;
  }
  for (const auto &worker : all_workers) {
    if (worker->IsDead()) {
      continue;
    }
    rpc::GetCoreWorkerStatsRequest request;
    request.set_intended_worker_id(worker->WorkerId().Binary());
    request.set_include_memory_info(node_stats_request.include_memory_info());
    worker->rpc_client()->GetCoreWorkerStats(
        request, [reply, worker, all_workers, driver_ids, send_reply_callback](
                     const ray::Status &status, const rpc::GetCoreWorkerStatsReply &r) {
          auto worker_stats = reply->add_workers_stats();
          worker_stats->set_pid(worker->GetProcess().GetId());
          worker_stats->set_worker_id(worker->WorkerId().Binary());
          worker_stats->set_is_driver(driver_ids.contains(worker->WorkerId()));
          worker_stats->set_language(worker->GetLanguage());
          reply->set_num_workers(reply->num_workers() + 1);
          if (status.ok()) {
            worker_stats->mutable_core_worker_stats()->MergeFrom(r.core_worker_stats());
          } else {
            RAY_LOG(WARNING) << "Failed to send get core worker stats request, "
                             << "worker id is " << worker->WorkerId() << ", status is "
                             << status.ToString()
                             << ". This is likely since the worker has died before the "
                                "request was sent.";
            worker_stats->set_fetch_error(status.ToString());
          }
          if (reply->num_workers() == all_workers.size()) {
            send_reply_callback(Status::OK(), nullptr, nullptr);
          }
        });
  }
}

std::string FormatMemoryInfo(std::vector<rpc::GetNodeStatsReply> node_stats) {
  // First pass to compute object sizes.
  absl::flat_hash_map<ObjectID, int64_t> object_sizes;
  for (const auto &reply : node_stats) {
    for (const auto &worker_stats : reply.workers_stats()) {
      for (const auto &object_ref : worker_stats.core_worker_stats().object_refs()) {
        auto obj_id = ObjectID::FromBinary(object_ref.object_id());
        if (object_ref.object_size() > 0) {
          object_sizes[obj_id] = object_ref.object_size();
        }
      }
    }
  }

  std::ostringstream builder;
  builder
      << "----------------------------------------------------------------------------"
         "-------------------------\n";
  builder
      << " Object ID                                Reference Type       Object Size  "
         " Reference Creation Site\n";
  builder
      << "============================================================================"
         "=========================\n";

  // Second pass builds the summary string for each node.
  for (const auto &reply : node_stats) {
    for (const auto &worker_stats : reply.workers_stats()) {
      bool pid_printed = false;
      for (const auto &object_ref : worker_stats.core_worker_stats().object_refs()) {
        auto obj_id = ObjectID::FromBinary(object_ref.object_id());
        if (!object_ref.pinned_in_memory() && object_ref.local_ref_count() == 0 &&
            object_ref.submitted_task_ref_count() == 0 &&
            object_ref.contained_in_owned_size() == 0) {
          continue;
        }
        if (obj_id.IsNil()) {
          continue;
        }
        if (!pid_printed) {
          if (worker_stats.is_driver()) {
            builder << "; driver pid=" << worker_stats.pid() << "\n";
          } else {
            builder << "; worker pid=" << worker_stats.pid() << "\n";
          }
          pid_printed = true;
        }
        builder << obj_id.Hex() << "  ";
        // TODO(ekl) we could convey more information about the reference status.
        if (object_ref.pinned_in_memory()) {
          builder << "PINNED_IN_MEMORY     ";
        } else if (object_ref.submitted_task_ref_count() > 0) {
          builder << "USED_BY_PENDING_TASK ";
        } else if (object_ref.local_ref_count() > 0) {
          builder << "LOCAL_REFERENCE      ";
        } else if (object_ref.contained_in_owned_size() > 0) {
          builder << "CAPTURED_IN_OBJECT   ";
        } else {
          builder << "UNKNOWN_STATUS       ";
        }
        builder << std::right << std::setfill(' ') << std::setw(11);
        if (object_sizes.contains(obj_id)) {
          builder << object_sizes[obj_id];
        } else {
          builder << "          ?";
        }
        builder << "   " << object_ref.call_site();
        builder << "\n";
      }
    }
  }
  builder
      << "----------------------------------------------------------------------------"
         "-------------------------\n";

  return builder.str();
}

void NodeManager::HandleFormatGlobalMemoryInfo(
    const rpc::FormatGlobalMemoryInfoRequest &request,
    rpc::FormatGlobalMemoryInfoReply *reply, rpc::SendReplyCallback send_reply_callback) {
  auto replies = std::make_shared<std::vector<rpc::GetNodeStatsReply>>();
  auto local_request = std::make_shared<rpc::GetNodeStatsRequest>();
  auto local_reply = std::make_shared<rpc::GetNodeStatsReply>();
  local_request->set_include_memory_info(true);

  unsigned int num_nodes = remote_node_manager_clients_.size() + 1;
  rpc::GetNodeStatsRequest stats_req;
  stats_req.set_include_memory_info(true);

  auto store_reply = [replies, reply, num_nodes,
                      send_reply_callback](const rpc::GetNodeStatsReply &local_reply) {
    replies->push_back(local_reply);
    if (replies->size() >= num_nodes) {
      reply->set_memory_summary(FormatMemoryInfo(*replies));
      send_reply_callback(Status::OK(), nullptr, nullptr);
    }
  };

  // Fetch from remote nodes.
  for (const auto &entry : remote_node_manager_clients_) {
    entry.second->GetNodeStats(
        stats_req, [replies, store_reply](const ray::Status &status,
                                          const rpc::GetNodeStatsReply &r) {
          if (!status.ok()) {
            RAY_LOG(ERROR) << "Failed to get remote node stats: " << status.ToString();
          }
          store_reply(r);
        });
  }

  // Fetch from the local node.
  HandleGetNodeStats(
      stats_req, local_reply.get(),
      [local_reply, store_reply](Status status, std::function<void()> success,
                                 std::function<void()> failure) mutable {
        store_reply(*local_reply);
      });
}

void NodeManager::HandleGlobalGC(const rpc::GlobalGCRequest &request,
                                 rpc::GlobalGCReply *reply,
                                 rpc::SendReplyCallback send_reply_callback) {
  TriggerGlobalGC();
}

void NodeManager::TriggerGlobalGC() {
  RAY_LOG(WARNING)
      << "Broadcasting global GC request to all raylets. This is usually because "
         "clusters have memory pressure, and ray needs to GC unused memory.";
  should_global_gc_ = true;
  // We won't see our own request, so trigger local GC in the next heartbeat.
  should_local_gc_ = true;
}

void NodeManager::RecordMetrics() {
  recorded_metrics_ = true;
  if (stats::StatsConfig::instance().IsStatsDisabled()) {
    return;
  }

  // Record available resources of this node.
  const auto &available_resources =
      cluster_resource_map_.at(self_node_id_).GetAvailableResources().GetResourceMap();
  for (const auto &pair : available_resources) {
    stats::LocalAvailableResource().Record(pair.second,
                                           {{stats::ResourceNameKey, pair.first}});
  }
  // Record total resources of this node.
  const auto &total_resources =
      cluster_resource_map_.at(self_node_id_).GetTotalResources().GetResourceMap();
  for (const auto &pair : total_resources) {
    stats::LocalTotalResource().Record(pair.second,
                                       {{stats::ResourceNameKey, pair.first}});
  }

  object_manager_.RecordMetrics();
  worker_pool_.RecordMetrics();
  local_queues_.RecordMetrics();
  task_dependency_manager_.RecordMetrics();

  auto statistical_data = GetActorStatisticalData(actor_registry_);
  stats::LiveActors().Record(statistical_data.live_actors);
  stats::RestartingActors().Record(statistical_data.restarting_actors);
  stats::DeadActors().Record(statistical_data.dead_actors);
}

bool NodeManager::ReturnBundleResources(const BundleSpecification &bundle_spec) {
  // We should commit resources if it weren't because
  // ReturnBundleResources requires resources to be committed when it is called.
  auto it = bundle_state_map_.find(bundle_spec.BundleId());
  if (it == bundle_state_map_.end()) {
    RAY_LOG(INFO) << "Duplicate cancel request, skip it directly.";
    return false;
  }
  const auto &bundle_state = it->second;
  if (bundle_state->state == CommitState::PREPARED) {
    CommitBundle(cluster_resource_map_, bundle_spec);
  }
  bundle_state_map_.erase(it);

  // Return resources.
  const auto &resource_set = bundle_spec.GetRequiredResources();
  for (const auto &resource : resource_set.GetResourceMap()) {
    local_available_resources_.ReturnBundleResources(bundle_spec.PlacementGroupId(),
                                                     bundle_spec.Index(), resource.first);
  }
  cluster_resource_map_[self_node_id_].ReturnBundleResources(
      bundle_spec.PlacementGroupId(), bundle_spec.Index());
  return true;
}

}  // namespace raylet

}  // namespace ray<|MERGE_RESOLUTION|>--- conflicted
+++ resolved
@@ -161,7 +161,6 @@
           new DefaultAgentManagerServiceHandler(agent_manager_)),
       agent_manager_service_(io_service, *agent_manager_service_handler_),
       client_call_manager_(io_service),
-<<<<<<< HEAD
       worker_rpc_pool_(client_call_manager_),
       local_object_manager_(RayConfig::instance().free_objects_batch_size(),
                             RayConfig::instance().free_objects_period_milliseconds(),
@@ -170,11 +169,8 @@
                               object_manager_.FreeObjects(object_ids,
                                                           /*local_only=*/false);
                             }),
-      new_scheduler_enabled_(RayConfig::instance().new_scheduler_enabled()) {
-=======
       new_scheduler_enabled_(RayConfig::instance().new_scheduler_enabled()),
       report_worker_backlog_(RayConfig::instance().report_worker_backlog()) {
->>>>>>> 2d1f52c2
   RAY_LOG(INFO) << "Initializing NodeManager with ID " << self_node_id_;
   RAY_CHECK(heartbeat_period_.count() > 0);
   // Initialize the resource map with own cluster resource configuration.
@@ -536,7 +532,6 @@
 void NodeManager::HandleRequestObjectSpillage(
     const rpc::RequestObjectSpillageRequest &request,
     rpc::RequestObjectSpillageReply *reply, rpc::SendReplyCallback send_reply_callback) {
-<<<<<<< HEAD
   local_object_manager_.SpillObjects(
       {ObjectID::FromBinary(request.object_id())},
       [reply, send_reply_callback](const ray::Status &status) {
@@ -545,97 +540,6 @@
         }
         send_reply_callback(Status::OK(), nullptr, nullptr);
       });
-=======
-  SpillObjects({ObjectID::FromBinary(request.object_id())},
-               [reply, send_reply_callback](const ray::Status &status) {
-                 if (status.ok()) {
-                   reply->set_success(true);
-                 }
-                 send_reply_callback(Status::OK(), nullptr, nullptr);
-               });
-}
-
-void NodeManager::SpillObjects(const std::vector<ObjectID> &objects_ids,
-                               std::function<void(const ray::Status &)> callback) {
-  for (const auto &id : objects_ids) {
-    // We should not spill an object that we are not the primary copy for.
-    // TODO(swang): We should really return an error here but right now there
-    // is a race condition where the raylet receives the owner's request to
-    // spill an object before it receives the message to pin the objects from
-    // the local worker.
-    if (pinned_objects_.count(id) == 0) {
-      RAY_LOG(WARNING) << "Requested spill for object that has not yet been marked as "
-                          "the primary copy.";
-    }
-  }
-  worker_pool_.PopIOWorker([this, objects_ids,
-                            callback](std::shared_ptr<WorkerInterface> io_worker) {
-    rpc::SpillObjectsRequest request;
-    for (const auto &object_id : objects_ids) {
-      RAY_LOG(DEBUG) << "Sending spill request for object " << object_id;
-      request.add_object_ids_to_spill(object_id.Binary());
-    }
-    io_worker->rpc_client()->SpillObjects(
-        request, [this, objects_ids, callback, io_worker](
-                     const ray::Status &status, const rpc::SpillObjectsReply &r) {
-          worker_pool_.PushIOWorker(io_worker);
-          if (!status.ok()) {
-            RAY_LOG(ERROR) << "Failed to send object spilling request: "
-                           << status.ToString();
-            if (callback) {
-              callback(status);
-            }
-          } else {
-            for (size_t i = 0; i < objects_ids.size(); ++i) {
-              const ObjectID &object_id = objects_ids[i];
-              const std::string &object_url = r.spilled_objects_url(i);
-              RAY_LOG(DEBUG) << "Object " << object_id << " spilled at " << object_url;
-              // Write to object directory. Wait for the write to finish before
-              // releasing the object to make sure that the spilled object can
-              // be retrieved by other raylets.
-              RAY_CHECK_OK(gcs_client_->Objects().AsyncAddSpilledUrl(
-                  object_id, object_url, [this, object_id, callback](Status status) {
-                    RAY_CHECK_OK(status);
-                    // Unpin the object.
-                    // NOTE(swang): Due to a race condition, the object may not be in
-                    // the map yet. In that case, the owner will respond to the
-                    // WaitForObjectEvictionRequest and we will unpin the object
-                    // then.
-                    pinned_objects_.erase(object_id);
-                    if (callback) {
-                      callback(status);
-                    }
-                  }));
-            }
-          }
-        });
-  });
-}
-
-void NodeManager::AsyncRestoreSpilledObject(
-    const ObjectID &object_id, const std::string &object_url,
-    std::function<void(const ray::Status &)> callback) {
-  RAY_LOG(DEBUG) << "Restoring spilled object " << object_id << " from URL "
-                 << object_url;
-  worker_pool_.PopIOWorker([this, object_url,
-                            callback](std::shared_ptr<WorkerInterface> io_worker) {
-    RAY_LOG(DEBUG) << "Sending restore spilled object request";
-    rpc::RestoreSpilledObjectsRequest request;
-    request.add_spilled_objects_url(std::move(object_url));
-    io_worker->rpc_client()->RestoreSpilledObjects(
-        request, [this, callback, io_worker](const ray::Status &status,
-                                             const rpc::RestoreSpilledObjectsReply &r) {
-          worker_pool_.PushIOWorker(io_worker);
-          if (!status.ok()) {
-            RAY_LOG(ERROR) << "Failed to send restore spilled object request: "
-                           << status.ToString();
-          }
-          if (callback) {
-            callback(status);
-          }
-        });
-  });
->>>>>>> 2d1f52c2
 }
 
 // TODO(edoakes): this function is problematic because it both sends warnings spuriously
